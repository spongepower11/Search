/*
 * Copyright Elasticsearch B.V. and/or licensed to Elasticsearch B.V. under one
 * or more contributor license agreements. Licensed under the Elastic License
 * 2.0 and the Server Side Public License, v 1; you may not use this file except
 * in compliance with, at your election, the Elastic License 2.0 or the Server
 * Side Public License, v 1.
 */

package org.elasticsearch.gradle.internal;

import com.google.common.collect.ArrayListMultimap;
import com.google.common.collect.ListMultimap;

import org.elasticsearch.gradle.internal.test.LegacyRestTestBasePlugin;
import org.gradle.api.GradleException;
import org.gradle.api.Project;
import org.gradle.api.provider.Property;
import org.gradle.api.services.BuildService;
import org.gradle.api.services.BuildServiceParameters;

public abstract class RestrictedBuildApiService implements BuildService<RestrictedBuildApiService.Params> {

    public static final String BUILD_API_RESTRICTIONS_SYS_PROPERTY = "org.elasticsearch.gradle.build-api-restriction.disabled";

    private static ListMultimap<Class<?>, String> usageWhitelist = createLegacyRestTestBasePluginUsage();

    private static ListMultimap<Class<?>, String> createLegacyRestTestBasePluginUsage() {
        ListMultimap<Class<?>, String> map = ArrayListMultimap.create(1, 200);
        map.put(LegacyRestTestBasePlugin.class, ":docs");
        map.put(LegacyRestTestBasePlugin.class, ":distribution:docker");
        map.put(LegacyRestTestBasePlugin.class, ":modules:lang-expression");
        map.put(LegacyRestTestBasePlugin.class, ":modules:lang-mustache");
        map.put(LegacyRestTestBasePlugin.class, ":modules:mapper-extras");
        map.put(LegacyRestTestBasePlugin.class, ":modules:parent-join");
        map.put(LegacyRestTestBasePlugin.class, ":modules:percolator");
        map.put(LegacyRestTestBasePlugin.class, ":modules:rank-eval");
        map.put(LegacyRestTestBasePlugin.class, ":modules:reindex");
        map.put(LegacyRestTestBasePlugin.class, ":modules:repository-url");
        map.put(LegacyRestTestBasePlugin.class, ":modules:transport-netty4");
        map.put(LegacyRestTestBasePlugin.class, ":plugins:analysis-icu");
        map.put(LegacyRestTestBasePlugin.class, ":plugins:analysis-kuromoji");
        map.put(LegacyRestTestBasePlugin.class, ":plugins:analysis-nori");
        map.put(LegacyRestTestBasePlugin.class, ":plugins:analysis-phonetic");
        map.put(LegacyRestTestBasePlugin.class, ":plugins:analysis-smartcn");
        map.put(LegacyRestTestBasePlugin.class, ":plugins:analysis-stempel");
        map.put(LegacyRestTestBasePlugin.class, ":plugins:analysis-ukrainian");
        map.put(LegacyRestTestBasePlugin.class, ":plugins:discovery-azure-classic");
        map.put(LegacyRestTestBasePlugin.class, ":plugins:discovery-ec2");
        map.put(LegacyRestTestBasePlugin.class, ":plugins:discovery-gce");
        map.put(LegacyRestTestBasePlugin.class, ":plugins:mapper-annotated-text");
        map.put(LegacyRestTestBasePlugin.class, ":plugins:mapper-murmur3");
        map.put(LegacyRestTestBasePlugin.class, ":plugins:repository-hdfs");
        map.put(LegacyRestTestBasePlugin.class, ":plugins:store-smb");
        map.put(LegacyRestTestBasePlugin.class, ":qa:ccs-rolling-upgrade-remote-cluster");
        map.put(LegacyRestTestBasePlugin.class, ":qa:ccs-unavailable-clusters");
        map.put(LegacyRestTestBasePlugin.class, ":qa:logging-config");
        map.put(LegacyRestTestBasePlugin.class, ":qa:mixed-cluster");
        map.put(LegacyRestTestBasePlugin.class, ":qa:multi-cluster-search");
        map.put(LegacyRestTestBasePlugin.class, ":qa:remote-clusters");
        map.put(LegacyRestTestBasePlugin.class, ":qa:repository-multi-version");
        map.put(LegacyRestTestBasePlugin.class, ":qa:rolling-upgrade-legacy");
        map.put(LegacyRestTestBasePlugin.class, ":qa:smoke-test-http");
        map.put(LegacyRestTestBasePlugin.class, ":qa:smoke-test-ingest-disabled");
        map.put(LegacyRestTestBasePlugin.class, ":qa:smoke-test-ingest-with-all-dependencies");
        map.put(LegacyRestTestBasePlugin.class, ":qa:smoke-test-plugins");
        map.put(LegacyRestTestBasePlugin.class, ":qa:system-indices");
        map.put(LegacyRestTestBasePlugin.class, ":qa:unconfigured-node-name");
        map.put(LegacyRestTestBasePlugin.class, ":qa:verify-version-constants");
        map.put(LegacyRestTestBasePlugin.class, ":test:external-modules:test-apm-integration");
        map.put(LegacyRestTestBasePlugin.class, ":test:external-modules:test-delayed-aggs");
        map.put(LegacyRestTestBasePlugin.class, ":test:external-modules:test-die-with-dignity");
        map.put(LegacyRestTestBasePlugin.class, ":test:external-modules:test-error-query");
        map.put(LegacyRestTestBasePlugin.class, ":test:external-modules:test-latency-simulating-directory");
        map.put(LegacyRestTestBasePlugin.class, ":test:external-modules:test-seek-tracking-directory");
        map.put(LegacyRestTestBasePlugin.class, ":test:yaml-rest-runner");
        map.put(LegacyRestTestBasePlugin.class, ":distribution:archives:integ-test-zip");
        map.put(LegacyRestTestBasePlugin.class, ":x-pack:plugin:core");
        map.put(LegacyRestTestBasePlugin.class, ":x-pack:plugin:ent-search");
        map.put(LegacyRestTestBasePlugin.class, ":x-pack:plugin:fleet");
        map.put(LegacyRestTestBasePlugin.class, ":x-pack:plugin:logstash");
        map.put(LegacyRestTestBasePlugin.class, ":x-pack:plugin:mapper-constant-keyword");
        map.put(LegacyRestTestBasePlugin.class, ":x-pack:plugin:mapper-unsigned-long");
        map.put(LegacyRestTestBasePlugin.class, ":x-pack:plugin:mapper-version");
        map.put(LegacyRestTestBasePlugin.class, ":x-pack:plugin:vector-tile");
        map.put(LegacyRestTestBasePlugin.class, ":x-pack:plugin:wildcard");
        map.put(LegacyRestTestBasePlugin.class, ":x-pack:qa:mixed-tier-cluster");
        map.put(LegacyRestTestBasePlugin.class, ":x-pack:qa:repository-old-versions");
        map.put(LegacyRestTestBasePlugin.class, ":x-pack:qa:rolling-upgrade");
        map.put(LegacyRestTestBasePlugin.class, ":x-pack:qa:rolling-upgrade-basic");
        map.put(LegacyRestTestBasePlugin.class, ":x-pack:qa:rolling-upgrade-multi-cluster");
        map.put(LegacyRestTestBasePlugin.class, ":x-pack:qa:runtime-fields:core-with-mapped");
        map.put(LegacyRestTestBasePlugin.class, ":x-pack:qa:runtime-fields:core-with-search");
        map.put(LegacyRestTestBasePlugin.class, ":x-pack:qa:security-example-spi-extension");
        map.put(LegacyRestTestBasePlugin.class, ":x-pack:qa:security-setup-password-tests");
        map.put(LegacyRestTestBasePlugin.class, ":x-pack:qa:smoke-test-plugins");
        map.put(LegacyRestTestBasePlugin.class, ":x-pack:qa:smoke-test-plugins-ssl");
        map.put(LegacyRestTestBasePlugin.class, ":x-pack:qa:smoke-test-security-with-mustache");
        map.put(LegacyRestTestBasePlugin.class, ":x-pack:qa:xpack-prefix-rest-compat");
        map.put(LegacyRestTestBasePlugin.class, ":modules:ingest-geoip:qa:file-based-update");
        map.put(LegacyRestTestBasePlugin.class, ":plugins:discovery-ec2:qa:amazon-ec2");
        map.put(LegacyRestTestBasePlugin.class, ":plugins:discovery-gce:qa:gce");
        map.put(LegacyRestTestBasePlugin.class, ":x-pack:qa:multi-cluster-search-security:legacy-with-basic-license");
        map.put(LegacyRestTestBasePlugin.class, ":x-pack:qa:multi-cluster-search-security:legacy-with-full-license");
        map.put(LegacyRestTestBasePlugin.class, ":x-pack:qa:multi-cluster-search-security:legacy-with-restricted-trust");
        map.put(LegacyRestTestBasePlugin.class, ":x-pack:qa:third-party:jira");
        map.put(LegacyRestTestBasePlugin.class, ":x-pack:qa:third-party:pagerduty");
        map.put(LegacyRestTestBasePlugin.class, ":x-pack:qa:third-party:slack");
        map.put(LegacyRestTestBasePlugin.class, ":x-pack:plugin:async-search:qa:rest");
        map.put(LegacyRestTestBasePlugin.class, ":x-pack:plugin:autoscaling:qa:rest");
        map.put(LegacyRestTestBasePlugin.class, ":x-pack:plugin:ccr:qa:downgrade-to-basic-license");
        map.put(LegacyRestTestBasePlugin.class, ":x-pack:plugin:ccr:qa:multi-cluster");
        map.put(LegacyRestTestBasePlugin.class, ":x-pack:plugin:ccr:qa:non-compliant-license");
        map.put(LegacyRestTestBasePlugin.class, ":x-pack:plugin:ccr:qa:rest");
        map.put(LegacyRestTestBasePlugin.class, ":x-pack:plugin:ccr:qa:restart");
        map.put(LegacyRestTestBasePlugin.class, ":x-pack:plugin:ccr:qa:security");
        map.put(LegacyRestTestBasePlugin.class, ":x-pack:plugin:deprecation:qa:early-deprecation-rest");
        map.put(LegacyRestTestBasePlugin.class, ":x-pack:plugin:deprecation:qa:rest");
        map.put(LegacyRestTestBasePlugin.class, ":x-pack:plugin:downsample:qa:with-security");
        map.put(LegacyRestTestBasePlugin.class, ":x-pack:plugin:enrich:qa:rest");
        map.put(LegacyRestTestBasePlugin.class, ":x-pack:plugin:enrich:qa:rest-with-advanced-security");
        map.put(LegacyRestTestBasePlugin.class, ":x-pack:plugin:enrich:qa:rest-with-security");
        map.put(LegacyRestTestBasePlugin.class, ":x-pack:plugin:ent-search:qa:rest");
        map.put(LegacyRestTestBasePlugin.class, ":x-pack:plugin:eql:qa:ccs-rolling-upgrade");
        map.put(LegacyRestTestBasePlugin.class, ":x-pack:plugin:eql:qa:correctness");
        map.put(LegacyRestTestBasePlugin.class, ":x-pack:plugin:eql:qa:mixed-node");
<<<<<<< HEAD
        map.put(LegacyRestTestBasePlugin.class, ":x-pack:plugin:esql:qa:security");
=======
        map.put(LegacyRestTestBasePlugin.class, ":x-pack:plugin:esql:qa:server:heap-attack");
        map.put(LegacyRestTestBasePlugin.class, ":x-pack:plugin:esql:qa:server:multi-node");
        map.put(LegacyRestTestBasePlugin.class, ":x-pack:plugin:esql:qa:server:single-node");
>>>>>>> db093cda
        map.put(LegacyRestTestBasePlugin.class, ":x-pack:plugin:fleet:qa:rest");
        map.put(LegacyRestTestBasePlugin.class, ":x-pack:plugin:identity-provider:qa:idp-rest-tests");
        map.put(LegacyRestTestBasePlugin.class, ":x-pack:plugin:ilm:qa:multi-cluster");
        map.put(LegacyRestTestBasePlugin.class, ":x-pack:plugin:ilm:qa:multi-node");
        map.put(LegacyRestTestBasePlugin.class, ":x-pack:plugin:ilm:qa:rest");
        map.put(LegacyRestTestBasePlugin.class, ":x-pack:plugin:ml:qa:basic-multi-node");
        map.put(LegacyRestTestBasePlugin.class, ":x-pack:plugin:ml:qa:disabled");
        map.put(LegacyRestTestBasePlugin.class, ":x-pack:plugin:ml:qa:ml-with-security");
        map.put(LegacyRestTestBasePlugin.class, ":x-pack:plugin:ml:qa:multi-cluster-tests-with-security");
        map.put(LegacyRestTestBasePlugin.class, ":x-pack:plugin:ml:qa:native-multi-node-tests");
        map.put(LegacyRestTestBasePlugin.class, ":x-pack:plugin:ml:qa:single-node-tests");
        map.put(LegacyRestTestBasePlugin.class, ":x-pack:plugin:searchable-snapshots:qa:hdfs");
        map.put(LegacyRestTestBasePlugin.class, ":x-pack:plugin:searchable-snapshots:qa:rest");
        map.put(LegacyRestTestBasePlugin.class, ":x-pack:plugin:searchable-snapshots:qa:url");
        map.put(LegacyRestTestBasePlugin.class, ":x-pack:plugin:security:qa:tls-basic");
        map.put(LegacyRestTestBasePlugin.class, ":x-pack:plugin:shutdown:qa:multi-node");
        map.put(LegacyRestTestBasePlugin.class, ":x-pack:plugin:shutdown:qa:rolling-upgrade");
        map.put(LegacyRestTestBasePlugin.class, ":x-pack:plugin:slm:qa:multi-node");
        map.put(LegacyRestTestBasePlugin.class, ":x-pack:plugin:slm:qa:rest");
        map.put(LegacyRestTestBasePlugin.class, ":x-pack:plugin:snapshot-based-recoveries:qa:fs");
        map.put(LegacyRestTestBasePlugin.class, ":x-pack:plugin:snapshot-based-recoveries:qa:license-enforcing");
        map.put(LegacyRestTestBasePlugin.class, ":x-pack:plugin:snapshot-repo-test-kit:qa:hdfs");
        map.put(LegacyRestTestBasePlugin.class, ":x-pack:plugin:snapshot-repo-test-kit:qa:rest");
        map.put(LegacyRestTestBasePlugin.class, ":x-pack:plugin:sql:qa:jdbc:multi-node");
        map.put(LegacyRestTestBasePlugin.class, ":x-pack:plugin:sql:qa:jdbc:no-sql");
        map.put(LegacyRestTestBasePlugin.class, ":x-pack:plugin:sql:qa:jdbc:single-node");
        map.put(LegacyRestTestBasePlugin.class, ":x-pack:plugin:sql:qa:jdbc:security:with-ssl");
        map.put(LegacyRestTestBasePlugin.class, ":x-pack:plugin:sql:qa:jdbc:security:without-ssl");
        map.put(LegacyRestTestBasePlugin.class, ":x-pack:plugin:sql:qa:mixed-node");
        map.put(LegacyRestTestBasePlugin.class, ":x-pack:plugin:sql:qa:server:security:with-ssl");
        map.put(LegacyRestTestBasePlugin.class, ":x-pack:plugin:sql:qa:server:security:without-ssl");
        map.put(LegacyRestTestBasePlugin.class, ":x-pack:plugin:stack:qa:rest");
        map.put(LegacyRestTestBasePlugin.class, ":x-pack:plugin:text-structure:qa:text-structure-with-security");
        map.put(LegacyRestTestBasePlugin.class, ":x-pack:plugin:transform:qa:multi-cluster-tests-with-security");
        map.put(LegacyRestTestBasePlugin.class, ":x-pack:plugin:transform:qa:multi-node-tests");
        map.put(LegacyRestTestBasePlugin.class, ":x-pack:plugin:transform:qa:single-node-tests");
        map.put(LegacyRestTestBasePlugin.class, ":x-pack:plugin:vector-tile:qa:multi-cluster");
        map.put(LegacyRestTestBasePlugin.class, ":x-pack:plugin:watcher:qa:rest");
        map.put(LegacyRestTestBasePlugin.class, ":x-pack:plugin:watcher:qa:with-security");
        return map;
    }

    public void failOnUsageRestriction(Class<?> aClass, Project project) {
        if (getParameters().getDisabled().getOrElse(false)) {
            return;
        }
        if (isSupported(aClass, project.getPath()) == false) {
            throw new GradleException("Usage of deprecated " + aClass.getName() + " in " + project.getPath());
        }
    }

    private boolean isSupported(Class<?> aClass, String path) {
        return usageWhitelist.get(aClass).contains(path);
    }

    public abstract static class Params implements BuildServiceParameters {
        public abstract Property<Boolean> getDisabled();
    }
}<|MERGE_RESOLUTION|>--- conflicted
+++ resolved
@@ -123,13 +123,6 @@
         map.put(LegacyRestTestBasePlugin.class, ":x-pack:plugin:eql:qa:ccs-rolling-upgrade");
         map.put(LegacyRestTestBasePlugin.class, ":x-pack:plugin:eql:qa:correctness");
         map.put(LegacyRestTestBasePlugin.class, ":x-pack:plugin:eql:qa:mixed-node");
-<<<<<<< HEAD
-        map.put(LegacyRestTestBasePlugin.class, ":x-pack:plugin:esql:qa:security");
-=======
-        map.put(LegacyRestTestBasePlugin.class, ":x-pack:plugin:esql:qa:server:heap-attack");
-        map.put(LegacyRestTestBasePlugin.class, ":x-pack:plugin:esql:qa:server:multi-node");
-        map.put(LegacyRestTestBasePlugin.class, ":x-pack:plugin:esql:qa:server:single-node");
->>>>>>> db093cda
         map.put(LegacyRestTestBasePlugin.class, ":x-pack:plugin:fleet:qa:rest");
         map.put(LegacyRestTestBasePlugin.class, ":x-pack:plugin:identity-provider:qa:idp-rest-tests");
         map.put(LegacyRestTestBasePlugin.class, ":x-pack:plugin:ilm:qa:multi-cluster");
