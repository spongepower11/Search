/*
 * Copyright Elasticsearch B.V. and/or licensed to Elasticsearch B.V. under one
 * or more contributor license agreements. Licensed under the Elastic License
 * 2.0 and the Server Side Public License, v 1; you may not use this file except
 * in compliance with, at your election, the Elastic License 2.0 or the Server
 * Side Public License, v 1.
 */

import org.elasticsearch.gradle.Architecture
import org.elasticsearch.gradle.OS
import org.elasticsearch.gradle.internal.info.BuildParams
import org.gradle.initialization.BuildRequestMetaData

buildScan {
  URL jenkinsUrl = System.getenv('JENKINS_URL') ? new URL(System.getenv('JENKINS_URL')) : null
  String buildKiteUrl = System.getenv('BUILDKITE_BUILD_URL') ? System.getenv('BUILDKITE_BUILD_URL') : null

  // Automatically publish scans from Elasticsearch CI
  if (jenkinsUrl?.host?.endsWith('elastic.co') || jenkinsUrl?.host?.endsWith('elastic.dev') || System.getenv('BUILDKITE') == 'true') {
    publishAlways()
    buildScan.server = 'https://gradle-enterprise.elastic.co'
  }

  background {
    tag OS.current().name()
    tag Architecture.current().name()

    // Tag if this build is run in FIPS mode
    if (BuildParams.inFipsJvm) {
      tag 'FIPS'
    }

    // Jenkins-specific build scan metadata
    if (jenkinsUrl) {
      // Disable async upload in CI to ensure scan upload completes before CI agent is terminated
      uploadInBackground = false

      String buildNumber = System.getenv('BUILD_NUMBER')
      String buildUrl = System.getenv('BUILD_URL')
      String jobName = System.getenv('JOB_NAME')
      String nodeName = System.getenv('NODE_NAME')
      String jobBranch = System.getenv('ghprbTargetBranch') ?: System.getenv('JOB_BRANCH')

      // Link to Jenkins worker logs and system metrics
      if (nodeName) {
        link 'System logs', "https://ci-stats.elastic.co/app/infra#/logs?&logFilter=(expression:'host.name:${nodeName}',kind:kuery)"
        buildFinished {
          link 'System metrics', "https://ci-stats.elastic.co/app/metrics/detail/host/${nodeName}"
        }
      }

      // Parse job name in the case of matrix builds
      // Matrix job names come in the form of "base-job-name/matrix_param1=value1,matrix_param2=value2"
      def splitJobName = jobName.split('/')
      if (splitJobName.length > 1 && splitJobName.last() ==~ /^([a-zA-Z0-9_\-]+=[a-zA-Z0-9_\-&\.]+,?)+$/) {
        def baseJobName = splitJobName.dropRight(1).join('/')
        tag baseJobName
        tag splitJobName.last()
        value 'Job Name', baseJobName
        def matrixParams = splitJobName.last().split(',')
        matrixParams.collect { it.split('=') }.each { param ->
          value "MATRIX_${param[0].toUpperCase()}", param[1]
        }
      } else {
        tag jobName
        value 'Job Name', jobName
      }

      tag 'CI'
      link 'CI Build', buildUrl
      link 'GCP Upload', "https://console.cloud.google.com/storage/browser/_details/elasticsearch-ci-artifacts/jobs/${URLEncoder.encode(jobName, "UTF-8")}/build/${buildNumber}.tar.bz2"
      value 'Job Number', buildNumber
      if (jobBranch) {
        tag jobBranch
        value 'Git Branch', jobBranch
      }

      System.getenv().getOrDefault('NODE_LABELS', '').split(' ').each {
        value 'Jenkins Worker Label', it
      }

      // Add SCM information
      def isPrBuild = System.getenv('ROOT_BUILD_CAUSE_GHPRBCAUSE') != null
      if (isPrBuild) {
        value 'Git Commit ID', System.getenv('ghprbActualCommit')
        tag "pr/${System.getenv('ghprbPullId')}"
        tag 'pull-request'
        link 'Source', "https://github.com/elastic/elasticsearch/tree/${System.getenv('ghprbActualCommit')}"
        link 'Pull Request', System.getenv('ghprbPullLink')
      } else {
        value 'Git Commit ID', BuildParams.gitRevision
        link 'Source', "https://github.com/elastic/elasticsearch/tree/${BuildParams.gitRevision}"
      }
    } else if (buildKiteUrl) { //Buildkite-specific build scan metadata
      // Disable async upload in CI to ensure scan upload completes before CI agent is terminated
      uploadInBackground = false

      def branch = System.getenv('BUILDKITE_PULL_REQUEST_BASE_BRANCH') ?: System.getenv('BUILDKITE_BRANCH')
      def repoMatcher = System.getenv('BUILDKITE_REPO') =~ /(https:\/\/github\.com\/|git@github\.com:)(\S+)\.git/
      def repository = repoMatcher.matches() ? repoMatcher.group(2) : "<unknown>"
<<<<<<< HEAD
      def jobName = (System.getenv('BUILDKITE_LABEL') ?: '').replaceAll(/[^a-zA-Z0-9_\-]+/, '_').toLowerCase()
=======
      def jobName = (System.getenv('BUILDKITE_LABEL') ?: '').replaceAll(/[^a-zA-Z0-9_\-]+/, ' ').trim().replaceAll(' ', '_').toLowerCase()
>>>>>>> 81964835

      tag 'CI'
      link 'CI Build', buildKiteUrl
      value 'Job Number', System.getenv('BUILDKITE_BUILD_NUMBER')

      value 'Pipeline', System.getenv('BUILDKITE_PIPELINE_SLUG')
      tag System.getenv('BUILDKITE_PIPELINE_SLUG')

      value 'Job Name', jobName
      tag jobName
<<<<<<< HEAD
=======

      if (branch) {
        tag branch
        value 'Git Branch', branch
      }
>>>>>>> 81964835

      // Add SCM information
      def prId = System.getenv('BUILDKITE_PULL_REQUEST')
      if (prId != 'false') {
        def prBaseUrl = (System.getenv('BUILDKITE_PULL_REQUEST_REPO') - ".git").replaceFirst("git://", "https://")
        value 'Git Commit ID', System.getenv('BUILDKITE_COMMIT')
        tag "pr/${prId}"
        tag 'pull-request'
        link 'Source', "${prBaseUrl}/tree/${System.getenv('BUILDKITE_COMMIT')}"
        link 'Pull Request', "https://github.com/${repository}/pull/${prId}"
      } else {
        value 'Git Commit ID', BuildParams.gitRevision
        link 'Source', "https://github.com/${repository}/tree/${BuildParams.gitRevision}"
      }

      buildScanPublished { scan ->
        // Attach build scan link as build metadata
        // See: https://buildkite.com/docs/pipelines/build-meta-data
        new ProcessBuilder('buildkite-agent', 'meta-data', 'set', "build-scan-${System.getenv('BUILDKITE_JOB_ID')}", "${scan.buildScanUri}")
          .start()
          .waitFor()

        // Add a build annotation
        // See: https://buildkite.com/docs/agent/v3/cli-annotate
        def body = """<div class="mb3"><span class="p1 border rounded">${System.getenv('BUILDKITE_LABEL')}</span> :gradle: build ran: <a href="${scan.buildScanUri}"><code>gradle ${gradle.startParameter.taskNames.join(' ')}</code></a></div>"""
        new ProcessBuilder('buildkite-agent', 'annotate', '--context', 'gradle-build-scans', '--append', '--style', 'info', body)
          .start()
          .waitFor()
      }
    } else {
      tag 'LOCAL'
    }
  }
}<|MERGE_RESOLUTION|>--- conflicted
+++ resolved
@@ -98,11 +98,7 @@
       def branch = System.getenv('BUILDKITE_PULL_REQUEST_BASE_BRANCH') ?: System.getenv('BUILDKITE_BRANCH')
       def repoMatcher = System.getenv('BUILDKITE_REPO') =~ /(https:\/\/github\.com\/|git@github\.com:)(\S+)\.git/
       def repository = repoMatcher.matches() ? repoMatcher.group(2) : "<unknown>"
-<<<<<<< HEAD
-      def jobName = (System.getenv('BUILDKITE_LABEL') ?: '').replaceAll(/[^a-zA-Z0-9_\-]+/, '_').toLowerCase()
-=======
       def jobName = (System.getenv('BUILDKITE_LABEL') ?: '').replaceAll(/[^a-zA-Z0-9_\-]+/, ' ').trim().replaceAll(' ', '_').toLowerCase()
->>>>>>> 81964835
 
       tag 'CI'
       link 'CI Build', buildKiteUrl
@@ -113,14 +109,11 @@
 
       value 'Job Name', jobName
       tag jobName
-<<<<<<< HEAD
-=======
 
       if (branch) {
         tag branch
         value 'Git Branch', branch
       }
->>>>>>> 81964835
 
       // Add SCM information
       def prId = System.getenv('BUILDKITE_PULL_REQUEST')
