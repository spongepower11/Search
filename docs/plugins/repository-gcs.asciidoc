[[repository-gcs]]
=== Google Cloud Storage Repository Plugin

The GCS repository plugin adds support for using the https://cloud.google.com/storage/[Google Cloud Storage]
service as a repository for {ref}/modules-snapshots.html[Snapshot/Restore].

:plugin_name: repository-gcs
include::install_remove.asciidoc[]

[[repository-gcs-usage]]
==== Getting started

The plugin uses the https://github.com/GoogleCloudPlatform/google-cloud-java/tree/master/google-cloud-clients/google-cloud-storage[Google Cloud Java Client for Storage]
to connect to the Storage service. If you are using  
https://cloud.google.com/storage/[Google Cloud Storage] for the first time, you 
must connect to the https://console.cloud.google.com/[Google Cloud Platform Console]
and create a new project. After your project is created, you must enable the
Cloud Storage Service for your project.

[[repository-gcs-creating-bucket]]
===== Creating a Bucket

The Google Cloud Storage service uses the concept of a 
https://cloud.google.com/storage/docs/key-terms[bucket] as a container for all 
the data. Buckets are usually created using the 
https://console.cloud.google.com/[Google Cloud Platform Console]. The plugin 
does not automatically create buckets.

To create a new bucket:

1. Connect to the https://console.cloud.google.com/[Google Cloud Platform Console].
2. Select your project.
3. Go to the https://console.cloud.google.com/storage/browser[Storage Browser].
4. Click the *Create Bucket* button.
5. Enter the name of the new bucket.
6. Select a storage class.
7. Select a location.
8. Click the *Create* button.

For more detailed instructions, see the
https://cloud.google.com/storage/docs/quickstart-console#create_a_bucket[Google Cloud documentation].

[[repository-gcs-service-authentication]]
===== Service Authentication

The plugin must authenticate the requests it makes to the Google Cloud Storage 
service. It is common for Google client libraries to employ a strategy named https://cloud.google.com/docs/authentication/production#providing_credentials_to_your_application[application default credentials].
However, that strategy is **not** supported for use with Elasticsearch. The 
plugin operates under the Elasticsearch process, which runs with the security 
manager enabled. The security manager obstructs the "automatic" credential discovery.
Therefore, you must configure <<repository-gcs-using-service-account,service account>> 
credentials even if you are using an environment that does not normally require
this configuration (such as Compute Engine, Kubernetes Engine or App Engine).

[[repository-gcs-using-service-account]]
===== Using a Service Account
You have to obtain and provide https://cloud.google.com/iam/docs/overview#service_account[service account credentials]
manually.

For detailed information about generating JSON service account files, see the  https://cloud.google.com/storage/docs/authentication?hl=en#service_accounts[Google Cloud documentation].
Note that the PKCS12 format is not supported by this plugin.

Here is a summary of the steps:

1. Connect to the https://console.cloud.google.com/[Google Cloud Platform Console].
2. Select your project.
3. Got to the https://console.cloud.google.com/permissions[Permission] tab.
4. Select the https://console.cloud.google.com/permissions/serviceaccounts[Service Accounts] tab.
5. Click *Create service account*.
6. After the account is created, select it and download a JSON key file. 

A JSON service account file looks like this:

[source,js]
----
{
  "type": "service_account",
  "project_id": "your-project-id",
  "private_key_id": "...",
  "private_key": "-----BEGIN PRIVATE KEY-----\n...\n-----END PRIVATE KEY-----\n",
  "client_email": "service-account-for-your-repository@your-project-id.iam.gserviceaccount.com",
<<<<<<< HEAD
  "client_id": "..."
=======
  "client_id": "...",
  "auth_uri": "https://accounts.google.com/o/oauth2/auth",
  "token_uri": "https://accounts.google.com/o/oauth2/token",
  "auth_provider_x509_cert_url": "https://www.googleapis.com/oauth2/v1/certs",
  "client_x509_cert_url": "https://www.googleapis.com/robot/v1/metadata/x509/your-bucket@your-project-id.iam.gserviceaccount.com"
>>>>>>> 0c7f6570
}
----
// NOTCONSOLE

To provide this file to the plugin, it must be stored in the {ref}/secure-settings.html[Elasticsearch keystore].  You must add a setting name of the form `gcs.client.NAME.credentials_file`, where `NAME`
is the name of the client configuration for the repository. The implicit client
name is `default`, but a different client name can be specified in the
repository settings with the `client` key. 

NOTE: Passing the file path via the GOOGLE_APPLICATION_CREDENTIALS environment 
variable is **not** supported.

For example, if you added a `gcs.client.my_alternate_client.credentials_file` 
setting in the keystore, you can configure a repository to use those credentials 
like this:

[source,js]
----
PUT _snapshot/my_gcs_repository
{
  "type": "gcs",
  "settings": {
    "bucket": "my_bucket",
    "client": "my_alternate_client"
  }
}
----
// CONSOLE
// TEST[skip:we don't have gcs setup while testing this]

<<<<<<< HEAD
[[repository-gcs-client]]
==== Client Settings

The client used to connect to Google Cloud Storage has a number of settings available.
Client setting names are of the form `gcs.client.CLIENT_NAME.SETTING_NAME` and specified
inside `elasticsearch.yml`. The default client name looked up by a `gcs` repository is
called `default`, but can be customized with the repository setting `client`.

=======
The `credentials_file` settings are {ref}/secure-settings.html#reloadable-secure-settings[reloadable].
After you reload the settings, the internal `gcs` clients, which are used to 
transfer the snapshot contents, utilize the latest settings from the keystore.

NOTE: Snapshot or restore jobs that are in progress are not preempted by a *reload*
of the client's `credentials_file` settings. They complete using the client as 
it was built when the operation started.

[[repository-gcs-client]]
==== Client Settings

The client used to connect to Google Cloud Storage has a number of settings available.
Client setting names are of the form `gcs.client.CLIENT_NAME.SETTING_NAME` and are specified
inside `elasticsearch.yml`. The default client name looked up by a `gcs` repository is
called `default`, but can be customized with the repository setting `client`.

>>>>>>> 0c7f6570
For example:

[source,js]
----
PUT _snapshot/my_gcs_repository
{
  "type": "gcs",
  "settings": {
    "bucket": "my_bucket",
    "client": "my_alternate_client"
  }
}
----
// CONSOLE
// TEST[skip:we don't have gcs setup while testing this]
<<<<<<< HEAD

Some settings are sensitive and must be stored in the
{ref}/secure-settings.html[elasticsearch keystore]. This is the case for the service account file:

[source,sh]
----
bin/elasticsearch-keystore add-file gcs.client.default.credentials_file
----

The following are the available client settings. Those that must be stored in the keystore
are marked as `Secure`.

=======

Some settings are sensitive and must be stored in the
{ref}/secure-settings.html[Elasticsearch keystore]. This is the case for the service account file:

[source,sh]
----
bin/elasticsearch-keystore add-file gcs.client.default.credentials_file
----

The following are the available client settings. Those that must be stored in the keystore
are marked as `Secure`.

>>>>>>> 0c7f6570
`credentials_file`::

    The service account file that is used to authenticate to the Google Cloud Storage service. (Secure)

`endpoint`::

    The Google Cloud Storage service endpoint to connect to. This will be automatically
    determined by the Google Cloud Storage client but can be specified explicitly.

`connect_timeout`::

    The timeout to establish a connection to the Google Cloud Storage service. The value should
    specify the unit. For example, a value of `5s` specifies a 5 second timeout. The value of `-1`
    corresponds to an infinite timeout. The default value is 20 seconds.

`read_timeout`::

    The timeout to read data from an established connection. The value should
    specify the unit. For example, a value of `5s` specifies a 5 second timeout. The value of `-1`
    corresponds to an infinite timeout. The default value is 20 seconds.

`application_name`::

    Name used by the client when it uses the Google Cloud Storage service. Setting
    a custom name can be useful to authenticate your cluster when requests
    statistics are logged in the Google Cloud Platform. Default to `repository-gcs`

`project_id`::

<<<<<<< HEAD
    The Google Cloud project id. This will be automatically infered from the credentials file but
=======
    The Google Cloud project id. This will be automatically inferred from the credentials file but
>>>>>>> 0c7f6570
    can be specified explicitly. For example, it can be used to switch between projects when the
    same credentials are usable for both the production and the development projects.

[[repository-gcs-repository]]
==== Repository Settings
<<<<<<< HEAD

The `gcs` repository type supports a number of settings to customize how data
is stored in Google Cloud Storage.

=======

The `gcs` repository type supports a number of settings to customize how data
is stored in Google Cloud Storage.

>>>>>>> 0c7f6570
These can be specified when creating the repository. For example:

[source,js]
----
PUT _snapshot/my_gcs_repository
{
  "type": "gcs",
  "settings": {
    "bucket": "my_other_bucket",
    "base_path": "dev"
  }
}
----
// CONSOLE
// TEST[skip:we don't have gcs set up while testing this]

The following settings are supported:

`bucket`::

    The name of the bucket to be used for snapshots. (Mandatory)

`client`::

    The name of the client to use to connect to Google Cloud Storage.
    Defaults to `default`.

`base_path`::

    Specifies the path within bucket to repository data. Defaults to
    the root of the bucket.

`chunk_size`::

    Big files can be broken down into chunks during snapshotting if needed.
    The chunk size can be specified in bytes or by using size value notation,
    i.e. `1g`, `10m`, `5k`. Defaults to `100m`.

`compress`::

    When set to `true` metadata files are stored in compressed format. This
    setting doesn't affect index files that are already compressed by default.
    Defaults to `false`.

`application_name`::

    deprecated[6.3.0, This setting is now defined in the <<repository-gcs-client, client settings>>]
    Name used by the client when it uses the Google Cloud Storage service.

[[repository-gcs-bucket-permission]]
===== Recommended Bucket Permission

The service account used to access the bucket must have the "Writer" access to the bucket:

<<<<<<< HEAD
1. Connect to the https://console.cloud.google.com/[Google Cloud Platform Console]
2. Select your project
3. Got to the https://console.cloud.google.com/storage/browser[Storage Browser]
4. Select the bucket and "Edit bucket permission"
5. The service account must be configured as a "User" with "Writer" access
=======
1. Connect to the https://console.cloud.google.com/[Google Cloud Platform Console].
2. Select your project.
3. Got to the https://console.cloud.google.com/storage/browser[Storage Browser].
4. Select the bucket and "Edit bucket permission".
5. The service account must be configured as a "User" with "Writer" access.
>>>>>>> 0c7f6570
<|MERGE_RESOLUTION|>--- conflicted
+++ resolved
@@ -79,15 +79,11 @@
   "private_key_id": "...",
   "private_key": "-----BEGIN PRIVATE KEY-----\n...\n-----END PRIVATE KEY-----\n",
   "client_email": "service-account-for-your-repository@your-project-id.iam.gserviceaccount.com",
-<<<<<<< HEAD
-  "client_id": "..."
-=======
   "client_id": "...",
   "auth_uri": "https://accounts.google.com/o/oauth2/auth",
   "token_uri": "https://accounts.google.com/o/oauth2/token",
   "auth_provider_x509_cert_url": "https://www.googleapis.com/oauth2/v1/certs",
   "client_x509_cert_url": "https://www.googleapis.com/robot/v1/metadata/x509/your-bucket@your-project-id.iam.gserviceaccount.com"
->>>>>>> 0c7f6570
 }
 ----
 // NOTCONSOLE
@@ -118,16 +114,6 @@
 // CONSOLE
 // TEST[skip:we don't have gcs setup while testing this]
 
-<<<<<<< HEAD
-[[repository-gcs-client]]
-==== Client Settings
-
-The client used to connect to Google Cloud Storage has a number of settings available.
-Client setting names are of the form `gcs.client.CLIENT_NAME.SETTING_NAME` and specified
-inside `elasticsearch.yml`. The default client name looked up by a `gcs` repository is
-called `default`, but can be customized with the repository setting `client`.
-
-=======
 The `credentials_file` settings are {ref}/secure-settings.html#reloadable-secure-settings[reloadable].
 After you reload the settings, the internal `gcs` clients, which are used to 
 transfer the snapshot contents, utilize the latest settings from the keystore.
@@ -144,7 +130,6 @@
 inside `elasticsearch.yml`. The default client name looked up by a `gcs` repository is
 called `default`, but can be customized with the repository setting `client`.
 
->>>>>>> 0c7f6570
 For example:
 
 [source,js]
@@ -160,10 +145,9 @@
 ----
 // CONSOLE
 // TEST[skip:we don't have gcs setup while testing this]
-<<<<<<< HEAD
 
 Some settings are sensitive and must be stored in the
-{ref}/secure-settings.html[elasticsearch keystore]. This is the case for the service account file:
+{ref}/secure-settings.html[Elasticsearch keystore]. This is the case for the service account file:
 
 [source,sh]
 ----
@@ -173,20 +157,6 @@
 The following are the available client settings. Those that must be stored in the keystore
 are marked as `Secure`.
 
-=======
-
-Some settings are sensitive and must be stored in the
-{ref}/secure-settings.html[Elasticsearch keystore]. This is the case for the service account file:
-
-[source,sh]
-----
-bin/elasticsearch-keystore add-file gcs.client.default.credentials_file
-----
-
-The following are the available client settings. Those that must be stored in the keystore
-are marked as `Secure`.
-
->>>>>>> 0c7f6570
 `credentials_file`::
 
     The service account file that is used to authenticate to the Google Cloud Storage service. (Secure)
@@ -216,27 +186,16 @@
 
 `project_id`::
 
-<<<<<<< HEAD
-    The Google Cloud project id. This will be automatically infered from the credentials file but
-=======
     The Google Cloud project id. This will be automatically inferred from the credentials file but
->>>>>>> 0c7f6570
     can be specified explicitly. For example, it can be used to switch between projects when the
     same credentials are usable for both the production and the development projects.
 
 [[repository-gcs-repository]]
 ==== Repository Settings
-<<<<<<< HEAD
 
 The `gcs` repository type supports a number of settings to customize how data
 is stored in Google Cloud Storage.
 
-=======
-
-The `gcs` repository type supports a number of settings to customize how data
-is stored in Google Cloud Storage.
-
->>>>>>> 0c7f6570
 These can be specified when creating the repository. For example:
 
 [source,js]
@@ -291,16 +250,8 @@
 
 The service account used to access the bucket must have the "Writer" access to the bucket:
 
-<<<<<<< HEAD
-1. Connect to the https://console.cloud.google.com/[Google Cloud Platform Console]
-2. Select your project
-3. Got to the https://console.cloud.google.com/storage/browser[Storage Browser]
-4. Select the bucket and "Edit bucket permission"
-5. The service account must be configured as a "User" with "Writer" access
-=======
 1. Connect to the https://console.cloud.google.com/[Google Cloud Platform Console].
 2. Select your project.
 3. Got to the https://console.cloud.google.com/storage/browser[Storage Browser].
 4. Select the bucket and "Edit bucket permission".
-5. The service account must be configured as a "User" with "Writer" access.
->>>>>>> 0c7f6570
+5. The service account must be configured as a "User" with "Writer" access.