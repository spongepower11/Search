--- conflicted
+++ resolved
@@ -26,11 +26,7 @@
 <3> Add a `match_all` query to the `SearchSourceBuilder`.
 <4> Add the `SearchSourceBuilder` to the `SeachRequest`.
 
-<<<<<<< HEAD
-[[java-rest-high-search-request-optional]]
-=======
 [id="{upid}-{api}-request-optional"]
->>>>>>> 0c7f6570
 ===== Optional arguments
 
 Let's first look at some of the optional arguments of a +{request}+:
@@ -240,13 +236,8 @@
 
 include::../execution.asciidoc[]
 
-<<<<<<< HEAD
-[[java-rest-high-search-response]]
-==== SearchResponse
-=======
 [id="{upid}-{api}-response"]
 ==== {response}
->>>>>>> 0c7f6570
 
 The +{response}+ that is returned by executing the search provides details
 about the search execution itself as well as access to the documents returned.
