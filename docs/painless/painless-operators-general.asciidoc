--- conflicted
+++ resolved
@@ -84,21 +84,12 @@
 ==== Conditional
 
 A conditional consists of three expressions. The first expression is evaluated
-<<<<<<< HEAD
-with an expected `boolean` result type. If the first expression evaluates to
-`true` then the second expression is evaluated. If the first expression
-evaluates to `false` then the third expression is evaluated. The second and
-third expressions are <<promotion, promoted>> if the evaluated values are not
-the same type. Use the *conditional operator* as a shortcut to avoid the need
-for a full if/else branch.
-=======
 with an expected boolean result type. If the first expression evaluates to true
 then the second expression will be evaluated.  If the first expression evaluates
 to false then the third expression will be evaluated. The second and third
 expressions will be <<promotion, promoted>> if the evaluated values are not the
 same type. Use the `conditional operator '? :'` as a shortcut to avoid the need
 for a full if/else branch in certain expressions.
->>>>>>> 603e5e57
 
 *Errors*
 
@@ -166,19 +157,11 @@
 [[assignment-operator]]
 ==== Assignment
 
-<<<<<<< HEAD
-Use the *assignment operator* to store a value in a variable or reference type
-member field for use in subsequent operations. Any operation that produces a
-value is assigned to any variable/field as long as the <<painless-types, types>>
-are the same or an <<painless-casting, implicit cast>> of the resultant type to
-the variable/field type is possible.
-=======
 Use the `assignment operator '='` to store a value in a variable or reference
 type member field for use in subsequent operations. Any operation that produces
 a value can be assigned to any variable/field as long as the
 <<painless-types, types>> are the same or the resultant type can be
 <<painless-casting, implicitly cast>> to the variable/field type.
->>>>>>> 603e5e57
 
 See <<variable-assignment, variable assignment>> for examples using variables.
 
