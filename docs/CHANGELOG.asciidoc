[[es-release-notes]]
= {es} Release Notes

[partintro]
--
// Use these for links to issue and pulls. Note issues and pulls redirect one to
// each other on Github, so don't worry too much on using the right prefix.
:issue: https://github.com/elastic/elasticsearch/issues/
:pull: https://github.com/elastic/elasticsearch/pull/

This section summarizes the changes in each release.

* <<release-notes-7.0.0>>
* <<release-notes-6.4.0>>


--

[[release-notes-7.0.0]]
== {es} 7.0.0

[float]
[[breaking-7.0.0]]
=== Breaking Changes

<<write-thread-pool-fallback, Removed `thread_pool.bulk.*` settings and
`es.thread_pool.write.use_bulk_as_display_name` system property>> ({pull}29609[#29609])

<<systemd-service-file-config, Systemd service file is no longer marked as configuration>> ({pull}29004[#29004])
<<remove-suggest-metric, Removed `suggest` metric on stats APIs>> ({pull}29635[#29635])

<<remove-field-caps-body, In field capabilities APIs, removed support for providing fields in the request body>> ({pull}30185[#30185])

Machine Learning::
* The `max_running_jobs` node property is removed in this release. Use the
`xpack.ml.max_open_jobs` setting instead. For more information, see <<ml-settings>>.

Monitoring::
* The `xpack.monitoring.collection.interval` setting can no longer be set to `-1`
to disable monitoring data collection. Use `xpack.monitoring.collection.enabled`
and set it to `false` (its default), which was added in 6.3.0.

Security::
* The fields returned as part of the mappings section by get index, get
mappings, get field mappings, and field capabilities API are now only the
ones that the user is authorized to access in case field level security is enabled.

//[float]
//=== Breaking Java Changes

//[float]
//=== Deprecations

//[float]
//=== New Features

//[float]
//=== Enhancements

[float]
=== Bug Fixes

Fixed prerelease version of elasticsearch in the `deb` package to sort before GA versions
({pull}29000[#29000])

=== Regressions
Fail snapshot operations early when creating or deleting a snapshot on a repository that has been
written to by an older Elasticsearch after writing to it with a newer Elasticsearch version. ({pull}30140[#30140])

//[float]
//=== Regressions

//[float]
//=== Known Issues

[[release-notes-6.4.0]]
== {es} 6.4.0

[float]
=== New Features

The new <<mapping-ignored-field,`_ignored`>> field allows to know which fields
got ignored at index time because of the <<ignore-malformed,`ignore_malformed`>>
option. ({pull}30140[#29658])

[float]
=== Enhancements

{ref-64}/breaking_64_api_changes.html#copy-source-settings-on-resize[Allow copying source settings on index resize operations] ({pull}30255[#30255])

Added new "Request" object flavored request methods. Prefer these instead of the
multi-argument versions. ({pull}29623[#29623])


[float]
=== Bug Fixes

Do not ignore request analysis/similarity settings on index resize operations when the source index already contains such settings ({pull}30216[#30216])


//[float]
//=== Regressions

<<<<<<< HEAD
== Elasticsearch version 6.3.1

=== New Features

=== Enhancements

=== Bug Fixes

Reduce the number of object allocations made by {security} when resolving the indices and aliases for a request ({pull}30180[#30180])

=== Regressions

=== Known Issues
=======
//[float]
//=== Known Issues
>>>>>>> 383856a1
<|MERGE_RESOLUTION|>--- conflicted
+++ resolved
@@ -98,10 +98,6 @@
 Do not ignore request analysis/similarity settings on index resize operations when the source index already contains such settings ({pull}30216[#30216])
 
 
-//[float]
-//=== Regressions
-
-<<<<<<< HEAD
 == Elasticsearch version 6.3.1
 
 === New Features
@@ -115,7 +111,8 @@
 === Regressions
 
 === Known Issues
-=======
 //[float]
-//=== Known Issues
->>>>>>> 383856a1
+//=== Regressions
+
+//[float]
+//=== Known Issues