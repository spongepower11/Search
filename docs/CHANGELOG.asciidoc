--- conflicted
+++ resolved
@@ -177,7 +177,6 @@
 
 * Account for gaps in data counts after job is reopened ({pull}30294[#30294])
 
-<<<<<<< HEAD
 Watcher::
 
 * The watch history template was dynamically mapping fields for dynamic slack
@@ -186,11 +185,9 @@
 template includes an explicit string based mapping for this field.
 ({pull}30172[#30172])
 
-=======
 Rollup::
 * Validate timezone in range queries to ensure they match the selected job when
 searching ({pull}30338[#30338])
->>>>>>> e5653e63
 
 //[float]
 //=== Regressions
