--- conflicted
+++ resolved
@@ -29,824 +29,6 @@
 [[put-inference-api-desc]]
 ==== {api-description-title}
 
-<<<<<<< HEAD
-The create {infer} API enables you to create an {infer} endpoint and configure a
-{ml} model to perform a specific {infer} task.
-
-The following services are available through the {infer} API:
-
-* Azure AI Studio
-* Azure OpenAI
-* Cohere
-* Elasticsearch (for built-in models and models uploaded through Eland)
-* ELSER
-* Google AI Studio
-* Hugging Face
-* Mistral
-* OpenAI
-
-[discrete]
-[[put-inference-api-path-params]]
-==== {api-path-parms-title}
-
-`<inference_id>`::
-(Required, string)
-The unique identifier of the {infer} endpoint.
-
-`<task_type>`::
-(Required, string)
-The type of the {infer} task that the model will perform.
-Available task types:
-* `completion`,
-* `rerank`,
-* `sparse_embedding`,
-* `text_embedding`.
-
-[discrete]
-[[put-inference-api-request-body]]
-==== {api-request-body-title}
-
-`service`::
-(Required, string)
-The type of service supported for the specified task type.
-Available services:
-
-* `azureopenai`: specify the `completion` or `text_embedding` task type to use the Azure OpenAI service.
-* `azureaistudio`: specify the `completion` or `text_embedding` task type to use the Azure AI Studio service.
-* `cohere`: specify the `completion`, `text_embedding` or the `rerank` task type to use the Cohere service.
-* `elasticsearch`: specify the `text_embedding` task type to use the E5 built-in model or text embedding models uploaded by Eland.
-* `elser`: specify the `sparse_embedding` task type to use the ELSER service.
-* `googleaistudio`: specify the `completion` or `text_embeddig` task to use the Google AI Studio service.
-* `hugging_face`: specify the `text_embedding` task type to use the Hugging Face service.
-* `mistral`: specify the `text_embedding` task type to use the Mistral service.
-* `openai`: specify the `completion` or `text_embedding` task type to use the OpenAI service.
-
-
-`service_settings`::
-(Required, object)
-Settings used to install the {infer} model.
-These settings are specific to the
-`service` you specified.
-+
-.`service_settings` for the `azureaistudio` service
-[%collapsible%closed]
-=====
-
-`api_key`:::
-(Required, string)
-A valid API key of your Azure AI Studio model deployment.
-This key can be found on the overview page for your deployment in the management section of your https://ai.azure.com/[Azure AI Studio] account.
-
-IMPORTANT: You need to provide the API key only once, during the {infer} model creation.
-The <<get-inference-api>> does not retrieve your API key.
-After creating the {infer} model, you cannot change the associated API key.
-If you want to use a different API key, delete the {infer} model and recreate it with the same name and the updated API key.
-
-`target`:::
-(Required, string)
-The target URL of your Azure AI Studio model deployment.
-This can be found on the overview page for your deployment in the management section of your https://ai.azure.com/[Azure AI Studio] account.
-
-`provider`:::
-(Required, string)
-The model provider for your deployment.
-Note that some providers may support only certain task types.
-Supported providers include:
-
-* `cohere` - available for `text_embedding` and `completion` task types
-* `databricks` - available for `completion` task type only
-* `meta` - available for `completion` task type only
-* `microsoft_phi` - available for `completion` task type only
-* `mistral` - available for `completion` task type only
-* `openai` - available for `text_embedding` and `completion` task types
-
-`endpoint_type`:::
-(Required, string)
-One of `token` or `realtime`.
-Specifies the type of endpoint that is used in your model deployment.
-There are https://learn.microsoft.com/en-us/azure/ai-studio/concepts/deployments-overview#billing-for-deploying-and-inferencing-llms-in-azure-ai-studio[two endpoint types available] for deployment through Azure AI Studio.
-"Pay as you go" endpoints are billed per token.
-For these, you must specify `token` for your `endpoint_type`.
-For "real-time" endpoints which are billed per hour of usage, specify `realtime`.
-
-`rate_limit`:::
-(Optional, object)
-By default, the `azureaistudio` service sets the number of requests allowed per minute to `240`.
-This helps to minimize the number of rate limit errors returned from Azure AI Studio.
-To modify this, set the `requests_per_minute` setting of this object in your service settings:
-+
-[source,text]
-----
-"rate_limit": {
-    "requests_per_minute": <<number_of_requests>>
-}
-----
-=====
-+
-.`service_settings` for the `azureopenai` service
-[%collapsible%closed]
-=====
-
-`api_key` or `entra_id`:::
-(Required, string)
-You must provide _either_ an API key or an Entra ID.
-If you do not provide either, or provide both, you will receive an error when trying to create your model.
-See the https://learn.microsoft.com/en-us/azure/ai-services/openai/reference#authentication[Azure OpenAI Authentication documentation] for more details on these authentication types.
-
-IMPORTANT: You need to provide the API key or Entra ID only once, during the {infer} model creation.
-The <<get-inference-api>> does not retrieve your authentication credentials.
-After creating the {infer} model, you cannot change the associated API key or Entra ID.
-If you want to use a different API key or Entra ID, delete the {infer} model and recreate it with the same name and the updated API key.
-You _must_ have either an `api_key` or an `entra_id` defined.
-If neither are present, an error will occur.
-
-`resource_name`:::
-(Required, string)
-The name of your Azure OpenAI resource.
-You can find this from the https://portal.azure.com/#view/HubsExtension/BrowseAll[list of resources] in the Azure Portal for your subscription.
-
-`deployment_id`:::
-(Required, string)
-The deployment name of your deployed models.
-Your Azure OpenAI deployments can be found though the https://oai.azure.com/[Azure OpenAI Studio] portal that is linked to your subscription.
-
-`api_version`:::
-(Required, string)
-The Azure API version ID to use.
-We recommend using the https://learn.microsoft.com/en-us/azure/ai-services/openai/reference#embeddings[latest supported non-preview version].
-
-`rate_limit`:::
-(Optional, object)
-The `azureopenai` service sets a default number of requests allowed per minute depending on the task type.
-For `text_embedding` it is set to `1440`.
-For `completion` it is set to `120`.
-This helps to minimize the number of rate limit errors returned from Azure.
-To modify this, set the `requests_per_minute` setting of this object in your service settings:
-+
-[source,text]
-----
-"rate_limit": {
-    "requests_per_minute": <<number_of_requests>>
-}
-----
-+
-More information about the rate limits for Azure can be found in the https://learn.microsoft.com/en-us/azure/ai-services/openai/quotas-limits[Quota limits docs] and https://learn.microsoft.com/en-us/azure/ai-services/openai/how-to/quota?tabs=rest[How to change the quotas].
-=====
-+
-.`service_settings` for the `cohere` service
-[%collapsible%closed]
-=====
-`api_key`:::
-(Required, string)
-A valid API key of your Cohere account.
-You can find your Cohere API keys or you can create a new one
-https://dashboard.cohere.com/api-keys[on the API keys settings page].
-
-IMPORTANT: You need to provide the API key only once, during the {infer} model creation.
-The <<get-inference-api>> does not retrieve your API key.
-After creating the {infer} model, you cannot change the associated API key.
-If you want to use a different API key, delete the {infer} model and recreate it with the same name and the updated API key.
-
-`embedding_type`::
-(Optional, string)
-Only for `text_embedding`.
-Specifies the types of embeddings you want to get back.
-Defaults to `float`.
-Valid values are:
-* `byte`: use it for signed int8 embeddings (this is a synonym of `int8`).
-* `float`: use it for the default float embeddings.
-* `int8`: use it for signed int8 embeddings.
-
-`model_id`::
-(Optional, string)
-The name of the model to use for the {infer} task.
-To review the available `rerank` models, refer to the
-https://docs.cohere.com/reference/rerank-1[Cohere docs].
-
-To review the available `text_embedding` models, refer to the
-https://docs.cohere.com/reference/embed[Cohere docs].
-The default value for
-`text_embedding` is `embed-english-v2.0`.
-
-`rate_limit`:::
-(Optional, object)
-By default, the `cohere` service sets the number of requests allowed per minute to `10000`.
-This value is the same for all task types.
-This helps to minimize the number of rate limit errors returned from Cohere.
-To modify this, set the `requests_per_minute` setting of this object in your service settings:
-+
-[source,text]
-----
-"rate_limit": {
-    "requests_per_minute": <<number_of_requests>>
-}
-----
-+
-More information about Cohere's rate limits can be found in https://docs.cohere.com/docs/going-live#production-key-specifications[Cohere's production key docs].
-
-=====
-+
-.`service_settings` for the `elasticsearch` service
-[%collapsible%closed]
-=====
-
-`model_id`:::
-(Required, string)
-The name of the model to use for the {infer} task.
-It can be the ID of either a built-in model (for example, `.multilingual-e5-small` for E5) or a text embedding model already
-{ml-docs}/ml-nlp-import-model.html#ml-nlp-import-script[uploaded through Eland].
-
-`num_allocations`:::
-(Required, integer)
-The total number of allocations this model is assigned across machine learning nodes. Increasing this value generally increases the throughput.
-
-`num_threads`:::
-(Required, integer)
-Sets the number of threads used by each model allocation during inference. This generally increases the speed per inference request. The inference process is a compute-bound process; `threads_per_allocations` must not exceed the number of available allocated processors per node.
-Must be a power of 2. Max allowed value is 32.
-
-=====
-+
-.`service_settings` for the `elser` service
-[%collapsible%closed]
-=====
-
-`num_allocations`:::
-(Required, integer)
-The total number of allocations this model is assigned across machine learning nodes. Increasing this value generally increases the throughput.
-
-`num_threads`:::
-(Required, integer)
-Sets the number of threads used by each model allocation during inference. This generally increases the speed per inference request. The inference process is a compute-bound process; `threads_per_allocations` must not exceed the number of available allocated processors per node.
-Must be a power of 2. Max allowed value is 32.
-
-=====
-+
-.`service_settings` for the `googleiastudio` service
-[%collapsible%closed]
-=====
-
-`api_key`:::
-(Required, string)
-A valid API key for the Google Gemini API.
-
-`model_id`:::
-(Required, string)
-The name of the model to use for the {infer} task.
-You can find the supported models at https://ai.google.dev/gemini-api/docs/models/gemini[Gemini API models].
-
-`rate_limit`:::
-(Optional, object)
-By default, the `googleaistudio` service sets the number of requests allowed per minute to `360`.
-This helps to minimize the number of rate limit errors returned from Google AI Studio.
-To modify this, set the `requests_per_minute` setting of this object in your service settings:
-+
---
-[source,text]
-----
-"rate_limit": {
-    "requests_per_minute": <<number_of_requests>>
-}
-----
---
-
-=====
-+
-.`service_settings` for the `hugging_face` service
-[%collapsible%closed]
-=====
-
-`api_key`:::
-(Required, string)
-A valid access token of your Hugging Face account.
-You can find your Hugging Face access tokens or you can create a new one
-https://huggingface.co/settings/tokens[on the settings page].
-
-IMPORTANT: You need to provide the API key only once, during the {infer} model creation.
-The <<get-inference-api>> does not retrieve your API key.
-After creating the {infer} model, you cannot change the associated API key.
-If you want to use a different API key, delete the {infer} model and recreate it with the same name and the updated API key.
-
-`url`:::
-(Required, string)
-The URL endpoint to use for the requests.
-
-`rate_limit`:::
-(Optional, object)
-By default, the `huggingface` service sets the number of requests allowed per minute to `3000`.
-This helps to minimize the number of rate limit errors returned from Hugging Face.
-To modify this, set the `requests_per_minute` setting of this object in your service settings:
-+
-[source,text]
-----
-"rate_limit": {
-    "requests_per_minute": <<number_of_requests>>
-}
-----
-
-=====
-+
-.`service_settings` for the `mistral` service
-[%collapsible%closed]
-=====
-
-`api_key`:::
-(Required, string)
-A valid API key for your Mistral account.
-You can find your Mistral API keys or you can create a new one
-https://console.mistral.ai/api-keys/[on the API Keys page].
-
-`model`:::
-(Required, string)
-The name of the model to use for the {infer} task.
-Refer to the https://docs.mistral.ai/getting-started/models/[Mistral models documentation]
-for the list of available text embedding models.
-
-`max_input_tokens`:::
-(Optional, integer)
-Allows you to specify the maximum number of tokens per input before chunking occurs.
-
-`rate_limit`:::
-(Optional, object)
-By default, the `mistral` service sets the number of requests allowed per minute to `240`.
-This helps to minimize the number of rate limit errors returned from the Mistral API.
-To modify this, set the `requests_per_minute` setting of this object in your service settings:
-+
-[source,text]
-----
-"rate_limit": {
-    "requests_per_minute": <<number_of_requests>>
-}
-----
-
-=====
-+
-.`service_settings` for the `openai` service
-[%collapsible%closed]
-=====
-
-`api_key`:::
-(Required, string)
-A valid API key of your OpenAI account.
-You can find your OpenAI API keys in your OpenAI account under the
-https://platform.openai.com/api-keys[API keys section].
-
-IMPORTANT: You need to provide the API key only once, during the {infer} model creation.
-The <<get-inference-api>> does not retrieve your API key.
-After creating the {infer} model, you cannot change the associated API key.
-If you want to use a different API key, delete the {infer} model and recreate it with the same name and the updated API key.
-
-`model_id`:::
-(Required, string)
-The name of the model to use for the {infer} task.
-Refer to the
-https://platform.openai.com/docs/guides/embeddings/what-are-embeddings[OpenAI documentation]
-for the list of available text embedding models.
-
-`organization_id`:::
-(Optional, string)
-The unique identifier of your organization.
-You can find the Organization ID in your OpenAI account under
-https://platform.openai.com/account/organization[**Settings** > **Organizations**].
-
-`url`:::
-(Optional, string)
-The URL endpoint to use for the requests.
-Can be changed for testing purposes.
-Defaults to `https://api.openai.com/v1/embeddings`.
-
-`rate_limit`:::
-(Optional, object)
-The `openai` service sets a default number of requests allowed per minute depending on the task type.
-For `text_embedding` it is set to `3000`.
-For `completion` it is set to `500`.
-This helps to minimize the number of rate limit errors returned from Azure.
-To modify this, set the `requests_per_minute` setting of this object in your service settings:
-+
-[source,text]
-----
-"rate_limit": {
-    "requests_per_minute": <<number_of_requests>>
-}
-----
-+
-More information about the rate limits for OpenAI can be found in your https://platform.openai.com/account/limits[Account limits].
-
-=====
-
-`task_settings`::
-(Optional, object)
-Settings to configure the {infer} task.
-These settings are specific to the
-`<task_type>` you specified.
-+
-.`task_settings` for the `completion` task type
-[%collapsible%closed]
-=====
-
-`do_sample`:::
-(Optional, float)
-For the `azureaistudio` service only.
-Instructs the inference process to perform sampling or not.
-Has no effect unless `temperature` or `top_p` is specified.
-
-`max_new_tokens`:::
-(Optional, integer)
-For the `azureaistudio` service only.
-Provides a hint for the maximum number of output tokens to be generated.
-Defaults to 64.
-
-`user`:::
-(Optional, string)
-For `openai` service only.
-Specifies the user issuing the request, which can be used for abuse detection.
-
-`temperature`:::
-(Optional, float)
-For the `azureaistudio` service only.
-A number in the range of 0.0 to 2.0 that specifies the sampling temperature to use that controls the apparent creativity of generated completions.
-Should not be used if `top_p` is specified.
-
-`top_p`:::
-(Optional, float)
-For the `azureaistudio` service only.
-A number in the range of 0.0 to 2.0 that is an alternative value to temperature that causes the model to consider the results of the tokens with nucleus sampling probability.
-Should not be used if `temperature` is specified.
-
-=====
-+
-.`task_settings` for the `rerank` task type
-[%collapsible%closed]
-=====
-
-`return_documents`::
-(Optional, boolean)
-For `cohere` service only.
-Specify whether to return doc text within the results.
-
-`top_n`::
-(Optional, integer)
-The number of most relevant documents to return, defaults to the number of the documents.
-
-=====
-+
-.`task_settings` for the `text_embedding` task type
-[%collapsible%closed]
-=====
-
-`input_type`:::
-(Optional, string)
-For `cohere` service only.
-Specifies the type of input passed to the model.
-Valid values are:
-* `classification`: use it for embeddings passed through a text classifier.
-* `clusterning`: use it for the embeddings run through a clustering algorithm.
-* `ingest`: use it for storing document embeddings in a vector database.
-* `search`: use it for storing embeddings of search queries run against a vector database to find relevant documents.
-+
-IMPORTANT: The `input_type` field is required when using embedding models `v3` and higher.
-
-`truncate`:::
-(Optional, string)
-For `cohere` service only.
-Specifies how the API handles inputs longer than the maximum token length.
-Defaults to `END`.
-Valid values are:
-* `NONE`: when the input exceeds the maximum input token length an error is returned.
-* `START`: when the input exceeds the maximum input token length the start of the input is discarded.
-* `END`: when the input exceeds the maximum input token length the end of the input is discarded.
-
-`user`:::
-(optional, string)
-For `openai`, `azureopenai` and `azureaistudio` services only.
-Specifies the user issuing the request, which can be used for abuse detection.
-
-=====
-[discrete]
-[[put-inference-api-example]]
-==== {api-examples-title}
-
-This section contains example API calls for every service type.
-
-[discrete]
-[[inference-example-azureaistudio]]
-===== Azure AI Studio service
-
-The following example shows how to create an {infer} endpoint called
-`azure_ai_studio_embeddings` to perform a `text_embedding` task type.
-Note that we do not specify a model here, as it is defined already via our Azure AI Studio deployment.
-
-The list of embeddings models that you can choose from in your deployment can be found in the https://ai.azure.com/explore/models?selectedTask=embeddings[Azure AI Studio model explorer].
-
-[source,console]
-------------------------------------------------------------
-PUT _inference/text_embedding/azure_ai_studio_embeddings
-{
-    "service": "azureaistudio",
-    "service_settings": {
-        "api_key": "<api_key>",
-        "target": "<target_uri>",
-        "provider": "<model_provider>",
-        "endpoint_type": "<endpoint_type>"
-    }
-}
-------------------------------------------------------------
-// TEST[skip:TBD]
-
-The next example shows how to create an {infer} endpoint called
-`azure_ai_studio_completion` to perform a `completion` task type.
-
-[source,console]
-------------------------------------------------------------
-PUT _inference/completion/azure_ai_studio_completion
-{
-    "service": "azureaistudio",
-    "service_settings": {
-        "api_key": "<api_key>",
-        "target": "<target_uri>",
-        "provider": "<model_provider>",
-        "endpoint_type": "<endpoint_type>"
-    }
-}
-------------------------------------------------------------
-// TEST[skip:TBD]
-
-The list of chat completion models that you can choose from in your deployment can be found in the https://ai.azure.com/explore/models?selectedTask=chat-completion[Azure AI Studio model explorer].
-
-[discrete]
-[[inference-example-azureopenai]]
-===== Azure OpenAI service
-
-The following example shows how to create an {infer} endpoint called
-`azure_openai_embeddings` to perform a `text_embedding` task type.
-Note that we do not specify a model here, as it is defined already via our Azure OpenAI deployment.
-
-The list of embeddings models that you can choose from in your deployment can be found in the https://learn.microsoft.com/en-us/azure/ai-services/openai/concepts/models#embeddings[Azure models documentation].
-
-[source,console]
-------------------------------------------------------------
-PUT _inference/text_embedding/azure_openai_embeddings
-{
-    "service": "azureopenai",
-    "service_settings": {
-        "api_key": "<api_key>",
-        "resource_name": "<resource_name>",
-        "deployment_id": "<deployment_id>",
-        "api_version": "2024-02-01"
-    }
-}
-------------------------------------------------------------
-// TEST[skip:TBD]
-
-The next example shows how to create an {infer} endpoint called
-`azure_openai_completion` to perform a `completion` task type.
-
-[source,console]
-------------------------------------------------------------
-PUT _inference/completion/azure_openai_completion
-{
-    "service": "azureopenai",
-    "service_settings": {
-        "api_key": "<api_key>",
-        "resource_name": "<resource_name>",
-        "deployment_id": "<deployment_id>",
-        "api_version": "2024-02-01"
-    }
-}
-------------------------------------------------------------
-// TEST[skip:TBD]
-
-The list of chat completion models that you can choose from in your Azure OpenAI deployment can be found at the following places:
-
-* https://learn.microsoft.com/en-us/azure/ai-services/openai/concepts/models#gpt-4-and-gpt-4-turbo-models[GPT-4 and GPT-4 Turbo models]
-* https://learn.microsoft.com/en-us/azure/ai-services/openai/concepts/models#gpt-35[GPT-3.5]
-
-[discrete]
-[[inference-example-cohere]]
-===== Cohere service
-
-The following example shows how to create an {infer} endpoint called
-`cohere-embeddings` to perform a `text_embedding` task type.
-
-[source,console]
-------------------------------------------------------------
-PUT _inference/text_embedding/cohere-embeddings
-{
-    "service": "cohere",
-    "service_settings": {
-        "api_key": "<api_key>",
-        "model_id": "embed-english-light-v3.0",
-        "embedding_type": "byte"
-    }
-}
-------------------------------------------------------------
-// TEST[skip:TBD]
-
-
-The following example shows how to create an {infer} endpoint called
-`cohere-rerank` to perform a `rerank` task type.
-
-[source,console]
-------------------------------------------------------------
-PUT _inference/rerank/cohere-rerank
-{
-    "service": "cohere",
-    "service_settings": {
-        "api_key": "<API-KEY>",
-        "model_id": "rerank-english-v3.0"
-    },
-    "task_settings": {
-        "top_n": 10,
-        "return_documents": true
-    }
-}
-------------------------------------------------------------
-// TEST[skip:TBD]
-
-For more examples, also review the
-https://docs.cohere.com/docs/elasticsearch-and-cohere#rerank-search-results-with-cohere-and-elasticsearch[Cohere documentation].
-
-[discrete]
-[[inference-example-e5]]
-===== E5 via the `elasticsearch` service
-
-The following example shows how to create an {infer} endpoint called
-`my-e5-model` to perform a `text_embedding` task type.
-
-[source,console]
-------------------------------------------------------------
-PUT _inference/text_embedding/my-e5-model
-{
-  "service": "elasticsearch",
-  "service_settings": {
-    "num_allocations": 1,
-    "num_threads": 1,
-    "model_id": ".multilingual-e5-small" <1>
-  }
-}
-------------------------------------------------------------
-// TEST[skip:TBD]
-<1> The `model_id` must be the ID of one of the built-in E5 models.
-Valid values are `.multilingual-e5-small` and `.multilingual-e5-small_linux-x86_64`.
-For further details, refer to the {ml-docs}/ml-nlp-e5.html[E5 model documentation].
-
-[discrete]
-[[inference-example-elser]]
-===== ELSER service
-
-The following example shows how to create an {infer} endpoint called
-`my-elser-model` to perform a `sparse_embedding` task type.
-Refer to the {ml-docs}/ml-nlp-elser.html[ELSER model documentation] for more info.
-
-[source,console]
-------------------------------------------------------------
-PUT _inference/sparse_embedding/my-elser-model
-{
-  "service": "elser",
-  "service_settings": {
-    "num_allocations": 1,
-    "num_threads": 1
-  }
-}
-------------------------------------------------------------
-// TEST[skip:TBD]
-
-
-Example response:
-
-[source,console-result]
-------------------------------------------------------------
-{
-  "inference_id": "my-elser-model",
-  "task_type": "sparse_embedding",
-  "service": "elser",
-  "service_settings": {
-    "num_allocations": 1,
-    "num_threads": 1
-  },
-  "task_settings": {}
-}
-------------------------------------------------------------
-// NOTCONSOLE
-
-
-[discrete]
-[[inference-example-googleaistudio]]
-===== Google AI Studio service
-
-The following example shows how to create an {infer} endpoint called
-`google_ai_studio_completion` to perform a `completion` task type.
-
-[source,console]
-------------------------------------------------------------
-PUT _inference/completion/google_ai_studio_completion
-{
-    "service": "googleaistudio",
-    "service_settings": {
-        "api_key": "<api_key>",
-        "model_id": "<model_id>"
-    }
-}
-------------------------------------------------------------
-// TEST[skip:TBD]
-
-
-[discrete]
-[[inference-example-hugging-face]]
-===== Hugging Face service
-
-The following example shows how to create an {infer} endpoint called
-`hugging-face-embeddings` to perform a `text_embedding` task type.
-
-[source,console]
-------------------------------------------------------------
-PUT _inference/text_embedding/hugging-face-embeddings
-{
-  "service": "hugging_face",
-  "service_settings": {
-    "api_key": "<access_token>", <1>
-    "url": "<url_endpoint>" <2>
-  }
-}
-------------------------------------------------------------
-// TEST[skip:TBD]
-<1> A valid Hugging Face access token.
-You can find on the
-https://huggingface.co/settings/tokens[settings page of your account].
-<2> The {infer} endpoint URL you created on Hugging Face.
-
-Create a new {infer} endpoint on
-https://ui.endpoints.huggingface.co/[the Hugging Face endpoint page] to get an endpoint URL.
-Select the model you want to use on the new endpoint creation page - for example `intfloat/e5-small-v2` - then select the `Sentence Embeddings`
-task under the Advanced configuration section.
-Create the endpoint.
-Copy the URL after the endpoint initialization has been finished.
-
-[discrete]
-[[inference-example-hugging-face-supported-models]]
-The list of recommended models for the Hugging Face service:
-
-* https://huggingface.co/sentence-transformers/all-MiniLM-L6-v2[all-MiniLM-L6-v2]
-* https://huggingface.co/sentence-transformers/all-MiniLM-L12-v2[all-MiniLM-L12-v2]
-* https://huggingface.co/sentence-transformers/all-mpnet-base-v2[all-mpnet-base-v2]
-* https://huggingface.co/intfloat/e5-base-v2[e5-base-v2]
-* https://huggingface.co/intfloat/e5-small-v2[e5-small-v2]
-* https://huggingface.co/intfloat/multilingual-e5-base[multilingual-e5-base]
-* https://huggingface.co/intfloat/multilingual-e5-small[multilingual-e5-small]
-
-[discrete]
-[[inference-example-eland]]
-===== Models uploaded by Eland via the elasticsearch service
-
-The following example shows how to create an {infer} endpoint called
-`my-msmarco-minilm-model` to perform a `text_embedding` task type.
-
-[source,console]
-------------------------------------------------------------
-PUT _inference/text_embedding/my-msmarco-minilm-model
-{
-  "service": "elasticsearch",
-  "service_settings": {
-    "num_allocations": 1,
-    "num_threads": 1,
-    "model_id": "msmarco-MiniLM-L12-cos-v5" <1>
-  }
-}
-------------------------------------------------------------
-// TEST[skip:TBD]
-<1> The `model_id` must be the ID of a text embedding model which has already been
-{ml-docs}/ml-nlp-import-model.html#ml-nlp-import-script[uploaded through Eland].
-
-[discrete]
-[[inference-example-mistral]]
-===== Mistral Service
-
-The following example shows how to create an {infer} endpoint called
-`mistral-embeddings-test` to perform a `text_embedding` task type.
-
-[source,console]
-------------------------------------------------------------
-PUT _inference/text_embedding/mistral-embeddings-test
-{
-  "service": "mistral",
-  "service_settings": {
-    "api_key": "<api_key>",
-    "model": "mistral-embed" <1>
-  }
-}
-------------------------------------------------------------
-// TEST[skip:TBD]
-<1> The `model` must be the ID of a text embedding model which can be found in the
-https://docs.mistral.ai/getting-started/models/[Mistral models documentation]
-
-[discrete]
-[[inference-example-openai]]
-===== OpenAI service
-
-The following example shows how to create an {infer} endpoint called
-`openai-embeddings` to perform a `text_embedding` task type.
-=======
->>>>>>> e3caeed2
 
 The create {infer} API enables you to create an {infer} endpoint and configure a {ml} model to perform a specific {infer} task.
 
