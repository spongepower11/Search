--- conflicted
+++ resolved
@@ -311,25 +311,25 @@
 Elasticsearch uses an internal logging abstraction and comes, out of the
 box, with http://logging.apache.org/log4j/1.2/[log4j]. It tries to simplify
 log4j configuration by using http://www.yaml.org/[YAML] to configure it,
-<<<<<<< HEAD
-and the logging configuration file is `config/logging.yml` file. Optionally,
-the location of the configuration file can be set externally using a system
-property, for example:
-
-[source,sh]
---------------------------------------------------
-$ elasticsearch -Des.logging=/abs/path/to/logging/file.yml
---------------------------------------------------
-
-or
-
-[source,sh]
---------------------------------------------------
-$ elasticsearch -Des.logging=log_config_file_in_classpath.yml
---------------------------------------------------
-=======
-and the logging configuration file is `config/logging.yml`. The
-http://en.wikipedia.org/wiki/JSON[JSON] and
+and the logging configuration file is `config/logging.yml`. Optionally,
+                                                            the location of the configuration file can be set externally using a system
+                                                            property, for example:
+                                                            
+                                                            [source,sh]
+                                                            --------------------------------------------------
+                                                            $ elasticsearch -Des.logging=/abs/path/to/logging/file.yml
+                                                            --------------------------------------------------
+                                                            
+                                                            or
+                                                            
+                                                            [source,sh]
+                                                            --------------------------------------------------
+                                                            $ elasticsearch -Des.logging=log_config_file_in_classpath.yml
+                                                            --------------------------------------------------
+
+
+
+The http://en.wikipedia.org/wiki/JSON[JSON] and
 http://en.wikipedia.org/wiki/.properties[properties] formats are also
 supported. Multiple configuration files can be loaded, in which case they will
 get merged, as long as they start with the `logging.` prefix and end with one
@@ -342,5 +342,4 @@
 
 coming[1.5.0] Additional Appenders and other logging classes provided by 
 http://logging.apache.org/log4j/extras/[log4j-extras] are also available, 
-out of the box.
->>>>>>> e07b0dee
+out of the box.