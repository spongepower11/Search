[[docker]]
=== Install {es} with Docker

{es} is also available as Docker images.
The images use https://hub.docker.com/_/centos/[centos:7] as the base image.

A list of all published Docker images and tags is available at
https://www.docker.elastic.co[www.docker.elastic.co]. The source files
are in
https://github.com/elastic/elasticsearch/blob/{branch}/distribution/docker[Github].

These images are free to use under the Elastic license. They contain open source 
and free commercial features and access to paid commercial features.  
{stack-ov}/license-management.html[Start a 30-day trial] to try out all of the 
paid commercial features. See the 
https://www.elastic.co/subscriptions[Subscriptions] page for information about 
Elastic license levels.

==== Pulling the image

Obtaining {es} for Docker is as simple as issuing a +docker pull+ command
against the Elastic Docker registry.

ifeval::["{release-state}"=="unreleased"]

WARNING: Version {version} of {es} has not yet been released, so no
Docker image is currently available for this version.

endif::[]

ifeval::["{release-state}"!="unreleased"]

[source,sh,subs="attributes"]
--------------------------------------------
docker pull {docker-repo}:{version}
--------------------------------------------

Alternatively, you can download other Docker images that contain only features 
available under the Apache 2.0 license. To download the images, go to 
https://www.docker.elastic.co[www.docker.elastic.co]. 

endif::[]

[[docker-cli-run-dev-mode]]
==== Starting a single node cluster with Docker

ifeval::["{release-state}"=="unreleased"]

WARNING: Version {version} of the {es} Docker image has not yet been released.

endif::[]

ifeval::["{release-state}"!="unreleased"]

To start a single-node {es} cluster for development or testing, specify 
<<single-node-discovery,single-node discovery>> to bypass the <<bootstrap-checks,bootstrap checks>>:

[source,sh,subs="attributes"]
--------------------------------------------
docker run -p 9200:9200 -p 9300:9300 -e "discovery.type=single-node" {docker-image}
--------------------------------------------

endif::[]

[[docker-compose-file]]
==== Starting a multi-node cluster with Docker Compose

To get a three-node {es} cluster up and running in Docker, 
you can use Docker Compose:

. Create a `docker-compose.yml` file:
ifeval::["{release-state}"=="unreleased"]
+
--
WARNING: Version {version} of {es} has not yet been released, so a
`docker-compose.yml` is not available for this version.

endif::[]

ifeval::["{release-state}"!="unreleased"]
[source,yaml,subs="attributes"]
--------------------------------------------
include::docker-compose.yml[]
--------------------------------------------
endif::[]

This sample Docker Compose file brings up a three-node {es} cluster. 
Node `es01` listens on `localhost:9200` and `es02` and `es03` talk to `es01` over a Docker network.

The  https://docs.docker.com/storage/volumes[Docker named volumes] 
`data01`, `data02`, and `data03` store the node data directories so the data persists across restarts. 
If they don't already exist, `docker-compose` creates them when you bring up the cluster.
--
. Make sure Docker Engine is allotted at least 4GiB of memory. 
In Docker Desktop, you configure resource usage on the Advanced tab in Preference (macOS)
or Settings (Windows).
+
NOTE: Docker Compose is not pre-installed with Docker on Linux.
See docs.docker.com for installation instructions: 
https://docs.docker.com/compose/install[Install Compose on Linux] 

. Run `docker-compose` to bring up the cluster:
+
[source,sh,subs="attributes"]
--------------------------------------------
docker-compose up
--------------------------------------------

. Submit a `_cat/nodes` request to see that the nodes are up and running:
+
[source,sh]
--------------------------------------------------
curl -X GET "localhost:9200/_cat/nodes?v&pretty"
--------------------------------------------------
// NOTCONSOLE

Log messages go to the console and are handled by the configured Docker logging driver. 
By default you can access logs with `docker logs`.

To stop the cluster, run `docker-compose down`. 
The data in the Docker volumes is preserved and loaded 
when you restart the cluster with `docker-compose up`.
To **delete the data volumes** when you bring down the cluster, 
specify the `-v` option: `docker-compose down -v`.


[[next-getting-started-tls-docker]]
===== Start a multi-node cluster with TLS enabled

See <<configuring-tls-docker>> and
{stack-gs}/get-started-docker.html#get-started-docker-tls[Run the {stack} in Docker with TLS enabled].

[[docker-prod-prerequisites]]
==== Using the Docker images in production

The following requirements and recommendations apply when running {es} in Docker in production.

===== Set `vm.max_map_count` to at least `262144`

The `vm.max_map_count` kernel setting must be set to at least `262144` for production use. 

How you set `vm.max_map_count` depends on your platform:

* Linux
+
--
The `vm.max_map_count` setting should be set permanently in `/etc/sysctl.conf`:
[source,sh]
--------------------------------------------
grep vm.max_map_count /etc/sysctl.conf
vm.max_map_count=262144
--------------------------------------------

To apply the setting on a live system, run: 

[source,sh]
--------------------------------------------
sysctl -w vm.max_map_count=262144
--------------------------------------------
--

* macOS with  https://docs.docker.com/docker-for-mac[Docker for Mac]
+
--
The `vm.max_map_count` setting must be set within the xhyve virtual machine:

. From the command line, run:
+
[source,sh]
--------------------------------------------
screen ~/Library/Containers/com.docker.docker/Data/vms/0/tty
--------------------------------------------

. Press enter and use`sysctl` to configure `vm.max_map_count`:
+
[source,sh]
--------------------------------------------
sysctl -w vm.max_map_count=262144
--------------------------------------------

. To exit the `screen` session, type `Ctrl a d`.
--

* Windows and macOS with https://www.docker.com/products/docker-desktop[Docker Desktop]
+
--
The `vm.max_map_count` setting must be set via docker-machine:

[source,sh]
--------------------------------------------
docker-machine ssh
sudo sysctl -w vm.max_map_count=262144
--------------------------------------------
--

===== Configuration files must be readable by the `elasticsearch` user

By default, {es} runs inside the container as user `elasticsearch` using
uid:gid `1000:1000`.

IMPORTANT: One exception is https://docs.openshift.com/container-platform/3.6/creating_images/guidelines.html#openshift-specific-guidelines[Openshift],
which runs containers using an arbitrarily assigned user ID. 
Openshift presents persistent volumes with the gid set to `0`, which works without any adjustments.

If you are bind-mounting a local directory or file, it must be readable by the `elasticsearch` user.
In addition, this user must have write access to the <<path-settings,data and log dirs>>. 
A good strategy is to grant group access to gid `1000` or `0` for the local directory. 

For example, to prepare a local directory for storing data through a bind-mount:

[source,sh]
--------------------------------------------
mkdir esdatadir
chmod g+rwx esdatadir
chgrp 1000 esdatadir
--------------------------------------------

As a last resort, you can force the container to mutate the ownership of
any bind-mounts used for the <<path-settings,data and log dirs>> through the
environment variable `TAKE_FILE_OWNERSHIP`. When you do this, they will be owned by
uid:gid `1000:0`, which provides the required read/write access to the {es} process.


<<<<<<< HEAD
The node `es01` listens on `localhost:9200` while `es02`
talks to `es01` over a Docker network.
Please note that Docker exposes port 9200 to the public, ignoring potential firewall 
settings. If you don't want to expose port 9200 and instead use a reverse proxy,
replace `9200:9200` with `127.0.0.1:9200:9200` in the docker-compose.yml file.
Elasticsearch will then only be accessible from the host machine itself.
=======
===== Increase ulimits for nofile and nproc
>>>>>>> c70858ba

Increased ulimits for <<setting-system-settings,nofile>> and <<max-number-threads-check,nproc>> 
must be available for the {es} containers. 
Verify the https://github.com/moby/moby/tree/ea4d1243953e6b652082305a9c3cda8656edab26/contrib/init[init system]
for the Docker daemon sets them to acceptable values. 

To check the Docker daemon defaults for ulimits, run:

[source,sh]
--------------------------------------------
docker run --rm centos:7 /bin/bash -c 'ulimit -Hn && ulimit -Sn && ulimit -Hu && ulimit -Su'
--------------------------------------------

If needed, adjust them in the Daemon or override them per container.
For example, when using `docker run`, set:

[source,sh]
--------------------------------------------
--ulimit nofile=65535:65535
--------------------------------------------

===== Disable swapping

Swapping needs to be disabled for performance and node stability.
For information about ways to do this, see <<setup-configuration-memory>>. 

If you opt for the `bootstrap.memory_lock: true` approach, 
you also need to define the `memlock: true` ulimit in the
https://docs.docker.com/engine/reference/commandline/dockerd/#default-ulimits[Docker Daemon],
or explicitly set for the container as shown in the  <<docker-compose-file, sample compose file>>. 
When using `docker run`, you can specify:

  -e "bootstrap.memory_lock=true" --ulimit memlock=-1:-1

===== Randomize published ports

The image https://docs.docker.com/engine/reference/builder/#/expose[exposes]
TCP ports 9200 and 9300. For production clusters, randomizing the
published ports with `--publish-all` is recommended, 
unless you are pinning one container per host.

===== Set the heap size

Use the `ES_JAVA_OPTS` environment variable to set the heap size. 
For example, to use 16GB, specify `-e ES_JAVA_OPTS="-Xms16g -Xmx16g"` with `docker run`.

IMPORTANT: You must <<heap-size,configure the heap size>> even if you are
https://docs.docker.com/config/containers/resource_constraints/#limit-a-containers-access-to-memory[limiting
memory access] to the container.

===== Pin deployments to a specific image version

Pin your deployments to a specific version of the {es} Docker image. For
example +docker.elastic.co/elasticsearch/elasticsearch:{version}+.

===== Always bind data volumes 

You should use a volume bound on `/usr/share/elasticsearch/data` for the following reasons:

.  The data of your {es} node won't be lost if the container is killed

. {es} is I/O sensitive and the Docker storage driver is not ideal for fast I/O

. It allows the use of advanced
https://docs.docker.com/engine/extend/plugins/#volume-plugins[Docker volume plugins]

===== Avoid using `loop-lvm` mode

If you are using the devicemapper storage driver, do not use the default `loop-lvm` mode. 
Configure docker-engine to use 
https://docs.docker.com/engine/userguide/storagedriver/device-mapper-driver/#configure-docker-with-devicemapper[direct-lvm].

===== Centralize your logs

Consider centralizing your logs by using a different
https://docs.docker.com/engine/admin/logging/overview/[logging driver]. Also
note that the default json-file logging driver is not ideally suited for
production use.

[[docker-configuration-methods]]
==== Configuring {es} with Docker

When you run in Docker, the <<config-files-location,{es} configuration files>> are loaded from 
`/usr/share/elasticsearch/config/`.

To use custom configuration files, you <<docker-config-bind-mount, bind-mount the files>>
over the configuration files in the image. 

You can set individual {es} configuration parameters using Docker environment variables. 
The <<docker-compose-file, sample compose file>> and the 
<<docker-cli-run-dev-mode, single-node example>>  use this method. 

You can also override the default command for the image to pass {es} configuration
parameters as command line options. For example:

[source,sh]
--------------------------------------------
docker run <various parameters> bin/elasticsearch -Ecluster.name=mynewclustername
--------------------------------------------

While bind-mounting your configuration files is usually the preferred method in production, 
you can also <<_c_customized_image, create a custom Docker image>> 
that contains your configuration.

[[docker-config-bind-mount]]
===== Mounting {es} configuration files

Create custom config files and bind-mount them over the corresponding files in the Docker image.
For example, to bind-mount `custom_elasticsearch.yml` with `docker run`, specify:

[source,sh]
--------------------------------------------
-v full_path_to/custom_elasticsearch.yml:/usr/share/elasticsearch/config/elasticsearch.yml
--------------------------------------------

IMPORTANT: The container **runs {es} as user `elasticsearch` using
**uid:gid `1000:1000`**. Bind mounted host directories and files must be accessible by this user, 
and the data and log directories must be writable by this user.

[[_c_customized_image]]
===== Using custom Docker images
In some environments, it might make more sense to prepare a custom image that contains
your configuration. A `Dockerfile` to achieve this might be as simple as:

[source,sh,subs="attributes"]
--------------------------------------------
FROM docker.elastic.co/elasticsearch/elasticsearch:{version}
COPY --chown=elasticsearch:elasticsearch elasticsearch.yml /usr/share/elasticsearch/config/
--------------------------------------------

You could then build and run the image with:

[source,sh]
--------------------------------------------
docker build --tag=elasticsearch-custom .
docker run -ti -v /usr/share/elasticsearch/data elasticsearch-custom
--------------------------------------------

Some plugins require additional security permissions. 
You must explicitly accept them either by:

* Attaching a `tty` when you run the Docker image and allowing the permissions when prompted.
* Inspecting the security permissions and accepting them (if appropriate) by adding the `--batch` flag to the plugin install command.

See {plugins}/_other_command_line_parameters.html[Plugin management]
for more information.

include::next-steps.asciidoc[]<|MERGE_RESOLUTION|>--- conflicted
+++ resolved
@@ -220,17 +220,14 @@
 environment variable `TAKE_FILE_OWNERSHIP`. When you do this, they will be owned by
 uid:gid `1000:0`, which provides the required read/write access to the {es} process.
 
-
-<<<<<<< HEAD
 The node `es01` listens on `localhost:9200` while `es02`
 talks to `es01` over a Docker network.
 Please note that Docker exposes port 9200 to the public, ignoring potential firewall 
 settings. If you don't want to expose port 9200 and instead use a reverse proxy,
 replace `9200:9200` with `127.0.0.1:9200:9200` in the docker-compose.yml file.
 Elasticsearch will then only be accessible from the host machine itself.
-=======
+
 ===== Increase ulimits for nofile and nproc
->>>>>>> c70858ba
 
 Increased ulimits for <<setting-system-settings,nofile>> and <<max-number-threads-check,nproc>> 
 must be available for the {es} containers. 
