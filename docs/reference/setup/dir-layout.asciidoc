[[setup-dir-layout]]
== Directory Layout

The directory layout of an installation is as follows:

[cols="<h,<,<m,<m",options="header",]
|=======================================================================
<<<<<<< HEAD
|Type |Description |Default Location |Setting
|*home* |Home of elasticsearch installation. | | `path.home`

|*bin* |Binary scripts including `elasticsearch` to start a node. | `{path.home}/bin` |
=======
| Type | Description | Default Location | Setting
| home | Home of elasticsearch installation. | | path.home

| bin | Binary scripts including `elasticsearch` to start a node. | {path.home}/bin | | conf | Configuration files including `elasticsearch.yml` | {path.home}/config | path.conf
>>>>>>> 101ea31f

| data | The location of the data files of each index / shard allocated
on the node. Can hold multiple locations. | {path.home}/data| path.data

| logs | Log files location. | {path.home}/logs | path.logs

<<<<<<< HEAD
|*work* |Temporal files that are used by different nodes. |`{path.home}/work` |`path.work`

|*logs* |Log files location. |`{path.home}/logs` |`path.logs`

|*plugins* |Plugin files location. Each plugin will be contained in a subdirectory. |`{path.home}/plugins` |`path.plugins`
=======
| plugins | Plugin files location. Each plugin will be contained in a subdirectory. | {path.home}/plugins | path.plugins
>>>>>>> 101ea31f
|=======================================================================

The multiple data locations allows to stripe it. The striping is simple,
placing whole files in one of the locations, and deciding where to place
the file based on the value of the `index.store.distributor` setting:

* `least_used` (default) always selects the directory with the most
available space +
 * `random` selects directories at random. The probability of selecting
a particular directory is proportional to amount of available space in
this directory.

Note, there are no multiple copies of the same data, in that, its
similar to RAID 0. Though simple, it should provide a good solution for
people that don't want to mess with RAID. Here is how it is configured:

---------------------------------
path.data: /mnt/first,/mnt/second
---------------------------------

Or the in an array format:

----------------------------------------
path.data: ["/mnt/first", "/mnt/second"]
----------------------------------------


[float]
<<<<<<< HEAD
[[Default Paths]]
=== Default Paths

Below are the default paths that *elasticsearch* will use, if not explictly changed.

==== deb and rpm
[cols="<,<,<,<",options="header",]
|=======================================================================
|Type |Description |Location Debian/Ubuntu | Location RHEL/CentOS
|*home* |Home of elasticsearch installation. | /usr/share/elasticsearch |/usr/share/elasticsearch

|*bin* |Binary scripts including `elasticsearch` to start a node. |/usr/share/elasticsearch/bin |/usr/share/elasticsearch/bin

|*conf* |Configuration files `elasticsearch.yml` and `logging.yml`. |/etc/elasticsearch |/etc/elasticsearch

|*conf* |Environment variables including heap size, file descriptors. |/etc/default/elasticseach |/etc/sysconfig/elasticsearch

|*data* |The location of the data files of each index / shard allocated
on the node. | /var/lib/elasticsearch/data |/var/lib/elasticsearch

|*work* |Temporal files that are used by different nodes. |/tmp/elasticsearch |/tmp/elasticsearch

|*logs* |Log files location |/var/log/elasticsearch |/var/log/elasticsearch

|*plugins* |Plugin files location. Each plugin will be contained in a subdirectory. |/usr/share/elasticsearch/plugins |/usr/share/elasticsearch/plugins
|=======================================================================

==== zip and tar.gz
[cols="<,<,<",options="header",]
|=======================================================================
|Type |Description |Location
|*home* |Home of elasticsearch installation | {extract.path}

|*bin* |Binary scripts including `elasticsearch` to start a node | {extract.path}/bin

|*conf* |Configuration files `elasticsearch.yml` and `logging.yml` | {extract.path}/config

|*conf* |Environment variables including heap size, file descriptors | {extract.path}/config

|*data* |The location of the data files of each index / shard allocated
on the node | {extract.path}/data

|*work* |Temporal files that are used by different nodes | Not used

|*logs* |Log files location | {extract.path}/logs

|*plugins* |Plugin files location. Each plugin will be contained in a subdirectory | {extract.path}/plugins
=======
[[default-paths]]
=== Default Paths

Below are the default paths that elasticsearch will use, if not explictly changed.

[float]
==== deb and rpm
[cols="<h,<,<m,<m",options="header",]
|=======================================================================
| Type | Description | Location Debian/Ubuntu | Location RHEL/CentOS
| home | Home of elasticsearch installation. | /usr/share/elasticsearch | /usr/share/elasticsearch

| bin | Binary scripts including `elasticsearch` to start a node. | /usr/share/elasticsearch/bin | /usr/share/elasticsearch/bin

| conf | Configuration files `elasticsearch.yml` and `logging.yml`. | /etc/elasticsearch | /etc/elasticsearch

| conf | Environment variables including heap size, file descriptors. | /etc/default/elasticseach | /etc/sysconfig/elasticsearch

| data | The location of the data files of each index / shard allocated
on the node. | /var/lib/elasticsearch/data | /var/lib/elasticsearch

| logs | Log files location | /var/log/elasticsearch | /var/log/elasticsearch

| plugins | Plugin files location. Each plugin will be contained in a subdirectory. | /usr/share/elasticsearch/plugins | /usr/share/elasticsearch/plugins
|=======================================================================

[float]
==== zip and tar.gz
[cols="<h,<,<m",options="header",]
|=======================================================================
| Type | Description | Location
| home | Home of elasticsearch installation | {extract.path}

| bin | Binary scripts including `elasticsearch` to start a node | {extract.path}/bin

| conf | Configuration files `elasticsearch.yml` and `logging.yml` | {extract.path}/config

| conf | Environment variables including heap size, file descriptors | {extract.path}/config

| data | The location of the data files of each index / shard allocated
on the node | {extract.path}/data

| logs | Log files location | {extract.path}/logs

| plugins | Plugin files location. Each plugin will be contained in a subdirectory | {extract.path}/plugins
>>>>>>> 101ea31f
|=======================================================================<|MERGE_RESOLUTION|>--- conflicted
+++ resolved
@@ -5,32 +5,17 @@
 
 [cols="<h,<,<m,<m",options="header",]
 |=======================================================================
-<<<<<<< HEAD
-|Type |Description |Default Location |Setting
-|*home* |Home of elasticsearch installation. | | `path.home`
-
-|*bin* |Binary scripts including `elasticsearch` to start a node. | `{path.home}/bin` |
-=======
 | Type | Description | Default Location | Setting
 | home | Home of elasticsearch installation. | | path.home
 
 | bin | Binary scripts including `elasticsearch` to start a node. | {path.home}/bin | | conf | Configuration files including `elasticsearch.yml` | {path.home}/config | path.conf
->>>>>>> 101ea31f
 
 | data | The location of the data files of each index / shard allocated
 on the node. Can hold multiple locations. | {path.home}/data| path.data
 
 | logs | Log files location. | {path.home}/logs | path.logs
 
-<<<<<<< HEAD
-|*work* |Temporal files that are used by different nodes. |`{path.home}/work` |`path.work`
-
-|*logs* |Log files location. |`{path.home}/logs` |`path.logs`
-
-|*plugins* |Plugin files location. Each plugin will be contained in a subdirectory. |`{path.home}/plugins` |`path.plugins`
-=======
 | plugins | Plugin files location. Each plugin will be contained in a subdirectory. | {path.home}/plugins | path.plugins
->>>>>>> 101ea31f
 |=======================================================================
 
 The multiple data locations allows to stripe it. The striping is simple,
@@ -59,55 +44,6 @@
 
 
 [float]
-<<<<<<< HEAD
-[[Default Paths]]
-=== Default Paths
-
-Below are the default paths that *elasticsearch* will use, if not explictly changed.
-
-==== deb and rpm
-[cols="<,<,<,<",options="header",]
-|=======================================================================
-|Type |Description |Location Debian/Ubuntu | Location RHEL/CentOS
-|*home* |Home of elasticsearch installation. | /usr/share/elasticsearch |/usr/share/elasticsearch
-
-|*bin* |Binary scripts including `elasticsearch` to start a node. |/usr/share/elasticsearch/bin |/usr/share/elasticsearch/bin
-
-|*conf* |Configuration files `elasticsearch.yml` and `logging.yml`. |/etc/elasticsearch |/etc/elasticsearch
-
-|*conf* |Environment variables including heap size, file descriptors. |/etc/default/elasticseach |/etc/sysconfig/elasticsearch
-
-|*data* |The location of the data files of each index / shard allocated
-on the node. | /var/lib/elasticsearch/data |/var/lib/elasticsearch
-
-|*work* |Temporal files that are used by different nodes. |/tmp/elasticsearch |/tmp/elasticsearch
-
-|*logs* |Log files location |/var/log/elasticsearch |/var/log/elasticsearch
-
-|*plugins* |Plugin files location. Each plugin will be contained in a subdirectory. |/usr/share/elasticsearch/plugins |/usr/share/elasticsearch/plugins
-|=======================================================================
-
-==== zip and tar.gz
-[cols="<,<,<",options="header",]
-|=======================================================================
-|Type |Description |Location
-|*home* |Home of elasticsearch installation | {extract.path}
-
-|*bin* |Binary scripts including `elasticsearch` to start a node | {extract.path}/bin
-
-|*conf* |Configuration files `elasticsearch.yml` and `logging.yml` | {extract.path}/config
-
-|*conf* |Environment variables including heap size, file descriptors | {extract.path}/config
-
-|*data* |The location of the data files of each index / shard allocated
-on the node | {extract.path}/data
-
-|*work* |Temporal files that are used by different nodes | Not used
-
-|*logs* |Log files location | {extract.path}/logs
-
-|*plugins* |Plugin files location. Each plugin will be contained in a subdirectory | {extract.path}/plugins
-=======
 [[default-paths]]
 === Default Paths
 
@@ -153,5 +89,4 @@
 | logs | Log files location | {extract.path}/logs
 
 | plugins | Plugin files location. Each plugin will be contained in a subdirectory | {extract.path}/plugins
->>>>>>> 101ea31f
 |=======================================================================