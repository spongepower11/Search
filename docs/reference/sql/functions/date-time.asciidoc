--- conflicted
+++ resolved
@@ -484,48 +484,6 @@
 include-tagged::{sql-specs}/docs/docs.csv-spec[dateTimeParse2]
 --------------------------------------------------
 
-<<<<<<< HEAD
-[[sql-functions-datetime-timeparse]]
-==== `TIME_PARSE`
-
-.Synopsis:
-[source, sql]
---------------------------------------------------
-TIME_PARSE(
-    string_exp, <1>
-    string_exp) <2>
---------------------------------------------------
-
-*Input*:
-
-<1> time expression as a string
-<2> parsing pattern
-
-*Output*: time
-
-*Description*: Returns a time by parsing the 1st argument using the format specified in the 2nd argument. The parsing
-format pattern used is the one from
-https://docs.oracle.com/en/java/javase/14/docs/api/java.base/java/time/format/DateTimeFormatter.html[`java.time.format.DateTimeFormatter`].
-If any of the two arguments is `null` or an empty string `null` is returned.
-
-[NOTE]
-If timezone is not specified in the time string expression and the parsing pattern, the resulting `time` will
-be in `UTC` timezone.
-
-[NOTE]
-If the parsing pattern contains date units (e.g. 'dd/MM/uuuu', 'dd-MM HH:mm:ss', etc.) an error is returned
-as the function needs to return a value of `time` type which will contain only time.
-
-[source, sql]
---------------------------------------------------
-include-tagged::{sql-specs}/docs/docs.csv-spec[timeParse1]
---------------------------------------------------
-
-[source, sql]
---------------------------------------------------
-include-tagged::{sql-specs}/docs/docs.csv-spec[timeParse2]
---------------------------------------------------
-=======
 [NOTE]
 ====
 If timezone is not specified in the datetime string expression and the parsing pattern, the resulting `datetime` will have the
@@ -537,7 +495,47 @@
 include-tagged::{sql-specs}/docs/docs.csv-spec[dateTimeParse3]
 --------------------------------------------------
 ====
->>>>>>> cbf0e78a
+
+[[sql-functions-datetime-timeparse]]
+==== `TIME_PARSE`
+
+.Synopsis:
+[source, sql]
+--------------------------------------------------
+TIME_PARSE(
+    string_exp, <1>
+    string_exp) <2>
+--------------------------------------------------
+
+*Input*:
+
+<1> time expression as a string
+<2> parsing pattern
+
+*Output*: time
+
+*Description*: Returns a time by parsing the 1st argument using the format specified in the 2nd argument. The parsing
+format pattern used is the one from
+https://docs.oracle.com/en/java/javase/14/docs/api/java.base/java/time/format/DateTimeFormatter.html[`java.time.format.DateTimeFormatter`].
+If any of the two arguments is `null` or an empty string `null` is returned.
+
+[NOTE]
+If timezone is not specified in the time string expression and the parsing pattern, the resulting `time` will
+be in `UTC` timezone.
+
+[NOTE]
+If the parsing pattern contains date units (e.g. 'dd/MM/uuuu', 'dd-MM HH:mm:ss', etc.) an error is returned
+as the function needs to return a value of `time` type which will contain only time.
+
+[source, sql]
+--------------------------------------------------
+include-tagged::{sql-specs}/docs/docs.csv-spec[timeParse1]
+--------------------------------------------------
+
+[source, sql]
+--------------------------------------------------
+include-tagged::{sql-specs}/docs/docs.csv-spec[timeParse2]
+--------------------------------------------------
 
 [[sql-functions-datetime-part]]
 ==== `DATE_PART/DATEPART`
