--- conflicted
+++ resolved
@@ -144,21 +144,11 @@
 // CONSOLE
 // TEST[setup:sales]
 
-<<<<<<< HEAD
-Available expressions for interval: `year` (`1y`), `quarter` (`1q`), `month` (`1M`), `week` (`1w`),
-`day` (`1d`), `hour` (`1h`), `minute` (`1m`), `second` (`1s`)
-
-Time values can also be specified via abbreviations supported by <<time-units,time units>> parsing.
-Note that fractional time values are not supported, but you can address this by shifting to another
-time unit (e.g., `1.5h` could instead be specified as `90m`). Also note that time intervals larger than
-than days do not support arbitrary values but can only be one unit large (e.g. `1y` is valid, `2y` is not).
-=======
 You can also specify time values using abbreviations supported by
 <<time-units,time units>> parsing.
 Note that fractional time values are not supported, but you can address this by
 shifting to another
 time unit (e.g., `1.5h` could instead be specified as `90m`). 
->>>>>>> 0c7f6570
 
 [source,js]
 --------------------------------------------------
