--- conflicted
+++ resolved
@@ -67,14 +67,6 @@
 `false`.
 end::flat-settings[]
 
-<<<<<<< HEAD
-tag::help[]
-`help`::
-(Optional, boolean) If `true`, the response returns help information. Defaults
-to `false`.
-end::help[]
-
-
 tag::index-alias-filter[]
 <<query-dsl-bool-query, Filter query>>
 used to limit the index alias.
@@ -83,8 +75,6 @@
 the index alias only applies to documents returned by the filter.
 end::index-alias-filter[]
 
-=======
->>>>>>> be7b873a
 tag::http-format[]
 `format`::
 (Optional, string) Short version of the
