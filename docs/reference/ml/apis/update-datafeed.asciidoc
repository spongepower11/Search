--- conflicted
+++ resolved
@@ -55,44 +55,6 @@
   (Optional, object) Specifies whether the data feed checks for missing data and 
   the size of the window. See <<ml-datafeed-delayed-data-check-config>>.  
 
-<<<<<<< HEAD
-`frequency` (Optional)::
-  (time units) The interval at which scheduled queries are made while the
-  {dfeed} runs in real time. The default value is either the bucket span for short
-  bucket spans, or, for longer bucket spans, a sensible fraction of the bucket
-  span. For example: `150s`.
-
-`indices` (Optional)::
-  (array) An array of index names. Wildcards are supported. For example:
-  `["it_ops_metrics", "server*"]`.
-
-`job_id` (Optional)::
- (string) A numerical character string that uniquely identifies the job.
-
-`query` (Optional)::
-  (object) The {es} query domain-specific language (DSL). This value
-  corresponds to the query object in an {es} search POST body. All the
-  options that are supported by {es} can be used, as this object is
-  passed verbatim to {es}. By default, this property has the following
-  value: `{"match_all": {"boost": 1}}`.
-
-`query_delay` (Optional)::
-  (time units) The number of seconds behind real-time that data is queried. For
-  example, if data from 10:04 a.m. might not be searchable in {es} until
-  10:06 a.m., set this property to 120 seconds. The default value is `60s`.
-
-`script_fields` (Optional)::
-  (object) Specifies scripts that evaluate custom expressions and returns
-  script fields to the {dfeed}.
-  The <<ml-detectorconfig,detector configuration objects>> in a job can contain
-  functions that use these script fields.
-  For more information,
-  see <<search-request-script-fields,Script fields>>.
-
-`scroll_size` (Optional)::
-  (unsigned integer) The `size` parameter that is used in {es} searches.
-  The default value is `1000`.
-=======
 `frequency`::
   (Optional, time units) The interval at which scheduled queries are made while
   the {dfeed} runs in real time. The default value is either the bucket span for
@@ -129,7 +91,6 @@
 `scroll_size`::
   (Optional, unsigned integer) The `size` parameter that is used in {es}
   searches. The default value is `1000`.
->>>>>>> 562d609c
 
 For more information about these properties,
 see <<ml-datafeed-resource>>.
