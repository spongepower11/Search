[[release-notes-7.0.0-alpha2]]
== {es} version 7.0.0-alpha2

<<<<<<< HEAD
coming[7.0.0-alpha2]

=======
>>>>>>> 586453fe
[[breaking-7.0.0-alpha2]]
[float]
=== Breaking changes

<<<<<<< HEAD
Search::
* Scores computed using the BM25 similarity, the default similarity used by
  Elasticsearch, are lower than previously as one constant factor was removed
  from the numerator of the scoring formula. Ordering of results is preserved
  unless scores are computed from multiple fields using different similarities.
  In a mixed cluster with some nodes on 7.0 and some on 6.x, scoring will
  depend on where the shards are located: the older formula will be used for
  data located from 6.x nodes, while the updated one will be used for data
  located on 7.0 nodes.
=======
Authentication::
* Enhance Invalidate Token API {pull}35388[#35388] (issues: {issue}34556[#34556], {issue}35115[#35115])

Circuit Breakers::
* Lower fielddata circuit breaker's default limit {pull}27162[#27162] (issue: {issue}27130[#27130])

CCR::
* Change get autofollow patterns API response format {pull}36203[#36203] (issue: {issue}36049[#36049])

Index APIs::
* Always enforce cluster-wide shard limit {pull}34892[#34892] (issues: {issue}20705[#20705], {issue}34021[#34021])

Ranking::
* Forbid negative scores in functon_score query {pull}35709[#35709] (issue: {issue}33309[#33309])

Scripting::
* Delete deprecated getValues from ScriptDocValues {pull}36183[#36183] (issue: {issue}22919[#22919])

Search::
* Remove the deprecated _termvector endpoint. {pull}36131[#36131] (issues: {issue}36098[#36098], {issue}8484[#8484])
* Remove deprecated Graph endpoints {pull}35956[#35956]
* Validate metdata on `_msearch` {pull}35938[#35938] (issue: {issue}35869[#35869])
* Make hits.total an object in the search response {pull}35849[#35849] (issue: {issue}33028[#33028])
* Remove the distinction between query and filter context in QueryBuilders {pull}35354[#35354] (issue: {issue}35293[#35293])
* Throw a parsing exception when boost is set in span_or query (#28390) {pull}34112[#34112] (issue: {issue}28390[#28390])

ZenDiscovery::
* Best-effort cluster formation if unconfigured {pull}36215[#36215]

[[breaking-java-7.0.0-alpha2]]
[float]
=== Breaking Java changes

ZenDiscovery::
* Make node field in JoinRequest private {pull}36405[#36405]

[[deprecation-7.0.0-alpha2]]
[float]
=== Deprecations

Core::
* Deprecate use of scientific notation in epoch time parsing {pull}36691[#36691]
* Add backcompat for joda time formats {pull}36531[#36531]

Machine Learning::
* Deprecate X-Pack centric ML endpoints {pull}36315[#36315] (issue: {issue}35958[#35958])

Mapping::
* Deprecate types in index API {pull}36575[#36575] (issues: {issue}35190[#35190], {issue}35790[#35790])
* Deprecate uses of _type as a field name in queries {pull}36503[#36503] (issue: {issue}35190[#35190])
* Deprecate types in update_by_query and delete_by_query {pull}36365[#36365] (issue: {issue}35190[#35190])
* For msearch templates, make sure to use the right name for deprecation logging. {pull}36344[#36344]
* Deprecate types in termvector and mtermvector requests. {pull}36182[#36182]
* Deprecate types in update requests. {pull}36181[#36181]
* Deprecate types in document delete requests. {pull}36087[#36087]
* Deprecate types in get, exists, and multi get. {pull}35930[#35930]
* Deprecate types in search and multi search templates. {pull}35669[#35669]
* Deprecate types in explain requests. {pull}35611[#35611]
* Deprecate types in validate query requests. {pull}35575[#35575]
* Deprecate types in count and msearch. {pull}35421[#35421] (issue: {issue}34041[#34041])

Migration::
* Deprecate X-Pack centric Migration endpoints {pull}35976[#35976] (issue: {issue}35958[#35958])

Monitoring::
* Deprecate /_xpack/monitoring/* in favor of /_monitoring/* {pull}36130[#36130] (issue: {issue}35958[#35958])

Rollup::
* Re-deprecate xpack rollup endpoints {pull}36451[#36451] (issue: {issue}36044[#36044])
* Deprecate X-Pack centric rollup endpoints {pull}35962[#35962] (issue: {issue}35958[#35958])

Scripting::
* Adds deprecation logging to ScriptDocValues#getValues. {pull}34279[#34279] (issue: {issue}22919[#22919])
* Conditionally use java time api in scripting {pull}31441[#31441]

Search::
* Remove X-Pack centric graph endpoints {pull}36010[#36010] (issue: {issue}35958[#35958])

Security::
* Deprecate X-Pack centric license endpoints {pull}35959[#35959] (issue: {issue}35958[#35958])
* Deprecate /_xpack/security/* in favor of /_security/* {pull}36293[#36293] (issue: {issue}35958[#35958])

SQL::
* Deprecate X-Pack SQL translate endpoint {pull}36030[#36030]
* Deprecate X-Pack centric SQL endpoints {pull}35964[#35964] (issue: {issue}35958[#35958])

Watcher::
* Deprecate X-Pack centric watcher endpoints {pull}36218[#36218] (issue: {issue}35958[#35958])


[[feature-7.0.0-alpha2]]
[float]
=== New features

Analysis::
* Add support for inlined user dictionary in Nori {pull}36123[#36123] (issue: {issue}35842[#35842])
* Add a prebuilt ICU Analyzer {pull}34958[#34958] (issue: {issue}34285[#34285])

Java High Level REST Client::
* Add rollup search {pull}36334[#36334] (issue: {issue}29827[#29827])

Java Low Level REST Client::
* Make warning behavior pluggable per request {pull}36345[#36345]
* Add PreferHasAttributeNodeSelector {pull}36005[#36005]

Geo::
* Integrate Lucene's LatLonShape (BKD Backed GeoShapes) as default `geo_shape` indexing approach {pull}36751[#36751] (issue: {issue}35320[#35320])
* Integrate Lucene's LatLonShape (BKD Backed GeoShapes) as default `geo_shape` indexing approach {pull}35320[#35320] (issue: {issue}32039[#32039])

Machine Learning::
* Add delayed datacheck to the datafeed job runner {pull}35387[#35387] (issue: {issue}35131[#35131])

Mapping::
* Make typeless APIs usable with indices whose type name is different from `_doc` {pull}35790[#35790] (issue: {issue}35190[#35190])

SQL::
* Introduce HISTOGRAM grouping function {pull}36510[#36510] (issue: {issue}36509[#36509])
* DATABASE() and USER() system functions {pull}35946[#35946] (issue: {issue}35863[#35863])
* Introduce INTERVAL support   {pull}35521[#35521] (issue: {issue}29990[#29990])

Search::
* Add intervals query {pull}36135[#36135] (issues: {issue}29636[#29636], {issue}32406[#32406])
* Added soft limit to open scroll contexts #25244 {pull}36009[#36009] (issue: {issue}25244[#25244])

[[enhancement-7.0.0-alpha2]]
[float]
=== Enhancements

Aggregations::
* Added keyed response to pipeline percentile aggregations 22302 {pull}36392[#36392] (issue: {issue}22302[#22302])
* Enforce max_buckets limit only in the final reduction phase {pull}36152[#36152] (issues: {issue}32125[#32125], {issue}35921[#35921])
* Histogram aggs: add empty buckets only in the final reduce step {pull}35921[#35921]
* Handles exists query in composite aggs {pull}35758[#35758]
* Added parent validation for auto date histogram {pull}35670[#35670]

Analysis::
* Allow word_delimiter_graph_filter to not adjust internal offsets {pull}36699[#36699] (issues: {issue}33710[#33710], {issue}34741[#34741])
* Ensure TokenFilters only produce single tokens when parsing synonyms {pull}34331[#34331] (issue: {issue}34298[#34298])

Audit::
* Add "request.id" to file audit logs  {pull}35536[#35536]

Authentication::
* Invalidate Token API enhancements - HLRC {pull}36362[#36362] (issue: {issue}35388[#35388])
* Add DEBUG/TRACE logs for LDAP bind {pull}36028[#36028]
* Add Tests for findSamlRealm {pull}35905[#35905]
* Add realm information for Authenticate API {pull}35648[#35648]
* Formal support for "password_hash" in Put User {pull}35242[#35242] (issue: {issue}34729[#34729])

Authorization::
* Improve exact index matching performance {pull}36017[#36017]
* `manage_token` privilege for `kibana_system` {pull}35751[#35751]
* Grant .tasks access to kibana_system role {pull}35573[#35573]

Build::
* Sounds like typo in exception message {pull}35458[#35458]
* Allow set section in setup section of REST tests {pull}34678[#34678]

CCR::
* Add time since last auto follow fetch to auto follow stats {pull}36542[#36542] (issues: {issue}33007[#33007], {issue}35895[#35895])
* Clean followed leader index UUIDs in auto follow metadata {pull}36408[#36408] (issue: {issue}33007[#33007])
* Change AutofollowCoordinator to use wait_for_metadata_version {pull}36264[#36264] (issues: {issue}33007[#33007], {issue}35895[#35895])
* Refactor AutoFollowCoordinator to track leader indices per remote cluster {pull}36031[#36031] (issues: {issue}33007[#33007], {issue}35895[#35895])

Core::
* Override the JVM DNS cache policy {pull}36570[#36570]
* Replace usages of AtomicBoolean based block of code by the RunOnce class {pull}35553[#35553] (issue: {issue}35489[#35489])
* Added wait_for_metadata_version parameter to cluster state api. {pull}35535[#35535]
* Extract RunOnce into a dedicated class {pull}35489[#35489]
* Introduce elasticsearch-core jar {pull}28191[#28191] (issue: {issue}27933[#27933])
*  Rename core module to server {pull}28180[#28180] (issue: {issue}27933[#27933])

CRUD::
* Rename seq# powered optimistic concurrency control parameters to ifSeqNo/ifPrimaryTerm  {pull}36757[#36757] (issues: {issue}10708[#10708], {issue}36148[#36148])
* Expose Sequence Number based Optimistic Concurrency Control in the rest layer {pull}36721[#36721] (issues: {issue}10708[#10708], {issue}36148[#36148])
* Add doc's sequence number + primary term to GetResult and use it for updates {pull}36680[#36680] (issues: {issue}10708[#10708], {issue}36148[#36148])
* Add seq no powered optimistic locking support to the index and delete transport actions {pull}36619[#36619] (issues: {issue}10708[#10708], {issue}36148[#36148])

Distributed::
* [Close Index API] Mark shard copy as stale if needed during shard verification {pull}36755[#36755]
* [Close Index API] Refactor MetaDataIndexStateService {pull}36354[#36354] (issue: {issue}36249[#36249])
* [Close Index API] Add TransportShardCloseAction for pre-closing verifications {pull}36249[#36249]
* TransportResyncReplicationAction should not honour blocks {pull}35795[#35795] (issues: {issue}35332[#35332], {issue}35597[#35597])
* Expose all permits acquisition in IndexShard and TransportReplicationAction {pull}35540[#35540] (issue: {issue}33888[#33888])
* [RCI] Check blocks while having index shard permit in TransportReplicationAction {pull}35332[#35332] (issue: {issue}33888[#33888])

Engine::
* Add sequence numbers based optimistic concurrency control support to Engine {pull}36467[#36467] (issues: {issue}10708[#10708], {issue}36148[#36148])
* Require soft-deletes when access changes snapshot {pull}36446[#36446]
* Use delCount of SegmentInfos to calculate numDocs {pull}36323[#36323]
* Always configure soft-deletes field of IndexWriterConfig {pull}36196[#36196] (issue: {issue}36141[#36141])
* Enable soft-deletes by default on 7.0.0 or later {pull}36141[#36141]
* Always return false from `refreshNeeded` on ReadOnlyEngine {pull}35837[#35837] (issue: {issue}35785[#35785])
* Add a `_freeze` / `_unfreeze` API {pull}35592[#35592] (issue: {issue}34352[#34352])
* [RCI] Add IndexShardOperationPermits.asyncBlockOperations(ActionListener<Releasable>) {pull}34902[#34902] (issue: {issue}33888[#33888])

Features::
* Simplify deprecation issue levels {pull}36326[#36326]

Index APIs::
* Add cluster-wide shard limit warnings {pull}34021[#34021] (issues: {issue}20705[#20705], {issue}32856[#32856])

Ingest::
* Grok fix duplicate patterns JAVACLASS and JAVAFILE  {pull}35886[#35886]
* Implement Drop Processor {pull}32278[#32278] (issue: {issue}23726[#23726])

Java High Level REST Client::
* Add get users action {pull}36332[#36332] (issue: {issue}29827[#29827])
* Add delete template API {pull}36320[#36320] (issue: {issue}27205[#27205])
* Implement get-user-privileges API {pull}36292[#36292]
* Get Deprecation Info API {pull}36279[#36279] (issue: {issue}29827[#29827])
* Add support for Follow Stats API {pull}36253[#36253] (issue: {issue}33824[#33824])
* Add support for CCR Stats API {pull}36213[#36213] (issue: {issue}33824[#33824])
* Put Role {pull}36209[#36209] (issue: {issue}29827[#29827])
* Add index templates exist API {pull}36132[#36132] (issue: {issue}27205[#27205])
* Add support for CCR Get Auto Follow Pattern apis {pull}36049[#36049] (issue: {issue}33824[#33824])
* Add support for CCR Delete Auto Follow Pattern API {pull}35981[#35981] (issue: {issue}33824[#33824])
* Remove fromXContent from IndexUpgradeInfoResponse {pull}35934[#35934]
* Add delete expired data API {pull}35906[#35906] (issue: {issue}29827[#29827])
* Execute watch API {pull}35868[#35868] (issue: {issue}29827[#29827])
* Add ability to put user with a password hash {pull}35844[#35844] (issue: {issue}35242[#35242])
* Add ML find file structure API {pull}35833[#35833] (issue: {issue}29827[#29827])
* Add support for get roles API {pull}35787[#35787] (issue: {issue}29827[#29827])
* Added support for CCR Put Auto Follow Pattern API {pull}35780[#35780] (issue: {issue}33824[#33824])
* XPack ML info action {pull}35777[#35777] (issue: {issue}29827[#29827])
* ML Delete event from Calendar {pull}35760[#35760] (issue: {issue}29827[#29827])
* Add ML revert model snapshot API {pull}35750[#35750] (issue: {issue}29827[#29827])
* ML Get Calendar Events {pull}35747[#35747] (issue: {issue}29827[#29827])
* Add high-level REST client API for `_freeze` and `_unfreeze` {pull}35723[#35723] (issue: {issue}34352[#34352])
* Fix issue in equals impl for GlobalOperationPrivileges {pull}35721[#35721]
* ML Delete job from calendar {pull}35713[#35713] (issue: {issue}29827[#29827])
* ML Add Event To Calendar API {pull}35704[#35704] (issue: {issue}29827[#29827])
* Add ML update model snapshot API (#35537) {pull}35694[#35694] (issue: {issue}29827[#29827])
* Add support for CCR Unfollow API {pull}35693[#35693] (issue: {issue}33824[#33824])
* Clean up PutLicenseResponse {pull}35689[#35689] (issue: {issue}35547[#35547])
* Clean up StartBasicResponse {pull}35688[#35688] (issue: {issue}35547[#35547])
* Add support for put privileges API {pull}35679[#35679]
* ML Add Job to Calendar API {pull}35666[#35666] (issue: {issue}29827[#29827])
* Add support for CCR Resume Follow API {pull}35638[#35638] (issue: {issue}33824[#33824])
* Add support for get application privileges API {pull}35556[#35556] (issue: {issue}29827[#29827])
* Clean up XPackInfoResponse class and related tests {pull}35547[#35547]
* Add parameters to stopRollupJob API {pull}35545[#35545] (issue: {issue}34811[#34811])
* Add ML delete model snapshot API {pull}35537[#35537] (issue: {issue}29827[#29827])
* Add get watch API {pull}35531[#35531] (issue: {issue}29827[#29827])
* Add ML Update Filter API {pull}35522[#35522] (issue: {issue}29827[#29827])
* Add ml get filters api {pull}35502[#35502] (issue: {issue}29827[#29827])
* Add ML get model snapshots API {pull}35487[#35487] (issue: {issue}29827[#29827])
* Add "_has_privileges" API to Security Client {pull}35479[#35479] (issue: {issue}29827[#29827])
* Add Delete Privileges API to HLRC {pull}35454[#35454] (issue: {issue}29827[#29827])
* Add support for CCR Put Follow API {pull}35409[#35409]
* Add ML delete filter action {pull}35382[#35382] (issue: {issue}29827[#29827])
* Add delete user action {pull}35294[#35294] (issue: {issue}29827[#29827])
* HLRC for _mtermvectors {pull}35266[#35266] (issues: {issue}27205[#27205], {issue}33447[#33447])
* Reindex API with wait_for_completion false {pull}35202[#35202] (issue: {issue}27205[#27205])
* Add watcher stats API {pull}35185[#35185] (issue: {issue}29827[#29827])
* HLRC support for getTask {pull}35166[#35166] (issue: {issue}27205[#27205])
* Add GetRollupIndexCaps API {pull}35102[#35102] (issue: {issue}29827[#29827])
* HLRC: migration api - upgrade {pull}34898[#34898] (issue: {issue}29827[#29827])
* Add stop rollup job support to HL REST Client {pull}34702[#34702] (issue: {issue}29827[#29827])
* Bulk Api support for global parameters {pull}34528[#34528] (issue: {issue}26026[#26026])
* Add delete rollup job support to HL REST Client {pull}34066[#34066] (issue: {issue}29827[#29827])
* Add support for get license basic/trial status API {pull}33176[#33176] (issue: {issue}29827[#29827])
* Add machine learning open job {pull}32860[#32860] (issue: {issue}29827[#29827])
* Add ML HLRC wrapper and put_job API call {pull}32726[#32726]
* Add Get Snapshots High Level REST API {pull}31537[#31537] (issue: {issue}27205[#27205])

Java Low Level REST Client::
* On retry timeout add root exception {pull}25576[#25576]

Monitoring::
* Make Exporters Async {pull}35765[#35765] (issue: {issue}35743[#35743])

Geo::
* Adds a name of the field to geopoint parsing errors {pull}36529[#36529] (issue: {issue}15965[#15965])
* Add support to ShapeBuilders for building Lucene geometry {pull}35707[#35707] (issue: {issue}35320[#35320])
* Add ST_WktToSQL function {pull}35416[#35416] (issue: {issue}29872[#29872])

License::
* Require acknowledgement to start_trial license {pull}30135[#30135] (issue: {issue}30134[#30134])

Machine Learning::
* Create the ML annotations index {pull}36731[#36731] (issues: {issue}26034[#26034], {issue}33376[#33376])
* Split in batches and migrate all jobs and datafeeds {pull}36716[#36716] (issue: {issue}32905[#32905])
* Add cluster setting to enable/disable config  migration {pull}36700[#36700] (issue: {issue}32905[#32905])
* Add audits when deprecation warnings occur with datafeed start {pull}36233[#36233]
* Add lazy parsing for DatafeedConfig:Aggs,Query {pull}36117[#36117]
* Add support for lazy nodes (#29991) {pull}34538[#34538] (issue: {issue}29991[#29991])

Network::
* Unify transport settings naming {pull}36623[#36623]
* Add sni name to SSLEngine in netty transport {pull}33144[#33144] (issue: {issue}32517[#32517])
* Add cors support to NioHttpServerTransport {pull}30827[#30827] (issue: {issue}28898[#28898])
* Reintroduce mandatory http pipelining support {pull}30820[#30820]
* Make http pipelining support mandatory {pull}30695[#30695] (issues: {issue}28898[#28898], {issue}29500[#29500])
* Add nio http server transport {pull}29587[#29587] (issue: {issue}28898[#28898])
* Selectors operate on channel contexts {pull}28468[#28468] (issue: {issue}27260[#27260])
* Unify nio read / write channel contexts {pull}28160[#28160] (issue: {issue}27260[#27260])
* Create nio-transport plugin for NioTransport {pull}27949[#27949] (issue: {issue}27260[#27260])
* Add elasticsearch-nio jar for base nio classes {pull}27801[#27801] (issue: {issue}27802[#27802])
* Add NioGroup for use in different transports {pull}27737[#27737] (issue: {issue}27260[#27260])
* Add read timeouts to http module {pull}27713[#27713]
* Implement byte array reusage in `NioTransport` {pull}27696[#27696] (issue: {issue}27563[#27563])
* Introduce resizable inbound byte buffer {pull}27551[#27551] (issue: {issue}27563[#27563])
* Decouple nio constructs from the tcp transport {pull}27484[#27484] (issue: {issue}27260[#27260])
* Remove manual tracking of registered channels {pull}27445[#27445] (issue: {issue}27260[#27260])
* Remove tcp profile from low level nio channel {pull}27441[#27441] (issue: {issue}27260[#27260])
* Decouple `ChannelFactory` from Tcp classes {pull}27286[#27286] (issue: {issue}27260[#27260])

Packaging::
* Introduce Docker images build {pull}36246[#36246]
* Move creation of temporary directory to Java {pull}36002[#36002] (issue: {issue}31003[#31003])

Plugins::
* Plugin install: don't print download progress in batch mode {pull}36361[#36361]

Ranking::
* Vector field {pull}33022[#33022] (issue: {issue}31615[#31615])

Recovery::
* Exposed engine must include all operations below global checkpoint during rollback {pull}36159[#36159] (issue: {issue}32867[#32867])

Rollup::
* Add non-X-Pack centric rollup endpoints {pull}36383[#36383] (issues: {issue}35958[#35958], {issue}35962[#35962])
* Add more diagnostic stats to job {pull}35471[#35471]
* Add `wait_for_completion` option to StopRollupJob API {pull}34811[#34811] (issue: {issue}34574[#34574])

Scripting::
* Update joda compat methods to use compat class {pull}36654[#36654]
* [Painless] Add boxed type to boxed type casts for method/return {pull}36571[#36571]
* [Painless] Add def to boxed type casts {pull}36506[#36506]

Settings::
* Add user-defined cluster metadata {pull}33325[#33325] (issue: {issue}33220[#33220])

Search::
* Add copy constructor to SearchRequest {pull}36641[#36641] (issue: {issue}32125[#32125])
* Add raw sort values to SearchSortValues transport serialization {pull}36617[#36617] (issue: {issue}32125[#32125])
* Add sort and collapse info to SearchHits transport serialization {pull}36555[#36555] (issue: {issue}32125[#32125])
* Add default methods to DocValueFormat {pull}36480[#36480]
* Respect indices options on _msearch {pull}35887[#35887]
* Allow efficient can_match phases on frozen indices {pull}35431[#35431] (issues: {issue}34352[#34352], {issue}34357[#34357])
* Add a new query type - ScriptScoreQuery {pull}34533[#34533] (issues: {issue}23850[#23850], {issue}27588[#27588], {issue}30303[#30303])

Security::
* Make credentials mandatory when launching xpack/migrate {pull}36197[#36197] (issues: {issue}29847[#29847], {issue}33972[#33972])

Snapshot/Restore::
* Allow Parallel Restore Operations {pull}36397[#36397]
* Repo Creation out of ClusterStateTask {pull}36157[#36157] (issue: {issue}9488[#9488])
* Add read-only repository verification {pull}35731[#35731] (issue: {issue}35703[#35703])

SQL::
* Extend the ODBC metric by differentiating between 32 and 64bit platforms {pull}36753[#36753] (issue: {issue}36740[#36740])
* Fix wrong appliance of StackOverflow limit for IN {pull}36724[#36724] (issue: {issue}36592[#36592])
* Introduce NOW/CURRENT_TIMESTAMP function {pull}36562[#36562] (issue: {issue}36534[#36534])
* Move requests' parameters to requests JSON body {pull}36149[#36149] (issue: {issue}35992[#35992])
* Make INTERVAL millis optional {pull}36043[#36043] (issue: {issue}36032[#36032])
* Implement data type verification for conditionals {pull}35916[#35916] (issue: {issue}35907[#35907])
* Implement GREATEST and LEAST functions {pull}35879[#35879] (issue: {issue}35878[#35878])
* Implement null safe equality operator `<=>` {pull}35873[#35873] (issue: {issue}35871[#35871])
* SYS COLUMNS returns ODBC specific schema {pull}35870[#35870] (issue: {issue}35376[#35376])
* Polish grammar for intervals {pull}35853[#35853]
* Add filtering to SYS TYPES {pull}35852[#35852] (issue: {issue}35342[#35342])
* Implement NULLIF(expr1, expr2) function {pull}35826[#35826] (issue: {issue}35818[#35818])
* Lock down JDBC driver {pull}35798[#35798] (issue: {issue}35437[#35437])
* Implement NVL(expr1, expr2) {pull}35794[#35794] (issue: {issue}35782[#35782])
* Implement ISNULL(expr1, expr2) {pull}35793[#35793] (issue: {issue}35781[#35781])
* Implement IFNULL variant of COALESCE {pull}35762[#35762] (issue: {issue}35749[#35749])
* XPack FeatureSet functionality {pull}35725[#35725] (issue: {issue}34821[#34821])
* Perform lazy evaluation of mismatched mappings {pull}35676[#35676] (issues: {issue}35659[#35659], {issue}35675[#35675])
* Improve validation of unsupported fields {pull}35675[#35675] (issue: {issue}35673[#35673])
* Move internals from Joda to java.time {pull}35649[#35649] (issue: {issue}35633[#35633])

Stats::
* Handle OS pretty name on old OS without OS release {pull}35453[#35453] (issue: {issue}35440[#35440])

Task Management::
* Periodically try to reassign unassigned persistent tasks {pull}36069[#36069] (issue: {issue}35792[#35792])
* Only require task permissions {pull}35667[#35667] (issue: {issue}35573[#35573])
* Retry if task can't be written {pull}35054[#35054] (issue: {issue}33764[#33764])

ZenDiscovery::
* Add discovery types to cluster stats {pull}36442[#36442]
* Introduce `zen2` discovery type {pull}36298[#36298]
* Zen2: Persist cluster states the old way on non-master-eligible nodes {pull}36247[#36247] (issue: {issue}3[#3])
* [Zen2] Storage layer WriteStateException propagation {pull}36052[#36052]
* [Zen2] Implement Tombstone REST APIs {pull}36007[#36007]
* [Zen2] Update default for USE_ZEN2 to true {pull}35998[#35998]
* [Zen2] Add warning if cluster fails to form fast enough {pull}35993[#35993]
* [Zen2] Allow Setting a List of Bootstrap Nodes to Wait for {pull}35847[#35847]
* [Zen2] VotingTombstone class {pull}35832[#35832]
* [Zen2] PersistedState interface implementation {pull}35819[#35819]
* [Zen2] Support rolling upgrades from Zen1 {pull}35737[#35737]
* [Zen2] Add lag detector {pull}35685[#35685]
* [Zen2] Move ClusterState fields to be persisted to ClusterState.MetaData {pull}35625[#35625]
* [Zen2] Introduce ClusterBootstrapService {pull}35488[#35488]
* [Zen2] Introduce vote withdrawal {pull}35446[#35446]
* Zen2: Add basic Zen1 transport-level BWC {pull}35443[#35443]

[[bug-7.0.0-alpha2]]
[float]
=== Bug fixes

Aggregations::
* fix MultiValuesSourceFieldConfig toXContent {pull}36525[#36525] (issue: {issue}36474[#36474])
* Cache the score of the parent document in the nested agg {pull}36019[#36019] (issues: {issue}34555[#34555], {issue}35985[#35985])
* Correct implemented interface of ParsedReverseNested {pull}35455[#35455] (issue: {issue}35449[#35449])
* Handle IndexOrDocValuesQuery in composite aggregation {pull}35392[#35392]

Audit::
* Fix origin.type for connection_* events {pull}36410[#36410]
* Fix IndexAuditTrail rolling restart on rollover edge {pull}35988[#35988] (issue: {issue}33867[#33867])

Authentication::
* Fix kerberos setting registration {pull}35986[#35986] (issues: {issue}30241[#30241], {issue}35942[#35942])
* Add support for Kerberos V5 Oid {pull}35764[#35764] (issue: {issue}34763[#34763])

Build::
* Use explicit deps on test tasks for check {pull}36325[#36325]
* Fix jdbc jar pom to not include deps {pull}36036[#36036] (issue: {issue}32014[#32014])
* Fix official plugins list {pull}35661[#35661] (issue: {issue}35623[#35623])

CCR::
* Fix follow stats API's follower index filtering feature {pull}36647[#36647]
* AutoFollowCoordinator should tolerate that auto follow patterns may be removed {pull}35945[#35945] (issue: {issue}35937[#35937])
* Only auto follow indices when all primary shards have started {pull}35814[#35814] (issue: {issue}35480[#35480])
* Avoid NPE in follower stats when no tasks metadata {pull}35802[#35802]
* Fix the names of CCR stats endpoints in usage API {pull}35438[#35438]

Circuit Breakers::
* Modify `BigArrays` to take name of circuit breaker {pull}36461[#36461] (issue: {issue}31435[#31435])

Core::
* Fix CompositeBytesReference#slice to not throw AIOOBE with legal offsets. {pull}35955[#35955] (issue: {issue}35950[#35950])
* Suppress CachedTimeThread in hot threads output {pull}35558[#35558] (issue: {issue}23175[#23175])
* Upgrade to Joda 2.10.1 {pull}35410[#35410] (issue: {issue}33749[#33749])

Distributed::
* Combine the execution of an exclusive replica operation with primary term update {pull}36116[#36116] (issue: {issue}35850[#35850])
* ActiveShardCount should not fail when closing the index {pull}35936[#35936]

Engine::
* Set Lucene version upon index creation. {pull}36038[#36038] (issue: {issue}33826[#33826])
* Wrap can_match reader with ElasticsearchDirectoryReader {pull}35857[#35857]
* Copy checkpoint atomically when rolling generation {pull}35407[#35407]

Geo::
* More robust handling of ignore_malformed in geoshape parsing {pull}35603[#35603] (issues: {issue}34047[#34047], {issue}34498[#34498])
* Better handling of malformed geo_points {pull}35554[#35554] (issue: {issue}35419[#35419])
* Enables coerce support in WKT polygon parser {pull}35414[#35414] (issue: {issue}35059[#35059])

Index APIs::
* Fix duplicate phrase in shrink/split error message {pull}36734[#36734] (issue: {issue}36729[#36729])
* Raise a 404 exception when document source is not found (#33384) {pull}34083[#34083] (issue: {issue}33384[#33384])

Ingest::
* Fix on_failure with Drop processor {pull}36686[#36686] (issue: {issue}36151[#36151])
* Support default pipelines + bulk upserts {pull}36618[#36618] (issue: {issue}36219[#36219])
* Support default pipeline through an alias {pull}36231[#36231] (issue: {issue}35817[#35817])

License::
* Do not serialize basic license exp in x-pack info {pull}30848[#30848]
* Update versions for start_trial after backport {pull}30218[#30218] (issue: {issue}30135[#30135])

Machine Learning::
* Interrupt Grok in file structure finder timeout {pull}36588[#36588]
* Prevent stack overflow while copying ML jobs and datafeeds {pull}36370[#36370] (issue: {issue}36360[#36360])
* Adjust file structure finder parser config {pull}35935[#35935]
* Fix find_file_structure NPE with should_trim_fields {pull}35465[#35465] (issue: {issue}35462[#35462])
* Prevent notifications being created on deletion of a non existent job {pull}35337[#35337] (issues: {issue}34058[#34058], {issue}35336[#35336])
* Clear Job#finished_time when it is opened (#32605) {pull}32755[#32755]
* Fix thread leak when waiting for job flush (#32196) {pull}32541[#32541] (issue: {issue}32196[#32196])
* Fix CPoissonMeanConjugate sampling error. {ml-pull}335[#335]

Network::
* Do not resolve addresses in remote connection info {pull}36671[#36671] (issue: {issue}35658[#35658])
* Always compress based on the settings {pull}36522[#36522] (issue: {issue}36399[#36399])
* http.publish_host Should Contain CNAME {pull}32806[#32806] (issue: {issue}22029[#22029])
* Adjust SSLDriver behavior for JDK11 changes {pull}32145[#32145] (issues: {issue}32122[#32122], {issue}32144[#32144])
* Add TRACE, CONNECT, and PATCH http methods {pull}31035[#31035] (issue: {issue}31017[#31017])
* Transport client: Don't validate node in handshake {pull}30737[#30737] (issue: {issue}30141[#30141])
* Fix issue with finishing handshake in ssl driver {pull}30580[#30580]
* Remove potential nio selector leak {pull}27825[#27825]
* Fix issue where the incorrect buffers are written {pull}27695[#27695] (issue: {issue}27551[#27551])
* Do not set SO_LINGER on server channels {pull}26997[#26997]
* Do not set SO_LINGER to 0 when not shutting down {pull}26871[#26871] (issue: {issue}26764[#26764])
* Release pipelined http responses on close {pull}26226[#26226]

Packaging::
* Fix error message when package install fails due to missing Java {pull}36077[#36077] (issue: {issue}31845[#31845])
* Add missing entries to conffiles  {pull}35810[#35810] (issue: {issue}35691[#35691])

Plugins::
* Ensure that azure stream has socket privileges {pull}28751[#28751] (issue: {issue}28662[#28662])

Recovery::
* Register ResyncTask.Status as a NamedWriteable {pull}36610[#36610]

Rollup::
* Fix rollup search statistics {pull}36674[#36674]

Scripting::
* Properly support no-offset date formatting {pull}36316[#36316] (issue: {issue}36306[#36306])
* [Painless] Generate Bridge Methods {pull}36097[#36097]
* Fix serialization bug in painless execute api request {pull}36075[#36075] (issue: {issue}36050[#36050])
* Actually add joda time back to whitelist {pull}35965[#35965] (issue: {issue}35915[#35915])
* Add back joda to whitelist {pull}35915[#35915] (issue: {issue}35913[#35913])

Settings::
* Correctly Identify Noop Updates {pull}36560[#36560] (issue: {issue}36496[#36496])

SQL::
* Fix translation of LIKE/RLIKE keywords {pull}36672[#36672] (issues: {issue}36039[#36039], {issue}36584[#36584])
* Scripting support for casting functions CAST and CONVERT {pull}36640[#36640] (issue: {issue}36061[#36061])
* Fix translation to painless for conditionals {pull}36636[#36636] (issue: {issue}36631[#36631])
* Concat should be always not nullable {pull}36601[#36601] (issue: {issue}36169[#36169])
* Fix MOD() for long and integer arguments {pull}36599[#36599] (issue: {issue}36364[#36364])
* Fix issue with complex HAVING and GROUP BY ordinal {pull}36594[#36594] (issue: {issue}36059[#36059])
* Be lenient for tests involving comparison to H2 but strict for csv spec tests {pull}36498[#36498] (issue: {issue}36483[#36483])
* Non ISO 8601 versions of DAY_OF_WEEK and WEEK_OF_YEAR functions {pull}36358[#36358] (issue: {issue}36263[#36263])
* Do not ignore all fields whose names start with underscore {pull}36214[#36214] (issue: {issue}36206[#36206])
* Fix issue with wrong data type for scripted Grouping keys {pull}35969[#35969] (issue: {issue}35662[#35662])
* Fix translation of math functions to painless {pull}35910[#35910] (issue: {issue}35654[#35654])
* Fix jdbc jar to include deps {pull}35602[#35602]
* Fix query translation for scripted queries {pull}35408[#35408] (issue: {issue}35232[#35232])
* Clear the cursor if nested inner hits are enough to fulfill the query required limits {pull}35398[#35398] (issue: {issue}35176[#35176])
* Introduce IsNull node to simplify expressions {pull}35206[#35206] (issues: {issue}34876[#34876], {issue}35171[#35171])
* The SSL default configuration shouldn't override the https protocol if used {pull}34635[#34635] (issue: {issue}33817[#33817])
* Minor fix for javadoc {pull}32573[#32573] (issue: {issue}32553[#32553])

Search::
* Inner hits fail to propagate doc-value format. {pull}36310[#36310]
* Fix custom AUTO issue with Fuzziness#toXContent {pull}35807[#35807] (issue: {issue}33462[#33462])
* Fix analyzed prefix query in query_string {pull}35756[#35756] (issue: {issue}31702[#31702])
* Fix problem with MatchNoDocsQuery in disjunction queries {pull}35726[#35726] (issue: {issue}34708[#34708])
* Fix phrase_slop in query_string query {pull}35533[#35533] (issue: {issue}35125[#35125])
* Add a More Like This query routing requirement check (#29678) {pull}33974[#33974]

Security::
* Remove license state listeners on closables {pull}36308[#36308] (issues: {issue}33328[#33328], {issue}35627[#35627], {issue}35628[#35628])

Snapshot/Restore::
* Upgrade GCS Dependencies to 1.55.0 {pull}36634[#36634] (issues: {issue}35229[#35229], {issue}35459[#35459])
* Improve Resilience SnapshotShardService {pull}36113[#36113] (issue: {issue}32265[#32265])
* Keep SnapshotsInProgress State in Sync with Routing Table {pull}35710[#35710]
* Ensure that gcs client creation is privileged {pull}25938[#25938] (issue: {issue}25932[#25932])
* Make calls to CloudBlobContainer#exists privileged {pull}25937[#25937] (issue: {issue}25931[#25931])

Watcher::
* Watcher accounts constructed lazily {pull}36656[#36656]
* Only trigger a watch if new or schedule/changed {pull}35908[#35908]
* Fix Watcher NotificationService's secure settings {pull}35610[#35610] (issue: {issue}35378[#35378])
* Fix integration tests to ensure correct start/stop of Watcher {pull}35271[#35271] (issues: {issue}29877[#29877], {issue}30705[#30705], {issue}33291[#33291], {issue}34448[#34448], {issue}34462[#34462])

ZenDiscovery::
* [Zen2] Respect the no_master_block setting {pull}36478[#36478]
* Cancel GetDiscoveredNodesAction when bootstrapped {pull}36423[#36423] (issues: {issue}36380[#36380], {issue}36381[#36381])
* [Zen2] Only elect master-eligible nodes {pull}35996[#35996]
* [Zen2] Remove duplicate discovered peers {pull}35505[#35505]


[[regression-7.0.0-alpha2]]
[float]
=== Regressions

Scripting::
* Use Number as a return value for BucketAggregationScript {pull}35653[#35653] (issue: {issue}35351[#35351])


[[upgrade-7.0.0-alpha2]]
[float]
=== Upgrades

Ingest::
* Update geolite2 database in ingest geoip plugin {pull}33840[#33840]

Network::
* Upgrade Netty 4.3.32.Final {pull}36102[#36102] (issue: {issue}35360[#35360])
>>>>>>> 586453fe
<|MERGE_RESOLUTION|>--- conflicted
+++ resolved
@@ -1,26 +1,10 @@
 [[release-notes-7.0.0-alpha2]]
 == {es} version 7.0.0-alpha2
 
-<<<<<<< HEAD
-coming[7.0.0-alpha2]
-
-=======
->>>>>>> 586453fe
 [[breaking-7.0.0-alpha2]]
 [float]
 === Breaking changes
 
-<<<<<<< HEAD
-Search::
-* Scores computed using the BM25 similarity, the default similarity used by
-  Elasticsearch, are lower than previously as one constant factor was removed
-  from the numerator of the scoring formula. Ordering of results is preserved
-  unless scores are computed from multiple fields using different similarities.
-  In a mixed cluster with some nodes on 7.0 and some on 6.x, scoring will
-  depend on where the shards are located: the older formula will be used for
-  data located from 6.x nodes, while the updated one will be used for data
-  located on 7.0 nodes.
-=======
 Authentication::
 * Enhance Invalidate Token API {pull}35388[#35388] (issues: {issue}34556[#34556], {issue}35115[#35115])
 
@@ -598,5 +582,4 @@
 * Update geolite2 database in ingest geoip plugin {pull}33840[#33840]
 
 Network::
-* Upgrade Netty 4.3.32.Final {pull}36102[#36102] (issue: {issue}35360[#35360])
->>>>>>> 586453fe
+* Upgrade Netty 4.3.32.Final {pull}36102[#36102] (issue: {issue}35360[#35360])