[[release-notes-7.8.0]]
== {es} version 7.8.0

Also see <<breaking-changes-7.8,Breaking changes in 7.8>>.

[[breaking-7.8.0]]
[float]
=== Breaking changes

Mapping::
* Disallow changing 'enabled' on the root mapper. {pull}54463[#54463] (issue: {issue}33933[#33933])
* Fix updating include_in_parent/include_in_root of nested field. {pull}54386[#54386] (issue: {issue}53792[#53792])

Search::
* Scripts used in `value_count` will now receive a number if they are counting
  a numeric field and a `GeoPoint` if they are counting a `geo_point` fields.
  They used to always receive the `String` representation of those values.
  {pull}54854[#54854]

<<<<<<< HEAD


[[deprecation-7.8.0]]
[float]
=== Deprecations

Authentication::
* Deprecate the kibana reserved user; introduce kibana_system user {pull}54967[#54967]

Cluster Coordination::
* Voting config exclusions should work with absent nodes {pull}50836[#50836] (issue: {issue}47990[#47990])

Features/Features::
* Add node local storage deprecation check {pull}54383[#54383] (issue: {issue}54374[#54374])

Features/Indices APIs::
* Deprecate local parameter for get field mapping request {pull}55014[#55014]

Infra/Core::
* Deprecate node local storage setting {pull}54374[#54374]

Infra/Plugins::
* Add xpack setting deprecations to deprecation API {pull}56290[#56290] (issue: {issue}54745[#54745])
* Make xpack.monitoring.enabled setting a no-op {pull}55617[#55617] (issues: {issue}54745[#54745], {issue}54816[#54816], {issue}55416[#55416], {issue}55461[#55461], {issue}55592[#55592])
* Make xpack.ilm.enabled setting a no-op {pull}55592[#55592] (issues: {issue}54745[#54745], {issue}54816[#54816], {issue}55416[#55416])
* Deprecated xpack "enable" settings should be no-ops {pull}55416[#55416] (issues: {issue}54745[#54745], {issue}54816[#54816])
* Deprecate disabling basic-license features {pull}54816[#54816] (issue: {issue}54745[#54745])



[[feature-7.8.0]]
[float]
=== New features

Aggregations::
* Histogram field type support for ValueCount and Avg aggregations {pull}55933[#55933] (issue: {issue}53285[#53285])
* Histogram field type support for Sum aggregation {pull}55681[#55681] (issue: {issue}53285[#53285])
* Add support for filters to T-Test aggregation {pull}54980[#54980] (issue: {issue}53692[#53692])
* Add https://en.wikipedia.org/wiki/Student%27s_t-test[Student's t-test] aggregation support {pull}54469[#54469] (issue: {issue}53692[#53692])

Features/Indices APIs::
* Add simulate template composition API _index_template/_simulate_index/{name}  {pull}55686[#55686] (issue: {issue}53101[#53101])

Geo::
* Add geo_shape support for geotile_grid and geohash_grid {pull}55966[#55966]
* Add geo_shape support for the geo_centroid aggregation {pull}55602[#55602]
* Add geo_bounds aggregation support for geo_shape {pull}55328[#55328]
* Add new point field. {pull}53804[#53804]

SQL::
* Implement scripting inside aggs {pull}55241[#55241] (issues: {issue}29980[#29980], {issue}36865[#36865], {issue}37271[#37271])
* Implement DATETIME_PARSE function for parsing strings {pull}54960[#54960] (issue: {issue}53714[#53714])
* Implement DATETIME_FORMAT function for date/time formatting {pull}54832[#54832] (issue: {issue}53714[#53714])



[[enhancement-7.8.0]]
[float]
=== Enhancements

Aggregations::
* Expose aggregation usage in Feature Usage API {pull}55732[#55732] (issue: {issue}53746[#53746])
* Save memory in on aggs in async search {pull}55683[#55683]
* Reduce memory for big aggregations run against many shards {pull}54758[#54758]
* Aggs must specify a `field` or `script` (or both) {pull}52226[#52226]

Allocation::
* Improve same-shard allocation explanations {pull}56010[#56010]
* Disk decider respect watermarks for single data node {pull}55805[#55805]

Analysis::
* Add preserve_original setting in ngram token filter {pull}55432[#55432]
* Add preserve_original setting in edge ngram token filter {pull}55766[#55766] (issue: {issue}55767[#55767])
* Add pre-configured “lowercase” normalizer {pull}53882[#53882] (issue: {issue}53872[#53872])

Audit::
* Update the audit logfile list of system users {pull}55578[#55578] (issue: {issue}37924[#37924])

Authentication::
* Let realms gracefully terminate the authN chain {pull}55623[#55623]

Authorization::
* Add reserved_ml_user and reserved_ml_admin kibana privileges {pull}54713[#54713]

Autoscaling::
* Rollover: refactor out cluster state update {pull}53965[#53965]

CRUD::
* Retry failed replication due to transient errors {pull}55633[#55633]
* Avoid holding onto bulk items until all completed {pull}54407[#54407]

Cluster Coordination::
* Add voting config exclusion add and clear API spec and integration test cases {pull}55760[#55760] (issue: {issue}48131[#48131])

Features/CAT APIs::
* Add support for V2 index templates to /_cat/templates {pull}55829[#55829] (issue: {issue}53101[#53101])

Features/Indices APIs::
* Validate V2 templates more strictly {pull}56170[#56170] (issues: {issue}43737[#43737], {issue}46045[#46045], {issue}53101[#53101], {issue}53970[#53970])
* Handle merging dotted object names when merging V2 template mappings {pull}55982[#55982] (issue: {issue}53101[#53101])
* Update template v2 api rest spec {pull}55948[#55948] (issue: {issue}53101[#53101])
* Add HLRC support for simulate index template api {pull}55936[#55936] (issue: {issue}53101[#53101])
* Emit deprecation warning if multiple v1 templates match with a new index {pull}55558[#55558] (issue: {issue}53101[#53101])
* Guard adding the index.prefer_v2_templates settings for pre-7.8 nodes {pull}55546[#55546] (issues: {issue}53101[#53101], {issue}55411[#55411], {issue}55539[#55539])
* Add prefer_v2_templates flag and index setting {pull}55411[#55411] (issue: {issue}53101[#53101])
* Use V2 templates when reading duplicate aliases and ingest pipelines {pull}54902[#54902] (issue: {issue}53101[#53101])
* Use V2 index templates during index creation {pull}54669[#54669] (issue: {issue}53101[#53101])
* Add warnings/errors when V2 templates would match same indices as V1 {pull}54367[#54367] (issue: {issue}53101[#53101])
* Merge V2 index/component template mappings in specific manner {pull}55607[#55607] (issue: {issue}53101[#53101])

Features/Java High Level REST Client::
* Enable support for decompression of compressed response within RestHighLevelClient {pull}53533[#53533]

Features/Stats::
* Add Bulk stats track the bulk per shard {pull}52208[#52208] (issues: {issue}47345[#47345], {issue}50536[#50536])
* Fix available / total disk cluster stats {pull}32480[#32480] (issue: {issue}32478[#32478])

Features/Watcher::
* Delay warning about missing x-pack {pull}54265[#54265] (issue: {issue}40898[#40898])

Geo::
* Add geo_shape mapper supporting doc-values in Spatial Plugin {pull}55037[#55037] (issue: {issue}53562[#53562])

Infra/Core::
* Start resource watcher service early {pull}54993[#54993] (issue: {issue}54867[#54867])
* Reintroduce system index APIs for Kibana {pull}54858[#54858] (issues: {issue}52385[#52385], {issue}53912[#53912])
* Ensure that the output of node roles are sorted {pull}54376[#54376] (issue: {issue}54370[#54370])
* Decouple Environment from DiscoveryNode {pull}54373[#54373]
* Schedule commands in current thread context {pull}54187[#54187] (issue: {issue}17143[#17143])

Infra/Packaging::
* Make Windows JAVA_HOME handling consistent with Linux {pull}55261[#55261] (issue: {issue}55134[#55134])

Infra/Plugins::
* Switch role pluggability to use SPI {pull}54370[#54370]

Infra/REST API::
* Add validation to the usage service {pull}54617[#54617]

Infra/Scripting::
* Scripting: stats per context in nodes stats {pull}54008[#54008] (issue: {issue}50152[#50152])

Machine Learning::
* More advanced model snapshot retention options {pull}56125[#56125] (issue: {issue}52150[#52150])
* Add loss_function to regression {pull}56118[#56118]
* Allow a certain number of ill-formatted rows when delimited format is specified {pull}55735[#55735] (issue: {issue}38890[#38890])
* Adding failed_category_count to model_size_stats {pull}55716[#55716] (issue: {issue}1130[#1130])
* Make find_file_structure recognize Kibana CSV report timestamps {pull}55609[#55609] (issue: {issue}55586[#55586])
* Add effective max model memory limit to ML info {pull}55529[#55529] (issue: {issue}63942[#63942])
* Apply default timeout in StopDataFrameAnalyticsAction.Request {pull}55512[#55512]
* Return assigned node in start/open job/datafeed response {pull}55473[#55473] (issue: {issue}54067[#54067])
* Adding prediction_field_type to inference config {pull}55128[#55128]
* Skip daily maintenance activity if upgrade mode is enabled {pull}54565[#54565] (issue: {issue}54326[#54326])
* Unassign DFA tasks in SetUpgradeModeAction {pull}54523[#54523] (issue: {issue}54326[#54326])
* Do not execute ML CRUD actions when upgrade mode is enabled {pull}54437[#54437] (issue: {issue}54326[#54326])
* Add new inference_config field to trained model config {pull}54421[#54421]
* Create an annotation when a model snapshot is stored {pull}53783[#53783] (issue: {issue}52149[#52149])
* Start gathering and storing inference stats {pull}53429[#53429]

Recovery::
* Avoid copying file chunks in peer covery {pull}56072[#56072] (issue: {issue}55353[#55353])
* Retry failed peer recovery due to transient errors {pull}55353[#55353]

SQL::
* Relax version lock between server and clients {pull}56148[#56148]
* Add BigDecimal support to JDBC {pull}56015[#56015] (issue: {issue}43806[#43806])
* Drop BASE TABLE type in favour for just TABLE {pull}54836[#54836]
* Allow intervals to be passed as request parameters {pull}52273[#52273] (issue: {issue}45915[#45915])

Search::
* Consolidate DelayableWriteable {pull}55932[#55932]
* Rewrite wrapper queries to match_none if possible. {pull}55271[#55271]
* SearchService#canMatch takes into consideration the alias filter {pull}55120[#55120] (issue: {issue}55090[#55090])
* Exists queries to MatchNoneQueryBuilder when the field is unmapped  {pull}54857[#54857]

Snapshot/Restore::
* Enable prewarming by default for searchable snapshots {pull}56201[#56201] (issue: {issue}55952[#55952])
* Allow Bulk Snapshot Deletes to Abort {pull}56009[#56009] (issue: {issue}55773[#55773])
* Searchable Snapshots should respect max_restore_bytes_per_sec {pull}55952[#55952]
* Permit searches to be concurrent to prewarming {pull}55795[#55795]
* Use workers to warm cache parts {pull}55793[#55793] (issue: {issue}55322[#55322])
* Reduce contention in CacheFile.fileLock() method {pull}55662[#55662]
* Allow searching of snapshot taken while indexing {pull}55511[#55511] (issue: {issue}50999[#50999])
* Use streaming reads for GCS {pull}55506[#55506] (issue: {issue}55505[#55505])
* Allow Deleting Multiple Snapshots at Once {pull}55474[#55474]
* Require soft deletes for searchable snapshots {pull}55453[#55453]
* Add GCS support for searchable snapshots {pull}55403[#55403]
* Allow to prewarm the cache for searchable snapshot shards {pull}55322[#55322]
* Allocate searchable snapshots with the balancer {pull}54889[#54889] (issues: {issue}50999[#50999], {issue}54729[#54729])
* Update the HDFS version used by HDFS Repo {pull}53693[#53693]

Task Management::
* Add indexName in update-settings task name {pull}55714[#55714]
* Support hierarchical task cancellation {pull}54757[#54757] (issue: {issue}50990[#50990])
* Add scroll info to search task description {pull}54606[#54606]
* Broadcast cancellation to only nodes have outstanding child tasks {pull}54312[#54312] (issues: {issue}50990[#50990], {issue}51157[#51157])

Transform::
* Add throttling {pull}56007[#56007] (issue: {issue}54862[#54862])



[[bug-7.8.0]]
[float]
=== Bug fixes

Aggregations::
* Fix error massage for unknown value type {pull}55821[#55821] (issue: {issue}55727[#55727])
* Add analytics plugin usage stats to _xpack/usage {pull}54911[#54911] (issue: {issue}54847[#54847])
* Allow terms agg to default to depth first {pull}54845[#54845]
* Aggregation support for Value Scripts that change types {pull}54830[#54830] (issue: {issue}54655[#54655])
* Fix scripted metric in ccs {pull}54776[#54776] (issue: {issue}54758[#54758])
* Fix auto_date_histogram serialization bug {pull}54447[#54447] (issues: {issue}54382[#54382], {issue}54429[#54429])
* Use Decimal formatter for Numeric ValuesSourceTypes {pull}54366[#54366] (issue: {issue}54365[#54365])
* Clean up how pipeline aggs check for multi-bucket {pull}54161[#54161] (issue: {issue}53215[#53215])

Allocation::
* Fix Broken ExistingStoreRecoverySource Deserialization {pull}55657[#55657] (issue: {issue}55513[#55513])


Authorization::
* Resolve anonymous roles and deduplicate roles during authentication {pull}53453[#53453] (issues: {issue}31589[#31589], {issue}47195[#47195])

Features/ILM+SLM::
* ILM stop step execution if writeIndex is false {pull}54805[#54805]

Features/Indices APIs::
* Fix simulating index templates without specified index {pull}56295[#56295] (issues: {issue}53101[#53101], {issue}56255[#56255])
* Validate non-negative priorities for V2 index templates {pull}56139[#56139] (issue: {issue}53101[#53101])
* Fix NPE in MetadataIndexTemplateService#findV2Template {pull}54945[#54945]
* Fix creating filtered alias using now in a date_nanos range query failed {pull}54785[#54785] (issue: {issue}54315[#54315])

Features/Watcher::
* Ensure watcher email action message ids are always unique {pull}56574[#56574]

Infra/Core::
* Add generic Set support to streams {pull}54769[#54769] (issue: {issue}54708[#54708])

Machine Learning::
* Fixing file structure finder multiline merge max for delimited formats {pull}56023[#56023]
* Validate at least one feature is available for DF analytics {pull}55876[#55876] (issue: {issue}55593[#55593])

Network::
* Handle TLS file updates during startup {pull}54999[#54999] (issue: {issue}54867[#54867])
* Fix issue with pipeline releasing bytes early {pull}54458[#54458]

SQL::
* Fix DATETIME_PARSE behaviour regarding timezones {pull}56158[#56158] (issue: {issue}54960[#54960])

Search::
* Fix `time_zone` for  `query_string` and date fields {pull}55881[#55881] (issue: {issue}55813[#55813])
* Return true for can_match on idle search shards {pull}55428[#55428] (issues: {issue}27500[#27500], {issue}50043[#50043])
* Don't expand default_field in query_string before required {pull}55158[#55158] (issue: {issue}53789[#53789])

Security::
* Fix certutil http for empty password with JDK 11 and lower {pull}55437[#55437] (issue: {issue}55386[#55386])

Transform::
* Fix count when matching exact ids {pull}56544[#56544] (issue: {issue}56196[#56196])
* Fixes http status code when bad scripts are provided {pull}56117[#56117] (issue: {issue}55994[#55994])



[[regression-7.8.0]]
[float]
=== Regressions

Infra/Scripting::
* Don't double-wrap expression values {pull}54432[#54432] (issue: {issue}53661[#53661])


=======
Features/Indices APIs::
*  The privilege named `indices:admin/create` will no longer allow the auto 
   creation of indices.  Use `create_index` instead. {pull}55858[#55858]
>>>>>>> 025682d5
<|MERGE_RESOLUTION|>--- conflicted
+++ resolved
@@ -7,17 +7,19 @@
 [float]
 === Breaking changes
 
-Mapping::
-* Disallow changing 'enabled' on the root mapper. {pull}54463[#54463] (issue: {issue}33933[#33933])
-* Fix updating include_in_parent/include_in_root of nested field. {pull}54386[#54386] (issue: {issue}53792[#53792])
-
-Search::
+Aggregations::
 * Scripts used in `value_count` will now receive a number if they are counting
   a numeric field and a `GeoPoint` if they are counting a `geo_point` fields.
   They used to always receive the `String` representation of those values.
   {pull}54854[#54854]
 
-<<<<<<< HEAD
+Features/Indices APIs::
+* The privilege named `indices:admin/create` will no longer allow the auto
+  creation of indices.  Use `create_index` instead. {pull}55858[#55858]
+
+Mapping::
+* Disallow changing 'enabled' on the root mapper. {pull}54463[#54463] (issue: {issue}33933[#33933])
+* Fix updating include_in_parent/include_in_root of nested field. {pull}54386[#54386] (issue: {issue}53792[#53792])
 
 
 [[deprecation-7.8.0]]
@@ -41,10 +43,11 @@
 
 Infra/Plugins::
 * Add xpack setting deprecations to deprecation API {pull}56290[#56290] (issue: {issue}54745[#54745])
+* Deprecate disabling basic-license features {pull}54816[#54816] (issue: {issue}54745[#54745])
+* Deprecated xpack "enable" settings should be no-ops {pull}55416[#55416] (issues: {issue}54745[#54745], {issue}54816[#54816])
+* Make xpack.ilm.enabled setting a no-op {pull}55592[#55592] (issues: {issue}54745[#54745], {issue}54816[#54816], {issue}55416[#55416])
 * Make xpack.monitoring.enabled setting a no-op {pull}55617[#55617] (issues: {issue}54745[#54745], {issue}54816[#54816], {issue}55416[#55416], {issue}55461[#55461], {issue}55592[#55592])
-* Make xpack.ilm.enabled setting a no-op {pull}55592[#55592] (issues: {issue}54745[#54745], {issue}54816[#54816], {issue}55416[#55416])
-* Deprecated xpack "enable" settings should be no-ops {pull}55416[#55416] (issues: {issue}54745[#54745], {issue}54816[#54816])
-* Deprecate disabling basic-license features {pull}54816[#54816] (issue: {issue}54745[#54745])
+* Restore xpack.ilm.enabled and xpack.slm.enabled settings {pull}57383[#57383] (issues: {issue}54745[#54745], {issue}55416[#55416], {issue}55592[#55592])
 
 
 
@@ -53,24 +56,24 @@
 === New features
 
 Aggregations::
+* Add https://en.wikipedia.org/wiki/Student%27s_t-test[Student's t-test] aggregation support {pull}54469[#54469] (issue: {issue}53692[#53692])
+* Add support for filters to T-Test aggregation {pull}54980[#54980] (issue: {issue}53692[#53692])
+* Histogram field type support for Sum aggregation {pull}55681[#55681] (issue: {issue}53285[#53285])
 * Histogram field type support for ValueCount and Avg aggregations {pull}55933[#55933] (issue: {issue}53285[#53285])
-* Histogram field type support for Sum aggregation {pull}55681[#55681] (issue: {issue}53285[#53285])
-* Add support for filters to T-Test aggregation {pull}54980[#54980] (issue: {issue}53692[#53692])
-* Add https://en.wikipedia.org/wiki/Student%27s_t-test[Student's t-test] aggregation support {pull}54469[#54469] (issue: {issue}53692[#53692])
 
 Features/Indices APIs::
 * Add simulate template composition API _index_template/_simulate_index/{name}  {pull}55686[#55686] (issue: {issue}53101[#53101])
 
 Geo::
+* Add geo_bounds aggregation support for geo_shape {pull}55328[#55328]
 * Add geo_shape support for geotile_grid and geohash_grid {pull}55966[#55966]
 * Add geo_shape support for the geo_centroid aggregation {pull}55602[#55602]
-* Add geo_bounds aggregation support for geo_shape {pull}55328[#55328]
 * Add new point field. {pull}53804[#53804]
 
 SQL::
+* Implement DATETIME_FORMAT function for date/time formatting {pull}54832[#54832] (issue: {issue}53714[#53714])
+* Implement DATETIME_PARSE function for parsing strings {pull}54960[#54960] (issue: {issue}53714[#53714])
 * Implement scripting inside aggs {pull}55241[#55241] (issues: {issue}29980[#29980], {issue}36865[#36865], {issue}37271[#37271])
-* Implement DATETIME_PARSE function for parsing strings {pull}54960[#54960] (issue: {issue}53714[#53714])
-* Implement DATETIME_FORMAT function for date/time formatting {pull}54832[#54832] (issue: {issue}53714[#53714])
 
 
 
@@ -79,14 +82,14 @@
 === Enhancements
 
 Aggregations::
+* Aggs must specify a `field` or `script` (or both) {pull}52226[#52226]
 * Expose aggregation usage in Feature Usage API {pull}55732[#55732] (issue: {issue}53746[#53746])
+* Reduce memory for big aggregations run against many shards {pull}54758[#54758]
 * Save memory in on aggs in async search {pull}55683[#55683]
-* Reduce memory for big aggregations run against many shards {pull}54758[#54758]
-* Aggs must specify a `field` or `script` (or both) {pull}52226[#52226]
 
 Allocation::
+* Disk decider respect watermarks for single data node {pull}55805[#55805]
 * Improve same-shard allocation explanations {pull}56010[#56010]
-* Disk decider respect watermarks for single data node {pull}55805[#55805]
 
 Analysis::
 * Add preserve_original setting in ngram token filter {pull}55432[#55432]
@@ -106,8 +109,8 @@
 * Rollover: refactor out cluster state update {pull}53965[#53965]
 
 CRUD::
+* Avoid holding onto bulk items until all completed {pull}54407[#54407]
 * Retry failed replication due to transient errors {pull}55633[#55633]
-* Avoid holding onto bulk items until all completed {pull}54407[#54407]
 
 Cluster Coordination::
 * Add voting config exclusion add and clear API spec and integration test cases {pull}55760[#55760] (issue: {issue}48131[#48131])
@@ -116,17 +119,17 @@
 * Add support for V2 index templates to /_cat/templates {pull}55829[#55829] (issue: {issue}53101[#53101])
 
 Features/Indices APIs::
-* Validate V2 templates more strictly {pull}56170[#56170] (issues: {issue}43737[#43737], {issue}46045[#46045], {issue}53101[#53101], {issue}53970[#53970])
+* Add HLRC support for simulate index template api {pull}55936[#55936] (issue: {issue}53101[#53101])
+* Add prefer_v2_templates flag and index setting {pull}55411[#55411] (issue: {issue}53101[#53101])
+* Add warnings/errors when V2 templates would match same indices as V1 {pull}54367[#54367] (issue: {issue}53101[#53101])
+* Disallow merging existing mapping field definitions in templates [OPEN] {pull}57701[#57701] (issues: {issue}55607[#55607], {issue}55982[#55982], {issue}57393[#57393])
+* Emit deprecation warning if multiple v1 templates match with a new index {pull}55558[#55558] (issue: {issue}53101[#53101])
+* Guard adding the index.prefer_v2_templates settings for pre-7.8 nodes {pull}55546[#55546] (issues: {issue}53101[#53101], {issue}55411[#55411], {issue}55539[#55539])
 * Handle merging dotted object names when merging V2 template mappings {pull}55982[#55982] (issue: {issue}53101[#53101])
 * Update template v2 api rest spec {pull}55948[#55948] (issue: {issue}53101[#53101])
-* Add HLRC support for simulate index template api {pull}55936[#55936] (issue: {issue}53101[#53101])
-* Emit deprecation warning if multiple v1 templates match with a new index {pull}55558[#55558] (issue: {issue}53101[#53101])
-* Guard adding the index.prefer_v2_templates settings for pre-7.8 nodes {pull}55546[#55546] (issues: {issue}53101[#53101], {issue}55411[#55411], {issue}55539[#55539])
-* Add prefer_v2_templates flag and index setting {pull}55411[#55411] (issue: {issue}53101[#53101])
+* Use V2 index templates during index creation {pull}54669[#54669] (issue: {issue}53101[#53101])
 * Use V2 templates when reading duplicate aliases and ingest pipelines {pull}54902[#54902] (issue: {issue}53101[#53101])
-* Use V2 index templates during index creation {pull}54669[#54669] (issue: {issue}53101[#53101])
-* Add warnings/errors when V2 templates would match same indices as V1 {pull}54367[#54367] (issue: {issue}53101[#53101])
-* Merge V2 index/component template mappings in specific manner {pull}55607[#55607] (issue: {issue}53101[#53101])
+* Validate V2 templates more strictly {pull}56170[#56170] (issues: {issue}43737[#43737], {issue}46045[#46045], {issue}53101[#53101], {issue}53970[#53970])
 
 Features/Java High Level REST Client::
 * Enable support for decompression of compressed response within RestHighLevelClient {pull}53533[#53533]
@@ -142,11 +145,11 @@
 * Add geo_shape mapper supporting doc-values in Spatial Plugin {pull}55037[#55037] (issue: {issue}53562[#53562])
 
 Infra/Core::
+* Decouple Environment from DiscoveryNode {pull}54373[#54373]
+* Ensure that the output of node roles are sorted {pull}54376[#54376] (issue: {issue}54370[#54370])
+* Reintroduce system index APIs for Kibana {pull}54858[#54858] (issues: {issue}52385[#52385], {issue}53912[#53912])
+* Schedule commands in current thread context {pull}54187[#54187] (issue: {issue}17143[#17143])
 * Start resource watcher service early {pull}54993[#54993] (issue: {issue}54867[#54867])
-* Reintroduce system index APIs for Kibana {pull}54858[#54858] (issues: {issue}52385[#52385], {issue}53912[#53912])
-* Ensure that the output of node roles are sorted {pull}54376[#54376] (issue: {issue}54370[#54370])
-* Decouple Environment from DiscoveryNode {pull}54373[#54373]
-* Schedule commands in current thread context {pull}54187[#54187] (issue: {issue}17143[#17143])
 
 Infra/Packaging::
 * Make Windows JAVA_HOME handling consistent with Linux {pull}55261[#55261] (issue: {issue}55134[#55134])
@@ -161,59 +164,59 @@
 * Scripting: stats per context in nodes stats {pull}54008[#54008] (issue: {issue}50152[#50152])
 
 Machine Learning::
+* Add effective max model memory limit to ML info {pull}55529[#55529] (issue: {issue}63942[#63942])
+* Add loss_function to regression {pull}56118[#56118]
+* Add new inference_config field to trained model config {pull}54421[#54421]
+* Adding failed_category_count to model_size_stats {pull}55716[#55716] (issue: {issue}1130[#1130])
+* Adding prediction_field_type to inference config {pull}55128[#55128]
+* Allow a certain number of ill-formatted rows when delimited format is specified {pull}55735[#55735] (issue: {issue}38890[#38890])
+* Apply default timeout in StopDataFrameAnalyticsAction.Request {pull}55512[#55512]
+* Create an annotation when a model snapshot is stored {pull}53783[#53783] (issue: {issue}52149[#52149])
+* Do not execute ML CRUD actions when upgrade mode is enabled {pull}54437[#54437] (issue: {issue}54326[#54326])
+* Make find_file_structure recognize Kibana CSV report timestamps {pull}55609[#55609] (issue: {issue}55586[#55586])
 * More advanced model snapshot retention options {pull}56125[#56125] (issue: {issue}52150[#52150])
-* Add loss_function to regression {pull}56118[#56118]
-* Allow a certain number of ill-formatted rows when delimited format is specified {pull}55735[#55735] (issue: {issue}38890[#38890])
-* Adding failed_category_count to model_size_stats {pull}55716[#55716] (issue: {issue}1130[#1130])
-* Make find_file_structure recognize Kibana CSV report timestamps {pull}55609[#55609] (issue: {issue}55586[#55586])
-* Add effective max model memory limit to ML info {pull}55529[#55529] (issue: {issue}63942[#63942])
-* Apply default timeout in StopDataFrameAnalyticsAction.Request {pull}55512[#55512]
 * Return assigned node in start/open job/datafeed response {pull}55473[#55473] (issue: {issue}54067[#54067])
-* Adding prediction_field_type to inference config {pull}55128[#55128]
 * Skip daily maintenance activity if upgrade mode is enabled {pull}54565[#54565] (issue: {issue}54326[#54326])
+* Start gathering and storing inference stats {pull}53429[#53429]
 * Unassign DFA tasks in SetUpgradeModeAction {pull}54523[#54523] (issue: {issue}54326[#54326])
-* Do not execute ML CRUD actions when upgrade mode is enabled {pull}54437[#54437] (issue: {issue}54326[#54326])
-* Add new inference_config field to trained model config {pull}54421[#54421]
-* Create an annotation when a model snapshot is stored {pull}53783[#53783] (issue: {issue}52149[#52149])
-* Start gathering and storing inference stats {pull}53429[#53429]
 
 Recovery::
 * Avoid copying file chunks in peer covery {pull}56072[#56072] (issue: {issue}55353[#55353])
 * Retry failed peer recovery due to transient errors {pull}55353[#55353]
 
 SQL::
+* Add BigDecimal support to JDBC {pull}56015[#56015] (issue: {issue}43806[#43806])
+* Allow intervals to be passed as request parameters {pull}52273[#52273] (issue: {issue}45915[#45915])
+* Drop BASE TABLE type in favour for just TABLE {pull}54836[#54836]
 * Relax version lock between server and clients {pull}56148[#56148]
-* Add BigDecimal support to JDBC {pull}56015[#56015] (issue: {issue}43806[#43806])
-* Drop BASE TABLE type in favour for just TABLE {pull}54836[#54836]
-* Allow intervals to be passed as request parameters {pull}52273[#52273] (issue: {issue}45915[#45915])
 
 Search::
 * Consolidate DelayableWriteable {pull}55932[#55932]
+* Exists queries to MatchNoneQueryBuilder when the field is unmapped  {pull}54857[#54857]
 * Rewrite wrapper queries to match_none if possible. {pull}55271[#55271]
 * SearchService#canMatch takes into consideration the alias filter {pull}55120[#55120] (issue: {issue}55090[#55090])
-* Exists queries to MatchNoneQueryBuilder when the field is unmapped  {pull}54857[#54857]
 
 Snapshot/Restore::
+* Add GCS support for searchable snapshots {pull}55403[#55403]
+* Allocate searchable snapshots with the balancer {pull}54889[#54889] (issues: {issue}50999[#50999], {issue}54729[#54729])
+* Allow Bulk Snapshot Deletes to Abort {pull}56009[#56009] (issue: {issue}55773[#55773])
+* Allow Deleting Multiple Snapshots at Once {pull}55474[#55474]
+* Allow searching of snapshot taken while indexing {pull}55511[#55511] (issue: {issue}50999[#50999])
+* Allow to prewarm the cache for searchable snapshot shards {pull}55322[#55322]
 * Enable prewarming by default for searchable snapshots {pull}56201[#56201] (issue: {issue}55952[#55952])
-* Allow Bulk Snapshot Deletes to Abort {pull}56009[#56009] (issue: {issue}55773[#55773])
+* Permit searches to be concurrent to prewarming {pull}55795[#55795]
+* Reduce contention in CacheFile.fileLock() method {pull}55662[#55662]
+* Require soft deletes for searchable snapshots {pull}55453[#55453]
 * Searchable Snapshots should respect max_restore_bytes_per_sec {pull}55952[#55952]
-* Permit searches to be concurrent to prewarming {pull}55795[#55795]
+* Update the HDFS version used by HDFS Repo {pull}53693[#53693]
+* Use streaming reads for GCS {pull}55506[#55506] (issue: {issue}55505[#55505])
 * Use workers to warm cache parts {pull}55793[#55793] (issue: {issue}55322[#55322])
-* Reduce contention in CacheFile.fileLock() method {pull}55662[#55662]
-* Allow searching of snapshot taken while indexing {pull}55511[#55511] (issue: {issue}50999[#50999])
-* Use streaming reads for GCS {pull}55506[#55506] (issue: {issue}55505[#55505])
-* Allow Deleting Multiple Snapshots at Once {pull}55474[#55474]
-* Require soft deletes for searchable snapshots {pull}55453[#55453]
-* Add GCS support for searchable snapshots {pull}55403[#55403]
-* Allow to prewarm the cache for searchable snapshot shards {pull}55322[#55322]
-* Allocate searchable snapshots with the balancer {pull}54889[#54889] (issues: {issue}50999[#50999], {issue}54729[#54729])
-* Update the HDFS version used by HDFS Repo {pull}53693[#53693]
 
 Task Management::
 * Add indexName in update-settings task name {pull}55714[#55714]
-* Support hierarchical task cancellation {pull}54757[#54757] (issue: {issue}50990[#50990])
 * Add scroll info to search task description {pull}54606[#54606]
 * Broadcast cancellation to only nodes have outstanding child tasks {pull}54312[#54312] (issues: {issue}50990[#50990], {issue}51157[#51157])
+* Support hierarchical task cancellation {pull}54757[#54757] (issue: {issue}50990[#50990])
 
 Transform::
 * Add throttling {pull}56007[#56007] (issue: {issue}54862[#54862])
@@ -225,14 +228,14 @@
 === Bug fixes
 
 Aggregations::
+* Add analytics plugin usage stats to _xpack/usage {pull}54911[#54911] (issue: {issue}54847[#54847])
+* Aggregation support for Value Scripts that change types {pull}54830[#54830] (issue: {issue}54655[#54655])
+* Allow terms agg to default to depth first {pull}54845[#54845]
+* Clean up how pipeline aggs check for multi-bucket {pull}54161[#54161] (issue: {issue}53215[#53215])
+* Fix auto_date_histogram serialization bug {pull}54447[#54447] (issues: {issue}54382[#54382], {issue}54429[#54429])
 * Fix error massage for unknown value type {pull}55821[#55821] (issue: {issue}55727[#55727])
-* Add analytics plugin usage stats to _xpack/usage {pull}54911[#54911] (issue: {issue}54847[#54847])
-* Allow terms agg to default to depth first {pull}54845[#54845]
-* Aggregation support for Value Scripts that change types {pull}54830[#54830] (issue: {issue}54655[#54655])
 * Fix scripted metric in ccs {pull}54776[#54776] (issue: {issue}54758[#54758])
-* Fix auto_date_histogram serialization bug {pull}54447[#54447] (issues: {issue}54382[#54382], {issue}54429[#54429])
 * Use Decimal formatter for Numeric ValuesSourceTypes {pull}54366[#54366] (issue: {issue}54365[#54365])
-* Clean up how pipeline aggs check for multi-bucket {pull}54161[#54161] (issue: {issue}53215[#53215])
 
 Allocation::
 * Fix Broken ExistingStoreRecoverySource Deserialization {pull}55657[#55657] (issue: {issue}55513[#55513])
@@ -245,10 +248,10 @@
 * ILM stop step execution if writeIndex is false {pull}54805[#54805]
 
 Features/Indices APIs::
+* Fix NPE in MetadataIndexTemplateService#findV2Template {pull}54945[#54945]
+* Fix creating filtered alias using now in a date_nanos range query failed {pull}54785[#54785] (issue: {issue}54315[#54315])
 * Fix simulating index templates without specified index {pull}56295[#56295] (issues: {issue}53101[#53101], {issue}56255[#56255])
 * Validate non-negative priorities for V2 index templates {pull}56139[#56139] (issue: {issue}53101[#53101])
-* Fix NPE in MetadataIndexTemplateService#findV2Template {pull}54945[#54945]
-* Fix creating filtered alias using now in a date_nanos range query failed {pull}54785[#54785] (issue: {issue}54315[#54315])
 
 Features/Watcher::
 * Ensure watcher email action message ids are always unique {pull}56574[#56574]
@@ -257,20 +260,20 @@
 * Add generic Set support to streams {pull}54769[#54769] (issue: {issue}54708[#54708])
 
 Machine Learning::
+* Fixing GET _ml/inference so size param is respected {pull}57303[#57303] (issue: {issue}57298[#57298])
 * Fixing file structure finder multiline merge max for delimited formats {pull}56023[#56023]
 * Validate at least one feature is available for DF analytics {pull}55876[#55876] (issue: {issue}55593[#55593])
 
 Network::
+* Fix issue with pipeline releasing bytes early {pull}54458[#54458]
 * Handle TLS file updates during startup {pull}54999[#54999] (issue: {issue}54867[#54867])
-* Fix issue with pipeline releasing bytes early {pull}54458[#54458]
 
 SQL::
 * Fix DATETIME_PARSE behaviour regarding timezones {pull}56158[#56158] (issue: {issue}54960[#54960])
 
 Search::
+* Don't expand default_field in query_string before required {pull}55158[#55158] (issue: {issue}53789[#53789])
 * Fix `time_zone` for  `query_string` and date fields {pull}55881[#55881] (issue: {issue}55813[#55813])
-* Return true for can_match on idle search shards {pull}55428[#55428] (issues: {issue}27500[#27500], {issue}50043[#50043])
-* Don't expand default_field in query_string before required {pull}55158[#55158] (issue: {issue}53789[#53789])
 
 Security::
 * Fix certutil http for empty password with JDK 11 and lower {pull}55437[#55437] (issue: {issue}55386[#55386])
@@ -289,8 +292,3 @@
 * Don't double-wrap expression values {pull}54432[#54432] (issue: {issue}53661[#53661])
 
 
-=======
-Features/Indices APIs::
-*  The privilege named `indices:admin/create` will no longer allow the auto 
-   creation of indices.  Use `create_index` instead. {pull}55858[#55858]
->>>>>>> 025682d5
