[[release-notes-7.9.0]]
== {es} version 7.9.0

Also see <<breaking-changes-7.9,Breaking changes in 7.9>>.

<<<<<<< HEAD
coming::[7.9.0]

[[known-issues-7.9.0]]
[discrete]
=== Known issues

* Upgrading to 7.9.0 from an earlier version will result in incorrect mappings
on the {ml} annotations index, and possibly also on the {ml} config index. This
will lead to some pages in the {ml} UI not displaying correctly, and may prevent
{ml-jobs} being created or updated. The best way to avoid this problem if you
read about this known issue before upgrading is to manually update the mappings
on these indices in your old {es} version _before_ upgrading to 7.9.0. If you
find out about the issue after upgrading then reindexing is required to recover.
Full details of the mitigations are in
{ml-docs}/ml-troubleshooting.html#ml-troubleshooting-mappings[Upgrade to 7.9.0 causes incorrect mappings].

=======
>>>>>>> 2015d5f8
[[breaking-7.9.0]]
[discrete]
=== Breaking changes

Script Cache::
* Script cache size and rate limiting are per-context {es-pull}55753[#55753] (issue: {es-issue}50152[#50152])

Field capabilities API::
* Constant_keyword fields are now described by their family type `keyword` instead of `constant_keyword` {es-pull}58483[#58483] (issue: {es-issue}53175[#53175])

Snapshot restore throttling::
* Restoring from a snapshot (which is a particular form of recovery) is now
  properly taking recovery throttling into account (i.e. the
  `indices.recovery.max_bytes_per_sec` setting).
  The `max_restore_bytes_per_sec` setting is also now defaulting to
  unlimited, whereas previously it was set to `40mb`, which is the
  default that's used for `indices.recovery.max_bytes_per_sec`. This means
  that no behavioral change will be observed by clusters where the recovery
  and restore settings had not been adapted from the defaults. {es-pull}58658[#58658]

Thread pool write queue size::
* The WRITE thread pool default queue size (`thread_pool.write.size`) has been
  increased from 200 to 10000. A small queue size (200) caused issues when users
  wanted to send small indexing requests with a high client count. Additional
  memory-oriented back pressure has been introduced with the
  `indexing_pressure.memory.limit` setting. This setting configures a limit to
  the number of bytes allowed to be consumed by outstanding indexing requests.
  {es-issue}59263[#59263]

Dangling indices::
* Automatically importing dangling indices is now deprecated, disabled by
  default, and will be removed in {es} 8.0. See the
  <<deprecate_auto_import_dangling_indices,migration notes>>.
  {es-pull}58176[#58176] {es-pull}58898[#58898] (issue: {es-issue}48366[#48366])

[[breaking-java-7.9.0]]
[discrete]
=== Breaking Java changes

Aggregations::
* Improve cardinality measure used to build aggs {es-pull}56533[#56533] (issue: {es-issue}56487[#56487])

Features/Ingest::
* Add optional description parameter to ingest processors. {es-pull}57906[#57906] (issue: {es-issue}56000[#56000])



[[feature-7.9.0]]
[discrete]
=== New features

Aggregations::
* Add moving percentiles pipeline aggregation {es-pull}55441[#55441] (issue: {es-issue}49452[#49452])
* Add normalize pipeline aggregation {es-pull}56399[#56399] (issue: {es-issue}51005[#51005])
* Add variable width histogram aggregation {es-pull}42035[#42035] (issues: {es-issue}9572[#9572], {es-issue}50863[#50863])
* Add pipeline inference aggregation {es-pull}58193[#58193]
* Speed up time interval arounding around daylight savings time (DST) {es-pull}56371[#56371] (issue: {es-issue}55559[#55559])

Geo::
* Override doc_value parameter in Spatial XPack module {es-pull}53286[#53286] (issue: {es-issue}37206[#37206])

Machine Learning::
* Add update data frame analytics jobs API {es-pull}58302[#58302] (issue: {es-issue}45720[#45720])
* Introduce model_plot_config.annotations_enabled setting for anomaly detection jobs {es-pull}57539[#57539] (issue: {es-issue}55781[#55781])
* Report significant changes to anomaly detection models in annotations of the results {ml-pull}1247[#1247], {es-pull}56342[#56342], {es-pull}56417[#56417], {es-pull}57144[#57144], {es-pull}57278[#57278], {es-pull}57539[#57539]

Mapping::
* Merge mappings for composable index templates {es-pull}58521[#58521] (issue: {es-issue}53101[#53101])
* Wildcard field optimised for wildcard queries {es-pull}49993[#49993] (issue: {es-issue}48852[#48852])

Search::
* Allow index filtering in field capabilities API {es-pull}57276[#57276] (issue: {es-issue}56195[#56195])



[[enhancement-7.9.0]]
[discrete]
=== Enhancements

Aggregations::
* Add support for numeric range keys {es-pull}56452[#56452] (issue: {es-issue}56402[#56402])
* Added standard deviation / variance sampling to extended stats {es-pull}49782[#49782] (issue: {es-issue}49554[#49554])
* Give significance lookups their own home {es-pull}57903[#57903]
* Increase search.max_buckets to 65,535 {es-pull}57042[#57042] (issue: {es-issue}51731[#51731])
* Optimize date_histograms across daylight savings time {es-pull}55559[#55559]
* Return clear error message if aggregation type is invalid {es-pull}58255[#58255] (issue: {es-issue}58146[#58146])
* Save memory on numeric significant terms when not top {es-pull}56789[#56789] (issue: {es-issue}55873[#55873])
* Save memory when auto_date_histogram is not on top {es-pull}57304[#57304] (issue: {es-issue}56487[#56487])
* Save memory when date_histogram is not on top {es-pull}56921[#56921] (issues: {es-issue}55873[#55873], {es-issue}56487[#56487])
* Save memory when histogram agg is not on top {es-pull}57277[#57277]
* Save memory when numeric terms agg is not top {es-pull}55873[#55873]
* Save memory when parent and child are not on top {es-pull}57892[#57892] (issue: {es-issue}55873[#55873])
* Save memory when rare_terms is not on top {es-pull}57948[#57948] (issue: {es-issue}55873[#55873])
* Save memory when significant_text is not on top {es-pull}58145[#58145] (issue: {es-issue}55873[#55873])
* Save memory when string terms are not on top {es-pull}57758[#57758]
* Speed up reducing auto_date_histo with a time zone {es-pull}57933[#57933] (issue: {es-issue}56124[#56124])
* Speed up rounding in auto_date_histogram {es-pull}56384[#56384] (issue: {es-issue}55559[#55559])

Allocation::
* Account for remaining recovery in disk allocator {es-pull}58029[#58029]

Analysis::
* Add max_token_length setting to the CharGroupTokenizer {es-pull}56860[#56860] (issue: {es-issue}56676[#56676])
* Expose discard_compound_token option to kuromoji_tokenizer {es-pull}57421[#57421]
* Support multiple tokens on LHS in stemmer_override rules (#56113) {es-pull}56484[#56484] (issue: {es-issue}56113[#56113])

Authentication::
* Add http proxy support for OIDC realm {es-pull}57039[#57039] (issue: {es-issue}53379[#53379])
* Improve threadpool usage and error handling for API key validation {es-pull}58090[#58090] (issue: {es-issue}58088[#58088])
* Support handling LogoutResponse from SAML idP {es-pull}56316[#56316] (issues: {es-issue}40901[#40901], {es-issue}43264[#43264])

Authorization::
* Add cache for application privileges {es-pull}55836[#55836] (issue: {es-issue}54317[#54317])
* Add monitor and view_index_metadata privileges to built-in `kibana_system` role {es-pull}57755[#57755]
* Improve role cache efficiency for API key roles {es-pull}58156[#58156] (issue: {es-issue}53939[#53939])

CCR::
* Allow follower indices to override leader settings {es-pull}58103[#58103]

CRUD::
* Retry failed replication due to transient errors {es-pull}55633[#55633]

Engine::
* Don't log on RetentionLeaseSync error handler after an index has been deleted {es-pull}58098[#58098] (issue: {es-issue}57864[#57864])

Features/Data streams::
* Add support for snapshot and restore to data streams {es-pull}57675[#57675] (issues: {es-issue}53100[#53100], {es-issue}57127[#57127])
* Data stream creation validation allows for prefixed indices {es-pull}57750[#57750] (issue: {es-issue}53100[#53100])
* Disallow deletion of composable template if in use by data stream {es-pull}57957[#57957] (issue: {es-issue}57004[#57004])
* Validate alias operations don't target data streams {es-pull}58327[#58327] (issue: {es-issue}53100[#53100])

Features/ILM+SLM::
* Add data stream support to searchable snapshot action {es-pull}57873[#57873] (issue: {es-issue}53100[#53100])
* Add data stream support to the shrink action {es-pull}57616[#57616] (issue: {es-issue}53100[#53100])
* Add support for rolling over data streams  {es-pull}57295[#57295] (issues: {es-issue}53100[#53100], {es-issue}53488[#53488])
* Check the managed index is not a data stream write index {es-pull}58239[#58239] (issue: {es-issue}53100[#53100])

Features/Indices APIs::
* Add default composable templates for new indexing strategy {es-pull}57629[#57629] (issue: {es-issue}56709[#56709])
* Add index block api {es-pull}58094[#58094]
* Add new flag to check whether alias exists on remove {es-pull}58100[#58100]
* Add prefer_v2_templates parameter to reindex {es-pull}56253[#56253] (issue: {es-issue}53101[#53101])
* Add template simulation API for simulating template composition {es-pull}56842[#56842] (issues: {es-issue}53101[#53101], {es-issue}55686[#55686], {es-issue}56255[#56255], {es-issue}56390[#56390])

Features/Ingest::
* Add ignore_empty_value parameter in set ingest processor {es-pull}57030[#57030] (issue: {es-issue}54783[#54783])
* Support `if_seq_no` and `if_primary_term` for ingest {es-pull}55430[#55430] (issue: {es-issue}41255[#41255])

Features/Java High Level REST Client::
* Add support for data streams {es-pull}58106[#58106] (issue: {es-issue}53100[#53100])
* Enable decompression of response within LowLevelRestClient {es-pull}55413[#55413] (issues: {es-issue}24349[#24349], {es-issue}53555[#53555])

Features/Java Low Level REST Client::
* Add isRunning method to RestClient {es-pull}57973[#57973] (issue: {es-issue}42133[#42133])
* Add RequestConfig support to RequestOptions {es-pull}57972[#57972]

Infra/Circuit Breakers::
* Enhance real memory circuit breaker with G1 GC {es-pull}58674[#58674] (issue: {es-issue}57202[#57202])

Infra/Core::
* Introduce node.roles setting {es-pull}54998[#54998]

Infra/Packaging::
* Remove DEBUG-level logging from actions in Docker {es-pull}57389[#57389] (issues: {es-issue}51198[#51198], {es-issue}51459[#51459])

Infra/Plugins::
* Improved ExtensiblePlugin {es-pull}58234[#58234]

Infra/Resiliency::
* Adds resiliency to read-only filesystems #45286 {es-pull}52680[#52680] (issue: {es-issue}45286[#45286])

Machine Learning::
* Accounting for model size when models are not cached. {es-pull}58670[#58670]
* Adds new for_export flag to GET _ml/inference API {es-pull}57351[#57351]
* Adds WKT geometry detection in find_file_structure {es-pull}57014[#57014] (issue: {es-issue}56967[#56967])
* Calculate cache misses for inference and return in stats {es-pull}58252[#58252]
* Delete auto-generated annotations when job is deleted. {es-pull}58169[#58169] (issue: {es-issue}57976[#57976])
* Delete auto-generated annotations when model snapshot is reverted {es-pull}58240[#58240] (issue: {es-issue}57982[#57982])
* Delete expired data by job {es-pull}57337[#57337]
* Introduce Annotation.event field {es-pull}57144[#57144] (issue: {es-issue}55781[#55781])
* Add support for larger forecasts in memory via max_model_memory setting {ml-pull}1238[#1238], {es-pull}57254[#57254]
* Don't lose precision when saving model state {ml-pull}1274[#1274]
* Parallelize the feature importance calculation for classification and regression over trees {ml-pull}1277[#1277]
* Add an option to do categorization independently for each partition {ml-pull}1293[#1293], {ml-pull}1318[#1318], {ml-pull}1356[#1356], {es-pull}57683[#57683]
* Memory usage is reported during job initialization {ml-pull}1294[#1294]
* More realistic memory estimation for classification and regression means that these analyses will require lower memory limits than before {ml-pull}1298[#1298]
* Checkpoint state to allow efficient failover during coarse parameter search for classification and regression {ml-pull}1300[#1300]
* Improve data access patterns to speed up classification and regression {ml-pull}1312[#1312]
* Performance improvements for classification and regression, particularly running multithreaded {ml-pull}1317[#1317]
* Improve runtime and memory usage training deep trees for classification and regression {ml-pull}1340[#1340]
* Improvement in handling large inference model definitions {ml-pull}1349[#1349]
* Add a peak_model_bytes field to model_size_stats {ml-pull}1389[#1389]

Mapping::
* Add regex query support to wildcard field {es-pull}55548[#55548] (issue: {es-issue}54725[#54725])
* Make `keyword` a family of field types {es-pull}58315[#58315] (issue: {es-issue}53175[#53175])
* Store parsed mapping settings in IndexSettings {es-pull}57492[#57492] (issue: {es-issue}57395[#57395])
* Wildcard field - add support for custom null values {es-pull}57047[#57047]

Network::
* Make the number of transport threads equal to the number of available CPUs {es-pull}56488[#56488]

Recovery::
* Implement dangling indices API {es-pull}50920[#50920] (issue: {es-issue}48366[#48366])
* Reestablish peer recovery after network errors {es-pull}55274[#55274]
* Sending operations concurrently in peer recovery {es-pull}58018[#58018] (issue: {es-issue}58011[#58011])

Reindex::
* Throw an illegal_argument_exception when max_docs is less than slices {es-pull}54901[#54901] (issue: {es-issue}52786[#52786])

SQL::
* Implement TIME_PARSE function for parsing strings into TIME values {es-pull}55223[#55223] (issues: {es-issue}54963[#54963], {es-issue}55095[#55095])
* Implement TOP as an alternative to LIMIT {es-pull}57428[#57428] (issue: {es-issue}41195[#41195])
* Implement TRIM function {es-pull}57518[#57518] (issue: {es-issue}41195[#41195])
* Improve performances of LTRIM/RTRIM {es-pull}57603[#57603] (issue: {es-issue}57594[#57594])
* Make CASTing string to DATETIME more lenient {es-pull}57451[#57451]
* Redact credentials in connection exceptions {es-pull}58650[#58650] (issue: {es-issue}56474[#56474])
* Relax parsing of date/time escaped literals {es-pull}58336[#58336] (issue: {es-issue}58262[#58262])
* Add support for scalars within LIKE/RLIKE {es-pull}56495[#56495] (issue: {es-issue}55058[#55058])

Search::
* Add description to submit and get async search, as well as cancel tasks {es-pull}57745[#57745]
* Add matchBoolPrefix static method in query builders {es-pull}58637[#58637] (issue: {es-issue}58388[#58388])
* Add range query support to wildcard field {es-pull}57881[#57881] (issue: {es-issue}57816[#57816])
* Group docIds by segment in FetchPhase to better use LRU cache {es-pull}57273[#57273]
* Improve error handling when decoding async execution ids {es-pull}56285[#56285]
* Specify reason whenever async search gets cancelled {es-pull}57761[#57761]
* Use index sort range query when possible. {es-pull}56657[#56657] (issue: {es-issue}48665[#48665])

Security::
* Add machine learning admin permissions to the kibana_system role {es-pull}58061[#58061]
* Just log 401 stacktraces {es-pull}55774[#55774]

Snapshot/Restore::
* Deduplicate Index Metadata in BlobStore {es-pull}50278[#50278] (issues: {es-issue}45736[#45736], {es-issue}46250[#46250], {es-issue}49800[#49800])
* Default to zero replicas for searchable snapshots {es-pull}57802[#57802] (issue: {es-issue}50999[#50999])
* Enable fully concurrent snapshot operations {es-pull}56911[#56911]
* Support cloning of searchable snapshot indices {es-pull}56595[#56595]
* Track GET/LIST Azure Storage API calls  {es-pull}56773[#56773]
* Track GET/LIST GoogleCloudStorage API calls {es-pull}56585[#56585]
* Track PUT/PUT_BLOCK operations on AzureBlobStore. {es-pull}56936[#56936]
* Track multipart/resumable uploads GCS API calls {es-pull}56821[#56821]
* Track upload requests on S3 repositories {es-pull}56826[#56826]

Task Management::
* Add index name to refresh mapping task {es-pull}57598[#57598]
* Cancel task and descendants on channel disconnects {es-pull}56620[#56620] (issues: {es-issue}56327[#56327], {es-issue}56619[#56619])

Transform::
* Add support for terms agg in transforms {es-pull}56696[#56696]
* Adds geotile_grid support in group_by {es-pull}56514[#56514] (issue: {es-issue}56121[#56121])



[[bug-7.9.0]]
[discrete]
=== Bug fixes

Aggregations::
* Fix auto_date_histogram interval {es-pull}56252[#56252] (issue: {es-issue}56116[#56116])
* Fix bug in faster interval rounding {es-pull}56433[#56433] (issue: {es-issue}56400[#56400])
* Fix bug in parent and child aggregators when parent field not defined {es-pull}57089[#57089] (issue: {es-issue}42997[#42997])
* Fix missing null values for std_deviation_bounds in ext. stats aggs {es-pull}58000[#58000]

Allocation::
* Reword INDEX_READ_ONLY_ALLOW_DELETE_BLOCK message {es-pull}58410[#58410] (issues: {es-issue}42559[#42559], {es-issue}50166[#50166], {es-issue}58376[#58376])

Authentication::
* Map only specific type of OIDC Claims {es-pull}58524[#58524]

Authorization::
* Change privilege of enrich stats API to monitor {es-pull}52027[#52027] (issue: {es-issue}51677[#51677])

Engine::
* Fix local translog recovery not updating safe commit in edge case {es-pull}57350[#57350] (issue: {es-issue}57010[#57010])
* Hide AlreadyClosedException on IndexCommit release {es-pull}57986[#57986] (issue: {es-issue}57797[#57797])

Features/ILM+SLM::
* Normalized prefix for rollover API {es-pull}57271[#57271] (issue: {es-issue}53388[#53388])

Features/Indices APIs::
* Don't allow invalid template combinations {es-pull}56397[#56397] (issues: {es-issue}53101[#53101], {es-issue}56314[#56314])
* Handle `cluster.max_shards_per_node` in YAML config {es-pull}57234[#57234] (issue: {es-issue}40803[#40803])

Features/Ingest::
* Fix ingest simulate verbose on failure with conditional {es-pull}56478[#56478] (issue: {es-issue}56004[#56004])

Geo::
* Check for degenerated lines when calculating the centroid {es-pull}58027[#58027] (issue: {es-issue}55851[#55851])
* Fix bug in circuit-breaker check for geoshape grid aggregations {es-pull}57962[#57962] (issue: {es-issue}57847[#57847])

Infra/Scripting::
* Fix source return bug in scripting {es-pull}56831[#56831] (issue: {es-issue}52103[#52103])

Machine Learning::
* Fix wire serialization for flush acknowledgements {es-pull}58413[#58413]
* Make waiting for renormalization optional for internally flushing job {es-pull}58537[#58537] (issue: {es-issue}58395[#58395])
* Tail the C++ logging pipe before connecting other pipes {es-pull}56632[#56632] (issue: {es-issue}56366[#56366])
* Fix numerical issues leading to blow up of the model plot bounds {ml-pull}1268[#1268]
* Fix causes for inverted forecast confidence interval bounds {ml-pull}1369[#1369] (issue: {ml-issue}1357[#1357])
* Restrict growth of max matching string length for categories {ml-pull}1406[#1406]

Mapping::
* Wildcard field fix for scripts - changed value type from BytesRef to String  {es-pull}58060[#58060] (issue: {es-issue}58044[#58044])

SQL::
* Introduce JDBC option for meta pattern escaping {es-pull}40661[#40661] (issue: {es-issue}40640[#40640])

Search::
* Don't omit empty arrays when filtering _source {es-pull}56527[#56527] (issues: {es-issue}20736[#20736], {es-issue}22593[#22593], {es-issue}23796[#23796])
* Fix casting of scaled_float in sorts {es-pull}57207[#57207]

Snapshot/Restore::
* Account for recovery throttling when restoring snapshot {es-pull}58658[#58658] (issue: {es-issue}57023[#57023])
* Fix noisy logging during snapshot delete {es-pull}56264[#56264]
* Fix S3ClientSettings leak {es-pull}56703[#56703] (issue: {es-issue}56702[#56702])



[[upgrade-7.9.0]]
[discrete]
=== Upgrades

Search::
* Update to lucene snapshot e7c625430ed {es-pull}57981[#57981]<|MERGE_RESOLUTION|>--- conflicted
+++ resolved
@@ -2,9 +2,6 @@
 == {es} version 7.9.0
 
 Also see <<breaking-changes-7.9,Breaking changes in 7.9>>.
-
-<<<<<<< HEAD
-coming::[7.9.0]
 
 [[known-issues-7.9.0]]
 [discrete]
@@ -20,8 +17,6 @@
 Full details of the mitigations are in
 {ml-docs}/ml-troubleshooting.html#ml-troubleshooting-mappings[Upgrade to 7.9.0 causes incorrect mappings].
 
-=======
->>>>>>> 2015d5f8
 [[breaking-7.9.0]]
 [discrete]
 === Breaking changes
