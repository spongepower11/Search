--- conflicted
+++ resolved
@@ -16,12 +16,8 @@
 === Bug fixes
 
 Machine Learning::
-<<<<<<< HEAD
 * [ML] Validate trained model deployment `queue_capacity` limit {es-pull}89611[#89611] (issue: {es-issue}89555[#89555])
 
 * When using date range search with format that does not have all date fields (missing month or day)
 an incorrectly parsed date could be used. The workaround is to use date pattern with all date fields (year, month, day)
-(issue: {es-issue}90187[#90187])
-=======
-* [ML] Validate trained model deployment `queue_capacity` limit {es-pull}89611[#89611] (issue: {es-issue}89555[#89555])
->>>>>>> 3fbcd698
+(issue: {es-issue}90187[#90187])