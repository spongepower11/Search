--- conflicted
+++ resolved
@@ -1,18 +1,11 @@
 [[modules-cross-cluster-search]]
 == {ccs-cap}
 
-<<<<<<< HEAD
-The _cross cluster search_ feature allows any node to act as a federated client
- across multiple clusters. A cross cluster search node won't join the remote
-cluster, instead it connects to a remote cluster in a light fashion in order
- to execute federated search requests. For details on communication and compatibility between
- different clusters, see <<modules-remote-clusters>>.
-=======
 The _{ccs}_ feature allows any node to act as a federated client across
 multiple clusters. A {ccs} node won't join the remote cluster, instead
 it connects to a remote cluster in a light fashion in order to execute
-federated search requests.
->>>>>>> deab46ab
+federated search requests. For details on communication and compatibility
+between different clusters, see <<modules-remote-clusters>>.
 
 [float]
 === Using {ccs}
@@ -194,18 +187,11 @@
 [float]
 === Skipping disconnected clusters
 
-<<<<<<< HEAD
-By default, all remote clusters that are searched via {ccs} need
-to be available when the search request is executed. Otherwise, the whole
-request fails; even if some of the clusters are available, no search results are returned.
-You can use the boolean
-`skip_unavailable` setting to make remote clusters optional. By default, it is set to `false`.
-=======
-By default all remote clusters that are searched via {ccs} need to be available when
-the search request is executed, otherwise the whole request fails and no search results are returned
-despite some of the clusters are available. Remote clusters can be made optional through the
-boolean `skip_unavailable` setting, set to `false` by default.
->>>>>>> deab46ab
+By default, all remote clusters that are searched via {ccs} need to be
+available when the search request is executed. Otherwise, the whole request
+fails; even if some of the clusters are available, no search results are
+returned. You can use the boolean `skip_unavailable` setting to make remote
+clusters optional. By default, it is set to `false`.
 
 [source,js]
 --------------------------------
