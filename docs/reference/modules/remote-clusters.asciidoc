--- conflicted
+++ resolved
@@ -294,8 +294,6 @@
   Elasticsearch compresses the response. The setting options are `true`,
   `indexing_data`, and `false`. If unset, the global `transport.compress` is
   used as the fallback setting.
-<<<<<<< HEAD
-=======
 
 `cluster.remote.<cluster_alias>.transport.compression_scheme`::
 
@@ -305,7 +303,6 @@
   compresses the response using the same compression scheme. The setting options
   are `deflate` and `lz4`. If unset, the global `transport.compression_scheme`
   is used as the fallback setting.
->>>>>>> 58eefdd7
 
 [discrete]
 [[remote-cluster-sniff-settings]]
