--- conflicted
+++ resolved
@@ -62,17 +62,11 @@
     (Optional, string) The unique identifier for a <<pipeline,pipeline>>.
 
 `frequency`::
-<<<<<<< HEAD
-  (time units) Optional. The interval between checks for changes in the source
-  indices when the {dataframe-transform} is running continuously. If there is
-  a problem when the {dataframe-transform} searches the source indices, this
+  (Optional, time units) Optional. The interval between checks for changes in the
+  source indices when the {dataframe-transform} is running continuously. If there
+  is a problem when the {dataframe-transform} searches the source indices, this
   value also determines the retry interval. The minimum value is `1s` and the
   maximum is `1h`. The default value is `1m`.
-=======
-  (Optional, time units) The interval between checks for changes in the source indices
-  when the {dataframe-transform} is running continuously. Defaults to `1m`.
-  The lowest permitted value is `1s`; the highest `1h`.
->>>>>>> 79740957
 
 `pivot`::
   (Required, object) Defines the pivot function `group by` fields and the aggregation to
