--- conflicted
+++ resolved
@@ -35,11 +35,7 @@
 
 
 [discrete]
-<<<<<<< HEAD
 [[deprecations_85_plugins]]
-=======
-[[deprecations_85_network_plugins]]
->>>>>>> e5016096
 ==== Plugin API deprecations
 
 [[network_plugins_deprecated]]
@@ -56,7 +52,6 @@
 Discontinue using any plugins which extend NetworkPlugin. You can
 see if any plugins use deprecated functionality by checking
 the Elasticsearch deprecation log.
-<<<<<<< HEAD
 ====
 
 [[discoveryplugin_joinvalidator_and_election_strategies_deprecated]]
@@ -75,10 +70,3 @@
 getElectionStrategies in DiscoveryPlugin. You can see if any plugins
 use deprecated functionality by checking the Elasticsearch deprecation log.
 ====
-<<<<<<< HEAD
-
-=======
->>>>>>> 456b8cda7ab (Deprecation overriding DiscoveryPlugin internals)
-=======
-====
->>>>>>> e5016096
