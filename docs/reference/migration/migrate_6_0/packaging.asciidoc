[float]
[[breaking_60_packaging_changes]]
=== Packaging changes

[float]
==== Configuring custom user and group for package is no longer allowed

Previously someone could configure the `$ES_USER` and `$ES_GROUP` variables to
change which user and group Elasticsearch was run as. This is no longer
possible, the DEB and RPM packages now exclusively use the user and group
`elasticsearch`. If a custom user or group is needed then a provisioning system
should use the tarball distribution instead of the provided RPM and DEB
packages.

[float]
==== `path.conf` is no longer a configurable setting

Previous versions of Elasticsearch enabled setting `path.conf` as a
setting. This was rather convoluted as it meant that you could start
Elasticsearch with a config file that specified via `path.conf` that
Elasticsearch should use another config file. Instead, to configure a custom
config directory, use the <<config-files-location,`ES_PATH_CONF` environment variable>>.

[float]
==== `CONF_DIR` is no longer supported

Previous versions of Elasticsearch enabled using the `CONF_DIR` environment
variable to specify a custom configuration directory for some configuration
files and some scripts (it was used inconsistently). Starting in Elasticsearch
6.0.0, the usage of this environment variable has been superceded by
`ES_PATH_CONF`, and this new environment variable is consistently used for all
configuration files and scripts.

[float]
==== Default path settings are removed

Previous versions of Elasticsearch enabled setting `default.path.data` and
`default.path.logs` to set the default data path and default logs path if they
were not otherwise set in the configuration file. These settings have been
removed and now data paths and log paths can be configured via settings
only. Related, this means that the environment variables `DATA_DIR` and
`LOG_DIR` no longer have any effect as these were used to set
`default.path.data` and `default.path.logs` in the packaging scripts.

Additionally, this means that if you were using the package distributions (i.e.,
you have installed Elasticsearch from the RPM or the DEB distributions), you had
not previously explicitly configured `path.data` or `path.logs`, and you carry
over your `elasticsearch.yml` file from 5.x, then you will need to add settings
for `path.data` and `path.logs`. To use the defaults that you were implicitly
using previously, you should add these lines to your `elasticsearch.yml`:

[source,yaml]
--------------------------------------------------
path.data: /var/lib/elasticsearch
path.logs: /var/log/elasticsearch
--------------------------------------------------

(If you already had explicit values for either of these settings, you should of
course preserve those). If you do not do this, Elasticsearch will refuse to
start.

[float]
==== 32-bit is no longer maintained

We previously attempted to ensure that Elasticsearch could be started on 32-bit
JVM (although a bootstrap check prevented using a 32-bit JVM in production). We
are no longer maintaining this attempt.

<<<<<<< HEAD
=======
[float]
>>>>>>> 0c7f6570
==== `-server` flag no longer filtered in the Windows service

Related to the previous change that 32-bit is no longer supported, the default
`jvm.options` file that ships with Elasticsearch no longer includes the
`-server` flag. Previously, the installation of the Windows service would filter
the `-server` flag because it is not compatible with the service. Since the
default `jvm.options` file no longer includes `-server`, the filtering of this
flag was removed from the installation of the Windows service. This means that
if you have a `jvm.options` file that includes this flag you will need to remove
it.

<<<<<<< HEAD
=======
[float]
>>>>>>> 0c7f6570
==== `ES_JVM_OPTIONS` is no longer supported

The environment variable `ES_JVM_OPTIONS` that enabled a custom location for the
`jvm.options` file has been removed in favor of using the environment variable
`ES_PATH_CONF`. This environment variable is already used in the packaging to
support relocating the configuration files so this change merely aligns the
other configuration files with the location of the `jvm.options` file.

[float]
==== `ES_INCLUDE` is no longer supported

The environment variable `ES_INCLUDE` could previously be used to establish the
environment used to start Elasticsearch (and various supporting scripts). This
legacy feature could be useful when there were several environment variables
useful for configuring JVM options; this functionality had previously been
replaced by <<jvm-options>>. Therefore, `ES_INCLUDE` has been removed.

[float]
==== Logging configuration

Previously Elasticsearch exposed a single system property (`es.logs`) that
included the absolute path to the configured logs directory, and the prefix of
the filenames used for the various logging files (the main log file, the
deprecation log, and the slow logs). This property has been replaced in favor of
three properties:

 * `es.logs.base_path`: the absolute path to the configured logs directory
 * `es.logs.cluster_name`: the default prefix of the filenames used for the
   various logging files
 * `es.logs.node_name`: exposed if `node.name` is configured for inclusion in
   the filenames of the various logging files (if you prefer)<|MERGE_RESOLUTION|>--- conflicted
+++ resolved
@@ -66,10 +66,7 @@
 JVM (although a bootstrap check prevented using a 32-bit JVM in production). We
 are no longer maintaining this attempt.
 
-<<<<<<< HEAD
-=======
 [float]
->>>>>>> 0c7f6570
 ==== `-server` flag no longer filtered in the Windows service
 
 Related to the previous change that 32-bit is no longer supported, the default
@@ -81,10 +78,7 @@
 if you have a `jvm.options` file that includes this flag you will need to remove
 it.
 
-<<<<<<< HEAD
-=======
 [float]
->>>>>>> 0c7f6570
 ==== `ES_JVM_OPTIONS` is no longer supported
 
 The environment variable `ES_JVM_OPTIONS` that enabled a custom location for the
