[[breaking_70_search_changes]]
=== Search and Query DSL changes

==== Changes to queries
*   The default value for `transpositions` parameter of `fuzzy` query
    has been changed to `true`.

*   The `query_string` options `use_dismax`, `split_on_whitespace`,
    `all_fields`, `locale`, `auto_generate_phrase_query` and
    `lowercase_expanded_terms` deprecated in 6.x have been removed.

*   Purely negative queries (only MUST_NOT clauses) now return a score of `0`
    rather than `1`.

*   The boundary specified using geohashes in the `geo_bounding_box` query
    now include entire geohash cell, instead of just geohash center.

*   Attempts to generate multi-term phrase queries against non-text fields
    with a custom analyzer will now throw an exception

==== Adaptive replica selection enabled by default

Adaptive replica selection has been enabled by default. If you wish to return to
the older round robin of search requests, you can use the
`cluster.routing.use_adaptive_replica_selection` setting:

[source,js]
--------------------------------------------------
PUT /_cluster/settings
{
    "transient": {
        "cluster.routing.use_adaptive_replica_selection": false
    }
}
--------------------------------------------------
// CONSOLE

==== Search API returns `400` for invalid requests

The Search API returns `400 - Bad request` while it would previously return
`500 - Internal Server Error` in the following cases of invalid request:

*   the result window is too large
*   sort is used in  combination with rescore
*   the rescore window is too large
*   the number of slices is too large
*   keep alive for scroll is too large
*   number of filters in the adjacency matrix aggregation is too large
*   script compilation errors

==== Scroll queries cannot use the `request_cache` anymore

Setting `request_cache:true` on a query that creates a scroll (`scroll=1m`)
has been deprecated in 6 and will now return a `400 - Bad request`.
Scroll queries are not meant to be cached.

==== Scroll queries cannot use `rescore`  anymore
Including a rescore clause on a query that creates a scroll (`scroll=1m`) has
been deprecated in 6.5 and will now return a `400 - Bad request`.  Allowing
rescore on scroll queries would break the scroll sort.  In the 6.x line, the
rescore clause was silently ignored (for scroll queries), and it was allowed in
the 5.x line.

==== Term Suggesters supported distance algorithms

The following string distance algorithms were given additional names in 6.2 and
their existing names were deprecated. The deprecated names have now been
removed.

* 	`levenstein` - replaced by `levenshtein`
* 	`jarowinkler` - replaced by `jaro_winkler`


==== Limiting the number of terms that can be used in a Terms Query request

Executing a Terms Query with a lot of terms may degrade the cluster performance,
as each additional term demands extra processing and memory.
To safeguard against this, the maximum number of terms that can be used in a
Terms Query request has been limited to 65536. This default maximum can be changed
for a particular index with the index setting `index.max_terms_count`.


==== Limiting the length of regex that can be used in a Regexp Query request

Executing a Regexp Query with a long regex string may degrade search performance.
To safeguard against this, the maximum length of regex that can be used in a
Regexp Query request has been limited to 1000. This default maximum can be changed
for a particular index with the index setting `index.max_regex_length`.

==== Invalid `_search` request body

Search requests with extra content after the main object will no longer be accepted
by the `_search` endpoint. A parsing exception will be thrown instead.

<<<<<<< HEAD
==== Doc-value fields default format

The format of doc-value fields is changing to be the same as what could be
obtained in 6.x with the special `use_field_mapping` format. This is mostly a
change for date fields, which are now formatted based on the format that is
configured in the mappings by default. This behavior can be changed by
specifying a <<search-request-docvalue-fields,`format`>> within the doc-value
field.
=======
==== Context Completion Suggester

The ability to query and index context enabled suggestions without context,
deprecated in 6.x, has been removed. Context enabled suggestion queries
without contexts have to visit every suggestion, which degrades the search performance
considerably.

For geo context the value of the `path` parameter is now validated against the mapping,
and the context is only accepted if `path` points to a field with `geo_point` type.
>>>>>>> 80c4661d

==== Semantics changed for `max_concurrent_shard_requests`

`max_concurrent_shard_requests` used to limit the total number of concurrent shard
requests a single high level search request can execute. In 7.0 this changed to be the
max number of concurrent shard requests per node. The default is now `5`.

==== `max_score` set to `null` when scores are not tracked

`max_score` used to be set to `0` whenever scores are not tracked. `null` is now used
instead which is a more appropriate value for a scenario where scores are not available.<|MERGE_RESOLUTION|>--- conflicted
+++ resolved
@@ -92,7 +92,6 @@
 Search requests with extra content after the main object will no longer be accepted
 by the `_search` endpoint. A parsing exception will be thrown instead.
 
-<<<<<<< HEAD
 ==== Doc-value fields default format
 
 The format of doc-value fields is changing to be the same as what could be
@@ -101,7 +100,7 @@
 configured in the mappings by default. This behavior can be changed by
 specifying a <<search-request-docvalue-fields,`format`>> within the doc-value
 field.
-=======
+
 ==== Context Completion Suggester
 
 The ability to query and index context enabled suggestions without context,
@@ -111,7 +110,6 @@
 
 For geo context the value of the `path` parameter is now validated against the mapping,
 and the context is only accepted if `path` points to a field with `geo_point` type.
->>>>>>> 80c4661d
 
 ==== Semantics changed for `max_concurrent_shard_requests`
 
