[[breaking_70_settings_changes]]

=== Settings changes

==== Percolator

* The deprecated `index.percolator.map_unmapped_fields_as_string` setting has been removed in favour of
  the `index.percolator.map_unmapped_fields_as_text` setting.

==== Index thread pool

* Internally, single-document index/delete/update requests are executed as bulk
  requests with a single-document payload. This means that these requests are
  executed on the bulk thread pool. As such, the indexing thread pool is no
  longer needed and has been removed. As such, the  settings
  `thread_pool.index.size` and `thread_pool.index.queue_size` have been removed.

<<<<<<< HEAD
[[remove-http-enabled]]
==== Http enabled setting removed

The setting `http.enabled` previously allowed disabling binding to http, only allowing
use of the transport client. This setting has been removed, as the transport client
will be removed in the future, thus requiring http to always be enabled.
=======
[[write-thread-pool-fallback]]
==== Write thread pool fallback

* The bulk thread pool was replaced by the write thread pool in 6.3.0. However,
  for backwards compatibility reasons the name `bulk` was still usable as fallback
  settings `thread_pool.bulk.size` and `thread_pool.bulk.queue_size` for
  `thread_pool.write.size` and `thread_pool.write.queue_size`, respectively, and
  the system property `es.thread_pool.write.use_bulk_as_display_name` was
  available to keep the display output in APIs as `bulk` instead of `write`.
  These fallback settings and this system property have been removed.
>>>>>>> 5d767e44
<|MERGE_RESOLUTION|>--- conflicted
+++ resolved
@@ -15,14 +15,6 @@
   longer needed and has been removed. As such, the  settings
   `thread_pool.index.size` and `thread_pool.index.queue_size` have been removed.
 
-<<<<<<< HEAD
-[[remove-http-enabled]]
-==== Http enabled setting removed
-
-The setting `http.enabled` previously allowed disabling binding to http, only allowing
-use of the transport client. This setting has been removed, as the transport client
-will be removed in the future, thus requiring http to always be enabled.
-=======
 [[write-thread-pool-fallback]]
 ==== Write thread pool fallback
 
@@ -33,4 +25,10 @@
   the system property `es.thread_pool.write.use_bulk_as_display_name` was
   available to keep the display output in APIs as `bulk` instead of `write`.
   These fallback settings and this system property have been removed.
->>>>>>> 5d767e44
+
+[[remove-http-enabled]]
+==== Http enabled setting removed
+
+The setting `http.enabled` previously allowed disabling binding to http, only allowing
+use of the transport client. This setting has been removed, as the transport client
+will be removed in the future, thus requiring http to always be enabled.