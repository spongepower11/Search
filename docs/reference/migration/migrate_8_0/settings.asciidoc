--- conflicted
+++ resolved
@@ -75,15 +75,12 @@
 * `xpack.enrich.enabled`
 * `xpack.flattened.enabled`
 * `xpack.ilm.enabled`
-<<<<<<< HEAD
+* `xpack.monitoring.enabled`
 * `xpack.rollup.enabled`
 * `xpack.slm.enabled`
 * `xpack.sql.enabled`
 * `xpack.transform.enabled`
 * `xpack.vectors.enabled`
-=======
-* `xpack.monitoring.enabled`
->>>>>>> c8363f04
 
 Previously, these settings could be set to `false` in order to disable the
 feature's APIs in a cluster. As of 7.8.0, these basic license features are
@@ -92,26 +89,6 @@
 If you have disabled ILM so that you can use another tool to manage Watcher
 indices, the newly introduced `xpack.watcher.use_ilm_index_management` setting
 may be set to false.
-
-Additionally, the following settings have been deprecated without removing
-their effects:
-
-<<<<<<< HEAD
-* `xpack.monitoring.enabled`
-
-In future releases, it will not be possible to disable the APIs for Monitoring.
-=======
-* `xpack.enrich.enabled`
-* `xpack.flattened.enabled`
-* `xpack.rollup.enabled`
-* `xpack.slm.enabled`
-* `xpack.sql.enabled`
-* `xpack.transform.enabled`
-* `xpack.vectors.enabled`
-
-In future releases, it will not be possible to disable the APIs for Enrichment,
-Flattened mappings, Rollup, SLM, SQL, Transforms, and Vectors.
->>>>>>> c8363f04
 
 [float]
 ==== The `prefer_v2_templates` parameter now defaults to `true`
