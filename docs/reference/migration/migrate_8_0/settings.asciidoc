[float]
[[breaking_80_settings_changes]]
=== Settings changes

[float]
[[search-remote-settings-removed]]
==== The `search.remote` settings have been removed

In 6.5 these settings were deprecated in favor of `cluster.remote`. In 7.x we
provided automatic upgrading of these settings to their `cluster.remote`
counterparts. In 8.0.0, these settings have been removed. Elasticsearch will
refuse to start if you have these settings in your configuration or cluster
state.

[float]
[[remove-pidfile]]
==== `pidfile` setting is replaced by `node.pidfile`

To ensure that all settings are in a proper namespace, the `pidfile` setting was
previously deprecated in version 7.4.0 of Elasticsearch, and is removed in
version 8.0.0. Instead, use `node.pidfile`.

[float]
[[remove-processors]]
==== `processors` setting is replaced by `node.processors`

To ensure that all settings are in a proper namespace, the `processors` setting
was previously deprecated in version 7.4.0 of Elasticsearch, and is removed in
version 8.0.0. Instead, use `node.processors`.

[float]
==== `node.processors` can no longer exceed the available number of processors

Previously it was possible to set the number of processors used to set the
default sizes for the thread pools to be more than the number of available
processors. As this leads to more context switches and more threads but without
an increase in the number of physical CPUs on which to schedule these additional
threads, the `node.processors` setting is now bounded by the number of available
processors.

[float]
==== `cluster.remote.connect` is removed

In Elasticsearch 7.7.0, the setting `cluster.remote.connect` was deprecated in
favor of setting `node.remote_cluster_client`. In Elasticsearch 8.0.0, the
setting `cluster.remote.connect` is removed.

[float]
==== `node.local_storage` is removed

In Elasticsearch 7.8.0, the setting `node.local_storage` was deprecated and
beginning in Elasticsearch 8.0.0 all nodes will require local storage. Therefore,
the `node.local_storage` setting has been removed.

[float]
<<<<<<< HEAD
==== `auth.password` for HTTP monitoring is removed

In Elasticsearch 7.7.0, the setting `xpack.monitoring.exporters.<exporterName>.auth.password`
was deprecated in favor of setting `xpack.monitoring.exporters.<exporterName>.auth.secure_password`.
In Elasticsearch 8.0.0, the setting `xpack.monitoring.exporters.<exporterName>.auth.password` is
removed.
=======
==== Option to disable basic license features is deprecated

In Elasticsearch 7.8.0, the following settings have been deprecated:

* `xpack.enrich.enabled`
* `xpack.flattened.enabled`
* `xpack.ilm.enabled`
* `xpack.monitoring.enabled`
* `xpack.rollup.enabled`
* `xpack.slm.enabled`
* `xpack.sql.enabled`
* `xpack.transform.enabled`
* `xpack.vectors.enabled`

In future releases, it will not be possible to disable the APIs for Enrichment,
Flattened mappings, ILM, Monitoring, Rollup, SLM, SQL, Transforms, and Vectors.
>>>>>>> 7b842145
<|MERGE_RESOLUTION|>--- conflicted
+++ resolved
@@ -53,14 +53,14 @@
 the `node.local_storage` setting has been removed.
 
 [float]
-<<<<<<< HEAD
 ==== `auth.password` for HTTP monitoring is removed
 
 In Elasticsearch 7.7.0, the setting `xpack.monitoring.exporters.<exporterName>.auth.password`
 was deprecated in favor of setting `xpack.monitoring.exporters.<exporterName>.auth.secure_password`.
 In Elasticsearch 8.0.0, the setting `xpack.monitoring.exporters.<exporterName>.auth.password` is
 removed.
-=======
+
+[float]
 ==== Option to disable basic license features is deprecated
 
 In Elasticsearch 7.8.0, the following settings have been deprecated:
@@ -76,5 +76,4 @@
 * `xpack.vectors.enabled`
 
 In future releases, it will not be possible to disable the APIs for Enrichment,
-Flattened mappings, ILM, Monitoring, Rollup, SLM, SQL, Transforms, and Vectors.
->>>>>>> 7b842145
+Flattened mappings, ILM, Monitoring, Rollup, SLM, SQL, Transforms, and Vectors.