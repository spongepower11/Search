--- conflicted
+++ resolved
@@ -108,11 +108,6 @@
     usually spelled correctly on top of this also improves the spellcheck
     performance. The shard level document frequencies are used for this
     option.
-<<<<<<< HEAD
-`exact_match`::
-     Indicate whether to include the text input as a suggest candidate
-     if a term is found to match it exactly. Defaults to false.
-=======
 
 `string_distance`::
     Which string distance implementation to use for comparing how similar
@@ -125,4 +120,7 @@
     algorithm.
     `jarowinkler` - String distance algorithm based on Jaro-Winkler algorithm.
     `ngram` - String distance algorithm based on character n-grams.
->>>>>>> 7cfc2f12
+    
+`exact_match`::
+    Indicate whether to include the text input as a suggest candidate
+    if a term is found to match it exactly. Defaults to false.