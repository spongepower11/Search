--- conflicted
+++ resolved
@@ -315,13 +315,8 @@
 (Optional, integer or boolean)
 Number of hits matching the query to count accurately. Defaults to `10000`.
 +
-<<<<<<< HEAD
-If `true`, then all matches are counted (at the cost of some performance). If `false`, 
-the response does not include the total number of hits matching the query.
-=======
-If `true`, the exact number of hits is returned. If `false`, the response does not
-include the total number of hits matching the query.
->>>>>>> 07dde0ed
+If `true`, exact number of hits is returned at the cost of some performance.
+If `false`, the response does not include the total number of hits matching the query.
 
 `typed_keys`::
 (Optional, boolean) If `true`, aggregation and suggester names are be prefixed
