--- conflicted
+++ resolved
@@ -4,11 +4,6 @@
 
 By default, the search API returns the top 10 matching documents.
 
-<<<<<<< HEAD
-Though `from` and `size` can be set as request parameters, they can also be set
-within the search body. `from` defaults to `0`, and `size` defaults to `10`.
-Neither value can be negative.
-=======
 To paginate through a larger set of results, you can use the search API's `size`
 and `from` parameters. The `size` parameter is the number of matching documents
 to return. The `from` parameter is a zero-indexed offset from the beginning of
@@ -22,7 +17,6 @@
 
 The `size` parameter is `20`, meaning the request can return up to 20 documents,
 starting at the offset.
->>>>>>> 773cce29
 
 [source,console]
 ----
@@ -47,16 +41,9 @@
 results must then be combined and sorted to ensure that the overall sort order
 is correct.
 
-<<<<<<< HEAD
-Note that `from` + `size` can not be more than the `index.max_result_window`
-index setting, which defaults to 10,000. Also note that a `from` and `size`
-parameter set as a <<search-search-api-query-params, request parameter>> will
-overwrite any value in the search body.
-=======
 As an alternative to deep paging, we recommend using
 <<request-body-search-scroll,scroll>> or the
 <<request-body-search-search-after,`search_after`>> parameter.
->>>>>>> 773cce29
 
 WARNING: {es} uses Lucene's internal doc IDs as tie-breakers. These internal
 doc IDs can be completely different across replicas of the same
