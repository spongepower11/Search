[[json-processor]]
=== JSON processor
++++
<titleabbrev>JSON</titleabbrev>
++++

Converts a JSON string into a structured JSON object.

[[json-options]]
.Json Options
[options="header"]
|======
| Name                         | Required  | Default  | Description
| `field`                      | yes       | -        | The field to be parsed.
| `target_field`               | no        | `field`  | The field that the converted structured object will be written into. Any existing content in this field will be overwritten.
<<<<<<< HEAD
| `add_to_root`                | no        | false    | Flag that forces the serialized json to be merged into the top level of the document. `target_field` must not be set when this option is chosen.
| `add_to_root_recursive_merge`| no        | false    | Flag that controls the merging strategy for `add_to_root`. When set to `false`, only the first level will be merged. When set to `true`, even nested objects will be merged. Only applicable if `add_to_root` is set to `true`.
=======
| `add_to_root`                | no        | false    | Flag that forces the serialized json to be injected into the top level of the document. `target_field` must not be set when this option is chosen.
| `allow_duplicate_keys`       | no        | false    | When set to `true`, the JSON parser will not fail if the JSON contains duplicate keys.
                                                        Instead, the latest value wins. Allowing duplicate keys also improves execution time.
>>>>>>> 67fbc337
include::common-options.asciidoc[]
|======

All JSON-supported types will be parsed (null, boolean, number, array, object, string).

Suppose you provide this configuration of the `json` processor:

[source,js]
--------------------------------------------------
{
  "json" : {
    "field" : "string_source",
    "target_field" : "json_target"
  }
}
--------------------------------------------------
// NOTCONSOLE

If the following document is processed:

[source,js]
--------------------------------------------------
{
  "string_source": "{\"foo\": 2000}"
}
--------------------------------------------------
// NOTCONSOLE

after the `json` processor operates on it, it will look like:

[source,js]
--------------------------------------------------
{
  "string_source": "{\"foo\": 2000}",
  "json_target": {
    "foo": 2000
  }
}
--------------------------------------------------
// NOTCONSOLE

If the following configuration is provided, omitting the optional `target_field` setting:
[source,js]
--------------------------------------------------
{
  "json" : {
    "field" : "source_and_target"
  }
}
--------------------------------------------------
// NOTCONSOLE

then after the `json` processor operates on this document:

[source,js]
--------------------------------------------------
{
  "source_and_target": "{\"foo\": 2000}"
}
--------------------------------------------------
// NOTCONSOLE

it will look like:

[source,js]
--------------------------------------------------
{
  "source_and_target": {
    "foo": 2000
  }
}
--------------------------------------------------
// NOTCONSOLE

This illustrates that, unless it is explicitly named in the processor configuration, the `target_field`
is the same field provided in the required `field` configuration.<|MERGE_RESOLUTION|>--- conflicted
+++ resolved
@@ -13,14 +13,10 @@
 | Name                         | Required  | Default  | Description
 | `field`                      | yes       | -        | The field to be parsed.
 | `target_field`               | no        | `field`  | The field that the converted structured object will be written into. Any existing content in this field will be overwritten.
-<<<<<<< HEAD
-| `add_to_root`                | no        | false    | Flag that forces the serialized json to be merged into the top level of the document. `target_field` must not be set when this option is chosen.
+| `add_to_root`                | no        | false    | Flag that forces the serialized json to be injected into the top level of the document. `target_field` must not be set when this option is chosen.
 | `add_to_root_recursive_merge`| no        | false    | Flag that controls the merging strategy for `add_to_root`. When set to `false`, only the first level will be merged. When set to `true`, even nested objects will be merged. Only applicable if `add_to_root` is set to `true`.
-=======
-| `add_to_root`                | no        | false    | Flag that forces the serialized json to be injected into the top level of the document. `target_field` must not be set when this option is chosen.
 | `allow_duplicate_keys`       | no        | false    | When set to `true`, the JSON parser will not fail if the JSON contains duplicate keys.
                                                         Instead, the latest value wins. Allowing duplicate keys also improves execution time.
->>>>>>> 67fbc337
 include::common-options.asciidoc[]
 |======
 
