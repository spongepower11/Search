--- conflicted
+++ resolved
@@ -12,16 +12,8 @@
 |======
 | Name               | Required  | Default              | Description
 | `policy_name`      | yes       | -                    | The name of the enrich policy to use.
-<<<<<<< HEAD
-| `field`            | yes       | -                    | The field in the input document that matches the policies match_field used to retrieve the enrichment data.
-| `target_field`     | yes       | -                    | Field added to
-incoming documents to contain enrich data. This field contains both the
-`match_field` and `enrich_fields` specified in the
-<<enrich-policy-definition,enrich policy>>.
-=======
 | `field`            | yes       | -                    | The field in the input document that matches the policies match_field used to retrieve the enrichment data. Supports <<accessing-template-fields,template snippets>>.
-| `target_field`     | yes       | -                    | The field that will be used for the enrichment data. Supports <<accessing-template-fields,template snippets>>.
->>>>>>> 69e0b1a0
+| `target_field`     | yes       | -                    | Field added to incoming documents to contain enrich data. This field contains both the `match_field` and `enrich_fields` specified in the <<enrich-policy-definition,enrich policy>>. Supports <<accessing-template-fields,template snippets>>.
 | `ignore_missing`   | no        | false                | If `true` and `field` does not exist, the processor quietly exits without modifying the document
 | `override`         | no        | true                 | If processor will update fields with pre-existing non-null-valued field. When set to `false`, such fields will not be touched.
 | `max_matches`      | no        | 1                    | The maximum number of matched documents to include under the configured target field. The `target_field` will be turned into a json array if `max_matches` is higher than 1, otherwise `target_field` will become a json object. In order to avoid documents getting too large, the maximum allowed value is 128.
