[[pipeline]]
== Pipeline Definition

A pipeline is a definition of  a series of <<ingest-processors, processors>> that are to be executed
in the same order as they are declared. A pipeline consists of two main fields: a `description`
and a list of `processors`:

[source,js]
--------------------------------------------------
{
  "description" : "...",
  "processors" : [ ... ]
}
--------------------------------------------------
// NOTCONSOLE

The `description` is a special field to store a helpful description of
what the pipeline does.

The `processors` parameter defines a list of processors to be executed in
order.

[[accessing-data-in-pipelines]]
== Accessing Data in Pipelines

The processors in a pipeline have read and write access to documents that pass through the pipeline.
The processors can access fields in the source of a document and the document's metadata fields.

[float]
[[accessing-source-fields]]
=== Accessing Fields in the Source
Accessing a field in the source is straightforward. You simply refer to fields by
their name. For example:

[source,js]
--------------------------------------------------
{
  "set": {
    "field": "my_field",
    "value": 582.1
  }
}
--------------------------------------------------
// NOTCONSOLE

On top of this, fields from the source are always accessible via the `_source` prefix:

[source,js]
--------------------------------------------------
{
  "set": {
    "field": "_source.my_field",
    "value": 582.1
  }
}
--------------------------------------------------
// NOTCONSOLE

[float]
[[accessing-metadata-fields]]
=== Accessing Metadata Fields
You can access metadata fields in the same way that you access fields in the source. This
is possible because Elasticsearch doesn't allow fields in the source that have the
same name as metadata fields.

The following example sets the `_id` metadata field of a document to `1`:

[source,js]
--------------------------------------------------
{
  "set": {
    "field": "_id",
    "value": "1"
  }
}
--------------------------------------------------
// NOTCONSOLE

The following metadata fields are accessible by a processor: `_index`, `_type`, `_id`, `_routing`.

[float]
[[accessing-ingest-metadata]]
=== Accessing Ingest Metadata Fields
Beyond metadata fields and source fields, ingest also adds ingest metadata to the documents that it processes.
These metadata properties are accessible under the `_ingest` key. Currently ingest adds the ingest timestamp
under the `_ingest.timestamp` key of the ingest metadata. The ingest timestamp is the time when Elasticsearch
received the index or bulk request to pre-process the document.

Any processor can add ingest-related metadata during document processing. Ingest metadata is transient
and is lost after a document has been processed by the pipeline. Therefore, ingest metadata won't be indexed.

The following example adds a field with the name `received`. The value is the ingest timestamp:

[source,js]
--------------------------------------------------
{
  "set": {
    "field": "received",
    "value": "{{_ingest.timestamp}}"
  }
}
--------------------------------------------------
// NOTCONSOLE

Unlike Elasticsearch metadata fields, the ingest metadata field name `_ingest` can be used as a valid field name
in the source of a document. Use `_source._ingest` to refer to the field in the source document. Otherwise, `_ingest`
will be interpreted as an ingest metadata field.

[float]
[[accessing-template-fields]]
=== Accessing Fields and Metafields in Templates
A number of processor settings also support templating. Settings that support templating can have zero or more
template snippets. A template snippet begins with `{{` and ends with `}}`.
Accessing fields and metafields in templates is exactly the same as via regular processor field settings.

The following example adds a field named `field_c`. Its value is a concatenation of
the values of `field_a` and `field_b`.

[source,js]
--------------------------------------------------
{
  "set": {
    "field": "field_c",
    "value": "{{field_a}} {{field_b}}"
  }
}
--------------------------------------------------
// NOTCONSOLE

The following example uses the value of the `geoip.country_iso_code` field in the source
to set the index that the document will be indexed into:

[source,js]
--------------------------------------------------
{
  "set": {
    "field": "_index",
    "value": "{{geoip.country_iso_code}}"
  }
}
--------------------------------------------------
// NOTCONSOLE

Dynamic field names are also supported. This example sets the field named after the
value of `service` to the value of the field `code`:

[source,js]
--------------------------------------------------
{
  "set": {
    "field": "{{service}}",
    "value": "{{code}}"
  }
}
--------------------------------------------------
// NOTCONSOLE

[[ingest-conditionals]]
== Conditional Execution in Pipelines

Each processor allows for an optional `if` condition to determine if that
processor should be executed or skipped. The value of the `if` is a
<<modules-scripting-painless, Painless>> script that needs to evaluate
to `true` or `false`.

For example the following processor will <<drop-processor,drop>> the document
(i.e. not index it) if the input document has a field named `network_name`
and it is equal to `Guest`.

[source,js]
--------------------------------------------------
PUT _ingest/pipeline/drop_guests_network
{
  "processors": [
    {
      "drop": {
        "if": "ctx.network_name == 'Guest'"
      }
    }
  ]
}
--------------------------------------------------
// CONSOLE

Using that pipeline for an index request:

[source,js]
--------------------------------------------------
POST test/_doc/1?pipeline=drop_guests_network
{
  "network_name" : "Guest"
}
--------------------------------------------------
// CONSOLE
// TEST[continued]

Results in nothing indexed since the conditional evaluated to `true`.

[source,js]
--------------------------------------------------
{
  "_index": "test",
  "_type": "_doc",
  "_id": "1",
  "_version": -3,
  "result": "noop",
  "_shards": {
    "total": 0,
    "successful": 0,
    "failed": 0
  }
}
--------------------------------------------------
// TESTRESPONSE


[[ingest-conditional-nullcheck]]
=== Handling Nested Fields in Conditionals

Source documents often contain nested fields. Care should be taken
to avoid NullPointerExceptions if the parent object does not exist
in the document. For example `ctx.a.b.c` can throw an NullPointerExceptions
if the source document does not have top level `a` object, or a second
level `b` object.

To help protect against NullPointerExceptions, null safe operations should be used.
Fortunately, Painless makes {painless}/painless-operators-reference.html#null-safe-operator[null safe]
operations easy with the `?.` operator.

[source,js]
--------------------------------------------------
PUT _ingest/pipeline/drop_guests_network
{
  "processors": [
    {
      "drop": {
        "if": "ctx.network?.name == 'Guest'"
      }
    }
  ]
}
--------------------------------------------------
// CONSOLE

The following document will get <<drop-processor,dropped>> correctly:

[source,js]
--------------------------------------------------
POST test/_doc/1?pipeline=drop_guests_network
{
  "network": {
    "name": "Guest"
  }
}
--------------------------------------------------
// CONSOLE
// TEST[continued]

Thanks to the `?.` operator the following document will not throw an error.
If the pipeline used a `.` the following document would throw a NullPointerException
since the `network` object is not part of the source document.

[source,js]
--------------------------------------------------
POST test/_doc/2?pipeline=drop_guests_network
{
  "foo" : "bar"
}
--------------------------------------------------
// CONSOLE
// TEST[continued]

////
Hidden example assertion:
[source,js]
--------------------------------------------------
GET test/_doc/2
--------------------------------------------------
// CONSOLE
// TEST[continued]

[source,js]
--------------------------------------------------
{
  "_index": "test",
  "_type": "_doc",
  "_id": "2",
  "_version": 1,
  "_seq_no": 22,
  "_primary_term": 1,
  "found": true,
  "_source": {
    "foo": "bar"
  }
}
--------------------------------------------------
// TESTRESPONSE[s/"_seq_no": \d+/"_seq_no" : $body._seq_no/ s/"_primary_term": 1/"_primary_term" : $body._primary_term/]
////

The source document can also use dot delimited fields to represent nested fields.

For example instead the source document defining the fields nested:

[source,js]
--------------------------------------------------
{
  "network": {
    "name": "Guest"
  }
}
--------------------------------------------------
// NOTCONSOLE

The source document may have the nested fields flattened as such:
[source,js]
--------------------------------------------------
{
  "network.name": "Guest"
}
--------------------------------------------------
// NOTCONSOLE

If this is the case, use the <<dot-expand-processor, Dot Expand Processor>>
so that the nested fields may be used in a conditional.

[source,js]
--------------------------------------------------
PUT _ingest/pipeline/drop_guests_network
{
  "processors": [
    {
      "dot_expander": {
        "field": "network.name"
      }
    },
    {
      "drop": {
        "if": "ctx.network?.name == 'Guest'"
      }
    }
  ]
}
--------------------------------------------------
// CONSOLE

Now the following input document can be used with a conditional in the pipeline.

[source,js]
--------------------------------------------------
POST test/_doc/3?pipeline=drop_guests_network
{
  "network.name": "Guest"
}
--------------------------------------------------
// CONSOLE
// TEST[continued]

The `?.` operators works well for use in the `if` conditional
because the {painless}/painless-operators-reference.html#null-safe-operator[null safe operator]
returns null if the object is null and `==` is null safe (as well as many other
{painless}/painless-operators.html[painless operators]).

However, calling a method such as `.equalsIgnoreCase` is not null safe
and can result in a NullPointerException.

Some situations allow for the same functionality but done so in a null safe manner.
For example: `'Guest'.equalsIgnoreCase(ctx.network?.name)` is null safe because
`Guest` is always non null, but `ctx.network?.name.equalsIgnoreCase('Guest')` is not null safe
since `ctx.network?.name` can return null.

Some situations require an explicit null check. In the following example there
is not null safe alternative, so an explicit null check is needed.

[source,js]
--------------------------------------------------
{
  "drop": {
    "if": "ctx.network?.name != null && ctx.network.name.contains('Guest')"
  }
}
--------------------------------------------------
// NOTCONSOLE

[[ingest-conditional-complex]]
=== Complex Conditionals
The `if` condition can be more then a simple equality check.
The full power of the <<modules-scripting-painless, Painless Scripting Language>> is available and
running in the {painless}/painless-ingest-processor-context.html[ingest processor context].

IMPORTANT: The value of ctx is read-only in `if` conditions. 

A more complex `if` condition that drops the document (i.e. not index it)
unless it has a multi-valued tag field with at least one value that contains the characters
`prod` (case insensitive).

[source,js]
--------------------------------------------------
PUT _ingest/pipeline/not_prod_dropper
{
  "processors": [
    {
      "drop": {
        "if": "Collection tags = ctx.tags;if(tags != null){for (String tag : tags) {if (tag.toLowerCase().contains('prod')) { return false;}}} return true;"
      }
    }
  ]
}
--------------------------------------------------
// CONSOLE

The conditional needs to be all on one line since JSON does not
support new line characters. However, Kibana's console supports
a triple quote syntax to help with writing and debugging
scripts like these.

[source,js]
--------------------------------------------------
PUT _ingest/pipeline/not_prod_dropper
{
  "processors": [
    {
      "drop": {
        "if": """
            Collection tags = ctx.tags;
            if(tags != null){
              for (String tag : tags) {
                  if (tag.toLowerCase().contains('prod')) {
                      return false;
                  }
              }
            }
            return true;
        """
      }
    }
  ]
}
--------------------------------------------------
// NOTCONSOLE
// TEST[continued]

[source,js]
--------------------------------------------------
POST test/_doc/1?pipeline=not_prod_dropper
{
  "tags": ["application:myapp", "env:Stage"]
}
--------------------------------------------------
// CONSOLE
// TEST[continued]

The document is <<drop-processor,dropped>> since `prod` (case insensitive)
is not found in the tags.

The following document is indexed (i.e. not dropped) since
`prod` (case insensitive) is found in the tags.

[source,js]
--------------------------------------------------
POST test/_doc/2?pipeline=not_prod_dropper
{
  "tags": ["application:myapp", "env:Production"]
}
--------------------------------------------------
// CONSOLE
// TEST[continued]

////
Hidden example assertion:
[source,js]
--------------------------------------------------
GET test/_doc/2
--------------------------------------------------
// CONSOLE
// TEST[continued]

[source,js]
--------------------------------------------------
{
  "_index": "test",
  "_type": "_doc",
  "_id": "2",
  "_version": 1,
  "_seq_no": 34,
  "_primary_term": 1,
  "found": true,
  "_source": {
    "tags": [
      "application:myapp",
      "env:Production"
    ]
  }
}
--------------------------------------------------
// TESTRESPONSE[s/"_seq_no": \d+/"_seq_no" : $body._seq_no/ s/"_primary_term" : 1/"_primary_term" : $body._primary_term/]
////



The <<simulate-pipeline-api>> with verbose can be used to help build out
complex conditionals. If the conditional evaluates to false it will be
omitted from the verbose results of the simulation since the document will not change.

Care should be taken to avoid overly complex or expensive conditional checks
since the condition needs to be checked for each and every document.

[[conditionals-with-multiple-pipelines]]
=== Conditionals with the Pipeline Processor
The combination of the `if` conditional and the <<pipeline-processor>> can result in a simple,
yet powerful means to process heterogeneous input. For example, you can define a single pipeline
that delegates to other pipelines based on some criteria.

[source,js]
--------------------------------------------------
PUT _ingest/pipeline/logs_pipeline
{
  "description": "A pipeline of pipelines for log files",
  "version": 1,
  "processors": [
    {
      "pipeline": {
        "if": "ctx.service?.name == 'apache_httpd'",
        "name": "httpd_pipeline"
      }
    },
    {
      "pipeline": {
        "if": "ctx.service?.name == 'syslog'",
        "name": "syslog_pipeline"
      }
    },
    {
      "fail": {
        "if": "ctx.service?.name != 'apache_httpd' && ctx.service?.name != 'syslog'",
        "message": "This pipeline requires service.name to be either `syslog` or `apache_httpd`"
      }
    }
  ]
}
--------------------------------------------------
// CONSOLE

The above example allows consumers to point to a single pipeline for all log based index requests.
Based on the conditional, the correct pipeline will be called to process that type of data.

This pattern works well with a <<dynamic-index-settings, default pipeline>> defined in an index mapping
template for all indexes that hold data that needs pre-index processing.

[[conditionals-with-regex]]
=== Conditionals with the Regular Expressions
The `if` conditional is implemented as a Painless script, which requires
{painless}//painless-regexes.html[explicit support for regular expressions].

`script.painless.regex.enabled: true` must be set in `elasticsearch.yml` to use regular
expressions in the `if` condition.

If regular expressions are enabled, operators such as `=~` can be used against a `/pattern/` for conditions.

For example:
[source,js]
--------------------------------------------------
PUT _ingest/pipeline/check_url
{
  "processors": [
    {
      "set": {
        "if": "ctx.href?.url =~ /^http[^s]/",
        "field": "href.insecure",
        "value": true
      }
    }
  ]
}
--------------------------------------------------
// CONSOLE

[source,js]
--------------------------------------------------
POST test/_doc/1?pipeline=check_url
{
  "href": {
    "url": "http://www.elastic.co/"
  }
}
--------------------------------------------------
// CONSOLE
// TEST[continued]

Results in:

////
Hidden example assertion:
[source,js]
--------------------------------------------------
GET test/_doc/1
--------------------------------------------------
// CONSOLE
// TEST[continued]
////

[source,js]
--------------------------------------------------
{
  "_index": "test",
  "_type": "_doc",
  "_id": "1",
  "_version": 1,
  "_seq_no": 60,
  "_primary_term": 1,
  "found": true,
  "_source": {
    "href": {
      "insecure": true,
      "url": "http://www.elastic.co/"
    }
  }
}
--------------------------------------------------
// TESTRESPONSE[s/"_seq_no": \d+/"_seq_no" : $body._seq_no/ s/"_primary_term" : 1/"_primary_term" : $body._primary_term/]


Regular expressions can be expensive and should be avoided if viable
alternatives exist.

For example in this case `startsWith` can be used to get the same result
without using a regular expression:

[source,js]
--------------------------------------------------
PUT _ingest/pipeline/check_url
{
  "processors": [
    {
      "set": {
        "if": "ctx.href?.url != null && ctx.href.url.startsWith('http://')",
        "field": "href.insecure",
        "value": true
      }
    }
  ]
}
--------------------------------------------------
// CONSOLE

[[handling-failure-in-pipelines]]
== Handling Failures in Pipelines

In its simplest use case, a pipeline defines a list of processors that
are executed sequentially, and processing halts at the first exception. This
behavior may not be desirable when failures are expected. For example, you may have logs
that don't match the specified grok expression. Instead of halting execution, you may
want to index such documents into a separate index.

To enable this behavior, you can use the `on_failure` parameter. The `on_failure` parameter
defines a list of processors to be executed immediately following the failed processor.
You can specify this parameter at the pipeline level, as well as at the processor
level. If a processor specifies an `on_failure` configuration, whether
it is empty or not, any exceptions that are thrown by the processor are caught, and the
pipeline continues executing the remaining processors. Because you can define further processors
within the scope of an `on_failure` statement, you can nest failure handling.

The following example defines a pipeline that renames the `foo` field in
the processed document to `bar`. If the document does not contain the `foo` field, the processor
attaches an error message to the document for later analysis within
Elasticsearch.

[source,js]
--------------------------------------------------
{
  "description" : "my first pipeline with handled exceptions",
  "processors" : [
    {
      "rename" : {
        "field" : "foo",
        "target_field" : "bar",
        "on_failure" : [
          {
            "set" : {
              "field" : "error",
              "value" : "field \"foo\" does not exist, cannot rename to \"bar\""
            }
          }
        ]
      }
    }
  ]
}
--------------------------------------------------
// NOTCONSOLE

The following example defines an `on_failure` block on a whole pipeline to change
the index to which failed documents get sent.

[source,js]
--------------------------------------------------
{
  "description" : "my first pipeline with handled exceptions",
  "processors" : [ ... ],
  "on_failure" : [
    {
      "set" : {
        "field" : "_index",
        "value" : "failed-{{ _index }}"
      }
    }
  ]
}
--------------------------------------------------
// NOTCONSOLE

Alternatively instead of defining behaviour in case of processor failure, it is also possible
to ignore a failure and continue with the next processor by specifying the `ignore_failure` setting.

In case in the example below the field `foo` doesn't exist the failure will be caught and the pipeline
continues to execute, which in this case means that the pipeline does nothing.

[source,js]
--------------------------------------------------
{
  "description" : "my first pipeline with handled exceptions",
  "processors" : [
    {
      "rename" : {
        "field" : "foo",
        "target_field" : "bar",
        "ignore_failure" : true
      }
    }
  ]
}
--------------------------------------------------
// NOTCONSOLE

The `ignore_failure` can be set on any processor and defaults to `false`.

[float]
[[accessing-error-metadata]]
=== Accessing Error Metadata From Processors Handling Exceptions

You may want to retrieve the actual error message that was thrown
by a failed processor. To do so you can access metadata fields called
`on_failure_message`, `on_failure_processor_type`, and `on_failure_processor_tag`. These fields are only accessible
from within the context of an `on_failure` block.

Here is an updated version of the example that you
saw earlier. But instead of setting the error message manually, the example leverages the `on_failure_message`
metadata field to provide the error message.

[source,js]
--------------------------------------------------
{
  "description" : "my first pipeline with handled exceptions",
  "processors" : [
    {
      "rename" : {
        "field" : "foo",
        "to" : "bar",
        "on_failure" : [
          {
            "set" : {
              "field" : "error",
              "value" : "{{ _ingest.on_failure_message }}"
            }
          }
        ]
      }
    }
  ]
}
--------------------------------------------------
// NOTCONSOLE

[role="xpack"]
[testenv="basic"]
[[ingest-enriching-data]]
== Enrich your data using the ingest node



The <<enrich-processor,enrich processor>> allows documents to be enriched with data from
an enrich index that is managed by an enrich policy prior to indexing.

The data that is used by the enrich index is managed by the user in regular indices.
An enrich policy is configuration that indicates how an enrich index is created from
the data in the user's maintained indices. When an enrich policy is executed
a new enrich index is created for that policy, which the enrich process can then use.

An enrich policy also controls what kind of enrichment the `enrich` processor is able to do.

[[enrich-policy-definition]]
=== Enrich Policy Definition

The <<enrich-processor,enrich processor>> requires more than just the configuration in a pipeline.
The main piece to configure is the enrich policy:

[[enrich-policy-options]]
.Enrich policy options
[options="header"]
|======
| Name               | Required  | Default              | Description
| `type`             | yes       | -                    | The policy type.
| `indices`          | yes       | -                    | The indices to fetch the data from.
| `query`            | no        | `match_all` query    | The query to be used to select which documents are included.
| `match_field`      | yes       | -                    | The field that will be used to match against an input document.
| `enrich_fields`    | yes       | -                    | The fields that will be available to enrich the input document.
|======

[[enrich-policy-types]]
==== Policy types

An enrich processor is associated with a policy via the `policy_name` option.
The policy type of the policy determines what kind of enrichment an `enrich` processor is able to do.

The following policy types are currently supported:

* `match` - Can lookup documents by running a term query and use the retrieved content to enrich the document being ingested.

[[enrich-processor-getting-started]]
=== Getting started

Create a regular index that contains data you like to enrich your incoming documents with:

[source,js]
--------------------------------------------------
PUT /users/_doc/1?refresh
{
    "email": "mardy.brown@email.me",
    "first_name": "Mardy",
    "last_name": "Brown",
    "address": "6649 N Blue Gum St",
    "city": "New Orleans",
    "county": "Orleans",
    "state": "LA",
    "zip": 70116,
    "phone1":"504-621-8927",
    "phone2": "504-845-1427",
    "web": "mardy-brown.me"
}
--------------------------------------------------
// CONSOLE

Create an enrich policy:

[source,js]
--------------------------------------------------
PUT /_enrich/policy/users-policy
{
    "match": {
        "indices": "users",
        "match_field": "email",
        "enrich_fields": ["first_name", "last_name", "address", "city", "zip", "state"]
    }
}
--------------------------------------------------
// CONSOLE
// TEST[continued]

Which returns:

[source,js]
--------------------------------------------------
{
    "acknowledged": true
}
--------------------------------------------------
// TESTRESPONSE

[[execute-enrich-policy]]
Execute that enrich policy:

[source,js]
--------------------------------------------------
POST /_enrich/policy/users-policy/_execute
--------------------------------------------------
// CONSOLE
// TEST[continued]

Which returns:

[source,js]
--------------------------------------------------
{
    "acknowledged": true
}
--------------------------------------------------
// TESTRESPONSE

Create the pipeline and enrich a document:

[source,js]
--------------------------------------------------
PUT _ingest/pipeline/user_lookup
{
  "description" : "Enriching user details to messages",
  "processors" : [
    {
      "enrich" : {
        "policy_name": "users-policy",
        "field" : "email",
        "target_field": "user"
      }
    }
  ]
}

PUT my_index/_doc/my_id?pipeline=user_lookup
{
  "email": "mardy.brown@email.me"
}

GET my_index/_doc/my_id
--------------------------------------------------
// CONSOLE
// TEST[continued]

Which returns:

[source,js]
--------------------------------------------------
{
  "found": true,
  "_index": "my_index",
  "_type": "_doc",
  "_id": "my_id",
  "_version": 1,
  "_seq_no": 55,
  "_primary_term": 1,
  "_source": {
    "user": [
      {
          "email": "mardy.brown@email.me",
          "first_name": "Mardy",
          "last_name": "Brown",
          "zip": 70116,
          "address": "6649 N Blue Gum St",
          "city": "New Orleans",
          "state": "LA"
      }
    ],
    "email": "mardy.brown@email.me"
  }
}
--------------------------------------------------
// TESTRESPONSE[s/"_seq_no": \d+/"_seq_no" : $body._seq_no/ s/"_primary_term":1/"_primary_term" : $body._primary_term/]

//////////////////////////

[source,js]
--------------------------------------------------
DELETE /_ingest/pipeline/user_lookup
DELETE /_enrich/policy/users-policy
--------------------------------------------------
// CONSOLE
// TEST[continued]

//////////////////////////

[[enrich-policy-apis]]
=== Enrich Policy APIs

Also there are several APIs in order to manage and execute enrich policies:

* <<put-enrich-policy-api,Put policy api>>.
* <<get-enrich-policy-api,Get enrich policy api>>.
* <<delete-enrich-policy-api,Delete policy api>>.
* <<execute-enrich-policy-api,Execute policy api>>.

If security is enabled then the user managing enrich policies will need to have
the `enrich_user` builtin role. Also the user will need to have read privileges
for the indices the enrich policy is referring to.

<<<<<<< HEAD
=======
[[put-policy-api]]
==== Put Policy API

The put policy api allows a policy to be stored by an user specified id in the url and
the enrich policy definition as body.

Request:

[source,js]
--------------------------------------------------
PUT /_enrich/policy/my-policy
{
    "match": {
        "indices": "users",
        "match_field": "email",
        "enrich_fields": ["first_name", "last_name", "address", "city", "zip", "state"]
    }
}
--------------------------------------------------
// CONSOLE

Response:

[source,js]
--------------------------------------------------
{
    "acknowledged": true
}
--------------------------------------------------
// TESTRESPONSE

[[get-policy-api]]
==== Get Policy API

The get policy api allows a policy to be retrieved by id.

Request:

[source,js]
--------------------------------------------------
GET /_enrich/policy/my-policy
--------------------------------------------------
// CONSOLE
// TEST[continued]

Response:

[source,js]
--------------------------------------------------
{
    "policies": [
        {
            "match": {
                "name" : "my-policy",
                "indices" : ["users"],
                "match_field" : "email",
                "enrich_fields" : [
                    "first_name",
                    "last_name",
                    "address",
                    "city",
                    "zip",
                    "state"
                ]
            }
        }
    ]
}
--------------------------------------------------
// TESTRESPONSE

The get policy api allows all policies to be returned.

Request:

[source,js]
--------------------------------------------------
GET /_enrich/policy
--------------------------------------------------
// CONSOLE
// TEST[continued]

Response:

[source,js]
--------------------------------------------------
{
    "policies": [
        {
            "match": {
                "name" : "my-policy",
                "indices" : ["users"],
                "match_field" : "email",
                "enrich_fields" : [
                    "first_name",
                    "last_name",
                    "address",
                    "city",
                    "zip",
                    "state"
                ]
            }
        }
    ]
}
--------------------------------------------------
// TESTRESPONSE

[[execute-policy-api]]
==== Execute Policy API

The execute policy api executes a policy based on the provided id.
It may take some time before this API returns a response.
Executing a policy involves creating a new enrich index, indexing the documents from
the indices specified in policy into the enrich index and some other operations.

Note that this api needs to be re-executed in order to incorporate new changes
in the index the policy is pointing to after the policy has been executed.

This API creates an index with the `.enrich-*` prefix in the name. This index purpose
is the be used by the enrich processor only and should not be used by anything else.
Internally old `.enrich-*` are removed by an internal cleanup mechanism.

//////////////////////////

[source,js]
--------------------------------------------------
PUT /users/_doc/1?refresh
{
    "email": "mardy.brown@email.me",
    "first_name": "Mardy",
    "last_name": "Brown",
    "address": "6649 N Blue Gum St",
    "city": "New Orleans",
    "county": "Orleans",
    "state": "LA",
    "zip": 70116,
    "phone1":"504-621-8927",
    "phone2": "504-845-1427",
    "web": "mardy-brown.me"
}
--------------------------------------------------
// CONSOLE
// TEST[continued]

//////////////////////////

Request:

[source,js]
--------------------------------------------------
POST /_enrich/policy/my-policy/_execute
--------------------------------------------------
// CONSOLE
// TEST[continued]

Response:

[source,js]
--------------------------------------------------
{
    "acknowledged": true
}
--------------------------------------------------
// TESTRESPONSE

[[delete-policy-api]]
===== Delete Policy API

The delete policy api allows a policy to be removed by id.

Request:

[source,js]
--------------------------------------------------
DELETE /_enrich/policy/my-policy
--------------------------------------------------
// CONSOLE
// TEST[continued]

Response:

[source,js]
--------------------------------------------------
{
    "acknowledged": true
}
--------------------------------------------------
// TESTRESPONSE

>>>>>>> 43ede362
[[ingest-processors]]
== Processors

All processors are defined in the following way within a pipeline definition:

[source,js]
--------------------------------------------------
{
  "PROCESSOR_NAME" : {
    ... processor configuration options ...
  }
}
--------------------------------------------------
// NOTCONSOLE

Each processor defines its own configuration parameters, but all processors have
the ability to declare `tag`, `on_failure` and `if` fields. These fields are optional.

A `tag` is simply a string identifier of the specific instantiation of a certain
processor in a pipeline. The `tag` field does not affect the processor's behavior,
but is very useful for bookkeeping and tracing errors to specific processors.

The `if` field must contain a script that returns a boolean value. If the script evaluates to `true`
then the processor will be executed for the given document otherwise it will be skipped.
The `if` field takes an object with the script fields defined in <<script-processor, script-options>>
and accesses a read only version of the document via the same `ctx` variable used by scripts in the
<<script-processor>>.

[source,js]
--------------------------------------------------
{
  "set": {
    "if": "ctx.foo == 'someValue'",
    "field": "found",
    "value": true
  }
}
--------------------------------------------------
// NOTCONSOLE

See <<ingest-conditionals>> to learn more about the `if` field and conditional execution.

See <<handling-failure-in-pipelines>> to learn more about the `on_failure` field and error handling in pipelines.

The <<cluster-nodes-info,node info API>> can be used to figure out what processors are available in a cluster.
The <<cluster-nodes-info,node info API>> will provide a per node list of what processors are available.

Custom processors must be installed on all nodes. The put pipeline API will fail if a processor specified in a pipeline
doesn't exist on all nodes. If you rely on custom processor plugins make sure to mark these plugins as mandatory by adding
`plugin.mandatory` setting to the `config/elasticsearch.yml` file, for example:

[source,yaml]
--------------------------------------------------
plugin.mandatory: ingest-attachment
--------------------------------------------------

A node will not start if this plugin is not available.

The <<cluster-nodes-stats,node stats API>> can be used to fetch ingest usage statistics, globally and on a per
pipeline basis. Useful to find out which pipelines are used the most or spent the most time on preprocessing.

[float]
=== Ingest Processor Plugins

Additional ingest processors can be implemented and installed as Elasticsearch {plugins}/intro.html[plugins].
See {plugins}/ingest.html[Ingest plugins] for information about the available ingest plugins.

include::processors/append.asciidoc[]
include::processors/bytes.asciidoc[]
include::processors/circle.asciidoc[]
include::processors/convert.asciidoc[]
include::processors/date.asciidoc[]
include::processors/date-index-name.asciidoc[]
include::processors/dissect.asciidoc[]
include::processors/dot-expand.asciidoc[]
include::processors/drop.asciidoc[]
include::processors/enrich.asciidoc[]
include::processors/fail.asciidoc[]
include::processors/foreach.asciidoc[]
include::processors/geoip.asciidoc[]
include::processors/grok.asciidoc[]
include::processors/gsub.asciidoc[]
include::processors/html_strip.asciidoc[]
include::processors/join.asciidoc[]
include::processors/json.asciidoc[]
include::processors/kv.asciidoc[]
include::processors/lowercase.asciidoc[]
include::processors/pipeline.asciidoc[]
include::processors/remove.asciidoc[]
include::processors/rename.asciidoc[]
include::processors/script.asciidoc[]
include::processors/set.asciidoc[]
include::processors/set-security-user.asciidoc[]
include::processors/split.asciidoc[]
include::processors/sort.asciidoc[]
include::processors/trim.asciidoc[]
include::processors/uppercase.asciidoc[]
include::processors/url-decode.asciidoc[]
include::processors/user-agent.asciidoc[]<|MERGE_RESOLUTION|>--- conflicted
+++ resolved
@@ -969,199 +969,7 @@
 the `enrich_user` builtin role. Also the user will need to have read privileges
 for the indices the enrich policy is referring to.
 
-<<<<<<< HEAD
-=======
-[[put-policy-api]]
-==== Put Policy API
-
-The put policy api allows a policy to be stored by an user specified id in the url and
-the enrich policy definition as body.
-
-Request:
-
-[source,js]
---------------------------------------------------
-PUT /_enrich/policy/my-policy
-{
-    "match": {
-        "indices": "users",
-        "match_field": "email",
-        "enrich_fields": ["first_name", "last_name", "address", "city", "zip", "state"]
-    }
-}
---------------------------------------------------
-// CONSOLE
-
-Response:
-
-[source,js]
---------------------------------------------------
-{
-    "acknowledged": true
-}
---------------------------------------------------
-// TESTRESPONSE
-
-[[get-policy-api]]
-==== Get Policy API
-
-The get policy api allows a policy to be retrieved by id.
-
-Request:
-
-[source,js]
---------------------------------------------------
-GET /_enrich/policy/my-policy
---------------------------------------------------
-// CONSOLE
-// TEST[continued]
-
-Response:
-
-[source,js]
---------------------------------------------------
-{
-    "policies": [
-        {
-            "match": {
-                "name" : "my-policy",
-                "indices" : ["users"],
-                "match_field" : "email",
-                "enrich_fields" : [
-                    "first_name",
-                    "last_name",
-                    "address",
-                    "city",
-                    "zip",
-                    "state"
-                ]
-            }
-        }
-    ]
-}
---------------------------------------------------
-// TESTRESPONSE
-
-The get policy api allows all policies to be returned.
-
-Request:
-
-[source,js]
---------------------------------------------------
-GET /_enrich/policy
---------------------------------------------------
-// CONSOLE
-// TEST[continued]
-
-Response:
-
-[source,js]
---------------------------------------------------
-{
-    "policies": [
-        {
-            "match": {
-                "name" : "my-policy",
-                "indices" : ["users"],
-                "match_field" : "email",
-                "enrich_fields" : [
-                    "first_name",
-                    "last_name",
-                    "address",
-                    "city",
-                    "zip",
-                    "state"
-                ]
-            }
-        }
-    ]
-}
---------------------------------------------------
-// TESTRESPONSE
-
-[[execute-policy-api]]
-==== Execute Policy API
-
-The execute policy api executes a policy based on the provided id.
-It may take some time before this API returns a response.
-Executing a policy involves creating a new enrich index, indexing the documents from
-the indices specified in policy into the enrich index and some other operations.
-
-Note that this api needs to be re-executed in order to incorporate new changes
-in the index the policy is pointing to after the policy has been executed.
-
-This API creates an index with the `.enrich-*` prefix in the name. This index purpose
-is the be used by the enrich processor only and should not be used by anything else.
-Internally old `.enrich-*` are removed by an internal cleanup mechanism.
-
-//////////////////////////
-
-[source,js]
---------------------------------------------------
-PUT /users/_doc/1?refresh
-{
-    "email": "mardy.brown@email.me",
-    "first_name": "Mardy",
-    "last_name": "Brown",
-    "address": "6649 N Blue Gum St",
-    "city": "New Orleans",
-    "county": "Orleans",
-    "state": "LA",
-    "zip": 70116,
-    "phone1":"504-621-8927",
-    "phone2": "504-845-1427",
-    "web": "mardy-brown.me"
-}
---------------------------------------------------
-// CONSOLE
-// TEST[continued]
-
-//////////////////////////
-
-Request:
-
-[source,js]
---------------------------------------------------
-POST /_enrich/policy/my-policy/_execute
---------------------------------------------------
-// CONSOLE
-// TEST[continued]
-
-Response:
-
-[source,js]
---------------------------------------------------
-{
-    "acknowledged": true
-}
---------------------------------------------------
-// TESTRESPONSE
-
-[[delete-policy-api]]
-===== Delete Policy API
-
-The delete policy api allows a policy to be removed by id.
-
-Request:
-
-[source,js]
---------------------------------------------------
-DELETE /_enrich/policy/my-policy
---------------------------------------------------
-// CONSOLE
-// TEST[continued]
-
-Response:
-
-[source,js]
---------------------------------------------------
-{
-    "acknowledged": true
-}
---------------------------------------------------
-// TESTRESPONSE
-
->>>>>>> 43ede362
+
 [[ingest-processors]]
 == Processors
 
