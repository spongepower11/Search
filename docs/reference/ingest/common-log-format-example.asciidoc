[[common-log-format-example]]
== Example: Parse logs in the Common Log Format
++++
<titleabbrev>Example: Parse logs</titleabbrev>
++++

In this example tutorial, you’ll use an <<ingest,ingest pipeline>> to parse
server logs in the {wikipedia}/Common_Log_Format[Common Log Format] before
indexing. Before starting, check the <<ingest-prerequisites,prerequisites>> for
ingest pipelines.

The logs you want to parse look similar to this:

[source,log]
----
212.87.37.154 - - [30/May/2099:16:21:15 +0000] \"GET /favicon.ico HTTP/1.1\"
200 3638 \"-\" \"Mozilla/5.0 (Macintosh; Intel Mac OS X 10_11_6)
AppleWebKit/537.36 (KHTML, like Gecko) Chrome/52.0.2743.116 Safari/537.36\"
----
// NOTCONSOLE

These logs contain a timestamp, IP address, and user agent. You want to give
these three items their own field in {es} for faster searches and
visualizations. You also want to know where the request is coming from.

. In {kib}, open the main menu and click **Stack Management** > **Ingest Node
Pipelines**.
+
[role="screenshot"]
image::images/ingest/ingest-pipeline-list.png[Kibana's Ingest Node Pipelines list view,align="center"]

. Click **Create a pipeline**.
. Provide a name and description for the pipeline.
. Add a <<grok-processor,grok processor>> to parse the log message:

.. Click **Add a processor** and select the **Grok** processor type.
.. Set **Field** to `message` and **Patterns** to the following
<<grok-basics,grok pattern>>:
+
[source,grok]
----
%{IPORHOST:source.ip} %{USER:user.id} %{USER:user.name} \[%{HTTPDATE:@timestamp}\] "%{WORD:http.request.method} %{DATA:url.original} HTTP/%{NUMBER:http.version}" %{NUMBER:http.response.status_code:int} (?:-|%{NUMBER:http.response.body.bytes:int}) %{QS:http.request.referrer} %{QS:user_agent}
----
// NOTCONSOLE
+
.. Click **Add** to save the processor.
.. Set the processor description to `Extract fields from 'message'`.

. Add processors for the timestamp, IP address, and user agent fields. Configure
the processors as follows:
+
--

[options="header"]
|====
| Processor type | Field  | Additional options | Description  

| <<date-processor,**Date**>>
| `@timestamp`
| **Formats**: `dd/MMM/yyyy:HH:mm:ss Z`
| `Format '@timestamp' as 'dd/MMM/yyyy:HH:mm:ss Z'`

| <<geoip-processor,**GeoIP**>>
| `source.ip`
| **Target field**: `source.geo`
| `Add 'source.geo' geoIP data for 'source.ip'`

| <<user-agent-processor,**User agent**>>
| `user_agent`
|
| `Extract fields from 'user_agent'`
|====

Your form should look similar to this:

[role="screenshot"]
image::images/ingest/ingest-pipeline-processor.png[Processors for Ingest Node Pipelines,align="center"]

The four processors will run sequentially: +
Grok > Date > GeoIP > User agent +
You can reorder processors using the arrow icons.

Alternatively, you can click the **Import processors** link and define the
processors as JSON:

[source,js]
----
{
include::common-log-format-example.asciidoc[tag=common-log-pipeline]
}
----
// NOTCONSOLE

////
[source,console]
----
PUT _ingest/pipeline/my-pipeline
{
// tag::common-log-pipeline[]
  "processors": [
    {
      "grok": {
        "description": "Extract fields from 'message'",
        "field": "message",
        "patterns": ["%{IPORHOST:source.ip} %{USER:user.id} %{USER:user.name} \\[%{HTTPDATE:@timestamp}\\] \"%{WORD:http.request.method} %{DATA:url.original} HTTP/%{NUMBER:http.version}\" %{NUMBER:http.response.status_code:int} (?:-|%{NUMBER:http.response.body.bytes:int}) %{QS:http.request.referrer} %{QS:user_agent}"]
      }
    },
    {
      "date": {
        "description": "Format '@timestamp' as 'dd/MMM/yyyy:HH:mm:ss Z'",
        "field": "@timestamp",
        "formats": [ "dd/MMM/yyyy:HH:mm:ss Z" ]
      }
    },
    {
      "geoip": {
        "description": "Add 'source.geo' geoIP data for 'source.ip'",
        "field": "source.ip",
        "target_field": "source.geo"
      }
    },
    {
      "user_agent": {
        "description": "Extract fields from 'user_agent'",
        "field": "user_agent"
      }
    }
  ]
// end::common-log-pipeline[]
}
----
////
--

. To test the pipeline, click **Add documents**.

. In the **Documents** tab, provide a sample document for testing:
+
[source,js]
----
[
  {
    "_source": {
      "message": "212.87.37.154 - - [05/May/2099:16:21:15 +0000] \"GET /favicon.ico HTTP/1.1\" 200 3638 \"-\" \"Mozilla/5.0 (Macintosh; Intel Mac OS X 10_11_6) AppleWebKit/537.36 (KHTML, like Gecko) Chrome/52.0.2743.116 Safari/537.36\""
    }
  }
]
----
// NOTCONSOLE

. Click **Run the pipeline** and verify the pipeline worked as expected.

. If everything looks correct, close the panel, and then click **Create
pipeline**.
+
You’re now ready to index the logs data to a <<data-streams,data stream>>.

. Create an <<index-templates,index template>> with
<<create-a-data-stream-template,data stream enabled>>.
+
[source,console]
----
PUT _index_template/my-data-stream-template
{
  "index_patterns": [ "my-data-stream*" ],
  "data_stream": { },
  "priority": 500
}
----
// TEST[continued]

. Index a document with the pipeline you created.
+
[source,console]
----
POST my-data-stream/_doc?pipeline=my-pipeline
{
  "message": "212.87.37.154 - - [05/May/2099:16:21:15 +0000] \"GET /favicon.ico HTTP/1.1\" 200 3638 \"-\" \"Mozilla/5.0 (Macintosh; Intel Mac OS X 10_11_6) AppleWebKit/537.36 (KHTML, like Gecko) Chrome/52.0.2743.116 Safari/537.36\""
}
----
// TEST[s/my-pipeline/my-pipeline&refresh=wait_for/]
// TEST[continued]

. To verify, search the data stream to retrieve the document. The following
search uses <<common-options-response-filtering,`filter_path`>> to return only
the <<mapping-source-field,document source>>.
+
--
[source,console]
----
GET my-data-stream/_search?filter_path=hits.hits._source
----
// TEST[continued]

The API returns:

[source,console-result]
----
{
  "hits": {
    "hits": [
      {
        "_source": {
          "@timestamp": "2099-05-05T16:21:15.000Z",
          "http": {
            "request": {
              "referrer": "\"-\"",
              "method": "GET"
            },
            "response": {
              "status_code": 200,
              "body": {
                "bytes": 3638
              }
            },
            "version": "1.1"
          },
          "source": {
            "ip": "212.87.37.154",
            "geo": {
              "continent_name": "Europe",
              "region_iso_code": "DE-BE",
              "city_name": "Berlin",
              "country_iso_code": "DE",
              "country_name": "Germany",
              "region_name": "Land Berlin",
              "location": {
                "lon": 13.4978,
                "lat": 52.411
              }
            }
          },
          "message": "212.87.37.154 - - [05/May/2099:16:21:15 +0000] \"GET /favicon.ico HTTP/1.1\" 200 3638 \"-\" \"Mozilla/5.0 (Macintosh; Intel Mac OS X 10_11_6) AppleWebKit/537.36 (KHTML, like Gecko) Chrome/52.0.2743.116 Safari/537.36\"",
          "url": {
            "original": "/favicon.ico"
          },
          "user": {
            "name": "-",
            "id": "-"
          },
          "user_agent": {
            "original": "\"Mozilla/5.0 (Macintosh; Intel Mac OS X 10_11_6) AppleWebKit/537.36 (KHTML, like Gecko) Chrome/52.0.2743.116 Safari/537.36\"",
            "os": {
              "name": "Mac OS X",
              "version": "10.11.6",
              "full": "Mac OS X 10.11.6"
            },
            "name": "Chrome",
            "device": {
              "name": "Mac"
            },
            "version": "52.0.2743.116"
          }
        }
      }
<<<<<<< HEAD
    },
    "auth": "-",
    "ident": "-",
    "verb": "GET",
    "message": "212.87.37.154 - - [05/May/2099:16:21:15 +0000] \"GET /favicon.ico HTTP/1.1\" 200 3638 \"-\" \"Mozilla/5.0 (Macintosh; Intel Mac OS X 10_11_6) AppleWebKit/537.36 (KHTML, like Gecko) Chrome/52.0.2743.116 Safari/537.36\"",
    "referrer": "\"-\"",
    "@timestamp": "2099-05-05T16:21:15.000Z",
    "response": 200,
    "bytes": 3638,
    "client": {
      "ip": "212.87.37.154"
    },
    "httpversion": "1.1",
    "user_agent": {
      "original": "\"Mozilla/5.0 (Macintosh; Intel Mac OS X 10_11_6) AppleWebKit/537.36 (KHTML, like Gecko) Chrome/52.0.2743.116 Safari/537.36\"",
      "os": {
        "name": "Mac OS X",
        "version": "10.11.6",
        "full": "Mac OS X 10.11.6"
      },
      "name": "Chrome",
      "device": {
        "name": "Mac",
        "type": "Desktop"
      },
      "version": "52.0.2743.116"
    }
=======
    ]
>>>>>>> 76448ec7
  }
}
----
--

////
[source,console]
----
DELETE _data_stream/*
DELETE _index_template/*
----
// TEST[continued]
////<|MERGE_RESOLUTION|>--- conflicted
+++ resolved
@@ -53,7 +53,7 @@
 
 [options="header"]
 |====
-| Processor type | Field  | Additional options | Description  
+| Processor type | Field  | Additional options | Description
 
 | <<date-processor,**Date**>>
 | `@timestamp`
@@ -247,43 +247,14 @@
             },
             "name": "Chrome",
             "device": {
-              "name": "Mac"
+              "name": "Mac",
+              "type": "Desktop"
             },
             "version": "52.0.2743.116"
           }
         }
       }
-<<<<<<< HEAD
-    },
-    "auth": "-",
-    "ident": "-",
-    "verb": "GET",
-    "message": "212.87.37.154 - - [05/May/2099:16:21:15 +0000] \"GET /favicon.ico HTTP/1.1\" 200 3638 \"-\" \"Mozilla/5.0 (Macintosh; Intel Mac OS X 10_11_6) AppleWebKit/537.36 (KHTML, like Gecko) Chrome/52.0.2743.116 Safari/537.36\"",
-    "referrer": "\"-\"",
-    "@timestamp": "2099-05-05T16:21:15.000Z",
-    "response": 200,
-    "bytes": 3638,
-    "client": {
-      "ip": "212.87.37.154"
-    },
-    "httpversion": "1.1",
-    "user_agent": {
-      "original": "\"Mozilla/5.0 (Macintosh; Intel Mac OS X 10_11_6) AppleWebKit/537.36 (KHTML, like Gecko) Chrome/52.0.2743.116 Safari/537.36\"",
-      "os": {
-        "name": "Mac OS X",
-        "version": "10.11.6",
-        "full": "Mac OS X 10.11.6"
-      },
-      "name": "Chrome",
-      "device": {
-        "name": "Mac",
-        "type": "Desktop"
-      },
-      "version": "52.0.2743.116"
-    }
-=======
     ]
->>>>>>> 76448ec7
   }
 }
 ----
