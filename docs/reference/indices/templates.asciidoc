--- conflicted
+++ resolved
@@ -151,16 +151,13 @@
 actual index name that the template gets applied to, during index creation.
 
 
-<<<<<<< HEAD
-=======
 [float]	
 [[getting]]	
 ==== Getting templates
 
 See <<indices-get-template>>.
 
-[float]
->>>>>>> b38f4644
+
 [[multiple-templates]]
 ===== Indices matching multiple templates
 
