--- conflicted
+++ resolved
@@ -11,13 +11,8 @@
 [source,shell]
 --------------------------------------------------
 bin/elasticsearch-keystore
-<<<<<<< HEAD
-([add <setting>] [-f] [--stdin] |
+([add <settings>] [-f] [--stdin] |
 [add-file (<setting> <path>)+] | [create] [-p] |
-=======
-([add <settings>] [-f] [--stdin] |
-[add-file <setting> <path>] | [create] [-p] |
->>>>>>> e8e8b163
 [list] | [passwd] | [remove <setting>] | [upgrade])
 [-h, --help] ([-s, --silent] | [-v, --verbose])
 --------------------------------------------------
