--- conflicted
+++ resolved
@@ -3,7 +3,6 @@
 
 The following pages have moved or been deleted.
 
-<<<<<<< HEAD
 // [START] Snapshot and restore
 
 [role="exclude",id="snapshot-lifecycle-management"]
@@ -57,7 +56,7 @@
 See <<back-up-config-files>> and <<cluster-state-snapshots>>.
 
 // [END] Snapshot and restore
-=======
+
 [role="exclude",id="configuring-tls-docker"]
 == Encrypting communications in an {es} Docker Container
 
@@ -67,7 +66,6 @@
 === Start a multi-node cluster with TLS enabled
 
 Refer to <<docker-compose-file,Starting a multi-node cluster with Docker Compose>>.
->>>>>>> 0e337229
 
 // [START] Remote clusters
 
