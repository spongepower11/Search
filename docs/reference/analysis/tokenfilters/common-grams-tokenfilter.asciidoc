--- conflicted
+++ resolved
@@ -28,38 +28,11 @@
 --------------------------------------------------
 GET /_analyze
 {
-<<<<<<< HEAD
-    "settings": {
-        "analysis": {
-            "analyzer": {
-                "index_grams": {
-                    "tokenizer": "whitespace",
-                    "filter": ["common_grams_index"]
-                },
-                "search_grams": {
-                    "tokenizer": "whitespace",
-                    "filter": ["common_grams_query"]
-                }
-            },
-            "filter": {
-                "common_grams_index": {
-                    "type": "common_grams",
-                    "common_words": ["the", "is", "a"]
-                },
-                "common_grams_query": {
-                    "type": "common_grams",
-                    "query_mode": true,
-                    "common_words": ["the", "is", "a"]
-                }
-            }
-        }
-=======
   "tokenizer" : "whitespace",
   "filter" : [
     {
       "type": "common_grams",
       "common_words": ["is", "the"]
->>>>>>> dfb33559
     }
   ],
   "text" : "the quick fox is brown"
@@ -146,7 +119,7 @@
 ==== Add to an analyzer
 
 The following <<indices-create-index,create index API>> request uses the
-`common_grams` filter to configure a new 
+`common_grams` filter to configure a new
 <<analysis-custom-analyzer,custom analyzer>>:
 
 [source,console]
@@ -158,11 +131,11 @@
             "analyzer": {
               "index_grams": {
                   "tokenizer": "whitespace",
-                  "filter": ["common_grams"]
+                  "filter": ["common_grams_query"]
               }
             },
             "filter": {
-              "common_grams": {
+              "common_grams_query": {
                   "type": "common_grams",
                   "common_words": ["a", "is", "the"]
               }
