--- conflicted
+++ resolved
@@ -4,11 +4,6 @@
 <titleabbrev>Word delimiter graph</titleabbrev>
 ++++
 
-<<<<<<< HEAD
-Named `word_delimiter_graph`, it splits words into subwords and performs
-optional transformations on subword groups. Words are split into
-subwords with the following rules:
-=======
 Splits tokens at non-alphanumeric characters. The `word_delimiter_graph` filter
 also performs optional token normalization based on a set of rules. By default,
 the filter uses the following rules:
@@ -24,7 +19,6 @@
   For example: `XL500` -> `XL`, `500`
 * Remove the English possessive (`'s`) from the end of each token.
   For example: `Neil's` -> `Neil`
->>>>>>> 649a2280
 
 The `word_delimiter_graph` filter uses Lucene's
 {lucene-analysis-docs}/miscellaneous/WordDelimiterGraphFilter.html[WordDelimiterGraphFilter].
