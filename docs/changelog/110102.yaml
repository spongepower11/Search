pr: 110102
summary: Optimize ST_DISTANCE filtering with Lucene circle intersection query
area: ES|QL
type: enhancement
issues:
<<<<<<< HEAD
  - 109972
=======
 - 109972
>>>>>>> 328464d0
<|MERGE_RESOLUTION|>--- conflicted
+++ resolved
@@ -3,8 +3,4 @@
 area: ES|QL
 type: enhancement
 issues:
-<<<<<<< HEAD
-  - 109972
-=======
- - 109972
->>>>>>> 328464d0
+ - 109972