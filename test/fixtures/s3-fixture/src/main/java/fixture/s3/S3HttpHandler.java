--- conflicted
+++ resolved
@@ -128,16 +128,12 @@
                 exchange.getResponseBody().write(response);
 
             } else if (Regex.simpleMatch("POST /" + path + "/*?uploads", request)) {
-<<<<<<< HEAD
                 validateStorageClass(exchange);
 
                 final var upload = new MultipartUpload(
                     UUIDs.randomBase64UUID(),
                     exchange.getRequestURI().getPath().substring(bucket.length() + 2)
                 );
-=======
-                final var upload = new MultipartUpload(UUIDs.randomBase64UUID(), requestComponents.path.substring(bucket.length() + 2));
->>>>>>> e3e44af4
                 uploads.put(upload.getUploadId(), upload);
 
                 final var uploadResult = new StringBuilder();
@@ -545,15 +541,6 @@
         return uploads.get(uploadId);
     }
 
-<<<<<<< HEAD
-    protected void validateStorageClass(String path, String storageClass) {}
-
-    private void validateStorageClass(HttpExchange exchange) {
-        validateStorageClass(
-            exchange.getRequestURI().getPath().substring(bucket.length() + 2),
-            exchange.getRequestHeaders().getFirst("x-amz-storage-class")
-        );
-=======
     public record RequestComponents(String method, String path, String query, Map<String, List<String>> customQueryParameters) {
 
         public String request() {
@@ -567,6 +554,14 @@
                 return path + "?" + query;
             }
         }
->>>>>>> e3e44af4
+    }
+
+    protected void validateStorageClass(String path, String storageClass) {}
+
+    private void validateStorageClass(HttpExchange exchange) {
+        validateStorageClass(
+            exchange.getRequestURI().getPath().substring(bucket.length() + 2),
+            exchange.getRequestHeaders().getFirst("x-amz-storage-class")
+        );
     }
 }