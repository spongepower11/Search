--- conflicted
+++ resolved
@@ -23,16 +23,14 @@
 import org.elasticsearch.test.ESTestCase;
 import org.elasticsearch.transport.nio.AcceptingSelector;
 import org.elasticsearch.transport.nio.SocketSelector;
-import org.elasticsearch.transport.nio.TcpReadHandler;
 import org.junit.After;
 import org.junit.Before;
-import org.mockito.invocation.InvocationOnMock;
-import org.mockito.stubbing.Answer;
 
 import java.io.IOException;
 import java.net.InetSocketAddress;
 import java.nio.channels.ServerSocketChannel;
 import java.nio.channels.SocketChannel;
+import java.util.function.Consumer;
 
 import static org.mockito.Matchers.any;
 import static org.mockito.Matchers.same;
@@ -55,13 +53,8 @@
     @SuppressWarnings("unchecked")
     public void setupFactory() throws IOException {
         rawChannelFactory = mock(ChannelFactory.RawChannelFactory.class);
-<<<<<<< HEAD
-        channelFactory = new ChannelFactory(rawChannelFactory, mock(TcpReadHandler.class));
-=======
         Consumer contextSetter = mock(Consumer.class);
         channelFactory = new ChannelFactory(rawChannelFactory, contextSetter);
-        listener = mock(Consumer.class);
->>>>>>> dc86b4c2
         socketSelector = mock(SocketSelector.class);
         acceptingSelector = mock(AcceptingSelector.class);
         rawChannel = SocketChannel.open();
