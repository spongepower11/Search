--- conflicted
+++ resolved
@@ -23,7 +23,6 @@
 import org.elasticsearch.common.ParsingException;
 import org.elasticsearch.common.xcontent.XContentParser;
 import org.elasticsearch.common.xcontent.yaml.YamlXContent;
-import org.elasticsearch.test.VersionUtils;
 
 import java.io.IOException;
 import java.util.Map;
@@ -94,7 +93,7 @@
         parser = createParser(YamlXContent.yamlXContent,
                 "\"First test section\": \n" +
                         "  - skip:\n" +
-                        "      version:  \"" + VersionUtils.getPreviousVersion() + " - " + Version.CURRENT + "\"\n" +
+                        "      version:  \"6.0.0 - 6.2.0\"\n" +
                         "      reason:   \"Update doesn't return metadata fields, waiting for #3259\"\n" +
                         "  - do :\n" +
                         "      catch: missing\n" +
@@ -109,14 +108,8 @@
         assertThat(testSection, notNullValue());
         assertThat(testSection.getName(), equalTo("First test section"));
         assertThat(testSection.getSkipSection(), notNullValue());
-<<<<<<< HEAD
-        assertThat(testSection.getSkipSection().getLowerVersion(), equalTo(VersionUtils.getPreviousVersion()));
-        assertThat(testSection.getSkipSection().getUpperVersion(),
-                equalTo(Version.CURRENT));
-=======
         assertThat(testSection.getSkipSection().getLowerVersion(), equalTo(Version.fromString("6.0.0")));
         assertThat(testSection.getSkipSection().getUpperVersion(), equalTo(Version.fromString("6.2.0")));
->>>>>>> 4b28f5b5
         assertThat(testSection.getSkipSection().getReason(), equalTo("Update doesn't return metadata fields, waiting for #3259"));
         assertThat(testSection.getExecutableSections().size(), equalTo(2));
         DoSection doSection = (DoSection)testSection.getExecutableSections().get(0);
