--- conflicted
+++ resolved
@@ -43,7 +43,7 @@
 
     private static final Map<ReaderContext, Throwable> ACTIVE_SEARCH_CONTEXTS = new ConcurrentHashMap<>();
 
-    private Consumer<SearchContext> onPutContext = context -> {};
+    private Consumer<ReaderContext> onPutContext = context -> {};
 
     /** Throw an {@link AssertionError} if there are still in-flight contexts. */
     public static void assertNoInFlightContext() {
@@ -77,12 +77,8 @@
     }
 
     @Override
-<<<<<<< HEAD
     protected void putReaderContext(ReaderContext context) {
-=======
-    protected void putContext(SearchContext context) {
         onPutContext.accept(context);
->>>>>>> 6ef9506b
         addActiveContext(context);
         super.putReaderContext(context);
     }
@@ -96,7 +92,7 @@
         return removed;
     }
 
-    public void setOnPutContext(Consumer<SearchContext> onPutContext) {
+    public void setOnPutContext(Consumer<ReaderContext> onPutContext) {
         this.onPutContext = onPutContext;
     }
 }