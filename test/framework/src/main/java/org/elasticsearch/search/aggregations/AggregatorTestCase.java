--- conflicted
+++ resolved
@@ -1219,13 +1219,8 @@
                 null,
                 null,
                 null,
-<<<<<<< HEAD
                 IndexVersion.CURRENT,
-                () -> TransportVersion.CURRENT,
-=======
-                Version.CURRENT,
                 () -> TransportVersion.current(),
->>>>>>> beb47ea8
                 null,
                 ScriptCompiler.NONE,
                 null,
