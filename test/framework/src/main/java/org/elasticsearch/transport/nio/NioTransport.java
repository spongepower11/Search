/*
 * Licensed to Elasticsearch under one or more contributor
 * license agreements. See the NOTICE file distributed with
 * this work for additional information regarding copyright
 * ownership. Elasticsearch licenses this file to you under
 * the Apache License, Version 2.0 (the "License"); you may
 * not use this file except in compliance with the License.
 * You may obtain a copy of the License at
 *
 *    http://www.apache.org/licenses/LICENSE-2.0
 *
 * Unless required by applicable law or agreed to in writing,
 * software distributed under the License is distributed on an
 * "AS IS" BASIS, WITHOUT WARRANTIES OR CONDITIONS OF ANY
 * KIND, either express or implied.  See the License for the
 * specific language governing permissions and limitations
 * under the License.
 */

package org.elasticsearch.transport.nio;

import org.elasticsearch.ElasticsearchException;
import org.elasticsearch.ExceptionsHelper;
import org.elasticsearch.action.ActionListener;
import org.elasticsearch.cluster.node.DiscoveryNode;
import org.elasticsearch.common.bytes.BytesReference;
import org.elasticsearch.common.io.stream.NamedWriteableRegistry;
import org.elasticsearch.common.network.NetworkService;
import org.elasticsearch.common.settings.Setting;
import org.elasticsearch.common.settings.Settings;
import org.elasticsearch.common.unit.ByteSizeValue;
import org.elasticsearch.common.util.BigArrays;
import org.elasticsearch.common.util.concurrent.EsExecutors;
import org.elasticsearch.indices.breaker.CircuitBreakerService;
import org.elasticsearch.threadpool.ThreadPool;
import org.elasticsearch.transport.ConnectionProfile;
import org.elasticsearch.transport.TcpTransport;
import org.elasticsearch.transport.Transports;
import org.elasticsearch.transport.nio.channel.ChannelFactory;
import org.elasticsearch.transport.nio.channel.CloseFuture;
import org.elasticsearch.transport.nio.channel.NioChannel;
import org.elasticsearch.transport.nio.channel.NioServerSocketChannel;
import org.elasticsearch.transport.nio.channel.NioSocketChannel;

import java.io.IOException;
import java.net.InetSocketAddress;
import java.util.ArrayList;
import java.util.List;
import java.util.concurrent.ConcurrentMap;
import java.util.concurrent.ThreadFactory;
import java.util.function.Consumer;
import java.util.function.Supplier;

import static org.elasticsearch.common.settings.Setting.intSetting;
import static org.elasticsearch.common.util.concurrent.ConcurrentCollections.newConcurrentMap;
import static org.elasticsearch.common.util.concurrent.EsExecutors.daemonThreadFactory;

public class NioTransport extends TcpTransport<NioChannel> {

    public static final String TRANSPORT_WORKER_THREAD_NAME_PREFIX = Transports.NIO_TRANSPORT_WORKER_THREAD_NAME_PREFIX;
    public static final String TRANSPORT_ACCEPTOR_THREAD_NAME_PREFIX = Transports.NIO_TRANSPORT_ACCEPTOR_THREAD_NAME_PREFIX;

    public static final Setting<Integer> NIO_WORKER_COUNT =
        new Setting<>("transport.nio.worker_count",
            (s) -> Integer.toString(EsExecutors.numberOfProcessors(s) * 2),
            (s) -> Setting.parseInt(s, 1, "transport.nio.worker_count"), Setting.Property.NodeScope);

    public static final Setting<Integer> NIO_ACCEPTOR_COUNT =
        intSetting("transport.nio.acceptor_count", 1, 1, Setting.Property.NodeScope);

    private final TcpReadHandler tcpReadHandler = new TcpReadHandler(this);
    private final ConcurrentMap<String, ChannelFactory> profileToChannelFactory = newConcurrentMap();
    private final OpenChannels openChannels = new OpenChannels(logger);
    private final ArrayList<AcceptingSelector> acceptors = new ArrayList<>();
    private final ArrayList<SocketSelector> socketSelectors = new ArrayList<>();
    private NioClient client;
    private int acceptorNumber;

    public NioTransport(Settings settings, ThreadPool threadPool, NetworkService networkService, BigArrays bigArrays,
                        NamedWriteableRegistry namedWriteableRegistry, CircuitBreakerService circuitBreakerService) {
        super("nio", settings, threadPool, bigArrays, circuitBreakerService, namedWriteableRegistry, networkService);
    }

    @Override
    public long getNumOpenServerConnections() {
        return openChannels.serverChannelsCount();
    }

    @Override
    protected InetSocketAddress getLocalAddress(NioChannel channel) {
        return channel.getLocalAddress();
    }

    @Override
    protected NioServerSocketChannel bind(String name, InetSocketAddress address) throws IOException {
        ChannelFactory channelFactory = this.profileToChannelFactory.get(name);
        AcceptingSelector selector = acceptors.get(++acceptorNumber % NioTransport.NIO_ACCEPTOR_COUNT.get(settings));
        return channelFactory.openNioServerSocketChannel(name, address, selector);
    }

    @Override
<<<<<<< HEAD
    protected void closeChannels(List<NioChannel> channels) throws IOException {
        for (final NioChannel channel : channels) {
            if (channel != null && channel.isOpen()) {
                // We do not need to wait for the close operation to complete. If the close operation fails due
                // to an IOException, the selector's handler will log the exception. Additionally, in the case
                // of transport shutdown, where we do want to ensure that all channels to finished closing, the
                // NioShutdown class will block on close.
                channel.closeAsync();
            }
        }
=======
    protected void closeChannels(List<NioChannel> channels, boolean blocking) throws IOException {
        ArrayList<CloseFuture> futures = new ArrayList<>(channels.size());
        for (final NioChannel channel : channels) {
            if (channel != null && channel.isOpen()) {
                futures.add(channel.closeAsync());
            }
        }
        if (blocking == false) {
            return;
        }

        IOException closingExceptions = null;
        for (CloseFuture future : futures) {
            try {
                future.awaitClose();
                IOException closeException = future.getCloseException();
                if (closeException != null) {
                    closingExceptions = addClosingException(closingExceptions, closeException);
                }
            } catch (InterruptedException e) {
                closingExceptions = addClosingException(closingExceptions, e);
            }
        }
        if (closingExceptions != null) {
            throw closingExceptions;
        }
>>>>>>> a3ade99f
    }

    @Override
    protected void sendMessage(NioChannel channel, BytesReference reference, ActionListener<NioChannel> listener) {
        if (channel instanceof NioSocketChannel) {
            NioSocketChannel nioSocketChannel = (NioSocketChannel) channel;
            nioSocketChannel.getWriteContext().sendMessage(reference, listener);
        } else {
            logger.error("cannot send message to channel of this type [{}]", channel.getClass());
        }
    }

    @Override
    protected NodeChannels connectToChannels(DiscoveryNode node, ConnectionProfile profile, Consumer<NioChannel> onChannelClose)
        throws IOException {
        NioSocketChannel[] channels = new NioSocketChannel[profile.getNumConnections()];
        ClientChannelCloseListener closeListener = new ClientChannelCloseListener(onChannelClose);
        boolean connected = client.connectToChannels(node, channels, profile.getConnectTimeout(), closeListener);
        if (connected == false) {
            throw new ElasticsearchException("client is shutdown");
        }
        return new NodeChannels(node, channels, profile);
    }

    @Override
    protected boolean isOpen(NioChannel channel) {
        return channel.isOpen();
    }

    @Override
    protected void doStart() {
        boolean success = false;
        try {
            if (NetworkService.NETWORK_SERVER.get(settings)) {
                int workerCount = NioTransport.NIO_WORKER_COUNT.get(settings);
                for (int i = 0; i < workerCount; ++i) {
                    SocketSelector selector = new SocketSelector(getSocketEventHandler());
                    socketSelectors.add(selector);
                }

                int acceptorCount = NioTransport.NIO_ACCEPTOR_COUNT.get(settings);
                for (int i = 0; i < acceptorCount; ++i) {
                    Supplier<SocketSelector> selectorSupplier = new RoundRobinSelectorSupplier(socketSelectors);
                    AcceptorEventHandler eventHandler = new AcceptorEventHandler(logger, openChannels, selectorSupplier);
                    AcceptingSelector acceptor = new AcceptingSelector(eventHandler);
                    acceptors.add(acceptor);
                }

                client = createClient();

                for (SocketSelector selector : socketSelectors) {
                    if (selector.isRunning() == false) {
                        ThreadFactory threadFactory = daemonThreadFactory(this.settings, TRANSPORT_WORKER_THREAD_NAME_PREFIX);
                        threadFactory.newThread(selector::runLoop).start();
                        selector.isRunningFuture().actionGet();
                    }
                }

                for (AcceptingSelector acceptor : acceptors) {
                    if (acceptor.isRunning() == false) {
                        ThreadFactory threadFactory = daemonThreadFactory(this.settings, TRANSPORT_ACCEPTOR_THREAD_NAME_PREFIX);
                        threadFactory.newThread(acceptor::runLoop).start();
                        acceptor.isRunningFuture().actionGet();
                    }
                }

                // loop through all profiles and start them up, special handling for default one
                for (ProfileSettings profileSettings : profileSettings) {
                    profileToChannelFactory.putIfAbsent(profileSettings.profileName, new ChannelFactory(profileSettings, tcpReadHandler));
                    bindServer(profileSettings);
                }
            }

            super.doStart();
            success = true;
        } catch (IOException e) {
            throw new ElasticsearchException(e);
        } finally {
            if (success == false) {
                doStop();
            }
        }
    }

    @Override
    protected void stopInternal() {
        NioShutdown nioShutdown = new NioShutdown(logger);
        nioShutdown.orderlyShutdown(openChannels, client, acceptors, socketSelectors);

        profileToChannelFactory.clear();
        socketSelectors.clear();
    }

    protected SocketEventHandler getSocketEventHandler() {
        return new SocketEventHandler(logger, this::exceptionCaught);
    }

    final void exceptionCaught(NioSocketChannel channel, Throwable cause) {
        final Throwable unwrapped = ExceptionsHelper.unwrap(cause, ElasticsearchException.class);
        final Throwable t = unwrapped != null ? unwrapped : cause;
        onException(channel, t instanceof Exception ? (Exception) t : new ElasticsearchException(t));
    }

    private NioClient createClient() {
        Supplier<SocketSelector> selectorSupplier = new RoundRobinSelectorSupplier(socketSelectors);
        ChannelFactory channelFactory = new ChannelFactory(new ProfileSettings(settings, "default"), tcpReadHandler);
        return new NioClient(logger, openChannels, selectorSupplier, defaultConnectionProfile.getConnectTimeout(), channelFactory);
    }

    private IOException addClosingException(IOException closingExceptions, Exception e) {
        if (closingExceptions == null) {
            closingExceptions = new IOException("failed to close channels");
        }
        closingExceptions.addSuppressed(e);
        return closingExceptions;
    }

    class ClientChannelCloseListener implements Consumer<NioChannel> {

        private final Consumer<NioChannel> consumer;

        private ClientChannelCloseListener(Consumer<NioChannel> consumer) {
            this.consumer = consumer;
        }

        @Override
        public void accept(final NioChannel channel) {
            consumer.accept(channel);
            openChannels.channelClosed(channel);
        }
    }
}<|MERGE_RESOLUTION|>--- conflicted
+++ resolved
@@ -99,25 +99,18 @@
     }
 
     @Override
-<<<<<<< HEAD
-    protected void closeChannels(List<NioChannel> channels) throws IOException {
+    protected void closeChannels(List<NioChannel> channels, boolean blocking) throws IOException {
+        ArrayList<CloseFuture> futures = new ArrayList<>(channels.size());
         for (final NioChannel channel : channels) {
             if (channel != null && channel.isOpen()) {
                 // We do not need to wait for the close operation to complete. If the close operation fails due
                 // to an IOException, the selector's handler will log the exception. Additionally, in the case
                 // of transport shutdown, where we do want to ensure that all channels to finished closing, the
                 // NioShutdown class will block on close.
-                channel.closeAsync();
-            }
-        }
-=======
-    protected void closeChannels(List<NioChannel> channels, boolean blocking) throws IOException {
-        ArrayList<CloseFuture> futures = new ArrayList<>(channels.size());
-        for (final NioChannel channel : channels) {
-            if (channel != null && channel.isOpen()) {
                 futures.add(channel.closeAsync());
             }
         }
+
         if (blocking == false) {
             return;
         }
@@ -137,7 +130,6 @@
         if (closingExceptions != null) {
             throw closingExceptions;
         }
->>>>>>> a3ade99f
     }
 
     @Override
