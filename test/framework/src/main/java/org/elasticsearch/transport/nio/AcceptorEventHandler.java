/*
 * Licensed to Elasticsearch under one or more contributor
 * license agreements. See the NOTICE file distributed with
 * this work for additional information regarding copyright
 * ownership. Elasticsearch licenses this file to you under
 * the Apache License, Version 2.0 (the "License"); you may
 * not use this file except in compliance with the License.
 * You may obtain a copy of the License at
 *
 *    http://www.apache.org/licenses/LICENSE-2.0
 *
 * Unless required by applicable law or agreed to in writing,
 * software distributed under the License is distributed on an
 * "AS IS" BASIS, WITHOUT WARRANTIES OR CONDITIONS OF ANY
 * KIND, either express or implied.  See the License for the
 * specific language governing permissions and limitations
 * under the License.
 */

package org.elasticsearch.transport.nio;

import org.apache.logging.log4j.Logger;
import org.apache.logging.log4j.message.ParameterizedMessage;
import org.elasticsearch.transport.nio.channel.ChannelFactory;
import org.elasticsearch.transport.nio.channel.NioServerSocketChannel;
import org.elasticsearch.transport.nio.channel.NioSocketChannel;
import org.elasticsearch.transport.nio.channel.SelectionKeyUtils;

import java.io.IOException;
import java.util.function.Supplier;

/**
 * Event handler designed to handle events from server sockets
 */
public class AcceptorEventHandler extends EventHandler {

    private final Supplier<SocketSelector> selectorSupplier;
    private final OpenChannels openChannels;

    public AcceptorEventHandler(Logger logger, OpenChannels openChannels, Supplier<SocketSelector> selectorSupplier) {
        super(logger);
        this.openChannels = openChannels;
        this.selectorSupplier = selectorSupplier;
    }

    /**
     * This method is called when a NioServerSocketChannel is successfully registered. It should only be
     * called once per channel.
     *
     * @param nioServerSocketChannel that was registered
     */
    void serverChannelRegistered(NioServerSocketChannel nioServerSocketChannel) {
        SelectionKeyUtils.setAcceptInterested(nioServerSocketChannel);
        openChannels.serverChannelOpened(nioServerSocketChannel);
    }

    /**
     * This method is called when an attempt to register a server channel throws an exception.
     *
     * @param channel that was registered
     * @param exception that occurred
     */
    void registrationException(NioServerSocketChannel channel, Exception exception) {
        logger.error(new ParameterizedMessage("failed to register server channel: {}", channel), exception);
    }

    /**
     * This method is called when a server channel signals it is ready to accept a connection. All of the
     * accept logic should occur in this call.
     *
     * @param nioServerChannel that can accept a connection
     */
    void acceptChannel(NioServerSocketChannel nioServerChannel) throws IOException {
        ChannelFactory channelFactory = nioServerChannel.getChannelFactory();
        SocketSelector selector = selectorSupplier.get();
        NioSocketChannel nioSocketChannel = channelFactory.acceptNioChannel(nioServerChannel, selector, openChannels::channelClosed);
        openChannels.acceptedChannelOpened(nioSocketChannel);
    }

    /**
     * This method is called when an attempt to accept a connection throws an exception.
     *
     * @param nioServerChannel that accepting a connection
     * @param exception that occurred
     */
    void acceptException(NioServerSocketChannel nioServerChannel, Exception exception) {
<<<<<<< HEAD
        logger.debug(new ParameterizedMessage("exception while accepting new channel from server channel: {}",
            nioServerChannel), exception);
=======
        logger.debug(() -> new ParameterizedMessage("exception while accepting new channel from server channel: {}",
            nioServerChannel), exception);
    }

    /**
     * This method is called when handling an event from a channel fails due to an unexpected exception.
     * An example would be if checking ready ops on a {@link java.nio.channels.SelectionKey} threw
     * {@link java.nio.channels.CancelledKeyException}.
     *
     * @param channel that caused the exception
     * @param exception that was thrown
     */
    void genericServerChannelException(NioServerSocketChannel channel, Exception exception) {
        logger.debug(() -> new ParameterizedMessage("exception while handling event for server channel: {}", channel), exception);
>>>>>>> bf403ae0
    }
}<|MERGE_RESOLUTION|>--- conflicted
+++ resolved
@@ -84,24 +84,7 @@
      * @param exception that occurred
      */
     void acceptException(NioServerSocketChannel nioServerChannel, Exception exception) {
-<<<<<<< HEAD
-        logger.debug(new ParameterizedMessage("exception while accepting new channel from server channel: {}",
-            nioServerChannel), exception);
-=======
         logger.debug(() -> new ParameterizedMessage("exception while accepting new channel from server channel: {}",
             nioServerChannel), exception);
     }
-
-    /**
-     * This method is called when handling an event from a channel fails due to an unexpected exception.
-     * An example would be if checking ready ops on a {@link java.nio.channels.SelectionKey} threw
-     * {@link java.nio.channels.CancelledKeyException}.
-     *
-     * @param channel that caused the exception
-     * @param exception that was thrown
-     */
-    void genericServerChannelException(NioServerSocketChannel channel, Exception exception) {
-        logger.debug(() -> new ParameterizedMessage("exception while handling event for server channel: {}", channel), exception);
->>>>>>> bf403ae0
-    }
 }