/*
 * Licensed to Elasticsearch under one or more contributor
 * license agreements. See the NOTICE file distributed with
 * this work for additional information regarding copyright
 * ownership. Elasticsearch licenses this file to you under
 * the Apache License, Version 2.0 (the "License"); you may
 * not use this file except in compliance with the License.
 * You may obtain a copy of the License at
 *
 *    http://www.apache.org/licenses/LICENSE-2.0
 *
 * Unless required by applicable law or agreed to in writing,
 * software distributed under the License is distributed on an
 * "AS IS" BASIS, WITHOUT WARRANTIES OR CONDITIONS OF ANY
 * KIND, either express or implied.  See the License for the
 * specific language governing permissions and limitations
 * under the License.
 */

package org.elasticsearch.transport.nio.channel;

<<<<<<< HEAD
import org.apache.lucene.util.IOUtils;
import org.elasticsearch.common.CheckedSupplier;
import org.elasticsearch.common.settings.Settings;
=======
>>>>>>> c75ddd2c
import org.elasticsearch.mocksocket.PrivilegedSocketAccess;
import org.elasticsearch.transport.TcpTransport;
import org.elasticsearch.transport.nio.AcceptingSelector;
import org.elasticsearch.transport.nio.SocketSelector;
import org.elasticsearch.transport.nio.TcpReadHandler;

import java.io.IOException;
import java.net.InetSocketAddress;
import java.net.ServerSocket;
import java.net.Socket;
import java.nio.channels.ServerSocketChannel;
import java.nio.channels.SocketChannel;
<<<<<<< HEAD
import java.security.AccessController;
import java.security.PrivilegedActionException;
import java.security.PrivilegedExceptionAction;
import java.util.function.Consumer;
=======
>>>>>>> c75ddd2c

public class ChannelFactory {

    private final TcpReadHandler handler;
    private final RawChannelFactory rawChannelFactory;

<<<<<<< HEAD
    public ChannelFactory(Settings settings, TcpReadHandler handler) {
        this(new RawChannelFactory(settings), handler);
    }

    ChannelFactory(RawChannelFactory rawChannelFactory, TcpReadHandler handler) {
=======
    public ChannelFactory(TcpTransport.ProfileSettings profileSettings, TcpReadHandler handler) {
        tcpNoDelay = profileSettings.tcpNoDelay;
        tcpKeepAlive = profileSettings.tcpKeepAlive;
        tcpReusedAddress = profileSettings.reuseAddress;
        tcpSendBufferSize = Math.toIntExact(profileSettings.sendBufferSize.getBytes());
        tcpReceiveBufferSize = Math.toIntExact(profileSettings.receiveBufferSize.getBytes());
>>>>>>> c75ddd2c
        this.handler = handler;
        this.rawChannelFactory = rawChannelFactory;
    }

    public NioSocketChannel openNioChannel(InetSocketAddress remoteAddress, SocketSelector selector,
                                           Consumer<NioChannel> closeListener) throws IOException {
        SocketChannel rawChannel = rawChannelFactory.openNioChannel(remoteAddress);
        NioSocketChannel channel = new NioSocketChannel(NioChannel.CLIENT, rawChannel, selector);
        channel.setContexts(new TcpReadContext(channel, handler), new TcpWriteContext(channel));
        channel.getCloseFuture().setListener(closeListener);
        scheduleChannel(channel, selector);
        return channel;
    }

    public NioSocketChannel acceptNioChannel(NioServerSocketChannel serverChannel, SocketSelector selector,
                                             Consumer<NioChannel> closeListener) throws IOException {
        SocketChannel rawChannel = rawChannelFactory.acceptNioChannel(serverChannel);
        NioSocketChannel channel = new NioSocketChannel(serverChannel.getProfile(), rawChannel, selector);
        channel.setContexts(new TcpReadContext(channel, handler), new TcpWriteContext(channel));
        channel.getCloseFuture().setListener(closeListener);
        scheduleChannel(channel, selector);
        return channel;
    }

    public NioServerSocketChannel openNioServerSocketChannel(String profileName, InetSocketAddress address, AcceptingSelector selector)
        throws IOException {
        ServerSocketChannel rawChannel = rawChannelFactory.openNioServerSocketChannel(address);
        NioServerSocketChannel serverChannel = new NioServerSocketChannel(profileName, rawChannel, this, selector);
        scheduleServerChannel(serverChannel, selector);
        return serverChannel;
    }

    private void scheduleChannel(NioSocketChannel channel, SocketSelector selector) {
        try {
            selector.scheduleForRegistration(channel);
        } catch (IllegalStateException e) {
            IOUtils.closeWhileHandlingException(channel.getRawChannel());
            throw e;
        }
    }
<<<<<<< HEAD

    private void scheduleServerChannel(NioServerSocketChannel channel, AcceptingSelector selector) {
        try {
            selector.scheduleForRegistration(channel);
        } catch (IllegalStateException e) {
            IOUtils.closeWhileHandlingException(channel.getRawChannel());
            throw e;
        }
    }

    static class RawChannelFactory {

        private final boolean tcpNoDelay;
        private final boolean tcpKeepAlive;
        private final boolean tcpReusedAddress;
        private final int tcpSendBufferSize;
        private final int tcpReceiveBufferSize;

        RawChannelFactory(Settings settings) {
            tcpNoDelay = TcpTransport.TCP_NO_DELAY.get(settings);
            tcpKeepAlive = TcpTransport.TCP_KEEP_ALIVE.get(settings);
            tcpReusedAddress = TcpTransport.TCP_REUSE_ADDRESS.get(settings);
            tcpSendBufferSize = Math.toIntExact(TcpTransport.TCP_SEND_BUFFER_SIZE.get(settings).getBytes());
            tcpReceiveBufferSize = Math.toIntExact(TcpTransport.TCP_RECEIVE_BUFFER_SIZE.get(settings).getBytes());
        }

        SocketChannel openNioChannel(InetSocketAddress remoteAddress) throws IOException {
            SocketChannel socketChannel = SocketChannel.open();
            configureSocketChannel(socketChannel);
            PrivilegedSocketAccess.connect(socketChannel, remoteAddress);
            return socketChannel;
        }

        SocketChannel acceptNioChannel(NioServerSocketChannel serverChannel) throws IOException {
            ServerSocketChannel serverSocketChannel = serverChannel.getRawChannel();
            SocketChannel socketChannel = PrivilegedSocketAccess.accept(serverSocketChannel);
            configureSocketChannel(socketChannel);
            return socketChannel;
        }

        ServerSocketChannel openNioServerSocketChannel(InetSocketAddress address) throws IOException {
            ServerSocketChannel serverSocketChannel = ServerSocketChannel.open();
            serverSocketChannel.configureBlocking(false);
            ServerSocket socket = serverSocketChannel.socket();
            socket.setReuseAddress(tcpReusedAddress);
            serverSocketChannel.bind(address);
            return serverSocketChannel;
        }

        private void configureSocketChannel(SocketChannel channel) throws IOException {
            channel.configureBlocking(false);
            Socket socket = channel.socket();
            socket.setTcpNoDelay(tcpNoDelay);
            socket.setKeepAlive(tcpKeepAlive);
            socket.setReuseAddress(tcpReusedAddress);
            if (tcpSendBufferSize > 0) {
                socket.setSendBufferSize(tcpSendBufferSize);
            }
            if (tcpReceiveBufferSize > 0) {
                socket.setSendBufferSize(tcpReceiveBufferSize);
            }
        }

        private static <T> T getSocketChannel(CheckedSupplier<T, IOException> supplier) throws IOException {
            try {
                return AccessController.doPrivileged((PrivilegedExceptionAction<T>) supplier::get);
            } catch (PrivilegedActionException e) {
                throw (IOException) e.getCause();
            }
        }
    }
=======
>>>>>>> c75ddd2c
}<|MERGE_RESOLUTION|>--- conflicted
+++ resolved
@@ -19,12 +19,8 @@
 
 package org.elasticsearch.transport.nio.channel;
 
-<<<<<<< HEAD
+
 import org.apache.lucene.util.IOUtils;
-import org.elasticsearch.common.CheckedSupplier;
-import org.elasticsearch.common.settings.Settings;
-=======
->>>>>>> c75ddd2c
 import org.elasticsearch.mocksocket.PrivilegedSocketAccess;
 import org.elasticsearch.transport.TcpTransport;
 import org.elasticsearch.transport.nio.AcceptingSelector;
@@ -37,33 +33,18 @@
 import java.net.Socket;
 import java.nio.channels.ServerSocketChannel;
 import java.nio.channels.SocketChannel;
-<<<<<<< HEAD
-import java.security.AccessController;
-import java.security.PrivilegedActionException;
-import java.security.PrivilegedExceptionAction;
 import java.util.function.Consumer;
-=======
->>>>>>> c75ddd2c
 
 public class ChannelFactory {
 
     private final TcpReadHandler handler;
     private final RawChannelFactory rawChannelFactory;
 
-<<<<<<< HEAD
-    public ChannelFactory(Settings settings, TcpReadHandler handler) {
-        this(new RawChannelFactory(settings), handler);
+    public ChannelFactory(TcpTransport.ProfileSettings profileSettings, TcpReadHandler handler) {
+        this(new RawChannelFactory(profileSettings), handler);
     }
 
     ChannelFactory(RawChannelFactory rawChannelFactory, TcpReadHandler handler) {
-=======
-    public ChannelFactory(TcpTransport.ProfileSettings profileSettings, TcpReadHandler handler) {
-        tcpNoDelay = profileSettings.tcpNoDelay;
-        tcpKeepAlive = profileSettings.tcpKeepAlive;
-        tcpReusedAddress = profileSettings.reuseAddress;
-        tcpSendBufferSize = Math.toIntExact(profileSettings.sendBufferSize.getBytes());
-        tcpReceiveBufferSize = Math.toIntExact(profileSettings.receiveBufferSize.getBytes());
->>>>>>> c75ddd2c
         this.handler = handler;
         this.rawChannelFactory = rawChannelFactory;
     }
@@ -104,7 +85,6 @@
             throw e;
         }
     }
-<<<<<<< HEAD
 
     private void scheduleServerChannel(NioServerSocketChannel channel, AcceptingSelector selector) {
         try {
@@ -123,12 +103,12 @@
         private final int tcpSendBufferSize;
         private final int tcpReceiveBufferSize;
 
-        RawChannelFactory(Settings settings) {
-            tcpNoDelay = TcpTransport.TCP_NO_DELAY.get(settings);
-            tcpKeepAlive = TcpTransport.TCP_KEEP_ALIVE.get(settings);
-            tcpReusedAddress = TcpTransport.TCP_REUSE_ADDRESS.get(settings);
-            tcpSendBufferSize = Math.toIntExact(TcpTransport.TCP_SEND_BUFFER_SIZE.get(settings).getBytes());
-            tcpReceiveBufferSize = Math.toIntExact(TcpTransport.TCP_RECEIVE_BUFFER_SIZE.get(settings).getBytes());
+        RawChannelFactory(TcpTransport.ProfileSettings profileSettings) {
+            tcpNoDelay = profileSettings.tcpNoDelay;
+            tcpKeepAlive = profileSettings.tcpKeepAlive;
+            tcpReusedAddress = profileSettings.reuseAddress;
+            tcpSendBufferSize = Math.toIntExact(profileSettings.sendBufferSize.getBytes());
+            tcpReceiveBufferSize = Math.toIntExact(profileSettings.receiveBufferSize.getBytes());
         }
 
         SocketChannel openNioChannel(InetSocketAddress remoteAddress) throws IOException {
@@ -167,15 +147,5 @@
                 socket.setSendBufferSize(tcpReceiveBufferSize);
             }
         }
-
-        private static <T> T getSocketChannel(CheckedSupplier<T, IOException> supplier) throws IOException {
-            try {
-                return AccessController.doPrivileged((PrivilegedExceptionAction<T>) supplier::get);
-            } catch (PrivilegedActionException e) {
-                throw (IOException) e.getCause();
-            }
-        }
     }
-=======
->>>>>>> c75ddd2c
 }