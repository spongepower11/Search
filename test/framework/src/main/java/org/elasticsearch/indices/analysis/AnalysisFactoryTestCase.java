--- conflicted
+++ resolved
@@ -19,8 +19,6 @@
 
 package org.elasticsearch.indices.analysis;
 
-import org.apache.lucene.analysis.charfilter.HTMLStripCharFilter;
-import org.apache.lucene.analysis.charfilter.HTMLStripCharFilterFactory;
 import org.apache.lucene.analysis.util.CharFilterFactory;
 import org.apache.lucene.analysis.util.TokenFilterFactory;
 import org.apache.lucene.analysis.util.TokenizerFactory;
@@ -63,11 +61,7 @@
 
 import static java.util.Collections.emptyMap;
 import static java.util.Collections.singletonList;
-<<<<<<< HEAD
-import static java.util.Collections.singletonMap;
-=======
 import static org.hamcrest.Matchers.empty;
->>>>>>> 7e76b2a8
 import static org.hamcrest.Matchers.typeCompatibleWith;
 
 /**
@@ -243,12 +237,6 @@
         .put("persian",        Void.class)
         .immutableMap();
 
-<<<<<<< HEAD
-    static final Map<PreBuiltCharFilters, Class<?>> PREBUILT_CHARFILTERS =
-            singletonMap(PreBuiltCharFilters.HTML_STRIP, HTMLStripCharFilterFactory.class);
-
-=======
->>>>>>> 7e76b2a8
     /**
      * The plugin being tested. Core uses an "empty" plugin so we don't have to throw null checks all over the place.
      */
