/*
 * Licensed to Elasticsearch under one or more contributor
 * license agreements. See the NOTICE file distributed with
 * this work for additional information regarding copyright
 * ownership. Elasticsearch licenses this file to you under
 * the Apache License, Version 2.0 (the "License"); you may
 * not use this file except in compliance with the License.
 * You may obtain a copy of the License at
 *
 *    http://www.apache.org/licenses/LICENSE-2.0
 *
 * Unless required by applicable law or agreed to in writing,
 * software distributed under the License is distributed on an
 * "AS IS" BASIS, WITHOUT WARRANTIES OR CONDITIONS OF ANY
 * KIND, either express or implied.  See the License for the
 * specific language governing permissions and limitations
 * under the License.
 */

package org.elasticsearch.script;

import org.apache.lucene.index.LeafReaderContext;
import org.apache.lucene.search.Scorer;
import org.elasticsearch.index.similarity.ScriptedSimilarity.Doc;
import org.elasticsearch.index.similarity.ScriptedSimilarity.Field;
import org.elasticsearch.index.similarity.ScriptedSimilarity.Query;
import org.elasticsearch.index.similarity.ScriptedSimilarity.Term;
<<<<<<< HEAD
=======
import org.elasticsearch.index.similarity.SimilarityService;
import org.elasticsearch.search.aggregations.pipeline.movfn.MovingFunctionScript;
import org.elasticsearch.search.aggregations.pipeline.movfn.MovingFunctions;
>>>>>>> 29f647e6
import org.elasticsearch.search.lookup.LeafSearchLookup;
import org.elasticsearch.search.lookup.SearchLookup;

import java.io.IOException;
import java.util.Collections;
import java.util.HashMap;
import java.util.List;
import java.util.Map;
import java.util.function.Function;

import static java.util.Collections.emptyMap;

/**
 * A mocked script engine that can be used for testing purpose.
 *
 * This script engine allows to define a set of predefined scripts that basically a combination of a key and a
 * function:
 *
 * The key can be anything as long as it is a {@link String} and is used to resolve the scripts
 * at compilation time. For inline scripts, the key can be a description of the script. For stored and file scripts,
 * the source must match a key in the predefined set of scripts.
 *
 * The function is used to provide the result of the script execution and can return anything.
 */
public class MockScriptEngine implements ScriptEngine {

    public static final String NAME = "mockscript";

    private final String type;
    private final Map<String, Function<Map<String, Object>, Object>> scripts;

    public MockScriptEngine(String type, Map<String, Function<Map<String, Object>, Object>> scripts) {
        this.type = type;
        this.scripts = Collections.unmodifiableMap(scripts);
    }

    public MockScriptEngine() {
        this(NAME, Collections.emptyMap());
    }

    @Override
    public String getType() {
        return type;
    }

    @Override
    public <T> T compile(String name, String source, ScriptContext<T> context, Map<String, String> params) {
        // Scripts are always resolved using the script's source. For inline scripts, it's easy because they don't have names and the
        // source is always provided. For stored and file scripts, the source of the script must match the key of a predefined script.
        Function<Map<String, Object>, Object> script = scripts.get(source);
        if (script == null) {
            throw new IllegalArgumentException("No pre defined script matching [" + source + "] for script with name [" + name + "], " +
                    "did you declare the mocked script?");
        }
        MockCompiledScript mockCompiled = new MockCompiledScript(name, params, source, script);
        if (context.instanceClazz.equals(SearchScript.class)) {
            SearchScript.Factory factory = mockCompiled::createSearchScript;
            return context.factoryClazz.cast(factory);
        } else if (context.instanceClazz.equals(ExecutableScript.class)) {
            ExecutableScript.Factory factory = mockCompiled::createExecutableScript;
            return context.factoryClazz.cast(factory);
        } else if (context.instanceClazz.equals(TemplateScript.class)) {
            TemplateScript.Factory factory = vars -> {
                // TODO: need a better way to implement all these new contexts
                // this is just a shim to act as an executable script just as before
                ExecutableScript execScript = mockCompiled.createExecutableScript(vars);
                    return new TemplateScript(vars) {
                        @Override
                        public String execute() {
                            return (String) execScript.run();
                        }
                    };
                };
            return context.factoryClazz.cast(factory);
        } else if (context.instanceClazz.equals(FilterScript.class)) {
            FilterScript.Factory factory = mockCompiled::createFilterScript;
            return context.factoryClazz.cast(factory);
        } else if (context.instanceClazz.equals(SimilarityScript.class)) {
            SimilarityScript.Factory factory = mockCompiled::createSimilarityScript;
            return context.factoryClazz.cast(factory);
        } else if (context.instanceClazz.equals(SimilarityWeightScript.class)) {
            SimilarityWeightScript.Factory factory = mockCompiled::createSimilarityWeightScript;
            return context.factoryClazz.cast(factory);
<<<<<<< HEAD
        } else if (context.instanceClazz.equals(ScriptedMetricAggContexts.InitScript.class)) {
            ScriptedMetricAggContexts.InitScript.Factory factory = mockCompiled::createMetricAggInitScript;
            return context.factoryClazz.cast(factory);
        } else if (context.instanceClazz.equals(ScriptedMetricAggContexts.MapScript.class)) {
            ScriptedMetricAggContexts.MapScript.Factory factory = mockCompiled::createMetricAggMapScript;
            return context.factoryClazz.cast(factory);
        } else if (context.instanceClazz.equals(ScriptedMetricAggContexts.CombineScript.class)) {
            ScriptedMetricAggContexts.CombineScript.Factory factory = mockCompiled::createMetricAggCombineScript;
            return context.factoryClazz.cast(factory);
        } else if (context.instanceClazz.equals(ScriptedMetricAggContexts.ReduceScript.class)) {
            ScriptedMetricAggContexts.ReduceScript.Factory factory = mockCompiled::createMetricAggReduceScript;
=======
        } else if (context.instanceClazz.equals(MovingFunctionScript.class)) {
            MovingFunctionScript.Factory factory = mockCompiled::createMovingFunctionScript;
>>>>>>> 29f647e6
            return context.factoryClazz.cast(factory);
        }
        throw new IllegalArgumentException("mock script engine does not know how to handle context [" + context.name + "]");
    }

    public class MockCompiledScript {

        private final String name;
        private final String source;
        private final Map<String, String> options;
        private final Function<Map<String, Object>, Object> script;

        public MockCompiledScript(String name, Map<String, String> options, String source, Function<Map<String, Object>, Object> script) {
            this.name = name;
            this.source = source;
            this.options = options;
            this.script = script;
        }

        public String getName() {
            return name;
        }

        public ExecutableScript createExecutableScript(Map<String, Object> params) {
            Map<String, Object> context = new HashMap<>();
            if (options != null) {
                context.putAll(options); // TODO: remove this once scripts know to look for options under options key
                context.put("options", options);
            }
            if (params != null) {
                context.putAll(params); // TODO: remove this once scripts know to look for params under params key
                context.put("params", params);
            }
            return new MockExecutableScript(context, script != null ? script : ctx -> source);
        }

        public SearchScript.LeafFactory createSearchScript(Map<String, Object> params, SearchLookup lookup) {
            Map<String, Object> context = new HashMap<>();
            if (options != null) {
                context.putAll(options); // TODO: remove this once scripts know to look for options under options key
                context.put("options", options);
            }
            if (params != null) {
                context.putAll(params); // TODO: remove this once scripts know to look for params under params key
                context.put("params", params);
            }
            return new MockSearchScript(lookup, context, script != null ? script : ctx -> source);
        }


        public FilterScript.LeafFactory createFilterScript(Map<String, Object> params, SearchLookup lookup) {
            return new MockFilterScript(lookup, params, script);
        }

        public SimilarityScript createSimilarityScript() {
            return new MockSimilarityScript(script != null ? script : ctx -> 42d);
        }

        public SimilarityWeightScript createSimilarityWeightScript() {
            return new MockSimilarityWeightScript(script != null ? script : ctx -> 42d);
        }

<<<<<<< HEAD
        public ScriptedMetricAggContexts.InitScript createMetricAggInitScript(Map<String, Object> params, Object agg) {
            return new MockMetricAggInitScript(params, agg, script != null ? script : ctx -> 42d);
        }

        public ScriptedMetricAggContexts.MapScript.LeafFactory createMetricAggMapScript(Map<String, Object> params, Object agg,
                                                                                        SearchLookup lookup) {
            return new MockMetricAggMapScript(params, agg, lookup, script != null ? script : ctx -> 42d);
        }

        public ScriptedMetricAggContexts.CombineScript createMetricAggCombineScript(Map<String, Object> params, Object agg) {
            return new MockMetricAggCombineScript(params, agg, script != null ? script : ctx -> 42d);
        }

        public ScriptedMetricAggContexts.ReduceScript createMetricAggReduceScript(Map<String, Object> params, List<Object> aggs) {
            return new MockMetricAggReduceScript(params, aggs, script != null ? script : ctx -> 42d);
=======
        public MovingFunctionScript createMovingFunctionScript() {
            return new MockMovingFunctionScript();
>>>>>>> 29f647e6
        }
    }

    public class MockExecutableScript implements ExecutableScript {

        private final Function<Map<String, Object>, Object> script;
        private final Map<String, Object> vars;

        public MockExecutableScript(Map<String, Object> vars, Function<Map<String, Object>, Object> script) {
            this.vars = vars;
            this.script = script;
        }

        @Override
        public void setNextVar(String name, Object value) {
            vars.put(name, value);
        }

        @Override
        public Object run() {
            return script.apply(vars);
        }
    }

    public class MockSearchScript implements SearchScript.LeafFactory {

        private final Function<Map<String, Object>, Object> script;
        private final Map<String, Object> vars;
        private final SearchLookup lookup;

        public MockSearchScript(SearchLookup lookup, Map<String, Object> vars, Function<Map<String, Object>, Object> script) {
            this.lookup = lookup;
            this.vars = vars;
            this.script = script;
        }

        @Override
        public SearchScript newInstance(LeafReaderContext context) throws IOException {
            LeafSearchLookup leafLookup = lookup.getLeafSearchLookup(context);

            Map<String, Object> ctx = new HashMap<>(leafLookup.asMap());
            if (vars != null) {
                ctx.putAll(vars);
            }

            return new SearchScript(vars, lookup, context) {
                @Override
                public Object run() {
                    return script.apply(ctx);
                }

                @Override
                public long runAsLong() {
                    return ((Number) run()).longValue();
                }

                @Override
                public double runAsDouble() {
                    return ((Number) run()).doubleValue();
                }

                @Override
                public void setNextVar(String name, Object value) {
                    ctx.put(name, value);
                }

                @Override
                public void setScorer(Scorer scorer) {
                    ctx.put("_score", new ScoreAccessor(scorer));
                }

                @Override
                public void setDocument(int doc) {
                    leafLookup.setDocument(doc);
                }
            };
        }

        @Override
        public boolean needs_score() {
            return true;
        }
    }


    public static class MockFilterScript implements FilterScript.LeafFactory {

        private final Function<Map<String, Object>, Object> script;
        private final Map<String, Object> vars;
        private final SearchLookup lookup;

        public MockFilterScript(SearchLookup lookup, Map<String, Object> vars, Function<Map<String, Object>, Object> script) {
            this.lookup = lookup;
            this.vars = vars;
            this.script = script;
        }

        public FilterScript newInstance(LeafReaderContext context) throws IOException {
            LeafSearchLookup leafLookup = lookup.getLeafSearchLookup(context);
            Map<String, Object> ctx = new HashMap<>(leafLookup.asMap());
            if (vars != null) {
                ctx.putAll(vars);
            }
            return new FilterScript(ctx, lookup, context) {
                @Override
                public boolean execute() {
                    return (boolean) script.apply(ctx);
                }

                @Override
                public void setDocument(int doc) {
                    leafLookup.setDocument(doc);
                }
            };
        }
    }

    public class MockSimilarityScript extends SimilarityScript {

        private final Function<Map<String, Object>, Object> script;

        MockSimilarityScript(Function<Map<String, Object>, Object> script) {
            this.script = script;
        }

        @Override
        public double execute(double weight, Query query, Field field, Term term, Doc doc) throws IOException {
            Map<String, Object> map = new HashMap<>();
            map.put("weight", weight);
            map.put("query", query);
            map.put("field", field);
            map.put("term", term);
            map.put("doc", doc);
            return ((Number) script.apply(map)).doubleValue();
        }
    }

    public class MockSimilarityWeightScript extends SimilarityWeightScript {

        private final Function<Map<String, Object>, Object> script;

        MockSimilarityWeightScript(Function<Map<String, Object>, Object> script) {
            this.script = script;
        }

        @Override
        public double execute(Query query, Field field, Term term) throws IOException {
            Map<String, Object> map = new HashMap<>();
            map.put("query", query);
            map.put("field", field);
            map.put("term", term);
            return ((Number) script.apply(map)).doubleValue();
        }
    }

    public class MockMetricAggInitScript extends ScriptedMetricAggContexts.InitScript {
        private final Function<Map<String, Object>, Object> script;

        MockMetricAggInitScript(Map<String, Object> params, Object agg,
                                Function<Map<String, Object>, Object> script) {
            super(params, agg);
            this.script = script;
        }

        public void execute() {
            Map<String, Object> map = new HashMap<>();

            if (getParams() != null) {
                map.putAll(getParams()); // TODO: remove this once scripts know to look for params under params key
                map.put("params", getParams());
            }

            map.put("agg", getAgg());
            script.apply(map);
        }
    }

    public class MockMetricAggMapScript implements ScriptedMetricAggContexts.MapScript.LeafFactory {
        private final Map<String, Object> params;
        private final Object agg;
        private final SearchLookup lookup;
        private final Function<Map<String, Object>, Object> script;

        MockMetricAggMapScript(Map<String, Object> params, Object agg, SearchLookup lookup,
                               Function<Map<String, Object>, Object> script) {
            this.params = params;
            this.agg = agg;
            this.lookup = lookup;
            this.script = script;
        }

        @Override
        public ScriptedMetricAggContexts.MapScript newInstance(LeafReaderContext context) {
            return new ScriptedMetricAggContexts.MapScript(params, agg, lookup, context) {
                @Override
                public void execute(double _score) {
                    Map<String, Object> map = new HashMap<>();

                    if (getParams() != null) {
                        map.putAll(getParams()); // TODO: remove this once scripts know to look for params under params key
                        map.put("params", getParams());
                    }

                    map.put("agg", getAgg());
                    map.put("doc", getDoc());
                    map.put("_score", _score);

                    script.apply(map);
                }
            };
        }
    }

    public class MockMetricAggCombineScript extends ScriptedMetricAggContexts.CombineScript {
        private final Function<Map<String, Object>, Object> script;

        MockMetricAggCombineScript(Map<String, Object> params, Object agg,
                                Function<Map<String, Object>, Object> script) {
            super(params, agg);
            this.script = script;
        }

        public Object execute() {
            Map<String, Object> map = new HashMap<>();

            if (getParams() != null) {
                map.putAll(getParams()); // TODO: remove this once scripts know to look for params under params key
                map.put("params", getParams());
            }

            map.put("agg", getAgg());
            return script.apply(map);
        }
    }

    public class MockMetricAggReduceScript extends ScriptedMetricAggContexts.ReduceScript {
        private final Function<Map<String, Object>, Object> script;

        MockMetricAggReduceScript(Map<String, Object> params, List<Object> aggs,
                                  Function<Map<String, Object>, Object> script) {
            super(params, aggs);
            this.script = script;
        }

        public Object execute() {
            Map<String, Object> map = new HashMap<>();

            if (getParams() != null) {
                map.putAll(getParams()); // TODO: remove this once scripts know to look for params under params key
                map.put("params", getParams());
            }

            map.put("aggs", getAggs());
            return script.apply(map);
        }
    }

    public static Script mockInlineScript(final String script) {
        return new Script(ScriptType.INLINE, "mock", script, emptyMap());
    }

    public class MockMovingFunctionScript extends MovingFunctionScript {
        @Override
        public double execute(Map<String, Object> params, double[] values) {
            return MovingFunctions.unweightedAvg(values);
        }
    }

}<|MERGE_RESOLUTION|>--- conflicted
+++ resolved
@@ -25,12 +25,8 @@
 import org.elasticsearch.index.similarity.ScriptedSimilarity.Field;
 import org.elasticsearch.index.similarity.ScriptedSimilarity.Query;
 import org.elasticsearch.index.similarity.ScriptedSimilarity.Term;
-<<<<<<< HEAD
-=======
-import org.elasticsearch.index.similarity.SimilarityService;
 import org.elasticsearch.search.aggregations.pipeline.movfn.MovingFunctionScript;
 import org.elasticsearch.search.aggregations.pipeline.movfn.MovingFunctions;
->>>>>>> 29f647e6
 import org.elasticsearch.search.lookup.LeafSearchLookup;
 import org.elasticsearch.search.lookup.SearchLookup;
 
@@ -114,7 +110,9 @@
         } else if (context.instanceClazz.equals(SimilarityWeightScript.class)) {
             SimilarityWeightScript.Factory factory = mockCompiled::createSimilarityWeightScript;
             return context.factoryClazz.cast(factory);
-<<<<<<< HEAD
+        } else if (context.instanceClazz.equals(MovingFunctionScript.class)) {
+            MovingFunctionScript.Factory factory = mockCompiled::createMovingFunctionScript;
+            return context.factoryClazz.cast(factory);
         } else if (context.instanceClazz.equals(ScriptedMetricAggContexts.InitScript.class)) {
             ScriptedMetricAggContexts.InitScript.Factory factory = mockCompiled::createMetricAggInitScript;
             return context.factoryClazz.cast(factory);
@@ -126,10 +124,6 @@
             return context.factoryClazz.cast(factory);
         } else if (context.instanceClazz.equals(ScriptedMetricAggContexts.ReduceScript.class)) {
             ScriptedMetricAggContexts.ReduceScript.Factory factory = mockCompiled::createMetricAggReduceScript;
-=======
-        } else if (context.instanceClazz.equals(MovingFunctionScript.class)) {
-            MovingFunctionScript.Factory factory = mockCompiled::createMovingFunctionScript;
->>>>>>> 29f647e6
             return context.factoryClazz.cast(factory);
         }
         throw new IllegalArgumentException("mock script engine does not know how to handle context [" + context.name + "]");
@@ -192,7 +186,10 @@
             return new MockSimilarityWeightScript(script != null ? script : ctx -> 42d);
         }
 
-<<<<<<< HEAD
+        public MovingFunctionScript createMovingFunctionScript() {
+            return new MockMovingFunctionScript();
+        }
+
         public ScriptedMetricAggContexts.InitScript createMetricAggInitScript(Map<String, Object> params, Object agg) {
             return new MockMetricAggInitScript(params, agg, script != null ? script : ctx -> 42d);
         }
@@ -208,10 +205,6 @@
 
         public ScriptedMetricAggContexts.ReduceScript createMetricAggReduceScript(Map<String, Object> params, List<Object> aggs) {
             return new MockMetricAggReduceScript(params, aggs, script != null ? script : ctx -> 42d);
-=======
-        public MovingFunctionScript createMovingFunctionScript() {
-            return new MockMovingFunctionScript();
->>>>>>> 29f647e6
         }
     }
 
