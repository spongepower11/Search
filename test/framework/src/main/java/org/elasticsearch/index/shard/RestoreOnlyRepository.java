--- conflicted
+++ resolved
@@ -101,19 +101,11 @@
     }
 
     @Override
-<<<<<<< HEAD
-    public SnapshotInfo finalizeSnapshot(SnapshotId snapshotId, ShardGenerations shardGenerations, long startTime, String failure,
-                                         int totalShards, List<SnapshotShardFailure> shardFailures, long repositoryStateId,
-                                         boolean includeGlobalState, MetaData metaData, Map<String, Object> userMetadata,
-                                         Version version) {
-        return null;
-=======
-    public void finalizeSnapshot(SnapshotId snapshotId, List<IndexId> indices, long startTime, String failure,
+    public void finalizeSnapshot(SnapshotId snapshotId, ShardGenerations shardGenerations, long startTime, String failure,
                                  int totalShards, List<SnapshotShardFailure> shardFailures, long repositoryStateId,
-                                 boolean includeGlobalState, MetaData metaData, Map<String, Object> userMetadata,
+                                 boolean includeGlobalState, MetaData metaData, Map<String, Object> userMetadata, Version version,
                                  ActionListener<SnapshotInfo> listener) {
         listener.onResponse(null);
->>>>>>> 56ba1b82
     }
 
     @Override
