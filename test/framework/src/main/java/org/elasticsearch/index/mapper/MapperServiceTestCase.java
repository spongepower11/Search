/*
 * Copyright Elasticsearch B.V. and/or licensed to Elasticsearch B.V. under one
 * or more contributor license agreements. Licensed under the Elastic License
 * 2.0 and the Server Side Public License, v 1; you may not use this file except
 * in compliance with, at your election, the Elastic License 2.0 or the Server
 * Side Public License, v 1.
 */

package org.elasticsearch.index.mapper;

import org.apache.lucene.analysis.Analyzer;
import org.apache.lucene.analysis.standard.StandardAnalyzer;
import org.apache.lucene.index.IndexReader;
import org.apache.lucene.index.IndexWriterConfig;
import org.apache.lucene.index.RandomIndexWriter;
import org.apache.lucene.search.IndexSearcher;
import org.apache.lucene.search.Query;
import org.apache.lucene.store.Directory;
import org.elasticsearch.Version;
import org.elasticsearch.cluster.metadata.IndexMetadata;
import org.elasticsearch.common.Strings;
import org.elasticsearch.common.breaker.CircuitBreaker;
import org.elasticsearch.common.bytes.BytesArray;
import org.elasticsearch.common.bytes.BytesReference;
import org.elasticsearch.common.compress.CompressedXContent;
import org.elasticsearch.common.settings.Settings;
import org.elasticsearch.common.util.BigArrays;
import org.elasticsearch.common.util.MockBigArrays;
import org.elasticsearch.common.util.MockPageCacheRecycler;
import org.elasticsearch.core.CheckedConsumer;
import org.elasticsearch.core.Nullable;
import org.elasticsearch.index.IndexSettings;
import org.elasticsearch.index.analysis.AnalyzerScope;
import org.elasticsearch.index.analysis.IndexAnalyzers;
import org.elasticsearch.index.analysis.NameOrDefinition;
import org.elasticsearch.index.analysis.NamedAnalyzer;
import org.elasticsearch.index.cache.bitset.BitsetFilterCache;
import org.elasticsearch.index.fielddata.IndexFieldData;
import org.elasticsearch.index.fielddata.IndexFieldDataCache;
import org.elasticsearch.index.query.QueryBuilder;
import org.elasticsearch.index.query.SearchExecutionContext;
import org.elasticsearch.index.query.support.NestedScope;
import org.elasticsearch.index.shard.IndexShard;
import org.elasticsearch.index.similarity.SimilarityService;
import org.elasticsearch.indices.IndicesModule;
import org.elasticsearch.indices.breaker.NoneCircuitBreakerService;
import org.elasticsearch.plugins.MapperPlugin;
import org.elasticsearch.plugins.Plugin;
import org.elasticsearch.script.Script;
import org.elasticsearch.script.ScriptContext;
import org.elasticsearch.search.aggregations.Aggregator;
import org.elasticsearch.search.aggregations.MultiBucketConsumerService.MultiBucketConsumer;
import org.elasticsearch.search.aggregations.support.AggregationContext;
import org.elasticsearch.search.aggregations.support.ValuesSourceRegistry;
import org.elasticsearch.search.internal.SubSearchContext;
import org.elasticsearch.search.lookup.SearchLookup;
import org.elasticsearch.search.sort.BucketedSort;
import org.elasticsearch.search.sort.BucketedSort.ExtraData;
import org.elasticsearch.search.sort.SortAndFormats;
import org.elasticsearch.search.sort.SortBuilder;
import org.elasticsearch.test.ESTestCase;
import org.elasticsearch.xcontent.ToXContent;
import org.elasticsearch.xcontent.XContentBuilder;
import org.elasticsearch.xcontent.XContentFactory;
import org.elasticsearch.xcontent.XContentType;
import org.elasticsearch.xcontent.json.JsonXContent;

import java.io.IOException;
import java.util.Collection;
import java.util.Collections;
import java.util.List;
import java.util.Map;
import java.util.Optional;
import java.util.Set;
import java.util.function.BiFunction;
import java.util.function.BooleanSupplier;
import java.util.function.Function;
import java.util.function.Supplier;

import static java.util.Collections.emptyList;
import static java.util.stream.Collectors.toList;
import static org.mockito.Mockito.mock;

/**
 * Test case that lets you easilly build {@link MapperService} based on some
 * mapping. Useful when you don't need to spin up an entire index but do
 * need most of the trapping of the mapping.
 */
public abstract class MapperServiceTestCase extends ESTestCase {

    protected static final Settings SETTINGS = Settings.builder().put("index.version.created", Version.CURRENT).build();

    protected static final ToXContent.Params INCLUDE_DEFAULTS = new ToXContent.MapParams(Map.of("include_defaults", "true"));

    protected Collection<? extends Plugin> getPlugins() {
        return emptyList();
    }

    protected Settings getIndexSettings() {
        return SETTINGS;
    }

    protected IndexAnalyzers createIndexAnalyzers(IndexSettings indexSettings) {
        return createIndexAnalyzers();
    }

    protected static IndexAnalyzers createIndexAnalyzers() {
        return new IndexAnalyzers(
            Map.of("default", new NamedAnalyzer("default", AnalyzerScope.INDEX, new StandardAnalyzer())),
            Map.of(),
            Map.of()
        );
    }

    protected final String randomIndexOptions() {
        return randomFrom("docs", "freqs", "positions", "offsets");
    }

    protected final DocumentMapper createDocumentMapper(XContentBuilder mappings) throws IOException {
        return createMapperService(mappings).documentMapper();
    }

    protected final DocumentMapper createDocumentMapper(Version version, XContentBuilder mappings) throws IOException {
        return createMapperService(version, mappings).documentMapper();
    }

    protected final DocumentMapper createDocumentMapper(String mappings) throws IOException {
        MapperService mapperService = createMapperService(mapping(b -> {}));
        merge(mapperService, mappings);
        return mapperService.documentMapper();
    }

    protected MapperService createMapperService(XContentBuilder mappings) throws IOException {
        return createMapperService(Version.CURRENT, mappings);
    }

    protected MapperService createMapperService(Settings settings, XContentBuilder mappings) throws IOException {
        return createMapperService(Version.CURRENT, settings, () -> true, mappings);
    }

    protected MapperService createMapperService(BooleanSupplier idFieldEnabled, XContentBuilder mappings) throws IOException {
        return createMapperService(Version.CURRENT, getIndexSettings(), idFieldEnabled, mappings);
    }

    protected final MapperService createMapperService(String mappings) throws IOException {
        MapperService mapperService = createMapperService(mapping(b -> {}));
        merge(mapperService, mappings);
        return mapperService;
    }

    protected final MapperService createMapperService(Settings settings, String mappings) throws IOException {
        MapperService mapperService = createMapperService(Version.CURRENT, settings, () -> true, mapping(b -> {}));
        merge(mapperService, mappings);
        return mapperService;
    }

    protected MapperService createMapperService(Version version, XContentBuilder mapping) throws IOException {
        return createMapperService(version, getIndexSettings(), () -> true, mapping);
    }

    /**
     * Create a {@link MapperService} like we would for an index.
     */
    protected final MapperService createMapperService(
        Version version,
        Settings settings,
        BooleanSupplier idFieldDataEnabled,
        XContentBuilder mapping
    ) throws IOException {

        MapperService mapperService = createMapperService(version, settings, idFieldDataEnabled);
        merge(mapperService, mapping);
        return mapperService;
    }

    protected <T> T compileScript(Script script, ScriptContext<T> context) {
        throw new UnsupportedOperationException("Cannot compile script " + Strings.toString(script));
    }

    protected final MapperService createMapperService(Version version, Settings settings, BooleanSupplier idFieldDataEnabled) {
        IndexSettings indexSettings = createIndexSettings(version, settings);
        MapperRegistry mapperRegistry = new IndicesModule(
            getPlugins().stream().filter(p -> p instanceof MapperPlugin).map(p -> (MapperPlugin) p).collect(toList())
        ).getMapperRegistry();

        SimilarityService similarityService = new SimilarityService(indexSettings, null, Map.of());
        return new MapperService(
            indexSettings,
            createIndexAnalyzers(indexSettings),
            xContentRegistry(),
            similarityService,
            mapperRegistry,
            () -> { throw new UnsupportedOperationException(); },
            new IdFieldMapper(idFieldDataEnabled),
            this::compileScript
        );
    }

    protected static IndexSettings createIndexSettings(Version version, Settings settings) {
        settings = Settings.builder()
            .put("index.number_of_replicas", 0)
            .put("index.number_of_shards", 1)
            .put(settings)
            .put("index.version.created", version)
            .build();
        IndexMetadata meta = IndexMetadata.builder("index").settings(settings).build();
        return new IndexSettings(meta, settings);
    }

    protected final void withLuceneIndex(
        MapperService mapperService,
        CheckedConsumer<RandomIndexWriter, IOException> builder,
        CheckedConsumer<IndexReader, IOException> test
    ) throws IOException {
        IndexWriterConfig iwc = new IndexWriterConfig(IndexShard.buildIndexAnalyzer(mapperService));
        try (Directory dir = newDirectory(); RandomIndexWriter iw = new RandomIndexWriter(random(), dir, iwc)) {
            builder.accept(iw);
            try (IndexReader reader = iw.getReader()) {
                test.accept(reader);
            }
        }
    }

    protected final SourceToParse source(CheckedConsumer<XContentBuilder, IOException> build) throws IOException {
        return source("1", build, null);
    }

    protected final SourceToParse source(String id, CheckedConsumer<XContentBuilder, IOException> build, @Nullable String routing)
        throws IOException {
        return source("test", id, build, routing, Map.of());
    }

    protected final SourceToParse source(
        String id,
        CheckedConsumer<XContentBuilder, IOException> build,
        @Nullable String routing,
        Map<String, String> dynamicTemplates
    ) throws IOException {
        return source("text", id, build, routing, dynamicTemplates);
    }

    protected final SourceToParse source(
<<<<<<< HEAD
=======
        String index,
>>>>>>> d90fa4eb
        String id,
        CheckedConsumer<XContentBuilder, IOException> build,
        @Nullable String routing,
        Map<String, String> dynamicTemplates
    ) throws IOException {
        XContentBuilder builder = JsonXContent.contentBuilder().startObject();
        build.accept(builder);
        builder.endObject();
        return new SourceToParse("test", id, BytesReference.bytes(builder), XContentType.JSON, routing, dynamicTemplates);
    }

    protected final SourceToParse source(String source) {
        return new SourceToParse("test", "1", new BytesArray(source), XContentType.JSON);
    }

    /**
     * Merge a new mapping into the one in the provided {@link MapperService}.
     */
    protected final void merge(MapperService mapperService, XContentBuilder mapping) throws IOException {
        merge(mapperService, MapperService.MergeReason.MAPPING_UPDATE, mapping);
    }

    /**
     * Merge a new mapping into the one in the provided {@link MapperService}.
     */
    protected final void merge(MapperService mapperService, String mapping) throws IOException {
        mapperService.merge(null, new CompressedXContent(mapping), MapperService.MergeReason.MAPPING_UPDATE);
    }

    protected final void merge(MapperService mapperService, MapperService.MergeReason reason, String mapping) throws IOException {
        mapperService.merge(null, new CompressedXContent(mapping), reason);
    }

    /**
     * Merge a new mapping into the one in the provided {@link MapperService} with a specific {@code MergeReason}
     */
    protected final void merge(MapperService mapperService, MapperService.MergeReason reason, XContentBuilder mapping) throws IOException {
        mapperService.merge(null, new CompressedXContent(BytesReference.bytes(mapping)), reason);
    }

    protected final XContentBuilder topMapping(CheckedConsumer<XContentBuilder, IOException> buildFields) throws IOException {
        XContentBuilder builder = XContentFactory.jsonBuilder().startObject().startObject("_doc");
        buildFields.accept(builder);
        return builder.endObject().endObject();
    }

    protected final XContentBuilder mapping(CheckedConsumer<XContentBuilder, IOException> buildFields) throws IOException {
        XContentBuilder builder = XContentFactory.jsonBuilder().startObject().startObject("_doc").startObject("properties");
        buildFields.accept(builder);
        return builder.endObject().endObject().endObject();
    }

    protected final XContentBuilder dynamicMapping(Mapping dynamicMapping) throws IOException {
        XContentBuilder builder = XContentFactory.jsonBuilder().startObject();
        dynamicMapping.toXContent(builder, ToXContent.EMPTY_PARAMS);
        return builder.endObject();
    }

    protected final XContentBuilder fieldMapping(CheckedConsumer<XContentBuilder, IOException> buildField) throws IOException {
        return mapping(b -> {
            b.startObject("field");
            buildField.accept(b);
            b.endObject();
        });
    }

    protected final XContentBuilder runtimeFieldMapping(CheckedConsumer<XContentBuilder, IOException> buildField) throws IOException {
        return runtimeMapping(b -> {
            b.startObject("field");
            buildField.accept(b);
            b.endObject();
        });
    }

    protected final XContentBuilder runtimeMapping(CheckedConsumer<XContentBuilder, IOException> buildFields) throws IOException {
        XContentBuilder builder = XContentFactory.jsonBuilder().startObject().startObject("_doc").startObject("runtime");
        buildFields.accept(builder);
        return builder.endObject().endObject().endObject();
    }

    private AggregationContext aggregationContext(
        ValuesSourceRegistry valuesSourceRegistry,
        MapperService mapperService,
        IndexSearcher searcher,
        Query query
    ) {
        return new AggregationContext() {
            private final CircuitBreaker breaker = mock(CircuitBreaker.class);
            private final MultiBucketConsumer multiBucketConsumer = new MultiBucketConsumer(Integer.MAX_VALUE, breaker);

            @Override
            public IndexSearcher searcher() {
                return searcher;
            }

            @Override
            public Aggregator profileIfEnabled(Aggregator agg) throws IOException {
                return agg;
            }

            @Override
            public boolean profiling() {
                return false;
            }

            @Override
            public Query query() {
                return query;
            }

            @Override
            public long nowInMillis() {
                return 0;
            }

            @Override
            public Analyzer getNamedAnalyzer(String analyzer) {
                return null;
            }

            @Override
            public Analyzer buildCustomAnalyzer(
                IndexSettings indexSettings,
                boolean normalizer,
                NameOrDefinition tokenizer,
                List<NameOrDefinition> charFilters,
                List<NameOrDefinition> tokenFilters
            ) {
                return null;
            }

            @Override
            public boolean isFieldMapped(String field) {
                throw new UnsupportedOperationException();
            }

            @Override
            public SearchLookup lookup() {
                throw new UnsupportedOperationException();
            }

            @Override
            public ValuesSourceRegistry getValuesSourceRegistry() {
                return valuesSourceRegistry;
            }

            @Override
            public IndexSettings getIndexSettings() {
                throw new UnsupportedOperationException();
            }

            @Override
            public MappedFieldType getFieldType(String path) {
                return mapperService.fieldType(path);
            }

            @Override
            public Set<String> getMatchingFieldNames(String pattern) {
                throw new UnsupportedOperationException();
            }

            @Override
            public <FactoryType> FactoryType compile(Script script, ScriptContext<FactoryType> context) {
                throw new UnsupportedOperationException();
            }

            @Override
            public Optional<SortAndFormats> buildSort(List<SortBuilder<?>> sortBuilders) throws IOException {
                throw new UnsupportedOperationException();
            }

            @Override
            public Query buildQuery(QueryBuilder builder) throws IOException {
                throw new UnsupportedOperationException();
            }

            @Override
            public Query filterQuery(Query query) {
                throw new UnsupportedOperationException();
            }

            @Override
            protected IndexFieldData<?> buildFieldData(MappedFieldType ft) {
                return ft.fielddataBuilder("test", null).build(new IndexFieldDataCache.None(), new NoneCircuitBreakerService());
            }

            @Override
            public BigArrays bigArrays() {
                return new MockBigArrays(new MockPageCacheRecycler(Settings.EMPTY), new NoneCircuitBreakerService());
            }

            @Override
            public ObjectMapper getObjectMapper(String path) {
                throw new UnsupportedOperationException();
            }

            @Override
            public NestedScope nestedScope() {
                throw new UnsupportedOperationException();
            }

            @Override
            public SubSearchContext subSearchContext() {
                throw new UnsupportedOperationException();
            }

            @Override
            public void addReleasable(Aggregator aggregator) {
                // TODO we'll have to handle this in the tests eventually
            }

            @Override
            public MultiBucketConsumer multiBucketConsumer() {
                return multiBucketConsumer;
            }

            @Override
            public BitsetFilterCache bitsetFilterCache() {
                throw new UnsupportedOperationException();
            }

            @Override
            public BucketedSort buildBucketedSort(SortBuilder<?> sort, int size, ExtraData values) throws IOException {
                throw new UnsupportedOperationException();
            }

            @Override
            public int shardRandomSeed() {
                throw new UnsupportedOperationException();
            }

            @Override
            public long getRelativeTimeInMillis() {
                return 0;
            }

            @Override
            public boolean isCancelled() {
                return false;
            }

            @Override
            public CircuitBreaker breaker() {
                return breaker;
            }

            @Override
            public Analyzer getIndexAnalyzer(Function<String, NamedAnalyzer> unindexedFieldAnalyzer) {
                throw new UnsupportedOperationException();
            }

            @Override
            public boolean isCacheable() {
                throw new UnsupportedOperationException();
            }

            @Override
            public boolean enableRewriteToFilterByFilter() {
                throw new UnsupportedOperationException();
            }

            @Override
            public void close() {
                throw new UnsupportedOperationException();
            }
        };
    }

    protected final void withAggregationContext(
        MapperService mapperService,
        List<SourceToParse> docs,
        CheckedConsumer<AggregationContext, IOException> test
    ) throws IOException {
        withAggregationContext(null, mapperService, docs, null, test);
    }

    protected final void withAggregationContext(
        ValuesSourceRegistry valuesSourceRegistry,
        MapperService mapperService,
        List<SourceToParse> docs,
        Query query,
        CheckedConsumer<AggregationContext, IOException> test
    ) throws IOException {
        withLuceneIndex(mapperService, writer -> {
            for (SourceToParse doc : docs) {
                writer.addDocuments(mapperService.documentMapper().parse(doc).docs());
            }
        }, reader -> test.accept(aggregationContext(valuesSourceRegistry, mapperService, new IndexSearcher(reader), query)));
    }

    protected SearchExecutionContext createSearchExecutionContext(MapperService mapperService) {
<<<<<<< HEAD
        SearchExecutionContext searchExecutionContext = mock(SearchExecutionContext.class);
        when(searchExecutionContext.getFieldType(anyString())).thenAnswer(inv -> mapperService.fieldType(inv.getArguments()[0].toString()));
        when(searchExecutionContext.isFieldMapped(anyString())).thenAnswer(
            inv -> mapperService.fieldType(inv.getArguments()[0].toString()) != null
        );
        when(searchExecutionContext.getIndexAnalyzers()).thenReturn(mapperService.getIndexAnalyzers());
        when(searchExecutionContext.getIndexSettings()).thenReturn(mapperService.getIndexSettings());
        when(searchExecutionContext.getObjectMapper(anyString())).thenAnswer(
            inv -> mapperService.mappingLookup().objectMappers().get(inv.getArguments()[0].toString())
        );
        when(searchExecutionContext.getMatchingFieldNames(anyObject())).thenAnswer(
            inv -> mapperService.mappingLookup().getMatchingFieldNames(inv.getArguments()[0].toString())
        );
        when(searchExecutionContext.allowExpensiveQueries()).thenReturn(true);
        when(searchExecutionContext.lookup()).thenReturn(
            new SearchLookup(
                mapperService::fieldType,
                (ft, s) -> { throw new UnsupportedOperationException("search lookup not available"); }
            )
        );

        SimilarityService similarityService = new SimilarityService(mapperService.getIndexSettings(), null, Map.of());
        when(searchExecutionContext.getDefaultSimilarity()).thenReturn(similarityService.getDefaultSimilarity());

        return searchExecutionContext;
=======
        final SimilarityService similarityService = new SimilarityService(mapperService.getIndexSettings(), null, Map.of());
        final long nowInMillis = randomNonNegativeLong();
        return new SearchExecutionContext(
            0,
            0,
            mapperService.getIndexSettings(),
            null,
            (ft, idxName, lookup) -> ft.fielddataBuilder(idxName, lookup)
                .build(new IndexFieldDataCache.None(), new NoneCircuitBreakerService()),
            mapperService,
            mapperService.mappingLookup(),
            similarityService,
            null,
            xContentRegistry(),
            writableRegistry(),
            null,
            null,
            () -> nowInMillis,
            null,
            null,
            () -> true,
            null,
            Collections.emptyMap()
        );
>>>>>>> d90fa4eb
    }

    protected BiFunction<MappedFieldType, Supplier<SearchLookup>, IndexFieldData<?>> fieldDataLookup() {
        return (mft, lookupSource) -> mft.fielddataBuilder("test", lookupSource)
            .build(new IndexFieldDataCache.None(), new NoneCircuitBreakerService());
    }
}<|MERGE_RESOLUTION|>--- conflicted
+++ resolved
@@ -240,10 +240,7 @@
     }
 
     protected final SourceToParse source(
-<<<<<<< HEAD
-=======
         String index,
->>>>>>> d90fa4eb
         String id,
         CheckedConsumer<XContentBuilder, IOException> build,
         @Nullable String routing,
@@ -535,33 +532,6 @@
     }
 
     protected SearchExecutionContext createSearchExecutionContext(MapperService mapperService) {
-<<<<<<< HEAD
-        SearchExecutionContext searchExecutionContext = mock(SearchExecutionContext.class);
-        when(searchExecutionContext.getFieldType(anyString())).thenAnswer(inv -> mapperService.fieldType(inv.getArguments()[0].toString()));
-        when(searchExecutionContext.isFieldMapped(anyString())).thenAnswer(
-            inv -> mapperService.fieldType(inv.getArguments()[0].toString()) != null
-        );
-        when(searchExecutionContext.getIndexAnalyzers()).thenReturn(mapperService.getIndexAnalyzers());
-        when(searchExecutionContext.getIndexSettings()).thenReturn(mapperService.getIndexSettings());
-        when(searchExecutionContext.getObjectMapper(anyString())).thenAnswer(
-            inv -> mapperService.mappingLookup().objectMappers().get(inv.getArguments()[0].toString())
-        );
-        when(searchExecutionContext.getMatchingFieldNames(anyObject())).thenAnswer(
-            inv -> mapperService.mappingLookup().getMatchingFieldNames(inv.getArguments()[0].toString())
-        );
-        when(searchExecutionContext.allowExpensiveQueries()).thenReturn(true);
-        when(searchExecutionContext.lookup()).thenReturn(
-            new SearchLookup(
-                mapperService::fieldType,
-                (ft, s) -> { throw new UnsupportedOperationException("search lookup not available"); }
-            )
-        );
-
-        SimilarityService similarityService = new SimilarityService(mapperService.getIndexSettings(), null, Map.of());
-        when(searchExecutionContext.getDefaultSimilarity()).thenReturn(similarityService.getDefaultSimilarity());
-
-        return searchExecutionContext;
-=======
         final SimilarityService similarityService = new SimilarityService(mapperService.getIndexSettings(), null, Map.of());
         final long nowInMillis = randomNonNegativeLong();
         return new SearchExecutionContext(
@@ -586,7 +556,6 @@
             null,
             Collections.emptyMap()
         );
->>>>>>> d90fa4eb
     }
 
     protected BiFunction<MappedFieldType, Supplier<SearchLookup>, IndexFieldData<?>> fieldDataLookup() {
