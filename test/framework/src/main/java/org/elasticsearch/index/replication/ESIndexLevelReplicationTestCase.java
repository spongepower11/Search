/*
 * Copyright Elasticsearch B.V. and/or licensed to Elasticsearch B.V. under one
 * or more contributor license agreements. Licensed under the Elastic License
 * 2.0 and the Server Side Public License, v 1; you may not use this file except
 * in compliance with, at your election, the Elastic License 2.0 or the Server
 * Side Public License, v 1.
 */

package org.elasticsearch.index.replication;

import org.apache.lucene.store.AlreadyClosedException;
import org.elasticsearch.Version;
import org.elasticsearch.action.ActionListener;
import org.elasticsearch.action.DocWriteRequest;
import org.elasticsearch.action.DocWriteResponse;
import org.elasticsearch.action.admin.indices.flush.FlushRequest;
import org.elasticsearch.action.bulk.BulkItemRequest;
import org.elasticsearch.action.bulk.BulkItemResponse;
import org.elasticsearch.action.bulk.BulkShardRequest;
import org.elasticsearch.action.bulk.BulkShardResponse;
import org.elasticsearch.action.bulk.MappingUpdatePerformer;
import org.elasticsearch.action.bulk.TransportShardBulkAction;
import org.elasticsearch.action.delete.DeleteRequest;
import org.elasticsearch.action.index.IndexRequest;
import org.elasticsearch.action.resync.ResyncReplicationRequest;
import org.elasticsearch.action.resync.ResyncReplicationResponse;
import org.elasticsearch.action.resync.TransportResyncReplicationAction;
import org.elasticsearch.action.support.ActionTestUtils;
import org.elasticsearch.action.support.PlainActionFuture;
import org.elasticsearch.action.support.WriteRequest;
import org.elasticsearch.action.support.replication.PendingReplicationActions;
import org.elasticsearch.action.support.replication.ReplicatedWriteRequest;
import org.elasticsearch.action.support.replication.ReplicationOperation;
import org.elasticsearch.action.support.replication.ReplicationRequest;
import org.elasticsearch.action.support.replication.ReplicationResponse;
import org.elasticsearch.action.support.replication.TransportReplicationAction;
import org.elasticsearch.action.support.replication.TransportReplicationAction.ReplicaResponse;
import org.elasticsearch.action.support.replication.TransportWriteAction;
import org.elasticsearch.action.support.replication.TransportWriteActionTestHelper;
import org.elasticsearch.cluster.metadata.IndexMetadata;
import org.elasticsearch.cluster.node.DiscoveryNode;
import org.elasticsearch.cluster.node.DiscoveryNodeRole;
import org.elasticsearch.cluster.routing.AllocationId;
import org.elasticsearch.cluster.routing.IndexShardRoutingTable;
import org.elasticsearch.cluster.routing.RecoverySource;
import org.elasticsearch.cluster.routing.ShardRouting;
import org.elasticsearch.cluster.routing.ShardRoutingHelper;
import org.elasticsearch.cluster.routing.ShardRoutingState;
import org.elasticsearch.cluster.routing.TestShardRouting;
import org.elasticsearch.common.collect.Iterators;
import org.elasticsearch.common.io.stream.BytesStreamOutput;
import org.elasticsearch.common.io.stream.StreamInput;
import org.elasticsearch.common.settings.Settings;
import org.elasticsearch.core.Releasable;
import org.elasticsearch.core.Releasables;
import org.elasticsearch.core.TimeValue;
import org.elasticsearch.index.Index;
import org.elasticsearch.index.IndexSettings;
import org.elasticsearch.index.engine.DocIdSeqNoAndSource;
import org.elasticsearch.index.engine.EngineFactory;
import org.elasticsearch.index.engine.InternalEngineFactory;
import org.elasticsearch.index.seqno.GlobalCheckpointSyncAction;
import org.elasticsearch.index.seqno.RetentionLease;
import org.elasticsearch.index.seqno.RetentionLeaseSyncAction;
import org.elasticsearch.index.seqno.RetentionLeaseSyncer;
import org.elasticsearch.index.seqno.RetentionLeases;
import org.elasticsearch.index.shard.IndexShard;
import org.elasticsearch.index.shard.IndexShardTestCase;
import org.elasticsearch.index.shard.PrimaryReplicaSyncer;
import org.elasticsearch.index.shard.ShardId;
import org.elasticsearch.index.shard.ShardPath;
import org.elasticsearch.index.translog.Translog;
import org.elasticsearch.indices.recovery.RecoveryState;
import org.elasticsearch.indices.recovery.RecoveryTarget;
import org.elasticsearch.test.transport.MockTransport;
import org.elasticsearch.threadpool.ThreadPool;
import org.elasticsearch.threadpool.ThreadPool.Names;
import org.elasticsearch.transport.TransportService;
import org.elasticsearch.xcontent.XContentType;

import java.io.IOException;
import java.util.ArrayList;
import java.util.Collections;
import java.util.HashSet;
import java.util.Iterator;
import java.util.List;
import java.util.Set;
import java.util.concurrent.CopyOnWriteArrayList;
import java.util.concurrent.Future;
import java.util.concurrent.FutureTask;
import java.util.concurrent.atomic.AtomicInteger;
import java.util.function.BiConsumer;
import java.util.function.BiFunction;
import java.util.function.Function;
import java.util.stream.Collectors;
import java.util.stream.StreamSupport;

import static org.hamcrest.Matchers.empty;
import static org.hamcrest.Matchers.equalTo;
import static org.hamcrest.Matchers.greaterThanOrEqualTo;

public abstract class ESIndexLevelReplicationTestCase extends IndexShardTestCase {

    protected final Index index = new Index("test", "uuid");
    private final ShardId shardId = new ShardId(index, 0);
    protected final String indexMapping = "{ \"_doc\": {} }";

    protected ReplicationGroup createGroup(int replicas) throws IOException {
        return createGroup(replicas, Settings.EMPTY);
    }

    protected ReplicationGroup createGroup(int replicas, Settings settings) throws IOException {
        IndexMetadata metadata = buildIndexMetadata(replicas, settings, indexMapping);
        return new ReplicationGroup(metadata);
    }

    protected IndexMetadata buildIndexMetadata(int replicas) throws IOException {
        return buildIndexMetadata(replicas, indexMapping);
    }

    protected IndexMetadata buildIndexMetadata(int replicas, String mappings) throws IOException {
        return buildIndexMetadata(replicas, Settings.EMPTY, mappings);
    }

    protected IndexMetadata buildIndexMetadata(int replicas, Settings indexSettings, String mappings) {
        Settings settings = Settings.builder()
            .put(IndexMetadata.SETTING_VERSION_CREATED, Version.CURRENT)
            .put(IndexMetadata.SETTING_NUMBER_OF_REPLICAS, replicas)
            .put(IndexMetadata.SETTING_NUMBER_OF_SHARDS, 1)
            .put(IndexSettings.INDEX_SOFT_DELETES_RETENTION_OPERATIONS_SETTING.getKey(), between(0, 1000))
            .put(indexSettings)
            .build();
        IndexMetadata.Builder metadata = IndexMetadata.builder(index.getName())
            .settings(settings)
            .putMapping(mappings)
            .primaryTerm(0, randomIntBetween(1, 100));
        return metadata.build();
    }

    IndexRequest copyIndexRequest(IndexRequest inRequest) throws IOException {
        try (BytesStreamOutput out = new BytesStreamOutput()) {
            inRequest.writeTo(out);
            try (StreamInput in = out.bytes().streamInput()) {
                return new IndexRequest(in);
            }
        }
    }

    protected DiscoveryNode getDiscoveryNode(String id) {
        return new DiscoveryNode(
            id,
            id,
            buildNewFakeTransportAddress(),
            Collections.emptyMap(),
            Collections.singleton(DiscoveryNodeRole.DATA_ROLE),
            Version.CURRENT
        );
    }

    protected class ReplicationGroup implements AutoCloseable, Iterable<IndexShard> {
        private IndexShard primary;
        private IndexMetadata indexMetadata;
        private final List<IndexShard> replicas;
        private final AtomicInteger replicaId = new AtomicInteger();
        private final AtomicInteger docId = new AtomicInteger();
        boolean closed = false;
        private volatile ReplicationTargets replicationTargets;

        private final PrimaryReplicaSyncer primaryReplicaSyncer = new PrimaryReplicaSyncer(
            new MockTransport().createTransportService(
                Settings.EMPTY,
                threadPool,
                TransportService.NOOP_TRANSPORT_INTERCEPTOR,
                address -> null,
                null,
                Collections.emptySet()
            ),
            (request, parentTask, primaryAllocationId, primaryTerm, listener) -> {
                try {
                    new ResyncAction(request, listener, ReplicationGroup.this).execute();
                } catch (Exception e) {
                    throw new AssertionError(e);
                }
            }
        );

        private final RetentionLeaseSyncer retentionLeaseSyncer = new RetentionLeaseSyncer(
            (shardId, primaryAllocationId, primaryTerm, retentionLeases, listener) -> syncRetentionLeases(
                shardId,
                retentionLeases,
                listener
            ),
            (shardId, primaryAllocationId, primaryTerm, retentionLeases) -> syncRetentionLeases(
                shardId,
                retentionLeases,
                ActionListener.wrap(r -> {}, e -> { throw new AssertionError("failed to background sync retention lease", e); })
            )
        );

        protected ReplicationGroup(final IndexMetadata indexMetadata) throws IOException {
            final ShardRouting primaryRouting = this.createShardRouting("s0", true);
            primary = newShard(primaryRouting, indexMetadata, null, getEngineFactory(primaryRouting), () -> {}, retentionLeaseSyncer);
            replicas = new CopyOnWriteArrayList<>();
            this.indexMetadata = indexMetadata;
            updateAllocationIDsOnPrimary();
            for (int i = 0; i < indexMetadata.getNumberOfReplicas(); i++) {
                addReplica();
            }
        }

        private ShardRouting createShardRouting(String nodeId, boolean primary) {
            return TestShardRouting.newShardRouting(
                shardId,
                nodeId,
                primary,
                ShardRoutingState.INITIALIZING,
                primary ? RecoverySource.EmptyStoreRecoverySource.INSTANCE : RecoverySource.PeerRecoverySource.INSTANCE
            );
        }

        protected EngineFactory getEngineFactory(ShardRouting routing) {
            return new InternalEngineFactory();
        }

        public int indexDocs(final int numOfDoc) throws Exception {
            for (int doc = 0; doc < numOfDoc; doc++) {
                final IndexRequest indexRequest = new IndexRequest(index.getName()).id(Integer.toString(docId.incrementAndGet()))
                    .source("{}", XContentType.JSON);
                final BulkItemResponse response = index(indexRequest);
                if (response.isFailed()) {
                    throw response.getFailure().getCause();
                } else {
                    assertEquals(DocWriteResponse.Result.CREATED, response.getResponse().getResult());
                }
            }
            return numOfDoc;
        }

        public int appendDocs(final int numOfDoc) throws Exception {
            for (int doc = 0; doc < numOfDoc; doc++) {
                final IndexRequest indexRequest = new IndexRequest(index.getName()).source("{}", XContentType.JSON);
                final BulkItemResponse response = index(indexRequest);
                if (response.isFailed()) {
                    throw response.getFailure().getCause();
                } else if (response.isFailed() == false) {
                    assertEquals(DocWriteResponse.Result.CREATED, response.getResponse().getResult());
                }
            }
            return numOfDoc;
        }

        public BulkItemResponse index(IndexRequest indexRequest) throws Exception {
            return executeWriteRequest(indexRequest, indexRequest.getRefreshPolicy());
        }

        public BulkItemResponse delete(DeleteRequest deleteRequest) throws Exception {
            return executeWriteRequest(deleteRequest, deleteRequest.getRefreshPolicy());
        }

        private BulkItemResponse executeWriteRequest(DocWriteRequest<?> writeRequest, WriteRequest.RefreshPolicy refreshPolicy)
            throws Exception {
            PlainActionFuture<BulkItemResponse> listener = new PlainActionFuture<>();
            final ActionListener<BulkShardResponse> wrapBulkListener = listener.map(
                bulkShardResponse -> bulkShardResponse.getResponses()[0]
            );
            BulkItemRequest[] items = new BulkItemRequest[1];
            items[0] = new BulkItemRequest(0, writeRequest);
            BulkShardRequest request = new BulkShardRequest(shardId, refreshPolicy, items);
            new WriteReplicationAction(request, wrapBulkListener, this).execute();
            return listener.get();
        }

        public synchronized void startAll() throws IOException {
            startReplicas(replicas.size());
        }

        public synchronized int startReplicas(int numOfReplicasToStart) throws IOException {
            if (primary.routingEntry().initializing()) {
                startPrimary();
            }
            int started = 0;
            for (IndexShard replicaShard : replicas) {
                if (replicaShard.routingEntry().initializing()) {
                    recoverReplica(replicaShard);
                    started++;
                    if (started > numOfReplicasToStart) {
                        break;
                    }
                }
            }
            return started;
        }

        public void startPrimary() throws IOException {
            recoverPrimary(primary);
            computeReplicationTargets();
            HashSet<String> activeIds = new HashSet<>();
            activeIds.addAll(activeIds());
            activeIds.add(primary.routingEntry().allocationId().getId());
            ShardRouting startedRoutingEntry = ShardRoutingHelper.moveToStarted(primary.routingEntry());
            IndexShardRoutingTable routingTable = routingTable(shr -> shr == primary.routingEntry() ? startedRoutingEntry : shr);
            primary.updateShardState(
                startedRoutingEntry,
                primary.getPendingPrimaryTerm(),
                null,
                currentClusterStateVersion.incrementAndGet(),
                activeIds,
                routingTable
            );
            for (final IndexShard replica : replicas) {
                recoverReplica(replica);
            }
            computeReplicationTargets();
        }

        public IndexShard addReplica() throws IOException {
            final ShardRouting replicaRouting = createShardRouting("s" + replicaId.incrementAndGet(), false);
            final IndexShard replica = newShard(
                replicaRouting,
                indexMetadata,
                null,
                getEngineFactory(replicaRouting),
                () -> {},
                retentionLeaseSyncer
            );
            addReplica(replica);
            return replica;
        }

        public synchronized void addReplica(IndexShard replica) throws IOException {
            assert shardRoutings().stream().anyMatch(shardRouting -> shardRouting.isSameAllocation(replica.routingEntry())) == false
                : "replica with aId [" + replica.routingEntry().allocationId() + "] already exists";
            replicas.add(replica);
            if (replicationTargets != null) {
                replicationTargets.addReplica(replica);
            }
            updateAllocationIDsOnPrimary();
        }

        protected synchronized void recoverPrimary(IndexShard primary) {
            final DiscoveryNode pNode = getDiscoveryNode(primary.routingEntry().currentNodeId());
            primary.markAsRecovering("store", new RecoveryState(primary.routingEntry(), pNode, null));
            recoverFromStore(primary);
        }

        public synchronized IndexShard addReplicaWithExistingPath(final ShardPath shardPath, final String nodeId) throws IOException {
            final ShardRouting shardRouting = TestShardRouting.newShardRouting(
                shardId,
                nodeId,
                false,
                ShardRoutingState.INITIALIZING,
                RecoverySource.PeerRecoverySource.INSTANCE
            );

            final IndexShard newReplica = newShard(
                shardRouting,
                shardPath,
                indexMetadata,
                null,
                null,
                getEngineFactory(shardRouting),
                () -> {},
                retentionLeaseSyncer,
                EMPTY_EVENT_LISTENER
            );
            replicas.add(newReplica);
            if (replicationTargets != null) {
                replicationTargets.addReplica(newReplica);
            }
            updateAllocationIDsOnPrimary();
            return newReplica;
        }

        public synchronized List<IndexShard> getReplicas() {
            return Collections.unmodifiableList(replicas);
        }

        /**
         * promotes the specific replica as the new primary
         */
        public Future<PrimaryReplicaSyncer.ResyncTask> promoteReplicaToPrimary(IndexShard replica) throws IOException {
            PlainActionFuture<PrimaryReplicaSyncer.ResyncTask> fut = new PlainActionFuture<>();
            promoteReplicaToPrimary(replica, (shard, listener) -> {
                computeReplicationTargets();
                primaryReplicaSyncer.resync(shard, new ActionListener<PrimaryReplicaSyncer.ResyncTask>() {
                    @Override
                    public void onResponse(PrimaryReplicaSyncer.ResyncTask resyncTask) {
                        listener.onResponse(resyncTask);
                        fut.onResponse(resyncTask);
                    }

                    @Override
                    public void onFailure(Exception e) {
                        listener.onFailure(e);
                        fut.onFailure(e);
                    }
                });
            });
            return fut;
        }

        public synchronized void promoteReplicaToPrimary(
            IndexShard replica,
            BiConsumer<IndexShard, ActionListener<PrimaryReplicaSyncer.ResyncTask>> primaryReplicaSyncer
        ) throws IOException {
            final long newTerm = indexMetadata.primaryTerm(shardId.id()) + 1;
            IndexMetadata.Builder newMetadata = IndexMetadata.builder(indexMetadata).primaryTerm(shardId.id(), newTerm);
            indexMetadata = newMetadata.build();
            assertTrue(replicas.remove(replica));
            closeShards(primary);
            primary = replica;
            assert primary.routingEntry().active() : "only active replicas can be promoted to primary: " + primary.routingEntry();
            ShardRouting primaryRouting = replica.routingEntry().moveActiveReplicaToPrimary();
            IndexShardRoutingTable routingTable = routingTable(shr -> shr == replica.routingEntry() ? primaryRouting : shr);

            primary.updateShardState(
                primaryRouting,
                newTerm,
                primaryReplicaSyncer,
                currentClusterStateVersion.incrementAndGet(),
                activeIds(),
                routingTable
            );
        }

        private synchronized Set<String> activeIds() {
            return shardRoutings().stream()
                .filter(ShardRouting::active)
                .map(ShardRouting::allocationId)
                .map(AllocationId::getId)
                .collect(Collectors.toSet());
        }

        private synchronized IndexShardRoutingTable routingTable(Function<ShardRouting, ShardRouting> transformer) {
            IndexShardRoutingTable.Builder routingTable = new IndexShardRoutingTable.Builder(primary.shardId());
            shardRoutings().stream().map(transformer).forEach(routingTable::addShard);
            return routingTable.build();
        }

        public synchronized boolean removeReplica(IndexShard replica) throws IOException {
            final boolean removed = replicas.remove(replica);
            if (removed) {
                updateAllocationIDsOnPrimary();
                computeReplicationTargets();
            }
            return removed;
        }

        public void recoverReplica(IndexShard replica) throws IOException {
<<<<<<< HEAD
            recoverReplica(replica, (r, sourceNode) -> new RecoveryTarget(r, sourceNode, null, recoveryListener));
=======
            recoverReplica(replica, (r, sourceNode) -> new RecoveryTarget(r, sourceNode, null, null, recoveryListener));
>>>>>>> d90fa4eb
        }

        public void recoverReplica(IndexShard replica, BiFunction<IndexShard, DiscoveryNode, RecoveryTarget> targetSupplier)
            throws IOException {
            recoverReplica(replica, targetSupplier, true);
        }

        public void recoverReplica(
            IndexShard replica,
            BiFunction<IndexShard, DiscoveryNode, RecoveryTarget> targetSupplier,
            boolean markAsRecovering
        ) throws IOException {
            final IndexShardRoutingTable routingTable = routingTable(Function.identity());
            final Set<String> inSyncIds = activeIds();
            ESIndexLevelReplicationTestCase.this.recoverUnstartedReplica(
                replica,
                primary,
                targetSupplier,
                markAsRecovering,
                inSyncIds,
                routingTable
            );
            ESIndexLevelReplicationTestCase.this.startReplicaAfterRecovery(replica, primary, inSyncIds, routingTable);
            computeReplicationTargets();
        }

        public synchronized DiscoveryNode getPrimaryNode() {
            return getDiscoveryNode(primary.routingEntry().currentNodeId());
        }

        public Future<Void> asyncRecoverReplica(
            final IndexShard replica,
            final BiFunction<IndexShard, DiscoveryNode, RecoveryTarget> targetSupplier
        ) {
            final FutureTask<Void> task = new FutureTask<>(() -> {
                recoverReplica(replica, targetSupplier);
                return null;
            });
            threadPool.generic().execute(task);
            return task;
        }

        public synchronized void assertAllEqual(int expectedCount) throws IOException {
            Set<String> primaryIds = getShardDocUIDs(primary);
            assertThat(primaryIds.size(), equalTo(expectedCount));
            for (IndexShard replica : replicas) {
                Set<String> replicaIds = getShardDocUIDs(replica);
                Set<String> temp = new HashSet<>(primaryIds);
                temp.removeAll(replicaIds);
                assertThat(replica.routingEntry() + " is missing docs", temp, empty());
                temp = new HashSet<>(replicaIds);
                temp.removeAll(primaryIds);
                assertThat(replica.routingEntry() + " has extra docs", temp, empty());
            }
        }

        public synchronized void refresh(String source) {
            for (IndexShard shard : this) {
                shard.refresh(source);
            }
        }

        public synchronized void flush() {
            final FlushRequest request = new FlushRequest();
            for (IndexShard shard : this) {
                shard.flush(request);
            }
        }

        public synchronized List<ShardRouting> shardRoutings() {
            return StreamSupport.stream(this.spliterator(), false).map(IndexShard::routingEntry).collect(Collectors.toList());
        }

        @Override
        public synchronized void close() throws Exception {
            if (closed == false) {
                closed = true;
                try {
                    final List<DocIdSeqNoAndSource> docsOnPrimary = getDocIdAndSeqNos(primary);
                    for (IndexShard replica : replicas) {
                        assertThat(replica.getMaxSeenAutoIdTimestamp(), equalTo(primary.getMaxSeenAutoIdTimestamp()));
                        assertThat(replica.getMaxSeqNoOfUpdatesOrDeletes(), greaterThanOrEqualTo(primary.getMaxSeqNoOfUpdatesOrDeletes()));
                        assertThat(getDocIdAndSeqNos(replica), equalTo(docsOnPrimary));
                    }
                } catch (AlreadyClosedException ignored) {}
                closeShards(this);
            } else {
                throw new AlreadyClosedException("too bad");
            }
        }

        @Override
        @SuppressWarnings("unchecked")
        public Iterator<IndexShard> iterator() {
            return Iterators.concat(replicas.iterator(), Collections.singleton(primary).iterator());
        }

        public synchronized IndexShard getPrimary() {
            return primary;
        }

        public synchronized void reinitPrimaryShard() throws IOException {
            primary = reinitShard(primary);
            computeReplicationTargets();
        }

        public void syncGlobalCheckpoint() {
            PlainActionFuture<ReplicationResponse> listener = new PlainActionFuture<>();
            try {
                new GlobalCheckpointSync(listener, this).execute();
                listener.get();
            } catch (Exception e) {
                throw new AssertionError(e);
            }
        }

        private void updateAllocationIDsOnPrimary() throws IOException {

            primary.updateShardState(
                primary.routingEntry(),
                primary.getPendingPrimaryTerm(),
                null,
                currentClusterStateVersion.incrementAndGet(),
                activeIds(),
                routingTable(Function.identity())
            );
        }

        private synchronized void computeReplicationTargets() {
            this.replicationTargets = new ReplicationTargets(this.primary, new ArrayList<>(this.replicas));
        }

        private ReplicationTargets getReplicationTargets() {
            return replicationTargets;
        }

        protected void syncRetentionLeases(ShardId shardId, RetentionLeases leases, ActionListener<ReplicationResponse> listener) {
            new SyncRetentionLeases(
                new RetentionLeaseSyncAction.Request(shardId, leases),
                this,
                listener.map(r -> new ReplicationResponse())
            ).execute();
        }

        public synchronized RetentionLease addRetentionLease(
            String id,
            long retainingSequenceNumber,
            String source,
            ActionListener<ReplicationResponse> listener
        ) {
            return getPrimary().addRetentionLease(id, retainingSequenceNumber, source, listener);
        }

        public synchronized RetentionLease renewRetentionLease(String id, long retainingSequenceNumber, String source) {
            return getPrimary().renewRetentionLease(id, retainingSequenceNumber, source);
        }

        public synchronized void removeRetentionLease(String id, ActionListener<ReplicationResponse> listener) {
            getPrimary().removeRetentionLease(id, listener);
        }

        public void executeRetentionLeasesSyncRequestOnReplica(RetentionLeaseSyncAction.Request request, IndexShard replica) {
            final PlainActionFuture<Releasable> acquirePermitFuture = new PlainActionFuture<>();
            replica.acquireReplicaOperationPermit(
                getPrimary().getOperationPrimaryTerm(),
                getPrimary().getLastKnownGlobalCheckpoint(),
                getPrimary().getMaxSeqNoOfUpdatesOrDeletes(),
                acquirePermitFuture,
                ThreadPool.Names.SAME,
                request
            );
            try (Releasable ignored = acquirePermitFuture.actionGet()) {
                replica.updateRetentionLeasesOnReplica(request.getRetentionLeases());
                replica.persistRetentionLeases();
            } catch (Exception e) {
                throw new AssertionError("failed to execute retention lease request on replica [" + replica.routingEntry() + "]", e);
            }
        }
    }

    static final class ReplicationTargets {
        final IndexShard primary;
        final List<IndexShard> replicas;

        ReplicationTargets(IndexShard primary, List<IndexShard> replicas) {
            this.primary = primary;
            this.replicas = replicas;
        }

        /**
         * This does not modify the replication targets, but only adds a replica to the list.
         * If the targets is updated to include the given replica, a replication action would
         * be able to find this replica to execute write requests on it.
         */
        synchronized void addReplica(IndexShard replica) {
            replicas.add(replica);
        }

        synchronized IndexShard findReplicaShard(ShardRouting replicaRouting) {
            for (IndexShard replica : replicas) {
                if (replica.routingEntry().isSameAllocation(replicaRouting)) {
                    return replica;
                }
            }
            throw new AssertionError("replica [" + replicaRouting + "] is not found; replicas[" + replicas + "] primary[" + primary + "]");
        }
    }

    protected abstract class ReplicationAction<
        Request extends ReplicationRequest<Request>,
        ReplicaRequest extends ReplicationRequest<ReplicaRequest>,
        Response extends ReplicationResponse> {
        private final Request request;
        private ActionListener<Response> listener;
        private final ReplicationTargets replicationTargets;
        private final String opType;

        protected ReplicationAction(Request request, ActionListener<Response> listener, ReplicationGroup group, String opType) {
            this.request = request;
            this.listener = listener;
            this.replicationTargets = group.getReplicationTargets();
            this.opType = opType;
        }

        public void execute() {
            try {
                new ReplicationOperation<>(request, new PrimaryRef(), listener.map(result -> {
                    adaptResponse(result.finalResponse, getPrimaryShard());
                    return result.finalResponse;
                }),
                    new ReplicasRef(),
                    logger,
                    threadPool,
                    opType,
                    primaryTerm,
                    TimeValue.timeValueMillis(20),
                    TimeValue.timeValueSeconds(60)
                ).execute();
            } catch (Exception e) {
                listener.onFailure(e);
            }
        }

        // to be overridden by subclasses
        protected void adaptResponse(Response response, IndexShard indexShard) {

        }

        protected IndexShard getPrimaryShard() {
            return replicationTargets.primary;
        }

        protected abstract void performOnPrimary(IndexShard primary, Request request, ActionListener<PrimaryResult> listener);

        protected abstract void performOnReplica(ReplicaRequest request, IndexShard replica) throws Exception;

        class PrimaryRef implements ReplicationOperation.Primary<Request, ReplicaRequest, PrimaryResult> {

            @Override
            public ShardRouting routingEntry() {
                return getPrimaryShard().routingEntry();
            }

            @Override
            public void failShard(String message, Exception exception) {
                throw new UnsupportedOperationException("failing a primary isn't supported. failure: " + message, exception);
            }

            @Override
            public void perform(Request request, ActionListener<PrimaryResult> listener) {
                performOnPrimary(getPrimaryShard(), request, listener);
            }

            @Override
            public void updateLocalCheckpointForShard(String allocationId, long checkpoint) {
                getPrimaryShard().updateLocalCheckpointForShard(allocationId, checkpoint);
            }

            @Override
            public void updateGlobalCheckpointForShard(String allocationId, long globalCheckpoint) {
                getPrimaryShard().updateGlobalCheckpointForShard(allocationId, globalCheckpoint);
            }

            @Override
            public long localCheckpoint() {
                return getPrimaryShard().getLocalCheckpoint();
            }

            @Override
            public long globalCheckpoint() {
                return getPrimaryShard().getLastSyncedGlobalCheckpoint();
            }

            @Override
            public long computedGlobalCheckpoint() {
                return getPrimaryShard().getLastKnownGlobalCheckpoint();
            }

            @Override
            public long maxSeqNoOfUpdatesOrDeletes() {
                return getPrimaryShard().getMaxSeqNoOfUpdatesOrDeletes();
            }

            @Override
            public org.elasticsearch.index.shard.ReplicationGroup getReplicationGroup() {
                return getPrimaryShard().getReplicationGroup();
            }

            @Override
            public PendingReplicationActions getPendingReplicationActions() {
                return getPrimaryShard().getPendingReplicationActions();
            }
        }

        class ReplicasRef implements ReplicationOperation.Replicas<ReplicaRequest> {

            @Override
            public void performOn(
                final ShardRouting replicaRouting,
                final ReplicaRequest request,
                final long primaryTerm,
                final long globalCheckpoint,
                final long maxSeqNoOfUpdatesOrDeletes,
                final ActionListener<ReplicationOperation.ReplicaResponse> listener
            ) {
                IndexShard replica = replicationTargets.findReplicaShard(replicaRouting);
                replica.acquireReplicaOperationPermit(
                    getPrimaryShard().getPendingPrimaryTerm(),
                    globalCheckpoint,
                    maxSeqNoOfUpdatesOrDeletes,
                    listener.delegateFailure((delegatedListener, releasable) -> {
                        try {
                            performOnReplica(request, replica);
                            releasable.close();
                            delegatedListener.onResponse(
                                new ReplicaResponse(replica.getLocalCheckpoint(), replica.getLastKnownGlobalCheckpoint())
                            );
                        } catch (final Exception e) {
                            Releasables.closeWhileHandlingException(releasable);
                            delegatedListener.onFailure(e);
                        }
                    }),
                    ThreadPool.Names.WRITE,
                    request
                );
            }

            @Override
            public void failShardIfNeeded(
                ShardRouting replica,
                long primaryTerm,
                String message,
                Exception exception,
                ActionListener<Void> listener
            ) {
                throw new UnsupportedOperationException("failing shard " + replica + " isn't supported. failure: " + message, exception);
            }

            @Override
            public void markShardCopyAsStaleIfNeeded(
                ShardId shardId,
                String allocationId,
                long primaryTerm,
                ActionListener<Void> listener
            ) {
                throw new UnsupportedOperationException("can't mark " + shardId + ", aid [" + allocationId + "] as stale");
            }
        }

        protected class PrimaryResult implements ReplicationOperation.PrimaryResult<ReplicaRequest> {
            final ReplicaRequest replicaRequest;
            final Response finalResponse;

            public PrimaryResult(ReplicaRequest replicaRequest, Response finalResponse) {
                this.replicaRequest = replicaRequest;
                this.finalResponse = finalResponse;
            }

            @Override
            public ReplicaRequest replicaRequest() {
                return replicaRequest;
            }

            @Override
            public void setShardInfo(ReplicationResponse.ShardInfo shardInfo) {
                finalResponse.setShardInfo(shardInfo);
            }

            @Override
            public void runPostReplicationActions(ActionListener<Void> listener) {
                listener.onResponse(null);
            }
        }

    }

    class WriteReplicationAction extends ReplicationAction<BulkShardRequest, BulkShardRequest, BulkShardResponse> {

        WriteReplicationAction(BulkShardRequest request, ActionListener<BulkShardResponse> listener, ReplicationGroup replicationGroup) {
            super(request, listener, replicationGroup, "indexing");
        }

        @Override
        protected void performOnPrimary(IndexShard primary, BulkShardRequest request, ActionListener<PrimaryResult> listener) {
            executeShardBulkOnPrimary(
                primary,
                request,
                listener.map(result -> new PrimaryResult(result.replicaRequest(), result.finalResponseIfSuccessful))
            );
        }

        @Override
        protected void performOnReplica(BulkShardRequest request, IndexShard replica) throws Exception {
            executeShardBulkOnReplica(
                request,
                replica,
                getPrimaryShard().getPendingPrimaryTerm(),
                getPrimaryShard().getLastKnownGlobalCheckpoint(),
                getPrimaryShard().getMaxSeqNoOfUpdatesOrDeletes()
            );
        }
    }

    private void executeShardBulkOnPrimary(
        IndexShard primary,
        BulkShardRequest request,
        ActionListener<TransportWriteAction.WritePrimaryResult<BulkShardRequest, BulkShardResponse>> listener
    ) {
        for (BulkItemRequest itemRequest : request.items()) {
            if (itemRequest.request() instanceof IndexRequest) {
                ((IndexRequest) itemRequest.request()).process();
            }
        }
        final PlainActionFuture<Releasable> permitAcquiredFuture = new PlainActionFuture<>();
        primary.acquirePrimaryOperationPermit(permitAcquiredFuture, ThreadPool.Names.SAME, request);
        try (Releasable ignored = permitAcquiredFuture.actionGet()) {
            MappingUpdatePerformer noopMappingUpdater = (update, shardId, listener1) -> {};
            TransportShardBulkAction.performOnPrimary(
                request,
                primary,
                null,
                System::currentTimeMillis,
                noopMappingUpdater,
                null,
                ActionTestUtils.assertNoFailureListener(result -> {
                    TransportWriteActionTestHelper.performPostWriteActions(
                        primary,
                        request,
                        ((TransportWriteAction.WritePrimaryResult<BulkShardRequest, BulkShardResponse>) result).location,
                        logger
                    );
                    listener.onResponse((TransportWriteAction.WritePrimaryResult<BulkShardRequest, BulkShardResponse>) result);
                }),
                threadPool,
                Names.WRITE
            );
        } catch (Exception e) {
            listener.onFailure(e);
        }
    }

    private <
        Request extends ReplicatedWriteRequest<Request> & DocWriteRequest<Request>> BulkShardRequest executeReplicationRequestOnPrimary(
            IndexShard primary,
            Request request
        ) throws Exception {
        final BulkShardRequest bulkShardRequest = new BulkShardRequest(
            shardId,
            request.getRefreshPolicy(),
            new BulkItemRequest[] { new BulkItemRequest(0, request) }
        );
        final PlainActionFuture<BulkShardRequest> res = new PlainActionFuture<>();
        executeShardBulkOnPrimary(primary, bulkShardRequest, res.map(TransportReplicationAction.PrimaryResult::replicaRequest));
        return res.get();
    }

    private void executeShardBulkOnReplica(
        BulkShardRequest request,
        IndexShard replica,
        long operationPrimaryTerm,
        long globalCheckpointOnPrimary,
        long maxSeqNoOfUpdatesOrDeletes
    ) throws Exception {
        final PlainActionFuture<Releasable> permitAcquiredFuture = new PlainActionFuture<>();
        replica.acquireReplicaOperationPermit(
            operationPrimaryTerm,
            globalCheckpointOnPrimary,
            maxSeqNoOfUpdatesOrDeletes,
            permitAcquiredFuture,
            ThreadPool.Names.SAME,
            request
        );
        final Translog.Location location;
        try (Releasable ignored = permitAcquiredFuture.actionGet()) {
            location = TransportShardBulkAction.performOnReplica(request, replica);
        }
        TransportWriteActionTestHelper.performPostWriteActions(replica, request, location, logger);
    }

    /**
     * indexes the given requests on the supplied primary, modifying it for replicas
     */
    public BulkShardRequest indexOnPrimary(IndexRequest request, IndexShard primary) throws Exception {
        return executeReplicationRequestOnPrimary(primary, request);
    }

    /**
     * Executes the delete request on the primary, and modifies it for replicas.
     */
    BulkShardRequest deleteOnPrimary(DeleteRequest request, IndexShard primary) throws Exception {
        return executeReplicationRequestOnPrimary(primary, request);
    }

    /**
     * indexes the given requests on the supplied replica shard
     */
    public void indexOnReplica(BulkShardRequest request, ReplicationGroup group, IndexShard replica) throws Exception {
        indexOnReplica(request, group, replica, group.primary.getPendingPrimaryTerm());
    }

    void indexOnReplica(BulkShardRequest request, ReplicationGroup group, IndexShard replica, long term) throws Exception {
        executeShardBulkOnReplica(
            request,
            replica,
            term,
            group.primary.getLastKnownGlobalCheckpoint(),
            group.primary.getMaxSeqNoOfUpdatesOrDeletes()
        );
    }

    /**
     * Executes the delete request on the given replica shard.
     */
    void deleteOnReplica(BulkShardRequest request, ReplicationGroup group, IndexShard replica) throws Exception {
        executeShardBulkOnReplica(
            request,
            replica,
            group.primary.getPendingPrimaryTerm(),
            group.primary.getLastKnownGlobalCheckpoint(),
            group.primary.getMaxSeqNoOfUpdatesOrDeletes()
        );
    }

    class GlobalCheckpointSync extends ReplicationAction<
        GlobalCheckpointSyncAction.Request,
        GlobalCheckpointSyncAction.Request,
        ReplicationResponse> {

        GlobalCheckpointSync(final ActionListener<ReplicationResponse> listener, final ReplicationGroup replicationGroup) {
            super(
                new GlobalCheckpointSyncAction.Request(replicationGroup.getPrimary().shardId()),
                listener,
                replicationGroup,
                "global_checkpoint_sync"
            );
        }

        @Override
        protected void performOnPrimary(
            IndexShard primary,
            GlobalCheckpointSyncAction.Request request,
            ActionListener<PrimaryResult> listener
        ) {
            ActionListener.completeWith(listener, () -> {
                primary.sync();
                return new PrimaryResult(request, new ReplicationResponse());
            });
        }

        @Override
        protected void performOnReplica(final GlobalCheckpointSyncAction.Request request, final IndexShard replica) throws IOException {
            replica.sync();
        }
    }

    class ResyncAction extends ReplicationAction<ResyncReplicationRequest, ResyncReplicationRequest, ResyncReplicationResponse> {

        ResyncAction(ResyncReplicationRequest request, ActionListener<ResyncReplicationResponse> listener, ReplicationGroup group) {
            super(request, listener, group, "resync");
        }

        @Override
        protected void performOnPrimary(IndexShard primary, ResyncReplicationRequest request, ActionListener<PrimaryResult> listener) {
            ActionListener.completeWith(listener, () -> {
                final TransportWriteAction.WritePrimaryResult<ResyncReplicationRequest, ResyncReplicationResponse> result =
                    executeResyncOnPrimary(primary, request);
                return new PrimaryResult(result.replicaRequest(), result.finalResponseIfSuccessful);
            });
        }

        @Override
        protected void performOnReplica(ResyncReplicationRequest request, IndexShard replica) throws Exception {
            executeResyncOnReplica(
                replica,
                request,
                getPrimaryShard().getPendingPrimaryTerm(),
                getPrimaryShard().getLastKnownGlobalCheckpoint(),
                getPrimaryShard().getMaxSeqNoOfUpdatesOrDeletes()
            );
        }
    }

    private TransportWriteAction.WritePrimaryResult<ResyncReplicationRequest, ResyncReplicationResponse> executeResyncOnPrimary(
        IndexShard primary,
        ResyncReplicationRequest request
    ) {
        final TransportWriteAction.WritePrimaryResult<ResyncReplicationRequest, ResyncReplicationResponse> result =
            new TransportWriteAction.WritePrimaryResult<>(
                TransportResyncReplicationAction.performOnPrimary(request),
                new ResyncReplicationResponse(),
                null,
                null,
                primary,
                logger
            );
        TransportWriteActionTestHelper.performPostWriteActions(primary, request, result.location, logger);
        return result;
    }

    private void executeResyncOnReplica(
        IndexShard replica,
        ResyncReplicationRequest request,
        long operationPrimaryTerm,
        long globalCheckpointOnPrimary,
        long maxSeqNoOfUpdatesOrDeletes
    ) throws Exception {
        final Translog.Location location;
        final PlainActionFuture<Releasable> acquirePermitFuture = new PlainActionFuture<>();
        replica.acquireReplicaOperationPermit(
            operationPrimaryTerm,
            globalCheckpointOnPrimary,
            maxSeqNoOfUpdatesOrDeletes,
            acquirePermitFuture,
            ThreadPool.Names.SAME,
            request
        );
        try (Releasable ignored = acquirePermitFuture.actionGet()) {
            location = TransportResyncReplicationAction.performOnReplica(request, replica);
        }
        TransportWriteActionTestHelper.performPostWriteActions(replica, request, location, logger);
    }

    class SyncRetentionLeases extends ReplicationAction<
        RetentionLeaseSyncAction.Request,
        RetentionLeaseSyncAction.Request,
        RetentionLeaseSyncAction.Response> {

        SyncRetentionLeases(
            RetentionLeaseSyncAction.Request request,
            ReplicationGroup group,
            ActionListener<RetentionLeaseSyncAction.Response> listener
        ) {
            super(request, listener, group, "sync-retention-leases");
        }

        @Override
        protected void performOnPrimary(
            IndexShard primary,
            RetentionLeaseSyncAction.Request request,
            ActionListener<PrimaryResult> listener
        ) {
            ActionListener.completeWith(listener, () -> {
                primary.persistRetentionLeases();
                return new PrimaryResult(request, new RetentionLeaseSyncAction.Response());
            });
        }

        @Override
        protected void performOnReplica(RetentionLeaseSyncAction.Request request, IndexShard replica) throws Exception {
            replica.updateRetentionLeasesOnReplica(request.getRetentionLeases());
            replica.persistRetentionLeases();
        }
    }

}<|MERGE_RESOLUTION|>--- conflicted
+++ resolved
@@ -447,11 +447,7 @@
         }
 
         public void recoverReplica(IndexShard replica) throws IOException {
-<<<<<<< HEAD
-            recoverReplica(replica, (r, sourceNode) -> new RecoveryTarget(r, sourceNode, null, recoveryListener));
-=======
             recoverReplica(replica, (r, sourceNode) -> new RecoveryTarget(r, sourceNode, null, null, recoveryListener));
->>>>>>> d90fa4eb
         }
 
         public void recoverReplica(IndexShard replica, BiFunction<IndexShard, DiscoveryNode, RecoveryTarget> targetSupplier)
