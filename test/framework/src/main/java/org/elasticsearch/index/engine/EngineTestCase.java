/*
 * Licensed to Elasticsearch under one or more contributor
 * license agreements. See the NOTICE file distributed with
 * this work for additional information regarding copyright
 * ownership. Elasticsearch licenses this file to you under
 * the Apache License, Version 2.0 (the "License"); you may
 * not use this file except in compliance with the License.
 * You may obtain a copy of the License at
 *
 *    http://www.apache.org/licenses/LICENSE-2.0
 *
 * Unless required by applicable law or agreed to in writing,
 * software distributed under the License is distributed on an
 * "AS IS" BASIS, WITHOUT WARRANTIES OR CONDITIONS OF ANY
 * KIND, either express or implied.  See the License for the
 * specific language governing permissions and limitations
 * under the License.
 */

package org.elasticsearch.index.engine;

import org.apache.logging.log4j.Logger;
import org.apache.lucene.analysis.Analyzer;
import org.apache.lucene.codecs.Codec;
import org.apache.lucene.document.Document;
import org.apache.lucene.document.Field;
import org.apache.lucene.document.NumericDocValuesField;
import org.apache.lucene.document.StoredField;
import org.apache.lucene.document.TextField;
import org.apache.lucene.index.IndexWriter;
import org.apache.lucene.index.IndexWriterConfig;
import org.apache.lucene.index.LeafReader;
import org.apache.lucene.index.LeafReaderContext;
import org.apache.lucene.index.LiveIndexWriterConfig;
import org.apache.lucene.index.MergePolicy;
import org.apache.lucene.index.NumericDocValues;
import org.apache.lucene.index.Term;
import org.apache.lucene.search.IndexSearcher;
import org.apache.lucene.search.MatchAllDocsQuery;
import org.apache.lucene.search.ReferenceManager;
import org.apache.lucene.search.Sort;
import org.apache.lucene.search.TermQuery;
import org.apache.lucene.search.TotalHitCountCollector;
import org.apache.lucene.store.Directory;
import org.apache.lucene.util.Bits;
import org.apache.lucene.util.BytesRef;
import org.elasticsearch.Version;
import org.elasticsearch.action.index.IndexRequest;
import org.elasticsearch.cluster.ClusterModule;
import org.elasticsearch.cluster.metadata.IndexMetaData;
import org.elasticsearch.cluster.routing.AllocationId;
import org.elasticsearch.common.CheckedBiFunction;
import org.elasticsearch.common.Nullable;
import org.elasticsearch.common.Randomness;
import org.elasticsearch.common.Strings;
import org.elasticsearch.common.bytes.BytesArray;
import org.elasticsearch.common.bytes.BytesReference;
import org.elasticsearch.common.compress.CompressedXContent;
import org.elasticsearch.common.lucene.Lucene;
import org.elasticsearch.common.lucene.uid.Versions;
import org.elasticsearch.common.settings.Settings;
import org.elasticsearch.common.unit.TimeValue;
import org.elasticsearch.common.util.BigArrays;
import org.elasticsearch.common.xcontent.NamedXContentRegistry;
import org.elasticsearch.common.xcontent.XContentBuilder;
import org.elasticsearch.common.xcontent.XContentFactory;
import org.elasticsearch.common.xcontent.XContentType;
import org.elasticsearch.core.internal.io.IOUtils;
import org.elasticsearch.index.Index;
import org.elasticsearch.index.IndexSettings;
import org.elasticsearch.index.MapperTestUtils;
import org.elasticsearch.index.VersionType;
import org.elasticsearch.index.codec.CodecService;
import org.elasticsearch.index.mapper.DocumentMapper;
import org.elasticsearch.index.mapper.IdFieldMapper;
import org.elasticsearch.index.mapper.MapperService;
import org.elasticsearch.index.mapper.Mapping;
import org.elasticsearch.index.mapper.ParseContext;
import org.elasticsearch.index.mapper.ParsedDocument;
import org.elasticsearch.index.mapper.SeqNoFieldMapper;
import org.elasticsearch.index.mapper.SourceFieldMapper;
import org.elasticsearch.index.mapper.SourceToParse;
import org.elasticsearch.index.mapper.Uid;
import org.elasticsearch.index.mapper.VersionFieldMapper;
import org.elasticsearch.index.seqno.LocalCheckpointTracker;
import org.elasticsearch.index.seqno.ReplicationTracker;
import org.elasticsearch.index.seqno.SequenceNumbers;
import org.elasticsearch.index.shard.ShardId;
import org.elasticsearch.index.store.Store;
import org.elasticsearch.index.translog.Translog;
import org.elasticsearch.index.translog.TranslogConfig;
import org.elasticsearch.indices.breaker.CircuitBreakerService;
import org.elasticsearch.indices.breaker.NoneCircuitBreakerService;
import org.elasticsearch.test.DummyShardLock;
import org.elasticsearch.test.ESTestCase;
import org.elasticsearch.test.IndexSettingsModule;
import org.elasticsearch.threadpool.TestThreadPool;
import org.elasticsearch.threadpool.ThreadPool;
import org.junit.After;
import org.junit.Before;

import java.io.IOException;
import java.nio.charset.Charset;
import java.nio.file.Path;
import java.util.ArrayList;
import java.util.Arrays;
import java.util.Collections;
import java.util.Comparator;
import java.util.HashMap;
import java.util.List;
import java.util.Map;
import java.util.concurrent.CountDownLatch;
import java.util.concurrent.atomic.AtomicInteger;
import java.util.concurrent.atomic.AtomicLong;
import java.util.function.BiFunction;
import java.util.function.Function;
import java.util.function.LongSupplier;
import java.util.function.ToLongBiFunction;
import java.util.stream.Collectors;

import static java.util.Collections.emptyList;
import static java.util.Collections.shuffle;
import static org.elasticsearch.index.engine.Engine.Operation.Origin.PRIMARY;
import static org.elasticsearch.index.engine.Engine.Operation.Origin.REPLICA;
import static org.elasticsearch.index.translog.TranslogDeletionPolicies.createTranslogDeletionPolicy;
import static org.hamcrest.Matchers.equalTo;
import static org.hamcrest.Matchers.notNullValue;

public abstract class EngineTestCase extends ESTestCase {

    protected final ShardId shardId = new ShardId(new Index("index", "_na_"), 0);
    protected final AllocationId allocationId = AllocationId.newInitializing();
    protected static final IndexSettings INDEX_SETTINGS = IndexSettingsModule.newIndexSettings("index", Settings.EMPTY);

    protected ThreadPool threadPool;
    protected TranslogHandler translogHandler;

    protected Store store;
    protected Store storeReplica;

    protected InternalEngine engine;
    protected InternalEngine replicaEngine;

    protected IndexSettings defaultSettings;
    protected String codecName;
    protected Path primaryTranslogDir;
    protected Path replicaTranslogDir;
    // A default primary term is used by engine instances created in this test.
    protected AtomicLong primaryTerm = new AtomicLong();

    protected static void assertVisibleCount(Engine engine, int numDocs) throws IOException {
        assertVisibleCount(engine, numDocs, true);
    }

    protected static void assertVisibleCount(Engine engine, int numDocs, boolean refresh) throws IOException {
        if (refresh) {
            engine.refresh("test");
        }
        try (Engine.Searcher searcher = engine.acquireSearcher("test")) {
            final TotalHitCountCollector collector = new TotalHitCountCollector();
            searcher.searcher().search(new MatchAllDocsQuery(), collector);
            assertThat(collector.getTotalHits(), equalTo(numDocs));
        }
    }

    protected Settings indexSettings() {
        // TODO randomize more settings
        return Settings.builder()
            .put(IndexSettings.INDEX_GC_DELETES_SETTING.getKey(), "1h") // make sure this doesn't kick in on us
            .put(EngineConfig.INDEX_CODEC_SETTING.getKey(), codecName)
            .put(IndexMetaData.SETTING_VERSION_CREATED, Version.CURRENT)
            .put(IndexSettings.MAX_REFRESH_LISTENERS_PER_SHARD.getKey(),
                between(10, 10 * IndexSettings.MAX_REFRESH_LISTENERS_PER_SHARD.get(Settings.EMPTY)))
            .put(IndexSettings.INDEX_SOFT_DELETES_SETTING.getKey(), randomBoolean())
            .put(IndexSettings.INDEX_SOFT_DELETES_RETENTION_OPERATIONS_SETTING.getKey(),
                randomBoolean() ? IndexSettings.INDEX_SOFT_DELETES_RETENTION_OPERATIONS_SETTING.get(Settings.EMPTY) : between(0, 1000))
            .build();
    }

    @Override
    @Before
    public void setUp() throws Exception {
        super.setUp();
        primaryTerm.set(randomLongBetween(1, Long.MAX_VALUE));
        CodecService codecService = new CodecService(null, logger);
        String name = Codec.getDefault().getName();
        if (Arrays.asList(codecService.availableCodecs()).contains(name)) {
            // some codecs are read only so we only take the ones that we have in the service and randomly
            // selected by lucene test case.
            codecName = name;
        } else {
            codecName = "default";
        }
        defaultSettings = IndexSettingsModule.newIndexSettings("test", indexSettings());
        threadPool = new TestThreadPool(getClass().getName());
        store = createStore();
        storeReplica = createStore();
        Lucene.cleanLuceneIndex(store.directory());
        Lucene.cleanLuceneIndex(storeReplica.directory());
        primaryTranslogDir = createTempDir("translog-primary");
        translogHandler = createTranslogHandler(defaultSettings);
        engine = createEngine(store, primaryTranslogDir);
        LiveIndexWriterConfig currentIndexWriterConfig = engine.getCurrentIndexWriterConfig();

        assertEquals(engine.config().getCodec().getName(), codecService.codec(codecName).getName());
        assertEquals(currentIndexWriterConfig.getCodec().getName(), codecService.codec(codecName).getName());
        if (randomBoolean()) {
            engine.config().setEnableGcDeletes(false);
        }
        replicaTranslogDir = createTempDir("translog-replica");
        replicaEngine = createEngine(storeReplica, replicaTranslogDir);
        currentIndexWriterConfig = replicaEngine.getCurrentIndexWriterConfig();

        assertEquals(replicaEngine.config().getCodec().getName(), codecService.codec(codecName).getName());
        assertEquals(currentIndexWriterConfig.getCodec().getName(), codecService.codec(codecName).getName());
        if (randomBoolean()) {
            engine.config().setEnableGcDeletes(false);
        }
    }

    public EngineConfig copy(EngineConfig config, LongSupplier globalCheckpointSupplier) {
        return new EngineConfig(config.getShardId(), config.getAllocationId(), config.getThreadPool(), config.getIndexSettings(),
            config.getWarmer(), config.getStore(), config.getMergePolicy(), config.getAnalyzer(), config.getSimilarity(),
            new CodecService(null, logger), config.getEventListener(), config.getQueryCache(), config.getQueryCachingPolicy(),
            config.getTranslogConfig(), config.getFlushMergesAfter(),
            config.getExternalRefreshListener(), Collections.emptyList(), config.getIndexSort(),
            config.getCircuitBreakerService(), globalCheckpointSupplier, config.getPrimaryTermSupplier(), tombstoneDocSupplier());
    }

    public EngineConfig copy(EngineConfig config, Analyzer analyzer) {
        return new EngineConfig(config.getShardId(), config.getAllocationId(), config.getThreadPool(), config.getIndexSettings(),
                config.getWarmer(), config.getStore(), config.getMergePolicy(), analyzer, config.getSimilarity(),
                new CodecService(null, logger), config.getEventListener(), config.getQueryCache(), config.getQueryCachingPolicy(),
                config.getTranslogConfig(), config.getFlushMergesAfter(),
                config.getExternalRefreshListener(), Collections.emptyList(), config.getIndexSort(),
                config.getCircuitBreakerService(), config.getGlobalCheckpointSupplier(), config.getPrimaryTermSupplier(),
                config.getTombstoneDocSupplier());
    }

    public EngineConfig copy(EngineConfig config, MergePolicy mergePolicy) {
        return new EngineConfig(config.getShardId(), config.getAllocationId(), config.getThreadPool(), config.getIndexSettings(),
            config.getWarmer(), config.getStore(), mergePolicy, config.getAnalyzer(), config.getSimilarity(),
            new CodecService(null, logger), config.getEventListener(), config.getQueryCache(), config.getQueryCachingPolicy(),
            config.getTranslogConfig(), config.getFlushMergesAfter(),
            config.getExternalRefreshListener(), Collections.emptyList(), config.getIndexSort(),
            config.getCircuitBreakerService(), config.getGlobalCheckpointSupplier(), config.getPrimaryTermSupplier(),
            config.getTombstoneDocSupplier());
    }

    @Override
    @After
    public void tearDown() throws Exception {
        super.tearDown();
        if (engine != null && engine.isClosed.get() == false) {
            engine.getTranslog().getDeletionPolicy().assertNoOpenTranslogRefs();
            assertConsistentHistoryBetweenTranslogAndLuceneIndex(engine, createMapperService("test"));
        }
        if (replicaEngine != null && replicaEngine.isClosed.get() == false) {
            replicaEngine.getTranslog().getDeletionPolicy().assertNoOpenTranslogRefs();
            assertConsistentHistoryBetweenTranslogAndLuceneIndex(replicaEngine, createMapperService("test"));
        }
        IOUtils.close(
                replicaEngine, storeReplica,
                engine, store);
        terminate(threadPool);
    }


    protected static ParseContext.Document testDocumentWithTextField() {
        return testDocumentWithTextField("test");
    }

    protected static ParseContext.Document testDocumentWithTextField(String value) {
        ParseContext.Document document = testDocument();
        document.add(new TextField("value", value, Field.Store.YES));
        return document;
    }


    protected static ParseContext.Document testDocument() {
        return new ParseContext.Document();
    }

    public static ParsedDocument createParsedDoc(String id, String routing) {
        return testParsedDocument(id, routing, testDocumentWithTextField(), new BytesArray("{ \"value\" : \"test\" }"), null);
    }

    public static ParsedDocument createParsedDoc(String id, String routing, boolean recoverySource) {
        return testParsedDocument(id, routing, testDocumentWithTextField(), new BytesArray("{ \"value\" : \"test\" }"), null,
            recoverySource);
    }

    protected static ParsedDocument testParsedDocument(
            String id, String routing, ParseContext.Document document, BytesReference source, Mapping mappingUpdate) {
        return testParsedDocument(id, routing, document, source, mappingUpdate, false);
    }
    protected static ParsedDocument testParsedDocument(
            String id, String routing, ParseContext.Document document, BytesReference source, Mapping mappingUpdate,
            boolean recoverySource) {
        Field uidField = new Field("_id", Uid.encodeId(id), IdFieldMapper.Defaults.FIELD_TYPE);
        Field versionField = new NumericDocValuesField("_version", 0);
        SeqNoFieldMapper.SequenceIDFields seqID = SeqNoFieldMapper.SequenceIDFields.emptySeqID();
        document.add(uidField);
        document.add(versionField);
        document.add(seqID.seqNo);
        document.add(seqID.seqNoDocValue);
        document.add(seqID.primaryTerm);
        BytesRef ref = source.toBytesRef();
        if (recoverySource) {
            document.add(new StoredField(SourceFieldMapper.RECOVERY_SOURCE_NAME, ref.bytes, ref.offset, ref.length));
            document.add(new NumericDocValuesField(SourceFieldMapper.RECOVERY_SOURCE_NAME, 1));
        } else {
            document.add(new StoredField(SourceFieldMapper.NAME, ref.bytes, ref.offset, ref.length));
        }
        return new ParsedDocument(versionField, seqID, id, "test", routing, Arrays.asList(document), source, XContentType.JSON,
                mappingUpdate);
    }

    public static CheckedBiFunction<String, Integer, ParsedDocument, IOException> nestedParsedDocFactory() throws Exception {
        final MapperService mapperService = createMapperService("type");
        final String nestedMapping = Strings.toString(XContentFactory.jsonBuilder().startObject().startObject("type")
            .startObject("properties").startObject("nested_field").field("type", "nested").endObject().endObject()
            .endObject().endObject());
        final DocumentMapper nestedMapper = mapperService.documentMapperParser().parse("type", new CompressedXContent(nestedMapping));
        return (docId, nestedFieldValues) -> {
            final XContentBuilder source = XContentFactory.jsonBuilder().startObject().field("field", "value");
            if (nestedFieldValues > 0) {
                XContentBuilder nestedField = source.startObject("nested_field");
                for (int i = 0; i < nestedFieldValues; i++) {
                    nestedField.field("field-" + i, "value-" + i);
                }
                source.endObject();
            }
            source.endObject();
            return nestedMapper.parse(SourceToParse.source("test", "type", docId, BytesReference.bytes(source), XContentType.JSON));
        };
    }

    /**
     * Creates a tombstone document that only includes uid, seq#, term and version fields.
     */
    public static EngineConfig.TombstoneDocSupplier tombstoneDocSupplier(){
        return new EngineConfig.TombstoneDocSupplier() {
            @Override
            public ParsedDocument newDeleteTombstoneDoc(String type, String id) {
                final ParseContext.Document doc = new ParseContext.Document();
                Field uidField = new Field(IdFieldMapper.NAME, Uid.encodeId(id), IdFieldMapper.Defaults.FIELD_TYPE);
                doc.add(uidField);
                Field versionField = new NumericDocValuesField(VersionFieldMapper.NAME, 0);
                doc.add(versionField);
                SeqNoFieldMapper.SequenceIDFields seqID = SeqNoFieldMapper.SequenceIDFields.emptySeqID();
                doc.add(seqID.seqNo);
                doc.add(seqID.seqNoDocValue);
                doc.add(seqID.primaryTerm);
                seqID.tombstoneField.setLongValue(1);
                doc.add(seqID.tombstoneField);
                return new ParsedDocument(versionField, seqID, id, type, null,
                    Collections.singletonList(doc), new BytesArray("{}"), XContentType.JSON, null);
            }

            @Override
            public ParsedDocument newNoopTombstoneDoc(String reason) {
                final ParseContext.Document doc = new ParseContext.Document();
                SeqNoFieldMapper.SequenceIDFields seqID = SeqNoFieldMapper.SequenceIDFields.emptySeqID();
                doc.add(seqID.seqNo);
                doc.add(seqID.seqNoDocValue);
                doc.add(seqID.primaryTerm);
                seqID.tombstoneField.setLongValue(1);
                doc.add(seqID.tombstoneField);
                Field versionField = new NumericDocValuesField(VersionFieldMapper.NAME, 0);
                doc.add(versionField);
                BytesRef byteRef = new BytesRef(reason);
                doc.add(new StoredField(SourceFieldMapper.NAME, byteRef.bytes, byteRef.offset, byteRef.length));
                return new ParsedDocument(versionField, seqID, null, null, null,
                    Collections.singletonList(doc), null, XContentType.JSON, null);
            }
        };
    }

    protected Store createStore() throws IOException {
        return createStore(newDirectory());
    }

    protected Store createStore(final Directory directory) throws IOException {
        return createStore(INDEX_SETTINGS, directory);
    }

    protected Store createStore(final IndexSettings indexSettings, final Directory directory) throws IOException {
        return new Store(shardId, indexSettings, directory, new DummyShardLock(shardId));
    }

    protected Translog createTranslog(LongSupplier primaryTermSupplier) throws IOException {
        return createTranslog(primaryTranslogDir, primaryTermSupplier);
    }

    protected Translog createTranslog(Path translogPath, LongSupplier primaryTermSupplier) throws IOException {
        TranslogConfig translogConfig = new TranslogConfig(shardId, translogPath, INDEX_SETTINGS, BigArrays.NON_RECYCLING_INSTANCE);
        String translogUUID = Translog.createEmptyTranslog(translogPath, SequenceNumbers.NO_OPS_PERFORMED, shardId,
            primaryTermSupplier.getAsLong());
        return new Translog(translogConfig, translogUUID, createTranslogDeletionPolicy(INDEX_SETTINGS),
            () -> SequenceNumbers.NO_OPS_PERFORMED, primaryTermSupplier);
    }

    protected TranslogHandler createTranslogHandler(IndexSettings indexSettings) {
        return new TranslogHandler(xContentRegistry(), indexSettings);
    }

    protected InternalEngine createEngine(Store store, Path translogPath) throws IOException {
        return createEngine(defaultSettings, store, translogPath, newMergePolicy(), null);
    }

    protected InternalEngine createEngine(Store store, Path translogPath, LongSupplier globalCheckpointSupplier) throws IOException {
        return createEngine(defaultSettings, store, translogPath, newMergePolicy(), null, null, globalCheckpointSupplier);
    }

    protected InternalEngine createEngine(
            Store store,
            Path translogPath,
            BiFunction<Long, Long, LocalCheckpointTracker> localCheckpointTrackerSupplier) throws IOException {
        return createEngine(defaultSettings, store, translogPath, newMergePolicy(), null, localCheckpointTrackerSupplier, null);
    }

    protected InternalEngine createEngine(
            Store store,
            Path translogPath,
            BiFunction<Long, Long, LocalCheckpointTracker> localCheckpointTrackerSupplier,
            ToLongBiFunction<Engine, Engine.Operation> seqNoForOperation) throws IOException {
        return createEngine(
                defaultSettings, store, translogPath, newMergePolicy(), null, localCheckpointTrackerSupplier, null, seqNoForOperation);
    }

    protected InternalEngine createEngine(
            IndexSettings indexSettings, Store store, Path translogPath, MergePolicy mergePolicy) throws IOException {
        return createEngine(indexSettings, store, translogPath, mergePolicy, null);

    }

    protected InternalEngine createEngine(IndexSettings indexSettings, Store store, Path translogPath, MergePolicy mergePolicy,
                                          @Nullable IndexWriterFactory indexWriterFactory) throws IOException {
        return createEngine(indexSettings, store, translogPath, mergePolicy, indexWriterFactory, null, null);
    }

    protected InternalEngine createEngine(
            IndexSettings indexSettings,
            Store store,
            Path translogPath,
            MergePolicy mergePolicy,
            @Nullable IndexWriterFactory indexWriterFactory,
            @Nullable BiFunction<Long, Long, LocalCheckpointTracker> localCheckpointTrackerSupplier,
            @Nullable LongSupplier globalCheckpointSupplier) throws IOException {
        return createEngine(
                indexSettings, store, translogPath, mergePolicy, indexWriterFactory, localCheckpointTrackerSupplier, null, null,
                globalCheckpointSupplier);
    }

    protected InternalEngine createEngine(
            IndexSettings indexSettings,
            Store store,
            Path translogPath,
            MergePolicy mergePolicy,
            @Nullable IndexWriterFactory indexWriterFactory,
            @Nullable BiFunction<Long, Long, LocalCheckpointTracker> localCheckpointTrackerSupplier,
            @Nullable LongSupplier globalCheckpointSupplier,
            @Nullable ToLongBiFunction<Engine, Engine.Operation> seqNoForOperation) throws IOException {
        return createEngine(
                indexSettings,
                store,
                translogPath,
                mergePolicy,
                indexWriterFactory,
                localCheckpointTrackerSupplier,
                seqNoForOperation,
                null,
                globalCheckpointSupplier);
    }

    protected InternalEngine createEngine(
            IndexSettings indexSettings,
            Store store,
            Path translogPath,
            MergePolicy mergePolicy,
            @Nullable IndexWriterFactory indexWriterFactory,
            @Nullable BiFunction<Long, Long, LocalCheckpointTracker> localCheckpointTrackerSupplier,
            @Nullable ToLongBiFunction<Engine, Engine.Operation> seqNoForOperation,
            @Nullable Sort indexSort,
            @Nullable LongSupplier globalCheckpointSupplier) throws IOException {
        EngineConfig config = config(indexSettings, store, translogPath, mergePolicy, null, indexSort, globalCheckpointSupplier);
        return createEngine(indexWriterFactory, localCheckpointTrackerSupplier, seqNoForOperation, config);
    }

    protected InternalEngine createEngine(EngineConfig config) throws IOException {
        return createEngine(null, null, null, config);
    }

    private InternalEngine createEngine(@Nullable IndexWriterFactory indexWriterFactory,
                                        @Nullable BiFunction<Long, Long, LocalCheckpointTracker> localCheckpointTrackerSupplier,
                                        @Nullable ToLongBiFunction<Engine, Engine.Operation> seqNoForOperation,
                                        EngineConfig config) throws IOException {
        final Store store = config.getStore();
        final Directory directory = store.directory();
        if (Lucene.indexExists(directory) == false) {
            store.createEmpty(config.getIndexSettings().getIndexVersionCreated().luceneVersion);
            final String translogUuid = Translog.createEmptyTranslog(config.getTranslogConfig().getTranslogPath(),
                SequenceNumbers.NO_OPS_PERFORMED, shardId, primaryTerm.get());
            store.associateIndexWithNewTranslog(translogUuid);

        }
        InternalEngine internalEngine = createInternalEngine(indexWriterFactory, localCheckpointTrackerSupplier, seqNoForOperation, config);
        internalEngine.initializeMaxSeqNoOfUpdatesOrDeletes();
        internalEngine.recoverFromTranslog(translogHandler, Long.MAX_VALUE);
        return internalEngine;
    }

    @FunctionalInterface
    public interface IndexWriterFactory {

        IndexWriter createWriter(Directory directory, IndexWriterConfig iwc) throws IOException;
    }

    /**
     * Generate a new sequence number and return it. Only works on InternalEngines
     */
    public static long generateNewSeqNo(final Engine engine) {
        assert engine instanceof InternalEngine : "expected InternalEngine, got: " + engine.getClass();
        InternalEngine internalEngine = (InternalEngine) engine;
        return internalEngine.getLocalCheckpointTracker().generateSeqNo();
    }

    public static InternalEngine createInternalEngine(
            @Nullable final IndexWriterFactory indexWriterFactory,
            @Nullable final BiFunction<Long, Long, LocalCheckpointTracker> localCheckpointTrackerSupplier,
            @Nullable final ToLongBiFunction<Engine, Engine.Operation> seqNoForOperation,
            final EngineConfig config) {
        if (localCheckpointTrackerSupplier == null) {
            return new InternalTestEngine(config) {
                @Override
                IndexWriter createWriter(Directory directory, IndexWriterConfig iwc) throws IOException {
                    return (indexWriterFactory != null) ?
                            indexWriterFactory.createWriter(directory, iwc) :
                            super.createWriter(directory, iwc);
                }

                @Override
                protected long doGenerateSeqNoForOperation(final Operation operation) {
                    return seqNoForOperation != null
                            ? seqNoForOperation.applyAsLong(this, operation)
                            : super.doGenerateSeqNoForOperation(operation);
                }
            };
        } else {
            return new InternalTestEngine(config, localCheckpointTrackerSupplier) {
                @Override
                IndexWriter createWriter(Directory directory, IndexWriterConfig iwc) throws IOException {
                    return (indexWriterFactory != null) ?
                            indexWriterFactory.createWriter(directory, iwc) :
                            super.createWriter(directory, iwc);
                }

                @Override
                protected long doGenerateSeqNoForOperation(final Operation operation) {
                    return seqNoForOperation != null
                            ? seqNoForOperation.applyAsLong(this, operation)
                            : super.doGenerateSeqNoForOperation(operation);
                }
            };
        }

    }

    public EngineConfig config(IndexSettings indexSettings, Store store, Path translogPath, MergePolicy mergePolicy,
                               ReferenceManager.RefreshListener refreshListener) {
        return config(indexSettings, store, translogPath, mergePolicy, refreshListener, null, () -> SequenceNumbers.NO_OPS_PERFORMED);
    }

    public EngineConfig config(IndexSettings indexSettings, Store store, Path translogPath, MergePolicy mergePolicy,
                               ReferenceManager.RefreshListener refreshListener, Sort indexSort, LongSupplier globalCheckpointSupplier) {
        return config(indexSettings, store, translogPath, mergePolicy, refreshListener, null, indexSort, globalCheckpointSupplier,
            new NoneCircuitBreakerService());
    }

    public EngineConfig config(IndexSettings indexSettings, Store store, Path translogPath, MergePolicy mergePolicy,
                               ReferenceManager.RefreshListener externalRefreshListener,
                               ReferenceManager.RefreshListener internalRefreshListener,
                               Sort indexSort, LongSupplier globalCheckpointSupplier, CircuitBreakerService breakerService) {
            IndexWriterConfig iwc = newIndexWriterConfig();
        TranslogConfig translogConfig = new TranslogConfig(shardId, translogPath, indexSettings, BigArrays.NON_RECYCLING_INSTANCE);
        Engine.EventListener listener = new Engine.EventListener() {
            @Override
            public void onFailedEngine(String reason, @Nullable Exception e) {
                // we don't need to notify anybody in this test
            }
        };
        final List<ReferenceManager.RefreshListener> extRefreshListenerList =
            externalRefreshListener == null ? emptyList() : Collections.singletonList(externalRefreshListener);
        final List<ReferenceManager.RefreshListener> intRefreshListenerList =
            internalRefreshListener == null ? emptyList() : Collections.singletonList(internalRefreshListener);
        EngineConfig config = new EngineConfig(shardId, allocationId.getId(), threadPool, indexSettings, null, store,
                mergePolicy, iwc.getAnalyzer(), iwc.getSimilarity(), new CodecService(null, logger), listener,
                IndexSearcher.getDefaultQueryCache(), IndexSearcher.getDefaultQueryCachingPolicy(), translogConfig,
                TimeValue.timeValueMinutes(5), extRefreshListenerList, intRefreshListenerList, indexSort,
                breakerService,
                globalCheckpointSupplier == null ?
                    new ReplicationTracker(shardId, allocationId.getId(), indexSettings, SequenceNumbers.NO_OPS_PERFORMED, update -> {}) :
                    globalCheckpointSupplier, primaryTerm::get, tombstoneDocSupplier());
        return config;
    }

    protected static final BytesReference B_1 = new BytesArray(new byte[]{1});
    protected static final BytesReference B_2 = new BytesArray(new byte[]{2});
    protected static final BytesReference B_3 = new BytesArray(new byte[]{3});
    protected static final BytesArray SOURCE = bytesArray("{}");

    protected static BytesArray bytesArray(String string) {
        return new BytesArray(string.getBytes(Charset.defaultCharset()));
    }

    public static Term newUid(String id) {
        return new Term("_id", Uid.encodeId(id));
    }

    public static Term newUid(ParsedDocument doc) {
        return newUid(doc.id());
    }

    protected Engine.Get newGet(boolean realtime, ParsedDocument doc) {
        return new Engine.Get(realtime, false, doc.type(), doc.id(), newUid(doc));
    }

    protected Engine.Index indexForDoc(ParsedDocument doc) {
        return new Engine.Index(newUid(doc), primaryTerm.get(), doc);
    }

    protected Engine.Index replicaIndexForDoc(ParsedDocument doc, long version, long seqNo,
                                            boolean isRetry) {
        return new Engine.Index(newUid(doc), doc, seqNo, primaryTerm.get(), version, null, Engine.Operation.Origin.REPLICA,
            System.nanoTime(), IndexRequest.UNSET_AUTO_GENERATED_TIMESTAMP, isRetry, SequenceNumbers.UNASSIGNED_SEQ_NO, 0);
    }

    protected Engine.Delete replicaDeleteForDoc(String id, long version, long seqNo, long startTime) {
        return new Engine.Delete("test", id, newUid(id), seqNo, 1, version, null, Engine.Operation.Origin.REPLICA, startTime,
            SequenceNumbers.UNASSIGNED_SEQ_NO, 0);
    }
    protected static void assertVisibleCount(InternalEngine engine, int numDocs) throws IOException {
        assertVisibleCount(engine, numDocs, true);
    }

    protected static void assertVisibleCount(InternalEngine engine, int numDocs, boolean refresh) throws IOException {
        if (refresh) {
            engine.refresh("test");
        }
        try (Engine.Searcher searcher = engine.acquireSearcher("test")) {
            final TotalHitCountCollector collector = new TotalHitCountCollector();
            searcher.searcher().search(new MatchAllDocsQuery(), collector);
            assertThat(collector.getTotalHits(), equalTo(numDocs));
        }
    }

    public static List<Engine.Operation> generateSingleDocHistory(boolean forReplica, VersionType versionType,
                                                                  long primaryTerm, int minOpCount, int maxOpCount, String docId) {
        final int numOfOps = randomIntBetween(minOpCount, maxOpCount);
        final List<Engine.Operation> ops = new ArrayList<>();
        final Term id = newUid(docId);
        final int startWithSeqNo = 0;
        final String valuePrefix = (forReplica ? "r_" : "p_" ) + docId + "_";
        final boolean incrementTermWhenIntroducingSeqNo = randomBoolean();
        for (int i = 0; i < numOfOps; i++) {
            final Engine.Operation op;
            final long version;
            switch (versionType) {
                case INTERNAL:
                    version = forReplica ? i : Versions.MATCH_ANY;
                    break;
                case EXTERNAL:
                    version = i;
                    break;
                case EXTERNAL_GTE:
                    version = randomBoolean() ? Math.max(i - 1, 0) : i;
                    break;
                case FORCE:
                    version = randomNonNegativeLong();
                    break;
                default:
                    throw new UnsupportedOperationException("unknown version type: " + versionType);
            }
            if (randomBoolean()) {
                op = new Engine.Index(id, testParsedDocument(docId, null, testDocumentWithTextField(valuePrefix + i), SOURCE, null),
                    forReplica && i >= startWithSeqNo ? i * 2 : SequenceNumbers.UNASSIGNED_SEQ_NO,
                    forReplica && i >= startWithSeqNo && incrementTermWhenIntroducingSeqNo ? primaryTerm + 1 : primaryTerm,
                    version,
                    forReplica ? null : versionType,
                    forReplica ? REPLICA : PRIMARY,
                    System.currentTimeMillis(), -1, false,
                    SequenceNumbers.UNASSIGNED_SEQ_NO, 0);
            } else {
                op = new Engine.Delete("test", docId, id,
                    forReplica && i >= startWithSeqNo ? i * 2 : SequenceNumbers.UNASSIGNED_SEQ_NO,
                    forReplica && i >= startWithSeqNo && incrementTermWhenIntroducingSeqNo ? primaryTerm + 1 : primaryTerm,
                    version,
                    forReplica ? null : versionType,
                    forReplica ? REPLICA : PRIMARY,
                    System.currentTimeMillis(), SequenceNumbers.UNASSIGNED_SEQ_NO, 0);
            }
            ops.add(op);
        }
        return ops;
    }

    public List<Engine.Operation> generateHistoryOnReplica(int numOps, boolean allowGapInSeqNo, boolean allowDuplicate,
                                                           boolean includeNestedDocs) throws Exception {
        long seqNo = 0;
        final int maxIdValue = randomInt(numOps * 2);
        final List<Engine.Operation> operations = new ArrayList<>(numOps);
        CheckedBiFunction<String, Integer, ParsedDocument, IOException> nestedParsedDocFactory = nestedParsedDocFactory();
        for (int i = 0; i < numOps; i++) {
<<<<<<< HEAD
            String id = Integer.toString(between(1, 100));
            final ParsedDocument doc = EngineTestCase.createParsedDoc(id, null);
            if (randomBoolean()) {
                operations.add(new Engine.Index(EngineTestCase.newUid(doc), doc, seqNo, primaryTerm.get(),
                    i, null, Engine.Operation.Origin.REPLICA, threadPool.relativeTimeInMillis(),
                    -1, true, SequenceNumbers.UNASSIGNED_SEQ_NO, 0));
            } else if (randomBoolean()) {
                operations.add(new Engine.Delete(doc.type(), doc.id(), EngineTestCase.newUid(doc), seqNo, primaryTerm.get(),
                    i, null, Engine.Operation.Origin.REPLICA, threadPool.relativeTimeInMillis(), SequenceNumbers.UNASSIGNED_SEQ_NO, 0));
            } else {
                operations.add(new Engine.NoOp(seqNo, primaryTerm.get(), Engine.Operation.Origin.REPLICA,
                    threadPool.relativeTimeInMillis(), "test-" + i));
=======
            final String id = Integer.toString(randomInt(maxIdValue));
            final Engine.Operation.TYPE opType = randomFrom(Engine.Operation.TYPE.values());
            final boolean isNestedDoc = includeNestedDocs && opType == Engine.Operation.TYPE.INDEX && randomBoolean();
            final int nestedValues = between(0, 3);
            final long startTime = threadPool.relativeTimeInMillis();
            final int copies = allowDuplicate && rarely() ? between(2, 4) : 1;
            for (int copy = 0; copy < copies; copy++) {
                final ParsedDocument doc = isNestedDoc ? nestedParsedDocFactory.apply(id, nestedValues) : createParsedDoc(id, null);
                switch (opType) {
                    case INDEX:
                        operations.add(new Engine.Index(EngineTestCase.newUid(doc), doc, seqNo, primaryTerm.get(),
                            i, null, Engine.Operation.Origin.REPLICA, startTime, -1, true));
                        break;
                    case DELETE:
                        operations.add(new Engine.Delete(doc.type(), doc.id(), EngineTestCase.newUid(doc), seqNo, primaryTerm.get(),
                            i, null, Engine.Operation.Origin.REPLICA, startTime));
                        break;
                    case NO_OP:
                        operations.add(new Engine.NoOp(seqNo, primaryTerm.get(), Engine.Operation.Origin.REPLICA, startTime, "test-" + i));
                        break;
                    default:
                        throw new IllegalStateException("Unknown operation type [" + opType + "]");
                }
>>>>>>> 38a1d4fc
            }
            seqNo++;
            if (allowGapInSeqNo && rarely()) {
                seqNo++;
            }
        }
        Randomness.shuffle(operations);
        return operations;
    }

    public static void assertOpsOnReplica(
            final List<Engine.Operation> ops,
            final InternalEngine replicaEngine,
            boolean shuffleOps,
            final Logger logger) throws IOException {
        final Engine.Operation lastOp = ops.get(ops.size() - 1);
        final String lastFieldValue;
        if (lastOp instanceof Engine.Index) {
            Engine.Index index = (Engine.Index) lastOp;
            lastFieldValue = index.docs().get(0).get("value");
        } else {
            // delete
            lastFieldValue = null;
        }
        if (shuffleOps) {
            int firstOpWithSeqNo = 0;
            while (firstOpWithSeqNo < ops.size() && ops.get(firstOpWithSeqNo).seqNo() < 0) {
                firstOpWithSeqNo++;
            }
            // shuffle ops but make sure legacy ops are first
            shuffle(ops.subList(0, firstOpWithSeqNo), random());
            shuffle(ops.subList(firstOpWithSeqNo, ops.size()), random());
        }
        boolean firstOp = true;
        for (Engine.Operation op : ops) {
            logger.info("performing [{}], v [{}], seq# [{}], term [{}]",
                    op.operationType().name().charAt(0), op.version(), op.seqNo(), op.primaryTerm());
            if (op instanceof Engine.Index) {
                Engine.IndexResult result = replicaEngine.index((Engine.Index) op);
                // replicas don't really care to about creation status of documents
                // this allows to ignore the case where a document was found in the live version maps in
                // a delete state and return false for the created flag in favor of code simplicity
                // as deleted or not. This check is just signal regression so a decision can be made if it's
                // intentional
                assertThat(result.isCreated(), equalTo(firstOp));
                assertThat(result.getVersion(), equalTo(op.version()));
                assertThat(result.getResultType(), equalTo(Engine.Result.Type.SUCCESS));

            } else {
                Engine.DeleteResult result = replicaEngine.delete((Engine.Delete) op);
                // Replicas don't really care to about found status of documents
                // this allows to ignore the case where a document was found in the live version maps in
                // a delete state and return true for the found flag in favor of code simplicity
                // his check is just signal regression so a decision can be made if it's
                // intentional
                assertThat(result.isFound(), equalTo(firstOp == false));
                assertThat(result.getVersion(), equalTo(op.version()));
                assertThat(result.getResultType(), equalTo(Engine.Result.Type.SUCCESS));
            }
            if (randomBoolean()) {
                replicaEngine.refresh("test");
            }
            if (randomBoolean()) {
                replicaEngine.flush();
                replicaEngine.refresh("test");
            }
            firstOp = false;
        }

        assertVisibleCount(replicaEngine, lastFieldValue == null ? 0 : 1);
        if (lastFieldValue != null) {
            try (Engine.Searcher searcher = replicaEngine.acquireSearcher("test")) {
                final TotalHitCountCollector collector = new TotalHitCountCollector();
                searcher.searcher().search(new TermQuery(new Term("value", lastFieldValue)), collector);
                assertThat(collector.getTotalHits(), equalTo(1));
            }
        }
    }

    public static void concurrentlyApplyOps(List<Engine.Operation> ops, InternalEngine engine) throws InterruptedException {
        Thread[] thread = new Thread[randomIntBetween(3, 5)];
        CountDownLatch startGun = new CountDownLatch(thread.length);
        AtomicInteger offset = new AtomicInteger(-1);
        for (int i = 0; i < thread.length; i++) {
            thread[i] = new Thread(() -> {
                startGun.countDown();
                try {
                    startGun.await();
                } catch (InterruptedException e) {
                    throw new AssertionError(e);
                }
                int docOffset;
                while ((docOffset = offset.incrementAndGet()) < ops.size()) {
                    try {
                        applyOperation(engine, ops.get(docOffset));
                        if ((docOffset + 1) % 4 == 0) {
                            engine.refresh("test");
                        }
                        if (rarely()) {
                            engine.flush();
                        }
                    } catch (IOException e) {
                        throw new AssertionError(e);
                    }
                }
            });
            thread[i].start();
        }
        for (int i = 0; i < thread.length; i++) {
            thread[i].join();
        }
    }

    public static void applyOperations(Engine engine, List<Engine.Operation> operations) throws IOException {
        for (Engine.Operation operation : operations) {
            applyOperation(engine, operation);
            if (randomInt(100) < 10) {
                engine.refresh("test");
            }
            if (rarely()) {
                engine.flush();
            }
        }
    }

    public static Engine.Result applyOperation(Engine engine, Engine.Operation operation) throws IOException {
        final Engine.Result result;
        switch (operation.operationType()) {
            case INDEX:
                result = engine.index((Engine.Index) operation);
                break;
            case DELETE:
                result = engine.delete((Engine.Delete) operation);
                break;
            case NO_OP:
                result = engine.noOp((Engine.NoOp) operation);
                break;
            default:
                throw new IllegalStateException("No operation defined for [" + operation + "]");
        }
        return result;
    }

    /**
     * Gets a collection of tuples of docId, sequence number, and primary term of all live documents in the provided engine.
     */
    public static List<DocIdSeqNoAndTerm> getDocIds(Engine engine, boolean refresh) throws IOException {
        if (refresh) {
            engine.refresh("test_get_doc_ids");
        }
        try (Engine.Searcher searcher = engine.acquireSearcher("test_get_doc_ids")) {
            List<DocIdSeqNoAndTerm> docs = new ArrayList<>();
            for (LeafReaderContext leafContext : searcher.reader().leaves()) {
                LeafReader reader = leafContext.reader();
                NumericDocValues seqNoDocValues = reader.getNumericDocValues(SeqNoFieldMapper.NAME);
                NumericDocValues primaryTermDocValues = reader.getNumericDocValues(SeqNoFieldMapper.PRIMARY_TERM_NAME);
                Bits liveDocs = reader.getLiveDocs();
                for (int i = 0; i < reader.maxDoc(); i++) {
                    if (liveDocs == null || liveDocs.get(i)) {
                        if (primaryTermDocValues.advanceExact(i) == false) {
                            // We have to skip non-root docs because its _id field is not stored (indexed only).
                            continue;
                        }
                        final long primaryTerm = primaryTermDocValues.longValue();
                        Document uuid = reader.document(i, Collections.singleton(IdFieldMapper.NAME));
                        BytesRef binaryID = uuid.getBinaryValue(IdFieldMapper.NAME);
                        String id = Uid.decodeId(Arrays.copyOfRange(binaryID.bytes, binaryID.offset, binaryID.offset + binaryID.length));
                        if (seqNoDocValues.advanceExact(i) == false) {
                            throw new AssertionError("seqNoDocValues not found for doc[" + i + "] id[" + id + "]");
                        }
                        final long seqNo = seqNoDocValues.longValue();
                        docs.add(new DocIdSeqNoAndTerm(id, seqNo, primaryTerm));
                    }
                }
            }
            docs.sort(Comparator.comparing(DocIdSeqNoAndTerm::getId)
                .thenComparingLong(DocIdSeqNoAndTerm::getSeqNo).thenComparingLong(DocIdSeqNoAndTerm::getPrimaryTerm));
            return docs;
        }
    }

    /**
     * Reads all engine operations that have been processed by the engine from Lucene index.
     * The returned operations are sorted and de-duplicated, thus each sequence number will be have at most one operation.
     */
    public static List<Translog.Operation> readAllOperationsInLucene(Engine engine, MapperService mapper) throws IOException {
        final List<Translog.Operation> operations = new ArrayList<>();
        long maxSeqNo = Math.max(0, ((InternalEngine)engine).getLocalCheckpointTracker().getMaxSeqNo());
        try (Translog.Snapshot snapshot = engine.newChangesSnapshot("test", mapper, 0, maxSeqNo, false)) {
            Translog.Operation op;
            while ((op = snapshot.next()) != null){
                operations.add(op);
            }
        }
        return operations;
    }

    /**
     * Asserts the provided engine has a consistent document history between translog and Lucene index.
     */
    public static void assertConsistentHistoryBetweenTranslogAndLuceneIndex(Engine engine, MapperService mapper) throws IOException {
        if (mapper.documentMapper() == null || engine.config().getIndexSettings().isSoftDeleteEnabled() == false
            || (engine instanceof InternalEngine) == false) {
            return;
        }
        final long maxSeqNo = ((InternalEngine) engine).getLocalCheckpointTracker().getMaxSeqNo();
        if (maxSeqNo < 0) {
            return; // nothing to check
        }
        final Map<Long, Translog.Operation> translogOps = new HashMap<>();
        try (Translog.Snapshot snapshot = EngineTestCase.getTranslog(engine).newSnapshot()) {
            Translog.Operation op;
            while ((op = snapshot.next()) != null) {
                translogOps.put(op.seqNo(), op);
            }
        }
        final Map<Long, Translog.Operation> luceneOps = readAllOperationsInLucene(engine, mapper).stream()
            .collect(Collectors.toMap(Translog.Operation::seqNo, Function.identity()));
        final long globalCheckpoint = EngineTestCase.getTranslog(engine).getLastSyncedGlobalCheckpoint();
        final long retainedOps = engine.config().getIndexSettings().getSoftDeleteRetentionOperations();
        final long seqNoForRecovery;
        try (Engine.IndexCommitRef safeCommit = engine.acquireSafeIndexCommit()) {
            seqNoForRecovery = Long.parseLong(safeCommit.getIndexCommit().getUserData().get(SequenceNumbers.LOCAL_CHECKPOINT_KEY)) + 1;
        }
        final long minSeqNoToRetain = Math.min(seqNoForRecovery, globalCheckpoint + 1 - retainedOps);
        for (Translog.Operation translogOp : translogOps.values()) {
            final Translog.Operation luceneOp = luceneOps.get(translogOp.seqNo());
            if (luceneOp == null) {
                if (minSeqNoToRetain <= translogOp.seqNo() && translogOp.seqNo() <= maxSeqNo) {
                    fail("Operation not found seq# [" + translogOp.seqNo() + "], global checkpoint [" + globalCheckpoint + "], " +
                        "retention policy [" + retainedOps + "], maxSeqNo [" + maxSeqNo + "], translog op [" + translogOp + "]");
                } else {
                    continue;
                }
            }
            assertThat(luceneOp, notNullValue());
            assertThat(luceneOp.toString(), luceneOp.primaryTerm(), equalTo(translogOp.primaryTerm()));
            assertThat(luceneOp.opType(), equalTo(translogOp.opType()));
            if (luceneOp.opType() == Translog.Operation.Type.INDEX) {
                assertThat(luceneOp.getSource().source, equalTo(translogOp.getSource().source));
            }
        }
    }

    public static MapperService createMapperService(String type) throws IOException {
        IndexMetaData indexMetaData = IndexMetaData.builder("test")
            .settings(Settings.builder()
                .put(IndexMetaData.SETTING_VERSION_CREATED, Version.CURRENT)
                .put(IndexMetaData.SETTING_NUMBER_OF_SHARDS, 1).put(IndexMetaData.SETTING_NUMBER_OF_REPLICAS, 1))
            .putMapping(type, "{\"properties\": {}}")
            .build();
        MapperService mapperService = MapperTestUtils.newMapperService(new NamedXContentRegistry(ClusterModule.getNamedXWriteables()),
            createTempDir(), Settings.EMPTY, "test");
        mapperService.merge(indexMetaData, MapperService.MergeReason.MAPPING_UPDATE);
        return mapperService;
    }

    /**
     * Exposes a translog associated with the given engine for testing purpose.
     */
    public static Translog getTranslog(Engine engine) {
        assert engine instanceof InternalEngine : "only InternalEngines have translogs, got: " + engine.getClass();
        InternalEngine internalEngine = (InternalEngine) engine;
        return internalEngine.getTranslog();
    }
}<|MERGE_RESOLUTION|>--- conflicted
+++ resolved
@@ -712,20 +712,6 @@
         final List<Engine.Operation> operations = new ArrayList<>(numOps);
         CheckedBiFunction<String, Integer, ParsedDocument, IOException> nestedParsedDocFactory = nestedParsedDocFactory();
         for (int i = 0; i < numOps; i++) {
-<<<<<<< HEAD
-            String id = Integer.toString(between(1, 100));
-            final ParsedDocument doc = EngineTestCase.createParsedDoc(id, null);
-            if (randomBoolean()) {
-                operations.add(new Engine.Index(EngineTestCase.newUid(doc), doc, seqNo, primaryTerm.get(),
-                    i, null, Engine.Operation.Origin.REPLICA, threadPool.relativeTimeInMillis(),
-                    -1, true, SequenceNumbers.UNASSIGNED_SEQ_NO, 0));
-            } else if (randomBoolean()) {
-                operations.add(new Engine.Delete(doc.type(), doc.id(), EngineTestCase.newUid(doc), seqNo, primaryTerm.get(),
-                    i, null, Engine.Operation.Origin.REPLICA, threadPool.relativeTimeInMillis(), SequenceNumbers.UNASSIGNED_SEQ_NO, 0));
-            } else {
-                operations.add(new Engine.NoOp(seqNo, primaryTerm.get(), Engine.Operation.Origin.REPLICA,
-                    threadPool.relativeTimeInMillis(), "test-" + i));
-=======
             final String id = Integer.toString(randomInt(maxIdValue));
             final Engine.Operation.TYPE opType = randomFrom(Engine.Operation.TYPE.values());
             final boolean isNestedDoc = includeNestedDocs && opType == Engine.Operation.TYPE.INDEX && randomBoolean();
@@ -737,11 +723,11 @@
                 switch (opType) {
                     case INDEX:
                         operations.add(new Engine.Index(EngineTestCase.newUid(doc), doc, seqNo, primaryTerm.get(),
-                            i, null, Engine.Operation.Origin.REPLICA, startTime, -1, true));
+                            i, null, Engine.Operation.Origin.REPLICA, startTime, -1, true, SequenceNumbers.UNASSIGNED_SEQ_NO, 0));
                         break;
                     case DELETE:
                         operations.add(new Engine.Delete(doc.type(), doc.id(), EngineTestCase.newUid(doc), seqNo, primaryTerm.get(),
-                            i, null, Engine.Operation.Origin.REPLICA, startTime));
+                            i, null, Engine.Operation.Origin.REPLICA, startTime, SequenceNumbers.UNASSIGNED_SEQ_NO, 0));
                         break;
                     case NO_OP:
                         operations.add(new Engine.NoOp(seqNo, primaryTerm.get(), Engine.Operation.Origin.REPLICA, startTime, "test-" + i));
@@ -749,7 +735,6 @@
                     default:
                         throw new IllegalStateException("Unknown operation type [" + opType + "]");
                 }
->>>>>>> 38a1d4fc
             }
             seqNo++;
             if (allowGapInSeqNo && rarely()) {
