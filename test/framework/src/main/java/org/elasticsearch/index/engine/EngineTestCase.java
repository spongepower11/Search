--- conflicted
+++ resolved
@@ -425,13 +425,8 @@
                 TimeValue.timeValueMinutes(5), refreshListenerList, Collections.emptyList(), indexSort, handler,
                 new NoneCircuitBreakerService(),
                 globalCheckpointSupplier == null ?
-<<<<<<< HEAD
-                    new GlobalCheckpointTracker(shardId, allocationId.getId(), indexSettings, SequenceNumbers.NO_OPS_PERFORMED) :
+                    new ReplicationTracker(shardId, allocationId.getId(), indexSettings, SequenceNumbers.NO_OPS_PERFORMED) :
                     globalCheckpointSupplier);
-=======
-                    new ReplicationTracker(shardId, allocationId.getId(), indexSettings,
-                        SequenceNumbers.UNASSIGNED_SEQ_NO) : globalCheckpointSupplier);
->>>>>>> c2fcf15d
         return config;
     }
 
