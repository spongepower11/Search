/*
 * Copyright Elasticsearch B.V. and/or licensed to Elasticsearch B.V. under one
 * or more contributor license agreements. Licensed under the Elastic License
 * 2.0 and the Server Side Public License, v 1; you may not use this file except
 * in compliance with, at your election, the Elastic License 2.0 or the Server
 * Side Public License, v 1.
 */

package org.elasticsearch.index.engine;

import org.apache.logging.log4j.Logger;
import org.apache.lucene.analysis.Analyzer;
import org.apache.lucene.codecs.Codec;
import org.apache.lucene.document.Document;
import org.apache.lucene.document.Field;
import org.apache.lucene.document.NumericDocValuesField;
import org.apache.lucene.document.StoredField;
import org.apache.lucene.document.StringField;
import org.apache.lucene.document.TextField;
import org.apache.lucene.index.DirectoryReader;
import org.apache.lucene.index.FilterCodecReader;
import org.apache.lucene.index.FilterDirectoryReader;
import org.apache.lucene.index.FilterLeafReader;
import org.apache.lucene.index.IndexCommit;
import org.apache.lucene.index.IndexWriter;
import org.apache.lucene.index.IndexWriterConfig;
import org.apache.lucene.index.LeafReader;
import org.apache.lucene.index.LeafReaderContext;
import org.apache.lucene.index.LiveIndexWriterConfig;
import org.apache.lucene.index.MergePolicy;
import org.apache.lucene.index.NumericDocValues;
import org.apache.lucene.index.SegmentReader;
import org.apache.lucene.index.StoredFields;
import org.apache.lucene.index.Term;
import org.apache.lucene.search.DocIdSetIterator;
import org.apache.lucene.search.IndexSearcher;
import org.apache.lucene.search.MatchAllDocsQuery;
import org.apache.lucene.search.Query;
import org.apache.lucene.search.ReferenceManager;
import org.apache.lucene.search.ScoreMode;
import org.apache.lucene.search.Scorer;
import org.apache.lucene.search.Sort;
import org.apache.lucene.search.TermQuery;
import org.apache.lucene.search.TotalHitCountCollector;
import org.apache.lucene.search.Weight;
import org.apache.lucene.store.AlreadyClosedException;
import org.apache.lucene.store.Directory;
import org.apache.lucene.util.Bits;
import org.apache.lucene.util.BytesRef;
import org.apache.lucene.util.FixedBitSet;
import org.elasticsearch.action.index.IndexRequest;
import org.elasticsearch.action.support.PlainActionFuture;
import org.elasticsearch.action.support.replication.ReplicationResponse;
import org.elasticsearch.cluster.ClusterModule;
import org.elasticsearch.cluster.metadata.IndexMetadata;
import org.elasticsearch.cluster.routing.AllocationId;
import org.elasticsearch.common.CheckedBiFunction;
import org.elasticsearch.common.Randomness;
import org.elasticsearch.common.Strings;
import org.elasticsearch.common.bytes.BytesArray;
import org.elasticsearch.common.bytes.BytesReference;
import org.elasticsearch.common.compress.CompressedXContent;
import org.elasticsearch.common.lucene.Lucene;
import org.elasticsearch.common.lucene.uid.Versions;
import org.elasticsearch.common.settings.Settings;
import org.elasticsearch.common.util.BigArrays;
import org.elasticsearch.common.util.concurrent.FutureUtils;
import org.elasticsearch.core.CheckedFunction;
import org.elasticsearch.core.IOUtils;
import org.elasticsearch.core.Nullable;
import org.elasticsearch.core.TimeValue;
import org.elasticsearch.index.Index;
import org.elasticsearch.index.IndexModule;
import org.elasticsearch.index.IndexSettings;
import org.elasticsearch.index.IndexVersion;
import org.elasticsearch.index.MapperTestUtils;
import org.elasticsearch.index.VersionType;
import org.elasticsearch.index.codec.CodecService;
import org.elasticsearch.index.mapper.DocumentMapper;
import org.elasticsearch.index.mapper.IdFieldMapper;
import org.elasticsearch.index.mapper.LuceneDocument;
import org.elasticsearch.index.mapper.MapperService;
import org.elasticsearch.index.mapper.Mapping;
import org.elasticsearch.index.mapper.MappingLookup;
import org.elasticsearch.index.mapper.ParsedDocument;
import org.elasticsearch.index.mapper.SeqNoFieldMapper;
import org.elasticsearch.index.mapper.SourceFieldMapper;
import org.elasticsearch.index.mapper.SourceToParse;
import org.elasticsearch.index.mapper.Uid;
import org.elasticsearch.index.mapper.VersionFieldMapper;
import org.elasticsearch.index.seqno.LocalCheckpointTracker;
import org.elasticsearch.index.seqno.ReplicationTracker;
import org.elasticsearch.index.seqno.RetentionLeases;
import org.elasticsearch.index.seqno.SequenceNumbers;
import org.elasticsearch.index.shard.SearcherHelper;
import org.elasticsearch.index.shard.ShardId;
import org.elasticsearch.index.store.Store;
import org.elasticsearch.index.translog.Translog;
import org.elasticsearch.index.translog.TranslogConfig;
import org.elasticsearch.index.translog.TranslogDeletionPolicy;
import org.elasticsearch.indices.breaker.CircuitBreakerService;
import org.elasticsearch.indices.breaker.NoneCircuitBreakerService;
import org.elasticsearch.plugins.internal.DocumentSizeObserver;
import org.elasticsearch.test.DummyShardLock;
import org.elasticsearch.test.ESTestCase;
import org.elasticsearch.test.IndexSettingsModule;
import org.elasticsearch.threadpool.TestThreadPool;
import org.elasticsearch.threadpool.ThreadPool;
import org.elasticsearch.xcontent.NamedXContentRegistry;
import org.elasticsearch.xcontent.XContentBuilder;
import org.elasticsearch.xcontent.XContentFactory;
import org.elasticsearch.xcontent.XContentType;
import org.junit.After;
import org.junit.Before;

import java.io.IOException;
import java.io.UncheckedIOException;
import java.nio.charset.Charset;
import java.nio.file.Path;
import java.util.ArrayList;
import java.util.Arrays;
import java.util.Collections;
import java.util.Comparator;
import java.util.HashSet;
import java.util.List;
import java.util.Map;
import java.util.Set;
import java.util.concurrent.ExecutionException;
import java.util.concurrent.TimeUnit;
import java.util.concurrent.TimeoutException;
import java.util.concurrent.atomic.AtomicInteger;
import java.util.concurrent.atomic.AtomicLong;
import java.util.function.BiFunction;
import java.util.function.Function;
import java.util.function.LongSupplier;
import java.util.function.Supplier;
import java.util.function.ToLongBiFunction;
import java.util.stream.Collectors;

import static java.util.Collections.emptyList;
import static java.util.Collections.shuffle;
import static org.elasticsearch.index.engine.Engine.Operation.Origin.PEER_RECOVERY;
import static org.elasticsearch.index.engine.Engine.Operation.Origin.PRIMARY;
import static org.elasticsearch.index.engine.Engine.Operation.Origin.REPLICA;
import static org.hamcrest.Matchers.equalTo;
import static org.hamcrest.Matchers.greaterThanOrEqualTo;
import static org.hamcrest.Matchers.lessThanOrEqualTo;
import static org.hamcrest.Matchers.notNullValue;

@SuppressWarnings("HiddenField")
public abstract class EngineTestCase extends ESTestCase {

    protected final ShardId shardId = new ShardId(new Index("index", "_na_"), 0);
    protected final AllocationId allocationId = AllocationId.newInitializing();
    protected static final IndexSettings INDEX_SETTINGS = IndexSettingsModule.newIndexSettings("index", Settings.EMPTY);

    protected ThreadPool threadPool;
    protected TranslogHandler translogHandler;

    protected Store store;
    protected Store storeReplica;

    protected InternalEngine engine;
    protected InternalEngine replicaEngine;

    protected IndexSettings defaultSettings;
    protected String codecName;
    protected Path primaryTranslogDir;
    protected Path replicaTranslogDir;
    // A default primary term is used by engine instances created in this test.
    protected final PrimaryTermSupplier primaryTerm = new PrimaryTermSupplier(1L);

    protected static void assertVisibleCount(Engine engine, int numDocs) throws IOException {
        assertVisibleCount(engine, numDocs, true);
    }

    protected static void assertVisibleCount(Engine engine, int numDocs, boolean refresh) throws IOException {
        if (refresh) {
            engine.refresh("test");
        }
        try (Engine.Searcher searcher = engine.acquireSearcher("test")) {
            final TotalHitCountCollector collector = new TotalHitCountCollector();
            searcher.search(new MatchAllDocsQuery(), collector);
            assertThat(collector.getTotalHits(), equalTo(numDocs));
        }
    }

    protected Settings indexSettings() {
        // TODO randomize more settings
        return Settings.builder()
            .put(IndexSettings.INDEX_GC_DELETES_SETTING.getKey(), "1h") // make sure this doesn't kick in on us
            .put(EngineConfig.INDEX_CODEC_SETTING.getKey(), codecName)
            .put(IndexMetadata.SETTING_VERSION_CREATED, IndexVersion.current())
            .put(
                IndexSettings.MAX_REFRESH_LISTENERS_PER_SHARD.getKey(),
                between(10, 10 * IndexSettings.MAX_REFRESH_LISTENERS_PER_SHARD.get(Settings.EMPTY))
            )
            .put(IndexSettings.INDEX_SOFT_DELETES_RETENTION_OPERATIONS_SETTING.getKey(), between(0, 1000))
            .build();
    }

    @Override
    @Before
    public void setUp() throws Exception {
        super.setUp();
        primaryTerm.set(randomLongBetween(1, Long.MAX_VALUE));
        CodecService codecService = newCodecService();
        String name = Codec.getDefault().getName();
        if (Arrays.asList(codecService.availableCodecs()).contains(name)) {
            // some codecs are read only so we only take the ones that we have in the service and randomly
            // selected by lucene test case.
            codecName = name;
        } else {
            codecName = "default";
        }
        defaultSettings = IndexSettingsModule.newIndexSettings("test", indexSettings());
        threadPool = new TestThreadPool(getClass().getName());
        store = createStore();
        storeReplica = createStore();
        Lucene.cleanLuceneIndex(store.directory());
        Lucene.cleanLuceneIndex(storeReplica.directory());
        primaryTranslogDir = createTempDir("translog-primary");
        translogHandler = createTranslogHandler(defaultSettings);
        engine = createEngine(store, primaryTranslogDir);
        LiveIndexWriterConfig currentIndexWriterConfig = engine.getCurrentIndexWriterConfig();

        assertEquals(engine.config().getCodec().getName(), codecService.codec(codecName).getName());
        assertEquals(currentIndexWriterConfig.getCodec().getName(), codecService.codec(codecName).getName());
        assertEquals(engine.getLiveVersionMap().getArchive(), LiveVersionMapArchive.NOOP_ARCHIVE);
        if (randomBoolean()) {
            engine.config().setEnableGcDeletes(false);
        }
        replicaTranslogDir = createTempDir("translog-replica");
        replicaEngine = createEngine(storeReplica, replicaTranslogDir);
        currentIndexWriterConfig = replicaEngine.getCurrentIndexWriterConfig();

        assertEquals(replicaEngine.config().getCodec().getName(), codecService.codec(codecName).getName());
        assertEquals(currentIndexWriterConfig.getCodec().getName(), codecService.codec(codecName).getName());
        if (randomBoolean()) {
            engine.config().setEnableGcDeletes(false);
        }
    }

    public static EngineConfig copy(EngineConfig config, LongSupplier globalCheckpointSupplier) {
        return new EngineConfig(
            config.getShardId(),
            config.getThreadPool(),
            config.getIndexSettings(),
            config.getWarmer(),
            config.getStore(),
            config.getMergePolicy(),
            config.getAnalyzer(),
            config.getSimilarity(),
            config.getCodecProvider(),
            config.getEventListener(),
            config.getQueryCache(),
            config.getQueryCachingPolicy(),
            config.getTranslogConfig(),
            config.getFlushMergesAfter(),
            config.getExternalRefreshListener(),
            Collections.emptyList(),
            config.getIndexSort(),
            config.getCircuitBreakerService(),
            globalCheckpointSupplier,
            config.retentionLeasesSupplier(),
            config.getPrimaryTermSupplier(),
            config.getSnapshotCommitSupplier(),
            config.getLeafSorter(),
            config.getRelativeTimeInNanosSupplier(),
            config.getIndexCommitListener(),
            config.isPromotableToPrimary(),
            config.getMapperService()
        );
    }

    public EngineConfig copy(EngineConfig config, Analyzer analyzer) {
        return new EngineConfig(
            config.getShardId(),
            config.getThreadPool(),
            config.getIndexSettings(),
            config.getWarmer(),
            config.getStore(),
            config.getMergePolicy(),
            analyzer,
            config.getSimilarity(),
            config.getCodecProvider(),
            config.getEventListener(),
            config.getQueryCache(),
            config.getQueryCachingPolicy(),
            config.getTranslogConfig(),
            config.getFlushMergesAfter(),
            config.getExternalRefreshListener(),
            Collections.emptyList(),
            config.getIndexSort(),
            config.getCircuitBreakerService(),
            config.getGlobalCheckpointSupplier(),
            config.retentionLeasesSupplier(),
            config.getPrimaryTermSupplier(),
            config.getSnapshotCommitSupplier(),
            config.getLeafSorter(),
            config.getRelativeTimeInNanosSupplier(),
            config.getIndexCommitListener(),
            config.isPromotableToPrimary(),
            config.getMapperService()
        );
    }

    public EngineConfig copy(EngineConfig config, MergePolicy mergePolicy) {
        return new EngineConfig(
            config.getShardId(),
            config.getThreadPool(),
            config.getIndexSettings(),
            config.getWarmer(),
            config.getStore(),
            mergePolicy,
            config.getAnalyzer(),
            config.getSimilarity(),
            config.getCodecProvider(),
            config.getEventListener(),
            config.getQueryCache(),
            config.getQueryCachingPolicy(),
            config.getTranslogConfig(),
            config.getFlushMergesAfter(),
            config.getExternalRefreshListener(),
            Collections.emptyList(),
            config.getIndexSort(),
            config.getCircuitBreakerService(),
            config.getGlobalCheckpointSupplier(),
            config.retentionLeasesSupplier(),
            config.getPrimaryTermSupplier(),
            config.getSnapshotCommitSupplier(),
            config.getLeafSorter(),
            config.getRelativeTimeInNanosSupplier(),
            config.getIndexCommitListener(),
            config.isPromotableToPrimary(),
            config.getMapperService()
        );
    }

    @Override
    @After
    public void tearDown() throws Exception {
        super.tearDown();
        try {
            if (engine != null && engine.isClosed.get() == false) {
                engine.getTranslog().getDeletionPolicy().assertNoOpenTranslogRefs();
                assertNoInFlightDocuments(engine);
                assertConsistentHistoryBetweenTranslogAndLuceneIndex(engine);
                assertMaxSeqNoInCommitUserData(engine);
                assertAtMostOneLuceneDocumentPerSequenceNumber(engine);
            }
            if (replicaEngine != null && replicaEngine.isClosed.get() == false) {
                replicaEngine.getTranslog().getDeletionPolicy().assertNoOpenTranslogRefs();
                assertNoInFlightDocuments(replicaEngine);
                assertConsistentHistoryBetweenTranslogAndLuceneIndex(replicaEngine);
                assertMaxSeqNoInCommitUserData(replicaEngine);
                assertAtMostOneLuceneDocumentPerSequenceNumber(replicaEngine);
            }
        } finally {
<<<<<<< HEAD
            IOUtils.close(() -> close(replicaEngine), storeReplica, () -> close(engine), store, () -> terminate(threadPool));
=======
            IOUtils.close(() -> replicaEngine.close(), storeReplica, () -> engine.close(), store, () -> terminate(threadPool));
>>>>>>> c423851b
        }
    }

    protected static LuceneDocument testDocumentWithTextField() {
        return testDocumentWithTextField("test");
    }

    protected static LuceneDocument testDocumentWithTextField(String value) {
        LuceneDocument document = testDocument();
        document.add(new TextField("value", value, Field.Store.YES));
        return document;
    }

    protected static LuceneDocument testDocument() {
        return new LuceneDocument();
    }

    public static ParsedDocument createParsedDoc(String id, String routing) {
        return testParsedDocument(id, routing, testDocumentWithTextField(), new BytesArray("{ \"value\" : \"test\" }"), null, false);
    }

    public static ParsedDocument createParsedDoc(String id, String routing, boolean recoverySource) {
        return testParsedDocument(
            id,
            routing,
            testDocumentWithTextField(),
            new BytesArray("{ \"value\" : \"test\" }"),
            null,
            recoverySource
        );
    }

    protected ParsedDocument testParsedDocument(
        String id,
        String routing,
        LuceneDocument document,
        BytesReference source,
        Mapping mappingUpdate
    ) {
        return testParsedDocument(id, routing, document, source, mappingUpdate, false);
    }

    protected static ParsedDocument testParsedDocument(
        String id,
        String routing,
        LuceneDocument document,
        BytesReference source,
        Mapping mappingUpdate,
        boolean recoverySource
    ) {
        Field idField = new StringField("_id", Uid.encodeId(id), Field.Store.YES);
        Field versionField = new NumericDocValuesField("_version", 0);
        SeqNoFieldMapper.SequenceIDFields seqID = SeqNoFieldMapper.SequenceIDFields.emptySeqID();
        document.add(idField);
        document.add(versionField);
        seqID.addFields(document);
        BytesRef ref = source.toBytesRef();
        if (recoverySource) {
            document.add(new StoredField(SourceFieldMapper.RECOVERY_SOURCE_NAME, ref.bytes, ref.offset, ref.length));
            document.add(new NumericDocValuesField(SourceFieldMapper.RECOVERY_SOURCE_NAME, 1));
        } else {
            document.add(new StoredField(SourceFieldMapper.NAME, ref.bytes, ref.offset, ref.length));
        }
        return new ParsedDocument(
            versionField,
            seqID,
            id,
            routing,
            Arrays.asList(document),
            source,
            XContentType.JSON,
            mappingUpdate,
            DocumentSizeObserver.EMPTY_INSTANCE
        );
    }

    public static CheckedBiFunction<String, Integer, ParsedDocument, IOException> nestedParsedDocFactory() throws Exception {
        final MapperService mapperService = createMapperService();
        final String nestedMapping = Strings.toString(
            XContentFactory.jsonBuilder()
                .startObject()
                .startObject("type")
                .startObject("properties")
                .startObject("nested_field")
                .field("type", "nested")
                .endObject()
                .endObject()
                .endObject()
                .endObject()
        );
        final DocumentMapper nestedMapper = mapperService.merge(
            "type",
            new CompressedXContent(nestedMapping),
            MapperService.MergeReason.MAPPING_UPDATE
        );
        return (docId, nestedFieldValues) -> {
            final XContentBuilder source = XContentFactory.jsonBuilder().startObject().field("field", "value");
            if (nestedFieldValues > 0) {
                XContentBuilder nestedField = source.startObject("nested_field");
                for (int i = 0; i < nestedFieldValues; i++) {
                    nestedField.field("field-" + i, "value-" + i);
                }
                source.endObject();
            }
            source.endObject();
            return nestedMapper.parse(new SourceToParse(docId, BytesReference.bytes(source), XContentType.JSON));
        };
    }

    protected Store createStore() throws IOException {
        return createStore(newDirectory());
    }

    protected Store createStore(final Directory directory) throws IOException {
        return createStore(INDEX_SETTINGS, directory);
    }

    protected Store createStore(final IndexSettings indexSettings, final Directory directory) throws IOException {
        return new Store(shardId, indexSettings, directory, new DummyShardLock(shardId));
    }

    protected Translog createTranslog(LongSupplier primaryTermSupplier) throws IOException {
        return createTranslog(primaryTranslogDir, primaryTermSupplier);
    }

    protected Translog createTranslog(Path translogPath, LongSupplier primaryTermSupplier) throws IOException {
        TranslogConfig translogConfig = new TranslogConfig(shardId, translogPath, INDEX_SETTINGS, BigArrays.NON_RECYCLING_INSTANCE);
        String translogUUID = Translog.createEmptyTranslog(
            translogPath,
            SequenceNumbers.NO_OPS_PERFORMED,
            shardId,
            primaryTermSupplier.getAsLong()
        );
        return new Translog(
            translogConfig,
            translogUUID,
            new TranslogDeletionPolicy(),
            () -> SequenceNumbers.NO_OPS_PERFORMED,
            primaryTermSupplier,
            seqNo -> {}
        );
    }

    protected TranslogHandler createTranslogHandler(IndexSettings indexSettings) {
        return new TranslogHandler(xContentRegistry(), indexSettings);
    }

    protected InternalEngine createEngine(Store store, Path translogPath) throws IOException {
        return createEngine(defaultSettings, store, translogPath, newMergePolicy(), null);
    }

    protected InternalEngine createEngine(Store store, Path translogPath, LongSupplier globalCheckpointSupplier) throws IOException {
        return createEngine(defaultSettings, store, translogPath, newMergePolicy(), null, null, globalCheckpointSupplier);
    }

    protected InternalEngine createEngine(
        Store store,
        Path translogPath,
        BiFunction<Long, Long, LocalCheckpointTracker> localCheckpointTrackerSupplier
    ) throws IOException {
        return createEngine(defaultSettings, store, translogPath, newMergePolicy(), null, localCheckpointTrackerSupplier, null);
    }

    protected InternalEngine createEngine(
        Store store,
        Path translogPath,
        BiFunction<Long, Long, LocalCheckpointTracker> localCheckpointTrackerSupplier,
        ToLongBiFunction<Engine, Engine.Operation> seqNoForOperation
    ) throws IOException {
        return createEngine(
            defaultSettings,
            store,
            translogPath,
            newMergePolicy(),
            null,
            localCheckpointTrackerSupplier,
            null,
            seqNoForOperation
        );
    }

    protected InternalEngine createEngine(IndexSettings indexSettings, Store store, Path translogPath, MergePolicy mergePolicy)
        throws IOException {
        return createEngine(indexSettings, store, translogPath, mergePolicy, null);

    }

    protected InternalEngine createEngine(
        IndexSettings indexSettings,
        Store store,
        Path translogPath,
        MergePolicy mergePolicy,
        @Nullable IndexWriterFactory indexWriterFactory
    ) throws IOException {
        return createEngine(indexSettings, store, translogPath, mergePolicy, indexWriterFactory, null, null);
    }

    protected InternalEngine createEngine(
        IndexSettings indexSettings,
        Store store,
        Path translogPath,
        MergePolicy mergePolicy,
        @Nullable IndexWriterFactory indexWriterFactory,
        @Nullable BiFunction<Long, Long, LocalCheckpointTracker> localCheckpointTrackerSupplier,
        @Nullable LongSupplier globalCheckpointSupplier
    ) throws IOException {
        return createEngine(
            indexSettings,
            store,
            translogPath,
            mergePolicy,
            indexWriterFactory,
            localCheckpointTrackerSupplier,
            null,
            null,
            globalCheckpointSupplier
        );
    }

    protected InternalEngine createEngine(
        IndexSettings indexSettings,
        Store store,
        Path translogPath,
        MergePolicy mergePolicy,
        @Nullable IndexWriterFactory indexWriterFactory,
        @Nullable BiFunction<Long, Long, LocalCheckpointTracker> localCheckpointTrackerSupplier,
        @Nullable LongSupplier globalCheckpointSupplier,
        @Nullable ToLongBiFunction<Engine, Engine.Operation> seqNoForOperation
    ) throws IOException {
        return createEngine(
            indexSettings,
            store,
            translogPath,
            mergePolicy,
            indexWriterFactory,
            localCheckpointTrackerSupplier,
            seqNoForOperation,
            null,
            globalCheckpointSupplier
        );
    }

    protected InternalEngine createEngine(
        IndexSettings indexSettings,
        Store store,
        Path translogPath,
        MergePolicy mergePolicy,
        @Nullable IndexWriterFactory indexWriterFactory,
        @Nullable BiFunction<Long, Long, LocalCheckpointTracker> localCheckpointTrackerSupplier,
        @Nullable ToLongBiFunction<Engine, Engine.Operation> seqNoForOperation,
        @Nullable Sort indexSort,
        @Nullable LongSupplier globalCheckpointSupplier
    ) throws IOException {
        EngineConfig config = config(indexSettings, store, translogPath, mergePolicy, null, indexSort, globalCheckpointSupplier);
        return createEngine(indexWriterFactory, localCheckpointTrackerSupplier, seqNoForOperation, config);
    }

    protected InternalEngine createEngine(EngineConfig config) throws IOException {
        return createEngine(null, null, null, config);
    }

    protected InternalEngine createEngine(
        @Nullable IndexWriterFactory indexWriterFactory,
        @Nullable BiFunction<Long, Long, LocalCheckpointTracker> localCheckpointTrackerSupplier,
        @Nullable ToLongBiFunction<Engine, Engine.Operation> seqNoForOperation,
        EngineConfig config
    ) throws IOException {
        final Store store = config.getStore();
        final Directory directory = store.directory();
        if (Lucene.indexExists(directory) == false) {
            store.createEmpty();
            final String translogUuid = Translog.createEmptyTranslog(
                config.getTranslogConfig().getTranslogPath(),
                SequenceNumbers.NO_OPS_PERFORMED,
                shardId,
                primaryTerm.get()
            );
            store.associateIndexWithNewTranslog(translogUuid);

        }
        InternalEngine internalEngine = createInternalEngine(indexWriterFactory, localCheckpointTrackerSupplier, seqNoForOperation, config);
        recoverFromTranslog(internalEngine, translogHandler, Long.MAX_VALUE);
        return internalEngine;
    }

    public static InternalEngine createEngine(EngineConfig engineConfig, int maxDocs) {
        return new InternalEngine(engineConfig, maxDocs, LocalCheckpointTracker::new);
    }

    @FunctionalInterface
    public interface IndexWriterFactory {

        IndexWriter createWriter(Directory directory, IndexWriterConfig iwc) throws IOException;
    }

    /**
     * Generate a new sequence number and return it. Only works on InternalEngines
     */
    public static long generateNewSeqNo(final Engine engine) {
        assert engine instanceof InternalEngine : "expected InternalEngine, got: " + engine.getClass();
        InternalEngine internalEngine = (InternalEngine) engine;
        return internalEngine.getLocalCheckpointTracker().generateSeqNo();
    }

    public static InternalEngine createInternalEngine(
        @Nullable final IndexWriterFactory indexWriterFactory,
        @Nullable final BiFunction<Long, Long, LocalCheckpointTracker> localCheckpointTrackerSupplier,
        @Nullable final ToLongBiFunction<Engine, Engine.Operation> seqNoForOperation,
        final EngineConfig config
    ) {
        if (localCheckpointTrackerSupplier == null) {
            return new InternalTestEngine(config) {
                @Override
                protected IndexWriter createWriter(Directory directory, IndexWriterConfig iwc) throws IOException {
                    return (indexWriterFactory != null)
                        ? indexWriterFactory.createWriter(directory, iwc)
                        : super.createWriter(directory, iwc);
                }

                @Override
                protected long doGenerateSeqNoForOperation(final Operation operation) {
                    return seqNoForOperation != null
                        ? seqNoForOperation.applyAsLong(this, operation)
                        : super.doGenerateSeqNoForOperation(operation);
                }
            };
        } else {
            return new InternalTestEngine(config, IndexWriter.MAX_DOCS, localCheckpointTrackerSupplier) {
                @Override
                protected IndexWriter createWriter(Directory directory, IndexWriterConfig iwc) throws IOException {
                    return (indexWriterFactory != null)
                        ? indexWriterFactory.createWriter(directory, iwc)
                        : super.createWriter(directory, iwc);
                }

                @Override
                protected long doGenerateSeqNoForOperation(final Operation operation) {
                    return seqNoForOperation != null
                        ? seqNoForOperation.applyAsLong(this, operation)
                        : super.doGenerateSeqNoForOperation(operation);
                }
            };
        }

    }

    public EngineConfig config(
        IndexSettings indexSettings,
        Store store,
        Path translogPath,
        MergePolicy mergePolicy,
        ReferenceManager.RefreshListener refreshListener
    ) {
        return config(indexSettings, store, translogPath, mergePolicy, refreshListener, null, () -> SequenceNumbers.NO_OPS_PERFORMED);
    }

    public EngineConfig config(
        IndexSettings indexSettings,
        Store store,
        Path translogPath,
        MergePolicy mergePolicy,
        ReferenceManager.RefreshListener refreshListener,
        Sort indexSort,
        LongSupplier globalCheckpointSupplier
    ) {
        return config(
            indexSettings,
            store,
            translogPath,
            mergePolicy,
            refreshListener,
            indexSort,
            globalCheckpointSupplier,
            globalCheckpointSupplier == null ? null : () -> RetentionLeases.EMPTY
        );
    }

    public EngineConfig config(
        final IndexSettings indexSettings,
        final Store store,
        final Path translogPath,
        final MergePolicy mergePolicy,
        final ReferenceManager.RefreshListener refreshListener,
        final Sort indexSort,
        final LongSupplier globalCheckpointSupplier,
        final Supplier<RetentionLeases> retentionLeasesSupplier
    ) {
        return config(
            indexSettings,
            store,
            translogPath,
            mergePolicy,
            refreshListener,
            null,
            indexSort,
            globalCheckpointSupplier,
            retentionLeasesSupplier,
            new NoneCircuitBreakerService(),
            null
        );
    }

    public EngineConfig config(
        IndexSettings indexSettings,
        Store store,
        Path translogPath,
        MergePolicy mergePolicy,
        ReferenceManager.RefreshListener externalRefreshListener,
        ReferenceManager.RefreshListener internalRefreshListener,
        Sort indexSort,
        @Nullable LongSupplier maybeGlobalCheckpointSupplier,
        CircuitBreakerService breakerService
    ) {
        return config(
            indexSettings,
            store,
            translogPath,
            mergePolicy,
            externalRefreshListener,
            internalRefreshListener,
            indexSort,
            maybeGlobalCheckpointSupplier,
            maybeGlobalCheckpointSupplier == null ? null : () -> RetentionLeases.EMPTY,
            breakerService,
            null
        );
    }

    public EngineConfig config(
        final IndexSettings indexSettings,
        final Store store,
        final Path translogPath,
        final MergePolicy mergePolicy,
        final ReferenceManager.RefreshListener externalRefreshListener,
        final ReferenceManager.RefreshListener internalRefreshListener,
        final Sort indexSort,
        final @Nullable LongSupplier maybeGlobalCheckpointSupplier,
        final @Nullable Supplier<RetentionLeases> maybeRetentionLeasesSupplier,
        final CircuitBreakerService breakerService,
        final @Nullable Engine.IndexCommitListener indexCommitListener
    ) {
        final IndexWriterConfig iwc = newIndexWriterConfig();
        final TranslogConfig translogConfig = new TranslogConfig(shardId, translogPath, indexSettings, BigArrays.NON_RECYCLING_INSTANCE);
        final Engine.EventListener eventListener = new Engine.EventListener() {
        }; // we don't need to notify anybody in this test
        final List<ReferenceManager.RefreshListener> extRefreshListenerList = externalRefreshListener == null
            ? emptyList()
            : Collections.singletonList(externalRefreshListener);
        final List<ReferenceManager.RefreshListener> intRefreshListenerList = internalRefreshListener == null
            ? emptyList()
            : Collections.singletonList(internalRefreshListener);
        final LongSupplier globalCheckpointSupplier;
        final Supplier<RetentionLeases> retentionLeasesSupplier;
        if (maybeGlobalCheckpointSupplier == null) {
            assert maybeRetentionLeasesSupplier == null;
            final ReplicationTracker replicationTracker = new ReplicationTracker(
                shardId,
                allocationId.getId(),
                indexSettings,
                randomNonNegativeLong(),
                SequenceNumbers.NO_OPS_PERFORMED,
                update -> {},
                () -> 0L,
                (leases, listener) -> listener.onResponse(new ReplicationResponse()),
                () -> SafeCommitInfo.EMPTY
            );
            globalCheckpointSupplier = replicationTracker;
            retentionLeasesSupplier = replicationTracker::getRetentionLeases;
        } else {
            assert maybeRetentionLeasesSupplier != null;
            globalCheckpointSupplier = maybeGlobalCheckpointSupplier;
            retentionLeasesSupplier = maybeRetentionLeasesSupplier;
        }
        return new EngineConfig(
            shardId,
            threadPool,
            indexSettings,
            null,
            store,
            mergePolicy,
            iwc.getAnalyzer(),
            iwc.getSimilarity(),
            newCodecService(),
            eventListener,
            IndexSearcher.getDefaultQueryCache(),
            IndexSearcher.getDefaultQueryCachingPolicy(),
            translogConfig,
            TimeValue.timeValueMinutes(5),
            extRefreshListenerList,
            intRefreshListenerList,
            indexSort,
            breakerService,
            globalCheckpointSupplier,
            retentionLeasesSupplier,
            primaryTerm,
            IndexModule.DEFAULT_SNAPSHOT_COMMIT_SUPPLIER,
            null,
            this::relativeTimeInNanos,
            indexCommitListener,
            true,
            null
        );
    }

    protected EngineConfig config(EngineConfig config, Store store, Path translogPath) {
        IndexSettings indexSettings = IndexSettingsModule.newIndexSettings(
            "test",
            Settings.builder()
                .put(config.getIndexSettings().getSettings())
                .put(IndexSettings.INDEX_SOFT_DELETES_SETTING.getKey(), true)
                .build()
        );
        TranslogConfig translogConfig = new TranslogConfig(shardId, translogPath, indexSettings, BigArrays.NON_RECYCLING_INSTANCE);
        return new EngineConfig(
            config.getShardId(),
            config.getThreadPool(),
            indexSettings,
            config.getWarmer(),
            store,
            config.getMergePolicy(),
            config.getAnalyzer(),
            config.getSimilarity(),
            newCodecService(),
            config.getEventListener(),
            config.getQueryCache(),
            config.getQueryCachingPolicy(),
            translogConfig,
            config.getFlushMergesAfter(),
            config.getExternalRefreshListener(),
            config.getInternalRefreshListener(),
            config.getIndexSort(),
            config.getCircuitBreakerService(),
            config.getGlobalCheckpointSupplier(),
            config.retentionLeasesSupplier(),
            config.getPrimaryTermSupplier(),
            config.getSnapshotCommitSupplier(),
            config.getLeafSorter(),
            config.getRelativeTimeInNanosSupplier(),
            config.getIndexCommitListener(),
            config.isPromotableToPrimary(),
            config.getMapperService()
        );
    }

    protected EngineConfig noOpConfig(IndexSettings indexSettings, Store store, Path translogPath) {
        return noOpConfig(indexSettings, store, translogPath, null);
    }

    protected EngineConfig noOpConfig(IndexSettings indexSettings, Store store, Path translogPath, LongSupplier globalCheckpointSupplier) {
        return config(indexSettings, store, translogPath, newMergePolicy(), null, null, globalCheckpointSupplier);
    }

    protected static final BytesReference B_1 = new BytesArray(new byte[] { 1 });
    protected static final BytesReference B_2 = new BytesArray(new byte[] { 2 });
    protected static final BytesReference B_3 = new BytesArray(new byte[] { 3 });
    protected static final BytesArray SOURCE = bytesArray("{}");

    protected static BytesArray bytesArray(String string) {
        return new BytesArray(string.getBytes(Charset.defaultCharset()));
    }

    public static BytesRef newUid(ParsedDocument doc) {
        return Uid.encodeId(doc.id());
    }

    protected Engine.Get newGet(boolean realtime, ParsedDocument doc) {
        return new Engine.Get(realtime, realtime, doc.id());
    }

    protected Engine.Index indexForDoc(ParsedDocument doc) {
        return new Engine.Index(newUid(doc), primaryTerm.get(), doc);
    }

    protected Engine.Index replicaIndexForDoc(ParsedDocument doc, long version, long seqNo, boolean isRetry) {
        return new Engine.Index(
            newUid(doc),
            doc,
            seqNo,
            primaryTerm.get(),
            version,
            null,
            Engine.Operation.Origin.REPLICA,
            System.nanoTime(),
            IndexRequest.UNSET_AUTO_GENERATED_TIMESTAMP,
            isRetry,
            SequenceNumbers.UNASSIGNED_SEQ_NO,
            0
        );
    }

    protected Engine.Delete replicaDeleteForDoc(String id, long version, long seqNo, long startTime) {
        return new Engine.Delete(
            id,
            Uid.encodeId(id),
            seqNo,
            1,
            version,
            null,
            Engine.Operation.Origin.REPLICA,
            startTime,
            SequenceNumbers.UNASSIGNED_SEQ_NO,
            0
        );
    }

    protected static void assertVisibleCount(InternalEngine engine, int numDocs) throws IOException {
        assertVisibleCount(engine, numDocs, true);
    }

    protected static void assertVisibleCount(InternalEngine engine, int numDocs, boolean refresh) throws IOException {
        if (refresh) {
            engine.refresh("test");
        }
        try (Engine.Searcher searcher = engine.acquireSearcher("test")) {
            final TotalHitCountCollector collector = new TotalHitCountCollector();
            searcher.search(new MatchAllDocsQuery(), collector);
            assertThat(collector.getTotalHits(), equalTo(numDocs));
        }
    }

    public static List<Engine.Operation> generateSingleDocHistory(
        boolean forReplica,
        VersionType versionType,
        long primaryTerm,
        int minOpCount,
        int maxOpCount,
        String docId
    ) {
        final int numOfOps = randomIntBetween(minOpCount, maxOpCount);
        final List<Engine.Operation> ops = new ArrayList<>();
        final BytesRef id = Uid.encodeId(docId);
        final int startWithSeqNo = 0;
        final String valuePrefix = (forReplica ? "r_" : "p_") + docId + "_";
        final boolean incrementTermWhenIntroducingSeqNo = randomBoolean();
        for (int i = 0; i < numOfOps; i++) {
            final Engine.Operation op;
            final long version = switch (versionType) {
                case INTERNAL -> forReplica ? i : Versions.MATCH_ANY;
                case EXTERNAL -> i;
                case EXTERNAL_GTE -> randomBoolean() ? Math.max(i - 1, 0) : i;
            };
            if (randomBoolean()) {
                op = new Engine.Index(
                    id,
                    testParsedDocument(docId, null, testDocumentWithTextField(valuePrefix + i), SOURCE, null, false),
                    forReplica && i >= startWithSeqNo ? i * 2 : SequenceNumbers.UNASSIGNED_SEQ_NO,
                    forReplica && i >= startWithSeqNo && incrementTermWhenIntroducingSeqNo ? primaryTerm + 1 : primaryTerm,
                    version,
                    forReplica ? null : versionType,
                    forReplica ? REPLICA : PRIMARY,
                    System.currentTimeMillis(),
                    -1,
                    false,
                    SequenceNumbers.UNASSIGNED_SEQ_NO,
                    0
                );
            } else {
                op = new Engine.Delete(
                    docId,
                    id,
                    forReplica && i >= startWithSeqNo ? i * 2 : SequenceNumbers.UNASSIGNED_SEQ_NO,
                    forReplica && i >= startWithSeqNo && incrementTermWhenIntroducingSeqNo ? primaryTerm + 1 : primaryTerm,
                    version,
                    forReplica ? null : versionType,
                    forReplica ? REPLICA : PRIMARY,
                    System.currentTimeMillis(),
                    SequenceNumbers.UNASSIGNED_SEQ_NO,
                    0
                );
            }
            ops.add(op);
        }
        return ops;
    }

    public List<Engine.Operation> generateHistoryOnReplica(
        int numOps,
        boolean allowGapInSeqNo,
        boolean allowDuplicate,
        boolean includeNestedDocs
    ) throws Exception {
        return generateHistoryOnReplica(numOps, 0L, allowGapInSeqNo, allowDuplicate, includeNestedDocs);
    }

    public List<Engine.Operation> generateHistoryOnReplica(
        int numOps,
        long startingSeqNo,
        boolean allowGapInSeqNo,
        boolean allowDuplicate,
        boolean includeNestedDocs
    ) throws Exception {
        long seqNo = startingSeqNo;
        final int maxIdValue = randomInt(numOps * 2);
        final List<Engine.Operation> operations = new ArrayList<>(numOps);
        CheckedBiFunction<String, Integer, ParsedDocument, IOException> nestedParsedDocFactory = nestedParsedDocFactory();
        for (int i = 0; i < numOps; i++) {
            final String id = Integer.toString(randomInt(maxIdValue));
            final Engine.Operation.TYPE opType = randomFrom(Engine.Operation.TYPE.values());
            final boolean isNestedDoc = includeNestedDocs && opType == Engine.Operation.TYPE.INDEX && randomBoolean();
            final int nestedValues = between(0, 3);
            final long startTime = threadPool.relativeTimeInNanos();
            final int copies = allowDuplicate && rarely() ? between(2, 4) : 1;
            for (int copy = 0; copy < copies; copy++) {
                final ParsedDocument doc = isNestedDoc ? nestedParsedDocFactory.apply(id, nestedValues) : createParsedDoc(id, null);
                switch (opType) {
                    case INDEX -> operations.add(
                        new Engine.Index(
                            EngineTestCase.newUid(doc),
                            doc,
                            seqNo,
                            primaryTerm.get(),
                            i,
                            null,
                            randomFrom(REPLICA, PEER_RECOVERY),
                            startTime,
                            -1,
                            true,
                            SequenceNumbers.UNASSIGNED_SEQ_NO,
                            0
                        )
                    );
                    case DELETE -> operations.add(
                        new Engine.Delete(
                            doc.id(),
                            EngineTestCase.newUid(doc),
                            seqNo,
                            primaryTerm.get(),
                            i,
                            null,
                            randomFrom(REPLICA, PEER_RECOVERY),
                            startTime,
                            SequenceNumbers.UNASSIGNED_SEQ_NO,
                            0
                        )
                    );
                    case NO_OP -> operations.add(
                        new Engine.NoOp(seqNo, primaryTerm.get(), randomFrom(REPLICA, PEER_RECOVERY), startTime, "test-" + i)
                    );
                    default -> throw new IllegalStateException("Unknown operation type [" + opType + "]");
                }
            }
            seqNo++;
            if (allowGapInSeqNo && rarely()) {
                seqNo++;
            }
        }
        Randomness.shuffle(operations);
        return operations;
    }

    public static void assertOpsOnReplica(
        final List<Engine.Operation> ops,
        final InternalEngine replicaEngine,
        boolean shuffleOps,
        final Logger logger
    ) throws IOException {
        final Engine.Operation lastOp = ops.get(ops.size() - 1);
        final String lastFieldValue;
        if (lastOp instanceof Engine.Index index) {
            lastFieldValue = index.docs().get(0).get("value");
        } else {
            // delete
            lastFieldValue = null;
        }
        if (shuffleOps) {
            int firstOpWithSeqNo = 0;
            while (firstOpWithSeqNo < ops.size() && ops.get(firstOpWithSeqNo).seqNo() < 0) {
                firstOpWithSeqNo++;
            }
            // shuffle ops but make sure legacy ops are first
            shuffle(ops.subList(0, firstOpWithSeqNo), random());
            shuffle(ops.subList(firstOpWithSeqNo, ops.size()), random());
        }
        boolean firstOp = true;
        for (Engine.Operation op : ops) {
            logger.info(
                "performing [{}], v [{}], seq# [{}], term [{}]",
                op.operationType().name().charAt(0),
                op.version(),
                op.seqNo(),
                op.primaryTerm()
            );
            if (op instanceof Engine.Index) {
                Engine.IndexResult result = replicaEngine.index((Engine.Index) op);
                // Replicas don't really care about the creation status of documents. This allows us to ignore the case where a document was
                // found in the live version maps in a delete state and return false for the created flag in favor of code simplicity as
                // deleted or not. This check is just to signal a regression so a decision can be made if it's intentional.
                assertThat(result.isCreated(), equalTo(firstOp));
                assertThat(result.getVersion(), equalTo(op.version()));
                assertThat(result.getResultType(), equalTo(Engine.Result.Type.SUCCESS));

            } else {
                Engine.DeleteResult result = replicaEngine.delete((Engine.Delete) op);
                // Replicas don't really care about the "found" status of documents. This allows us to ignore the case where a document was
                // found in the live version maps in a delete state and return true for the found flag in favor of code simplicity. This
                // check is just to signal a regression so a decision can be made if it's intentional.
                assertThat(result.isFound(), equalTo(firstOp == false));
                assertThat(result.getVersion(), equalTo(op.version()));
                assertThat(result.getResultType(), equalTo(Engine.Result.Type.SUCCESS));
            }
            if (randomBoolean()) {
                replicaEngine.refresh("test");
            }
            if (randomBoolean()) {
                replicaEngine.flush();
                replicaEngine.refresh("test");
            }
            firstOp = false;
        }

        assertVisibleCount(replicaEngine, lastFieldValue == null ? 0 : 1);
        if (lastFieldValue != null) {
            try (Engine.Searcher searcher = replicaEngine.acquireSearcher("test")) {
                final TotalHitCountCollector collector = new TotalHitCountCollector();
                searcher.search(new TermQuery(new Term("value", lastFieldValue)), collector);
                assertThat(collector.getTotalHits(), equalTo(1));
            }
        }
    }

    public static void concurrentlyApplyOps(List<Engine.Operation> ops, InternalEngine engine) throws InterruptedException {
        final int threadCount = randomIntBetween(3, 5);
        AtomicInteger offset = new AtomicInteger(-1);
        startInParallel(threadCount, i -> {
            int docOffset;
            while ((docOffset = offset.incrementAndGet()) < ops.size()) {
                try {
                    applyOperation(engine, ops.get(docOffset));
                    if ((docOffset + 1) % 4 == 0) {
                        engine.refresh("test");
                    }
                    if (rarely()) {
                        engine.flush();
                    }
                } catch (IOException e) {
                    throw new AssertionError(e);
                }
            }
        });
    }

    public static void applyOperations(Engine engine, List<Engine.Operation> operations) throws IOException {
        for (Engine.Operation operation : operations) {
            applyOperation(engine, operation);
            if (randomInt(100) < 10) {
                engine.refresh("test");
            }
            if (rarely()) {
                engine.flush();
            }
        }
    }

    public static Engine.Result applyOperation(Engine engine, Engine.Operation operation) throws IOException {
        final Engine.Result result = switch (operation.operationType()) {
            case INDEX -> engine.index((Engine.Index) operation);
            case DELETE -> engine.delete((Engine.Delete) operation);
            case NO_OP -> engine.noOp((Engine.NoOp) operation);
        };
        return result;
    }

    /**
     * Gets a collection of tuples of docId, sequence number, and primary term of all live documents in the provided engine.
     */
    public static List<DocIdSeqNoAndSource> getDocIds(Engine engine, boolean refresh) throws IOException {
        if (refresh) {
            engine.refresh("test_get_doc_ids");
        }
        try (Engine.Searcher searcher = engine.acquireSearcher("test_get_doc_ids", Engine.SearcherScope.INTERNAL)) {
            List<DocIdSeqNoAndSource> docs = new ArrayList<>();
            for (LeafReaderContext leafContext : searcher.getIndexReader().leaves()) {
                LeafReader reader = leafContext.reader();
                NumericDocValues seqNoDocValues = reader.getNumericDocValues(SeqNoFieldMapper.NAME);
                NumericDocValues primaryTermDocValues = reader.getNumericDocValues(SeqNoFieldMapper.PRIMARY_TERM_NAME);
                NumericDocValues versionDocValues = reader.getNumericDocValues(VersionFieldMapper.NAME);
                Bits liveDocs = reader.getLiveDocs();
                StoredFields storedFields = reader.storedFields();
                for (int i = 0; i < reader.maxDoc(); i++) {
                    if (liveDocs == null || liveDocs.get(i)) {
                        if (primaryTermDocValues.advanceExact(i) == false) {
                            // We have to skip non-root docs because its _id field is not stored (indexed only).
                            continue;
                        }
                        final long primaryTerm = primaryTermDocValues.longValue();
                        Document doc = storedFields.document(i, Set.of(IdFieldMapper.NAME, SourceFieldMapper.NAME));
                        BytesRef binaryID = doc.getBinaryValue(IdFieldMapper.NAME);
                        String id = Uid.decodeId(Arrays.copyOfRange(binaryID.bytes, binaryID.offset, binaryID.offset + binaryID.length));
                        final BytesRef source = doc.getBinaryValue(SourceFieldMapper.NAME);
                        if (seqNoDocValues.advanceExact(i) == false) {
                            throw new AssertionError("seqNoDocValues not found for doc[" + i + "] id[" + id + "]");
                        }
                        final long seqNo = seqNoDocValues.longValue();
                        if (versionDocValues.advanceExact(i) == false) {
                            throw new AssertionError("versionDocValues not found for doc[" + i + "] id[" + id + "]");
                        }
                        final long version = versionDocValues.longValue();
                        docs.add(new DocIdSeqNoAndSource(id, source, seqNo, primaryTerm, version));
                    }
                }
            }
            docs.sort(
                Comparator.comparingLong(DocIdSeqNoAndSource::seqNo)
                    .thenComparingLong(DocIdSeqNoAndSource::primaryTerm)
                    .thenComparing((DocIdSeqNoAndSource::id))
            );
            return docs;
        }
    }

    /**
     * Reads all engine operations that have been processed by the engine from Lucene index.
     * The returned operations are sorted and de-duplicated, thus each sequence number will be have at most one operation.
     */
    public static List<Translog.Operation> readAllOperationsInLucene(Engine engine) throws IOException {
        final List<Translog.Operation> operations = new ArrayList<>();
        try (Translog.Snapshot snapshot = engine.newChangesSnapshot("test", 0, Long.MAX_VALUE, false, randomBoolean(), randomBoolean())) {
            Translog.Operation op;
            while ((op = snapshot.next()) != null) {
                operations.add(op);
            }
        }
        return operations;
    }

    /**
     * Asserts the provided engine has a consistent document history between translog and Lucene index.
     */
    public static void assertConsistentHistoryBetweenTranslogAndLuceneIndex(Engine engine) throws IOException {
        if (engine instanceof InternalEngine == false) {
            return;
        }
        final List<Translog.Operation> translogOps = new ArrayList<>();
        try (Translog.Snapshot snapshot = EngineTestCase.getTranslog(engine).newSnapshot()) {
            Translog.Operation op;
            while ((op = snapshot.next()) != null) {
                translogOps.add(op);
            }
        }
        final Map<Long, Translog.Operation> luceneOps = readAllOperationsInLucene(engine).stream()
            .collect(Collectors.toMap(Translog.Operation::seqNo, Function.identity()));
        final long maxSeqNo = ((InternalEngine) engine).getLocalCheckpointTracker().getMaxSeqNo();
        for (Translog.Operation op : translogOps) {
            assertThat("translog operation [" + op + "] > max_seq_no[" + maxSeqNo + "]", op.seqNo(), lessThanOrEqualTo(maxSeqNo));
        }
        for (Translog.Operation op : luceneOps.values()) {
            assertThat("lucene operation [" + op + "] > max_seq_no[" + maxSeqNo + "]", op.seqNo(), lessThanOrEqualTo(maxSeqNo));
        }
        final long globalCheckpoint = EngineTestCase.getTranslog(engine).getLastSyncedGlobalCheckpoint();
        final long retainedOps = engine.config().getIndexSettings().getSoftDeleteRetentionOperations();
        final long minSeqNoToRetain;
        if (engine.config().getIndexSettings().isSoftDeleteEnabled()) {
            try (Engine.IndexCommitRef safeCommit = engine.acquireSafeIndexCommit()) {
                final long seqNoForRecovery = Long.parseLong(
                    safeCommit.getIndexCommit().getUserData().get(SequenceNumbers.LOCAL_CHECKPOINT_KEY)
                ) + 1;
                minSeqNoToRetain = Math.min(seqNoForRecovery, globalCheckpoint + 1 - retainedOps);
            }
        } else {
            minSeqNoToRetain = engine.getMinRetainedSeqNo();
        }
        for (Translog.Operation translogOp : translogOps) {
            final Translog.Operation luceneOp = luceneOps.get(translogOp.seqNo());
            if (luceneOp == null) {
                if (minSeqNoToRetain <= translogOp.seqNo()) {
                    fail(
                        "Operation not found seq# ["
                            + translogOp.seqNo()
                            + "], global checkpoint ["
                            + globalCheckpoint
                            + "], "
                            + "retention policy ["
                            + retainedOps
                            + "], maxSeqNo ["
                            + maxSeqNo
                            + "], translog op ["
                            + translogOp
                            + "]"
                    );
                } else {
                    continue;
                }
            }
            assertThat(luceneOp, notNullValue());
            assertThat(luceneOp.toString(), luceneOp.primaryTerm(), equalTo(translogOp.primaryTerm()));
            assertThat(luceneOp.opType(), equalTo(translogOp.opType()));
            if (luceneOp.opType() == Translog.Operation.Type.INDEX) {
                assertThat(((Translog.Index) luceneOp).source(), equalTo(((Translog.Index) translogOp).source()));
            }
        }
    }

    /**
     * Asserts that the max_seq_no stored in the commit's user_data is never smaller than seq_no of any document in the commit.
     */
    public static void assertMaxSeqNoInCommitUserData(Engine engine) throws Exception {
        List<IndexCommit> commits = DirectoryReader.listCommits(engine.store.directory());
        for (IndexCommit commit : commits) {
            try (DirectoryReader reader = DirectoryReader.open(commit)) {
                assertThat(
                    Long.parseLong(commit.getUserData().get(SequenceNumbers.MAX_SEQ_NO)),
                    greaterThanOrEqualTo(maxSeqNosInReader(reader))
                );
            }
        }
    }

    public static void assertAtMostOneLuceneDocumentPerSequenceNumber(Engine engine) throws IOException {
        if (engine instanceof InternalEngine) {
            try {
                engine.refresh("test");
                try (Engine.Searcher searcher = engine.acquireSearcher("test")) {
                    assertAtMostOneLuceneDocumentPerSequenceNumber(engine.config().getIndexSettings(), searcher.getDirectoryReader());
                }
            } catch (AlreadyClosedException ignored) {
                // engine was closed
            }
        }
    }

    public static void assertAtMostOneLuceneDocumentPerSequenceNumber(IndexSettings indexSettings, DirectoryReader reader)
        throws IOException {
        Set<Long> seqNos = new HashSet<>();
        final DirectoryReader wrappedReader = indexSettings.isSoftDeleteEnabled() ? Lucene.wrapAllDocsLive(reader) : reader;
        for (LeafReaderContext leaf : wrappedReader.leaves()) {
            NumericDocValues primaryTermDocValues = leaf.reader().getNumericDocValues(SeqNoFieldMapper.PRIMARY_TERM_NAME);
            NumericDocValues seqNoDocValues = leaf.reader().getNumericDocValues(SeqNoFieldMapper.NAME);
            int docId;
            while ((docId = seqNoDocValues.nextDoc()) != DocIdSetIterator.NO_MORE_DOCS) {
                assertTrue(seqNoDocValues.advanceExact(docId));
                long seqNo = seqNoDocValues.longValue();
                assertThat(seqNo, greaterThanOrEqualTo(0L));
                if (primaryTermDocValues.advanceExact(docId)) {
                    if (seqNos.add(seqNo) == false) {
                        IdStoredFieldLoader idLoader = new IdStoredFieldLoader(leaf.reader());
                        throw new AssertionError("found multiple documents for seq=" + seqNo + " id=" + idLoader.id(docId));
                    }
                }
            }
        }
    }

    public static MapperService createMapperService() throws IOException {
        IndexMetadata indexMetadata = IndexMetadata.builder("test")
            .settings(
                Settings.builder()
                    .put(IndexMetadata.SETTING_VERSION_CREATED, IndexVersion.current())
                    .put(IndexMetadata.SETTING_NUMBER_OF_SHARDS, 1)
                    .put(IndexMetadata.SETTING_NUMBER_OF_REPLICAS, 1)
            )
            .putMapping("{\"properties\": {}}")
            .build();
        MapperService mapperService = MapperTestUtils.newMapperService(
            new NamedXContentRegistry(ClusterModule.getNamedXWriteables()),
            createTempDir(),
            Settings.EMPTY,
            "test"
        );
        mapperService.merge(indexMetadata, MapperService.MergeReason.MAPPING_UPDATE);
        return mapperService;
    }

    public static MappingLookup mappingLookup() {
        try {
            return createMapperService().mappingLookup();
        } catch (IOException e) {
            throw new UncheckedIOException(e);
        }
    }

    /**
     * Exposes a translog associated with the given engine for testing purpose.
     */
    public static Translog getTranslog(Engine engine) {
        assert engine instanceof InternalEngine : "only InternalEngines have translogs, got: " + engine.getClass();
        InternalEngine internalEngine = (InternalEngine) engine;
        return internalEngine.getTranslog();
    }

    /**
     * Waits for all operations up to the provided sequence number to complete in the given internal engine.
     *
     * @param seqNo the sequence number that the checkpoint must advance to before this method returns
     * @throws InterruptedException if the thread was interrupted while blocking on the condition
     */
    public static void waitForOpsToComplete(InternalEngine engine, long seqNo) throws Exception {
        assertBusy(() -> assertThat(engine.getLocalCheckpointTracker().getProcessedCheckpoint(), greaterThanOrEqualTo(seqNo)));
    }

    public static boolean hasAcquiredIndexCommits(Engine engine) {
        assert engine instanceof InternalEngine : "only InternalEngines have snapshotted commits, got: " + engine.getClass();
        InternalEngine internalEngine = (InternalEngine) engine;
        return internalEngine.hasAcquiredIndexCommits();
    }

    public static final class PrimaryTermSupplier implements LongSupplier {
        private final AtomicLong term;

        PrimaryTermSupplier(long initialTerm) {
            this.term = new AtomicLong(initialTerm);
        }

        public long get() {
            return term.get();
        }

        public void set(long newTerm) {
            this.term.set(newTerm);
        }

        @Override
        public long getAsLong() {
            return get();
        }
    }

    static long maxSeqNosInReader(DirectoryReader reader) throws IOException {
        long maxSeqNo = SequenceNumbers.NO_OPS_PERFORMED;
        for (LeafReaderContext leaf : reader.leaves()) {
            final NumericDocValues seqNoDocValues = leaf.reader().getNumericDocValues(SeqNoFieldMapper.NAME);
            while (seqNoDocValues.nextDoc() != DocIdSetIterator.NO_MORE_DOCS) {
                maxSeqNo = SequenceNumbers.max(maxSeqNo, seqNoDocValues.longValue());
            }
        }
        return maxSeqNo;
    }

    /**
     * Returns the number of times a version was looked up either from version map or from the index.
     */
    public static long getNumVersionLookups(Engine engine) {
        return ((InternalEngine) engine).getNumVersionLookups();
    }

    public static long getInFlightDocCount(Engine engine) {
        if (engine instanceof InternalEngine) {
            return ((InternalEngine) engine).getInFlightDocCount();
        } else {
            return 0;
        }
    }

    public static void assertNoInFlightDocuments(Engine engine) throws Exception {
        assertBusy(() -> assertThat(getInFlightDocCount(engine), equalTo(0L)));
    }

    public static final class MatchingDirectoryReader extends FilterDirectoryReader {
        private final Query query;

        public MatchingDirectoryReader(DirectoryReader in, Query query) throws IOException {
            super(in, new SubReaderWrapper() {
                @Override
                public LeafReader wrap(LeafReader leaf) {
                    try {
                        final IndexSearcher searcher = new IndexSearcher(leaf);
                        searcher.setQueryCache(null);
                        final Weight weight = searcher.createWeight(query, ScoreMode.COMPLETE_NO_SCORES, 1.0f);
                        final Scorer scorer = weight.scorer(leaf.getContext());
                        final DocIdSetIterator iterator = scorer != null ? scorer.iterator() : null;
                        final FixedBitSet liveDocs = new FixedBitSet(leaf.maxDoc());
                        if (iterator != null) {
                            for (int docId = iterator.nextDoc(); docId != DocIdSetIterator.NO_MORE_DOCS; docId = iterator.nextDoc()) {
                                if (leaf.getLiveDocs() == null || leaf.getLiveDocs().get(docId)) {
                                    liveDocs.set(docId);
                                }
                            }
                        }
                        return new FilterLeafReader(leaf) {
                            @Override
                            public Bits getLiveDocs() {
                                return liveDocs;
                            }

                            @Override
                            public CacheHelper getCoreCacheHelper() {
                                return leaf.getCoreCacheHelper();
                            }

                            @Override
                            public CacheHelper getReaderCacheHelper() {
                                return null; // modify liveDocs
                            }
                        };
                    } catch (IOException e) {
                        throw new UncheckedIOException(e);
                    }
                }
            });
            this.query = query;
        }

        @Override
        protected DirectoryReader doWrapDirectoryReader(DirectoryReader in) throws IOException {
            return new MatchingDirectoryReader(in, query);
        }

        @Override
        public CacheHelper getReaderCacheHelper() {
            // TODO: We should not return the ReaderCacheHelper if we modify the liveDocs,
            // but some caching components (e.g., global ordinals) require this cache key.
            return in.getReaderCacheHelper();
        }
    }

    public static CheckedFunction<DirectoryReader, DirectoryReader, IOException> randomReaderWrapper() {
        if (randomBoolean()) {
            return reader -> reader;
        } else {
            return reader -> new MatchingDirectoryReader(reader, new MatchAllDocsQuery());
        }
    }

    public static Function<Engine.Searcher, Engine.Searcher> randomSearcherWrapper() {
        if (randomBoolean()) {
            return Function.identity();
        } else {
            final CheckedFunction<DirectoryReader, DirectoryReader, IOException> readerWrapper = randomReaderWrapper();
            return searcher -> SearcherHelper.wrapSearcher(searcher, readerWrapper);
        }
    }

    public static void checkNoSoftDeletesLoaded(ReadOnlyEngine readOnlyEngine) {
        if (readOnlyEngine.lazilyLoadSoftDeletes == false) {
            throw new IllegalStateException("method should only be called when lazily loading soft-deletes is enabled");
        }
        try (Engine.Searcher searcher = readOnlyEngine.acquireSearcher("soft-deletes-check", Engine.SearcherScope.INTERNAL)) {
            for (LeafReaderContext ctx : searcher.getIndexReader().getContext().leaves()) {
                LazySoftDeletesDirectoryReaderWrapper.LazyBits lazyBits = lazyBits(ctx.reader());
                if (lazyBits != null && lazyBits.initialized()) {
                    throw new IllegalStateException("soft-deletes loaded");
                }
            }
        }
    }

    @Nullable
    private static LazySoftDeletesDirectoryReaderWrapper.LazyBits lazyBits(LeafReader reader) {
        if (reader instanceof LazySoftDeletesDirectoryReaderWrapper.LazySoftDeletesFilterLeafReader) {
            return ((LazySoftDeletesDirectoryReaderWrapper.LazySoftDeletesFilterLeafReader) reader).getLiveDocs();
        } else if (reader instanceof LazySoftDeletesDirectoryReaderWrapper.LazySoftDeletesFilterCodecReader) {
            return ((LazySoftDeletesDirectoryReaderWrapper.LazySoftDeletesFilterCodecReader) reader).getLiveDocs();
        } else if (reader instanceof final FilterLeafReader fReader) {
            return lazyBits(FilterLeafReader.unwrap(fReader));
        } else if (reader instanceof final FilterCodecReader fReader) {
            return lazyBits(FilterCodecReader.unwrap(fReader));
        } else if (reader instanceof SegmentReader) {
            return null;
        }
        // hard fail - we can't get the lazybits
        throw new IllegalStateException("Can not extract lazy bits from given index reader [" + reader + "]");
    }

    protected static CodecService newCodecService() {
        return new CodecService(null, BigArrays.NON_RECYCLING_INSTANCE);
    }

    /**
     * Supplier of relative timestamps for the engine. Override this method to control how time passes as seen by the engine. The default
     * implementation returns {@link System#nanoTime()}.
     */
    protected long relativeTimeInNanos() {
        return System.nanoTime();
    }

    /**
     * Call {@link Engine#recoverFromTranslog} and block until it succeeds.
     */
    public static void recoverFromTranslog(Engine engine, Engine.TranslogRecoveryRunner translogRecoveryRunner, long recoverUpToSeqNo)
        throws IOException {
        // This is an adapter between the older synchronous (blocking) code and the newer (async) API. Callers expect exceptions to be
        // thrown directly, so we must undo the layers of wrapping added by future#get and friends.
        final var future = new PlainActionFuture<Void>();
        engine.recoverFromTranslog(translogRecoveryRunner, recoverUpToSeqNo, future);
        try {
            future.get(30, TimeUnit.SECONDS);
        } catch (ExecutionException e) {
            if (e.getCause() instanceof IOException ioException) {
                throw ioException;
            }
            if (e.getCause() instanceof RuntimeException runtimeException) {
                throw runtimeException;
            }
            fail(e);
        } catch (InterruptedException e) {
            Thread.currentThread().interrupt();
            fail(e);
        } catch (TimeoutException e) {
            fail(e);
        }
    }

    public static void ensureOpen(Engine engine) {
        engine.ensureOpen();
    }

    protected static void close(Engine engine) throws IOException {
        var future = new PlainActionFuture<Void>();
        engine.close(future);
        FutureUtils.get(future);
    }

    protected static void flushAndClose(Engine engine) throws IOException {
        var future = new PlainActionFuture<Void>();
        engine.flushAndClose(future);
        FutureUtils.get(future);
    }
}<|MERGE_RESOLUTION|>--- conflicted
+++ resolved
@@ -357,11 +357,7 @@
                 assertAtMostOneLuceneDocumentPerSequenceNumber(replicaEngine);
             }
         } finally {
-<<<<<<< HEAD
             IOUtils.close(() -> close(replicaEngine), storeReplica, () -> close(engine), store, () -> terminate(threadPool));
-=======
-            IOUtils.close(() -> replicaEngine.close(), storeReplica, () -> engine.close(), store, () -> terminate(threadPool));
->>>>>>> c423851b
         }
     }
 
