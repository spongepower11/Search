/*
 * Licensed to Elasticsearch under one or more contributor
 * license agreements. See the NOTICE file distributed with
 * this work for additional information regarding copyright
 * ownership. Elasticsearch licenses this file to you under
 * the Apache License, Version 2.0 (the "License"); you may
 * not use this file except in compliance with the License.
 * You may obtain a copy of the License at
 *
 *    http://www.apache.org/licenses/LICENSE-2.0
 *
 * Unless required by applicable law or agreed to in writing,
 * software distributed under the License is distributed on an
 * "AS IS" BASIS, WITHOUT WARRANTIES OR CONDITIONS OF ANY
 * KIND, either express or implied.  See the License for the
 * specific language governing permissions and limitations
 * under the License.
 */
package org.elasticsearch.index.shard;

import org.apache.lucene.document.Document;
import org.apache.lucene.index.LeafReader;
import org.apache.lucene.index.LeafReaderContext;
import org.apache.lucene.store.Directory;
import org.apache.lucene.util.Bits;
import org.apache.lucene.util.IOUtils;
import org.elasticsearch.Version;
import org.elasticsearch.action.admin.indices.flush.FlushRequest;
import org.elasticsearch.action.index.IndexRequest;
import org.elasticsearch.cluster.metadata.IndexMetaData;
import org.elasticsearch.cluster.node.DiscoveryNode;
import org.elasticsearch.cluster.routing.RecoverySource;
import org.elasticsearch.cluster.routing.ShardRouting;
import org.elasticsearch.cluster.routing.ShardRoutingHelper;
import org.elasticsearch.cluster.routing.ShardRoutingState;
import org.elasticsearch.cluster.routing.TestShardRouting;
import org.elasticsearch.common.Nullable;
import org.elasticsearch.common.bytes.BytesArray;
import org.elasticsearch.common.lucene.uid.Versions;
import org.elasticsearch.common.settings.Settings;
import org.elasticsearch.common.unit.ByteSizeUnit;
import org.elasticsearch.common.util.BigArrays;
import org.elasticsearch.common.xcontent.XContentType;
import org.elasticsearch.env.NodeEnvironment;
import org.elasticsearch.index.IndexSettings;
import org.elasticsearch.index.MapperTestUtils;
import org.elasticsearch.index.VersionType;
import org.elasticsearch.index.cache.IndexCache;
import org.elasticsearch.index.cache.query.DisabledQueryCache;
import org.elasticsearch.index.engine.Engine;
import org.elasticsearch.index.engine.EngineFactory;
import org.elasticsearch.index.fielddata.IndexFieldDataCache;
import org.elasticsearch.index.fielddata.IndexFieldDataService;
import org.elasticsearch.index.mapper.MapperService;
import org.elasticsearch.index.mapper.SourceToParse;
import org.elasticsearch.index.mapper.Uid;
import org.elasticsearch.index.mapper.UidFieldMapper;
import org.elasticsearch.index.similarity.SimilarityService;
import org.elasticsearch.index.store.DirectoryService;
import org.elasticsearch.index.store.Store;
import org.elasticsearch.indices.breaker.NoneCircuitBreakerService;
import org.elasticsearch.indices.fielddata.cache.IndicesFieldDataCache;
import org.elasticsearch.indices.recovery.FileRecoverySourceHandler;
import org.elasticsearch.indices.recovery.FileRecoveryTarget;
import org.elasticsearch.indices.recovery.FileRecoveryTargetHandler;
import org.elasticsearch.indices.recovery.OpsRecoverySourceHandler;
import org.elasticsearch.indices.recovery.OpsRecoveryTarget;
import org.elasticsearch.indices.recovery.OpsRecoveryTargetHandler;
import org.elasticsearch.indices.recovery.PeerRecoveryTargetService;
import org.elasticsearch.indices.recovery.RecoveryFailedException;
import org.elasticsearch.indices.recovery.RecoverySourceHandler;
import org.elasticsearch.indices.recovery.RecoveryState;
import org.elasticsearch.indices.recovery.RecoveryTarget;
import org.elasticsearch.indices.recovery.StartFileRecoveryRequest;
import org.elasticsearch.indices.recovery.StartOpsRecoveryRequest;
import org.elasticsearch.indices.recovery.StartRecoveryRequest;
import org.elasticsearch.node.Node;
import org.elasticsearch.test.DummyShardLock;
import org.elasticsearch.test.ESTestCase;
import org.elasticsearch.threadpool.TestThreadPool;
import org.elasticsearch.threadpool.ThreadPool;

import java.io.IOException;
import java.util.Arrays;
import java.util.Collections;
import java.util.EnumSet;
import java.util.HashSet;
import java.util.Set;
import java.util.concurrent.TimeUnit;
import java.util.function.BiFunction;

import static org.hamcrest.Matchers.contains;
import static org.hamcrest.Matchers.hasSize;

/**
 * A base class for unit tests that need to create and shutdown {@link IndexShard} instances easily,
 * containing utilities for shard creation and recoveries. See {{@link #newShard(boolean)}} and
 * {@link #newStartedShard()} for a good starting points
 */
public abstract class IndexShardTestCase extends ESTestCase {

    protected static final PeerRecoveryTargetService.RecoveryListener recoveryListener = new PeerRecoveryTargetService.RecoveryListener() {
        @Override
        public void onRecoveryDone(RecoveryState state) {

        }

        @Override
        public void onRecoveryFailure(RecoveryState state, RecoveryFailedException e, boolean sendShardFailure) {
            throw new AssertionError(e);
        }
    };

    protected ThreadPool threadPool;

    @Override
    public void setUp() throws Exception {
        super.setUp();
        threadPool = new TestThreadPool(getClass().getName());
    }

    @Override
    public void tearDown() throws Exception {
        try {
            ThreadPool.terminate(threadPool, 30, TimeUnit.SECONDS);
        } finally {
            super.tearDown();
        }
    }

    private Store createStore(IndexSettings indexSettings, ShardPath shardPath) throws IOException {
        final ShardId shardId = shardPath.getShardId();
        final DirectoryService directoryService = new DirectoryService(shardId, indexSettings) {
            @Override
            public Directory newDirectory() throws IOException {
                return newFSDirectory(shardPath.resolveIndex());
            }
        };
        return new Store(shardId, indexSettings, directoryService, new DummyShardLock(shardId));
    }

    /**
     * creates a new initializing shard. The shard will have its own unique data path.
     *
     * @param primary indicates whether to a primary shard (ready to recover from an empty store) or a replica
     *                (ready to recover from another shard)
     */
    protected IndexShard newShard(boolean primary) throws IOException {
        ShardRouting shardRouting = TestShardRouting.newShardRouting(new ShardId("index", "_na_", 0), "n1", primary,
            ShardRoutingState.INITIALIZING,
            primary ? RecoverySource.StoreRecoverySource.EMPTY_STORE_INSTANCE : RecoverySource.PeerRecoverySource.INSTANCE);
        return newShard(shardRouting);
    }

    /**
     * creates a new initializing shard. The shard will have its own unique data path.
     *
     * @param shardRouting the {@link ShardRouting} to use for this shard
     * @param listeners    an optional set of listeners to add to the shard
     */
    protected IndexShard newShard(ShardRouting shardRouting, IndexingOperationListener... listeners) throws IOException {
        assert shardRouting.initializing() : shardRouting;
        Settings settings = Settings.builder().put(IndexMetaData.SETTING_VERSION_CREATED, Version.CURRENT)
            .put(IndexMetaData.SETTING_NUMBER_OF_REPLICAS, 0)
            .put(IndexMetaData.SETTING_NUMBER_OF_SHARDS, 1)
            .build();
        IndexMetaData.Builder metaData = IndexMetaData.builder(shardRouting.getIndexName())
            .settings(settings)
            .primaryTerm(0, 1);
        return newShard(shardRouting, metaData.build(), listeners);
    }

    /**
     * creates a new initializing shard. The shard will have its own unique data path.
     *
     * @param shardId   the shard id to use
     * @param primary   indicates whether to a primary shard (ready to recover from an empty store) or a replica
     *                  (ready to recover from another shard)
     * @param listeners an optional set of listeners to add to the shard
     */
    protected IndexShard newShard(ShardId shardId, boolean primary, IndexingOperationListener... listeners) throws IOException {
        ShardRouting shardRouting = TestShardRouting.newShardRouting(shardId, randomAlphaOfLength(5), primary,
            ShardRoutingState.INITIALIZING,
            primary ? RecoverySource.StoreRecoverySource.EMPTY_STORE_INSTANCE : RecoverySource.PeerRecoverySource.INSTANCE);
        return newShard(shardRouting, listeners);
    }

    /**
     * creates a new initializing shard. The shard will will be put in its proper path under the
     * supplied node id.
     *
     * @param shardId the shard id to use
     * @param primary indicates whether to a primary shard (ready to recover from an empty store) or a replica
     *                (ready to recover from another shard)
     */
    protected IndexShard newShard(ShardId shardId, boolean primary, String nodeId, IndexMetaData indexMetaData,
                                  @Nullable IndexSearcherWrapper searcherWrapper) throws IOException {
        ShardRouting shardRouting = TestShardRouting.newShardRouting(shardId, nodeId, primary, ShardRoutingState.INITIALIZING,
            primary ? RecoverySource.StoreRecoverySource.EMPTY_STORE_INSTANCE : RecoverySource.PeerRecoverySource.INSTANCE);
        return newShard(shardRouting, indexMetaData, searcherWrapper, () -> {
        }, null);
    }

    /**
     * creates a new initializing shard. The shard will will be put in its proper path under the
     * supplied node id.
     *
     * @param shardId the shard id to use
     * @param primary indicates whether to a primary shard (ready to recover from an empty store) or a replica
     *                (ready to recover from another shard)
     */
    protected IndexShard newShard(ShardId shardId, boolean primary, String nodeId, IndexMetaData indexMetaData,
                                  Runnable globalCheckpointSyncer,
                                  @Nullable IndexSearcherWrapper searcherWrapper) throws IOException {
        ShardRouting shardRouting = TestShardRouting.newShardRouting(shardId, nodeId, primary, ShardRoutingState.INITIALIZING,
            primary ? RecoverySource.StoreRecoverySource.EMPTY_STORE_INSTANCE : RecoverySource.PeerRecoverySource.INSTANCE);
        return newShard(shardRouting, indexMetaData, searcherWrapper, globalCheckpointSyncer, null);
    }


    /**
     * creates a new initializing shard. The shard will will be put in its proper path under the
     * current node id the shard is assigned to.
     *
     * @param routing       shard routing to use
     * @param indexMetaData indexMetaData for the shard, including any mapping
     * @param listeners     an optional set of listeners to add to the shard
     */
    protected IndexShard newShard(ShardRouting routing, IndexMetaData indexMetaData, IndexingOperationListener... listeners)
        throws IOException {
        return newShard(routing, indexMetaData, null, () -> {
        }, null, listeners);
    }

    /**
     * creates a new initializing shard. The shard will will be put in its proper path under the
     * current node id the shard is assigned to.
     *
     * @param routing                shard routing to use
     * @param indexMetaData          indexMetaData for the shard, including any mapping
     * @param indexSearcherWrapper   an optional wrapper to be used during searchers
     * @param globalCheckpointSyncer an runnable to run when the global check point needs syncing
     * @param listeners              an optional set of listeners to add to the shard
     */
    protected IndexShard newShard(ShardRouting routing, IndexMetaData indexMetaData,
                                  @Nullable IndexSearcherWrapper indexSearcherWrapper, Runnable globalCheckpointSyncer,
                                  @Nullable EngineFactory engineFactory,
                                  IndexingOperationListener... listeners)
        throws IOException {
        // add node id as name to settings for popper logging
        final ShardId shardId = routing.shardId();
        final NodeEnvironment.NodePath nodePath = new NodeEnvironment.NodePath(createTempDir());
        ShardPath shardPath = new ShardPath(false, nodePath.resolve(shardId), nodePath.resolve(shardId), shardId);
        return newShard(routing, shardPath, indexMetaData, indexSearcherWrapper, globalCheckpointSyncer, engineFactory, listeners);
    }

    /**
     * creates a new initializing shard.
     *
     * @param routing              shard routing to use
     * @param shardPath            path to use for shard data
     * @param indexMetaData        indexMetaData for the shard, including any mapping
     * @param indexSearcherWrapper an optional wrapper to be used during searchers
     * @param listeners            an optional set of listeners to add to the shard
     */
    protected IndexShard newShard(ShardRouting routing, ShardPath shardPath, IndexMetaData indexMetaData,
                                  @Nullable IndexSearcherWrapper indexSearcherWrapper,
                                  Runnable globalCheckpointSyncer,
                                  @Nullable EngineFactory engineFactory,
                                  IndexingOperationListener... listeners) throws IOException {
        final Settings nodeSettings = Settings.builder().put("node.name", routing.currentNodeId()).build();
        final IndexSettings indexSettings = new IndexSettings(indexMetaData, nodeSettings);
        final IndexShard indexShard;
        final Store store = createStore(indexSettings, shardPath);
        boolean success = false;
        try {
            IndexCache indexCache = new IndexCache(indexSettings, new DisabledQueryCache(indexSettings), null);
            MapperService mapperService = MapperTestUtils.newMapperService(xContentRegistry(), createTempDir(),
<<<<<<< HEAD
                indexSettings.getSettings());
=======
                    indexSettings.getSettings(), "index");
>>>>>>> 99e0268e
            mapperService.merge(indexMetaData, MapperService.MergeReason.MAPPING_RECOVERY, true);
            SimilarityService similarityService = new SimilarityService(indexSettings, Collections.emptyMap());
            final IndexEventListener indexEventListener = new IndexEventListener() {
            };
            final Engine.Warmer warmer = searcher -> {
            };
            IndicesFieldDataCache indicesFieldDataCache = new IndicesFieldDataCache(nodeSettings, new IndexFieldDataCache.Listener() {
            });
            IndexFieldDataService indexFieldDataService = new IndexFieldDataService(indexSettings, indicesFieldDataCache,
                new NoneCircuitBreakerService(), mapperService);
            indexShard = new IndexShard(routing, indexSettings, shardPath, store, indexCache, mapperService, similarityService,
                indexFieldDataService, engineFactory, indexEventListener, indexSearcherWrapper, threadPool,
                BigArrays.NON_RECYCLING_INSTANCE, warmer, globalCheckpointSyncer, Collections.emptyList(), Arrays.asList(listeners));
            success = true;
        } finally {
            if (success == false) {
                IOUtils.close(store);
            }
        }
        return indexShard;
    }

    /**
     * Takes an existing shard, closes it and and starts a new initialing shard at the same location
     *
     * @param listeners new listerns to use for the newly created shard
     */
    protected IndexShard reinitShard(IndexShard current, IndexingOperationListener... listeners) throws IOException {
        final ShardRouting shardRouting = current.routingEntry();
        return reinitShard(current, ShardRoutingHelper.initWithSameId(shardRouting,
            shardRouting.primary() ? RecoverySource.StoreRecoverySource.EXISTING_STORE_INSTANCE : RecoverySource.PeerRecoverySource.INSTANCE
        ), listeners);
    }

    /**
     * Takes an existing shard, closes it and and starts a new initialing shard at the same location
     *
     * @param routing   the shard routing to use for the newly created shard.
     * @param listeners new listerns to use for the newly created shard
     */
    protected IndexShard reinitShard(IndexShard current, ShardRouting routing, IndexingOperationListener... listeners) throws IOException {
        closeShards(current);
        return newShard(routing, current.shardPath(), current.indexSettings().getIndexMetaData(), null,
            current.getGlobalCheckpointSyncer(), current.engineFactory, listeners);
    }

    /**
     * creates a new empyu shard and starts it. The shard will be either a replica or a primary.
     */
    protected IndexShard newStartedShard() throws IOException {
        return newStartedShard(randomBoolean());
    }

    /**
     * creates a new empty shard and starts it.
     *
     * @param primary controls whether the shard will be a primary or a replica.
     */
    protected IndexShard newStartedShard(boolean primary) throws IOException {
        IndexShard shard = newShard(primary);
        if (primary) {
            recoveryShardFromStore(shard);
        } else {
            recoveryEmptyReplica(shard);
        }
        return shard;
    }

    protected void closeShards(IndexShard... shards) throws IOException {
        closeShards(Arrays.asList(shards));
    }

    protected void closeShards(Iterable<IndexShard> shards) throws IOException {
        for (IndexShard shard : shards) {
            if (shard != null) {
                try {
                    shard.close("test", false);
                } finally {
                    IOUtils.close(shard.store());
                }
            }
        }
    }

    protected void recoveryShardFromStore(IndexShard primary) throws IOException {
        primary.markAsRecovering("store", new RecoveryState(primary.routingEntry(),
            getFakeDiscoNode(primary.routingEntry().currentNodeId()),
            null));
        primary.recoverFromStore();
        primary.updateRoutingEntry(ShardRoutingHelper.moveToStarted(primary.routingEntry()));
    }

    protected void recoveryEmptyReplica(IndexShard replica) throws IOException {
        IndexShard primary = null;
        try {
            primary = newStartedShard(true);
            recoverReplica(replica, primary);
        } finally {
            closeShards(primary);
        }
    }

    private DiscoveryNode getFakeDiscoNode(String id) {
        return new DiscoveryNode(id, id, buildNewFakeTransportAddress(), Collections.emptyMap(), EnumSet.allOf(DiscoveryNode.Role.class),
            Version.CURRENT);
    }

    /** recovers a replica from the given primary **/
    protected void recoverReplica(IndexShard replica, IndexShard primary) throws IOException {
        final DiscoveryNode pNode = getFakeDiscoNode(primary.routingEntry().currentNodeId());
        final DiscoveryNode rNode = getFakeDiscoNode(replica.routingEntry().currentNodeId());
        replica.markAsRecovering("remote", new RecoveryState(replica.routingEntry(), pNode, rNode));
        boolean opsRecoverySuccessful = false;
        if (PeerRecoveryTargetService.shouldTryOpsRecovery(replica)) {
            try {
                replica.prepareForIndexRecovery();
                // nocommit fix this
                replica.skipTranslogRecovery(IndexRequest.UNSET_AUTO_GENERATED_TIMESTAMP);
                recoverReplica(replica, primary,
                    (r, sourceNode) -> new OpsRecoveryTarget(r, sourceNode, recoveryListener),
                    false);
                opsRecoverySuccessful = true;
            } catch (RecoveryFailedException e) {
                logger.debug("ops based recovery failed, falling back to file based recovery", e);
                replica.performRecoveryRestart();
            }
        }
        if (opsRecoverySuccessful) {
            recoverReplica(replica, primary,
                (r, sourceNode) -> new FileRecoveryTarget(r, sourceNode, recoveryListener),
                false);
        }
    }

    /**
     * Recovers a replica from the give primary, allow the user to supply a custom recovery target.
     * A typical usage of a custom recovery target is to assert things in the various stages of
     * recovery.
     *
     * @param replica          the recovery target shard
     * @param primary          the recovery source shard
     * @param targetSupplier   supplies an instance of {@link RecoveryTarget}
     * @param markAsRecovering set to {@code false} if the replica is marked as recovering
     */
    protected final void recoverReplica(final IndexShard replica,
                                        final IndexShard primary,
                                        final BiFunction<IndexShard, DiscoveryNode, RecoveryTarget>
                                            targetSupplier,
                                        final boolean markAsRecovering) throws IOException {
        final DiscoveryNode pNode = getFakeDiscoNode(primary.routingEntry().currentNodeId());
        final DiscoveryNode rNode = getFakeDiscoNode(replica.routingEntry().currentNodeId());
        if (markAsRecovering) {
            replica.markAsRecovering("remote", new RecoveryState(replica.routingEntry(), pNode, rNode));
        } else {
            assertEquals(replica.state(), IndexShardState.RECOVERING);
        }
        replica.prepareForIndexRecovery();
        final RecoveryTarget recoveryTarget = targetSupplier.apply(replica, pNode);
        final StartRecoveryRequest request =
            recoveryTarget.createStartRecoveryRequest(logger, rNode);
        final Settings nodeSettings = Settings.builder()
            .put(Node.NODE_NAME_SETTING.getKey(), pNode.getName()).build();
        final RecoverySourceHandler sourceHandler;
        if (request instanceof StartOpsRecoveryRequest) {
            sourceHandler = new OpsRecoverySourceHandler(primary,
                (OpsRecoveryTargetHandler) recoveryTarget, (StartOpsRecoveryRequest) request,
                (int) ByteSizeUnit.MB.toBytes(1), nodeSettings);
        } else if (request instanceof StartFileRecoveryRequest) {
            sourceHandler = new FileRecoverySourceHandler(primary,
                (FileRecoveryTargetHandler) recoveryTarget, (StartFileRecoveryRequest) request,
                () -> 0L, r -> () -> {
            }, (int) ByteSizeUnit.MB.toBytes(1), nodeSettings);
        } else {
            throw new UnsupportedOperationException("recovery type [" +
                recoveryTarget.getClass().getName() + "] is not yet supported");
        }
        sourceHandler.recoverToTarget();
        recoveryTarget.markAsDone();
        replica.updateRoutingEntry(ShardRoutingHelper.moveToStarted(replica.routingEntry()));
    }

    protected Set<Uid> getShardDocUIDs(final IndexShard shard) throws IOException {
        shard.refresh("get_uids");
        try (Engine.Searcher searcher = shard.acquireSearcher("test")) {
            Set<Uid> ids = new HashSet<>();
            for (LeafReaderContext leafContext : searcher.reader().leaves()) {
                LeafReader reader = leafContext.reader();
                Bits liveDocs = reader.getLiveDocs();
                for (int i = 0; i < reader.maxDoc(); i++) {
                    if (liveDocs == null || liveDocs.get(i)) {
                        Document uuid = reader.document(i, Collections.singleton(UidFieldMapper.NAME));
                        ids.add(Uid.createUid(uuid.get(UidFieldMapper.NAME)));
                    }
                }
            }
            return ids;
        }
    }

    protected void assertDocCount(IndexShard shard, int docDount) throws IOException {
        assertThat(getShardDocUIDs(shard), hasSize(docDount));
    }

    protected void assertDocs(IndexShard shard, Uid... uids) throws IOException {
        final Set<Uid> shardDocUIDs = getShardDocUIDs(shard);
        assertThat(shardDocUIDs, contains(uids));
        assertThat(shardDocUIDs, hasSize(uids.length));
    }


    protected Engine.Index indexDoc(IndexShard shard, String type, String id) throws IOException {
        return indexDoc(shard, type, id, "{}");
    }

    protected Engine.Index indexDoc(IndexShard shard, String type, String id, String source) throws IOException {
        return indexDoc(shard, type, id, source, XContentType.JSON);
    }

    protected Engine.Index indexDoc(IndexShard shard, String type, String id, String source, XContentType xContentType) throws IOException {
        final Engine.Index index;
        if (shard.routingEntry().primary()) {
            index = shard.prepareIndexOnPrimary(
                SourceToParse.source(SourceToParse.Origin.PRIMARY, shard.shardId().getIndexName(), type, id, new BytesArray(source),
                    xContentType),
                Versions.MATCH_ANY,
                VersionType.INTERNAL,
                IndexRequest.UNSET_AUTO_GENERATED_TIMESTAMP,
                false);
        } else {
            index = shard.prepareIndexOnReplica(
                SourceToParse.source(SourceToParse.Origin.PRIMARY, shard.shardId().getIndexName(), type, id, new BytesArray(source),
                    xContentType),
                randomInt(1 << 10), 1, VersionType.EXTERNAL, IndexRequest.UNSET_AUTO_GENERATED_TIMESTAMP, false);
        }
        shard.index(index);
        return index;
    }

    protected Engine.Delete deleteDoc(IndexShard shard, String type, String id) throws IOException {
        final Engine.Delete delete;
        if (shard.routingEntry().primary()) {
            delete = shard.prepareDeleteOnPrimary(type, id, Versions.MATCH_ANY, VersionType.INTERNAL);
        } else {
            delete = shard.prepareDeleteOnPrimary(type, id, 1, VersionType.EXTERNAL);
        }
        shard.delete(delete);
        return delete;
    }

    protected void flushShard(IndexShard shard) {
        flushShard(shard, false);
    }

    protected void flushShard(IndexShard shard, boolean force) {
        shard.flush(new FlushRequest(shard.shardId().getIndexName()).force(force));
    }
}<|MERGE_RESOLUTION|>--- conflicted
+++ resolved
@@ -276,11 +276,7 @@
         try {
             IndexCache indexCache = new IndexCache(indexSettings, new DisabledQueryCache(indexSettings), null);
             MapperService mapperService = MapperTestUtils.newMapperService(xContentRegistry(), createTempDir(),
-<<<<<<< HEAD
-                indexSettings.getSettings());
-=======
                     indexSettings.getSettings(), "index");
->>>>>>> 99e0268e
             mapperService.merge(indexMetaData, MapperService.MergeReason.MAPPING_RECOVERY, true);
             SimilarityService similarityService = new SimilarityService(indexSettings, Collections.emptyMap());
             final IndexEventListener indexEventListener = new IndexEventListener() {
