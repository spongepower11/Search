--- conflicted
+++ resolved
@@ -644,7 +644,6 @@
         return result;
     }
 
-<<<<<<< HEAD
     public static Set<String> getShardDocUIDs(final IndexShard shard, boolean refresh) throws IOException {
         if (refresh) {
             shard.refresh("test");
@@ -652,10 +651,6 @@
         try (Engine.Searcher searcher = shard.acquireSearcher("test")) {
             return EngineTestCase.getDocIds(searcher);
         }
-=======
-    protected Set<String> getShardDocUIDs(final IndexShard shard) throws IOException {
-        return EngineTestCase.getDocIds(shard.getEngine(), true);
->>>>>>> 6770a456
     }
 
     public static Set<String> getShardDocUIDs(final IndexShard shard) throws IOException {
