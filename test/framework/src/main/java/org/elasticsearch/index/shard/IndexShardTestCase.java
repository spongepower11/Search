/*
 * Copyright Elasticsearch B.V. and/or licensed to Elasticsearch B.V. under one
 * or more contributor license agreements. Licensed under the Elastic License
 * 2.0 and the Server Side Public License, v 1; you may not use this file except
 * in compliance with, at your election, the Elastic License 2.0 or the Server
 * Side Public License, v 1.
 */
package org.elasticsearch.index.shard;

import org.apache.lucene.index.DirectoryReader;
import org.apache.lucene.store.Directory;
import org.elasticsearch.Version;
import org.elasticsearch.action.admin.indices.flush.FlushRequest;
import org.elasticsearch.action.index.IndexRequest;
import org.elasticsearch.action.support.PlainActionFuture;
import org.elasticsearch.action.support.replication.TransportReplicationAction;
import org.elasticsearch.cluster.metadata.IndexMetadata;
import org.elasticsearch.cluster.metadata.MappingMetadata;
import org.elasticsearch.cluster.node.DiscoveryNode;
import org.elasticsearch.cluster.node.DiscoveryNodeRole;
import org.elasticsearch.cluster.routing.IndexShardRoutingTable;
import org.elasticsearch.cluster.routing.RecoverySource;
import org.elasticsearch.cluster.routing.ShardRouting;
import org.elasticsearch.cluster.routing.ShardRoutingHelper;
import org.elasticsearch.cluster.routing.ShardRoutingState;
import org.elasticsearch.cluster.routing.TestShardRouting;
import org.elasticsearch.common.UUIDs;
import org.elasticsearch.common.bytes.BytesArray;
import org.elasticsearch.common.lucene.uid.Versions;
import org.elasticsearch.common.settings.ClusterSettings;
import org.elasticsearch.common.settings.Settings;
import org.elasticsearch.common.util.BigArrays;
import org.elasticsearch.core.CheckedFunction;
import org.elasticsearch.core.Nullable;
import org.elasticsearch.core.internal.io.IOUtils;
import org.elasticsearch.env.NodeEnvironment;
import org.elasticsearch.index.Index;
import org.elasticsearch.index.IndexModule;
import org.elasticsearch.index.IndexSettings;
import org.elasticsearch.index.MapperTestUtils;
import org.elasticsearch.index.VersionType;
import org.elasticsearch.index.cache.IndexCache;
import org.elasticsearch.index.cache.query.DisabledQueryCache;
import org.elasticsearch.index.engine.DocIdSeqNoAndSource;
import org.elasticsearch.index.engine.Engine;
import org.elasticsearch.index.engine.EngineFactory;
import org.elasticsearch.index.engine.EngineTestCase;
import org.elasticsearch.index.engine.InternalEngineFactory;
import org.elasticsearch.index.mapper.MapperService;
import org.elasticsearch.index.mapper.SourceToParse;
import org.elasticsearch.index.seqno.ReplicationTracker;
import org.elasticsearch.index.seqno.RetentionLeaseSyncer;
import org.elasticsearch.index.seqno.SequenceNumbers;
import org.elasticsearch.index.similarity.SimilarityService;
import org.elasticsearch.index.snapshots.IndexShardSnapshotStatus;
import org.elasticsearch.index.store.Store;
import org.elasticsearch.index.translog.Translog;
import org.elasticsearch.indices.breaker.CircuitBreakerService;
import org.elasticsearch.indices.breaker.HierarchyCircuitBreakerService;
import org.elasticsearch.indices.recovery.AsyncRecoveryTarget;
import org.elasticsearch.indices.recovery.PeerRecoveryTargetService;
import org.elasticsearch.indices.recovery.RecoveryFailedException;
import org.elasticsearch.indices.recovery.RecoveryResponse;
import org.elasticsearch.indices.recovery.RecoverySettings;
import org.elasticsearch.indices.recovery.RecoverySourceHandler;
import org.elasticsearch.indices.recovery.RecoveryState;
import org.elasticsearch.indices.recovery.RecoveryTarget;
import org.elasticsearch.indices.recovery.StartRecoveryRequest;
import org.elasticsearch.indices.recovery.plan.RecoveryPlannerService;
import org.elasticsearch.indices.recovery.plan.SourceOnlyRecoveryPlannerService;
import org.elasticsearch.repositories.IndexId;
import org.elasticsearch.repositories.Repository;
import org.elasticsearch.repositories.ShardGeneration;
import org.elasticsearch.repositories.ShardSnapshotResult;
import org.elasticsearch.repositories.SnapshotShardContext;
import org.elasticsearch.repositories.blobstore.ESBlobStoreRepositoryIntegTestCase;
import org.elasticsearch.snapshots.Snapshot;
import org.elasticsearch.test.DummyShardLock;
import org.elasticsearch.test.ESTestCase;
import org.elasticsearch.threadpool.TestThreadPool;
import org.elasticsearch.threadpool.ThreadPool;
import org.elasticsearch.xcontent.XContentType;

import java.io.IOException;
import java.util.Arrays;
import java.util.Collections;
import java.util.HashSet;
import java.util.List;
import java.util.Map;
import java.util.Set;
import java.util.concurrent.TimeUnit;
import java.util.concurrent.atomic.AtomicBoolean;
import java.util.concurrent.atomic.AtomicLong;
import java.util.function.BiFunction;
import java.util.function.Consumer;
import java.util.stream.Collectors;

import static org.elasticsearch.cluster.routing.TestShardRouting.newShardRouting;
import static org.hamcrest.Matchers.contains;
import static org.hamcrest.Matchers.equalTo;
import static org.hamcrest.Matchers.hasSize;

/**
 * A base class for unit tests that need to create and shutdown {@link IndexShard} instances easily,
 * containing utilities for shard creation and recoveries. See {{@link #newShard(boolean)}} and
 * {@link #newStartedShard()} for a good starting points
 */
public abstract class IndexShardTestCase extends ESTestCase {

    public static final IndexEventListener EMPTY_EVENT_LISTENER = new IndexEventListener() {
    };

    private static final AtomicBoolean failOnShardFailures = new AtomicBoolean(true);

    private static final Consumer<IndexShard.ShardFailure> DEFAULT_SHARD_FAILURE_HANDLER = failure -> {
        if (failOnShardFailures.get()) {
            throw new AssertionError(failure.reason, failure.cause);
        }
    };

    protected static final PeerRecoveryTargetService.RecoveryListener recoveryListener = new PeerRecoveryTargetService.RecoveryListener() {
        @Override
        public void onRecoveryDone(RecoveryState state, ShardLongFieldRange timestampMillisFieldRange) {

        }

        @Override
        public void onRecoveryFailure(RecoveryState state, RecoveryFailedException e, boolean sendShardFailure) {
            throw new AssertionError(e);
        }
    };

    protected ThreadPool threadPool;
    protected long primaryTerm;

    @Override
    public void setUp() throws Exception {
        super.setUp();
        threadPool = setUpThreadPool();
        primaryTerm = randomIntBetween(1, 100); // use random but fixed term for creating shards
        failOnShardFailures();
    }

    protected ThreadPool setUpThreadPool() {
        return new TestThreadPool(getClass().getName(), threadPoolSettings());
    }

    @Override
    public void tearDown() throws Exception {
        try {
            tearDownThreadPool();
        } finally {
            super.tearDown();
        }
    }

    protected void tearDownThreadPool() {
        ThreadPool.terminate(threadPool, 30, TimeUnit.SECONDS);
    }

    /**
     * by default, tests will fail if any shard created by this class fails. Tests that cause failures by design
     * can call this method to ignore those failures
     *
     */
    protected void allowShardFailures() {
        failOnShardFailures.set(false);
    }

    protected void failOnShardFailures() {
        failOnShardFailures.set(true);
    }

    public Settings threadPoolSettings() {
        return Settings.EMPTY;
    }

    protected Store createStore(IndexSettings indexSettings, ShardPath shardPath) throws IOException {
        return createStore(shardPath.getShardId(), indexSettings, newFSDirectory(shardPath.resolveIndex()));
    }

    protected Store createStore(ShardId shardId, IndexSettings indexSettings, Directory directory) throws IOException {
        return new Store(shardId, indexSettings, directory, new DummyShardLock(shardId));
    }

    /**
     * Creates a new initializing shard. The shard will have its own unique data path.
     *
     * @param primary indicates whether to a primary shard (ready to recover from an empty store) or a replica (ready to recover from
     *                another shard)
     */
    protected IndexShard newShard(boolean primary) throws IOException {
        return newShard(primary, Settings.EMPTY);
    }

    /**
     * Creates a new initializing shard. The shard will have its own unique data path.
     *
     * @param primary indicates whether to a primary shard (ready to recover from an empty store) or a replica (ready to recover from
     *                another shard)
     */
    protected IndexShard newShard(final boolean primary, final Settings settings) throws IOException {
        return newShard(primary, settings, new InternalEngineFactory());
    }

    /**
     * Creates a new initializing shard. The shard will have its own unique data path.
     *
     * @param primary       indicates whether to a primary shard (ready to recover from an empty store) or a replica (ready to recover from
     *                      another shard)
     * @param settings      the settings to use for this shard
     * @param engineFactory the engine factory to use for this shard
     */
    protected IndexShard newShard(boolean primary, Settings settings, EngineFactory engineFactory) throws IOException {
        final RecoverySource recoverySource = primary
            ? RecoverySource.EmptyStoreRecoverySource.INSTANCE
            : RecoverySource.PeerRecoverySource.INSTANCE;
        final ShardRouting shardRouting = TestShardRouting.newShardRouting(
            new ShardId("index", "_na_", 0),
            randomAlphaOfLength(10),
            primary,
            ShardRoutingState.INITIALIZING,
            recoverySource
        );
        return newShard(shardRouting, settings, engineFactory);
    }

    protected IndexShard newShard(ShardRouting shardRouting, final IndexingOperationListener... listeners) throws IOException {
        return newShard(shardRouting, Settings.EMPTY, listeners);
    }

    protected IndexShard newShard(ShardRouting shardRouting, final Settings settings, final IndexingOperationListener... listeners)
        throws IOException {
        return newShard(shardRouting, settings, new InternalEngineFactory(), listeners);
    }

    /**
     * Creates a new initializing shard. The shard will have its own unique data path.
     *
     * @param shardRouting  the {@link ShardRouting} to use for this shard
     * @param settings      the settings to use for this shard
     * @param engineFactory the engine factory to use for this shard
     * @param listeners     an optional set of listeners to add to the shard
     */
    protected IndexShard newShard(
        final ShardRouting shardRouting,
        final Settings settings,
        final EngineFactory engineFactory,
        final IndexingOperationListener... listeners
    ) throws IOException {
        assert shardRouting.initializing() : shardRouting;
        Settings indexSettings = Settings.builder()
            .put(IndexMetadata.SETTING_VERSION_CREATED, Version.CURRENT)
            .put(IndexMetadata.SETTING_NUMBER_OF_REPLICAS, 0)
            .put(IndexMetadata.SETTING_NUMBER_OF_SHARDS, 1)
            .put(
                IndexSettings.INDEX_SOFT_DELETES_RETENTION_OPERATIONS_SETTING.getKey(),
                randomBoolean() ? IndexSettings.INDEX_SOFT_DELETES_RETENTION_OPERATIONS_SETTING.get(Settings.EMPTY) : between(0, 1000)
            )
            .put(settings)
            .build();
        IndexMetadata.Builder metadata = IndexMetadata.builder(shardRouting.getIndexName())
            .settings(indexSettings)
            .primaryTerm(0, primaryTerm)
            .putMapping("{ \"properties\": {} }");
        return newShard(shardRouting, metadata.build(), null, engineFactory, () -> {}, RetentionLeaseSyncer.EMPTY, listeners);
    }

    /**
     * creates a new initializing shard. The shard will have its own unique data path.
     *
     * @param shardId   the shard id to use
     * @param primary   indicates whether to a primary shard (ready to recover from an empty store) or a replica
     *                  (ready to recover from another shard)
     * @param listeners an optional set of listeners to add to the shard
     */
    protected IndexShard newShard(ShardId shardId, boolean primary, IndexingOperationListener... listeners) throws IOException {
        ShardRouting shardRouting = TestShardRouting.newShardRouting(
            shardId,
            randomAlphaOfLength(5),
            primary,
            ShardRoutingState.INITIALIZING,
            primary ? RecoverySource.EmptyStoreRecoverySource.INSTANCE : RecoverySource.PeerRecoverySource.INSTANCE
        );
        return newShard(shardRouting, Settings.EMPTY, new InternalEngineFactory(), listeners);
    }

    /**
     * creates a new initializing shard. The shard will will be put in its proper path under the
     * supplied node id.
     *
     * @param shardId the shard id to use
     * @param primary indicates whether to a primary shard (ready to recover from an empty store) or a replica
     *                (ready to recover from another shard)
     */
    protected IndexShard newShard(
        ShardId shardId,
        boolean primary,
        String nodeId,
        IndexMetadata indexMetadata,
        @Nullable CheckedFunction<DirectoryReader, DirectoryReader, IOException> readerWrapper
    ) throws IOException {
        return newShard(shardId, primary, nodeId, indexMetadata, readerWrapper, () -> {});
    }

    /**
     * creates a new initializing shard. The shard will will be put in its proper path under the
     * supplied node id.
     *
     * @param shardId the shard id to use
     * @param primary indicates whether to a primary shard (ready to recover from an empty store) or a replica
     *                (ready to recover from another shard)
     */
    protected IndexShard newShard(
        ShardId shardId,
        boolean primary,
        String nodeId,
        IndexMetadata indexMetadata,
        @Nullable CheckedFunction<DirectoryReader, DirectoryReader, IOException> readerWrapper,
        Runnable globalCheckpointSyncer
    ) throws IOException {
        ShardRouting shardRouting = TestShardRouting.newShardRouting(
            shardId,
            nodeId,
            primary,
            ShardRoutingState.INITIALIZING,
            primary ? RecoverySource.EmptyStoreRecoverySource.INSTANCE : RecoverySource.PeerRecoverySource.INSTANCE
        );
        return newShard(
            shardRouting,
            indexMetadata,
            readerWrapper,
            new InternalEngineFactory(),
            globalCheckpointSyncer,
            RetentionLeaseSyncer.EMPTY
        );
    }

    /**
     * creates a new initializing shard. The shard will will be put in its proper path under the
     * current node id the shard is assigned to.
     *
     * @param routing       shard routing to use
     * @param indexMetadata indexMetadata for the shard, including any mapping
     * @param listeners     an optional set of listeners to add to the shard
     */
    protected IndexShard newShard(
        ShardRouting routing,
        IndexMetadata indexMetadata,
        @Nullable CheckedFunction<DirectoryReader, DirectoryReader, IOException> indexReaderWrapper,
        EngineFactory engineFactory,
        IndexingOperationListener... listeners
    ) throws IOException {
        return newShard(routing, indexMetadata, indexReaderWrapper, engineFactory, () -> {}, RetentionLeaseSyncer.EMPTY, listeners);
    }

    /**
     * creates a new initializing shard. The shard will will be put in its proper path under the
     * current node id the shard is assigned to.
     * @param routing                shard routing to use
     * @param indexMetadata          indexMetadata for the shard, including any mapping
     * @param indexReaderWrapper     an optional wrapper to be used during search
     * @param globalCheckpointSyncer callback for syncing global checkpoints
     * @param listeners              an optional set of listeners to add to the shard
     */
    protected IndexShard newShard(
        ShardRouting routing,
        IndexMetadata indexMetadata,
        @Nullable CheckedFunction<DirectoryReader, DirectoryReader, IOException> indexReaderWrapper,
        @Nullable EngineFactory engineFactory,
        Runnable globalCheckpointSyncer,
        RetentionLeaseSyncer retentionLeaseSyncer,
        IndexingOperationListener... listeners
    ) throws IOException {
        // add node id as name to settings for proper logging
        final ShardId shardId = routing.shardId();
        final NodeEnvironment.NodePath nodePath = new NodeEnvironment.NodePath(createTempDir());
        ShardPath shardPath = new ShardPath(false, nodePath.resolve(shardId), nodePath.resolve(shardId), shardId);
        return newShard(
            routing,
            shardPath,
            indexMetadata,
            null,
            indexReaderWrapper,
            engineFactory,
            globalCheckpointSyncer,
            retentionLeaseSyncer,
            EMPTY_EVENT_LISTENER,
            listeners
        );
    }

    /**
     * creates a new initializing shard.
     * @param routing                       shard routing to use
     * @param shardPath                     path to use for shard data
     * @param indexMetadata                 indexMetadata for the shard, including any mapping
     * @param storeProvider                 an optional custom store provider to use. If null a default file based store will be created
     * @param indexReaderWrapper            an optional wrapper to be used during search
     * @param globalCheckpointSyncer        callback for syncing global checkpoints
     * @param indexEventListener            index event listener
     * @param listeners                     an optional set of listeners to add to the shard
     */
    protected IndexShard newShard(
        ShardRouting routing,
        ShardPath shardPath,
        IndexMetadata indexMetadata,
        @Nullable CheckedFunction<IndexSettings, Store, IOException> storeProvider,
        @Nullable CheckedFunction<DirectoryReader, DirectoryReader, IOException> indexReaderWrapper,
        @Nullable EngineFactory engineFactory,
        Runnable globalCheckpointSyncer,
        RetentionLeaseSyncer retentionLeaseSyncer,
        IndexEventListener indexEventListener,
        IndexingOperationListener... listeners
    ) throws IOException {
        final Settings nodeSettings = Settings.builder().put("node.name", routing.currentNodeId()).build();
        final IndexSettings indexSettings = new IndexSettings(indexMetadata, nodeSettings);
        final IndexShard indexShard;
        if (storeProvider == null) {
            storeProvider = is -> createStore(is, shardPath);
        }
        final Store store = storeProvider.apply(indexSettings);
        if (indexReaderWrapper == null && randomBoolean()) {
            indexReaderWrapper = EngineTestCase.randomReaderWrapper();
        }
        boolean success = false;
        try {
            IndexCache indexCache = new IndexCache(indexSettings, new DisabledQueryCache(indexSettings), null);
            MapperService mapperService = MapperTestUtils.newMapperService(
                xContentRegistry(),
                createTempDir(),
                indexSettings.getSettings(),
                "index"
            );
            mapperService.merge(indexMetadata, MapperService.MergeReason.MAPPING_RECOVERY);
            SimilarityService similarityService = new SimilarityService(indexSettings, null, Collections.emptyMap());
            final Engine.Warmer warmer = createTestWarmer(indexSettings);
            ClusterSettings clusterSettings = new ClusterSettings(nodeSettings, ClusterSettings.BUILT_IN_CLUSTER_SETTINGS);
            CircuitBreakerService breakerService = new HierarchyCircuitBreakerService(
                nodeSettings,
                Collections.emptyList(),
                clusterSettings
            );
            indexShard = new IndexShard(
                routing,
                indexSettings,
                shardPath,
                store,
                () -> null,
                indexCache,
                mapperService,
                similarityService,
                engineFactory,
                indexEventListener,
                indexReaderWrapper,
                threadPool,
                BigArrays.NON_RECYCLING_INSTANCE,
                warmer,
                Collections.emptyList(),
                Arrays.asList(listeners),
                globalCheckpointSyncer,
                retentionLeaseSyncer,
                breakerService,
                IndexModule.DEFAULT_SNAPSHOT_COMMIT_SUPPLIER
            );
            indexShard.addShardFailureCallback(DEFAULT_SHARD_FAILURE_HANDLER);
            success = true;
        } finally {
            if (success == false) {
                IOUtils.close(store);
            }
        }
        return indexShard;
    }

    /**
     * Takes an existing shard, closes it and starts a new initialing shard at the same location
     *
     * @param listeners new listerns to use for the newly created shard
     */
    protected IndexShard reinitShard(IndexShard current, IndexingOperationListener... listeners) throws IOException {
        final ShardRouting shardRouting = current.routingEntry();
        return reinitShard(
            current,
            ShardRoutingHelper.initWithSameId(
                shardRouting,
                shardRouting.primary() ? RecoverySource.ExistingStoreRecoverySource.INSTANCE : RecoverySource.PeerRecoverySource.INSTANCE
            ),
            listeners
        );
    }

    /**
     * Takes an existing shard, closes it and starts a new initialing shard at the same location
     *
     * @param routing   the shard routing to use for the newly created shard.
     * @param listeners new listerns to use for the newly created shard
     */
    protected IndexShard reinitShard(IndexShard current, ShardRouting routing, IndexingOperationListener... listeners) throws IOException {
        return reinitShard(current, routing, current.indexSettings.getIndexMetadata(), current.engineFactory, listeners);
    }

    /**
     * Takes an existing shard, closes it and starts a new initialing shard at the same location
     *
     * @param routing       the shard routing to use for the newly created shard.
     * @param listeners     new listerns to use for the newly created shard
     * @param indexMetadata the index metadata to use for the newly created shard
     * @param engineFactory the engine factory for the new shard
     */
    protected IndexShard reinitShard(
        IndexShard current,
        ShardRouting routing,
        IndexMetadata indexMetadata,
        EngineFactory engineFactory,
        IndexingOperationListener... listeners
    ) throws IOException {
        closeShards(current);
        return newShard(
            routing,
            current.shardPath(),
            indexMetadata,
            null,
            null,
            engineFactory,
            current.getGlobalCheckpointSyncer(),
            current.getRetentionLeaseSyncer(),
            EMPTY_EVENT_LISTENER,
            listeners
        );
    }

    /**
     * Creates a new empty shard and starts it. The shard will randomly be a replica or a primary.
     */
    protected IndexShard newStartedShard() throws IOException {
        return newStartedShard(randomBoolean());
    }

    /**
     * Creates a new empty shard and starts it
     * @param settings the settings to use for this shard
     */
    protected IndexShard newStartedShard(Settings settings) throws IOException {
        return newStartedShard(randomBoolean(), settings, new InternalEngineFactory());
    }

    /**
     * Creates a new empty shard and starts it.
     *
     * @param primary controls whether the shard will be a primary or a replica.
     */
    protected IndexShard newStartedShard(final boolean primary) throws IOException {
        return newStartedShard(primary, Settings.EMPTY, new InternalEngineFactory());
    }

    /**
     * Creates a new empty shard and starts it.
     *
     * @param primary controls whether the shard will be a primary or a replica.
     * @param settings the settings to use for this shard
     */
    protected IndexShard newStartedShard(final boolean primary, Settings settings) throws IOException {
        return newStartedShard(primary, settings, new InternalEngineFactory());
    }

    /**
     * Creates a new empty shard with the specified settings and engine factory and starts it.
     *
     * @param primary       controls whether the shard will be a primary or a replica.
     * @param settings      the settings to use for this shard
     * @param engineFactory the engine factory to use for this shard
     */
    protected IndexShard newStartedShard(final boolean primary, final Settings settings, final EngineFactory engineFactory)
        throws IOException {
        return newStartedShard(p -> newShard(p, settings, engineFactory), primary);
    }

    /**
     * creates a new empty shard and starts it.
     *
     * @param shardFunction shard factory function
     * @param primary controls whether the shard will be a primary or a replica.
     */
    protected IndexShard newStartedShard(CheckedFunction<Boolean, IndexShard, IOException> shardFunction, boolean primary)
        throws IOException {
        IndexShard shard = shardFunction.apply(primary);
        if (primary) {
            recoverShardFromStore(shard);
            assertThat(shard.getMaxSeqNoOfUpdatesOrDeletes(), equalTo(shard.seqNoStats().getMaxSeqNo()));
        } else {
            recoveryEmptyReplica(shard, true);
        }
        return shard;
    }

    protected void closeShards(IndexShard... shards) throws IOException {
        closeShards(Arrays.asList(shards));
    }

    protected void closeShard(IndexShard shard, boolean assertConsistencyBetweenTranslogAndLucene) throws IOException {
        try {
            if (assertConsistencyBetweenTranslogAndLucene) {
                assertConsistentHistoryBetweenTranslogAndLucene(shard);
            }
            final Engine engine = shard.getEngineOrNull();
            if (engine != null) {
                EngineTestCase.assertAtMostOneLuceneDocumentPerSequenceNumber(engine);
            }
        } finally {
            IOUtils.close(() -> shard.close("test", false), shard.store());
        }
    }

    protected void closeShards(Iterable<IndexShard> shards) throws IOException {
        for (IndexShard shard : shards) {
            if (shard != null) {
                closeShard(shard, true);
            }
        }
    }

    protected void recoverShardFromStore(IndexShard primary) throws IOException {
        primary.markAsRecovering(
            "store",
            new RecoveryState(primary.routingEntry(), getFakeDiscoNode(primary.routingEntry().currentNodeId()), null)
        );
        recoverFromStore(primary);
        updateRoutingEntry(primary, ShardRoutingHelper.moveToStarted(primary.routingEntry()));
    }

    protected static AtomicLong currentClusterStateVersion = new AtomicLong();

    public static void updateRoutingEntry(IndexShard shard, ShardRouting shardRouting) throws IOException {
        Set<String> inSyncIds = shardRouting.active() ? Collections.singleton(shardRouting.allocationId().getId()) : Collections.emptySet();
        IndexShardRoutingTable newRoutingTable = new IndexShardRoutingTable.Builder(shardRouting.shardId()).addShard(shardRouting).build();
        shard.updateShardState(
            shardRouting,
            shard.getPendingPrimaryTerm(),
            null,
            currentClusterStateVersion.incrementAndGet(),
            inSyncIds,
            newRoutingTable
        );
    }

    protected void recoveryEmptyReplica(IndexShard replica, boolean startReplica) throws IOException {
        IndexShard primary = null;
        try {
            primary = newStartedShard(true);
            recoverReplica(replica, primary, startReplica);
        } finally {
            closeShards(primary);
        }
    }

    protected DiscoveryNode getFakeDiscoNode(String id) {
        return new DiscoveryNode(
            id,
            id,
            buildNewFakeTransportAddress(),
            Collections.emptyMap(),
            DiscoveryNodeRole.roles(),
            Version.CURRENT
        );
    }

    /** recovers a replica from the given primary **/
    protected void recoverReplica(IndexShard replica, IndexShard primary, boolean startReplica) throws IOException {
<<<<<<< HEAD
        recoverReplica(replica, primary, (r, sourceNode) -> new RecoveryTarget(r, sourceNode, null, recoveryListener), true, startReplica);
=======
        recoverReplica(
            replica,
            primary,
            (r, sourceNode) -> new RecoveryTarget(r, sourceNode, null, null, recoveryListener),
            true,
            startReplica
        );
>>>>>>> d90fa4eb
    }

    /** recovers a replica from the given primary **/
    protected void recoverReplica(
        final IndexShard replica,
        final IndexShard primary,
        final BiFunction<IndexShard, DiscoveryNode, RecoveryTarget> targetSupplier,
        final boolean markAsRecovering,
        final boolean markAsStarted
    ) throws IOException {
        IndexShardRoutingTable.Builder newRoutingTable = new IndexShardRoutingTable.Builder(replica.shardId());
        newRoutingTable.addShard(primary.routingEntry());
        if (replica.routingEntry().isRelocationTarget() == false) {
            newRoutingTable.addShard(replica.routingEntry());
        }
        final Set<String> inSyncIds = Collections.singleton(primary.routingEntry().allocationId().getId());
        final IndexShardRoutingTable routingTable = newRoutingTable.build();
        recoverUnstartedReplica(replica, primary, targetSupplier, markAsRecovering, inSyncIds, routingTable);
        if (markAsStarted) {
            startReplicaAfterRecovery(replica, primary, inSyncIds, routingTable);
        }
    }

    /**
     * Recovers a replica from the give primary, allow the user to supply a custom recovery target. A typical usage of a custom recovery
     * target is to assert things in the various stages of recovery.
     *
     * Note: this method keeps the shard in {@link IndexShardState#POST_RECOVERY} and doesn't start it.
     *
     * @param replica                the recovery target shard
     * @param primary                the recovery source shard
     * @param targetSupplier         supplies an instance of {@link RecoveryTarget}
     * @param markAsRecovering       set to {@code false} if the replica is marked as recovering
     */
    protected final void recoverUnstartedReplica(
        final IndexShard replica,
        final IndexShard primary,
        final BiFunction<IndexShard, DiscoveryNode, RecoveryTarget> targetSupplier,
        final boolean markAsRecovering,
        final Set<String> inSyncIds,
        final IndexShardRoutingTable routingTable
    ) throws IOException {
        final DiscoveryNode pNode = getFakeDiscoNode(primary.routingEntry().currentNodeId());
        final DiscoveryNode rNode = getFakeDiscoNode(replica.routingEntry().currentNodeId());
        if (markAsRecovering) {
            replica.markAsRecovering("remote", new RecoveryState(replica.routingEntry(), pNode, rNode));
        } else {
            assertEquals(replica.state(), IndexShardState.RECOVERING);
        }
        replica.prepareForIndexRecovery();
        final RecoveryTarget recoveryTarget = targetSupplier.apply(replica, pNode);
        final long startingSeqNo = recoveryTarget.indexShard().recoverLocallyUpToGlobalCheckpoint();
        final StartRecoveryRequest request = PeerRecoveryTargetService.getStartRecoveryRequest(
            logger,
            rNode,
            recoveryTarget,
            startingSeqNo
        );
        int fileChunkSizeInBytes = Math.toIntExact(
            randomBoolean() ? RecoverySettings.DEFAULT_CHUNK_SIZE.getBytes() : randomIntBetween(1, 10 * 1024 * 1024)
        );
        final RecoveryPlannerService recoveryPlannerService = SourceOnlyRecoveryPlannerService.INSTANCE;
        final RecoverySourceHandler recovery = new RecoverySourceHandler(
            primary,
            new AsyncRecoveryTarget(recoveryTarget, threadPool.generic()),
            threadPool,
            request,
            fileChunkSizeInBytes,
            between(1, 8),
            between(1, 8),
            between(1, 8),
            false,
            recoveryPlannerService
        );
        primary.updateShardState(
            primary.routingEntry(),
            primary.getPendingPrimaryTerm(),
            null,
            currentClusterStateVersion.incrementAndGet(),
            inSyncIds,
            routingTable
        );
        try {
            PlainActionFuture<RecoveryResponse> future = new PlainActionFuture<>();
            recovery.recoverToTarget(future);
            future.actionGet();
            recoveryTarget.markAsDone();
        } catch (Exception e) {
            recoveryTarget.fail(new RecoveryFailedException(request, e), false);
            throw e;
        }
    }

    protected void startReplicaAfterRecovery(
        IndexShard replica,
        IndexShard primary,
        Set<String> inSyncIds,
        IndexShardRoutingTable routingTable
    ) throws IOException {
        ShardRouting initializingReplicaRouting = replica.routingEntry();
        IndexShardRoutingTable newRoutingTable = initializingReplicaRouting.isRelocationTarget()
            ? new IndexShardRoutingTable.Builder(routingTable).removeShard(primary.routingEntry()).addShard(replica.routingEntry()).build()
            : new IndexShardRoutingTable.Builder(routingTable).removeShard(initializingReplicaRouting)
                .addShard(replica.routingEntry())
                .build();
        Set<String> inSyncIdsWithReplica = new HashSet<>(inSyncIds);
        inSyncIdsWithReplica.add(replica.routingEntry().allocationId().getId());
        // update both primary and replica shard state
        primary.updateShardState(
            primary.routingEntry(),
            primary.getPendingPrimaryTerm(),
            null,
            currentClusterStateVersion.incrementAndGet(),
            inSyncIdsWithReplica,
            newRoutingTable
        );
        replica.updateShardState(
            replica.routingEntry().moveToStarted(),
            replica.getPendingPrimaryTerm(),
            null,
            currentClusterStateVersion.get(),
            inSyncIdsWithReplica,
            newRoutingTable
        );
    }

    /**
     * promotes a replica to primary, incrementing it's term and starting it if needed
     */
    protected void promoteReplica(IndexShard replica, Set<String> inSyncIds, IndexShardRoutingTable routingTable) throws IOException {
        assertThat(inSyncIds, contains(replica.routingEntry().allocationId().getId()));
        final ShardRouting routingEntry = newShardRouting(
            replica.routingEntry().shardId(),
            replica.routingEntry().currentNodeId(),
            null,
            true,
            ShardRoutingState.STARTED,
            replica.routingEntry().allocationId()
        );

        final IndexShardRoutingTable newRoutingTable = new IndexShardRoutingTable.Builder(routingTable).removeShard(replica.routingEntry())
            .addShard(routingEntry)
            .build();
        replica.updateShardState(
            routingEntry,
            replica.getPendingPrimaryTerm() + 1,
            (is, listener) -> listener.onResponse(
                new PrimaryReplicaSyncer.ResyncTask(1, "type", "action", "desc", null, Collections.emptyMap())
            ),
            currentClusterStateVersion.incrementAndGet(),
            inSyncIds,
            newRoutingTable
        );
    }

    public static Set<String> getShardDocUIDs(final IndexShard shard) throws IOException {
        return getDocIdAndSeqNos(shard).stream().map(DocIdSeqNoAndSource::getId).collect(Collectors.toSet());
    }

    public static List<DocIdSeqNoAndSource> getDocIdAndSeqNos(final IndexShard shard) throws IOException {
        return EngineTestCase.getDocIds(shard.getEngine(), true);
    }

    protected void assertDocCount(IndexShard shard, int docDount) throws IOException {
        assertThat(getShardDocUIDs(shard), hasSize(docDount));
    }

    protected void assertDocs(IndexShard shard, String... ids) throws IOException {
        final Set<String> shardDocUIDs = getShardDocUIDs(shard);
        assertThat(shardDocUIDs, contains(ids));
        assertThat(shardDocUIDs, hasSize(ids.length));
    }

    public static void assertConsistentHistoryBetweenTranslogAndLucene(IndexShard shard) throws IOException {
        if (shard.state() != IndexShardState.POST_RECOVERY && shard.state() != IndexShardState.STARTED) {
            return;
        }
        final Engine engine = shard.getEngineOrNull();
        if (engine != null) {
            EngineTestCase.assertConsistentHistoryBetweenTranslogAndLuceneIndex(engine);
        }
    }

    protected Engine.IndexResult indexDoc(IndexShard shard, String type, String id) throws IOException {
        return indexDoc(shard, type, id, "{}");
    }

    protected Engine.IndexResult indexDoc(IndexShard shard, String type, String id, String source) throws IOException {
        return indexDoc(shard, id, source, XContentType.JSON, null);
    }

    protected Engine.IndexResult indexDoc(IndexShard shard, String id, String source, XContentType xContentType, String routing)
        throws IOException {
        SourceToParse sourceToParse = new SourceToParse(
            shard.shardId().getIndexName(),
            id,
            new BytesArray(source),
            xContentType,
            routing,
            Map.of()
        );
        Engine.IndexResult result;
        if (shard.routingEntry().primary()) {
            result = shard.applyIndexOperationOnPrimary(
                Versions.MATCH_ANY,
                VersionType.INTERNAL,
                sourceToParse,
                SequenceNumbers.UNASSIGNED_SEQ_NO,
                0,
                IndexRequest.UNSET_AUTO_GENERATED_TIMESTAMP,
                false
            );
            if (result.getResultType() == Engine.Result.Type.MAPPING_UPDATE_REQUIRED) {
                updateMappings(
                    shard,
                    IndexMetadata.builder(shard.indexSettings().getIndexMetadata())
                        .putMapping(result.getRequiredMappingUpdate().toString())
                        .build()
                );
                result = shard.applyIndexOperationOnPrimary(
                    Versions.MATCH_ANY,
                    VersionType.INTERNAL,
                    sourceToParse,
                    SequenceNumbers.UNASSIGNED_SEQ_NO,
                    0,
                    IndexRequest.UNSET_AUTO_GENERATED_TIMESTAMP,
                    false
                );
            }
            shard.sync(); // advance local checkpoint
            shard.updateLocalCheckpointForShard(shard.routingEntry().allocationId().getId(), shard.getLocalCheckpoint());
        } else {
            final long seqNo = shard.seqNoStats().getMaxSeqNo() + 1;
            shard.advanceMaxSeqNoOfUpdatesOrDeletes(seqNo); // manually replicate max_seq_no_of_updates
            result = shard.applyIndexOperationOnReplica(
                seqNo,
                shard.getOperationPrimaryTerm(),
                0,
                IndexRequest.UNSET_AUTO_GENERATED_TIMESTAMP,
                false,
                sourceToParse
            );
            shard.sync(); // advance local checkpoint
            if (result.getResultType() == Engine.Result.Type.MAPPING_UPDATE_REQUIRED) {
                throw new TransportReplicationAction.RetryOnReplicaException(
                    shard.shardId,
                    "Mappings are not available on the replica yet, triggered update: " + result.getRequiredMappingUpdate()
                );
            }
        }
        return result;
    }

    protected void updateMappings(IndexShard shard, IndexMetadata indexMetadata) {
        shard.mapperService().merge(indexMetadata, MapperService.MergeReason.MAPPING_UPDATE);
        shard.indexSettings()
            .updateIndexMetadata(
                IndexMetadata.builder(indexMetadata).putMapping(new MappingMetadata(shard.mapperService().documentMapper())).build()
            );
    }

    protected Engine.DeleteResult deleteDoc(IndexShard shard, String id) throws IOException {
        final Engine.DeleteResult result;
        if (shard.routingEntry().primary()) {
            result = shard.applyDeleteOperationOnPrimary(
                Versions.MATCH_ANY,
                id,
                VersionType.INTERNAL,
                SequenceNumbers.UNASSIGNED_SEQ_NO,
                0
            );
            shard.sync(); // advance local checkpoint
            shard.updateLocalCheckpointForShard(shard.routingEntry().allocationId().getId(), shard.getLocalCheckpoint());
        } else {
            final long seqNo = shard.seqNoStats().getMaxSeqNo() + 1;
            shard.advanceMaxSeqNoOfUpdatesOrDeletes(seqNo); // manually replicate max_seq_no_of_updates
            result = shard.applyDeleteOperationOnReplica(seqNo, shard.getOperationPrimaryTerm(), 0L, id);
            shard.sync(); // advance local checkpoint
        }
        return result;
    }

    protected void flushShard(IndexShard shard) {
        flushShard(shard, false);
    }

    protected void flushShard(IndexShard shard, boolean force) {
        shard.flush(new FlushRequest(shard.shardId().getIndexName()).force(force));
    }

    public static boolean recoverFromStore(IndexShard newShard) {
        final PlainActionFuture<Boolean> future = PlainActionFuture.newFuture();
        newShard.recoverFromStore(future);
        return future.actionGet();
    }

    /** Recover a shard from a snapshot using a given repository **/
    protected void recoverShardFromSnapshot(final IndexShard shard, final Snapshot snapshot, final Repository repository) {
        final Version version = Version.CURRENT;
        final ShardId shardId = shard.shardId();
        final IndexId indexId = new IndexId(shardId.getIndex().getName(), shardId.getIndex().getUUID());
        final DiscoveryNode node = getFakeDiscoNode(shard.routingEntry().currentNodeId());
        final RecoverySource.SnapshotRecoverySource recoverySource = new RecoverySource.SnapshotRecoverySource(
            UUIDs.randomBase64UUID(),
            snapshot,
            version,
            indexId
        );
        final ShardRouting shardRouting = newShardRouting(shardId, node.getId(), true, ShardRoutingState.INITIALIZING, recoverySource);
        shard.markAsRecovering("from snapshot", new RecoveryState(shardRouting, node, null));
        final PlainActionFuture<Void> future = PlainActionFuture.newFuture();
        repository.restoreShard(shard.store(), snapshot.getSnapshotId(), indexId, shard.shardId(), shard.recoveryState(), future);
        future.actionGet();
    }

    /**
     * Snapshot a shard using a given repository.
     *
     * @return new shard generation
     */
    protected ShardGeneration snapshotShard(final IndexShard shard, final Snapshot snapshot, final Repository repository)
        throws IOException {
        final Index index = shard.shardId().getIndex();
        final IndexId indexId = new IndexId(index.getName(), index.getUUID());
        final IndexShardSnapshotStatus snapshotStatus = IndexShardSnapshotStatus.newInitializing(
            ESBlobStoreRepositoryIntegTestCase.getRepositoryData(repository)
                .shardGenerations()
                .getShardGen(indexId, shard.shardId().getId())
        );
        final PlainActionFuture<ShardSnapshotResult> future = PlainActionFuture.newFuture();
        final ShardGeneration shardGen;
        try (Engine.IndexCommitRef indexCommitRef = shard.acquireLastIndexCommit(true)) {
            repository.snapshotShard(
                new SnapshotShardContext(
                    shard.store(),
                    shard.mapperService(),
                    snapshot.getSnapshotId(),
                    indexId,
                    indexCommitRef,
                    null,
                    snapshotStatus,
                    Version.CURRENT,
                    Collections.emptyMap(),
                    future
                )
            );
            shardGen = future.actionGet().getGeneration();
        }

        final IndexShardSnapshotStatus.Copy lastSnapshotStatus = snapshotStatus.asCopy();
        assertEquals(IndexShardSnapshotStatus.Stage.DONE, lastSnapshotStatus.getStage());
        assertEquals(shard.snapshotStoreMetadata().size(), lastSnapshotStatus.getTotalFileCount());
        assertNull(lastSnapshotStatus.getFailure());
        return shardGen;
    }

    /**
     * Helper method to access (package-protected) engine from tests
     */
    public static Engine getEngine(IndexShard indexShard) {
        return indexShard.getEngine();
    }

    public static Translog getTranslog(IndexShard shard) {
        return EngineTestCase.getTranslog(getEngine(shard));
    }

    public static ReplicationTracker getReplicationTracker(IndexShard indexShard) {
        return indexShard.getReplicationTracker();
    }

    public static Engine.Warmer createTestWarmer(IndexSettings indexSettings) {
        return reader -> {
            // This isn't a warmer but sometimes verify the content in the reader
            if (randomBoolean()) {
                try {
                    EngineTestCase.assertAtMostOneLuceneDocumentPerSequenceNumber(indexSettings, reader);
                } catch (IOException e) {
                    throw new AssertionError(e);
                }
            }
        };
    }
}<|MERGE_RESOLUTION|>--- conflicted
+++ resolved
@@ -667,9 +667,6 @@
 
     /** recovers a replica from the given primary **/
     protected void recoverReplica(IndexShard replica, IndexShard primary, boolean startReplica) throws IOException {
-<<<<<<< HEAD
-        recoverReplica(replica, primary, (r, sourceNode) -> new RecoveryTarget(r, sourceNode, null, recoveryListener), true, startReplica);
-=======
         recoverReplica(
             replica,
             primary,
@@ -677,7 +674,6 @@
             true,
             startReplica
         );
->>>>>>> d90fa4eb
     }
 
     /** recovers a replica from the given primary **/
