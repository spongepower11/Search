/*
 * Copyright Elasticsearch B.V. and/or licensed to Elasticsearch B.V. under one
 * or more contributor license agreements. Licensed under the Elastic License
 * 2.0 and the Server Side Public License, v 1; you may not use this file except
 * in compliance with, at your election, the Elastic License 2.0 or the Server
 * Side Public License, v 1.
 */
package org.elasticsearch.cluster.coordination;

import com.carrotsearch.randomizedtesting.RandomizedContext;

import org.apache.logging.log4j.LogManager;
import org.apache.logging.log4j.Logger;
import org.apache.logging.log4j.message.ParameterizedMessage;
import org.apache.lucene.util.BytesRef;
import org.elasticsearch.ElasticsearchException;
import org.elasticsearch.Version;
import org.elasticsearch.action.ActionListener;
import org.elasticsearch.action.admin.cluster.node.hotthreads.NodesHotThreadsAction;
import org.elasticsearch.action.admin.cluster.node.hotthreads.TransportNodesHotThreadsAction;
import org.elasticsearch.action.support.ActionFilters;
import org.elasticsearch.client.node.NodeClient;
import org.elasticsearch.cluster.ClusterModule;
import org.elasticsearch.cluster.ClusterState;
import org.elasticsearch.cluster.ClusterStateTaskListener;
import org.elasticsearch.cluster.ClusterStateUpdateTask;
import org.elasticsearch.cluster.ESAllocationTestCase;
import org.elasticsearch.cluster.NodeConnectionsService;
import org.elasticsearch.cluster.coordination.AbstractCoordinatorTestCase.Cluster.ClusterNode;
import org.elasticsearch.cluster.coordination.CoordinationMetadata.VotingConfiguration;
import org.elasticsearch.cluster.coordination.LinearizabilityChecker.History;
import org.elasticsearch.cluster.coordination.LinearizabilityChecker.SequentialSpec;
import org.elasticsearch.cluster.metadata.Metadata;
import org.elasticsearch.cluster.node.DiscoveryNode;
import org.elasticsearch.cluster.node.DiscoveryNodeRole;
import org.elasticsearch.cluster.routing.allocation.AllocationService;
import org.elasticsearch.cluster.service.ClusterApplierService;
import org.elasticsearch.cluster.service.ClusterService;
import org.elasticsearch.cluster.service.FakeThreadPoolMasterService;
import org.elasticsearch.common.Randomness;
import org.elasticsearch.common.UUIDs;
import org.elasticsearch.common.io.stream.BytesStreamOutput;
import org.elasticsearch.common.io.stream.NamedWriteableAwareStreamInput;
import org.elasticsearch.common.io.stream.NamedWriteableRegistry;
import org.elasticsearch.common.io.stream.StreamInput;
import org.elasticsearch.common.settings.ClusterSettings;
import org.elasticsearch.common.settings.Setting;
import org.elasticsearch.common.settings.Settings;
import org.elasticsearch.common.transport.TransportAddress;
import org.elasticsearch.common.unit.ByteSizeValue;
import org.elasticsearch.common.util.BigArrays;
import org.elasticsearch.common.util.ByteArray;
import org.elasticsearch.common.util.MockBigArrays;
import org.elasticsearch.common.util.MockPageCacheRecycler;
import org.elasticsearch.common.util.concurrent.DeterministicTaskQueue;
import org.elasticsearch.common.util.concurrent.PrioritizedEsThreadPoolExecutor;
import org.elasticsearch.core.Nullable;
import org.elasticsearch.core.Releasable;
import org.elasticsearch.core.TimeValue;
import org.elasticsearch.core.Tuple;
import org.elasticsearch.discovery.DiscoveryModule;
import org.elasticsearch.discovery.SeedHostsProvider;
import org.elasticsearch.env.NodeEnvironment;
import org.elasticsearch.gateway.ClusterStateUpdaters;
import org.elasticsearch.gateway.GatewayService;
import org.elasticsearch.gateway.MockGatewayMetaState;
import org.elasticsearch.gateway.PersistedClusterStateService;
import org.elasticsearch.indices.breaker.NoneCircuitBreakerService;
import org.elasticsearch.monitor.NodeHealthService;
import org.elasticsearch.monitor.StatusInfo;
import org.elasticsearch.test.ESTestCase;
import org.elasticsearch.test.disruption.DisruptableMockTransport;
import org.elasticsearch.test.disruption.DisruptableMockTransport.ConnectionStatus;
import org.elasticsearch.threadpool.Scheduler;
import org.elasticsearch.threadpool.ThreadPool;
import org.elasticsearch.transport.TransportInterceptor;
import org.elasticsearch.transport.TransportRequest;
import org.elasticsearch.transport.TransportRequestOptions;
import org.elasticsearch.transport.TransportService;
import org.hamcrest.Matcher;
import org.hamcrest.Matchers;
import org.junit.After;
import org.junit.Before;

import java.io.IOException;
import java.io.UncheckedIOException;
import java.util.ArrayList;
import java.util.Arrays;
import java.util.Collection;
import java.util.Collections;
import java.util.HashMap;
import java.util.HashSet;
import java.util.List;
import java.util.Map;
import java.util.Optional;
import java.util.Set;
import java.util.concurrent.Callable;
import java.util.concurrent.ScheduledThreadPoolExecutor;
import java.util.concurrent.TimeUnit;
import java.util.concurrent.atomic.AtomicBoolean;
import java.util.concurrent.atomic.AtomicInteger;
import java.util.function.BiConsumer;
import java.util.function.Consumer;
import java.util.function.Function;
import java.util.function.Supplier;
import java.util.function.UnaryOperator;
import java.util.stream.Collectors;
import java.util.stream.Stream;

import static java.util.Collections.emptyList;
import static java.util.Collections.emptySet;
import static java.util.Collections.singleton;
import static java.util.Collections.singletonMap;
import static org.elasticsearch.cluster.coordination.AbstractCoordinatorTestCase.Cluster.DEFAULT_DELAY_VARIABILITY;
import static org.elasticsearch.cluster.coordination.ClusterBootstrapService.BOOTSTRAP_PLACEHOLDER_PREFIX;
import static org.elasticsearch.cluster.coordination.CoordinationStateTestCluster.clusterState;
import static org.elasticsearch.cluster.coordination.Coordinator.Mode.CANDIDATE;
import static org.elasticsearch.cluster.coordination.Coordinator.Mode.FOLLOWER;
import static org.elasticsearch.cluster.coordination.Coordinator.Mode.LEADER;
import static org.elasticsearch.cluster.coordination.Coordinator.PUBLISH_TIMEOUT_SETTING;
import static org.elasticsearch.cluster.coordination.ElectionSchedulerFactory.ELECTION_BACK_OFF_TIME_SETTING;
import static org.elasticsearch.cluster.coordination.ElectionSchedulerFactory.ELECTION_DURATION_SETTING;
import static org.elasticsearch.cluster.coordination.ElectionSchedulerFactory.ELECTION_INITIAL_TIMEOUT_SETTING;
import static org.elasticsearch.cluster.coordination.FollowersChecker.FOLLOWER_CHECK_INTERVAL_SETTING;
import static org.elasticsearch.cluster.coordination.FollowersChecker.FOLLOWER_CHECK_RETRY_COUNT_SETTING;
import static org.elasticsearch.cluster.coordination.FollowersChecker.FOLLOWER_CHECK_TIMEOUT_SETTING;
import static org.elasticsearch.cluster.coordination.LeaderChecker.LEADER_CHECK_INTERVAL_SETTING;
import static org.elasticsearch.cluster.coordination.LeaderChecker.LEADER_CHECK_RETRY_COUNT_SETTING;
import static org.elasticsearch.cluster.coordination.LeaderChecker.LEADER_CHECK_TIMEOUT_SETTING;
import static org.elasticsearch.cluster.coordination.NoMasterBlockService.NO_MASTER_BLOCK_ID;
import static org.elasticsearch.cluster.coordination.Reconfigurator.CLUSTER_AUTO_SHRINK_VOTING_CONFIGURATION;
import static org.elasticsearch.discovery.PeerFinder.DISCOVERY_FIND_PEERS_INTERVAL_SETTING;
import static org.elasticsearch.gateway.GatewayService.STATE_NOT_RECOVERED_BLOCK;
import static org.elasticsearch.monitor.StatusInfo.Status.HEALTHY;
import static org.elasticsearch.transport.TransportService.NOOP_TRANSPORT_INTERCEPTOR;
import static org.elasticsearch.transport.TransportSettings.CONNECT_TIMEOUT;
import static org.hamcrest.Matchers.empty;
import static org.hamcrest.Matchers.equalTo;
import static org.hamcrest.Matchers.greaterThan;
import static org.hamcrest.Matchers.greaterThanOrEqualTo;
import static org.hamcrest.Matchers.hasItem;
import static org.hamcrest.Matchers.is;
import static org.hamcrest.Matchers.lessThanOrEqualTo;
import static org.hamcrest.Matchers.not;
import static org.hamcrest.Matchers.nullValue;
import static org.hamcrest.Matchers.oneOf;
import static org.hamcrest.Matchers.sameInstance;

public class AbstractCoordinatorTestCase extends ESTestCase {

    protected final List<NodeEnvironment> nodeEnvironments = new ArrayList<>();
    protected final Set<Cluster.MockPersistedState> openPersistedStates = new HashSet<>();

    protected final AtomicInteger nextNodeIndex = new AtomicInteger();

    @Before
    public void resetNodeIndexBeforeEachTest() {
        nextNodeIndex.set(0);
    }

    @After
    public void closeNodeEnvironmentsAfterEachTest() {
        for (NodeEnvironment nodeEnvironment : nodeEnvironments) {
            nodeEnvironment.close();
        }
        nodeEnvironments.clear();
    }

    @After
    public void assertAllPersistedStatesClosed() {
        assertThat(openPersistedStates, empty());
    }

    @Before
    public void resetPortCounterBeforeEachTest() {
        resetPortCounter();
    }

    // check that runRandomly leads to reproducible results
    public void testRepeatableTests() throws Exception {
        final Callable<Long> test = () -> {
            resetNodeIndexBeforeEachTest();
            try (Cluster cluster = new Cluster(randomIntBetween(1, 5))) {
                cluster.runRandomly();
                final long afterRunRandomly = value(cluster.getAnyNode().getLastAppliedClusterState());
                cluster.stabilise();
                final long afterStabilisation = value(cluster.getAnyNode().getLastAppliedClusterState());
                return afterRunRandomly ^ afterStabilisation;
            }
        };
        final long seed = randomLong();
        logger.info("First run with seed [{}]", seed);
        final long result1 = RandomizedContext.current().runWithPrivateRandomness(seed, test);
        logger.info("Second run with seed [{}]", seed);
        final long result2 = RandomizedContext.current().runWithPrivateRandomness(seed, test);
        assertEquals(result1, result2);
    }

    protected static long defaultMillis(Setting<TimeValue> setting) {
        return setting.get(Settings.EMPTY).millis() + DEFAULT_DELAY_VARIABILITY;
    }

    protected static int defaultInt(Setting<Integer> setting) {
        return setting.get(Settings.EMPTY);
    }

    // Updating the cluster state involves up to 7 delays:
    // 1. submit the task to the master service
    // 2. send PublishRequest
    // 3. receive PublishResponse
    // 4. send ApplyCommitRequest
    // 5. apply committed cluster state
    // 6. receive ApplyCommitResponse
    // 7. apply committed state on master (last one to apply cluster state)
    public static final long DEFAULT_CLUSTER_STATE_UPDATE_DELAY = 7 * DEFAULT_DELAY_VARIABILITY;

    private static final int ELECTION_RETRIES = 10;

    // The time it takes to complete an election
    public static final long DEFAULT_ELECTION_DELAY
    // Pinging all peers twice should be enough to discover all nodes
        = defaultMillis(DISCOVERY_FIND_PEERS_INTERVAL_SETTING) * 2
            // Then wait for an election to be scheduled; we allow enough time for retries to allow for collisions
            + defaultMillis(ELECTION_INITIAL_TIMEOUT_SETTING) * ELECTION_RETRIES + defaultMillis(ELECTION_BACK_OFF_TIME_SETTING)
                * ELECTION_RETRIES * (ELECTION_RETRIES - 1) / 2 + defaultMillis(ELECTION_DURATION_SETTING) * ELECTION_RETRIES
            // Allow two round-trip for pre-voting and voting
            + 4 * DEFAULT_DELAY_VARIABILITY
            // Then a commit of the new leader's first cluster state
            + DEFAULT_CLUSTER_STATE_UPDATE_DELAY;

    public static final long DEFAULT_STABILISATION_TIME =
        // If leader just blackholed, need to wait for this to be detected
        (defaultMillis(LEADER_CHECK_INTERVAL_SETTING) + defaultMillis(LEADER_CHECK_TIMEOUT_SETTING)) * defaultInt(
            LEADER_CHECK_RETRY_COUNT_SETTING
        )
            // then wait for a follower to be promoted to leader
            + DEFAULT_ELECTION_DELAY
            // perhaps there is an election collision requiring another publication (which times out) and a term bump
            + defaultMillis(PUBLISH_TIMEOUT_SETTING) + DEFAULT_ELECTION_DELAY
            // then wait for the new leader to notice that the old leader is unresponsive
            + (defaultMillis(FOLLOWER_CHECK_INTERVAL_SETTING) + defaultMillis(FOLLOWER_CHECK_TIMEOUT_SETTING)) * defaultInt(
                FOLLOWER_CHECK_RETRY_COUNT_SETTING
            )
            // then wait for the new leader to commit a state without the old leader
            + DEFAULT_CLUSTER_STATE_UPDATE_DELAY;

    public class Cluster implements Releasable {

        static final long EXTREME_DELAY_VARIABILITY = 10000L;
        static final long DEFAULT_DELAY_VARIABILITY = 100L;

        final List<ClusterNode> clusterNodes;
        final DeterministicTaskQueue deterministicTaskQueue = new DeterministicTaskQueue();
        private boolean disruptStorage;

        final VotingConfiguration initialConfiguration;

        private final Set<String> disconnectedNodes = new HashSet<>();
        private final Set<String> blackholedNodes = new HashSet<>();
        private final Set<Tuple<String, String>> blackholedConnections = new HashSet<>();
        private final Map<Long, ClusterState> committedStatesByVersion = new HashMap<>();
        private final LinearizabilityChecker linearizabilityChecker = new LinearizabilityChecker();
        private final History history = new History();
        private final BigArrays bigArrays;
        private final NodeHealthService nodeHealthService;

        private final Function<DiscoveryNode, MockPersistedState> defaultPersistedStateSupplier = MockPersistedState::new;

        @Nullable // null means construct a list from all the current nodes
        private List<TransportAddress> seedHostsList;

        Cluster(int initialNodeCount) {
            this(initialNodeCount, true, Settings.EMPTY);
        }

        public Cluster(int initialNodeCount, boolean allNodesMasterEligible, Settings nodeSettings) {
            this(initialNodeCount, allNodesMasterEligible, nodeSettings, () -> new StatusInfo(HEALTHY, "healthy-info"));
        }

        Cluster(int initialNodeCount, boolean allNodesMasterEligible, Settings nodeSettings, NodeHealthService nodeHealthService) {
            this.nodeHealthService = nodeHealthService;
            bigArrays = usually()
                ? BigArrays.NON_RECYCLING_INSTANCE
                : new MockBigArrays(new MockPageCacheRecycler(Settings.EMPTY), new NoneCircuitBreakerService());
            deterministicTaskQueue.setExecutionDelayVariabilityMillis(DEFAULT_DELAY_VARIABILITY);

            assertThat(initialNodeCount, greaterThan(0));

            final Set<String> masterEligibleNodeIds = new HashSet<>(initialNodeCount);
            clusterNodes = new ArrayList<>(initialNodeCount);
            for (int i = 0; i < initialNodeCount; i++) {
                final ClusterNode clusterNode = new ClusterNode(
                    nextNodeIndex.getAndIncrement(),
                    allNodesMasterEligible || i == 0 || randomBoolean(),
                    nodeSettings,
                    nodeHealthService
                );
                clusterNodes.add(clusterNode);
                if (clusterNode.getLocalNode().isMasterNode()) {
                    masterEligibleNodeIds.add(clusterNode.getId());
                }
            }

            initialConfiguration = new VotingConfiguration(
                new HashSet<>(randomSubsetOf(randomIntBetween(1, masterEligibleNodeIds.size()), masterEligibleNodeIds))
            );

            logger.info(
                "--> creating cluster of {} nodes (master-eligible nodes: {}) with initial configuration {}",
                initialNodeCount,
                masterEligibleNodeIds,
                initialConfiguration
            );
        }

        void addNodesAndStabilise(int newNodesCount) {

            // The stabilisation time bound is O(#new nodes) which isn't ideal; it's possible that the real bound is O(1) since node-join
            // events are batched together, but in practice we have not seen problems in this area so have not invested the time needed to
            // investigate this more closely.

            addNodes(newNodesCount);
            stabilise(
                // The first pinging discovers the master
                defaultMillis(DISCOVERY_FIND_PEERS_INTERVAL_SETTING)
                    // One message delay to send a join
                    + DEFAULT_DELAY_VARIABILITY
                    // Commit a new cluster state with the new node(s). Might be split into multiple commits, and each might need a
                    // followup reconfiguration
                    + newNodesCount * 2 * DEFAULT_CLUSTER_STATE_UPDATE_DELAY
            );
        }

        List<ClusterNode> addNodes(int newNodesCount) {
            logger.info("--> adding {} nodes", newNodesCount);

            final List<ClusterNode> addedNodes = new ArrayList<>();
            for (int i = 0; i < newNodesCount; i++) {
                final ClusterNode clusterNode = new ClusterNode(nextNodeIndex.getAndIncrement(), true, Settings.EMPTY, nodeHealthService);
                addedNodes.add(clusterNode);
            }
            clusterNodes.addAll(addedNodes);
            return addedNodes;
        }

        int size() {
            return clusterNodes.size();
        }

        public void runRandomly() {
            runRandomly(true, true, EXTREME_DELAY_VARIABILITY);
        }

        /**
         * @param allowReboots whether to randomly reboot the nodes during the process, losing all transient state. Usually true.
         * @param coolDown whether to set the delay variability back to {@link Cluster#DEFAULT_DELAY_VARIABILITY} and drain all
         *                 disrupted events from the queue before returning. Usually true.
         * @param delayVariability the delay variability to use while running randomly. Usually {@link Cluster#EXTREME_DELAY_VARIABILITY}.
         */
        void runRandomly(boolean allowReboots, boolean coolDown, long delayVariability) {

            assertThat("may reconnect disconnected nodes, probably unexpected", disconnectedNodes, empty());
            assertThat("may reconnect blackholed nodes, probably unexpected", blackholedNodes, empty());

            final List<Runnable> cleanupActions = new ArrayList<>();
            cleanupActions.add(disconnectedNodes::clear);
            cleanupActions.add(blackholedNodes::clear);
            cleanupActions.add(() -> disruptStorage = false);

            final int randomSteps = scaledRandomIntBetween(10, 10000);
            final int keyRange = randomSteps / 50; // for randomized writes and reads
            logger.info("--> start of safety phase of at least [{}] steps with delay variability of [{}ms]", randomSteps, delayVariability);

            deterministicTaskQueue.setExecutionDelayVariabilityMillis(delayVariability);
            disruptStorage = true;
            int step = 0;
            long finishTime = -1;

            while (finishTime == -1 || deterministicTaskQueue.getCurrentTimeMillis() <= finishTime) {
                step++;
                final int thisStep = step; // for lambdas

                if (randomSteps <= step && finishTime == -1) {
                    if (coolDown) {
                        // Heal all nodes BEFORE finishTime is set so it can take into account any pending disruption that
                        // would prevent the cluster to reach a stable state after cooling down. Additionally, avoid any new disruptions
                        // to happen in this phase.
                        // See #61711 for a particular instance where having unhealthy nodes while cooling down can be problematic.
                        disconnectedNodes.clear();
                        blackholedNodes.clear();
                        deterministicTaskQueue.setExecutionDelayVariabilityMillis(DEFAULT_DELAY_VARIABILITY);
                        logger.debug("----> [runRandomly {}] reducing delay variability and running until [{}ms]", step, finishTime);
                    } else {
                        logger.debug(
                            "----> [runRandomly {}] running until [{}ms] with delay variability of [{}ms]",
                            step,
                            finishTime,
                            deterministicTaskQueue.getExecutionDelayVariabilityMillis()
                        );
                    }
                    finishTime = deterministicTaskQueue.getLatestDeferredExecutionTime();
                }

                try {
                    if (finishTime == -1 && randomBoolean() && randomBoolean() && randomBoolean()) {
                        final ClusterNode clusterNode = getAnyNodePreferringLeaders();
                        final int key = randomIntBetween(0, keyRange);
                        final int newValue = randomInt();
                        clusterNode.onNode(() -> {
                            logger.debug(
                                "----> [runRandomly {}] proposing new value [{}] to [{}]",
                                thisStep,
                                newValue,
                                clusterNode.getId()
                            );
                            clusterNode.submitValue(key, newValue);
                        }).run();
                    } else if (finishTime == -1 && randomBoolean() && randomBoolean() && randomBoolean()) {
                        final ClusterNode clusterNode = getAnyNodePreferringLeaders();
                        final int key = randomIntBetween(0, keyRange);
                        clusterNode.onNode(() -> {
                            logger.debug("----> [runRandomly {}] reading value from [{}]", thisStep, clusterNode.getId());
                            clusterNode.readValue(key);
                        }).run();
                    } else if (rarely()) {
                        final ClusterNode clusterNode = getAnyNodePreferringLeaders();
                        final boolean autoShrinkVotingConfiguration = randomBoolean();
                        clusterNode.onNode(() -> {
                            logger.debug(
                                "----> [runRandomly {}] setting auto-shrink configuration to {} on {}",
                                thisStep,
                                autoShrinkVotingConfiguration,
                                clusterNode.getId()
                            );
                            clusterNode.submitSetAutoShrinkVotingConfiguration(autoShrinkVotingConfiguration);
                        }).run();
                    } else if (allowReboots && rarely()) {
                        // reboot random node
                        final ClusterNode clusterNode = getAnyNode();
                        logger.debug("----> [runRandomly {}] rebooting [{}]", thisStep, clusterNode.getId());
                        clusterNode.close();
                        clusterNodes.forEach(cn -> deterministicTaskQueue.scheduleNow(cn.onNode(new Runnable() {
                            @Override
                            public void run() {
                                cn.transportService.disconnectFromNode(clusterNode.getLocalNode());
                            }

                            @Override
                            public String toString() {
                                return "disconnect from " + clusterNode.getLocalNode() + " after shutdown";
                            }
                        })));
                        clusterNodes.replaceAll(cn -> cn == clusterNode ? cn.restartedNode() : cn);
                    } else if (rarely()) {
                        final ClusterNode clusterNode = getAnyNode();
                        clusterNode.onNode(() -> {
                            logger.debug("----> [runRandomly {}] forcing {} to become candidate", thisStep, clusterNode.getId());
                            synchronized (clusterNode.coordinator.mutex) {
                                clusterNode.coordinator.becomeCandidate("runRandomly");
                            }
                        }).run();
                    } else if (rarely()) {
                        final ClusterNode clusterNode = getAnyNode();

                        switch (randomInt(2)) {
                            case 0:
                                if (clusterNode.heal()) {
                                    logger.debug("----> [runRandomly {}] healing {}", step, clusterNode.getId());
                                }
                                break;
                            case 1:
                                // Avoid disruptions during cool down period
                                if (finishTime == -1 && clusterNode.disconnect()) {
                                    logger.debug("----> [runRandomly {}] disconnecting {}", step, clusterNode.getId());
                                }
                                break;
                            case 2:
                                // Avoid disruptions during cool down period
                                if (finishTime == -1 && clusterNode.blackhole()) {
                                    logger.debug("----> [runRandomly {}] blackholing {}", step, clusterNode.getId());
                                }
                                break;
                        }
                    } else if (rarely()) {
                        final ClusterNode clusterNode = getAnyNode();
                        logger.debug("----> [runRandomly {}] applying initial configuration on {}", step, clusterNode.getId());
                        clusterNode.applyInitialConfiguration();
                    } else if (rarely()) {
                        final ClusterNode clusterNode = getAnyNode();
                        logger.debug("----> [runRandomly {}] completing blackholed requests sent by {}", step, clusterNode.getId());
                        clusterNode.deliverBlackholedRequests();
                    } else {
                        if (deterministicTaskQueue.hasDeferredTasks() && randomBoolean()) {
                            deterministicTaskQueue.advanceTime();
                        } else if (deterministicTaskQueue.hasRunnableTasks()) {
                            deterministicTaskQueue.runRandomTask();
                        }
                    }
                } catch (CoordinationStateRejectedException | UncheckedIOException ignored) {
                    // This is ok: it just means a message couldn't currently be handled.
                }

                assertConsistentStates();
            }

            logger.debug("delivering pending blackholed requests");
            clusterNodes.forEach(ClusterNode::deliverBlackholedRequests);
            logger.debug("running {} cleanup actions", cleanupActions.size());
            cleanupActions.forEach(Runnable::run);
            logger.debug("finished running cleanup actions");
        }

        private void assertConsistentStates() {
            for (final ClusterNode clusterNode : clusterNodes) {
                clusterNode.coordinator.invariant();
            }
            updateCommittedStates();
        }

        private void updateCommittedStates() {
            for (final ClusterNode clusterNode : clusterNodes) {
                ClusterState applierState = clusterNode.coordinator.getApplierState();
                ClusterState storedState = committedStatesByVersion.get(applierState.getVersion());
                if (storedState == null) {
                    committedStatesByVersion.put(applierState.getVersion(), applierState);
                } else {
                    if (value(applierState) != value(storedState)) {
                        fail("expected " + applierState + " but got " + storedState);
                    }
                }
            }
        }

        public void stabilise() {
            stabilise(DEFAULT_STABILISATION_TIME);
        }

        void stabilise(long stabilisationDurationMillis) {
            assertThat(
                "stabilisation requires default delay variability (and proper cleanup of raised variability)",
                deterministicTaskQueue.getExecutionDelayVariabilityMillis(),
                lessThanOrEqualTo(DEFAULT_DELAY_VARIABILITY)
            );
            assertFalse("stabilisation requires stable storage", disruptStorage);

            bootstrapIfNecessary();

            runFor(stabilisationDurationMillis, "stabilising");

            final ClusterNode leader = getAnyLeader();
            final long leaderTerm = leader.coordinator.getCurrentTerm();

            final int pendingTaskCount = leader.getPendingTaskCount();
            runFor((pendingTaskCount + 1) * DEFAULT_CLUSTER_STATE_UPDATE_DELAY, "draining task queue");

            final Matcher<Long> isEqualToLeaderVersion = equalTo(leader.coordinator.getLastAcceptedState().getVersion());
            final String leaderId = leader.getId();

            assertTrue(leaderId + " has been bootstrapped", leader.coordinator.isInitialConfigurationSet());
            assertTrue(leaderId + " exists in its last-applied state", leader.getLastAppliedClusterState().getNodes().nodeExists(leaderId));
            assertThat(
                leaderId + " has no NO_MASTER_BLOCK",
                leader.getLastAppliedClusterState().blocks().hasGlobalBlockWithId(NO_MASTER_BLOCK_ID),
                equalTo(false)
            );
            assertThat(
                leaderId + " has no STATE_NOT_RECOVERED_BLOCK",
                leader.getLastAppliedClusterState().blocks().hasGlobalBlock(STATE_NOT_RECOVERED_BLOCK),
                equalTo(false)
            );
            assertThat(leaderId + " has applied its state ", leader.getLastAppliedClusterState().getVersion(), isEqualToLeaderVersion);

            for (final ClusterNode clusterNode : clusterNodes) {
                final String nodeId = clusterNode.getId();
                assertFalse(nodeId + " should not have an active publication", clusterNode.coordinator.publicationInProgress());

                if (clusterNode == leader) {
                    assertThat(nodeId + " is still the leader", clusterNode.coordinator.getMode(), is(LEADER));
                    assertThat(nodeId + " did not change term", clusterNode.coordinator.getCurrentTerm(), is(leaderTerm));
                    continue;
                }

                if (isConnectedPair(leader, clusterNode)) {
                    assertThat(nodeId + " is a follower of " + leaderId, clusterNode.coordinator.getMode(), is(FOLLOWER));
                    assertThat(nodeId + " has the same term as " + leaderId, clusterNode.coordinator.getCurrentTerm(), is(leaderTerm));
                    assertFalse(
                        nodeId + " is not a missing vote for  " + leaderId,
                        leader.coordinator.missingJoinVoteFrom(clusterNode.getLocalNode())
                    );
                    assertThat(
                        nodeId + " has the same accepted state as " + leaderId,
                        clusterNode.coordinator.getLastAcceptedState().getVersion(),
                        isEqualToLeaderVersion
                    );
                    if (clusterNode.getClusterStateApplyResponse() == ClusterStateApplyResponse.SUCCEED) {
                        assertThat(
                            nodeId + " has the same applied state as " + leaderId,
                            clusterNode.getLastAppliedClusterState().getVersion(),
                            isEqualToLeaderVersion
                        );
                        assertTrue(
                            nodeId + " is in its own latest applied state",
                            clusterNode.getLastAppliedClusterState().getNodes().nodeExists(nodeId)
                        );
                    }
                    assertTrue(
                        nodeId + " is in the latest applied state on " + leaderId,
                        leader.getLastAppliedClusterState().getNodes().nodeExists(nodeId)
                    );
                    assertTrue(nodeId + " has been bootstrapped", clusterNode.coordinator.isInitialConfigurationSet());
                    assertThat(
                        nodeId + " has correct master",
                        clusterNode.getLastAppliedClusterState().nodes().getMasterNode(),
                        equalTo(leader.getLocalNode())
                    );
                    assertThat(
                        nodeId + " has no NO_MASTER_BLOCK",
                        clusterNode.getLastAppliedClusterState().blocks().hasGlobalBlockWithId(NO_MASTER_BLOCK_ID),
                        equalTo(false)
                    );
                    assertThat(
                        nodeId + " has no STATE_NOT_RECOVERED_BLOCK",
                        clusterNode.getLastAppliedClusterState().blocks().hasGlobalBlock(STATE_NOT_RECOVERED_BLOCK),
                        equalTo(false)
                    );

                    for (final ClusterNode otherNode : clusterNodes) {
                        if (isConnectedPair(leader, otherNode) && isConnectedPair(otherNode, clusterNode)) {
                            assertTrue(
                                otherNode.getId() + " is connected to healthy node " + clusterNode.getId(),
                                otherNode.transportService.nodeConnected(clusterNode.localNode)
                            );
                        }
                    }
                } else {
                    assertThat(nodeId + " is not following " + leaderId, clusterNode.coordinator.getMode(), is(CANDIDATE));
                    assertThat(nodeId + " has no master", clusterNode.getLastAppliedClusterState().nodes().getMasterNode(), nullValue());
                    assertThat(
                        nodeId + " has NO_MASTER_BLOCK",
                        clusterNode.getLastAppliedClusterState().blocks().hasGlobalBlockWithId(NO_MASTER_BLOCK_ID),
                        equalTo(true)
                    );
                    assertFalse(
                        nodeId + " is not in the applied state on " + leaderId,
                        leader.getLastAppliedClusterState().getNodes().nodeExists(nodeId)
                    );

                    for (final ClusterNode otherNode : clusterNodes) {
                        if (isConnectedPair(leader, otherNode)) {
                            assertFalse(
                                otherNode.getId() + " is not connected to removed node " + clusterNode.getId(),
                                otherNode.transportService.nodeConnected(clusterNode.localNode)
                            );
                        }
                    }
                }
            }

            final Set<String> connectedNodeIds = clusterNodes.stream()
                .filter(n -> isConnectedPair(leader, n))
                .map(ClusterNode::getId)
                .collect(Collectors.toSet());

            assertThat(leader.getLastAppliedClusterState().getNodes().getSize(), equalTo(connectedNodeIds.size()));

            final ClusterState lastAcceptedState = leader.coordinator.getLastAcceptedState();
            final VotingConfiguration lastCommittedConfiguration = lastAcceptedState.getLastCommittedConfiguration();
            assertTrue(
                connectedNodeIds + " should be a quorum of " + lastCommittedConfiguration,
                lastCommittedConfiguration.hasQuorum(connectedNodeIds)
            );
            assertThat(
                "leader " + leader.getLocalNode() + " should be part of voting configuration " + lastCommittedConfiguration,
                lastCommittedConfiguration.getNodeIds(),
                Matchers.hasItem(leader.getLocalNode().getId())
            );

            assertThat(
                "no reconfiguration is in progress",
                lastAcceptedState.getLastCommittedConfiguration(),
                equalTo(lastAcceptedState.getLastAcceptedConfiguration())
            );
            assertThat(
                "current configuration is already optimal",
                leader.improveConfiguration(lastAcceptedState),
                sameInstance(lastAcceptedState)
            );

            logger.info("checking linearizability of history with size {}: {}", history.size(), history);
            final AtomicBoolean abort = new AtomicBoolean();
            // Large histories can be problematic and have the linearizability checker run OOM
            // Bound the time how long the checker can run on such histories (Values empirically determined)
            final ScheduledThreadPoolExecutor scheduler = Scheduler.initScheduler(Settings.EMPTY, "test-scheduler");
            try {
                if (history.size() > 300) {
                    scheduler.schedule(() -> abort.set(true), 10, TimeUnit.SECONDS);
                }
                final boolean linearizable = linearizabilityChecker.isLinearizable(spec, history, i -> null, abort::get);
                if (abort.get() == false) {
                    assertTrue("history not linearizable: " + history, linearizable);
                }
            } finally {
                ThreadPool.terminate(scheduler, 1, TimeUnit.SECONDS);
            }
            logger.info("linearizability check completed");
        }

        void bootstrapIfNecessary() {
            if (clusterNodes.stream().allMatch(ClusterNode::isNotUsefullyBootstrapped)) {
                assertThat("setting initial configuration may fail with disconnected nodes", disconnectedNodes, empty());
                assertThat("setting initial configuration may fail with blackholed nodes", blackholedNodes, empty());
                runFor(defaultMillis(CONNECT_TIMEOUT) + // may be in a prior connection attempt which has been blackholed
                    defaultMillis(DISCOVERY_FIND_PEERS_INTERVAL_SETTING) * 2, "discovery prior to setting initial configuration");
                final ClusterNode bootstrapNode = getAnyBootstrappableNode();
                bootstrapNode.applyInitialConfiguration();
            } else {
                logger.info("setting initial configuration not required");
            }
        }

        void runFor(long runDurationMillis, String description) {
            final long endTime = deterministicTaskQueue.getCurrentTimeMillis() + runDurationMillis;
            logger.info("--> runFor({}ms) running until [{}ms]: {}", runDurationMillis, endTime, description);

            while (deterministicTaskQueue.getCurrentTimeMillis() < endTime) {

                while (deterministicTaskQueue.hasRunnableTasks()) {
                    try {
                        deterministicTaskQueue.runRandomTask();
                    } catch (CoordinationStateRejectedException e) {
                        logger.debug("ignoring benign exception thrown when stabilising", e);
                    }
                    for (final ClusterNode clusterNode : clusterNodes) {
                        clusterNode.coordinator.invariant();
                    }
                    updateCommittedStates();
                }

                if (deterministicTaskQueue.hasDeferredTasks() == false) {
                    // A 1-node cluster has no need for fault detection etc so will eventually run out of things to do.
                    assert clusterNodes.size() == 1 : clusterNodes.size();
                    break;
                }

                deterministicTaskQueue.advanceTime();
            }

            logger.info("--> runFor({}ms) completed run until [{}ms]: {}", runDurationMillis, endTime, description);
        }

        private boolean isConnectedPair(ClusterNode n1, ClusterNode n2) {
            return n1 == n2
                || (getConnectionStatus(n1.getLocalNode(), n2.getLocalNode()) == ConnectionStatus.CONNECTED
                    && getConnectionStatus(n2.getLocalNode(), n1.getLocalNode()) == ConnectionStatus.CONNECTED)
                    && (n1.nodeHealthService.getHealth().getStatus() == HEALTHY && n2.nodeHealthService.getHealth().getStatus() == HEALTHY);
        }

        public ClusterNode getAnyLeader() {
            List<ClusterNode> allLeaders = clusterNodes.stream().filter(ClusterNode::isLeader).collect(Collectors.toList());
            assertThat("leaders", allLeaders, not(empty()));
            return randomFrom(allLeaders);
        }

        private final ConnectionStatus preferredUnknownNodeConnectionStatus = randomFrom(
            ConnectionStatus.DISCONNECTED,
            ConnectionStatus.BLACK_HOLE
        );

        private ConnectionStatus getConnectionStatus(DiscoveryNode sender, DiscoveryNode destination) {
            ConnectionStatus connectionStatus;
            if (blackholedNodes.contains(sender.getId()) || blackholedNodes.contains(destination.getId())) {
                connectionStatus = ConnectionStatus.BLACK_HOLE;
            } else if (disconnectedNodes.contains(sender.getId()) || disconnectedNodes.contains(destination.getId())) {
                connectionStatus = ConnectionStatus.DISCONNECTED;
            } else if (blackholedConnections.contains(Tuple.tuple(sender.getId(), destination.getId()))) {
                connectionStatus = ConnectionStatus.BLACK_HOLE_REQUESTS_ONLY;
            } else if (nodeExists(sender) && nodeExists(destination)) {
                connectionStatus = ConnectionStatus.CONNECTED;
            } else {
                connectionStatus = usually()
                    ? preferredUnknownNodeConnectionStatus
                    : randomFrom(ConnectionStatus.DISCONNECTED, ConnectionStatus.BLACK_HOLE);
            }
            return connectionStatus;
        }

        boolean nodeExists(DiscoveryNode node) {
            return clusterNodes.stream().anyMatch(cn -> cn.getLocalNode().equals(node));
        }

        ClusterNode getAnyBootstrappableNode() {
            return randomFrom(
                clusterNodes.stream()
                    .filter(n -> n.getLocalNode().isMasterNode())
                    .filter(n -> initialConfiguration.getNodeIds().contains(n.getLocalNode().getId()))
                    .collect(Collectors.toList())
            );
        }

        ClusterNode getAnyNode() {
            return getAnyNodeExcept();
        }

        ClusterNode getAnyNodeExcept(ClusterNode... clusterNodes) {
            List<ClusterNode> filteredNodes = getAllNodesExcept(clusterNodes);
            assert filteredNodes.isEmpty() == false;
            return randomFrom(filteredNodes);
        }

        List<ClusterNode> getAllNodesExcept(ClusterNode... clusterNodes) {
            Set<String> forbiddenIds = Arrays.stream(clusterNodes).map(ClusterNode::getId).collect(Collectors.toSet());
            return this.clusterNodes.stream().filter(n -> forbiddenIds.contains(n.getId()) == false).collect(Collectors.toList());
        }

        ClusterNode getAnyNodePreferringLeaders() {
            for (int i = 0; i < 3; i++) {
                ClusterNode clusterNode = getAnyNode();
                if (clusterNode.coordinator.getMode() == LEADER) {
                    return clusterNode;
                }
            }
            return getAnyNode();
        }

        void setEmptySeedHostsList() {
            seedHostsList = emptyList();
        }

        void blackholeConnectionsFrom(ClusterNode sender, ClusterNode destination) {
            blackholedConnections.add(Tuple.tuple(sender.getId(), destination.getId()));
        }

        void clearBlackholedConnections() {
            blackholedConnections.clear();
        }

        @Override
        public void close() {
            // noinspection ReplaceInefficientStreamCount using .count() to run the filter on every node
            while (clusterNodes.stream().filter(ClusterNode::deliverBlackholedRequests).count() != 0L) {
                logger.debug("--> stabilising again after delivering blackholed requests");
                stabilise(DEFAULT_STABILISATION_TIME);
            }

            clusterNodes.forEach(ClusterNode::close);
        }

        protected List<NamedWriteableRegistry.Entry> extraNamedWriteables() {
            return emptyList();
        }

        class MockPersistedState implements CoordinationState.PersistedState {
            private final CoordinationState.PersistedState delegate;
            private final NodeEnvironment nodeEnvironment;

            MockPersistedState(DiscoveryNode localNode) {
                try {
                    if (rarely()) {
                        nodeEnvironment = newNodeEnvironment();
                        nodeEnvironments.add(nodeEnvironment);
                        final MockGatewayMetaState gatewayMetaState = new MockGatewayMetaState(localNode);
                        gatewayMetaState.start(Settings.EMPTY, nodeEnvironment, xContentRegistry());
                        delegate = gatewayMetaState.getPersistedState();
                    } else {
                        nodeEnvironment = null;
                        delegate = new InMemoryPersistedState(
                            0L,
                            ClusterStateUpdaters.addStateNotRecoveredBlock(
                                clusterState(0L, 0L, localNode, VotingConfiguration.EMPTY_CONFIG, VotingConfiguration.EMPTY_CONFIG, 0L)
                            )
                        );
                    }
                } catch (IOException e) {
                    throw new UncheckedIOException("Unable to create MockPersistedState", e);
                }
            }

            MockPersistedState(
                DiscoveryNode newLocalNode,
                MockPersistedState oldState,
                Function<Metadata, Metadata> adaptGlobalMetadata,
                Function<Long, Long> adaptCurrentTerm
            ) {
                try {
                    if (oldState.nodeEnvironment != null) {
                        nodeEnvironment = oldState.nodeEnvironment;
                        final Metadata updatedMetadata = adaptGlobalMetadata.apply(oldState.getLastAcceptedState().metadata());
                        final long updatedTerm = adaptCurrentTerm.apply(oldState.getCurrentTerm());

                        final Settings.Builder writerSettings = Settings.builder();
                        if (randomBoolean()) {
                            writerSettings.put(
                                PersistedClusterStateService.DOCUMENT_PAGE_SIZE.getKey(),
                                ByteSizeValue.ofBytes(randomLongBetween(1, 1024)));
                        }

                        if (updatedMetadata != oldState.getLastAcceptedState().metadata() || updatedTerm != oldState.getCurrentTerm()) {
<<<<<<< HEAD
                            try (PersistedClusterStateService.Writer writer = new PersistedClusterStateService(
                                nodeEnvironment,
                                xContentRegistry(),
                                new ClusterSettings(writerSettings.build(), ClusterSettings.BUILT_IN_CLUSTER_SETTINGS),
                                deterministicTaskQueue::getCurrentTimeMillis
                            ).createWriter()) {
                                writer.writeFullStateAndCommit(updatedTerm,
                                    ClusterState.builder(oldState.getLastAcceptedState()).metadata(updatedMetadata).build());
=======
                            try (
                                PersistedClusterStateService.Writer writer = new PersistedClusterStateService(
                                    nodeEnvironment,
                                    xContentRegistry(),
                                    bigArrays,
                                    new ClusterSettings(Settings.EMPTY, ClusterSettings.BUILT_IN_CLUSTER_SETTINGS),
                                    deterministicTaskQueue::getCurrentTimeMillis
                                ).createWriter()
                            ) {
                                writer.writeFullStateAndCommit(
                                    updatedTerm,
                                    ClusterState.builder(oldState.getLastAcceptedState()).metadata(updatedMetadata).build()
                                );
>>>>>>> 12ad399c
                            }
                        }
                        final MockGatewayMetaState gatewayMetaState = new MockGatewayMetaState(newLocalNode);
                        gatewayMetaState.start(Settings.EMPTY, nodeEnvironment, xContentRegistry());
                        delegate = gatewayMetaState.getPersistedState();
                    } else {
                        nodeEnvironment = null;
                        BytesStreamOutput outStream = new BytesStreamOutput();
                        outStream.setVersion(Version.CURRENT);

                        final long persistedCurrentTerm;

                        if ( // node is master-ineligible either before or after the restart ...
                        (oldState.getLastAcceptedState().nodes().getLocalNode().isMasterNode() && newLocalNode.isMasterNode()) == false
                            // ... and it's accepted some non-initial state so we can roll back ...
                            && (oldState.getLastAcceptedState().term() > 0L || oldState.getLastAcceptedState().version() > 0L)
                            // ... and we're feeling lucky ...
                            && randomBoolean()) {

                            // ... then we might not have reliably persisted the cluster state, so emulate a rollback

                            persistedCurrentTerm = randomLongBetween(0L, oldState.getCurrentTerm());
                            final long lastAcceptedTerm = oldState.getLastAcceptedState().term();
                            final long lastAcceptedVersion = oldState.getLastAcceptedState().version();

                            final long newLastAcceptedTerm;
                            final long newLastAcceptedVersion;

                            if (lastAcceptedVersion == 0L) {
                                newLastAcceptedTerm = randomLongBetween(0L, Math.min(persistedCurrentTerm, lastAcceptedTerm - 1));
                                newLastAcceptedVersion = randomNonNegativeLong();
                            } else {
                                newLastAcceptedTerm = randomLongBetween(0L, Math.min(persistedCurrentTerm, lastAcceptedTerm));
                                newLastAcceptedVersion = randomLongBetween(
                                    0L,
                                    newLastAcceptedTerm == lastAcceptedTerm ? lastAcceptedVersion - 1 : Long.MAX_VALUE
                                );
                            }
                            final VotingConfiguration newVotingConfiguration = new VotingConfiguration(
                                randomBoolean() ? emptySet() : singleton(randomAlphaOfLength(10))
                            );
                            final long newValue = randomLong();

                            logger.trace(
                                "rolling back persisted cluster state on master-ineligible node [{}]: "
                                    + "previously currentTerm={}, lastAcceptedTerm={}, lastAcceptedVersion={} "
                                    + "but now currentTerm={}, lastAcceptedTerm={}, lastAcceptedVersion={}",
                                newLocalNode,
                                oldState.getCurrentTerm(),
                                lastAcceptedTerm,
                                lastAcceptedVersion,
                                persistedCurrentTerm,
                                newLastAcceptedTerm,
                                newLastAcceptedVersion
                            );

                            clusterState(
                                newLastAcceptedTerm,
                                newLastAcceptedVersion,
                                newLocalNode,
                                newVotingConfiguration,
                                newVotingConfiguration,
                                newValue
                            ).writeTo(outStream);
                        } else {
                            persistedCurrentTerm = oldState.getCurrentTerm();
                            final Metadata updatedMetadata = adaptGlobalMetadata.apply(oldState.getLastAcceptedState().metadata());
                            if (updatedMetadata != oldState.getLastAcceptedState().metadata()) {
                                ClusterState.builder(oldState.getLastAcceptedState()).metadata(updatedMetadata).build().writeTo(outStream);
                            } else {
                                oldState.getLastAcceptedState().writeTo(outStream);
                            }
                        }

                        final StreamInput inStream = new NamedWriteableAwareStreamInput(
                            outStream.bytes().streamInput(),
                            getNamedWriteableRegistry()
                        );
                        // adapt cluster state to new localNode instance and add blocks
                        delegate = new InMemoryPersistedState(
                            adaptCurrentTerm.apply(persistedCurrentTerm),
                            ClusterStateUpdaters.addStateNotRecoveredBlock(ClusterState.readFrom(inStream, newLocalNode))
                        );
                    }
                } catch (IOException e) {
                    throw new UncheckedIOException("Unable to create MockPersistedState", e);
                }
            }

            private void possiblyFail(String description) {
                if (disruptStorage && rarely()) {
                    logger.trace("simulating IO exception [{}]", description);
                    // In the real-life IOError might be thrown, for example if state fsync fails.
                    // This will require node restart and we're not emulating it here.
                    throw new UncheckedIOException(new IOException("simulated IO exception [" + description + ']'));
                }
            }

            @Override
            public long getCurrentTerm() {
                return delegate.getCurrentTerm();
            }

            @Override
            public ClusterState getLastAcceptedState() {
                return delegate.getLastAcceptedState();
            }

            @Override
            public void setCurrentTerm(long currentTerm) {
                possiblyFail("before writing term of " + currentTerm);
                delegate.setCurrentTerm(currentTerm);
            }

            @Override
            public void setLastAcceptedState(ClusterState clusterState) {
                possiblyFail("before writing last-accepted state of term=" + clusterState.term() + ", version=" + clusterState.version());
                delegate.setLastAcceptedState(clusterState);
            }

            @Override
            public void close() {
                assertTrue(openPersistedStates.remove(this));
                try {
                    delegate.close();
                } catch (IOException e) {
                    throw new AssertionError("unexpected", e);
                }
            }
        }

        private NamedWriteableRegistry getNamedWriteableRegistry() {
            return new NamedWriteableRegistry(
                Stream.concat(ClusterModule.getNamedWriteables().stream(), extraNamedWriteables().stream()).collect(Collectors.toList())
            );
        }

        public class ClusterNode {
            private final Logger logger = LogManager.getLogger(ClusterNode.class);

            private final int nodeIndex;
            Coordinator coordinator;
            private final DiscoveryNode localNode;
            final MockPersistedState persistedState;
            final Settings nodeSettings;
            private AckedFakeThreadPoolMasterService masterService;
            private DisruptableClusterApplierService clusterApplierService;
            private ClusterService clusterService;
            TransportService transportService;
            private DisruptableMockTransport mockTransport;
            private final NodeHealthService nodeHealthService;
            List<BiConsumer<DiscoveryNode, ClusterState>> extraJoinValidators = new ArrayList<>();
            private DelegatingBigArrays delegatingBigArrays;

            ClusterNode(int nodeIndex, boolean masterEligible, Settings nodeSettings, NodeHealthService nodeHealthService) {
                this(
                    nodeIndex,
                    createDiscoveryNode(nodeIndex, masterEligible),
                    defaultPersistedStateSupplier,
                    nodeSettings,
                    nodeHealthService
                );
            }

            ClusterNode(
                int nodeIndex,
                DiscoveryNode localNode,
                Function<DiscoveryNode, MockPersistedState> persistedStateSupplier,
                Settings nodeSettings,
                NodeHealthService nodeHealthService
            ) {
                this.nodeHealthService = nodeHealthService;
                this.nodeIndex = nodeIndex;
                this.localNode = localNode;
                this.nodeSettings = nodeSettings;
                persistedState = persistedStateSupplier.apply(localNode);
                assertTrue("must use a fresh PersistedState", openPersistedStates.add(persistedState));
                boolean success = false;
                try {
                    DeterministicTaskQueue.onNodeLog(localNode, this::setUp).run();
                    success = true;
                } finally {
                    if (success == false) {
                        persistedState.close(); // removes it from openPersistedStates
                    }
                }
            }

            private void setUp() {
                final ThreadPool threadPool = deterministicTaskQueue.getThreadPool(this::onNode);
                mockTransport = new DisruptableMockTransport(localNode, logger, deterministicTaskQueue) {
                    @Override
                    protected void execute(Runnable runnable) {
                        deterministicTaskQueue.scheduleNow(onNode(runnable));
                    }

                    @Override
                    protected ConnectionStatus getConnectionStatus(DiscoveryNode destination) {
                        return Cluster.this.getConnectionStatus(getLocalNode(), destination);
                    }

                    @Override
                    protected Optional<DisruptableMockTransport> getDisruptableMockTransport(TransportAddress address) {
                        return clusterNodes.stream()
                            .map(cn -> cn.mockTransport)
                            .filter(transport -> transport.getLocalNode().getAddress().equals(address))
                            .findAny();
                    }

                    @Override
                    protected void onSendRequest(
                        long requestId,
                        String action,
                        TransportRequest request,
                        TransportRequestOptions options,
                        DisruptableMockTransport destinationTransport
                    ) {
                        final TransportRequestOptions.Type chanType = options.type();
                        switch (action) {
                            case JoinHelper.JOIN_ACTION_NAME:
                            case FollowersChecker.FOLLOWER_CHECK_ACTION_NAME:
                            case LeaderChecker.LEADER_CHECK_ACTION_NAME:
                                assertThat(action, chanType, equalTo(TransportRequestOptions.Type.PING));
                                break;
                            case JoinHelper.JOIN_VALIDATE_ACTION_NAME:
                            case PublicationTransportHandler.PUBLISH_STATE_ACTION_NAME:
                            case PublicationTransportHandler.COMMIT_STATE_ACTION_NAME:
                                assertThat(action, chanType, equalTo(TransportRequestOptions.Type.STATE));
                                break;
                            case JoinHelper.JOIN_PING_ACTION_NAME:
                                assertThat(action, chanType, oneOf(TransportRequestOptions.Type.STATE, TransportRequestOptions.Type.PING));
                                break;
                            default:
                                assertThat(action, chanType, equalTo(TransportRequestOptions.Type.REG));
                                break;
                        }

                        super.onSendRequest(requestId, action, request, options, destinationTransport);
                    }
                };
                final Settings settings = nodeSettings.hasValue(DiscoveryModule.DISCOVERY_TYPE_SETTING.getKey())
                    ? nodeSettings
                    : Settings.builder()
                        .put(nodeSettings)
                        .putList(
                            ClusterBootstrapService.INITIAL_MASTER_NODES_SETTING.getKey(),
                            ClusterBootstrapService.INITIAL_MASTER_NODES_SETTING.get(Settings.EMPTY)
                        )
                        .build(); // suppress auto-bootstrap
                transportService = mockTransport.createTransportService(
                    settings,
                    threadPool,
                    getTransportInterceptor(localNode, threadPool),
                    a -> localNode,
                    null,
                    emptySet()
                );
                masterService = new AckedFakeThreadPoolMasterService(
                    localNode.getId(),
                    "test",
                    threadPool,
                    runnable -> deterministicTaskQueue.scheduleNow(onNode(runnable))
                );
                final ClusterSettings clusterSettings = new ClusterSettings(settings, ClusterSettings.BUILT_IN_CLUSTER_SETTINGS);
                clusterApplierService = new DisruptableClusterApplierService(
                    localNode.getId(),
                    settings,
                    clusterSettings,
                    deterministicTaskQueue,
                    threadPool
                );
                clusterService = new ClusterService(settings, clusterSettings, masterService, clusterApplierService);
                clusterService.setNodeConnectionsService(
                    new NodeConnectionsService(clusterService.getSettings(), threadPool, transportService)
                );
                final Collection<BiConsumer<DiscoveryNode, ClusterState>> onJoinValidators = Collections.singletonList(
                    (dn, cs) -> extraJoinValidators.forEach(validator -> validator.accept(dn, cs))
                );
                final AllocationService allocationService = ESAllocationTestCase.createAllocationService(Settings.EMPTY);
                delegatingBigArrays = new DelegatingBigArrays(bigArrays);
                final NodeClient client = new NodeClient(Settings.EMPTY, threadPool);
                client.initialize(
                    singletonMap(
                        NodesHotThreadsAction.INSTANCE,
                        new TransportNodesHotThreadsAction(threadPool, clusterService, transportService, new ActionFilters(emptySet()))
                    ),
                    transportService.getTaskManager(),
                    localNode::getId,
                    transportService.getLocalNodeConnection(),
                    null,
                    getNamedWriteableRegistry()
                );
                coordinator = new Coordinator(
                    "test_node",
                    settings,
                    clusterSettings,
                    delegatingBigArrays,
                    transportService,
                    client,
                    getNamedWriteableRegistry(),
                    allocationService,
                    masterService,
                    this::getPersistedState,
                    Cluster.this::provideSeedHosts,
                    clusterApplierService,
                    onJoinValidators,
                    Randomness.get(),
                    (s, p, r) -> {},
                    getElectionStrategy(),
                    nodeHealthService
                );
                masterService.setClusterStatePublisher(coordinator);
                final GatewayService gatewayService = new GatewayService(settings, allocationService, clusterService, threadPool);

                logger.trace("starting up [{}]", localNode);
                transportService.start();
                transportService.acceptIncomingRequests();
                coordinator.start();
                gatewayService.start();
                clusterService.start();
                coordinator.startInitialJoin();
            }

            void close() {
                assertThat("must add nodes to a cluster before closing them", clusterNodes, hasItem(ClusterNode.this));
                onNode(() -> {
                    logger.trace("closing");
                    coordinator.stop();
                    clusterService.stop();
                    // transportService.stop(); // does blocking stuff :/
                    clusterService.close();
                    coordinator.close();
                    // transportService.close(); // does blocking stuff :/
                }).run();
            }

            ClusterNode restartedNode() {
                return restartedNode(Function.identity(), Function.identity(), nodeSettings);
            }

            ClusterNode restartedNode(
                Function<Metadata, Metadata> adaptGlobalMetadata,
                Function<Long, Long> adaptCurrentTerm,
                Settings nodeSettings
            ) {
                final Set<DiscoveryNodeRole> allExceptVotingOnlyRole = DiscoveryNodeRole.roles()
                    .stream()
                    .filter(r -> r.equals(DiscoveryNodeRole.VOTING_ONLY_NODE_ROLE) == false)
                    .collect(Collectors.toUnmodifiableSet());
                final TransportAddress address = randomBoolean() ? buildNewFakeTransportAddress() : localNode.getAddress();
                final DiscoveryNode newLocalNode = new DiscoveryNode(
                    localNode.getName(),
                    localNode.getId(),
                    UUIDs.randomBase64UUID(random()), // generated deterministically for repeatable tests
                    address.address().getHostString(),
                    address.getAddress(),
                    address,
                    Collections.emptyMap(),
                    localNode.isMasterNode() && DiscoveryNode.isMasterNode(nodeSettings) ? allExceptVotingOnlyRole : emptySet(),
                    Version.CURRENT
                );
                try {
                    return new ClusterNode(
                        nodeIndex,
                        newLocalNode,
                        node -> new MockPersistedState(newLocalNode, persistedState, adaptGlobalMetadata, adaptCurrentTerm),
                        nodeSettings,
                        nodeHealthService
                    );
                } finally {
                    delegatingBigArrays.releaseAll();
                }
            }

            private CoordinationState.PersistedState getPersistedState() {
                return persistedState;
            }

            String getId() {
                return localNode.getId();
            }

            public DiscoveryNode getLocalNode() {
                return localNode;
            }

            boolean isLeader() {
                return coordinator.getMode() == LEADER;
            }

            boolean isCandidate() {
                return coordinator.getMode() == CANDIDATE;
            }

            ClusterState improveConfiguration(ClusterState currentState) {
                synchronized (coordinator.mutex) {
                    return coordinator.improveConfiguration(currentState);
                }
            }

            void setClusterStateApplyResponse(ClusterStateApplyResponse clusterStateApplyResponse) {
                clusterApplierService.clusterStateApplyResponse = clusterStateApplyResponse;
            }

            ClusterStateApplyResponse getClusterStateApplyResponse() {
                return clusterApplierService.clusterStateApplyResponse;
            }

            Runnable onNode(Runnable runnable) {
                final Runnable wrapped = DeterministicTaskQueue.onNodeLog(localNode, runnable);
                return new Runnable() {
                    @Override
                    public void run() {
                        if (clusterNodes.contains(ClusterNode.this)) {
                            wrapped.run();
                        } else if (runnable instanceof DisruptableMockTransport.RebootSensitiveRunnable) {
                            logger.trace(
                                "completing reboot-sensitive runnable {} from node {} as node has been removed from cluster",
                                runnable,
                                localNode
                            );
                            ((DisruptableMockTransport.RebootSensitiveRunnable) runnable).ifRebooted();
                        } else {
                            logger.trace("ignoring runnable {} from node {} as node has been removed from cluster", runnable, localNode);
                        }
                    }

                    @Override
                    public String toString() {
                        return wrapped.toString();
                    }
                };
            }

            void submitSetAutoShrinkVotingConfiguration(final boolean autoShrinkVotingConfiguration) {
                submitUpdateTask(
                    "set master nodes failure tolerance [" + autoShrinkVotingConfiguration + "]",
                    cs -> ClusterState.builder(cs)
                        .metadata(
                            Metadata.builder(cs.metadata())
                                .persistentSettings(
                                    Settings.builder()
                                        .put(cs.metadata().persistentSettings())
                                        .put(CLUSTER_AUTO_SHRINK_VOTING_CONFIGURATION.getKey(), autoShrinkVotingConfiguration)
                                        .build()
                                )
                                .build()
                        )
                        .build(),
                    (source, e) -> {}
                );
            }

            AckCollector submitValue(final long value) {
                return submitValue(0, value);
            }

            AckCollector submitValue(final int key, final long value) {
                final int eventId = history.invoke(new Tuple<>(key, value));
                return submitUpdateTask("new value [" + value + "]", cs -> setValue(cs, key, value), new ClusterStateTaskListener() {
                    @Override
                    public void clusterStateProcessed(String source, ClusterState oldState, ClusterState newState) {
                        history.respond(eventId, value(oldState, key));
                    }

                    @Override
                    public void onNoLongerMaster(String source) {
                        // in this case, we know for sure that event was not processed by the system and will not change history
                        // remove event to help avoid bloated history and state space explosion in linearizability checker
                        history.remove(eventId);
                    }

                    @Override
                    public void onFailure(String source, Exception e) {
                        // do not remove event from history, the write might still take place
                        // instead, complete history when checking for linearizability
                    }
                });
            }

            void readValue(int key) {
                final int eventId = history.invoke(new Tuple<>(key, null));
                submitUpdateTask("read value", cs -> ClusterState.builder(cs).build(), new ClusterStateTaskListener() {
                    @Override
                    public void clusterStateProcessed(String source, ClusterState oldState, ClusterState newState) {
                        history.respond(eventId, value(newState, key));
                    }

                    @Override
                    public void onFailure(String source, Exception e) {
                        // reads do not change state
                        // remove event to help avoid bloated history and state space explosion in linearizability checker
                        history.remove(eventId);
                    }
                });
            }

            AckCollector submitUpdateTask(
                String source,
                UnaryOperator<ClusterState> clusterStateUpdate,
                ClusterStateTaskListener taskListener
            ) {
                final AckCollector ackCollector = new AckCollector();
                onNode(() -> {
                    logger.trace("[{}] submitUpdateTask: enqueueing [{}]", localNode.getId(), source);
                    final long submittedTerm = coordinator.getCurrentTerm();
                    masterService.submitStateUpdateTask(source, new ClusterStateUpdateTask() {
                        @Override
                        public ClusterState execute(ClusterState currentState) {
                            assertThat(currentState.term(), greaterThanOrEqualTo(submittedTerm));
                            masterService.nextAckCollector = ackCollector;
                            return clusterStateUpdate.apply(currentState);
                        }

                        @Override
                        public void onFailure(String source, Exception e) {
                            logger.debug(() -> new ParameterizedMessage("failed to publish: [{}]", source), e);
                            taskListener.onFailure(source, e);
                        }

                        @Override
                        public void onNoLongerMaster(String source) {
                            logger.trace("no longer master: [{}]", source);
                            taskListener.onNoLongerMaster(source);
                        }

                        @Override
                        public void clusterStateProcessed(String source, ClusterState oldState, ClusterState newState) {
                            updateCommittedStates();
                            ClusterState state = committedStatesByVersion.get(newState.version());
                            assertNotNull("State not committed : " + newState, state);
                            assertStateEquals(state, newState);
                            logger.trace("successfully published: [{}]", newState);
                            taskListener.clusterStateProcessed(source, oldState, newState);
                        }
                    });
                }).run();
                return ackCollector;
            }

            @Override
            public String toString() {
                return localNode.toString();
            }

            boolean heal() {
                boolean unBlackholed = blackholedNodes.remove(localNode.getId());
                boolean unDisconnected = disconnectedNodes.remove(localNode.getId());
                assert unBlackholed == false || unDisconnected == false;
                return unBlackholed || unDisconnected;
            }

            boolean disconnect() {
                boolean unBlackholed = blackholedNodes.remove(localNode.getId());
                boolean disconnected = disconnectedNodes.add(localNode.getId());
                assert disconnected || unBlackholed == false;
                return disconnected;
            }

            boolean blackhole() {
                boolean unDisconnected = disconnectedNodes.remove(localNode.getId());
                boolean blackholed = blackholedNodes.add(localNode.getId());
                assert blackholed || unDisconnected == false;
                return blackholed;
            }

            void onDisconnectEventFrom(ClusterNode clusterNode) {
                transportService.disconnectFromNode(clusterNode.localNode);
            }

            ClusterState getLastAppliedClusterState() {
                return clusterApplierService.state();
            }

            void addActionBlock(@SuppressWarnings("SameParameterValue") String actionName) {
                mockTransport.addActionBlock(actionName);
            }

            void clearActionBlocks() {
                mockTransport.clearActionBlocks();
            }

            void applyInitialConfiguration() {
                onNode(() -> {
                    final Set<String> nodeIdsWithPlaceholders = new HashSet<>(initialConfiguration.getNodeIds());
                    Stream.generate(() -> BOOTSTRAP_PLACEHOLDER_PREFIX + UUIDs.randomBase64UUID(random()))
                        .limit((Math.max(initialConfiguration.getNodeIds().size(), 2) - 1) / 2)
                        .forEach(nodeIdsWithPlaceholders::add);
                    final Set<String> nodeIds = new HashSet<>(
                        randomSubsetOf(initialConfiguration.getNodeIds().size(), nodeIdsWithPlaceholders)
                    );
                    // initial configuration should not have a place holder for local node
                    if (initialConfiguration.getNodeIds().contains(localNode.getId()) && nodeIds.contains(localNode.getId()) == false) {
                        nodeIds.remove(nodeIds.iterator().next());
                        nodeIds.add(localNode.getId());
                    }
                    final VotingConfiguration configurationWithPlaceholders = new VotingConfiguration(nodeIds);
                    try {
                        coordinator.setInitialConfiguration(configurationWithPlaceholders);
                        logger.info("successfully set initial configuration to {}", configurationWithPlaceholders);
                    } catch (CoordinationStateRejectedException e) {
                        logger.info(
                            new ParameterizedMessage("failed to set initial configuration to {}", configurationWithPlaceholders),
                            e
                        );
                    }
                }).run();
            }

            private boolean isNotUsefullyBootstrapped() {
                return getLocalNode().isMasterNode() == false || coordinator.isInitialConfigurationSet() == false;
            }

            void allowClusterStateApplicationFailure() {
                clusterApplierService.allowClusterStateApplicationFailure();
            }

            boolean deliverBlackholedRequests() {
                return mockTransport.deliverBlackholedRequests();
            }

            int getPendingTaskCount() {
                return masterService.getFakeMasterServicePendingTaskCount();
            }
        }

        private List<TransportAddress> provideSeedHosts(SeedHostsProvider.HostsResolver ignored) {
            return seedHostsList != null
                ? seedHostsList
                : clusterNodes.stream().map(ClusterNode::getLocalNode).map(DiscoveryNode::getAddress).collect(Collectors.toList());
        }
    }

    protected TransportInterceptor getTransportInterceptor(DiscoveryNode localNode, ThreadPool threadPool) {
        return NOOP_TRANSPORT_INTERCEPTOR;
    }

    protected ElectionStrategy getElectionStrategy() {
        return ElectionStrategy.DEFAULT_INSTANCE;
    }

    static class AckCollector implements ClusterStatePublisher.AckListener {

        private final Set<DiscoveryNode> ackedNodes = new HashSet<>();
        private final List<DiscoveryNode> successfulNodes = new ArrayList<>();
        private final List<DiscoveryNode> unsuccessfulNodes = new ArrayList<>();

        @Override
        public void onCommit(TimeValue commitTime) {}

        @Override
        public void onNodeAck(DiscoveryNode node, Exception e) {
            assertTrue("duplicate ack from " + node, ackedNodes.add(node));
            if (e == null) {
                successfulNodes.add(node);
            } else {
                unsuccessfulNodes.add(node);
            }
        }

        boolean hasAckedSuccessfully(ClusterNode clusterNode) {
            return successfulNodes.contains(clusterNode.localNode);
        }

        boolean hasAckedUnsuccessfully(ClusterNode clusterNode) {
            return unsuccessfulNodes.contains(clusterNode.localNode);
        }

        boolean hasAcked(ClusterNode clusterNode) {
            return ackedNodes.contains(clusterNode.localNode);
        }

        int getSuccessfulAckIndex(ClusterNode clusterNode) {
            assert successfulNodes.contains(clusterNode.localNode) : "get index of " + clusterNode;
            return successfulNodes.indexOf(clusterNode.localNode);
        }
    }

    static class AckedFakeThreadPoolMasterService extends FakeThreadPoolMasterService {

        AckCollector nextAckCollector = new AckCollector();

        AckedFakeThreadPoolMasterService(
            String nodeName,
            String serviceName,
            ThreadPool threadPool,
            Consumer<Runnable> onTaskAvailableToRun
        ) {
            super(nodeName, serviceName, threadPool, onTaskAvailableToRun);
        }

        @Override
        protected ClusterStatePublisher.AckListener wrapAckListener(ClusterStatePublisher.AckListener ackListener) {
            final AckCollector ackCollector = nextAckCollector;
            nextAckCollector = new AckCollector();
            return new ClusterStatePublisher.AckListener() {
                @Override
                public void onCommit(TimeValue commitTime) {
                    ackCollector.onCommit(commitTime);
                    ackListener.onCommit(commitTime);
                }

                @Override
                public void onNodeAck(DiscoveryNode node, Exception e) {
                    ackCollector.onNodeAck(node, e);
                    ackListener.onNodeAck(node, e);
                }
            };
        }
    }

    static class DisruptableClusterApplierService extends ClusterApplierService {
        private final String nodeName;
        private final DeterministicTaskQueue deterministicTaskQueue;
        private final ThreadPool threadPool;
        ClusterStateApplyResponse clusterStateApplyResponse = ClusterStateApplyResponse.SUCCEED;
        private boolean applicationMayFail;

        DisruptableClusterApplierService(
            String nodeName,
            Settings settings,
            ClusterSettings clusterSettings,
            DeterministicTaskQueue deterministicTaskQueue,
            ThreadPool threadPool
        ) {
            super(nodeName, settings, clusterSettings, threadPool);
            this.nodeName = nodeName;
            this.deterministicTaskQueue = deterministicTaskQueue;
            this.threadPool = threadPool;
            addStateApplier(event -> {
                switch (clusterStateApplyResponse) {
                    case SUCCEED:
                    case HANG:
                        final ClusterState oldClusterState = event.previousState();
                        final ClusterState newClusterState = event.state();
                        assert oldClusterState.version() <= newClusterState.version()
                            : "updating cluster state from version "
                                + oldClusterState.version()
                                + " to stale version "
                                + newClusterState.version();
                        break;
                    case FAIL:
                        throw new ElasticsearchException("simulated cluster state applier failure");
                }
            });
        }

        @Override
        protected PrioritizedEsThreadPoolExecutor createThreadPoolExecutor() {
            return new MockSinglePrioritizingExecutor(nodeName, deterministicTaskQueue, threadPool);
        }

        @Override
        public void onNewClusterState(String source, Supplier<ClusterState> clusterStateSupplier, ActionListener<Void> listener) {
            if (clusterStateApplyResponse == ClusterStateApplyResponse.HANG) {
                if (randomBoolean()) {
                    // apply cluster state, but don't notify listener
                    super.onNewClusterState(source, clusterStateSupplier, ActionListener.wrap(() -> {
                        // ignore result
                    }));
                }
            } else {
                super.onNewClusterState(source, clusterStateSupplier, listener);
            }
        }

        @Override
        protected void connectToNodesAndWait(ClusterState newClusterState) {
            connectToNodesAsync(newClusterState, () -> {
                // no need to block waiting for handshakes etc. to complete, it's enough to let the NodeConnectionsService take charge of
                // these connections
            });
        }

        @Override
        protected boolean applicationMayFail() {
            return this.applicationMayFail;
        }

        void allowClusterStateApplicationFailure() {
            this.applicationMayFail = true;
        }
    }

    protected DiscoveryNode createDiscoveryNode(int nodeIndex, boolean masterEligible) {
        final TransportAddress address = buildNewFakeTransportAddress();
        return new DiscoveryNode(
            "",
            "node" + nodeIndex,
            UUIDs.randomBase64UUID(random()), // generated deterministically for repeatable tests
            address.address().getHostString(),
            address.getAddress(),
            address,
            Collections.emptyMap(),
            masterEligible ? DiscoveryNodeRole.roles() : emptySet(),
            Version.CURRENT
        );
    }

    /**
     * How to behave with a new cluster state
     */
    enum ClusterStateApplyResponse {
        /**
         * Apply the state (default)
         */
        SUCCEED,

        /**
         * Reject the state with an exception.
         */
        FAIL,

        /**
         * Never respond either way.
         */
        HANG,
    }

    public ClusterState setValue(ClusterState clusterState, int key, long value) {
        return ClusterState.builder(clusterState)
            .metadata(
                Metadata.builder(clusterState.metadata())
                    .persistentSettings(
                        Settings.builder().put(clusterState.metadata().persistentSettings()).put("value_" + key, value).build()
                    )
                    .build()
            )
            .build();
    }

    public long value(ClusterState clusterState) {
        return value(clusterState, 0);
    }

    public long value(ClusterState clusterState, int key) {
        return clusterState.metadata().persistentSettings().getAsLong("value_" + key, 0L);
    }

    public void assertStateEquals(ClusterState clusterState1, ClusterState clusterState2) {
        assertEquals(clusterState1.version(), clusterState2.version());
        assertEquals(clusterState1.term(), clusterState2.term());
        assertEquals(keySet(clusterState1), keySet(clusterState2));
        for (int key : keySet(clusterState1)) {
            assertEquals(value(clusterState1, key), value(clusterState2, key));
        }
    }

    public Set<Integer> keySet(ClusterState clusterState) {
        return clusterState.metadata()
            .persistentSettings()
            .keySet()
            .stream()
            .filter(s -> s.startsWith("value_"))
            .map(s -> Integer.valueOf(s.substring("value_".length())))
            .collect(Collectors.toSet());
    }

    /**
     * Simple register model. Writes are modeled by providing an integer input. Reads are modeled by providing null as input.
     * Responses that time out are modeled by returning null. Successful writes return the previous value of the register.
     */
    private final SequentialSpec spec = new LinearizabilityChecker.KeyedSpec() {
        @Override
        public Object getKey(Object value) {
            // noinspection rawtypes
            return ((Tuple) value).v1();
        }

        @Override
        public Object getValue(Object value) {
            // noinspection rawtypes
            return ((Tuple) value).v2();
        }

        @Override
        public Object initialState() {
            return 0L;
        }

        @Override
        public Optional<Object> nextState(Object currentState, Object input, Object output) {
            // null input is read, non-null is write
            if (input == null) {
                // history is completed with null, simulating timeout, which assumes that read went through
                if (output == null || currentState.equals(output)) {
                    return Optional.of(currentState);
                }
            } else {
                if (output == null || currentState.equals(output)) {
                    // history is completed with null, simulating timeout, which assumes that write went through
                    return Optional.of(input);
                }
            }
            return Optional.empty();
        }
    };

    public void testRegisterSpecConsistency() {
        assertThat(spec.initialState(), equalTo(0L));
        assertThat(spec.nextState(7, 42, 7), equalTo(Optional.of(42))); // successful write 42 returns previous value 7
        assertThat(spec.nextState(7, 42, null), equalTo(Optional.of(42))); // write 42 times out
        assertThat(spec.nextState(7, null, 7), equalTo(Optional.of(7))); // successful read
        assertThat(spec.nextState(7, null, null), equalTo(Optional.of(7))); // read times out
        assertThat(spec.nextState(7, null, 42), equalTo(Optional.empty()));
    }

    /**
     * A wrapper around a {@link BigArrays} which tracks the arrays it allocates so that they can be released if the node reboots. Only
     * works for {@link ByteArray} allocations since that's all the {@link Coordinator} needs.
     */
    static class DelegatingBigArrays extends BigArrays {

        private final BigArrays delegate;

        private final Set<DelegatingByteArray> trackedArrays = new HashSet<>();

        DelegatingBigArrays(BigArrays delegate) {
            super(null, null, null);
            this.delegate = delegate;
        }

        @Override
        public ByteArray newByteArray(long size, boolean clearOnResize) {
            return track(delegate.newByteArray(size, clearOnResize));
        }

        @Override
        public ByteArray resize(ByteArray array, long size) {
            assert array instanceof DelegatingByteArray;
            trackedArrays.remove(array);
            return track(delegate.resize(((DelegatingByteArray) array).getDelegate(), size));
        }

        private ByteArray track(ByteArray byteArray) {
            final DelegatingByteArray wrapped = new DelegatingByteArray(byteArray);
            trackedArrays.add(wrapped);
            return wrapped;
        }

        void releaseAll() {
            for (DelegatingByteArray trackedArray : List.copyOf(trackedArrays)) {
                trackedArray.close();
            }
            assert trackedArrays.isEmpty() : trackedArrays;
        }

        private class DelegatingByteArray implements ByteArray {

            private final ByteArray delegate;

            DelegatingByteArray(ByteArray delegate) {
                this.delegate = delegate;
            }

            ByteArray getDelegate() {
                return delegate;
            }

            @Override
            public void close() {
                delegate.close();
                trackedArrays.remove(this);
            }

            @Override
            public long size() {
                return delegate.size();
            }

            @Override
            public byte get(long index) {
                return delegate.get(index);
            }

            @Override
            public byte set(long index, byte value) {
                return delegate.set(index, value);
            }

            @Override
            public boolean get(long index, int len, BytesRef ref) {
                return delegate.get(index, len, ref);
            }

            @Override
            public void set(long index, byte[] buf, int offset, int len) {
                delegate.set(index, buf, offset, len);
            }

            @Override
            public void fill(long fromIndex, long toIndex, byte value) {
                delegate.fill(fromIndex, toIndex, value);
            }

            @Override
            public boolean hasArray() {
                return delegate.hasArray();
            }

            @Override
            public byte[] array() {
                return delegate.array();
            }

            @Override
            public long ramBytesUsed() {
                return delegate.ramBytesUsed();
            }
        }
    }
}<|MERGE_RESOLUTION|>--- conflicted
+++ resolved
@@ -891,26 +891,16 @@
                         if (randomBoolean()) {
                             writerSettings.put(
                                 PersistedClusterStateService.DOCUMENT_PAGE_SIZE.getKey(),
-                                ByteSizeValue.ofBytes(randomLongBetween(1, 1024)));
+                                ByteSizeValue.ofBytes(randomLongBetween(1, 1024))
+                            );
                         }
 
                         if (updatedMetadata != oldState.getLastAcceptedState().metadata() || updatedTerm != oldState.getCurrentTerm()) {
-<<<<<<< HEAD
-                            try (PersistedClusterStateService.Writer writer = new PersistedClusterStateService(
-                                nodeEnvironment,
-                                xContentRegistry(),
-                                new ClusterSettings(writerSettings.build(), ClusterSettings.BUILT_IN_CLUSTER_SETTINGS),
-                                deterministicTaskQueue::getCurrentTimeMillis
-                            ).createWriter()) {
-                                writer.writeFullStateAndCommit(updatedTerm,
-                                    ClusterState.builder(oldState.getLastAcceptedState()).metadata(updatedMetadata).build());
-=======
                             try (
                                 PersistedClusterStateService.Writer writer = new PersistedClusterStateService(
                                     nodeEnvironment,
                                     xContentRegistry(),
-                                    bigArrays,
-                                    new ClusterSettings(Settings.EMPTY, ClusterSettings.BUILT_IN_CLUSTER_SETTINGS),
+                                    new ClusterSettings(writerSettings.build(), ClusterSettings.BUILT_IN_CLUSTER_SETTINGS),
                                     deterministicTaskQueue::getCurrentTimeMillis
                                 ).createWriter()
                             ) {
@@ -918,7 +908,6 @@
                                     updatedTerm,
                                     ClusterState.builder(oldState.getLastAcceptedState()).metadata(updatedMetadata).build()
                                 );
->>>>>>> 12ad399c
                             }
                         }
                         final MockGatewayMetaState gatewayMetaState = new MockGatewayMetaState(newLocalNode);
