/*
 * Copyright Elasticsearch B.V. and/or licensed to Elasticsearch B.V. under one
 * or more contributor license agreements. Licensed under the Elastic License
 * 2.0 and the Server Side Public License, v 1; you may not use this file except
 * in compliance with, at your election, the Elastic License 2.0 or the Server
 * Side Public License, v 1.
 */
package org.elasticsearch.cluster.coordination;

import com.carrotsearch.randomizedtesting.RandomizedContext;

import org.apache.logging.log4j.LogManager;
import org.apache.logging.log4j.Logger;
import org.apache.logging.log4j.message.ParameterizedMessage;
import org.apache.lucene.util.BytesRef;
import org.elasticsearch.ElasticsearchException;
import org.elasticsearch.Version;
import org.elasticsearch.action.ActionListener;
import org.elasticsearch.action.admin.cluster.node.hotthreads.NodesHotThreadsAction;
import org.elasticsearch.action.admin.cluster.node.hotthreads.TransportNodesHotThreadsAction;
import org.elasticsearch.action.support.ActionFilters;
import org.elasticsearch.client.node.NodeClient;
import org.elasticsearch.cluster.ClusterModule;
import org.elasticsearch.cluster.ClusterState;
import org.elasticsearch.cluster.ClusterStateTaskListener;
import org.elasticsearch.cluster.ClusterStateUpdateTask;
import org.elasticsearch.cluster.ESAllocationTestCase;
import org.elasticsearch.cluster.NodeConnectionsService;
import org.elasticsearch.cluster.coordination.AbstractCoordinatorTestCase.Cluster.ClusterNode;
import org.elasticsearch.cluster.coordination.CoordinationMetadata.VotingConfiguration;
import org.elasticsearch.cluster.coordination.LinearizabilityChecker.History;
import org.elasticsearch.cluster.coordination.LinearizabilityChecker.SequentialSpec;
import org.elasticsearch.cluster.metadata.Metadata;
import org.elasticsearch.cluster.node.DiscoveryNode;
import org.elasticsearch.cluster.node.DiscoveryNodeRole;
import org.elasticsearch.cluster.routing.allocation.AllocationService;
import org.elasticsearch.cluster.service.ClusterApplierService;
import org.elasticsearch.cluster.service.ClusterService;
import org.elasticsearch.cluster.service.FakeThreadPoolMasterService;
import org.elasticsearch.common.Randomness;
import org.elasticsearch.common.UUIDs;
import org.elasticsearch.common.io.stream.BytesStreamOutput;
import org.elasticsearch.common.io.stream.NamedWriteableAwareStreamInput;
import org.elasticsearch.common.io.stream.NamedWriteableRegistry;
import org.elasticsearch.common.io.stream.StreamInput;
import org.elasticsearch.common.settings.ClusterSettings;
import org.elasticsearch.common.settings.Setting;
import org.elasticsearch.common.settings.Settings;
import org.elasticsearch.common.transport.TransportAddress;
import org.elasticsearch.common.util.BigArrays;
import org.elasticsearch.common.util.ByteArray;
import org.elasticsearch.common.util.MockBigArrays;
import org.elasticsearch.common.util.MockPageCacheRecycler;
import org.elasticsearch.common.util.concurrent.DeterministicTaskQueue;
import org.elasticsearch.common.util.concurrent.PrioritizedEsThreadPoolExecutor;
import org.elasticsearch.core.Nullable;
import org.elasticsearch.core.Releasable;
import org.elasticsearch.core.TimeValue;
import org.elasticsearch.core.Tuple;
import org.elasticsearch.discovery.DiscoveryModule;
import org.elasticsearch.discovery.SeedHostsProvider;
import org.elasticsearch.env.NodeEnvironment;
import org.elasticsearch.gateway.ClusterStateUpdaters;
import org.elasticsearch.gateway.GatewayService;
import org.elasticsearch.gateway.MockGatewayMetaState;
import org.elasticsearch.gateway.PersistedClusterStateService;
import org.elasticsearch.indices.breaker.NoneCircuitBreakerService;
import org.elasticsearch.monitor.NodeHealthService;
import org.elasticsearch.monitor.StatusInfo;
import org.elasticsearch.test.ESTestCase;
import org.elasticsearch.test.disruption.DisruptableMockTransport;
import org.elasticsearch.test.disruption.DisruptableMockTransport.ConnectionStatus;
import org.elasticsearch.threadpool.Scheduler;
import org.elasticsearch.threadpool.ThreadPool;
import org.elasticsearch.transport.TransportInterceptor;
import org.elasticsearch.transport.TransportRequest;
import org.elasticsearch.transport.TransportRequestOptions;
import org.elasticsearch.transport.TransportService;
import org.hamcrest.Matcher;
import org.hamcrest.Matchers;
import org.junit.After;
import org.junit.Before;

import java.io.IOException;
import java.io.UncheckedIOException;
import java.util.ArrayList;
import java.util.Arrays;
import java.util.Collection;
import java.util.Collections;
import java.util.HashMap;
import java.util.HashSet;
import java.util.List;
import java.util.Map;
import java.util.Optional;
import java.util.Set;
import java.util.concurrent.Callable;
import java.util.concurrent.ScheduledThreadPoolExecutor;
import java.util.concurrent.TimeUnit;
import java.util.concurrent.atomic.AtomicBoolean;
import java.util.concurrent.atomic.AtomicInteger;
import java.util.function.BiConsumer;
import java.util.function.Consumer;
import java.util.function.Function;
import java.util.function.Supplier;
import java.util.function.UnaryOperator;
import java.util.stream.Collectors;
import java.util.stream.Stream;

import static java.util.Collections.emptyList;
import static java.util.Collections.emptySet;
import static java.util.Collections.singleton;
import static java.util.Collections.singletonMap;
import static org.elasticsearch.cluster.coordination.AbstractCoordinatorTestCase.Cluster.DEFAULT_DELAY_VARIABILITY;
import static org.elasticsearch.cluster.coordination.ClusterBootstrapService.BOOTSTRAP_PLACEHOLDER_PREFIX;
import static org.elasticsearch.cluster.coordination.CoordinationStateTestCluster.clusterState;
import static org.elasticsearch.cluster.coordination.Coordinator.Mode.CANDIDATE;
import static org.elasticsearch.cluster.coordination.Coordinator.Mode.FOLLOWER;
import static org.elasticsearch.cluster.coordination.Coordinator.Mode.LEADER;
import static org.elasticsearch.cluster.coordination.Coordinator.PUBLISH_TIMEOUT_SETTING;
import static org.elasticsearch.cluster.coordination.ElectionSchedulerFactory.ELECTION_BACK_OFF_TIME_SETTING;
import static org.elasticsearch.cluster.coordination.ElectionSchedulerFactory.ELECTION_DURATION_SETTING;
import static org.elasticsearch.cluster.coordination.ElectionSchedulerFactory.ELECTION_INITIAL_TIMEOUT_SETTING;
import static org.elasticsearch.cluster.coordination.FollowersChecker.FOLLOWER_CHECK_INTERVAL_SETTING;
import static org.elasticsearch.cluster.coordination.FollowersChecker.FOLLOWER_CHECK_RETRY_COUNT_SETTING;
import static org.elasticsearch.cluster.coordination.FollowersChecker.FOLLOWER_CHECK_TIMEOUT_SETTING;
import static org.elasticsearch.cluster.coordination.LeaderChecker.LEADER_CHECK_INTERVAL_SETTING;
import static org.elasticsearch.cluster.coordination.LeaderChecker.LEADER_CHECK_RETRY_COUNT_SETTING;
import static org.elasticsearch.cluster.coordination.LeaderChecker.LEADER_CHECK_TIMEOUT_SETTING;
import static org.elasticsearch.cluster.coordination.NoMasterBlockService.NO_MASTER_BLOCK_ID;
import static org.elasticsearch.cluster.coordination.Reconfigurator.CLUSTER_AUTO_SHRINK_VOTING_CONFIGURATION;
import static org.elasticsearch.discovery.PeerFinder.DISCOVERY_FIND_PEERS_INTERVAL_SETTING;
import static org.elasticsearch.gateway.GatewayService.STATE_NOT_RECOVERED_BLOCK;
import static org.elasticsearch.monitor.StatusInfo.Status.HEALTHY;
import static org.elasticsearch.transport.TransportService.NOOP_TRANSPORT_INTERCEPTOR;
import static org.elasticsearch.transport.TransportSettings.CONNECT_TIMEOUT;
import static org.hamcrest.Matchers.empty;
import static org.hamcrest.Matchers.equalTo;
import static org.hamcrest.Matchers.greaterThan;
import static org.hamcrest.Matchers.greaterThanOrEqualTo;
import static org.hamcrest.Matchers.hasItem;
import static org.hamcrest.Matchers.is;
import static org.hamcrest.Matchers.lessThanOrEqualTo;
import static org.hamcrest.Matchers.not;
import static org.hamcrest.Matchers.nullValue;
import static org.hamcrest.Matchers.oneOf;
import static org.hamcrest.Matchers.sameInstance;

public class AbstractCoordinatorTestCase extends ESTestCase {

    protected final List<NodeEnvironment> nodeEnvironments = new ArrayList<>();
    protected final Set<Cluster.MockPersistedState> openPersistedStates = new HashSet<>();

    protected final AtomicInteger nextNodeIndex = new AtomicInteger();

    @Before
    public void resetNodeIndexBeforeEachTest() {
        nextNodeIndex.set(0);
    }

    @After
    public void closeNodeEnvironmentsAfterEachTest() {
        for (NodeEnvironment nodeEnvironment : nodeEnvironments) {
            nodeEnvironment.close();
        }
        nodeEnvironments.clear();
    }

    @After
    public void assertAllPersistedStatesClosed() {
        assertThat(openPersistedStates, empty());
    }

    @Before
    public void resetPortCounterBeforeEachTest() {
        resetPortCounter();
    }

    // check that runRandomly leads to reproducible results
    public void testRepeatableTests() throws Exception {
        final Callable<Long> test = () -> {
            resetNodeIndexBeforeEachTest();
            try (Cluster cluster = new Cluster(randomIntBetween(1, 5))) {
                cluster.runRandomly();
                final long afterRunRandomly = value(cluster.getAnyNode().getLastAppliedClusterState());
                cluster.stabilise();
                final long afterStabilisation = value(cluster.getAnyNode().getLastAppliedClusterState());
                return afterRunRandomly ^ afterStabilisation;
            }
        };
        final long seed = randomLong();
        logger.info("First run with seed [{}]", seed);
        final long result1 = RandomizedContext.current().runWithPrivateRandomness(seed, test);
        logger.info("Second run with seed [{}]", seed);
        final long result2 = RandomizedContext.current().runWithPrivateRandomness(seed, test);
        assertEquals(result1, result2);
    }

    protected static long defaultMillis(Setting<TimeValue> setting) {
        return setting.get(Settings.EMPTY).millis() + DEFAULT_DELAY_VARIABILITY;
    }

    protected static int defaultInt(Setting<Integer> setting) {
        return setting.get(Settings.EMPTY);
    }

    // Updating the cluster state involves up to 7 delays:
    // 1. submit the task to the master service
    // 2. send PublishRequest
    // 3. receive PublishResponse
    // 4. send ApplyCommitRequest
    // 5. apply committed cluster state
    // 6. receive ApplyCommitResponse
    // 7. apply committed state on master (last one to apply cluster state)
    public static final long DEFAULT_CLUSTER_STATE_UPDATE_DELAY = 7 * DEFAULT_DELAY_VARIABILITY;

    private static final int ELECTION_RETRIES = 10;

    // The time it takes to complete an election
    public static final long DEFAULT_ELECTION_DELAY
    // Pinging all peers twice should be enough to discover all nodes
        = defaultMillis(DISCOVERY_FIND_PEERS_INTERVAL_SETTING) * 2
            // Then wait for an election to be scheduled; we allow enough time for retries to allow for collisions
            + defaultMillis(ELECTION_INITIAL_TIMEOUT_SETTING) * ELECTION_RETRIES + defaultMillis(ELECTION_BACK_OFF_TIME_SETTING)
                * ELECTION_RETRIES * (ELECTION_RETRIES - 1) / 2 + defaultMillis(ELECTION_DURATION_SETTING) * ELECTION_RETRIES
            // Allow two round-trip for pre-voting and voting
            + 4 * DEFAULT_DELAY_VARIABILITY
            // Then a commit of the new leader's first cluster state
            + DEFAULT_CLUSTER_STATE_UPDATE_DELAY;

    public static final long DEFAULT_STABILISATION_TIME =
        // If leader just blackholed, need to wait for this to be detected
        (defaultMillis(LEADER_CHECK_INTERVAL_SETTING) + defaultMillis(LEADER_CHECK_TIMEOUT_SETTING)) * defaultInt(
            LEADER_CHECK_RETRY_COUNT_SETTING
        )
            // then wait for a follower to be promoted to leader
            + DEFAULT_ELECTION_DELAY
            // perhaps there is an election collision requiring another publication (which times out) and a term bump
            + defaultMillis(PUBLISH_TIMEOUT_SETTING) + DEFAULT_ELECTION_DELAY
            // very rarely there is another election collision requiring another publication (which times out) and a term bump
            + defaultMillis(PUBLISH_TIMEOUT_SETTING) + DEFAULT_ELECTION_DELAY
            // then wait for the new leader to notice that the old leader is unresponsive
            + (defaultMillis(FOLLOWER_CHECK_INTERVAL_SETTING) + defaultMillis(FOLLOWER_CHECK_TIMEOUT_SETTING)) * defaultInt(
                FOLLOWER_CHECK_RETRY_COUNT_SETTING
            )
            // then wait for the new leader to commit a state without the old leader
            + DEFAULT_CLUSTER_STATE_UPDATE_DELAY;

    public class Cluster implements Releasable {

        static final long EXTREME_DELAY_VARIABILITY = 10000L;
        static final long DEFAULT_DELAY_VARIABILITY = 100L;

        final List<ClusterNode> clusterNodes;
        final DeterministicTaskQueue deterministicTaskQueue = new DeterministicTaskQueue();
        private boolean disruptStorage;

        final VotingConfiguration initialConfiguration;

        private final Set<String> disconnectedNodes = new HashSet<>();
        private final Set<String> blackholedNodes = new HashSet<>();
        private final Set<Tuple<String, String>> blackholedConnections = new HashSet<>();
        private final Map<Long, ClusterState> committedStatesByVersion = new HashMap<>();
        private final LinearizabilityChecker linearizabilityChecker = new LinearizabilityChecker();
        private final History history = new History();
        private final BigArrays bigArrays;
        private final NodeHealthService nodeHealthService;

        private final Function<DiscoveryNode, MockPersistedState> defaultPersistedStateSupplier = MockPersistedState::new;

        @Nullable // null means construct a list from all the current nodes
        private List<TransportAddress> seedHostsList;

        Cluster(int initialNodeCount) {
            this(initialNodeCount, true, Settings.EMPTY);
        }

        public Cluster(int initialNodeCount, boolean allNodesMasterEligible, Settings nodeSettings) {
            this(initialNodeCount, allNodesMasterEligible, nodeSettings, () -> new StatusInfo(HEALTHY, "healthy-info"));
        }

        Cluster(int initialNodeCount, boolean allNodesMasterEligible, Settings nodeSettings, NodeHealthService nodeHealthService) {
            this.nodeHealthService = nodeHealthService;
            bigArrays = usually()
                ? BigArrays.NON_RECYCLING_INSTANCE
                : new MockBigArrays(new MockPageCacheRecycler(Settings.EMPTY), new NoneCircuitBreakerService());
            deterministicTaskQueue.setExecutionDelayVariabilityMillis(DEFAULT_DELAY_VARIABILITY);

            assertThat(initialNodeCount, greaterThan(0));

            final Set<String> masterEligibleNodeIds = new HashSet<>(initialNodeCount);
            clusterNodes = new ArrayList<>(initialNodeCount);
            for (int i = 0; i < initialNodeCount; i++) {
                final ClusterNode clusterNode = new ClusterNode(
                    nextNodeIndex.getAndIncrement(),
                    allNodesMasterEligible || i == 0 || randomBoolean(),
                    nodeSettings,
                    nodeHealthService
                );
                clusterNodes.add(clusterNode);
                if (clusterNode.getLocalNode().isMasterNode()) {
                    masterEligibleNodeIds.add(clusterNode.getId());
                }
            }

            initialConfiguration = new VotingConfiguration(
                new HashSet<>(randomSubsetOf(randomIntBetween(1, masterEligibleNodeIds.size()), masterEligibleNodeIds))
            );

            logger.info(
                "--> creating cluster of {} nodes (master-eligible nodes: {}) with initial configuration {}",
                initialNodeCount,
                masterEligibleNodeIds,
                initialConfiguration
            );
        }

        void addNodesAndStabilise(int newNodesCount) {

            // The stabilisation time bound is O(#new nodes) which isn't ideal; it's possible that the real bound is O(1) since node-join
            // events are batched together, but in practice we have not seen problems in this area so have not invested the time needed to
            // investigate this more closely.

            addNodes(newNodesCount);
            stabilise(
                // The first pinging discovers the master
                defaultMillis(DISCOVERY_FIND_PEERS_INTERVAL_SETTING)
                    // One message delay to send a join
                    + DEFAULT_DELAY_VARIABILITY
                    // Commit a new cluster state with the new node(s). Might be split into multiple commits, and each might need a
                    // followup reconfiguration
                    + newNodesCount * 2 * DEFAULT_CLUSTER_STATE_UPDATE_DELAY
            );
        }

        List<ClusterNode> addNodes(int newNodesCount) {
            logger.info("--> adding {} nodes", newNodesCount);

            final List<ClusterNode> addedNodes = new ArrayList<>();
            for (int i = 0; i < newNodesCount; i++) {
                final ClusterNode clusterNode = new ClusterNode(nextNodeIndex.getAndIncrement(), true, Settings.EMPTY, nodeHealthService);
                addedNodes.add(clusterNode);
            }
            clusterNodes.addAll(addedNodes);
            return addedNodes;
        }

        int size() {
            return clusterNodes.size();
        }

        public void runRandomly() {
            runRandomly(true, true, EXTREME_DELAY_VARIABILITY);
        }

        /**
         * @param allowReboots whether to randomly reboot the nodes during the process, losing all transient state. Usually true.
         * @param coolDown whether to set the delay variability back to {@link Cluster#DEFAULT_DELAY_VARIABILITY} and drain all
         *                 disrupted events from the queue before returning. Usually true.
         * @param delayVariability the delay variability to use while running randomly. Usually {@link Cluster#EXTREME_DELAY_VARIABILITY}.
         */
        void runRandomly(boolean allowReboots, boolean coolDown, long delayVariability) {

            assertThat("may reconnect disconnected nodes, probably unexpected", disconnectedNodes, empty());
            assertThat("may reconnect blackholed nodes, probably unexpected", blackholedNodes, empty());

            final List<Runnable> cleanupActions = new ArrayList<>();
            cleanupActions.add(disconnectedNodes::clear);
            cleanupActions.add(blackholedNodes::clear);
            cleanupActions.add(() -> disruptStorage = false);

            final int randomSteps = scaledRandomIntBetween(10, 10000);
            final int keyRange = randomSteps / 50; // for randomized writes and reads
            logger.info("--> start of safety phase of at least [{}] steps with delay variability of [{}ms]", randomSteps, delayVariability);

            deterministicTaskQueue.setExecutionDelayVariabilityMillis(delayVariability);
            disruptStorage = true;
            int step = 0;
            long finishTime = -1;

            while (finishTime == -1 || deterministicTaskQueue.getCurrentTimeMillis() <= finishTime) {
                step++;
                final int thisStep = step; // for lambdas

                if (randomSteps <= step && finishTime == -1) {
                    if (coolDown) {
                        // Heal all nodes BEFORE finishTime is set so it can take into account any pending disruption that
                        // would prevent the cluster to reach a stable state after cooling down. Additionally, avoid any new disruptions
                        // to happen in this phase.
                        // See #61711 for a particular instance where having unhealthy nodes while cooling down can be problematic.
                        disconnectedNodes.clear();
                        blackholedNodes.clear();
                        deterministicTaskQueue.setExecutionDelayVariabilityMillis(DEFAULT_DELAY_VARIABILITY);
                        logger.debug("----> [runRandomly {}] reducing delay variability and running until [{}ms]", step, finishTime);
                    } else {
                        logger.debug(
                            "----> [runRandomly {}] running until [{}ms] with delay variability of [{}ms]",
                            step,
                            finishTime,
                            deterministicTaskQueue.getExecutionDelayVariabilityMillis()
                        );
                    }
                    finishTime = deterministicTaskQueue.getLatestDeferredExecutionTime();
                }

                try {
                    if (finishTime == -1 && randomBoolean() && randomBoolean() && randomBoolean()) {
                        final ClusterNode clusterNode = getAnyNodePreferringLeaders();
                        final int key = randomIntBetween(0, keyRange);
                        final int newValue = randomInt();
                        clusterNode.onNode(() -> {
                            logger.debug(
                                "----> [runRandomly {}] proposing new value [{}] to [{}]",
                                thisStep,
                                newValue,
                                clusterNode.getId()
                            );
                            clusterNode.submitValue(key, newValue);
                        }).run();
                    } else if (finishTime == -1 && randomBoolean() && randomBoolean() && randomBoolean()) {
                        final ClusterNode clusterNode = getAnyNodePreferringLeaders();
                        final int key = randomIntBetween(0, keyRange);
                        clusterNode.onNode(() -> {
                            logger.debug("----> [runRandomly {}] reading value from [{}]", thisStep, clusterNode.getId());
                            clusterNode.readValue(key);
                        }).run();
                    } else if (rarely()) {
                        final ClusterNode clusterNode = getAnyNodePreferringLeaders();
                        final boolean autoShrinkVotingConfiguration = randomBoolean();
                        clusterNode.onNode(() -> {
                            logger.debug(
                                "----> [runRandomly {}] setting auto-shrink configuration to {} on {}",
                                thisStep,
                                autoShrinkVotingConfiguration,
                                clusterNode.getId()
                            );
                            clusterNode.submitSetAutoShrinkVotingConfiguration(autoShrinkVotingConfiguration);
                        }).run();
                    } else if (allowReboots && rarely()) {
                        // reboot random node
                        final ClusterNode clusterNode = getAnyNode();
                        logger.debug("----> [runRandomly {}] rebooting [{}]", thisStep, clusterNode.getId());
                        clusterNode.close();
                        clusterNodes.forEach(cn -> deterministicTaskQueue.scheduleNow(cn.onNode(new Runnable() {
                            @Override
                            public void run() {
                                cn.transportService.disconnectFromNode(clusterNode.getLocalNode());
                            }

                            @Override
                            public String toString() {
                                return "disconnect from " + clusterNode.getLocalNode() + " after shutdown";
                            }
                        })));
                        clusterNodes.replaceAll(cn -> cn == clusterNode ? cn.restartedNode() : cn);
                    } else if (rarely()) {
                        final ClusterNode clusterNode = getAnyNode();
                        clusterNode.onNode(() -> {
                            logger.debug("----> [runRandomly {}] forcing {} to become candidate", thisStep, clusterNode.getId());
                            synchronized (clusterNode.coordinator.mutex) {
                                clusterNode.coordinator.becomeCandidate("runRandomly");
                            }
                        }).run();
                    } else if (rarely()) {
                        final ClusterNode clusterNode = getAnyNode();

                        switch (randomInt(2)) {
                            case 0:
                                if (clusterNode.heal()) {
                                    logger.debug("----> [runRandomly {}] healing {}", step, clusterNode.getId());
                                }
                                break;
                            case 1:
                                // Avoid disruptions during cool down period
                                if (finishTime == -1 && clusterNode.disconnect()) {
                                    logger.debug("----> [runRandomly {}] disconnecting {}", step, clusterNode.getId());
                                }
                                break;
                            case 2:
                                // Avoid disruptions during cool down period
                                if (finishTime == -1 && clusterNode.blackhole()) {
                                    logger.debug("----> [runRandomly {}] blackholing {}", step, clusterNode.getId());
                                }
                                break;
                        }
                    } else if (rarely()) {
                        final ClusterNode clusterNode = getAnyNode();
                        logger.debug("----> [runRandomly {}] applying initial configuration on {}", step, clusterNode.getId());
                        clusterNode.applyInitialConfiguration();
                    } else if (rarely()) {
                        final ClusterNode clusterNode = getAnyNode();
                        logger.debug("----> [runRandomly {}] completing blackholed requests sent by {}", step, clusterNode.getId());
                        clusterNode.deliverBlackholedRequests();
                    } else {
                        if (deterministicTaskQueue.hasDeferredTasks() && randomBoolean()) {
                            deterministicTaskQueue.advanceTime();
                        } else if (deterministicTaskQueue.hasRunnableTasks()) {
                            deterministicTaskQueue.runRandomTask();
                        }
                    }
                } catch (CoordinationStateRejectedException | UncheckedIOException ignored) {
                    // This is ok: it just means a message couldn't currently be handled.
                }

                assertConsistentStates();
            }

            logger.debug("delivering pending blackholed requests");
            clusterNodes.forEach(ClusterNode::deliverBlackholedRequests);
            logger.debug("running {} cleanup actions", cleanupActions.size());
            cleanupActions.forEach(Runnable::run);
            logger.debug("finished running cleanup actions");
        }

        private void assertConsistentStates() {
            for (final ClusterNode clusterNode : clusterNodes) {
                clusterNode.coordinator.invariant();
            }
            updateCommittedStates();
        }

        private void updateCommittedStates() {
            for (final ClusterNode clusterNode : clusterNodes) {
                ClusterState applierState = clusterNode.coordinator.getApplierState();
                ClusterState storedState = committedStatesByVersion.get(applierState.getVersion());
                if (storedState == null) {
                    committedStatesByVersion.put(applierState.getVersion(), applierState);
                } else {
                    if (value(applierState) != value(storedState)) {
                        fail("expected " + applierState + " but got " + storedState);
                    }
                }
            }
        }

        public void stabilise() {
            stabilise(DEFAULT_STABILISATION_TIME);
        }

        void stabilise(long stabilisationDurationMillis) {
            assertThat(
                "stabilisation requires default delay variability (and proper cleanup of raised variability)",
                deterministicTaskQueue.getExecutionDelayVariabilityMillis(),
                lessThanOrEqualTo(DEFAULT_DELAY_VARIABILITY)
            );
            assertFalse("stabilisation requires stable storage", disruptStorage);

            bootstrapIfNecessary();

            runFor(stabilisationDurationMillis, "stabilising");

            final ClusterNode leader = getAnyLeader();
            final long leaderTerm = leader.coordinator.getCurrentTerm();

            final int pendingTaskCount = leader.getPendingTaskCount();
            runFor((pendingTaskCount + 1) * DEFAULT_CLUSTER_STATE_UPDATE_DELAY, "draining task queue");

            final Matcher<Long> isEqualToLeaderVersion = equalTo(leader.coordinator.getLastAcceptedState().getVersion());
            final String leaderId = leader.getId();

            assertTrue(leaderId + " has been bootstrapped", leader.coordinator.isInitialConfigurationSet());
            assertTrue(leaderId + " exists in its last-applied state", leader.getLastAppliedClusterState().getNodes().nodeExists(leaderId));
            assertThat(
                leaderId + " has no NO_MASTER_BLOCK",
                leader.getLastAppliedClusterState().blocks().hasGlobalBlockWithId(NO_MASTER_BLOCK_ID),
                equalTo(false)
            );
            assertThat(
                leaderId + " has no STATE_NOT_RECOVERED_BLOCK",
                leader.getLastAppliedClusterState().blocks().hasGlobalBlock(STATE_NOT_RECOVERED_BLOCK),
                equalTo(false)
            );
            assertThat(leaderId + " has applied its state ", leader.getLastAppliedClusterState().getVersion(), isEqualToLeaderVersion);

            for (final ClusterNode clusterNode : clusterNodes) {
                final String nodeId = clusterNode.getId();
                assertFalse(nodeId + " should not have an active publication", clusterNode.coordinator.publicationInProgress());

                if (clusterNode == leader) {
                    assertThat(nodeId + " is still the leader", clusterNode.coordinator.getMode(), is(LEADER));
                    assertThat(nodeId + " did not change term", clusterNode.coordinator.getCurrentTerm(), is(leaderTerm));
                    continue;
                }

                if (isConnectedPair(leader, clusterNode)) {
                    assertThat(nodeId + " is a follower of " + leaderId, clusterNode.coordinator.getMode(), is(FOLLOWER));
                    assertThat(nodeId + " has the same term as " + leaderId, clusterNode.coordinator.getCurrentTerm(), is(leaderTerm));
                    assertFalse(
                        nodeId + " is not a missing vote for  " + leaderId,
                        leader.coordinator.missingJoinVoteFrom(clusterNode.getLocalNode())
                    );
                    assertThat(
                        nodeId + " has the same accepted state as " + leaderId,
                        clusterNode.coordinator.getLastAcceptedState().getVersion(),
                        isEqualToLeaderVersion
                    );
                    if (clusterNode.getClusterStateApplyResponse() == ClusterStateApplyResponse.SUCCEED) {
                        assertThat(
                            nodeId + " has the same applied state as " + leaderId,
                            clusterNode.getLastAppliedClusterState().getVersion(),
                            isEqualToLeaderVersion
                        );
                        assertTrue(
                            nodeId + " is in its own latest applied state",
                            clusterNode.getLastAppliedClusterState().getNodes().nodeExists(nodeId)
                        );
                    }
                    assertTrue(
                        nodeId + " is in the latest applied state on " + leaderId,
                        leader.getLastAppliedClusterState().getNodes().nodeExists(nodeId)
                    );
                    assertTrue(nodeId + " has been bootstrapped", clusterNode.coordinator.isInitialConfigurationSet());
                    assertThat(
                        nodeId + " has correct master",
                        clusterNode.getLastAppliedClusterState().nodes().getMasterNode(),
                        equalTo(leader.getLocalNode())
                    );
                    assertThat(
                        nodeId + " has no NO_MASTER_BLOCK",
                        clusterNode.getLastAppliedClusterState().blocks().hasGlobalBlockWithId(NO_MASTER_BLOCK_ID),
                        equalTo(false)
                    );
                    assertThat(
                        nodeId + " has no STATE_NOT_RECOVERED_BLOCK",
                        clusterNode.getLastAppliedClusterState().blocks().hasGlobalBlock(STATE_NOT_RECOVERED_BLOCK),
                        equalTo(false)
                    );

                    for (final ClusterNode otherNode : clusterNodes) {
                        if (isConnectedPair(leader, otherNode) && isConnectedPair(otherNode, clusterNode)) {
                            assertTrue(
                                otherNode.getId() + " is connected to healthy node " + clusterNode.getId(),
                                otherNode.transportService.nodeConnected(clusterNode.localNode)
                            );
                        }
                    }
                } else {
                    assertThat(nodeId + " is not following " + leaderId, clusterNode.coordinator.getMode(), is(CANDIDATE));
                    assertThat(nodeId + " has no master", clusterNode.getLastAppliedClusterState().nodes().getMasterNode(), nullValue());
                    assertThat(
                        nodeId + " has NO_MASTER_BLOCK",
                        clusterNode.getLastAppliedClusterState().blocks().hasGlobalBlockWithId(NO_MASTER_BLOCK_ID),
                        equalTo(true)
                    );
                    assertFalse(
                        nodeId + " is not in the applied state on " + leaderId,
                        leader.getLastAppliedClusterState().getNodes().nodeExists(nodeId)
                    );

                    for (final ClusterNode otherNode : clusterNodes) {
                        if (isConnectedPair(leader, otherNode)) {
                            assertFalse(
                                otherNode.getId() + " is not connected to removed node " + clusterNode.getId(),
                                otherNode.transportService.nodeConnected(clusterNode.localNode)
                            );
                        }
                    }
                }
            }

            final Set<String> connectedNodeIds = clusterNodes.stream()
                .filter(n -> isConnectedPair(leader, n))
                .map(ClusterNode::getId)
                .collect(Collectors.toSet());

            assertThat(leader.getLastAppliedClusterState().getNodes().getSize(), equalTo(connectedNodeIds.size()));

            final ClusterState lastAcceptedState = leader.coordinator.getLastAcceptedState();
            final VotingConfiguration lastCommittedConfiguration = lastAcceptedState.getLastCommittedConfiguration();
            assertTrue(
                connectedNodeIds + " should be a quorum of " + lastCommittedConfiguration,
                lastCommittedConfiguration.hasQuorum(connectedNodeIds)
            );
            assertThat(
                "leader " + leader.getLocalNode() + " should be part of voting configuration " + lastCommittedConfiguration,
                lastCommittedConfiguration.getNodeIds(),
                Matchers.hasItem(leader.getLocalNode().getId())
            );

            assertThat(
                "no reconfiguration is in progress",
                lastAcceptedState.getLastCommittedConfiguration(),
                equalTo(lastAcceptedState.getLastAcceptedConfiguration())
            );
            assertThat(
                "current configuration is already optimal",
                leader.improveConfiguration(lastAcceptedState),
                sameInstance(lastAcceptedState)
            );

            logger.info("checking linearizability of history with size {}: {}", history.size(), history);
            final AtomicBoolean abort = new AtomicBoolean();
            // Large histories can be problematic and have the linearizability checker run OOM
            // Bound the time how long the checker can run on such histories (Values empirically determined)
            final ScheduledThreadPoolExecutor scheduler = Scheduler.initScheduler(Settings.EMPTY, "test-scheduler");
            try {
                if (history.size() > 300) {
                    scheduler.schedule(() -> abort.set(true), 10, TimeUnit.SECONDS);
                }
                final boolean linearizable = linearizabilityChecker.isLinearizable(spec, history, i -> null, abort::get);
                if (abort.get() == false) {
                    assertTrue("history not linearizable: " + history, linearizable);
                }
            } finally {
                ThreadPool.terminate(scheduler, 1, TimeUnit.SECONDS);
            }
            logger.info("linearizability check completed");
        }

        void bootstrapIfNecessary() {
            if (clusterNodes.stream().allMatch(ClusterNode::isNotUsefullyBootstrapped)) {
                assertThat("setting initial configuration may fail with disconnected nodes", disconnectedNodes, empty());
                assertThat("setting initial configuration may fail with blackholed nodes", blackholedNodes, empty());
                runFor(defaultMillis(CONNECT_TIMEOUT) + // may be in a prior connection attempt which has been blackholed
                    defaultMillis(DISCOVERY_FIND_PEERS_INTERVAL_SETTING) * 2, "discovery prior to setting initial configuration");
                final ClusterNode bootstrapNode = getAnyBootstrappableNode();
                bootstrapNode.applyInitialConfiguration();
            } else {
                logger.info("setting initial configuration not required");
            }
        }

        void runFor(long runDurationMillis, String description) {
            final long endTime = deterministicTaskQueue.getCurrentTimeMillis() + runDurationMillis;
            logger.info("--> runFor({}ms) running until [{}ms]: {}", runDurationMillis, endTime, description);

            while (deterministicTaskQueue.getCurrentTimeMillis() < endTime) {

                while (deterministicTaskQueue.hasRunnableTasks()) {
                    try {
                        deterministicTaskQueue.runRandomTask();
                    } catch (CoordinationStateRejectedException e) {
                        logger.debug("ignoring benign exception thrown when stabilising", e);
                    }
                    for (final ClusterNode clusterNode : clusterNodes) {
                        clusterNode.coordinator.invariant();
                    }
                    updateCommittedStates();
                }

                if (deterministicTaskQueue.hasDeferredTasks() == false) {
                    // A 1-node cluster has no need for fault detection etc so will eventually run out of things to do.
                    assert clusterNodes.size() == 1 : clusterNodes.size();
                    break;
                }

                deterministicTaskQueue.advanceTime();
            }

            logger.info("--> runFor({}ms) completed run until [{}ms]: {}", runDurationMillis, endTime, description);
        }

        private boolean isConnectedPair(ClusterNode n1, ClusterNode n2) {
            return n1 == n2
                || (getConnectionStatus(n1.getLocalNode(), n2.getLocalNode()) == ConnectionStatus.CONNECTED
                    && getConnectionStatus(n2.getLocalNode(), n1.getLocalNode()) == ConnectionStatus.CONNECTED)
                    && (n1.nodeHealthService.getHealth().getStatus() == HEALTHY && n2.nodeHealthService.getHealth().getStatus() == HEALTHY);
        }

        public ClusterNode getAnyLeader() {
            List<ClusterNode> allLeaders = clusterNodes.stream().filter(ClusterNode::isLeader).collect(Collectors.toList());
            assertThat("leaders", allLeaders, not(empty()));
            return randomFrom(allLeaders);
        }

        private final ConnectionStatus preferredUnknownNodeConnectionStatus = randomFrom(
            ConnectionStatus.DISCONNECTED,
            ConnectionStatus.BLACK_HOLE
        );

        private ConnectionStatus getConnectionStatus(DiscoveryNode sender, DiscoveryNode destination) {
            ConnectionStatus connectionStatus;
            if (blackholedNodes.contains(sender.getId()) || blackholedNodes.contains(destination.getId())) {
                connectionStatus = ConnectionStatus.BLACK_HOLE;
            } else if (disconnectedNodes.contains(sender.getId()) || disconnectedNodes.contains(destination.getId())) {
                connectionStatus = ConnectionStatus.DISCONNECTED;
            } else if (blackholedConnections.contains(Tuple.tuple(sender.getId(), destination.getId()))) {
                connectionStatus = ConnectionStatus.BLACK_HOLE_REQUESTS_ONLY;
            } else if (nodeExists(sender) && nodeExists(destination)) {
                connectionStatus = ConnectionStatus.CONNECTED;
            } else {
                connectionStatus = usually()
                    ? preferredUnknownNodeConnectionStatus
                    : randomFrom(ConnectionStatus.DISCONNECTED, ConnectionStatus.BLACK_HOLE);
            }
            return connectionStatus;
        }

        boolean nodeExists(DiscoveryNode node) {
            return clusterNodes.stream().anyMatch(cn -> cn.getLocalNode().equals(node));
        }

        ClusterNode getAnyBootstrappableNode() {
            return randomFrom(
                clusterNodes.stream()
                    .filter(n -> n.getLocalNode().isMasterNode())
                    .filter(n -> initialConfiguration.getNodeIds().contains(n.getLocalNode().getId()))
                    .collect(Collectors.toList())
            );
        }

        ClusterNode getAnyNode() {
            return getAnyNodeExcept();
        }

        ClusterNode getAnyNodeExcept(ClusterNode... clusterNodes) {
            List<ClusterNode> filteredNodes = getAllNodesExcept(clusterNodes);
            assert filteredNodes.isEmpty() == false;
            return randomFrom(filteredNodes);
        }

        List<ClusterNode> getAllNodesExcept(ClusterNode... clusterNodes) {
            Set<String> forbiddenIds = Arrays.stream(clusterNodes).map(ClusterNode::getId).collect(Collectors.toSet());
            return this.clusterNodes.stream().filter(n -> forbiddenIds.contains(n.getId()) == false).collect(Collectors.toList());
        }

        ClusterNode getAnyNodePreferringLeaders() {
            for (int i = 0; i < 3; i++) {
                ClusterNode clusterNode = getAnyNode();
                if (clusterNode.coordinator.getMode() == LEADER) {
                    return clusterNode;
                }
            }
            return getAnyNode();
        }

        void setEmptySeedHostsList() {
            seedHostsList = emptyList();
        }

        void blackholeConnectionsFrom(ClusterNode sender, ClusterNode destination) {
            blackholedConnections.add(Tuple.tuple(sender.getId(), destination.getId()));
        }

        void clearBlackholedConnections() {
            blackholedConnections.clear();
        }

        @Override
        public void close() {
            // noinspection ReplaceInefficientStreamCount using .count() to run the filter on every node
            while (clusterNodes.stream().filter(ClusterNode::deliverBlackholedRequests).count() != 0L) {
                logger.debug("--> stabilising again after delivering blackholed requests");
                stabilise(DEFAULT_STABILISATION_TIME);
            }

            clusterNodes.forEach(ClusterNode::close);
        }

        protected List<NamedWriteableRegistry.Entry> extraNamedWriteables() {
            return emptyList();
        }

        class MockPersistedState implements CoordinationState.PersistedState {
            private final CoordinationState.PersistedState delegate;
            private final NodeEnvironment nodeEnvironment;

            MockPersistedState(DiscoveryNode localNode) {
                try {
                    if (rarely()) {
                        nodeEnvironment = newNodeEnvironment();
                        nodeEnvironments.add(nodeEnvironment);
                        final MockGatewayMetaState gatewayMetaState = new MockGatewayMetaState(localNode, bigArrays);
                        gatewayMetaState.start(Settings.EMPTY, nodeEnvironment, xContentRegistry());
                        delegate = gatewayMetaState.getPersistedState();
                    } else {
                        nodeEnvironment = null;
                        delegate = new InMemoryPersistedState(
                            0L,
                            ClusterStateUpdaters.addStateNotRecoveredBlock(
                                clusterState(0L, 0L, localNode, VotingConfiguration.EMPTY_CONFIG, VotingConfiguration.EMPTY_CONFIG, 0L)
                            )
                        );
                    }
                } catch (IOException e) {
                    throw new UncheckedIOException("Unable to create MockPersistedState", e);
                }
            }

            MockPersistedState(
                DiscoveryNode newLocalNode,
                MockPersistedState oldState,
                Function<Metadata, Metadata> adaptGlobalMetadata,
                Function<Long, Long> adaptCurrentTerm
            ) {
                try {
                    if (oldState.nodeEnvironment != null) {
                        nodeEnvironment = oldState.nodeEnvironment;
                        final Metadata updatedMetadata = adaptGlobalMetadata.apply(oldState.getLastAcceptedState().metadata());
                        final long updatedTerm = adaptCurrentTerm.apply(oldState.getCurrentTerm());
                        if (updatedMetadata != oldState.getLastAcceptedState().metadata() || updatedTerm != oldState.getCurrentTerm()) {
                            try (
                                PersistedClusterStateService.Writer writer = new PersistedClusterStateService(
                                    nodeEnvironment,
                                    xContentRegistry(),
                                    bigArrays,
                                    new ClusterSettings(Settings.EMPTY, ClusterSettings.BUILT_IN_CLUSTER_SETTINGS),
                                    deterministicTaskQueue::getCurrentTimeMillis
                                ).createWriter()
                            ) {
                                writer.writeFullStateAndCommit(
                                    updatedTerm,
                                    ClusterState.builder(oldState.getLastAcceptedState()).metadata(updatedMetadata).build()
                                );
                            }
                        }
                        final MockGatewayMetaState gatewayMetaState = new MockGatewayMetaState(newLocalNode, bigArrays);
                        gatewayMetaState.start(Settings.EMPTY, nodeEnvironment, xContentRegistry());
                        delegate = gatewayMetaState.getPersistedState();
                    } else {
                        nodeEnvironment = null;
                        BytesStreamOutput outStream = new BytesStreamOutput();
                        outStream.setVersion(Version.CURRENT);

                        final long persistedCurrentTerm;

                        if ( // node is master-ineligible either before or after the restart ...
                        (oldState.getLastAcceptedState().nodes().getLocalNode().isMasterNode() && newLocalNode.isMasterNode()) == false
                            // ... and it's accepted some non-initial state so we can roll back ...
                            && (oldState.getLastAcceptedState().term() > 0L || oldState.getLastAcceptedState().version() > 0L)
                            // ... and we're feeling lucky ...
                            && randomBoolean()) {

                            // ... then we might not have reliably persisted the cluster state, so emulate a rollback

                            persistedCurrentTerm = randomLongBetween(0L, oldState.getCurrentTerm());
                            final long lastAcceptedTerm = oldState.getLastAcceptedState().term();
                            final long lastAcceptedVersion = oldState.getLastAcceptedState().version();

                            final long newLastAcceptedTerm;
                            final long newLastAcceptedVersion;

                            if (lastAcceptedVersion == 0L) {
                                newLastAcceptedTerm = randomLongBetween(0L, Math.min(persistedCurrentTerm, lastAcceptedTerm - 1));
                                newLastAcceptedVersion = randomNonNegativeLong();
                            } else {
                                newLastAcceptedTerm = randomLongBetween(0L, Math.min(persistedCurrentTerm, lastAcceptedTerm));
                                newLastAcceptedVersion = randomLongBetween(
                                    0L,
                                    newLastAcceptedTerm == lastAcceptedTerm ? lastAcceptedVersion - 1 : Long.MAX_VALUE
                                );
                            }
                            final VotingConfiguration newVotingConfiguration = new VotingConfiguration(
                                randomBoolean() ? emptySet() : singleton(randomAlphaOfLength(10))
                            );
                            final long newValue = randomLong();

                            logger.trace(
                                "rolling back persisted cluster state on master-ineligible node [{}]: "
                                    + "previously currentTerm={}, lastAcceptedTerm={}, lastAcceptedVersion={} "
                                    + "but now currentTerm={}, lastAcceptedTerm={}, lastAcceptedVersion={}",
                                newLocalNode,
                                oldState.getCurrentTerm(),
                                lastAcceptedTerm,
                                lastAcceptedVersion,
                                persistedCurrentTerm,
                                newLastAcceptedTerm,
                                newLastAcceptedVersion
                            );

                            clusterState(
                                newLastAcceptedTerm,
                                newLastAcceptedVersion,
                                newLocalNode,
                                newVotingConfiguration,
                                newVotingConfiguration,
                                newValue
                            ).writeTo(outStream);
                        } else {
                            persistedCurrentTerm = oldState.getCurrentTerm();
                            final Metadata updatedMetadata = adaptGlobalMetadata.apply(oldState.getLastAcceptedState().metadata());
                            if (updatedMetadata != oldState.getLastAcceptedState().metadata()) {
                                ClusterState.builder(oldState.getLastAcceptedState()).metadata(updatedMetadata).build().writeTo(outStream);
                            } else {
                                oldState.getLastAcceptedState().writeTo(outStream);
                            }
                        }

                        final StreamInput inStream = new NamedWriteableAwareStreamInput(
                            outStream.bytes().streamInput(),
                            getNamedWriteableRegistry()
                        );
                        // adapt cluster state to new localNode instance and add blocks
                        delegate = new InMemoryPersistedState(
                            adaptCurrentTerm.apply(persistedCurrentTerm),
                            ClusterStateUpdaters.addStateNotRecoveredBlock(ClusterState.readFrom(inStream, newLocalNode))
                        );
                    }
                } catch (IOException e) {
                    throw new UncheckedIOException("Unable to create MockPersistedState", e);
                }
            }

            private void possiblyFail(String description) {
                if (disruptStorage && rarely()) {
                    logger.trace("simulating IO exception [{}]", description);
                    // In the real-life IOError might be thrown, for example if state fsync fails.
                    // This will require node restart and we're not emulating it here.
                    throw new UncheckedIOException(new IOException("simulated IO exception [" + description + ']'));
                }
            }

            @Override
            public long getCurrentTerm() {
                return delegate.getCurrentTerm();
            }

            @Override
            public ClusterState getLastAcceptedState() {
                return delegate.getLastAcceptedState();
            }

            @Override
            public void setCurrentTerm(long currentTerm) {
                possiblyFail("before writing term of " + currentTerm);
                delegate.setCurrentTerm(currentTerm);
            }

            @Override
            public void setLastAcceptedState(ClusterState clusterState) {
                possiblyFail("before writing last-accepted state of term=" + clusterState.term() + ", version=" + clusterState.version());
                delegate.setLastAcceptedState(clusterState);
            }

            @Override
            public void close() {
                assertTrue(openPersistedStates.remove(this));
                try {
                    delegate.close();
                } catch (IOException e) {
                    throw new AssertionError("unexpected", e);
                }
            }
        }

        private NamedWriteableRegistry getNamedWriteableRegistry() {
            return new NamedWriteableRegistry(
                Stream.concat(ClusterModule.getNamedWriteables().stream(), extraNamedWriteables().stream()).collect(Collectors.toList())
            );
        }

        public class ClusterNode {
            private final Logger logger = LogManager.getLogger(ClusterNode.class);

            private final int nodeIndex;
            Coordinator coordinator;
            private final DiscoveryNode localNode;
            final MockPersistedState persistedState;
            final Settings nodeSettings;
            private AckedFakeThreadPoolMasterService masterService;
            private DisruptableClusterApplierService clusterApplierService;
            private ClusterService clusterService;
            TransportService transportService;
            private DisruptableMockTransport mockTransport;
            private final NodeHealthService nodeHealthService;
            List<BiConsumer<DiscoveryNode, ClusterState>> extraJoinValidators = new ArrayList<>();
            private DelegatingBigArrays delegatingBigArrays;

            ClusterNode(int nodeIndex, boolean masterEligible, Settings nodeSettings, NodeHealthService nodeHealthService) {
                this(
                    nodeIndex,
                    createDiscoveryNode(nodeIndex, masterEligible),
                    defaultPersistedStateSupplier,
                    nodeSettings,
                    nodeHealthService
                );
            }

            ClusterNode(
                int nodeIndex,
                DiscoveryNode localNode,
                Function<DiscoveryNode, MockPersistedState> persistedStateSupplier,
                Settings nodeSettings,
                NodeHealthService nodeHealthService
            ) {
                this.nodeHealthService = nodeHealthService;
                this.nodeIndex = nodeIndex;
                this.localNode = localNode;
                this.nodeSettings = nodeSettings;
                persistedState = persistedStateSupplier.apply(localNode);
                assertTrue("must use a fresh PersistedState", openPersistedStates.add(persistedState));
                boolean success = false;
                try {
                    DeterministicTaskQueue.onNodeLog(localNode, this::setUp).run();
                    success = true;
                } finally {
                    if (success == false) {
                        persistedState.close(); // removes it from openPersistedStates
                    }
                }
            }

            private void setUp() {
                final ThreadPool threadPool = deterministicTaskQueue.getThreadPool(this::onNode);
                mockTransport = new DisruptableMockTransport(localNode, logger, deterministicTaskQueue) {
                    @Override
                    protected void execute(Runnable runnable) {
                        deterministicTaskQueue.scheduleNow(onNode(runnable));
                    }

                    @Override
                    protected ConnectionStatus getConnectionStatus(DiscoveryNode destination) {
                        return Cluster.this.getConnectionStatus(getLocalNode(), destination);
                    }

                    @Override
                    protected Optional<DisruptableMockTransport> getDisruptableMockTransport(TransportAddress address) {
                        return clusterNodes.stream()
                            .map(cn -> cn.mockTransport)
                            .filter(transport -> transport.getLocalNode().getAddress().equals(address))
                            .findAny();
                    }

                    @Override
                    protected void onSendRequest(
                        long requestId,
                        String action,
                        TransportRequest request,
                        TransportRequestOptions options,
                        DisruptableMockTransport destinationTransport
                    ) {
                        final TransportRequestOptions.Type chanType = options.type();
                        switch (action) {
                            case JoinHelper.JOIN_ACTION_NAME:
                            case FollowersChecker.FOLLOWER_CHECK_ACTION_NAME:
                            case LeaderChecker.LEADER_CHECK_ACTION_NAME:
                                assertThat(action, chanType, equalTo(TransportRequestOptions.Type.PING));
                                break;
                            case JoinHelper.JOIN_VALIDATE_ACTION_NAME:
                            case PublicationTransportHandler.PUBLISH_STATE_ACTION_NAME:
                            case PublicationTransportHandler.COMMIT_STATE_ACTION_NAME:
                                assertThat(action, chanType, equalTo(TransportRequestOptions.Type.STATE));
                                break;
                            case JoinHelper.JOIN_PING_ACTION_NAME:
                                assertThat(action, chanType, oneOf(TransportRequestOptions.Type.STATE, TransportRequestOptions.Type.PING));
                                break;
                            default:
                                assertThat(action, chanType, equalTo(TransportRequestOptions.Type.REG));
                                break;
                        }

                        super.onSendRequest(requestId, action, request, options, destinationTransport);
                    }
                };
                final Settings settings = nodeSettings.hasValue(DiscoveryModule.DISCOVERY_TYPE_SETTING.getKey())
                    ? nodeSettings
                    : Settings.builder()
                        .put(nodeSettings)
                        .putList(
                            ClusterBootstrapService.INITIAL_MASTER_NODES_SETTING.getKey(),
                            ClusterBootstrapService.INITIAL_MASTER_NODES_SETTING.get(Settings.EMPTY)
                        )
                        .build(); // suppress auto-bootstrap
                transportService = mockTransport.createTransportService(
                    settings,
                    threadPool,
                    getTransportInterceptor(localNode, threadPool),
                    a -> localNode,
                    null,
                    emptySet()
                );
                masterService = new AckedFakeThreadPoolMasterService(
                    localNode.getId(),
                    "test",
                    threadPool,
                    runnable -> deterministicTaskQueue.scheduleNow(onNode(runnable))
                );
                final ClusterSettings clusterSettings = new ClusterSettings(settings, ClusterSettings.BUILT_IN_CLUSTER_SETTINGS);
                clusterApplierService = new DisruptableClusterApplierService(
                    localNode.getId(),
<<<<<<< HEAD
=======
                    localNode.getEphemeralId(),
>>>>>>> d90fa4eb
                    settings,
                    clusterSettings,
                    deterministicTaskQueue,
                    threadPool
                );
                clusterService = new ClusterService(settings, clusterSettings, masterService, clusterApplierService);
                clusterService.setNodeConnectionsService(
                    new NodeConnectionsService(clusterService.getSettings(), threadPool, transportService)
                );
                final Collection<BiConsumer<DiscoveryNode, ClusterState>> onJoinValidators = Collections.singletonList(
                    (dn, cs) -> extraJoinValidators.forEach(validator -> validator.accept(dn, cs))
                );
                final AllocationService allocationService = ESAllocationTestCase.createAllocationService(Settings.EMPTY);
                delegatingBigArrays = new DelegatingBigArrays(bigArrays);
                final NodeClient client = new NodeClient(Settings.EMPTY, threadPool);
                client.initialize(
                    singletonMap(
                        NodesHotThreadsAction.INSTANCE,
                        new TransportNodesHotThreadsAction(threadPool, clusterService, transportService, new ActionFilters(emptySet()))
                    ),
                    transportService.getTaskManager(),
                    localNode::getId,
                    transportService.getLocalNodeConnection(),
                    null,
                    getNamedWriteableRegistry()
                );
                coordinator = new Coordinator(
                    "test_node",
                    settings,
                    clusterSettings,
                    delegatingBigArrays,
                    transportService,
                    client,
                    getNamedWriteableRegistry(),
                    allocationService,
                    masterService,
                    this::getPersistedState,
                    Cluster.this::provideSeedHosts,
                    clusterApplierService,
                    onJoinValidators,
                    Randomness.get(),
                    (s, p, r) -> {},
                    getElectionStrategy(),
                    nodeHealthService
                );
                masterService.setClusterStatePublisher(coordinator);
                final GatewayService gatewayService = new GatewayService(settings, allocationService, clusterService, threadPool);

                logger.trace("starting up [{}]", localNode);
                transportService.start();
                transportService.acceptIncomingRequests();
                coordinator.start();
                gatewayService.start();
                clusterService.start();
                coordinator.startInitialJoin();
            }

            void close() {
                assertThat("must add nodes to a cluster before closing them", clusterNodes, hasItem(ClusterNode.this));
                onNode(() -> {
                    logger.trace("closing");
                    coordinator.stop();
                    clusterService.stop();
                    // transportService.stop(); // does blocking stuff :/
                    clusterService.close();
                    coordinator.close();
                    // transportService.close(); // does blocking stuff :/
                }).run();
            }

            ClusterNode restartedNode() {
                return restartedNode(Function.identity(), Function.identity(), nodeSettings);
            }

            ClusterNode restartedNode(
                Function<Metadata, Metadata> adaptGlobalMetadata,
                Function<Long, Long> adaptCurrentTerm,
                Settings nodeSettings
            ) {
                final Set<DiscoveryNodeRole> allExceptVotingOnlyRole = DiscoveryNodeRole.roles()
                    .stream()
                    .filter(r -> r.equals(DiscoveryNodeRole.VOTING_ONLY_NODE_ROLE) == false)
                    .collect(Collectors.toUnmodifiableSet());
                final TransportAddress address = randomBoolean() ? buildNewFakeTransportAddress() : localNode.getAddress();
                final DiscoveryNode newLocalNode = new DiscoveryNode(
                    localNode.getName(),
                    localNode.getId(),
                    UUIDs.randomBase64UUID(random()), // generated deterministically for repeatable tests
                    address.address().getHostString(),
                    address.getAddress(),
                    address,
                    Collections.emptyMap(),
                    localNode.isMasterNode() && DiscoveryNode.isMasterNode(nodeSettings) ? allExceptVotingOnlyRole : emptySet(),
                    Version.CURRENT
                );
                try {
                    return new ClusterNode(
                        nodeIndex,
                        newLocalNode,
                        node -> new MockPersistedState(newLocalNode, persistedState, adaptGlobalMetadata, adaptCurrentTerm),
                        nodeSettings,
                        nodeHealthService
                    );
                } finally {
                    delegatingBigArrays.releaseAll();
                }
            }

            private CoordinationState.PersistedState getPersistedState() {
                return persistedState;
            }

            String getId() {
                return localNode.getId();
            }

            public DiscoveryNode getLocalNode() {
                return localNode;
            }

            boolean isLeader() {
                return coordinator.getMode() == LEADER;
            }

            boolean isCandidate() {
                return coordinator.getMode() == CANDIDATE;
            }

            ClusterState improveConfiguration(ClusterState currentState) {
                synchronized (coordinator.mutex) {
                    return coordinator.improveConfiguration(currentState);
                }
            }

            void setClusterStateApplyResponse(ClusterStateApplyResponse clusterStateApplyResponse) {
                clusterApplierService.clusterStateApplyResponse = clusterStateApplyResponse;
            }

            ClusterStateApplyResponse getClusterStateApplyResponse() {
                return clusterApplierService.clusterStateApplyResponse;
            }

            Runnable onNode(Runnable runnable) {
                final Runnable wrapped = DeterministicTaskQueue.onNodeLog(localNode, runnable);
                return new Runnable() {
                    @Override
                    public void run() {
                        if (clusterNodes.contains(ClusterNode.this)) {
                            wrapped.run();
                        } else if (runnable instanceof DisruptableMockTransport.RebootSensitiveRunnable) {
                            logger.trace(
                                "completing reboot-sensitive runnable {} from node {} as node has been removed from cluster",
                                runnable,
                                localNode
                            );
                            ((DisruptableMockTransport.RebootSensitiveRunnable) runnable).ifRebooted();
                        } else {
                            logger.trace("ignoring runnable {} from node {} as node has been removed from cluster", runnable, localNode);
                        }
                    }

                    @Override
                    public String toString() {
                        return wrapped.toString();
                    }
                };
            }

            void submitSetAutoShrinkVotingConfiguration(final boolean autoShrinkVotingConfiguration) {
                submitUpdateTask(
                    "set master nodes failure tolerance [" + autoShrinkVotingConfiguration + "]",
                    cs -> ClusterState.builder(cs)
                        .metadata(
                            Metadata.builder(cs.metadata())
                                .persistentSettings(
                                    Settings.builder()
                                        .put(cs.metadata().persistentSettings())
                                        .put(CLUSTER_AUTO_SHRINK_VOTING_CONFIGURATION.getKey(), autoShrinkVotingConfiguration)
                                        .build()
                                )
                                .build()
                        )
                        .build(),
                    (source, e) -> {}
                );
            }

            AckCollector submitValue(final long value) {
                return submitValue(0, value);
            }

            AckCollector submitValue(final int key, final long value) {
                final int eventId = history.invoke(new Tuple<>(key, value));
                return submitUpdateTask("new value [" + value + "]", cs -> setValue(cs, key, value), new ClusterStateTaskListener() {
                    @Override
                    public void clusterStateProcessed(String source, ClusterState oldState, ClusterState newState) {
                        history.respond(eventId, value(oldState, key));
                    }

                    @Override
                    public void onNoLongerMaster(String source) {
                        // in this case, we know for sure that event was not processed by the system and will not change history
                        // remove event to help avoid bloated history and state space explosion in linearizability checker
                        history.remove(eventId);
                    }

                    @Override
                    public void onFailure(String source, Exception e) {
                        // do not remove event from history, the write might still take place
                        // instead, complete history when checking for linearizability
                    }
                });
            }

            void readValue(int key) {
                final int eventId = history.invoke(new Tuple<>(key, null));
                submitUpdateTask("read value", cs -> ClusterState.builder(cs).build(), new ClusterStateTaskListener() {
                    @Override
                    public void clusterStateProcessed(String source, ClusterState oldState, ClusterState newState) {
                        history.respond(eventId, value(newState, key));
                    }

                    @Override
                    public void onFailure(String source, Exception e) {
                        // reads do not change state
                        // remove event to help avoid bloated history and state space explosion in linearizability checker
                        history.remove(eventId);
                    }
                });
            }

            AckCollector submitUpdateTask(
                String source,
                UnaryOperator<ClusterState> clusterStateUpdate,
                ClusterStateTaskListener taskListener
            ) {
                final AckCollector ackCollector = new AckCollector();
                onNode(() -> {
                    logger.trace("[{}] submitUpdateTask: enqueueing [{}]", localNode.getId(), source);
                    final long submittedTerm = coordinator.getCurrentTerm();
                    masterService.submitStateUpdateTask(source, new ClusterStateUpdateTask() {
                        @Override
                        public ClusterState execute(ClusterState currentState) {
                            assertThat(currentState.term(), greaterThanOrEqualTo(submittedTerm));
                            masterService.nextAckCollector = ackCollector;
                            return clusterStateUpdate.apply(currentState);
                        }

                        @Override
                        public void onFailure(String source, Exception e) {
                            logger.debug(() -> new ParameterizedMessage("failed to publish: [{}]", source), e);
                            taskListener.onFailure(source, e);
                        }

                        @Override
                        public void onNoLongerMaster(String source) {
                            logger.trace("no longer master: [{}]", source);
                            taskListener.onNoLongerMaster(source);
                        }

                        @Override
                        public void clusterStateProcessed(String source, ClusterState oldState, ClusterState newState) {
                            updateCommittedStates();
                            ClusterState state = committedStatesByVersion.get(newState.version());
                            assertNotNull("State not committed : " + newState, state);
                            assertStateEquals(state, newState);
                            logger.trace("successfully published: [{}]", newState);
                            taskListener.clusterStateProcessed(source, oldState, newState);
                        }
                    });
                }).run();
                return ackCollector;
            }

            @Override
            public String toString() {
                return localNode.toString();
            }

            boolean heal() {
                boolean unBlackholed = blackholedNodes.remove(localNode.getId());
                boolean unDisconnected = disconnectedNodes.remove(localNode.getId());
                assert unBlackholed == false || unDisconnected == false;
                return unBlackholed || unDisconnected;
            }

            boolean disconnect() {
                boolean unBlackholed = blackholedNodes.remove(localNode.getId());
                boolean disconnected = disconnectedNodes.add(localNode.getId());
                assert disconnected || unBlackholed == false;
                return disconnected;
            }

            boolean blackhole() {
                boolean unDisconnected = disconnectedNodes.remove(localNode.getId());
                boolean blackholed = blackholedNodes.add(localNode.getId());
                assert blackholed || unDisconnected == false;
                return blackholed;
            }

            void onDisconnectEventFrom(ClusterNode clusterNode) {
                transportService.disconnectFromNode(clusterNode.localNode);
            }

            ClusterState getLastAppliedClusterState() {
                return clusterApplierService.state();
            }

            void addActionBlock(@SuppressWarnings("SameParameterValue") String actionName) {
                mockTransport.addActionBlock(actionName);
            }

            void clearActionBlocks() {
                mockTransport.clearActionBlocks();
            }

            void applyInitialConfiguration() {
                onNode(() -> {
                    final Set<String> nodeIdsWithPlaceholders = new HashSet<>(initialConfiguration.getNodeIds());
                    Stream.generate(() -> BOOTSTRAP_PLACEHOLDER_PREFIX + UUIDs.randomBase64UUID(random()))
                        .limit((Math.max(initialConfiguration.getNodeIds().size(), 2) - 1) / 2)
                        .forEach(nodeIdsWithPlaceholders::add);
                    final Set<String> nodeIds = new HashSet<>(
                        randomSubsetOf(initialConfiguration.getNodeIds().size(), nodeIdsWithPlaceholders)
                    );
                    // initial configuration should not have a place holder for local node
                    if (initialConfiguration.getNodeIds().contains(localNode.getId()) && nodeIds.contains(localNode.getId()) == false) {
                        nodeIds.remove(nodeIds.iterator().next());
                        nodeIds.add(localNode.getId());
                    }
                    final VotingConfiguration configurationWithPlaceholders = new VotingConfiguration(nodeIds);
                    try {
                        coordinator.setInitialConfiguration(configurationWithPlaceholders);
                        logger.info("successfully set initial configuration to {}", configurationWithPlaceholders);
                    } catch (CoordinationStateRejectedException e) {
                        logger.info(
                            new ParameterizedMessage("failed to set initial configuration to {}", configurationWithPlaceholders),
                            e
                        );
                    }
                }).run();
            }

            private boolean isNotUsefullyBootstrapped() {
                return getLocalNode().isMasterNode() == false || coordinator.isInitialConfigurationSet() == false;
            }

            void allowClusterStateApplicationFailure() {
                clusterApplierService.allowClusterStateApplicationFailure();
            }

            boolean deliverBlackholedRequests() {
                return mockTransport.deliverBlackholedRequests();
            }

            int getPendingTaskCount() {
                return masterService.getFakeMasterServicePendingTaskCount();
            }
        }

        private List<TransportAddress> provideSeedHosts(SeedHostsProvider.HostsResolver ignored) {
            return seedHostsList != null
                ? seedHostsList
                : clusterNodes.stream().map(ClusterNode::getLocalNode).map(DiscoveryNode::getAddress).collect(Collectors.toList());
        }
    }

    protected TransportInterceptor getTransportInterceptor(DiscoveryNode localNode, ThreadPool threadPool) {
        return NOOP_TRANSPORT_INTERCEPTOR;
    }

    protected ElectionStrategy getElectionStrategy() {
        return ElectionStrategy.DEFAULT_INSTANCE;
    }

    static class AckCollector implements ClusterStatePublisher.AckListener {

        private final Set<DiscoveryNode> ackedNodes = new HashSet<>();
        private final List<DiscoveryNode> successfulNodes = new ArrayList<>();
        private final List<DiscoveryNode> unsuccessfulNodes = new ArrayList<>();

        @Override
        public void onCommit(TimeValue commitTime) {}

        @Override
        public void onNodeAck(DiscoveryNode node, Exception e) {
            assertTrue("duplicate ack from " + node, ackedNodes.add(node));
            if (e == null) {
                successfulNodes.add(node);
            } else {
                unsuccessfulNodes.add(node);
            }
        }

        boolean hasAckedSuccessfully(ClusterNode clusterNode) {
            return successfulNodes.contains(clusterNode.localNode);
        }

        boolean hasAckedUnsuccessfully(ClusterNode clusterNode) {
            return unsuccessfulNodes.contains(clusterNode.localNode);
        }

        boolean hasAcked(ClusterNode clusterNode) {
            return ackedNodes.contains(clusterNode.localNode);
        }

        int getSuccessfulAckIndex(ClusterNode clusterNode) {
            assert successfulNodes.contains(clusterNode.localNode) : "get index of " + clusterNode;
            return successfulNodes.indexOf(clusterNode.localNode);
        }
    }

    static class AckedFakeThreadPoolMasterService extends FakeThreadPoolMasterService {

        AckCollector nextAckCollector = new AckCollector();

        AckedFakeThreadPoolMasterService(
            String nodeName,
            String serviceName,
            ThreadPool threadPool,
            Consumer<Runnable> onTaskAvailableToRun
        ) {
            super(nodeName, serviceName, threadPool, onTaskAvailableToRun);
        }

        @Override
        protected ClusterStatePublisher.AckListener wrapAckListener(ClusterStatePublisher.AckListener ackListener) {
            final AckCollector ackCollector = nextAckCollector;
            nextAckCollector = new AckCollector();
            return new ClusterStatePublisher.AckListener() {
                @Override
                public void onCommit(TimeValue commitTime) {
                    ackCollector.onCommit(commitTime);
                    ackListener.onCommit(commitTime);
                }

                @Override
                public void onNodeAck(DiscoveryNode node, Exception e) {
                    ackCollector.onNodeAck(node, e);
                    ackListener.onNodeAck(node, e);
                }
            };
        }
    }

    static class DisruptableClusterApplierService extends ClusterApplierService {
        private final String nodeName;
        private final String nodeId;
        private final DeterministicTaskQueue deterministicTaskQueue;
        private final ThreadPool threadPool;
        ClusterStateApplyResponse clusterStateApplyResponse = ClusterStateApplyResponse.SUCCEED;
        private boolean applicationMayFail;

        DisruptableClusterApplierService(
            String nodeName,
<<<<<<< HEAD
=======
            String nodeId,
>>>>>>> d90fa4eb
            Settings settings,
            ClusterSettings clusterSettings,
            DeterministicTaskQueue deterministicTaskQueue,
            ThreadPool threadPool
        ) {
            super(nodeName, settings, clusterSettings, threadPool);
            this.nodeName = nodeName;
            this.nodeId = nodeId;
            this.deterministicTaskQueue = deterministicTaskQueue;
            this.threadPool = threadPool;
            addStateApplier(event -> {
                switch (clusterStateApplyResponse) {
                    case SUCCEED:
                    case HANG:
                        final ClusterState oldClusterState = event.previousState();
                        final ClusterState newClusterState = event.state();
                        assert oldClusterState.version() <= newClusterState.version()
                            : "updating cluster state from version "
                                + oldClusterState.version()
                                + " to stale version "
                                + newClusterState.version();
                        break;
                    case FAIL:
                        throw new ElasticsearchException("simulated cluster state applier failure");
                }
            });
        }

        @Override
        protected PrioritizedEsThreadPoolExecutor createThreadPoolExecutor() {
            return new MockSinglePrioritizingExecutor(nodeName, nodeId, deterministicTaskQueue, threadPool);
        }

        @Override
        public void onNewClusterState(String source, Supplier<ClusterState> clusterStateSupplier, ActionListener<Void> listener) {
            if (clusterStateApplyResponse == ClusterStateApplyResponse.HANG) {
                if (randomBoolean()) {
                    // apply cluster state, but don't notify listener
                    super.onNewClusterState(source, clusterStateSupplier, ActionListener.wrap(() -> {
                        // ignore result
                    }));
                }
            } else {
                super.onNewClusterState(source, clusterStateSupplier, listener);
            }
        }

        @Override
        protected void connectToNodesAndWait(ClusterState newClusterState) {
            connectToNodesAsync(newClusterState, () -> {
                // no need to block waiting for handshakes etc. to complete, it's enough to let the NodeConnectionsService take charge of
                // these connections
            });
        }

        @Override
        protected boolean applicationMayFail() {
            return this.applicationMayFail;
        }

        void allowClusterStateApplicationFailure() {
            this.applicationMayFail = true;
        }
    }

    protected DiscoveryNode createDiscoveryNode(int nodeIndex, boolean masterEligible) {
        final TransportAddress address = buildNewFakeTransportAddress();
        return new DiscoveryNode(
            "",
            "node" + nodeIndex,
            UUIDs.randomBase64UUID(random()), // generated deterministically for repeatable tests
            address.address().getHostString(),
            address.getAddress(),
            address,
            Collections.emptyMap(),
            masterEligible ? DiscoveryNodeRole.roles() : emptySet(),
            Version.CURRENT
        );
    }

    /**
     * How to behave with a new cluster state
     */
    enum ClusterStateApplyResponse {
        /**
         * Apply the state (default)
         */
        SUCCEED,

        /**
         * Reject the state with an exception.
         */
        FAIL,

        /**
         * Never respond either way.
         */
        HANG,
    }

    public ClusterState setValue(ClusterState clusterState, int key, long value) {
        return ClusterState.builder(clusterState)
            .metadata(
                Metadata.builder(clusterState.metadata())
                    .persistentSettings(
                        Settings.builder().put(clusterState.metadata().persistentSettings()).put("value_" + key, value).build()
                    )
                    .build()
            )
            .build();
    }

    public long value(ClusterState clusterState) {
        return value(clusterState, 0);
    }

    public long value(ClusterState clusterState, int key) {
        return clusterState.metadata().persistentSettings().getAsLong("value_" + key, 0L);
    }

    public void assertStateEquals(ClusterState clusterState1, ClusterState clusterState2) {
        assertEquals(clusterState1.version(), clusterState2.version());
        assertEquals(clusterState1.term(), clusterState2.term());
        assertEquals(keySet(clusterState1), keySet(clusterState2));
        for (int key : keySet(clusterState1)) {
            assertEquals(value(clusterState1, key), value(clusterState2, key));
        }
    }

    public Set<Integer> keySet(ClusterState clusterState) {
        return clusterState.metadata()
            .persistentSettings()
            .keySet()
            .stream()
            .filter(s -> s.startsWith("value_"))
            .map(s -> Integer.valueOf(s.substring("value_".length())))
            .collect(Collectors.toSet());
    }

    /**
     * Simple register model. Writes are modeled by providing an integer input. Reads are modeled by providing null as input.
     * Responses that time out are modeled by returning null. Successful writes return the previous value of the register.
     */
    private final SequentialSpec spec = new LinearizabilityChecker.KeyedSpec() {
        @Override
        public Object getKey(Object value) {
            // noinspection rawtypes
            return ((Tuple) value).v1();
        }

        @Override
        public Object getValue(Object value) {
            // noinspection rawtypes
            return ((Tuple) value).v2();
        }

        @Override
        public Object initialState() {
            return 0L;
        }

        @Override
        public Optional<Object> nextState(Object currentState, Object input, Object output) {
            // null input is read, non-null is write
            if (input == null) {
                // history is completed with null, simulating timeout, which assumes that read went through
                if (output == null || currentState.equals(output)) {
                    return Optional.of(currentState);
                }
            } else {
                if (output == null || currentState.equals(output)) {
                    // history is completed with null, simulating timeout, which assumes that write went through
                    return Optional.of(input);
                }
            }
            return Optional.empty();
        }
    };

    public void testRegisterSpecConsistency() {
        assertThat(spec.initialState(), equalTo(0L));
        assertThat(spec.nextState(7, 42, 7), equalTo(Optional.of(42))); // successful write 42 returns previous value 7
        assertThat(spec.nextState(7, 42, null), equalTo(Optional.of(42))); // write 42 times out
        assertThat(spec.nextState(7, null, 7), equalTo(Optional.of(7))); // successful read
        assertThat(spec.nextState(7, null, null), equalTo(Optional.of(7))); // read times out
        assertThat(spec.nextState(7, null, 42), equalTo(Optional.empty()));
    }

    /**
     * A wrapper around a {@link BigArrays} which tracks the arrays it allocates so that they can be released if the node reboots. Only
     * works for {@link ByteArray} allocations since that's all the {@link Coordinator} needs.
     */
    static class DelegatingBigArrays extends BigArrays {

        private final BigArrays delegate;

        private final Set<DelegatingByteArray> trackedArrays = new HashSet<>();

        DelegatingBigArrays(BigArrays delegate) {
            super(null, null, null);
            this.delegate = delegate;
        }

        @Override
        public ByteArray newByteArray(long size, boolean clearOnResize) {
            return track(delegate.newByteArray(size, clearOnResize));
        }

        @Override
        public ByteArray resize(ByteArray array, long size) {
            assert array instanceof DelegatingByteArray;
            trackedArrays.remove(array);
            return track(delegate.resize(((DelegatingByteArray) array).getDelegate(), size));
        }

        private ByteArray track(ByteArray byteArray) {
            final DelegatingByteArray wrapped = new DelegatingByteArray(byteArray);
            trackedArrays.add(wrapped);
            return wrapped;
        }

        void releaseAll() {
            for (DelegatingByteArray trackedArray : List.copyOf(trackedArrays)) {
                trackedArray.close();
            }
            assert trackedArrays.isEmpty() : trackedArrays;
        }

        private class DelegatingByteArray implements ByteArray {

            private final ByteArray delegate;

            DelegatingByteArray(ByteArray delegate) {
                this.delegate = delegate;
            }

            ByteArray getDelegate() {
                return delegate;
            }

            @Override
            public void close() {
                delegate.close();
                trackedArrays.remove(this);
            }

            @Override
            public long size() {
                return delegate.size();
            }

            @Override
            public byte get(long index) {
                return delegate.get(index);
            }

            @Override
            public byte set(long index, byte value) {
                return delegate.set(index, value);
            }

            @Override
            public boolean get(long index, int len, BytesRef ref) {
                return delegate.get(index, len, ref);
            }

            @Override
            public void set(long index, byte[] buf, int offset, int len) {
                delegate.set(index, buf, offset, len);
            }

            @Override
            public void fill(long fromIndex, long toIndex, byte value) {
                delegate.fill(fromIndex, toIndex, value);
            }

            @Override
            public boolean hasArray() {
                return delegate.hasArray();
            }

            @Override
            public byte[] array() {
                return delegate.array();
            }

            @Override
            public long ramBytesUsed() {
                return delegate.ramBytesUsed();
            }
        }
    }
}<|MERGE_RESOLUTION|>--- conflicted
+++ resolved
@@ -1167,10 +1167,7 @@
                 final ClusterSettings clusterSettings = new ClusterSettings(settings, ClusterSettings.BUILT_IN_CLUSTER_SETTINGS);
                 clusterApplierService = new DisruptableClusterApplierService(
                     localNode.getId(),
-<<<<<<< HEAD
-=======
                     localNode.getEphemeralId(),
->>>>>>> d90fa4eb
                     settings,
                     clusterSettings,
                     deterministicTaskQueue,
@@ -1626,10 +1623,7 @@
 
         DisruptableClusterApplierService(
             String nodeName,
-<<<<<<< HEAD
-=======
             String nodeId,
->>>>>>> d90fa4eb
             Settings settings,
             ClusterSettings clusterSettings,
             DeterministicTaskQueue deterministicTaskQueue,
