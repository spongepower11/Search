/*
 * Licensed to Elasticsearch under one or more contributor
 * license agreements. See the NOTICE file distributed with
 * this work for additional information regarding copyright
 * ownership. Elasticsearch licenses this file to you under
 * the Apache License, Version 2.0 (the "License"); you may
 * not use this file except in compliance with the License.
 * You may obtain a copy of the License at
 *
 *    http://www.apache.org/licenses/LICENSE-2.0
 *
 * Unless required by applicable law or agreed to in writing,
 * software distributed under the License is distributed on an
 * "AS IS" BASIS, WITHOUT WARRANTIES OR CONDITIONS OF ANY
 * KIND, either express or implied.  See the License for the
 * specific language governing permissions and limitations
 * under the License.
 */

package org.elasticsearch.cli;

import org.elasticsearch.test.ESTestCase;
import org.junit.Before;

/**
 * A base test case for cli tools.
 */
public abstract class CommandTestCase extends ESTestCase {

    /** The terminal that execute uses. */
    protected final MockTerminal terminal = new MockTerminal();

    @Before
    public void resetTerminal() {
        terminal.reset();
        terminal.setVerbosity(Terminal.Verbosity.NORMAL);
    }

    /** Creates a Command to test execution. */
    protected abstract Command newCommand();

    /**
     * Runs a command with the given args.
     *
     * Output can be found in {@link #terminal}.
     */
    public String execute(String... args) throws Exception {
<<<<<<< HEAD
        execute(this.terminal, args);
        return terminal.getOutput();
    }

    public void execute(Terminal terminal, String... args) throws Exception {
        command = newCommand();
=======
        return execute(newCommand(), args);
    }

    /**
     * Runs the specified command with the given args.
     * <p>
     * Output can be found in {@link #terminal}.
     */
    public String execute(Command command, String... args) throws Exception {
>>>>>>> d1cb96aa
        command.mainWithoutErrorHandling(args, terminal);
    }
}<|MERGE_RESOLUTION|>--- conflicted
+++ resolved
@@ -45,14 +45,6 @@
      * Output can be found in {@link #terminal}.
      */
     public String execute(String... args) throws Exception {
-<<<<<<< HEAD
-        execute(this.terminal, args);
-        return terminal.getOutput();
-    }
-
-    public void execute(Terminal terminal, String... args) throws Exception {
-        command = newCommand();
-=======
         return execute(newCommand(), args);
     }
 
@@ -62,7 +54,14 @@
      * Output can be found in {@link #terminal}.
      */
     public String execute(Command command, String... args) throws Exception {
->>>>>>> d1cb96aa
+        execute(terminal, command, args);
+        return terminal.getOutput();
+    }
+
+    /**
+     * Runs the specified command with the given args, using the given terminal.
+     */
+    public void execute(Terminal terminal, Command command, String... args) throws Exception {
         command.mainWithoutErrorHandling(args, terminal);
     }
 }