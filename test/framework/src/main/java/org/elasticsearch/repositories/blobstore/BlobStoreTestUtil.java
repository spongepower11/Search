--- conflicted
+++ resolved
@@ -131,19 +131,13 @@
                          LoggingDeprecationHandler.INSTANCE, blob)) {
                     repositoryData = RepositoryData.snapshotsFromXContent(parser, latestGen);
                 }
-                assertIndexUUIDs(blobContainer, repositoryData);
+                assertIndexUUIDs(repository, repositoryData);
                 assertSnapshotUUIDs(repository, repositoryData);
                 assertShardIndexGenerations(blobContainer, repositoryData.shardGenerations());
                 return null;
             } catch (AssertionError e) {
                 return e;
             }
-<<<<<<< HEAD
-            assertIndexUUIDs(repository, repositoryData);
-            assertSnapshotUUIDs(repository, repositoryData);
-            assertShardIndexGenerations(blobContainer, repositoryData.shardGenerations());
-=======
->>>>>>> 13f5631e
         }));
         final AssertionError err = listener.actionGet(TimeValue.timeValueMinutes(1L));
         if (err != null) {
