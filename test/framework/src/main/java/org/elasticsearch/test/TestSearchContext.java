/*
 * Copyright Elasticsearch B.V. and/or licensed to Elasticsearch B.V. under one
 * or more contributor license agreements. Licensed under the Elastic License
 * 2.0 and the Server Side Public License, v 1; you may not use this file except
 * in compliance with, at your election, the Elastic License 2.0 or the Server
 * Side Public License, v 1.
 */
package org.elasticsearch.test;

import org.apache.lucene.search.Collector;
import org.apache.lucene.search.CollectorManager;
import org.apache.lucene.search.FieldDoc;
import org.apache.lucene.search.Query;
import org.apache.lucene.search.TotalHits;
import org.elasticsearch.action.search.SearchShardTask;
import org.elasticsearch.action.search.SearchType;
import org.elasticsearch.core.TimeValue;
import org.elasticsearch.index.IndexService;
import org.elasticsearch.index.cache.bitset.BitsetFilterCache;
import org.elasticsearch.index.mapper.SourceLoader;
import org.elasticsearch.index.query.ParsedQuery;
import org.elasticsearch.index.query.SearchExecutionContext;
import org.elasticsearch.index.shard.IndexShard;
import org.elasticsearch.index.shard.ShardId;
import org.elasticsearch.search.SearchExtBuilder;
import org.elasticsearch.search.SearchShardTarget;
import org.elasticsearch.search.aggregations.SearchContextAggregations;
import org.elasticsearch.search.collapse.CollapseContext;
import org.elasticsearch.search.dfs.DfsSearchResult;
import org.elasticsearch.search.fetch.FetchPhase;
import org.elasticsearch.search.fetch.FetchSearchResult;
import org.elasticsearch.search.fetch.StoredFieldsContext;
import org.elasticsearch.search.fetch.subphase.FetchDocValuesContext;
import org.elasticsearch.search.fetch.subphase.FetchFieldsContext;
import org.elasticsearch.search.fetch.subphase.FetchSourceContext;
import org.elasticsearch.search.fetch.subphase.ScriptFieldsContext;
import org.elasticsearch.search.fetch.subphase.highlight.SearchHighlightContext;
import org.elasticsearch.search.internal.AliasFilter;
import org.elasticsearch.search.internal.ContextIndexSearcher;
import org.elasticsearch.search.internal.ReaderContext;
import org.elasticsearch.search.internal.ScrollContext;
import org.elasticsearch.search.internal.SearchContext;
import org.elasticsearch.search.internal.ShardSearchContextId;
import org.elasticsearch.search.internal.ShardSearchRequest;
import org.elasticsearch.search.profile.Profilers;
import org.elasticsearch.search.query.QuerySearchResult;
import org.elasticsearch.search.rank.RankShardContext;
import org.elasticsearch.search.rescore.RescoreContext;
import org.elasticsearch.search.sort.SortAndFormats;
import org.elasticsearch.search.suggest.SuggestionSearchContext;

import java.util.Collections;
import java.util.HashMap;
import java.util.List;
import java.util.Map;

import static java.util.Collections.emptyMap;

public class TestSearchContext extends SearchContext {
    public static final SearchShardTarget SHARD_TARGET = new SearchShardTarget("test", new ShardId("test", "test", 0), null);

    final IndexService indexService;
    final BitsetFilterCache fixedBitSetFilterCache;
    final IndexShard indexShard;
    final QuerySearchResult queryResult = new QuerySearchResult();
    final SearchExecutionContext searchExecutionContext;
    ParsedQuery originalQuery;
    ParsedQuery postFilter;
    Query query;
    Float minScore;
    SearchShardTask task;
    SortAndFormats sort;
    boolean trackScores = false;
    int trackTotalHitsUpTo = SearchContext.DEFAULT_TRACK_TOTAL_HITS_UP_TO;
<<<<<<< HEAD
    Collector aggCollector;
    RankShardContext rankShardContext;

=======
    CollectorManager<Collector, Void> aggCollectorManager;
>>>>>>> 7d6648d3
    ContextIndexSearcher searcher;
    int from;
    int size;
    private int terminateAfter = DEFAULT_TERMINATE_AFTER;
    private SearchContextAggregations aggregations;
    private ScrollContext scrollContext;
    private FieldDoc searchAfter;
    private final ShardSearchRequest request;

    private final Map<String, SearchExtBuilder> searchExtBuilders = new HashMap<>();

    public TestSearchContext(IndexService indexService) {
        this.indexService = indexService;
        this.fixedBitSetFilterCache = indexService.cache().bitsetFilterCache();
        this.indexShard = indexService.getShardOrNull(0);
        searchExecutionContext = indexService.newSearchExecutionContext(0, 0, null, () -> 0L, null, emptyMap());
        this.request = new ShardSearchRequest(indexShard.shardId(), 0L, AliasFilter.EMPTY);
    }

    public TestSearchContext(SearchExecutionContext searchExecutionContext) {
        this(searchExecutionContext, null, null, null);
    }

    public TestSearchContext(SearchExecutionContext searchExecutionContext, IndexShard indexShard, ContextIndexSearcher searcher) {
        this(searchExecutionContext, indexShard, searcher, null);
    }

    public TestSearchContext(
        SearchExecutionContext searchExecutionContext,
        IndexShard indexShard,
        ContextIndexSearcher searcher,
        ScrollContext scrollContext
    ) {
        this.indexService = null;
        this.fixedBitSetFilterCache = null;
        this.indexShard = indexShard;
        this.searchExecutionContext = searchExecutionContext;
        this.searcher = searcher;
        this.scrollContext = scrollContext;
        ShardId shardId = indexShard != null ? indexShard.shardId() : new ShardId("N/A", "N/A", 0);
        this.request = new ShardSearchRequest(shardId, 0L, AliasFilter.EMPTY);
    }

    public void setSearcher(ContextIndexSearcher searcher) {
        this.searcher = searcher;
    }

    @Override
    public void preProcess() {}

    @Override
    public Query buildFilteredQuery(Query q) {
        return null;
    }

    @Override
    public ShardSearchContextId id() {
        return new ShardSearchContextId("", 0);
    }

    @Override
    public String source() {
        return null;
    }

    @Override
    public ShardSearchRequest request() {
        return request;
    }

    @Override
    public SearchType searchType() {
        return null;
    }

    @Override
    public SearchShardTarget shardTarget() {
        return null;
    }

    @Override
    public int numberOfShards() {
        return 1;
    }

    @Override
    public ScrollContext scrollContext() {
        return scrollContext;
    }

    @Override
    public SearchContextAggregations aggregations() {
        return aggregations;
    }

    @Override
    public SearchContext aggregations(SearchContextAggregations searchContextAggregations) {
        this.aggregations = searchContextAggregations;
        return this;
    }

    @Override
    public void addSearchExt(SearchExtBuilder searchExtBuilder) {
        searchExtBuilders.put(searchExtBuilder.getWriteableName(), searchExtBuilder);
    }

    @Override
    public SearchExtBuilder getSearchExt(String name) {
        return searchExtBuilders.get(name);
    }

    @Override
    public SearchHighlightContext highlight() {
        return null;
    }

    @Override
    public void highlight(SearchHighlightContext highlight) {}

    @Override
    public SuggestionSearchContext suggest() {
        return null;
    }

    @Override
    public void suggest(SuggestionSearchContext suggest) {}

    @Override
    public List<RescoreContext> rescore() {
        return Collections.emptyList();
    }

    @Override
    public boolean hasScriptFields() {
        return false;
    }

    @Override
    public ScriptFieldsContext scriptFields() {
        return null;
    }

    @Override
    public boolean sourceRequested() {
        return false;
    }

    @Override
    public boolean hasFetchSourceContext() {
        return false;
    }

    @Override
    public FetchSourceContext fetchSourceContext() {
        return null;
    }

    @Override
    public SearchContext fetchSourceContext(FetchSourceContext fetchSourceContext) {
        return null;
    }

    @Override
    public FetchDocValuesContext docValuesContext() {
        return null;
    }

    @Override
    public SearchContext docValuesContext(FetchDocValuesContext docValuesContext) {
        return null;
    }

    @Override
    public FetchFieldsContext fetchFieldsContext() {
        return null;
    }

    @Override
    public SearchContext fetchFieldsContext(FetchFieldsContext fetchFieldsContext) {
        return null;
    }

    @Override
    public ContextIndexSearcher searcher() {
        return searcher;
    }

    @Override
    public IndexShard indexShard() {
        return indexShard;
    }

    @Override
    public BitsetFilterCache bitsetFilterCache() {
        return fixedBitSetFilterCache;
    }

    @Override
    public TimeValue timeout() {
        return TimeValue.ZERO;
    }

    @Override
    public void timeout(TimeValue timeout) {}

    @Override
    public int terminateAfter() {
        return terminateAfter;
    }

    @Override
    public void terminateAfter(int terminateAfter) {
        this.terminateAfter = terminateAfter;
    }

    @Override
    public boolean lowLevelCancellation() {
        return false;
    }

    @Override
    public SearchContext minimumScore(float minimumScore) {
        this.minScore = minimumScore;
        return this;
    }

    @Override
    public Float minimumScore() {
        return minScore;
    }

    @Override
    public SearchContext sort(SortAndFormats sortAndFormats) {
        this.sort = sortAndFormats;
        return this;
    }

    @Override
    public SortAndFormats sort() {
        return sort;
    }

    @Override
    public SearchContext trackScores(boolean shouldTrackScores) {
        this.trackScores = shouldTrackScores;
        return this;
    }

    @Override
    public boolean trackScores() {
        return trackScores;
    }

    @Override
    public SearchContext trackTotalHitsUpTo(int trackTotalHitsUpToValue) {
        this.trackTotalHitsUpTo = trackTotalHitsUpToValue;
        return this;
    }

    @Override
    public int trackTotalHitsUpTo() {
        return trackTotalHitsUpTo;
    }

    @Override
    public SearchContext searchAfter(FieldDoc searchAfterDoc) {
        this.searchAfter = searchAfterDoc;
        return this;
    }

    @Override
    public FieldDoc searchAfter() {
        return searchAfter;
    }

    @Override
    public SearchContext collapse(CollapseContext collapse) {
        return null;
    }

    @Override
    public CollapseContext collapse() {
        return null;
    }

    @Override
    public SearchContext parsedPostFilter(ParsedQuery postFilterQuery) {
        this.postFilter = postFilterQuery;
        return this;
    }

    @Override
    public ParsedQuery parsedPostFilter() {
        return postFilter;
    }

    @Override
    public SearchContext parsedQuery(ParsedQuery parsedQuery) {
        this.originalQuery = parsedQuery;
        this.query = parsedQuery.query();
        return this;
    }

    @Override
    public ParsedQuery parsedQuery() {
        return originalQuery;
    }

    @Override
    public Query query() {
        return query;
    }

    @Override
    public int from() {
        return from;
    }

    @Override
    public SearchContext from(int fromValue) {
        this.from = fromValue;
        return this;
    }

    @Override
    public int size() {
        return size;
    }

    public void setSize(int size) {
        this.size = size;
    }

    @Override
    public SearchContext size(int sizeValue) {
        return null;
    }

    @Override
    public boolean hasStoredFields() {
        return false;
    }

    @Override
    public StoredFieldsContext storedFieldsContext() {
        return null;
    }

    @Override
    public SearchContext storedFieldsContext(StoredFieldsContext storedFieldsContext) {
        return null;
    }

    @Override
    public boolean explain() {
        return false;
    }

    @Override
    public void explain(boolean explain) {}

    @Override
    public List<String> groupStats() {
        return null;
    }

    @Override
    public void groupStats(List<String> groupStats) {}

    @Override
    public boolean version() {
        return false;
    }

    @Override
    public void version(boolean version) {}

    @Override
    public boolean seqNoAndPrimaryTerm() {
        return false;
    }

    @Override
    public void seqNoAndPrimaryTerm(boolean seqNoAndPrimaryTerm) {

    }

    @Override
    public int[] docIdsToLoad() {
        return new int[0];
    }

    @Override
    public SearchContext docIdsToLoad(int[] docIdsToLoad) {
        return null;
    }

    @Override
    public DfsSearchResult dfsResult() {
        return null;
    }

    @Override
    public void addDfsResult() {
        // this space intentionally left blank
    }

    @Override
    public QuerySearchResult queryResult() {
        return queryResult;
    }

    @Override
    public void addQueryResult() {
        // this space intentionally left blank
    }

    @Override
    public TotalHits getTotalHits() {
        return queryResult.getTotalHits();
    }

    @Override
    public float getMaxScore() {
        return queryResult.getMaxScore();
    }

    @Override
    public FetchSearchResult fetchResult() {
        return null;
    }

    @Override
    public void addFetchResult() {
        // this space intentionally left blank
    }

    @Override
    public FetchPhase fetchPhase() {
        return null;
    }

    @Override
    public long getRelativeTimeInMillis() {
        return 0L;
    }

    @Override
    public Profilers getProfilers() {
        return null; // no profiling
    }

    @Override
    public CollectorManager<Collector, Void> getAggsCollectorManager() {
        return aggCollectorManager;
    }

    @Override
    public void registerAggsCollectorManager(CollectorManager<Collector, Void> collector) {
        this.aggCollectorManager = collector;
    }

    @Override
    public SearchExecutionContext getSearchExecutionContext() {
        return searchExecutionContext;
    }

    @Override
    public void setTask(SearchShardTask task) {
        this.task = task;
    }

    @Override
    public SearchShardTask getTask() {
        return task;
    }

    @Override
    public boolean isCancelled() {
        return task.isCancelled();
    }

    @Override
    public RankShardContext rankShardContext() {
        return rankShardContext;
    }

    @Override
    public void rankShardContext(RankShardContext rankShardContext) {
        this.rankShardContext = rankShardContext;
    }

    @Override
    public void addRescore(RescoreContext rescore) {

    }

    @Override
    public ReaderContext readerContext() {
        throw new UnsupportedOperationException();
    }

    @Override
    public SourceLoader newSourceLoader() {
        return searchExecutionContext.newSourceLoader(false);
    }
}<|MERGE_RESOLUTION|>--- conflicted
+++ resolved
@@ -72,13 +72,8 @@
     SortAndFormats sort;
     boolean trackScores = false;
     int trackTotalHitsUpTo = SearchContext.DEFAULT_TRACK_TOTAL_HITS_UP_TO;
-<<<<<<< HEAD
-    Collector aggCollector;
     RankShardContext rankShardContext;
-
-=======
     CollectorManager<Collector, Void> aggCollectorManager;
->>>>>>> 7d6648d3
     ContextIndexSearcher searcher;
     int from;
     int size;
