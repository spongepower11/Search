--- conflicted
+++ resolved
@@ -271,16 +271,6 @@
         this.listener = listener;
     }
 
-<<<<<<< HEAD
-    @Override
-    public void removeMessageListener(TransportMessageListener listener) {
-        if (listener == this.listener) {
-            this.listener = null;
-        }
-    }
-
-=======
->>>>>>> 3d90fbc5
     protected NamedWriteableRegistry writeableRegistry() {
         return new NamedWriteableRegistry(ClusterModule.getNamedWriteables());
     }
