--- conflicted
+++ resolved
@@ -337,12 +337,8 @@
         builder.put(DiskThresholdSettings.CLUSTER_ROUTING_ALLOCATION_HIGH_DISK_WATERMARK_SETTING.getKey(), "1b");
         builder.put(DiskThresholdSettings.CLUSTER_ROUTING_ALLOCATION_DISK_FLOOD_STAGE_WATERMARK_SETTING.getKey(), "1b");
         // Some tests make use of scripting quite a bit, so increase the limit for integration tests
-<<<<<<< HEAD
         builder.put(ScriptService.SCRIPT_MAX_COMPILATIONS_RATE.getKey(), "1000/1m");
-=======
-        builder.put(ScriptService.SCRIPT_MAX_COMPILATIONS_PER_MINUTE.getKey(), 1000);
         builder.put(OperationRouting.USE_ADAPTIVE_REPLICA_SELECTION_SETTING.getKey(), random.nextBoolean());
->>>>>>> adad6050
         if (TEST_NIGHTLY) {
             builder.put(ThrottlingAllocationDecider.CLUSTER_ROUTING_ALLOCATION_NODE_CONCURRENT_INCOMING_RECOVERIES_SETTING.getKey(), RandomNumbers.randomIntBetween(random, 5, 10));
             builder.put(ThrottlingAllocationDecider.CLUSTER_ROUTING_ALLOCATION_NODE_CONCURRENT_OUTGOING_RECOVERIES_SETTING.getKey(), RandomNumbers.randomIntBetween(random, 5, 10));
