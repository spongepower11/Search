--- conflicted
+++ resolved
@@ -21,11 +21,6 @@
 
 import com.carrotsearch.randomizedtesting.RandomizedTest;
 import com.carrotsearch.randomizedtesting.SeedUtils;
-<<<<<<< HEAD
-import org.apache.lucene.index.IndexReader;
-import org.apache.lucene.search.AssertingIndexSearcher;
-=======
->>>>>>> c8cba51a
 import org.apache.lucene.search.IndexSearcher;
 import org.apache.lucene.util.Accountable;
 import org.elasticsearch.Version;
@@ -426,18 +421,7 @@
         public void close() throws IOException {
         }
 
-<<<<<<< HEAD
-        QueryShardContext createShardContext(IndexReader reader) {
-            final IndexSearcher searcher;
-            if (reader != null) {
-                searcher = new AssertingIndexSearcher(random(), reader);
-                searcher.setQueryCache(null);
-            } else {
-                searcher = null;
-            }
-=======
         QueryShardContext createShardContext(IndexSearcher searcher) {
->>>>>>> c8cba51a
             return new QueryShardContext(0, idxSettings, BigArrays.NON_RECYCLING_INSTANCE, bitsetFilterCache,
                 indexFieldDataService::getForField, mapperService, similarityService, scriptService, xContentRegistry,
                 namedWriteableRegistry, this.client, searcher, () -> nowInMillis, null);
