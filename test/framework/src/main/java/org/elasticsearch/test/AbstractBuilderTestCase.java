/*
 * Copyright Elasticsearch B.V. and/or licensed to Elasticsearch B.V. under one
 * or more contributor license agreements. Licensed under the Elastic License
 * 2.0 and the Server Side Public License, v 1; you may not use this file except
 * in compliance with, at your election, the Elastic License 2.0 or the Server
 * Side Public License, v 1.
 */

package org.elasticsearch.test;

import com.carrotsearch.randomizedtesting.RandomizedTest;
import com.carrotsearch.randomizedtesting.SeedUtils;

import org.apache.lucene.search.IndexSearcher;
import org.apache.lucene.util.Accountable;
import org.elasticsearch.action.ActionListener;
import org.elasticsearch.action.MockResolvedIndices;
import org.elasticsearch.action.OriginalIndices;
import org.elasticsearch.action.ResolvedIndices;
import org.elasticsearch.action.admin.indices.mapping.put.PutMappingRequest;
import org.elasticsearch.action.get.GetRequest;
import org.elasticsearch.action.get.GetResponse;
import org.elasticsearch.action.support.IndicesOptions;
import org.elasticsearch.action.support.PlainActionFuture;
import org.elasticsearch.action.termvectors.MultiTermVectorsRequest;
import org.elasticsearch.action.termvectors.MultiTermVectorsResponse;
import org.elasticsearch.client.internal.Client;
import org.elasticsearch.cluster.metadata.IndexMetadata;
import org.elasticsearch.cluster.service.ClusterService;
import org.elasticsearch.common.Strings;
import org.elasticsearch.common.compress.CompressedXContent;
import org.elasticsearch.common.io.stream.NamedWriteableRegistry;
import org.elasticsearch.common.regex.Regex;
import org.elasticsearch.common.settings.ClusterSettings;
import org.elasticsearch.common.settings.IndexScopedSettings;
import org.elasticsearch.common.settings.Settings;
import org.elasticsearch.common.settings.SettingsModule;
import org.elasticsearch.common.xcontent.LoggingDeprecationHandler;
import org.elasticsearch.core.IOUtils;
import org.elasticsearch.env.Environment;
import org.elasticsearch.env.TestEnvironment;
import org.elasticsearch.index.Index;
import org.elasticsearch.index.IndexService.IndexCreationContext;
import org.elasticsearch.index.IndexSettings;
import org.elasticsearch.index.IndexVersion;
import org.elasticsearch.index.analysis.IndexAnalyzers;
import org.elasticsearch.index.cache.bitset.BitsetFilterCache;
import org.elasticsearch.index.fielddata.IndexFieldDataCache;
import org.elasticsearch.index.fielddata.IndexFieldDataService;
import org.elasticsearch.index.mapper.DateFieldMapper;
import org.elasticsearch.index.mapper.MapperRegistry;
import org.elasticsearch.index.mapper.MapperService;
import org.elasticsearch.index.query.CoordinatorRewriteContext;
import org.elasticsearch.index.query.DataRewriteContext;
import org.elasticsearch.index.query.QueryRewriteContext;
import org.elasticsearch.index.query.SearchExecutionContext;
import org.elasticsearch.index.shard.IndexLongFieldRange;
import org.elasticsearch.index.shard.ShardId;
import org.elasticsearch.index.shard.ShardLongFieldRange;
import org.elasticsearch.index.similarity.SimilarityService;
import org.elasticsearch.indices.IndicesModule;
import org.elasticsearch.indices.analysis.AnalysisModule;
import org.elasticsearch.indices.breaker.NoneCircuitBreakerService;
import org.elasticsearch.indices.fielddata.cache.IndicesFieldDataCache;
import org.elasticsearch.node.InternalSettingsPreparer;
import org.elasticsearch.plugins.MapperPlugin;
import org.elasticsearch.plugins.MockPluginsService;
import org.elasticsearch.plugins.Plugin;
import org.elasticsearch.plugins.PluginsService;
import org.elasticsearch.plugins.ScriptPlugin;
import org.elasticsearch.plugins.SearchPlugin;
import org.elasticsearch.plugins.scanners.StablePluginsRegistry;
import org.elasticsearch.script.MockScriptEngine;
import org.elasticsearch.script.MockScriptService;
import org.elasticsearch.script.ScriptCompiler;
import org.elasticsearch.script.ScriptContext;
import org.elasticsearch.script.ScriptEngine;
import org.elasticsearch.script.ScriptModule;
import org.elasticsearch.script.ScriptService;
import org.elasticsearch.search.SearchModule;
import org.elasticsearch.tasks.TaskManager;
import org.elasticsearch.test.index.IndexVersionUtils;
import org.elasticsearch.threadpool.TestThreadPool;
import org.elasticsearch.transport.RemoteClusterAware;
import org.elasticsearch.xcontent.NamedXContentRegistry;
import org.elasticsearch.xcontent.XContentParserConfiguration;
import org.junit.After;
import org.junit.AfterClass;
import org.junit.Before;
import org.junit.BeforeClass;

import java.io.Closeable;
import java.io.IOException;
import java.lang.reflect.InvocationHandler;
import java.lang.reflect.Method;
import java.lang.reflect.Proxy;
import java.util.ArrayList;
import java.util.Collection;
import java.util.Collections;
import java.util.HashMap;
import java.util.List;
import java.util.Map;
import java.util.concurrent.Callable;
import java.util.concurrent.ExecutionException;
import java.util.function.Function;
import java.util.function.Predicate;
import java.util.stream.Stream;

import static java.util.Collections.emptyList;
import static java.util.Collections.emptyMap;
import static java.util.Collections.singletonList;
import static java.util.stream.Collectors.toList;

public abstract class AbstractBuilderTestCase extends ESTestCase {

    public static final String TEXT_FIELD_NAME = "mapped_string";
    public static final String TEXT_ALIAS_FIELD_NAME = "mapped_string_alias";
    protected static final String KEYWORD_FIELD_NAME = "mapped_string_2";
    protected static final String INT_FIELD_NAME = "mapped_int";
    protected static final String INT_ALIAS_FIELD_NAME = "mapped_int_field_alias";
    protected static final String INT_RANGE_FIELD_NAME = "mapped_int_range";
    protected static final String DOUBLE_FIELD_NAME = "mapped_double";
    protected static final String BOOLEAN_FIELD_NAME = "mapped_boolean";
    protected static final String DATE_NANOS_FIELD_NAME = "mapped_date_nanos";
    protected static final String DATE_FIELD_NAME = "mapped_date";
    protected static final String DATE_ALIAS_FIELD_NAME = "mapped_date_alias";
    protected static final String DATE_RANGE_FIELD_NAME = "mapped_date_range";
    protected static final String OBJECT_FIELD_NAME = "mapped_object";
    protected static final String GEO_POINT_FIELD_NAME = "mapped_geo_point";
    protected static final String GEO_POINT_ALIAS_FIELD_NAME = "mapped_geo_point_alias";
    // we don't include the binary field in the arrays below as it is not searchable
    protected static final String BINARY_FIELD_NAME = "mapped_binary";
    protected static final String[] MAPPED_FIELD_NAMES = new String[] {
        TEXT_FIELD_NAME,
        TEXT_ALIAS_FIELD_NAME,
        INT_FIELD_NAME,
        INT_RANGE_FIELD_NAME,
        DOUBLE_FIELD_NAME,
        BOOLEAN_FIELD_NAME,
        DATE_NANOS_FIELD_NAME,
        DATE_FIELD_NAME,
        DATE_RANGE_FIELD_NAME,
        OBJECT_FIELD_NAME,
        GEO_POINT_FIELD_NAME,
        GEO_POINT_ALIAS_FIELD_NAME };
    protected static final String[] MAPPED_LEAF_FIELD_NAMES = new String[] {
        TEXT_FIELD_NAME,
        TEXT_ALIAS_FIELD_NAME,
        INT_FIELD_NAME,
        INT_RANGE_FIELD_NAME,
        DOUBLE_FIELD_NAME,
        BOOLEAN_FIELD_NAME,
        DATE_NANOS_FIELD_NAME,
        DATE_FIELD_NAME,
        DATE_RANGE_FIELD_NAME,
        GEO_POINT_FIELD_NAME,
        GEO_POINT_ALIAS_FIELD_NAME };

    private static final Map<String, String> ALIAS_TO_CONCRETE_FIELD_NAME = new HashMap<>();
    static {
        ALIAS_TO_CONCRETE_FIELD_NAME.put(TEXT_ALIAS_FIELD_NAME, TEXT_FIELD_NAME);
        ALIAS_TO_CONCRETE_FIELD_NAME.put(INT_ALIAS_FIELD_NAME, INT_FIELD_NAME);
        ALIAS_TO_CONCRETE_FIELD_NAME.put(DATE_ALIAS_FIELD_NAME, DATE_FIELD_NAME);
        ALIAS_TO_CONCRETE_FIELD_NAME.put(GEO_POINT_ALIAS_FIELD_NAME, GEO_POINT_FIELD_NAME);
    }

    private static ServiceHolder serviceHolder;
    private static ServiceHolder serviceHolderWithNoType;
    private static int queryNameId = 0;
    private static Settings nodeSettings;
    private static Index index;
    private static long nowInMillis;

    protected static Index getIndex() {
        return index;
    }

    protected Collection<Class<? extends Plugin>> getPlugins() {
        return Collections.emptyList();
    }

    private TestThreadPool testThreadPool;

    /**
     * Allows additional plugins other than the required `TestGeoShapeFieldMapperPlugin`
     * Could probably be removed when dependencies against geo_shape is decoupled
     */
    protected Collection<Class<? extends Plugin>> getExtraPlugins() {
        return Collections.emptyList();
    }

    protected void initializeAdditionalMappings(MapperService mapperService) throws IOException {}

    @BeforeClass
    public static void beforeClass() {
        nodeSettings = Settings.builder()
            .put("node.name", AbstractQueryTestCase.class.toString())
            .put(Environment.PATH_HOME_SETTING.getKey(), createTempDir())
            .build();

        index = new Index(randomAlphaOfLengthBetween(1, 10), randomAlphaOfLength(10));
        nowInMillis = randomNonNegativeLong();
    }

    @Override
    protected NamedXContentRegistry xContentRegistry() {
        return serviceHolder.parserConfiguration.registry();
    }

    protected NamedWriteableRegistry namedWriteableRegistry() {
        return serviceHolder.namedWriteableRegistry;
    }

    /**
     * make sure query names are unique by suffixing them with increasing counter
     */
    protected static String createUniqueRandomName() {
        String queryName = randomAlphaOfLengthBetween(1, 10) + queryNameId;
        queryNameId++;
        return queryName;
    }

    protected Settings createTestIndexSettings() {
        // we have to prefer CURRENT since with the range of versions we support it's rather unlikely to get the current actually.
        IndexVersion indexVersionCreated = randomBoolean() ? IndexVersion.current() : IndexVersionUtils.randomCompatibleVersion(random());
        return Settings.builder().put(IndexMetadata.SETTING_VERSION_CREATED, indexVersionCreated).build();
    }

    protected static IndexSettings indexSettings() {
        return serviceHolder.idxSettings;
    }

    protected static String expectedFieldName(String builderFieldName) {
        return ALIAS_TO_CONCRETE_FIELD_NAME.getOrDefault(builderFieldName, builderFieldName);
    }

    @AfterClass
    public static void afterClass() throws Exception {
        IOUtils.close(serviceHolder);
        IOUtils.close(serviceHolderWithNoType);
        serviceHolder = null;
        serviceHolderWithNoType = null;
    }

    @Before
    public void beforeTest() throws Exception {
        if (serviceHolder == null) {
            assert serviceHolderWithNoType == null;
            // we initialize the serviceHolder and serviceHolderWithNoType just once, but need some
            // calls to the randomness source during its setup. In order to not mix these calls with
            // the randomness source that is later used in the test method, we use the master seed during
            // this setup
            long masterSeed = SeedUtils.parseSeed(RandomizedTest.getContext().getRunnerSeedAsString());
            RandomizedTest.getContext().runWithPrivateRandomness(masterSeed, (Callable<Void>) () -> {
                Collection<Class<? extends Plugin>> plugins = new ArrayList<>(getPlugins());
                plugins.addAll(getExtraPlugins());
                serviceHolder = new ServiceHolder(
                    nodeSettings,
                    createTestIndexSettings(),
                    plugins,
                    nowInMillis,
                    AbstractBuilderTestCase.this,
                    true
                );
                serviceHolderWithNoType = new ServiceHolder(
                    nodeSettings,
                    createTestIndexSettings(),
                    plugins,
                    nowInMillis,
                    AbstractBuilderTestCase.this,
                    false
                );
                return null;
            });
        }

        serviceHolder.clientInvocationHandler.delegate = this;
        serviceHolderWithNoType.clientInvocationHandler.delegate = this;

        testThreadPool = new TestThreadPool(getTestName());
        serviceHolder.clientInvocationHandler.testThreadPool = testThreadPool;
        serviceHolderWithNoType.clientInvocationHandler.testThreadPool = testThreadPool;
    }

    @After
    public void afterTest() {
        serviceHolder.clientInvocationHandler.delegate = null;
        serviceHolderWithNoType.clientInvocationHandler.delegate = null;
        testThreadPool.shutdown();
    }

    /**
     * Override this to handle {@link Client#get(GetRequest)} calls from parsers / builders
     */
    protected GetResponse executeGet(GetRequest getRequest) {
        throw new UnsupportedOperationException("this test can't handle GET requests");
    }

    /**
     * Override this to handle {@link Client#multiTermVectors(MultiTermVectorsRequest, ActionListener)}
     * calls from parsers / builders
     */
    protected MultiTermVectorsResponse executeMultiTermVectors(MultiTermVectorsRequest mtvRequest) {
        throw new UnsupportedOperationException("this test can't handle MultiTermVector requests");
    }

    /**
     * Can the test simulate this {@code Method}.
     * If this function returns true {@link #simulateMethod(Method, Object[])}
     * should be implemented provide the expected response.
     *
     * @param method The method being proxied. In practice method will represent a client call.
     * @param args Method arguments
     * @return True if simulating the method call is supported
     */
    protected boolean canSimulateMethod(Method method, Object[] args) throws NoSuchMethodException {
        return false;
    }

    /**
     * Override this to simulate client calls.
     */
    protected Object simulateMethod(Method method, Object[] args) {
        throw new UnsupportedOperationException("this test can't simulate method [" + method.getName() + "]");
    }

    /**
     * @return a new {@link SearchExecutionContext} with the provided searcher
     */
    protected static SearchExecutionContext createSearchExecutionContext(IndexSearcher searcher) {
        return serviceHolder.createShardContext(searcher);
    }

    protected static CoordinatorRewriteContext createCoordinatorRewriteContext(
        DateFieldMapper.DateFieldType dateFieldType,
        long min,
        long max
    ) {
        return serviceHolder.createCoordinatorContext(dateFieldType, min, max);
    }

    protected static DataRewriteContext dataRewriteContext() {
        return serviceHolder.createDataContext();
    }

    /**
     * @return a new {@link SearchExecutionContext} based on an index with no type registered
     */
    protected static SearchExecutionContext createShardContextWithNoType() {
        return serviceHolderWithNoType.createShardContext(null);
    }

    /**
     * @return a new {@link SearchExecutionContext} based on the base test index and queryParserService
     */
    protected static SearchExecutionContext createSearchExecutionContext() {
        return createSearchExecutionContext(null);
    }

    protected static QueryRewriteContext createQueryRewriteContext() {
        return serviceHolder.createQueryRewriteContext();
    }

    private static class ClientInvocationHandler implements InvocationHandler {
        AbstractBuilderTestCase delegate;
        TestThreadPool testThreadPool;

        @Override
        public Object invoke(Object proxy, Method method, Object[] args) throws Throwable {
            if (method.equals(Client.class.getMethod("get", GetRequest.class, ActionListener.class))) {
                GetResponse getResponse = delegate.executeGet((GetRequest) args[0]);
                @SuppressWarnings("unchecked")  // We matched the method above.
                ActionListener<GetResponse> listener = (ActionListener<GetResponse>) args[1];
                if (randomBoolean()) {
                    listener.onResponse(getResponse);
                } else {
                    new Thread(() -> listener.onResponse(getResponse)).start();
                }
                return null;
            } else if (method.equals(Client.class.getMethod("multiTermVectors", MultiTermVectorsRequest.class))) {
                return new PlainActionFuture<MultiTermVectorsResponse>() {
                    @Override
                    public MultiTermVectorsResponse get() throws InterruptedException, ExecutionException {
                        return delegate.executeMultiTermVectors((MultiTermVectorsRequest) args[0]);
                    }
                };
            } else if (method.equals(Object.class.getMethod("toString"))) {
                return "MockClient";
            } else if (method.equals(Client.class.getMethod("threadPool"))) {
                return testThreadPool;
            } else if (delegate.canSimulateMethod(method, args)) {
                return delegate.simulateMethod(method, args);
            }
            throw new UnsupportedOperationException("this test can't handle calls to: " + method);
        }

    }

    private static class ServiceHolder implements Closeable {
        private final IndexFieldDataService indexFieldDataService;
        private final SearchModule searchModule;
        private final NamedWriteableRegistry namedWriteableRegistry;
        private final XContentParserConfiguration parserConfiguration;
        private final ClientInvocationHandler clientInvocationHandler = new ClientInvocationHandler();
        private final IndexSettings idxSettings;
        private final SimilarityService similarityService;
        private final MapperService mapperService;
        private final BitsetFilterCache bitsetFilterCache;
        private final ScriptService scriptService;
        private final Client client;
        private final long nowInMillis;
        private final IndexMetadata indexMetadata;

        ServiceHolder(
            Settings nodeSettings,
            Settings indexSettings,
            Collection<Class<? extends Plugin>> plugins,
            long nowInMillis,
            AbstractBuilderTestCase testCase,
            boolean registerType
        ) throws IOException {
            this.nowInMillis = nowInMillis;
            Environment env = InternalSettingsPreparer.prepareEnvironment(nodeSettings, emptyMap(), null, () -> {
                throw new AssertionError("node.name must be set");
            });
            PluginsService pluginsService;
            pluginsService = new MockPluginsService(nodeSettings, env, plugins);

            ClusterService clusterService = new ClusterService(
                Settings.EMPTY,
                new ClusterSettings(Settings.EMPTY, ClusterSettings.BUILT_IN_CLUSTER_SETTINGS),
                null,
                (TaskManager) null
            );

            client = (Client) Proxy.newProxyInstance(
                Client.class.getClassLoader(),
                new Class<?>[] { Client.class },
                clientInvocationHandler
            );
            ScriptModule scriptModule = createScriptModule(pluginsService.filterPlugins(ScriptPlugin.class).toList());
            SettingsModule settingsModule = new SettingsModule(
                nodeSettings,
                pluginsService.flatMap(Plugin::getSettings).toList(),
                pluginsService.flatMap(Plugin::getSettingsFilter).toList()
            );
            searchModule = new SearchModule(nodeSettings, pluginsService.filterPlugins(SearchPlugin.class).toList());
            IndicesModule indicesModule = new IndicesModule(pluginsService.filterPlugins(MapperPlugin.class).toList());
            List<NamedWriteableRegistry.Entry> entries = new ArrayList<>();
            entries.addAll(IndicesModule.getNamedWriteables());
            entries.addAll(searchModule.getNamedWriteables());
            pluginsService.forEach(plugin -> entries.addAll(plugin.getNamedWriteables()));
            namedWriteableRegistry = new NamedWriteableRegistry(entries);
            parserConfiguration = XContentParserConfiguration.EMPTY.withRegistry(
                new NamedXContentRegistry(
                    Stream.of(searchModule.getNamedXContents().stream()).flatMap(Function.identity()).collect(toList())
                )
            ).withDeprecationHandler(LoggingDeprecationHandler.INSTANCE);
            IndexScopedSettings indexScopedSettings = settingsModule.getIndexScopedSettings();
            idxSettings = IndexSettingsModule.newIndexSettings(index, indexSettings, indexScopedSettings);
            AnalysisModule analysisModule = new AnalysisModule(
                TestEnvironment.newEnvironment(nodeSettings),
                emptyList(),
                new StablePluginsRegistry()
            );
            IndexAnalyzers indexAnalyzers = analysisModule.getAnalysisRegistry().build(IndexCreationContext.CREATE_INDEX, idxSettings);
            scriptService = new MockScriptService(Settings.EMPTY, scriptModule.engines, scriptModule.contexts);
            similarityService = new SimilarityService(idxSettings, null, Collections.emptyMap());
            MapperRegistry mapperRegistry = indicesModule.getMapperRegistry();
            mapperService = new MapperService(
                clusterService,
                idxSettings,
                indexAnalyzers,
                parserConfiguration,
                similarityService,
                mapperRegistry,
                () -> createShardContext(null),
                idxSettings.getMode().idFieldMapperWithoutFieldData(),
                ScriptCompiler.NONE
            );
            IndicesFieldDataCache indicesFieldDataCache = new IndicesFieldDataCache(nodeSettings, new IndexFieldDataCache.Listener() {
            });
            indexFieldDataService = new IndexFieldDataService(idxSettings, indicesFieldDataCache, new NoneCircuitBreakerService());
            bitsetFilterCache = new BitsetFilterCache(idxSettings, new BitsetFilterCache.Listener() {
                @Override
                public void onCache(ShardId shardId, Accountable accountable) {

                }

                @Override
                public void onRemoval(ShardId shardId, Accountable accountable) {

                }
            });

            if (registerType) {
                mapperService.merge(
                    "_doc",
                    new CompressedXContent(
                        Strings.toString(
                            PutMappingRequest.simpleMapping(
                                TEXT_FIELD_NAME,
                                "type=text",
                                KEYWORD_FIELD_NAME,
                                "type=keyword",
                                TEXT_ALIAS_FIELD_NAME,
                                "type=alias,path=" + TEXT_FIELD_NAME,
                                INT_FIELD_NAME,
                                "type=integer",
                                INT_ALIAS_FIELD_NAME,
                                "type=alias,path=" + INT_FIELD_NAME,
                                INT_RANGE_FIELD_NAME,
                                "type=integer_range",
                                DOUBLE_FIELD_NAME,
                                "type=double",
                                BOOLEAN_FIELD_NAME,
                                "type=boolean",
                                DATE_NANOS_FIELD_NAME,
                                "type=date_nanos",
                                DATE_FIELD_NAME,
                                "type=date",
                                DATE_ALIAS_FIELD_NAME,
                                "type=alias,path=" + DATE_FIELD_NAME,
                                DATE_RANGE_FIELD_NAME,
                                "type=date_range",
                                OBJECT_FIELD_NAME,
                                "type=object",
                                GEO_POINT_FIELD_NAME,
                                "type=geo_point",
                                GEO_POINT_ALIAS_FIELD_NAME,
                                "type=alias,path=" + GEO_POINT_FIELD_NAME,
                                BINARY_FIELD_NAME,
                                "type=binary"
                            )
                        )
                    ),
                    MapperService.MergeReason.MAPPING_UPDATE
                );
                // also add mappings for two inner field in the object field
                mapperService.merge("_doc", new CompressedXContent(Strings.format("""
                    {
                      "properties": {
                        "%s": {
                          "type": "object",
                          "properties": {
                            "%s": {
                              "type": "date"
                            },
                            "%s": {
                              "type": "integer"
                            }
                          }
                        }
                      }
                    }""", OBJECT_FIELD_NAME, DATE_FIELD_NAME, INT_FIELD_NAME)), MapperService.MergeReason.MAPPING_UPDATE);
                testCase.initializeAdditionalMappings(mapperService);
            }

            indexMetadata = IndexMetadata.builder(index.getName())
                .settings(
                    Settings.builder()
                        .put(IndexMetadata.SETTING_VERSION_CREATED, IndexVersion.current())
                        .put(IndexMetadata.SETTING_INDEX_UUID, index.getUUID())
                )
                .numberOfShards(1)
                .numberOfReplicas(0)
<<<<<<< HEAD
                .putInferenceFields(mapperService.mappingLookup().inferenceFields())
=======
>>>>>>> fe1fca00
                .build();
        }

        public static Predicate<String> indexNameMatcher() {
            // Simplistic index name matcher used for testing
            return pattern -> Regex.simpleMatch(pattern, index.getName());
        }

        @Override
        public void close() throws IOException {}

        SearchExecutionContext createShardContext(IndexSearcher searcher) {
            return new SearchExecutionContext(
                0,
                0,
                idxSettings,
                bitsetFilterCache,
                indexFieldDataService::getForField,
                mapperService,
                mapperService.mappingLookup(),
                similarityService,
                scriptService,
                parserConfiguration,
                namedWriteableRegistry,
                this.client,
                searcher,
                () -> nowInMillis,
                null,
                indexNameMatcher(),
                () -> true,
                null,
                emptyMap()
            );
        }

        QueryRewriteContext createQueryRewriteContext() {
            return new QueryRewriteContext(
                parserConfiguration,
                client,
                () -> nowInMillis,
                mapperService,
                mapperService.mappingLookup(),
                emptyMap(),
                idxSettings,
                new Index(
                    RemoteClusterAware.buildRemoteIndexName(null, idxSettings.getIndex().getName()),
                    idxSettings.getIndex().getUUID()
                ),
                indexNameMatcher(),
                namedWriteableRegistry,
                null,
                () -> true,
                scriptService,
<<<<<<< HEAD
                () -> Map.of(index.getName(), indexMetadata)
=======
                createMockResolvedIndices()
>>>>>>> fe1fca00
            );
        }

        CoordinatorRewriteContext createCoordinatorContext(DateFieldMapper.DateFieldType dateFieldType, long min, long max) {
            return new CoordinatorRewriteContext(
                parserConfiguration,
                this.client,
                () -> nowInMillis,
                IndexLongFieldRange.NO_SHARDS.extendWithShardRange(0, 1, ShardLongFieldRange.of(min, max)),
                dateFieldType
            );
        }

        DataRewriteContext createDataContext() {
            return new DataRewriteContext(parserConfiguration, this.client, () -> nowInMillis);
        }

        ScriptModule createScriptModule(List<ScriptPlugin> scriptPlugins) {
            if (scriptPlugins == null || scriptPlugins.isEmpty()) {
                return new ScriptModule(Settings.EMPTY, singletonList(new ScriptPlugin() {
                    @Override
                    public ScriptEngine getScriptEngine(Settings settings, Collection<ScriptContext<?>> contexts) {
                        return new MockScriptEngine(MockScriptEngine.NAME, Collections.singletonMap("1", script -> "1"), emptyMap());
                    }
                }));
            }
            return new ScriptModule(Settings.EMPTY, scriptPlugins);
        }

        private ResolvedIndices createMockResolvedIndices() {
            return new MockResolvedIndices(
                Map.of(),
                new OriginalIndices(new String[] { index.getName() }, IndicesOptions.DEFAULT),
                Map.of(index, indexMetadata)
            );
        }
    }
}<|MERGE_RESOLUTION|>--- conflicted
+++ resolved
@@ -564,10 +564,7 @@
                 )
                 .numberOfShards(1)
                 .numberOfReplicas(0)
-<<<<<<< HEAD
                 .putInferenceFields(mapperService.mappingLookup().inferenceFields())
-=======
->>>>>>> fe1fca00
                 .build();
         }
 
@@ -621,11 +618,7 @@
                 null,
                 () -> true,
                 scriptService,
-<<<<<<< HEAD
-                () -> Map.of(index.getName(), indexMetadata)
-=======
                 createMockResolvedIndices()
->>>>>>> fe1fca00
             );
         }
 
