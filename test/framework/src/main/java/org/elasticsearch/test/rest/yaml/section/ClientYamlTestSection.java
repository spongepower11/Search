/*
 * Licensed to Elasticsearch under one or more contributor
 * license agreements. See the NOTICE file distributed with
 * this work for additional information regarding copyright
 * ownership. Elasticsearch licenses this file to you under
 * the Apache License, Version 2.0 (the "License"); you may
 * not use this file except in compliance with the License.
 * You may obtain a copy of the License at
 *
 *    http://www.apache.org/licenses/LICENSE-2.0
 *
 * Unless required by applicable law or agreed to in writing,
 * software distributed under the License is distributed on an
 * "AS IS" BASIS, WITHOUT WARRANTIES OR CONDITIONS OF ANY
 * KIND, either express or implied.  See the License for the
 * specific language governing permissions and limitations
 * under the License.
 */
package org.elasticsearch.test.rest.yaml.section;

import org.elasticsearch.common.ParsingException;
import org.elasticsearch.common.xcontent.XContentLocation;
import org.elasticsearch.common.xcontent.XContentParser;

import java.io.IOException;
import java.util.ArrayList;
import java.util.Collections;
import java.util.List;
import java.util.Objects;

/**
 * Represents a test section, which is composed of a skip section and multiple executable sections.
 */
public class ClientYamlTestSection implements Comparable<ClientYamlTestSection> {
    public static ClientYamlTestSection parse(XContentParser parser) throws IOException {
        ParserUtils.advanceToFieldName(parser);
        XContentLocation sectionLocation = parser.getTokenLocation();
        String sectionName = parser.currentName();
        List<ExecutableSection> executableSections = new ArrayList<>();
        try {
            parser.nextToken();
            SkipSection skipSection = SkipSection.parseIfNext(parser);
            while (parser.currentToken() != XContentParser.Token.END_ARRAY) {
                ParserUtils.advanceToFieldName(parser);
                executableSections.add(ExecutableSection.parse(parser));
            }
            if (parser.nextToken() != XContentParser.Token.END_OBJECT) {
                throw new IllegalArgumentException("malformed section [" + sectionName + "] expected ["
                        + XContentParser.Token.END_OBJECT + "] but was [" + parser.currentToken() + "]");
            }
            parser.nextToken();
            return new ClientYamlTestSection(sectionLocation, sectionName, skipSection, executableSections);
        } catch (Exception e) {
            throw new ParsingException(parser.getTokenLocation(), "Error parsing test named [" + sectionName + "]", e);
        }
    }

    private final XContentLocation location;
    private final String name;
    private final SkipSection skipSection;
    private final List<ExecutableSection> executableSections;

    ClientYamlTestSection(XContentLocation location, String name, SkipSection skipSection, List<ExecutableSection> executableSections) {
        this.location = location;
        this.name = name;
<<<<<<< HEAD
        this.skipSection = skipSection;
        this.executableSections = executableSections;
=======
        this.skipSection = Objects.requireNonNull(skipSection, "skip section cannot be null");
        this.executableSections = Collections.unmodifiableList(executableSections);
>>>>>>> 7ef65ded
    }

    public XContentLocation getLocation() {
        return location;
    }

    public String getName() {
        return name;
    }

    public SkipSection getSkipSection() {
        return skipSection;
    }

    public List<ExecutableSection> getExecutableSections() {
        return executableSections;
    }

    @Override
    public boolean equals(Object o) {
        if (this == o) return true;
        if (o == null || getClass() != o.getClass()) return false;

        ClientYamlTestSection that = (ClientYamlTestSection) o;

        if (name != null ? !name.equals(that.name) : that.name != null) return false;

        return true;
    }

    @Override
    public int hashCode() {
        return name != null ? name.hashCode() : 0;
    }

    @Override
    public int compareTo(ClientYamlTestSection o) {
        return name.compareTo(o.getName());
    }
}<|MERGE_RESOLUTION|>--- conflicted
+++ resolved
@@ -63,13 +63,8 @@
     ClientYamlTestSection(XContentLocation location, String name, SkipSection skipSection, List<ExecutableSection> executableSections) {
         this.location = location;
         this.name = name;
-<<<<<<< HEAD
-        this.skipSection = skipSection;
-        this.executableSections = executableSections;
-=======
         this.skipSection = Objects.requireNonNull(skipSection, "skip section cannot be null");
         this.executableSections = Collections.unmodifiableList(executableSections);
->>>>>>> 7ef65ded
     }
 
     public XContentLocation getLocation() {
