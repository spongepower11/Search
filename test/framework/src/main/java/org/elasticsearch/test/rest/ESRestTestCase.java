--- conflicted
+++ resolved
@@ -25,16 +25,10 @@
 import org.apache.http.message.BasicHeader;
 import org.apache.http.nio.conn.ssl.SSLIOSessionStrategy;
 import org.apache.http.ssl.SSLContexts;
-<<<<<<< HEAD
-import org.elasticsearch.core.internal.io.IOUtils;
-import org.elasticsearch.action.admin.cluster.node.tasks.list.ListTasksAction;
-import org.elasticsearch.action.admin.indices.settings.put.UpdateSettingsResponse;
-=======
 import org.apache.http.util.EntityUtils;
 import org.elasticsearch.Version;
 import org.elasticsearch.action.admin.cluster.node.tasks.list.ListTasksAction;
 import org.elasticsearch.client.Request;
->>>>>>> 0c7f6570
 import org.elasticsearch.client.Response;
 import org.elasticsearch.client.ResponseException;
 import org.elasticsearch.client.RestClient;
@@ -230,11 +224,6 @@
     }
 
     /**
-<<<<<<< HEAD
-     * Returns whether to preserve the state of the cluster upon completion of this test. Defaults to false. If true, overrides the value of
-     * {@link #preserveIndicesUponCompletion()}, {@link #preserveTemplatesUponCompletion()}, {@link #preserveReposUponCompletion()}, and
-     * {@link #preserveSnapshotsUponCompletion()}.
-=======
      * Wait for outstanding tasks to complete. The specified admin client is used to check the outstanding tasks and this is done using
      * {@link ESTestCase#assertBusy(CheckedRunnable)} to give a chance to any outstanding tasks to complete.
      *
@@ -293,7 +282,6 @@
      * {@link #preserveIndicesUponCompletion()}, {@link #preserveTemplatesUponCompletion()}, {@link #preserveReposUponCompletion()},
      * {@link #preserveSnapshotsUponCompletion()},{@link #preserveRollupJobsUponCompletion()},
      * and {@link #preserveILMPoliciesUponCompletion()}.
->>>>>>> 0c7f6570
      *
      * @return true if the state of the cluster should be preserved
      */
@@ -484,10 +472,6 @@
         clearCommand.endObject();
 
         if (mustClear) {
-<<<<<<< HEAD
-            adminClient().performRequest("PUT", "/_cluster/settings", emptyMap(), new StringEntity(
-                Strings.toString(clearCommand), ContentType.APPLICATION_JSON));
-=======
             Request request = new Request("PUT", "/_cluster/settings");
             request.setJsonEntity(Strings.toString(clearCommand));
             adminClient().performRequest(request);
@@ -547,7 +531,6 @@
 
         for (String policyName : policies.keySet()) {
             adminClient().performRequest(new Request("DELETE", "/_ilm/policy/" + policyName));
->>>>>>> 0c7f6570
         }
     }
 
@@ -768,16 +751,6 @@
         }
     }
 
-    protected static Map<String, Object> getIndexSettings(String index) throws IOException {
-        Map<String, String> params = new HashMap<>();
-        params.put("flat_settings", "true");
-        Response response = client().performRequest(HttpGet.METHOD_NAME, index + "/_settings", params);
-        assertOK(response);
-        try (InputStream is = response.getEntity().getContent()) {
-            return XContentHelper.convertToMap(XContentType.JSON.xContent(), is, true);
-        }
-    }
-
     protected static boolean indexExists(String index) throws IOException {
         Response response = client().performRequest(new Request("HEAD", "/" + index));
         return RestStatus.OK.getStatus() == response.getStatusLine().getStatusCode();
@@ -790,11 +763,6 @@
 
     protected static void openIndex(String index) throws IOException {
         Response response = client().performRequest(new Request("POST", "/" + index + "/_open"));
-        assertThat(response.getStatusLine().getStatusCode(), equalTo(RestStatus.OK.getStatus()));
-    }
-
-    protected static void openIndex(String index) throws IOException {
-        Response response = client().performRequest(HttpPost.METHOD_NAME, index + "/_open");
         assertThat(response.getStatusLine().getStatusCode(), equalTo(RestStatus.OK.getStatus()));
     }
 
