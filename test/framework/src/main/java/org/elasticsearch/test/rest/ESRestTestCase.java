/*
 * Licensed to Elasticsearch under one or more contributor
 * license agreements. See the NOTICE file distributed with
 * this work for additional information regarding copyright
 * ownership. Elasticsearch licenses this file to you under
 * the Apache License, Version 2.0 (the "License"); you may
 * not use this file except in compliance with the License.
 * You may obtain a copy of the License at
 *
 *    http://www.apache.org/licenses/LICENSE-2.0
 *
 * Unless required by applicable law or agreed to in writing,
 * software distributed under the License is distributed on an
 * "AS IS" BASIS, WITHOUT WARRANTIES OR CONDITIONS OF ANY
 * KIND, either express or implied.  See the License for the
 * specific language governing permissions and limitations
 * under the License.
 */

package org.elasticsearch.test.rest;

import org.apache.http.Header;
import org.apache.http.HttpHost;
import org.apache.http.HttpStatus;
import org.apache.http.message.BasicHeader;
import org.apache.http.nio.conn.ssl.SSLIOSessionStrategy;
import org.apache.http.ssl.SSLContexts;
import org.apache.http.util.EntityUtils;
import org.elasticsearch.Version;
import org.elasticsearch.action.admin.cluster.node.tasks.list.ListTasksAction;
import org.elasticsearch.client.Request;
import org.elasticsearch.client.Response;
import org.elasticsearch.client.ResponseException;
import org.elasticsearch.client.RestClient;
import org.elasticsearch.client.RestClientBuilder;
import org.elasticsearch.common.CheckedRunnable;
import org.elasticsearch.common.Strings;
import org.elasticsearch.common.io.PathUtils;
import org.elasticsearch.common.settings.Settings;
import org.elasticsearch.common.unit.TimeValue;
import org.elasticsearch.common.util.concurrent.ThreadContext;
import org.elasticsearch.common.xcontent.DeprecationHandler;
import org.elasticsearch.common.xcontent.NamedXContentRegistry;
import org.elasticsearch.common.xcontent.XContentBuilder;
import org.elasticsearch.common.xcontent.XContentHelper;
import org.elasticsearch.common.xcontent.XContentParser;
import org.elasticsearch.common.xcontent.XContentType;
import org.elasticsearch.common.xcontent.json.JsonXContent;
import org.elasticsearch.common.xcontent.support.XContentMapValues;
import org.elasticsearch.core.internal.io.IOUtils;
import org.elasticsearch.rest.RestStatus;
import org.elasticsearch.test.ESTestCase;
import org.junit.After;
import org.junit.AfterClass;
import org.junit.Before;

import javax.net.ssl.SSLContext;
import java.io.BufferedReader;
import java.io.IOException;
import java.io.InputStream;
import java.io.InputStreamReader;
import java.nio.charset.StandardCharsets;
import java.nio.file.Files;
import java.nio.file.Path;
import java.security.KeyManagementException;
import java.security.KeyStore;
import java.security.KeyStoreException;
import java.security.NoSuchAlgorithmException;
import java.security.cert.CertificateException;
import java.util.ArrayList;
import java.util.HashSet;
import java.util.List;
import java.util.Map;
import java.util.Set;
import java.util.TreeSet;
import java.util.concurrent.TimeUnit;
import java.util.function.Predicate;

import static java.util.Collections.sort;
import static java.util.Collections.unmodifiableList;
import static org.hamcrest.Matchers.anyOf;
import static org.hamcrest.Matchers.equalTo;

/**
 * Superclass for tests that interact with an external test cluster using Elasticsearch's {@link RestClient}.
 */
public abstract class ESRestTestCase extends ESTestCase {
    public static final String TRUSTSTORE_PATH = "truststore.path";
    public static final String TRUSTSTORE_PASSWORD = "truststore.password";
    public static final String CLIENT_RETRY_TIMEOUT = "client.retry.timeout";
    public static final String CLIENT_SOCKET_TIMEOUT = "client.socket.timeout";
    public static final String CLIENT_PATH_PREFIX = "client.path.prefix";

    /**
     * Convert the entity from a {@link Response} into a map of maps.
     */
    public static Map<String, Object> entityAsMap(Response response) throws IOException {
        XContentType xContentType = XContentType.fromMediaTypeOrFormat(response.getEntity().getContentType().getValue());
        // EMPTY and THROW are fine here because `.map` doesn't use named x content or deprecation
        try (XContentParser parser = xContentType.xContent().createParser(
                NamedXContentRegistry.EMPTY, DeprecationHandler.THROW_UNSUPPORTED_OPERATION,
                response.getEntity().getContent())) {
            return parser.map();
        }
    }

    /**
     * Does any node in the cluster being tested have x-pack installed?
     */
    public static boolean hasXPack() throws IOException {
        if (hasXPack == null) {
            throw new IllegalStateException("must be called inside of a rest test case test");
        }
        return hasXPack;
    }

    private static List<HttpHost> clusterHosts;
    /**
     * A client for the running Elasticsearch cluster
     */
    private static RestClient client;
    /**
     * A client for the running Elasticsearch cluster configured to take test administrative actions like remove all indexes after the test
     * completes
     */
    private static RestClient adminClient;
    private static Boolean hasXPack;
    private static TreeSet<Version> nodeVersions;

    @Before
    public void initClient() throws IOException {
        if (client == null) {
            assert adminClient == null;
            assert clusterHosts == null;
            assert hasXPack == null;
            assert nodeVersions == null;
            String cluster = System.getProperty("tests.rest.cluster");
            if (cluster == null) {
                throw new RuntimeException("Must specify [tests.rest.cluster] system property with a comma delimited list of [host:port] "
                        + "to which to send REST requests");
            }
            String[] stringUrls = cluster.split(",");
            List<HttpHost> hosts = new ArrayList<>(stringUrls.length);
            for (String stringUrl : stringUrls) {
                int portSeparator = stringUrl.lastIndexOf(':');
                if (portSeparator < 0) {
                    throw new IllegalArgumentException("Illegal cluster url [" + stringUrl + "]");
                }
                String host = stringUrl.substring(0, portSeparator);
                int port = Integer.valueOf(stringUrl.substring(portSeparator + 1));
                hosts.add(buildHttpHost(host, port));
            }
            clusterHosts = unmodifiableList(hosts);
            logger.info("initializing REST clients against {}", clusterHosts);
            client = buildClient(restClientSettings(), clusterHosts.toArray(new HttpHost[clusterHosts.size()]));
            adminClient = buildClient(restAdminSettings(), clusterHosts.toArray(new HttpHost[clusterHosts.size()]));

            hasXPack = false;
            nodeVersions = new TreeSet<>();
            Map<?, ?> response = entityAsMap(adminClient.performRequest(new Request("GET", "_nodes/plugins")));
            Map<?, ?> nodes = (Map<?, ?>) response.get("nodes");
            for (Map.Entry<?, ?> node : nodes.entrySet()) {
                Map<?, ?> nodeInfo = (Map<?, ?>) node.getValue();
                nodeVersions.add(Version.fromString(nodeInfo.get("version").toString()));
                for (Object module: (List<?>) nodeInfo.get("modules")) {
                    Map<?, ?> moduleInfo = (Map<?, ?>) module;
                    if (moduleInfo.get("name").toString().startsWith("x-pack-")) {
                        hasXPack = true;
                    }
                }
            }
        }
        assert client != null;
        assert adminClient != null;
        assert clusterHosts != null;
        assert hasXPack != null;
        assert nodeVersions != null;
    }

    /**
     * Construct an HttpHost from the given host and port
     */
    protected HttpHost buildHttpHost(String host, int port) {
        return new HttpHost(host, port, getProtocol());
    }

    /**
     * Clean up after the test case.
     */
    @After
    public final void cleanUpCluster() throws Exception {
        if (preserveClusterUponCompletion() == false) {
            wipeCluster();
            waitForClusterStateUpdatesToFinish();
            logIfThereAreRunningTasks();
        }
    }

    @AfterClass
    public static void closeClients() throws IOException {
        try {
            IOUtils.close(client, adminClient);
        } finally {
            clusterHosts = null;
            client = null;
            adminClient = null;
            hasXPack = null;
            nodeVersions = null;
        }
    }

    /**
     * Get the client used for ordinary api calls while writing a test
     */
    protected static RestClient client() {
        return client;
    }

    /**
     * Get the client used for test administrative actions. Do not use this while writing a test. Only use it for cleaning up after tests.
     */
    protected static RestClient adminClient() {
        return adminClient;
    }

    /**
     * Wait for outstanding tasks to complete. The specified admin client is used to check the outstanding tasks and this is done using
     * {@link ESTestCase#assertBusy(CheckedRunnable)} to give a chance to any outstanding tasks to complete.
     *
     * @param adminClient the admin client
     * @throws Exception if an exception is thrown while checking the outstanding tasks
     */
    public static void waitForPendingTasks(final RestClient adminClient) throws Exception {
        waitForPendingTasks(adminClient, taskName -> false);
    }

    /**
     * Wait for outstanding tasks to complete. The specified admin client is used to check the outstanding tasks and this is done using
     * {@link ESTestCase#assertBusy(CheckedRunnable)} to give a chance to any outstanding tasks to complete. The specified filter is used
     * to filter out outstanding tasks that are expected to be there.
     *
     * @param adminClient the admin client
     * @param taskFilter  predicate used to filter tasks that are expected to be there
     * @throws Exception if an exception is thrown while checking the outstanding tasks
     */
    public static void waitForPendingTasks(final RestClient adminClient, final Predicate<String> taskFilter) throws Exception {
        assertBusy(() -> {
            try {
                final Request request = new Request("GET", "/_cat/tasks");
                request.addParameter("detailed", "true");
                final Response response = adminClient.performRequest(request);
                /*
                 * Check to see if there are outstanding tasks; we exclude the list task itself, and any expected outstanding tasks using
                 * the specified task filter.
                 */
                if (response.getStatusLine().getStatusCode() == HttpStatus.SC_OK) {
                    try (BufferedReader responseReader = new BufferedReader(
                            new InputStreamReader(response.getEntity().getContent(), StandardCharsets.UTF_8))) {
                        int activeTasks = 0;
                        String line;
                        final StringBuilder tasksListString = new StringBuilder();
                        while ((line = responseReader.readLine()) != null) {
                            final String taskName = line.split("\\s+")[0];
                            if (taskName.startsWith(ListTasksAction.NAME) || taskFilter.test(taskName)) {
                                continue;
                            }
                            activeTasks++;
                            tasksListString.append(line);
                            tasksListString.append('\n');
                        }
                        assertEquals(activeTasks + " active tasks found:\n" + tasksListString, 0, activeTasks);
                    }
                }
            } catch (final IOException e) {
                throw new AssertionError("error getting active tasks list", e);
            }
        });
    }

    /**
     * Returns whether to preserve the state of the cluster upon completion of this test. Defaults to false. If true, overrides the value of
     * {@link #preserveIndicesUponCompletion()}, {@link #preserveTemplatesUponCompletion()}, {@link #preserveReposUponCompletion()},
     * {@link #preserveSnapshotsUponCompletion()}, and {@link #preserveRollupJobsUponCompletion()}.
     *
     * @return true if the state of the cluster should be preserved
     */
    protected boolean preserveClusterUponCompletion() {
        return false;
    }

    /**
     * Returns whether to preserve the indices created during this test on completion of this test.
     * Defaults to {@code false}. Override this method if indices should be preserved after the test,
     * with the assumption that some other process or test will clean up the indices afterward.
     * This is useful if the data directory and indices need to be preserved between test runs
     * (for example, when testing rolling upgrades).
     */
    protected boolean preserveIndicesUponCompletion() {
        return false;
    }

    /**
     * Controls whether or not to preserve templates upon completion of this test. The default implementation is to delete not preserve
     * templates.
     *
     * @return whether or not to preserve templates
     */
    protected boolean preserveTemplatesUponCompletion() {
        return false;
    }

    /**
     * Controls whether or not to preserve cluster settings upon completion of the test. The default implementation is to remove all cluster
     * settings.
     *
     * @return true if cluster settings should be preserved and otherwise false
     */
    protected boolean preserveClusterSettings() {
        return false;
    }

    /**
     * Returns whether to preserve the repositories on completion of this test.
     * Defaults to not preserving repos. See also
     * {@link #preserveSnapshotsUponCompletion()}.
     */
    protected boolean preserveReposUponCompletion() {
        return false;
    }

    /**
     * Returns whether to preserve the snapshots in repositories on completion of this
     * test. Defaults to not preserving snapshots. Only works for {@code fs} repositories.
     */
    protected boolean preserveSnapshotsUponCompletion() {
        return false;
    }

    /**
     * Returns whether to preserve the rollup jobs of this test. Defaults to
     * not preserving them. Only runs at all if xpack is installed on the
     * cluster being tested.
     */
    protected boolean preserveRollupJobsUponCompletion() {
        return false;
    }

    private void wipeCluster() throws Exception {
        if (preserveIndicesUponCompletion() == false) {
            // wipe indices
            try {
                adminClient().performRequest(new Request("DELETE", "*"));
            } catch (ResponseException e) {
                // 404 here just means we had no indexes
                if (e.getResponse().getStatusLine().getStatusCode() != 404) {
                    throw e;
                }
            }
        }

        // wipe index templates
        if (preserveTemplatesUponCompletion() == false) {
            if (hasXPack) {
                /*
                 * Delete only templates that xpack doesn't automatically
                 * recreate. Deleting them doesn't hurt anything, but it
                 * slows down the test because xpack will just recreate
                 * them.
                 */
                Request request = new Request("GET", "_cat/templates");
                request.addParameter("h", "name");
                String templates = EntityUtils.toString(adminClient().performRequest(request).getEntity());
                if (false == "".equals(templates)) {
                    for (String template : templates.split("\n")) {
                        if (isXPackTemplate(template)) continue;
                        if ("".equals(template)) {
                            throw new IllegalStateException("empty template in templates list:\n" + templates);
                        }
                        logger.debug("Clearing template [{}]", template);
                        adminClient().performRequest(new Request("DELETE", "_template/" + template));
                    }
                }
            } else {
                logger.debug("Clearing all templates");
                adminClient().performRequest(new Request("DELETE", "_template/*"));
            }
        }

        wipeSnapshots();

        // wipe cluster settings
        if (preserveClusterSettings() == false) {
            wipeClusterSettings();
        }

        if (hasXPack && false == preserveRollupJobsUponCompletion()) {
            wipeRollupJobs();
            waitForPendingRollupTasks();
        }
    }

    /**
     * Wipe fs snapshots we created one by one and all repositories so that the next test can create the repositories fresh and they'll
     * start empty. There isn't an API to delete all snapshots. There is an API to delete all snapshot repositories but that leaves all of
     * the snapshots intact in the repository.
     */
    private void wipeSnapshots() throws IOException {
        for (Map.Entry<String, ?> repo : entityAsMap(adminClient.performRequest(new Request("GET", "/_snapshot/_all"))).entrySet()) {
            String repoName = repo.getKey();
            Map<?, ?> repoSpec = (Map<?, ?>) repo.getValue();
            String repoType = (String) repoSpec.get("type");
            if (false == preserveSnapshotsUponCompletion() && repoType.equals("fs")) {
                // All other repo types we really don't have a chance of being able to iterate properly, sadly.
                Request listRequest = new Request("GET", "/_snapshot/" + repoName + "/_all");
                listRequest.addParameter("ignore_unavailable", "true");
                List<?> snapshots = (List<?>) entityAsMap(adminClient.performRequest(listRequest)).get("snapshots");
                for (Object snapshot : snapshots) {
                    Map<?, ?> snapshotInfo = (Map<?, ?>) snapshot;
                    String name = (String) snapshotInfo.get("snapshot");
                    logger.debug("wiping snapshot [{}/{}]", repoName, name);
                    adminClient().performRequest(new Request("DELETE", "/_snapshot/" + repoName + "/" + name));
                }
            }
            if (preserveReposUponCompletion() == false) {
                logger.debug("wiping snapshot repository [{}]", repoName);
                adminClient().performRequest(new Request("DELETE", "_snapshot/" + repoName));
            }
        }
    }

    /**
     * Remove any cluster settings.
     */
    private void wipeClusterSettings() throws IOException {
        Map<?, ?> getResponse = entityAsMap(adminClient().performRequest(new Request("GET", "/_cluster/settings")));

        boolean mustClear = false;
        XContentBuilder clearCommand = JsonXContent.contentBuilder();
        clearCommand.startObject();
        for (Map.Entry<?, ?> entry : getResponse.entrySet()) {
            String type = entry.getKey().toString();
            Map<?, ?> settings = (Map<?, ?>) entry.getValue();
            if (settings.isEmpty()) {
                continue;
            }
            mustClear = true;
            clearCommand.startObject(type);
            for (Object key: settings.keySet()) {
                clearCommand.field(key + ".*").nullValue();
            }
            clearCommand.endObject();
        }
        clearCommand.endObject();

        if (mustClear) {
            Request request = new Request("PUT", "/_cluster/settings");
            request.setJsonEntity(Strings.toString(clearCommand));
            adminClient().performRequest(request);
        }
    }

    private void wipeRollupJobs() throws IOException, InterruptedException {
        Response response = adminClient().performRequest(new Request("GET", "/_xpack/rollup/job/_all"));
        Map<String, Object> jobs = entityAsMap(response);
        @SuppressWarnings("unchecked")
        List<Map<String, Object>> jobConfigs =
                (List<Map<String, Object>>) XContentMapValues.extractValue("jobs", jobs);

        if (jobConfigs == null) {
            return;
        }

        for (Map<String, Object> jobConfig : jobConfigs) {
            @SuppressWarnings("unchecked")
            String jobId = (String) ((Map<String, Object>) jobConfig.get("config")).get("id");
            Request request = new Request("POST", "/_xpack/rollup/job/" + jobId + "/_stop");
            request.addParameter("ignore", "404");
            request.addParameter("wait_for_completion", "true");
            request.addParameter("timeout", "10s");
            logger.debug("stopping rollup job [{}]", jobId);
            adminClient().performRequest(request);
        }

<<<<<<< HEAD
=======
        // TODO this is temporary until StopJob API gains the ability to block until stopped
        awaitBusy(() -> {
            Request request = new Request("GET", "/_xpack/rollup/job/_all");
            try {
                Response jobsResponse = adminClient().performRequest(request);
                String body = EntityUtils.toString(jobsResponse.getEntity());
                // If the body contains any of the non-stopped states, at least one job is not finished yet
                return Arrays.stream(new String[]{"started", "aborting", "stopping", "indexing"}).noneMatch(body::contains);
            } catch (IOException e) {
                return false;
            }
        }, 10, TimeUnit.SECONDS);

>>>>>>> 42b4f23a
        for (Map<String, Object> jobConfig : jobConfigs) {
            @SuppressWarnings("unchecked")
            String jobId = (String) ((Map<String, Object>) jobConfig.get("config")).get("id");
            Request request = new Request("DELETE", "/_xpack/rollup/job/" + jobId);
            request.addParameter("ignore", "404"); // Ignore 404s because they imply someone was racing us to delete this
            logger.debug("deleting rollup job [{}]", jobId);
            adminClient().performRequest(request);
        }
    }

    private void waitForPendingRollupTasks() throws Exception {
        waitForPendingTasks(adminClient(), taskName -> taskName.startsWith("xpack/rollup/job") == false);
    }

    /**
     * Logs a message if there are still running tasks. The reasoning is that any tasks still running are state the is trying to bleed into
     * other tests.
     */
    private void logIfThereAreRunningTasks() throws InterruptedException, IOException {
        Set<String> runningTasks = runningTasks(adminClient().performRequest(new Request("GET", "/_tasks")));
        // Ignore the task list API - it doesn't count against us
        runningTasks.remove(ListTasksAction.NAME);
        runningTasks.remove(ListTasksAction.NAME + "[n]");
        if (runningTasks.isEmpty()) {
            return;
        }
        List<String> stillRunning = new ArrayList<>(runningTasks);
        sort(stillRunning);
        logger.info("There are still tasks running after this test that might break subsequent tests {}.", stillRunning);
        /*
         * This isn't a higher level log or outright failure because some of these tasks are run by the cluster in the background. If we
         * could determine that some tasks are run by the user we'd fail the tests if those tasks were running and ignore any background
         * tasks.
         */
    }

    /**
     * Waits for the cluster state updates to have been processed, so that no cluster
     * state updates are still in-progress when the next test starts.
     */
    private void waitForClusterStateUpdatesToFinish() throws Exception {
        assertBusy(() -> {
            try {
                Response response = adminClient().performRequest(new Request("GET", "/_cluster/pending_tasks"));
                List<?> tasks = (List<?>) entityAsMap(response).get("tasks");
                if (false == tasks.isEmpty()) {
                    StringBuilder message = new StringBuilder("there are still running tasks:");
                    for (Object task: tasks) {
                        message.append('\n').append(task.toString());
                    }
                    fail(message.toString());
                }
            } catch (IOException e) {
                fail("cannot get cluster's pending tasks: " + e.getMessage());
            }
        }, 30, TimeUnit.SECONDS);
    }

    /**
     * Used to obtain settings for the REST client that is used to send REST requests.
     */
    protected Settings restClientSettings() {
        Settings.Builder builder = Settings.builder();
        if (System.getProperty("tests.rest.client_path_prefix") != null) {
            builder.put(CLIENT_PATH_PREFIX, System.getProperty("tests.rest.client_path_prefix"));
        }
        return builder.build();
    }

    /**
     * Returns the REST client settings used for admin actions like cleaning up after the test has completed.
     */
    protected Settings restAdminSettings() {
        return restClientSettings(); // default to the same client settings
    }

    /**
     * Get the list of hosts in the cluster.
     */
    protected final List<HttpHost> getClusterHosts() {
        return clusterHosts;
    }

    /**
     * Override this to switch to testing https.
     */
    protected String getProtocol() {
        return "http";
    }

    protected RestClient buildClient(Settings settings, HttpHost[] hosts) throws IOException {
        RestClientBuilder builder = RestClient.builder(hosts);
        configureClient(builder, settings);
        builder.setStrictDeprecationMode(getStrictDeprecationMode());
        return builder.build();
    }

    /**
     * Whether the used REST client should return any response containing at
     * least one warning header as a failure.
     */
    protected boolean getStrictDeprecationMode() {
        return true;
    }

    protected static void configureClient(RestClientBuilder builder, Settings settings) throws IOException {
        String keystorePath = settings.get(TRUSTSTORE_PATH);
        if (keystorePath != null) {
            final String keystorePass = settings.get(TRUSTSTORE_PASSWORD);
            if (keystorePass == null) {
                throw new IllegalStateException(TRUSTSTORE_PATH + " is provided but not " + TRUSTSTORE_PASSWORD);
            }
            Path path = PathUtils.get(keystorePath);
            if (!Files.exists(path)) {
                throw new IllegalStateException(TRUSTSTORE_PATH + " is set but points to a non-existing file");
            }
            try {
                KeyStore keyStore = KeyStore.getInstance("jks");
                try (InputStream is = Files.newInputStream(path)) {
                    keyStore.load(is, keystorePass.toCharArray());
                }
                SSLContext sslcontext = SSLContexts.custom().loadTrustMaterial(keyStore, null).build();
                SSLIOSessionStrategy sessionStrategy = new SSLIOSessionStrategy(sslcontext);
                builder.setHttpClientConfigCallback(httpClientBuilder -> httpClientBuilder.setSSLStrategy(sessionStrategy));
            } catch (KeyStoreException |NoSuchAlgorithmException |KeyManagementException |CertificateException e) {
                throw new RuntimeException("Error setting up ssl", e);
            }
        }
        try (ThreadContext threadContext = new ThreadContext(settings)) {
            Header[] defaultHeaders = new Header[threadContext.getHeaders().size()];
            int i = 0;
            for (Map.Entry<String, String> entry : threadContext.getHeaders().entrySet()) {
                defaultHeaders[i++] = new BasicHeader(entry.getKey(), entry.getValue());
            }
            builder.setDefaultHeaders(defaultHeaders);
        }
        final String requestTimeoutString = settings.get(CLIENT_RETRY_TIMEOUT);
        if (requestTimeoutString != null) {
            final TimeValue maxRetryTimeout = TimeValue.parseTimeValue(requestTimeoutString, CLIENT_RETRY_TIMEOUT);
            builder.setMaxRetryTimeoutMillis(Math.toIntExact(maxRetryTimeout.getMillis()));
        }
        final String socketTimeoutString = settings.get(CLIENT_SOCKET_TIMEOUT);
        if (socketTimeoutString != null) {
            final TimeValue socketTimeout = TimeValue.parseTimeValue(socketTimeoutString, CLIENT_SOCKET_TIMEOUT);
            builder.setRequestConfigCallback(conf -> conf.setSocketTimeout(Math.toIntExact(socketTimeout.getMillis())));
        }
        if (settings.hasValue(CLIENT_PATH_PREFIX)) {
            builder.setPathPrefix(settings.get(CLIENT_PATH_PREFIX));
        }
    }

    @SuppressWarnings("unchecked")
    private Set<String> runningTasks(Response response) throws IOException {
        Set<String> runningTasks = new HashSet<>();

        Map<String, Object> nodes = (Map<String, Object>) entityAsMap(response).get("nodes");
        for (Map.Entry<String, Object> node : nodes.entrySet()) {
            Map<String, Object> nodeInfo = (Map<String, Object>) node.getValue();
            Map<String, Object> nodeTasks = (Map<String, Object>) nodeInfo.get("tasks");
            for (Map.Entry<String, Object> taskAndName : nodeTasks.entrySet()) {
                Map<String, Object> task = (Map<String, Object>) taskAndName.getValue();
                runningTasks.add(task.get("action").toString());
            }
        }
        return runningTasks;
    }

    protected static void assertOK(Response response) {
        assertThat(response.getStatusLine().getStatusCode(), anyOf(equalTo(200), equalTo(201)));
    }

    /**
     * checks that the specific index is green. we force a selection of an index as the tests share a cluster and often leave indices
     * in an non green state
     * @param index index to test for
     **/
    protected static void ensureGreen(String index) throws IOException {
        Request request = new Request("GET", "/_cluster/health/" + index);
        request.addParameter("wait_for_status", "green");
        request.addParameter("wait_for_no_relocating_shards", "true");
        request.addParameter("timeout", "70s");
        request.addParameter("level", "shards");
        client().performRequest(request);
    }

    /**
     * waits until all shard initialization is completed. This is a handy alternative to ensureGreen as it relates to all shards
     * in the cluster and doesn't require to know how many nodes/replica there are.
     */
    protected static void ensureNoInitializingShards() throws IOException {
        Request request = new Request("GET", "/_cluster/health");
        request.addParameter("wait_for_no_initializing_shards", "true");
        request.addParameter("timeout", "70s");
        request.addParameter("level", "shards");
        client().performRequest(request);
    }

    protected static void createIndex(String name, Settings settings) throws IOException {
        createIndex(name, settings, "");
    }

    protected static void createIndex(String name, Settings settings, String mapping) throws IOException {
        Request request = new Request("PUT", "/" + name);
        request.setJsonEntity("{\n \"settings\": " + Strings.toString(settings)
                + ", \"mappings\" : {" + mapping + "} }");
        client().performRequest(request);
    }

    protected static void deleteIndex(String name) throws IOException {
        Request request = new Request("DELETE", "/" + name);
        client().performRequest(request);
    }

    protected static void updateIndexSettings(String index, Settings.Builder settings) throws IOException {
        updateIndexSettings(index, settings.build());
    }

    private static void updateIndexSettings(String index, Settings settings) throws IOException {
        Request request = new Request("PUT", "/" + index + "/_settings");
        request.setJsonEntity(Strings.toString(settings));
        client().performRequest(request);
    }

    protected static Map<String, Object> getIndexSettings(String index) throws IOException {
        Request request = new Request("GET", "/" + index + "/_settings");
        request.addParameter("flat_settings", "true");
        Response response = client().performRequest(request);
        try (InputStream is = response.getEntity().getContent()) {
            return XContentHelper.convertToMap(XContentType.JSON.xContent(), is, true);
        }
    }

    protected static boolean indexExists(String index) throws IOException {
        Response response = client().performRequest(new Request("HEAD", "/" + index));
        return RestStatus.OK.getStatus() == response.getStatusLine().getStatusCode();
    }

    protected static void closeIndex(String index) throws IOException {
        Response response = client().performRequest(new Request("POST", "/" + index + "/_close"));
        assertThat(response.getStatusLine().getStatusCode(), equalTo(RestStatus.OK.getStatus()));
    }

    protected static void openIndex(String index) throws IOException {
        Response response = client().performRequest(new Request("POST", "/" + index + "/_open"));
        assertThat(response.getStatusLine().getStatusCode(), equalTo(RestStatus.OK.getStatus()));
    }

    protected static boolean aliasExists(String alias) throws IOException {
        Response response = client().performRequest(new Request("HEAD", "/_alias/" + alias));
        return RestStatus.OK.getStatus() == response.getStatusLine().getStatusCode();
    }

    protected static boolean aliasExists(String index, String alias) throws IOException {
        Response response = client().performRequest(new Request("HEAD", "/" + index + "/_alias/" + alias));
        return RestStatus.OK.getStatus() == response.getStatusLine().getStatusCode();
    }

    @SuppressWarnings("unchecked")
    protected static Map<String, Object> getAlias(final String index, final String alias) throws IOException {
        String endpoint = "/_alias";
        if (false == Strings.isEmpty(index)) {
            endpoint = index + endpoint;
        }
        if (false == Strings.isEmpty(alias)) {
            endpoint = endpoint + "/" + alias;
        }
        Map<String, Object> getAliasResponse = getAsMap(endpoint);
        return (Map<String, Object>)XContentMapValues.extractValue(index + ".aliases." + alias, getAliasResponse);
    }

    protected static Map<String, Object> getAsMap(final String endpoint) throws IOException {
        Response response = client().performRequest(new Request("GET", endpoint));
        XContentType entityContentType = XContentType.fromMediaTypeOrFormat(response.getEntity().getContentType().getValue());
        Map<String, Object> responseEntity = XContentHelper.convertToMap(entityContentType.xContent(),
                response.getEntity().getContent(), false);
        assertNotNull(responseEntity);
        return responseEntity;
    }

    /**
     * Is this template one that is automatically created by xpack?
     */
    private static boolean isXPackTemplate(String name) {
        if (name.startsWith(".monitoring-")) {
            return true;
        }
        if (name.startsWith(".watch") || name.startsWith(".triggered_watches")) {
            return true;
        }
        if (name.startsWith(".ml-")) {
            return true;
        }
        switch (name) {
        case ".triggered_watches":
        case ".watches":
        case "logstash-index-template":
        case "security_audit_log":
            return true;
        default:
            return false;
        }
    }

}<|MERGE_RESOLUTION|>--- conflicted
+++ resolved
@@ -55,6 +55,7 @@
 import org.junit.Before;
 
 import javax.net.ssl.SSLContext;
+
 import java.io.BufferedReader;
 import java.io.IOException;
 import java.io.InputStream;
@@ -68,6 +69,7 @@
 import java.security.NoSuchAlgorithmException;
 import java.security.cert.CertificateException;
 import java.util.ArrayList;
+import java.util.Arrays;
 import java.util.HashSet;
 import java.util.List;
 import java.util.Map;
@@ -481,22 +483,6 @@
             adminClient().performRequest(request);
         }
 
-<<<<<<< HEAD
-=======
-        // TODO this is temporary until StopJob API gains the ability to block until stopped
-        awaitBusy(() -> {
-            Request request = new Request("GET", "/_xpack/rollup/job/_all");
-            try {
-                Response jobsResponse = adminClient().performRequest(request);
-                String body = EntityUtils.toString(jobsResponse.getEntity());
-                // If the body contains any of the non-stopped states, at least one job is not finished yet
-                return Arrays.stream(new String[]{"started", "aborting", "stopping", "indexing"}).noneMatch(body::contains);
-            } catch (IOException e) {
-                return false;
-            }
-        }, 10, TimeUnit.SECONDS);
-
->>>>>>> 42b4f23a
         for (Map<String, Object> jobConfig : jobConfigs) {
             @SuppressWarnings("unchecked")
             String jobId = (String) ((Map<String, Object>) jobConfig.get("config")).get("id");
