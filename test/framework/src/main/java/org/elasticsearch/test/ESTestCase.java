/*
 * Copyright Elasticsearch B.V. and/or licensed to Elasticsearch B.V. under one
 * or more contributor license agreements. Licensed under the Elastic License
 * 2.0 and the Server Side Public License, v 1; you may not use this file except
 * in compliance with, at your election, the Elastic License 2.0 or the Server
 * Side Public License, v 1.
 */
package org.elasticsearch.test;

import com.carrotsearch.randomizedtesting.RandomizedTest;
import com.carrotsearch.randomizedtesting.annotations.Listeners;
import com.carrotsearch.randomizedtesting.annotations.ThreadLeakLingering;
import com.carrotsearch.randomizedtesting.annotations.ThreadLeakScope;
import com.carrotsearch.randomizedtesting.annotations.ThreadLeakScope.Scope;
import com.carrotsearch.randomizedtesting.annotations.TimeoutSuite;
import com.carrotsearch.randomizedtesting.generators.CodepointSetGenerator;
import com.carrotsearch.randomizedtesting.generators.RandomNumbers;
import com.carrotsearch.randomizedtesting.generators.RandomPicks;
import com.carrotsearch.randomizedtesting.generators.RandomStrings;
import com.carrotsearch.randomizedtesting.rules.TestRuleAdapter;

import org.apache.logging.log4j.Level;
import org.apache.logging.log4j.LogManager;
import org.apache.logging.log4j.Logger;
import org.apache.logging.log4j.core.Appender;
import org.apache.logging.log4j.core.LogEvent;
import org.apache.logging.log4j.core.LoggerContext;
import org.apache.logging.log4j.core.appender.AbstractAppender;
import org.apache.logging.log4j.core.config.Configurator;
import org.apache.logging.log4j.core.layout.PatternLayout;
import org.apache.logging.log4j.status.StatusConsoleListener;
import org.apache.logging.log4j.status.StatusData;
import org.apache.logging.log4j.status.StatusLogger;
import org.apache.lucene.analysis.standard.StandardAnalyzer;
import org.apache.lucene.util.LuceneTestCase;
import org.apache.lucene.util.LuceneTestCase.SuppressCodecs;
import org.apache.lucene.util.TestRuleMarkFailure;
import org.apache.lucene.util.TestUtil;
import org.apache.lucene.util.TimeUnits;
import org.elasticsearch.Version;
import org.elasticsearch.bootstrap.BootstrapForTesting;
import org.elasticsearch.client.Requests;
import org.elasticsearch.cluster.ClusterModule;
import org.elasticsearch.cluster.metadata.IndexMetadata;
import org.elasticsearch.cluster.node.DiscoveryNode;
import org.elasticsearch.common.bytes.BytesReference;
import org.elasticsearch.common.io.stream.BytesStreamOutput;
import org.elasticsearch.common.io.stream.NamedWriteable;
import org.elasticsearch.common.io.stream.NamedWriteableAwareStreamInput;
import org.elasticsearch.common.io.stream.NamedWriteableRegistry;
import org.elasticsearch.common.io.stream.StreamInput;
import org.elasticsearch.common.io.stream.Writeable;
import org.elasticsearch.common.joda.JodaDeprecationPatterns;
import org.elasticsearch.common.logging.DeprecationLogger;
import org.elasticsearch.common.logging.HeaderWarning;
import org.elasticsearch.common.logging.HeaderWarningAppender;
import org.elasticsearch.common.logging.LogConfigurator;
import org.elasticsearch.common.logging.Loggers;
import org.elasticsearch.common.settings.Setting;
import org.elasticsearch.common.settings.Settings;
import org.elasticsearch.common.time.DateUtils;
import org.elasticsearch.common.time.FormatNames;
import org.elasticsearch.common.transport.TransportAddress;
import org.elasticsearch.common.util.CollectionUtils;
import org.elasticsearch.common.util.MockBigArrays;
import org.elasticsearch.common.util.concurrent.ThreadContext;
import org.elasticsearch.common.util.set.Sets;
import org.elasticsearch.common.xcontent.LoggingDeprecationHandler;
import org.elasticsearch.common.xcontent.XContentHelper;
import org.elasticsearch.core.CheckedRunnable;
import org.elasticsearch.core.PathUtils;
import org.elasticsearch.core.PathUtilsForTesting;
import org.elasticsearch.core.SuppressForbidden;
import org.elasticsearch.core.Tuple;
import org.elasticsearch.env.Environment;
import org.elasticsearch.env.NodeEnvironment;
import org.elasticsearch.env.TestEnvironment;
import org.elasticsearch.index.Index;
import org.elasticsearch.index.IndexSettings;
import org.elasticsearch.index.analysis.AnalysisRegistry;
import org.elasticsearch.index.analysis.AnalyzerScope;
import org.elasticsearch.index.analysis.CharFilterFactory;
import org.elasticsearch.index.analysis.IndexAnalyzers;
import org.elasticsearch.index.analysis.NamedAnalyzer;
import org.elasticsearch.index.analysis.TokenFilterFactory;
import org.elasticsearch.index.analysis.TokenizerFactory;
import org.elasticsearch.indices.IndicesModule;
import org.elasticsearch.indices.analysis.AnalysisModule;
import org.elasticsearch.jdk.JavaVersion;
import org.elasticsearch.monitor.jvm.JvmInfo;
import org.elasticsearch.plugins.AnalysisPlugin;
import org.elasticsearch.plugins.Plugin;
import org.elasticsearch.script.MockScriptEngine;
import org.elasticsearch.script.Script;
import org.elasticsearch.script.ScriptType;
import org.elasticsearch.search.MockSearchService;
import org.elasticsearch.test.junit.listeners.LoggingListener;
import org.elasticsearch.test.junit.listeners.ReproduceInfoPrinter;
import org.elasticsearch.threadpool.ThreadPool;
import org.elasticsearch.transport.LeakTracker;
import org.elasticsearch.transport.nio.MockNioTransportPlugin;
import org.elasticsearch.xcontent.NamedXContentRegistry;
import org.elasticsearch.xcontent.ToXContent;
import org.elasticsearch.xcontent.XContent;
import org.elasticsearch.xcontent.XContentBuilder;
import org.elasticsearch.xcontent.XContentFactory;
import org.elasticsearch.xcontent.XContentParser;
import org.elasticsearch.xcontent.XContentParser.Token;
import org.elasticsearch.xcontent.XContentType;
import org.joda.time.DateTimeZone;
import org.junit.After;
import org.junit.AfterClass;
import org.junit.Before;
import org.junit.BeforeClass;
import org.junit.Rule;
import org.junit.internal.AssumptionViolatedException;
import org.junit.rules.RuleChain;

import java.io.IOException;
import java.io.InputStream;
import java.math.BigInteger;
import java.net.InetAddress;
import java.net.UnknownHostException;
import java.nio.file.Path;
import java.time.ZoneId;
import java.util.ArrayList;
import java.util.Arrays;
import java.util.Collection;
import java.util.Collections;
import java.util.EnumSet;
import java.util.HashMap;
import java.util.HashSet;
import java.util.LinkedHashMap;
import java.util.List;
import java.util.Locale;
import java.util.Map;
import java.util.Objects;
import java.util.Random;
import java.util.Set;
import java.util.TimeZone;
import java.util.concurrent.CopyOnWriteArrayList;
import java.util.concurrent.CountDownLatch;
import java.util.concurrent.CyclicBarrier;
import java.util.concurrent.ExecutorService;
import java.util.concurrent.TimeUnit;
import java.util.concurrent.atomic.AtomicInteger;
import java.util.function.BooleanSupplier;
import java.util.function.Consumer;
import java.util.function.IntFunction;
import java.util.function.Predicate;
import java.util.function.Supplier;
import java.util.stream.Collectors;
import java.util.stream.Stream;

import static java.util.Collections.emptyMap;
import static org.elasticsearch.common.util.CollectionUtils.arrayAsArrayList;
import static org.hamcrest.Matchers.anyOf;
import static org.hamcrest.Matchers.contains;
import static org.hamcrest.Matchers.empty;
import static org.hamcrest.Matchers.emptyCollectionOf;
import static org.hamcrest.Matchers.equalTo;
import static org.hamcrest.Matchers.hasItem;
import static org.hamcrest.Matchers.startsWith;

/**
 * Base testcase for randomized unit testing with Elasticsearch
 */
@Listeners({ ReproduceInfoPrinter.class, LoggingListener.class })
@ThreadLeakScope(Scope.SUITE)
@ThreadLeakLingering(linger = 5000) // 5 sec lingering
@TimeoutSuite(millis = 20 * TimeUnits.MINUTE)
@LuceneTestCase.SuppressSysoutChecks(bugUrl = "we log a lot on purpose")
// we suppress pretty much all the lucene codecs for now, except asserting
// assertingcodec is the winner for a codec here: it finds bugs and gives clear exceptions.
@SuppressCodecs(
    {
        "SimpleText",
        "Memory",
        "CheapBastard",
        "Direct",
        "Compressing",
        "FST50",
        "FSTOrd50",
        "TestBloomFilteredLucenePostings",
        "MockRandom",
        "BlockTreeOrds",
        "LuceneFixedGap",
        "LuceneVarGapFixedInterval",
        "LuceneVarGapDocFreqInterval",
        "Lucene50" }
)
@LuceneTestCase.SuppressReproduceLine
public abstract class ESTestCase extends LuceneTestCase {

    protected static final List<String> JODA_TIMEZONE_IDS;
    protected static final List<String> JAVA_TIMEZONE_IDS;
    protected static final List<String> JAVA_ZONE_IDS;

    private static final AtomicInteger portGenerator = new AtomicInteger();

    private static final Collection<String> loggedLeaks = new ArrayList<>();

    private HeaderWarningAppender headerWarningAppender;

    @AfterClass
    public static void resetPortCounter() {
        portGenerator.set(0);
    }

    // Allows distinguishing between parallel test processes
    public static final String TEST_WORKER_VM_ID;

    public static final String TEST_WORKER_SYS_PROPERTY = "org.gradle.test.worker";

    public static final String DEFAULT_TEST_WORKER_ID = "--not-gradle--";

    public static final String FIPS_SYSPROP = "tests.fips.enabled";

    static {
        TEST_WORKER_VM_ID = System.getProperty(TEST_WORKER_SYS_PROPERTY, DEFAULT_TEST_WORKER_ID);
        setTestSysProps();
        LogConfigurator.loadLog4jPlugins();

        for (String leakLoggerName : Arrays.asList("io.netty.util.ResourceLeakDetector", LeakTracker.class.getName())) {
            Logger leakLogger = LogManager.getLogger(leakLoggerName);
            Appender leakAppender = new AbstractAppender(leakLoggerName, null, PatternLayout.newBuilder().withPattern("%m").build()) {
                @Override
                public void append(LogEvent event) {
                    String message = event.getMessage().getFormattedMessage();
                    if (Level.ERROR.equals(event.getLevel()) && message.contains("LEAK:")) {
                        synchronized (loggedLeaks) {
                            loggedLeaks.add(message);
                        }
                    }
                }
            };
            leakAppender.start();
            Loggers.addAppender(leakLogger, leakAppender);
            // shutdown hook so that when the test JVM exits, logging is shutdown too
            Runtime.getRuntime().addShutdownHook(new Thread(() -> {
                leakAppender.stop();
                LoggerContext context = (LoggerContext) LogManager.getContext(false);
                Configurator.shutdown(context);
            }));
        }

        BootstrapForTesting.ensureInitialized();

        // filter out joda timezones that are deprecated for the java time migration
        List<String> jodaTZIds = DateTimeZone.getAvailableIDs()
            .stream()
            .filter(s -> DateUtils.DEPRECATED_SHORT_TZ_IDS.contains(s) == false)
            .sorted()
            .collect(Collectors.toList());
        JODA_TIMEZONE_IDS = Collections.unmodifiableList(jodaTZIds);

        List<String> javaTZIds = Arrays.asList(TimeZone.getAvailableIDs());
        Collections.sort(javaTZIds);
        JAVA_TIMEZONE_IDS = Collections.unmodifiableList(javaTZIds);

        List<String> javaZoneIds = new ArrayList<>(ZoneId.getAvailableZoneIds());
        Collections.sort(javaZoneIds);
        JAVA_ZONE_IDS = Collections.unmodifiableList(javaZoneIds);
    }

    @SuppressForbidden(reason = "force log4j and netty sysprops")
    private static void setTestSysProps() {
        System.setProperty("log4j.shutdownHookEnabled", "false");
        System.setProperty("log4j2.disable.jmx", "true");

        // Enable Netty leak detection and monitor logger for logged leak errors
        System.setProperty("io.netty.leakDetection.level", "paranoid");

        // We have to disable setting the number of available processors as tests in the same JVM randomize processors and will step on each
        // other if we allow them to set the number of available processors as it's set-once in Netty.
        System.setProperty("es.set.netty.runtime.available.processors", "false");
    }

    protected final Logger logger = LogManager.getLogger(getClass());
    private ThreadContext threadContext;

    // -----------------------------------------------------------------
    // Suite and test case setup/cleanup.
    // -----------------------------------------------------------------

    @Rule
    public RuleChain failureAndSuccessEvents = RuleChain.outerRule(new TestRuleAdapter() {
        @Override
        protected void afterIfSuccessful() throws Throwable {
            ESTestCase.this.afterIfSuccessful();
        }

        @Override
        protected void afterAlways(List<Throwable> errors) throws Throwable {
            if (errors != null && errors.isEmpty() == false) {
                boolean allAssumption = true;
                for (Throwable error : errors) {
                    if (false == error instanceof AssumptionViolatedException) {
                        allAssumption = false;
                        break;
                    }
                }
                if (false == allAssumption) {
                    ESTestCase.this.afterIfFailed(errors);
                }
            }
            super.afterAlways(errors);
        }
    });

    /**
     * Generates a new transport address using {@link TransportAddress#META_ADDRESS} with an incrementing port number.
     * The port number starts at 0 and is reset after each test suite run.
     */
    public static TransportAddress buildNewFakeTransportAddress() {
        return new TransportAddress(TransportAddress.META_ADDRESS, portGenerator.incrementAndGet());
    }

    /**
     * Called when a test fails, supplying the errors it generated. Not called when the test fails because assumptions are violated.
     */
    protected void afterIfFailed(List<Throwable> errors) {}

    /** called after a test is finished, but only if successful */
    protected void afterIfSuccessful() throws Exception {}

    // setup mock filesystems for this test run. we change PathUtils
    // so that all accesses are plumbed thru any mock wrappers

    @BeforeClass
    public static void setFileSystem() throws Exception {
        PathUtilsForTesting.setup();
    }

    @AfterClass
    public static void restoreFileSystem() throws Exception {
        PathUtilsForTesting.teardown();
    }

    // randomize content type for request builders

    @BeforeClass
    public static void setContentType() throws Exception {
        Requests.CONTENT_TYPE = randomFrom(XContentType.values());
        Requests.INDEX_CONTENT_TYPE = randomFrom(XContentType.values());
    }

    @AfterClass
    public static void restoreContentType() {
        Requests.CONTENT_TYPE = XContentType.SMILE;
        Requests.INDEX_CONTENT_TYPE = XContentType.JSON;
    }

    @BeforeClass
    public static void ensureSupportedLocale() {
        if (isUnusableLocale()) {
            Logger logger = LogManager.getLogger(ESTestCase.class);
            logger.warn(
                "Attempting to run tests in an unusable locale in a FIPS JVM. Certificate expiration validation will fail, "
                    + "switching to English. See: https://github.com/bcgit/bc-java/issues/405"
            );
            Locale.setDefault(Locale.ENGLISH);
        }
    }

    @Before
    public void setHeaderWarningAppender() {
        this.headerWarningAppender = HeaderWarningAppender.createAppender("header_warning", null);
        this.headerWarningAppender.start();
        Loggers.addAppender(LogManager.getLogger("org.elasticsearch.deprecation"), this.headerWarningAppender);
    }

    @After
    public void removeHeaderWarningAppender() {
        if (this.headerWarningAppender != null) {
            Loggers.removeAppender(LogManager.getLogger("org.elasticsearch.deprecation"), this.headerWarningAppender);
            this.headerWarningAppender = null;
        }
    }

    @Before
    public final void before() {
        logger.info("{}before test", getTestParamsForLogging());
        assertNull("Thread context initialized twice", threadContext);
        if (enableWarningsCheck()) {
            this.threadContext = new ThreadContext(Settings.EMPTY);
            HeaderWarning.setThreadContext(threadContext);
        }
    }

    @AfterClass
    public static void clearAdditionalRoles() {
        DiscoveryNode.setAdditionalRoles(Collections.emptySet());
    }

    /**
     * Whether or not we check after each test whether it has left warnings behind. That happens if any deprecated feature or syntax
     * was used by the test and the test didn't assert on it using {@link #assertWarnings(String...)}.
     */
    protected boolean enableWarningsCheck() {
        return true;
    }

    protected boolean enableJodaDeprecationWarningsCheck() {
        return false;
    }

    @After
    public final void after() throws Exception {
        checkStaticState();
        // We check threadContext != null rather than enableWarningsCheck()
        // because after methods are still called in the event that before
        // methods failed, in which case threadContext might not have been
        // initialized
        if (threadContext != null) {
            ensureNoWarnings();
            HeaderWarning.removeThreadContext(threadContext);
            threadContext = null;
        }
        ensureAllSearchContextsReleased();
        ensureCheckIndexPassed();
        logger.info("{}after test", getTestParamsForLogging());
    }

    private String getTestParamsForLogging() {
        String name = getTestName();
        int start = name.indexOf('{');
        if (start < 0) return "";
        int end = name.lastIndexOf('}');
        if (end < 0) return "";
        return "[" + name.substring(start + 1, end) + "] ";
    }

    public void ensureNoWarnings() {
        // Check that there are no unaccounted warning headers. These should be checked with {@link #assertWarnings(String...)} in the
        // appropriate test
        try {
            final List<String> warnings = threadContext.getResponseHeaders().get("Warning");
            if (warnings != null) {
                // unit tests do not run with the bundled JDK, if there are warnings we need to filter the no-jdk deprecation warning
                final List<String> filteredWarnings = warnings.stream()
                    .filter(k -> filteredWarnings().stream().noneMatch(s -> k.contains(s)))
                    .collect(Collectors.toList());
                assertThat("unexpected warning headers", filteredWarnings, empty());
            } else {
                assertNull("unexpected warning headers", warnings);
            }
        } finally {
            resetDeprecationLogger();
        }
    }

    protected List<String> filteredWarnings() {
        List<String> filtered = new ArrayList<>();
        filtered.add("Configuring [path.data] with a list is deprecated. Instead specify as a string value");
        filtered.add("setting [path.shared_data] is deprecated and will be removed in a future release");
        if (enableJodaDeprecationWarningsCheck() == false) {
            filtered.add(JodaDeprecationPatterns.USE_NEW_FORMAT_SPECIFIERS);
        }
        if (JvmInfo.jvmInfo().getBundledJdk() == false) {
            filtered.add("no-jdk distributions that do not bundle a JDK are deprecated and will be removed in a future release");
        }
        return filtered;
    }

    /**
     * Convenience method to assert warnings for settings deprecations and general deprecation warnings.
     * @param settings the settings that are expected to be deprecated
     * @param warnings other expected general deprecation warnings
     */
    protected final void assertSettingDeprecationsAndWarnings(final Setting<?>[] settings, final DeprecationWarning... warnings) {
        assertWarnings(true, Stream.concat(Arrays.stream(settings).map(setting -> {
            String warningMessage = String.format(
                Locale.ROOT,
                "[%s] setting was deprecated in Elasticsearch and will be "
                    + "removed in a future release! See the breaking changes documentation for the next major version.",
                setting.getKey()
            );
            return new DeprecationWarning(
                setting.getProperties().contains(Setting.Property.Deprecated) ? DeprecationLogger.CRITICAL : Level.WARN,
                warningMessage
            );
        }), Arrays.stream(warnings)).toArray(DeprecationWarning[]::new));
    }

    /**
     * Convenience method to assert warnings at a specific level for settings deprecations and general deprecation warnings.
     * @param expectedWarnings expected general deprecation warnings.
     */
    protected final void assertWarnings(Level level, String... expectedWarnings) {
        assertWarnings(
            true,
            Arrays.stream(expectedWarnings)
                .map(expectedWarning -> new DeprecationWarning(level, expectedWarning))
                .toArray(DeprecationWarning[]::new)
        );
    }

    /**
     * Convenience method to assert warnings for settings deprecations and general deprecation warnings. All warnings passed to this method
     * are assumed to be at DeprecationLogger.CRITICAL level.
     * @param expectedWarnings expected general deprecation warnings.
     */
    protected final void assertWarnings(String... expectedWarnings) {
        assertWarnings(
            true,
            Arrays.stream(expectedWarnings)
                .map(expectedWarning -> new DeprecationWarning(DeprecationLogger.CRITICAL, expectedWarning))
                .toArray(DeprecationWarning[]::new)
        );
    }

    /**
     * Allow the given warnings, but don't require their presence.
     */
    protected final void allowedWarnings(String... allowedWarnings) {
        if (enableWarningsCheck() == false) {
            throw new IllegalStateException("unable to check warning headers if the test is not set to do so");
        }
        try {
            final List<String> actualWarnings = threadContext.getResponseHeaders().get("Warning");
            if (actualWarnings == null) {
                return;
            }
            final Set<String> actualWarningValues = actualWarnings.stream()
                .map(s -> HeaderWarning.extractWarningValueFromWarningHeader(s, true))
                .map(HeaderWarning::escapeAndEncode)
                .collect(Collectors.toSet());
            Set<String> expectedWarnings = new HashSet<>(Arrays.asList(allowedWarnings));
            final Set<String> warningsNotExpected = Sets.difference(actualWarningValues, expectedWarnings);
            assertThat(
                "Found "
                    + warningsNotExpected.size()
                    + " unexpected warnings\nExpected: "
                    + expectedWarnings
                    + "\nActual: "
                    + actualWarningValues,
                warningsNotExpected.size(),
                equalTo(0)
            );
        } finally {
            resetDeprecationLogger();
        }
    }

    protected final void assertWarnings(boolean stripXContentPosition, DeprecationWarning... expectedWarnings) {
        if (enableWarningsCheck() == false) {
            throw new IllegalStateException("unable to check warning headers if the test is not set to do so");
        }
        try {
            final List<String> actualWarningStrings = threadContext.getResponseHeaders().get("Warning");
            if (expectedWarnings == null || expectedWarnings.length == 0) {
                assertNull("expected 0 warnings, actual: " + actualWarningStrings, actualWarningStrings);
            } else {
                assertNotNull("no warnings, expected: " + Arrays.asList(expectedWarnings), actualWarningStrings);
                final Set<DeprecationWarning> actualDeprecationWarnings = actualWarningStrings.stream().map(warningString -> {
                    String warningText = HeaderWarning.extractWarningValueFromWarningHeader(warningString, stripXContentPosition);
                    final Level level;
                    if (warningString.startsWith(Integer.toString(DeprecationLogger.CRITICAL.intLevel()))) {
                        level = DeprecationLogger.CRITICAL;
                    } else if (warningString.startsWith(Integer.toString(Level.WARN.intLevel()))) {
                        level = Level.WARN;
                    } else {
                        throw new IllegalArgumentException("Unknown level in deprecation message " + warningString);
                    }
                    return new DeprecationWarning(level, warningText);
                }).collect(Collectors.toSet());
                for (DeprecationWarning expectedWarning : expectedWarnings) {
                    DeprecationWarning escapedExpectedWarning = new DeprecationWarning(
                        expectedWarning.level,
                        HeaderWarning.escapeAndEncode(expectedWarning.message)
                    );
                    assertThat(actualDeprecationWarnings, hasItem(escapedExpectedWarning));
                }
                assertEquals(
                    "Expected "
                        + expectedWarnings.length
                        + " warnings but found "
                        + actualWarningStrings.size()
                        + "\nExpected: "
                        + Arrays.asList(expectedWarnings)
                        + "\nActual: "
                        + actualWarningStrings,
                    expectedWarnings.length,
                    actualWarningStrings.size()
                );
            }
        } finally {
            resetDeprecationLogger();
        }
    }

    private void assertWarnings(boolean stripXContentPosition, List<String> actualWarnings, String[] expectedWarnings) {
        assertNotNull("no warnings, expected: " + Arrays.asList(expectedWarnings), actualWarnings);
        final Set<String> actualWarningValues = actualWarnings.stream()
            .map(s -> HeaderWarning.extractWarningValueFromWarningHeader(s, stripXContentPosition))
            .collect(Collectors.toSet());
        for (String msg : expectedWarnings) {
            assertThat(actualWarningValues, hasItem(HeaderWarning.escapeAndEncode(msg)));
        }
        assertEquals(
            "Expected "
                + expectedWarnings.length
                + " warnings but found "
                + actualWarnings.size()
                + "\nExpected: "
                + Arrays.asList(expectedWarnings)
                + "\nActual: "
                + actualWarnings,
            expectedWarnings.length,
            actualWarnings.size()
        );
    }

    /**
     * Reset the deprecation logger by clearing the current thread context.
     */
    private void resetDeprecationLogger() {
        // "clear" context by stashing current values and dropping the returned StoredContext
        threadContext.stashContext();
    }

    private static final List<StatusData> statusData = new ArrayList<>();
    static {
        // ensure that the status logger is set to the warn level so we do not miss any warnings with our Log4j usage
        StatusLogger.getLogger().setLevel(Level.WARN);
        // Log4j will write out status messages indicating problems with the Log4j usage to the status logger; we hook into this logger and
        // assert that no such messages were written out as these would indicate a problem with our logging configuration
        StatusLogger.getLogger().registerListener(new StatusConsoleListener(Level.WARN) {

            @Override
            public void log(StatusData data) {
                synchronized (statusData) {
                    statusData.add(data);
                }
            }

        });
    }

    // Tolerate the absence or otherwise denial of these specific lookup classes.
    // At some future time, we should require the JDNI warning.
    private static final List<String> LOG_4J_MSG_PREFIXES = org.elasticsearch.core.List.of(
        "JNDI lookup class is not available because this JRE does not support JNDI. "
            + "JNDI string lookups will not be available, continuing configuration.",
        "JMX runtime input lookup class is not available because this JRE does not support JMX. "
            + "JMX lookups will not be available, continuing configuration. "
    );

    // separate method so that this can be checked again after suite scoped cluster is shut down
    protected static void checkStaticState() throws Exception {
        LeakTracker.INSTANCE.reportLeak();
        MockBigArrays.ensureAllArraysAreReleased();

        // ensure no one changed the status logger level on us
        assertThat(StatusLogger.getLogger().getLevel(), equalTo(Level.WARN));
        synchronized (statusData) {
            try {
                // ensure that there are no status logger messages which would indicate a problem with our Log4j usage; we map the
                // StatusData instances to Strings as otherwise their toString output is useless
                assertThat(
                    statusData.stream().map(status -> status.getMessage().getFormattedMessage()).collect(Collectors.toList()),
                    anyOf(
                        emptyCollectionOf(String.class),
                        contains(startsWith(LOG_4J_MSG_PREFIXES.get(0)), startsWith(LOG_4J_MSG_PREFIXES.get(1))),
                        contains(startsWith(LOG_4J_MSG_PREFIXES.get(1)))
                    )
                );
            } finally {
                // we clear the list so that status data from other tests do not interfere with tests within the same JVM
                statusData.clear();
            }
        }
        synchronized (loggedLeaks) {
            try {
                assertThat(loggedLeaks, empty());
            } finally {
                loggedLeaks.clear();
            }
        }
    }

    // this must be a separate method from other ensure checks above so suite scoped integ tests can call...TODO: fix that
    public final void ensureAllSearchContextsReleased() throws Exception {
        assertBusy(() -> MockSearchService.assertNoInFlightContext());
    }

    // mockdirectorywrappers currently set this boolean if checkindex fails
    // TODO: can we do this cleaner???

    /** MockFSDirectoryService sets this: */
    public static final List<Exception> checkIndexFailures = new CopyOnWriteArrayList<>();

    @Before
    public final void resetCheckIndexStatus() throws Exception {
        checkIndexFailures.clear();
    }

    public final void ensureCheckIndexPassed() {
        if (checkIndexFailures.isEmpty() == false) {
            final AssertionError e = new AssertionError("at least one shard failed CheckIndex");
            for (Exception failure : checkIndexFailures) {
                e.addSuppressed(failure);
            }
            throw e;
        }
    }

    // -----------------------------------------------------------------
    // Test facilities and facades for subclasses.
    // -----------------------------------------------------------------

    // TODO: decide on one set of naming for between/scaledBetween and remove others
    // TODO: replace frequently() with usually()

    /**
     * Returns a "scaled" random number between min and max (inclusive).
     *
     * @see RandomizedTest#scaledRandomIntBetween(int, int)
     */
    public static int scaledRandomIntBetween(int min, int max) {
        return RandomizedTest.scaledRandomIntBetween(min, max);
    }

    /**
     * A random integer from <code>min</code> to <code>max</code> (inclusive).
     *
     * @see #scaledRandomIntBetween(int, int)
     */
    public static int randomIntBetween(int min, int max) {
        return RandomNumbers.randomIntBetween(random(), min, max);
    }

    /**
     * A random long number between min (inclusive) and max (inclusive).
     */
    public static long randomLongBetween(long min, long max) {
        return RandomNumbers.randomLongBetween(random(), min, max);
    }

    /**
     * Returns a "scaled" number of iterations for loops which can have a variable
     * iteration count. This method is effectively
     * an alias to {@link #scaledRandomIntBetween(int, int)}.
     */
    public static int iterations(int min, int max) {
        return scaledRandomIntBetween(min, max);
    }

    /**
     * An alias for {@link #randomIntBetween(int, int)}.
     *
     * @see #scaledRandomIntBetween(int, int)
     */
    public static int between(int min, int max) {
        return randomIntBetween(min, max);
    }

    /**
     * The exact opposite of {@link #rarely()}.
     */
    public static boolean frequently() {
        return rarely() == false;
    }

    public static boolean randomBoolean() {
        return random().nextBoolean();
    }

    public static byte randomByte() {
        return (byte) random().nextInt();
    }

    public static byte randomNonNegativeByte() {
        byte randomByte = randomByte();
        return (byte) (randomByte == Byte.MIN_VALUE ? 0 : Math.abs(randomByte));
    }

    /**
     * Helper method to create a byte array of a given length populated with random byte values
     *
     * @see #randomByte()
     */
    public static byte[] randomByteArrayOfLength(int size) {
        byte[] bytes = new byte[size];
        for (int i = 0; i < size; i++) {
            bytes[i] = randomByte();
        }
        return bytes;
    }

    public static short randomShort() {
        return (short) random().nextInt();
    }

    public static int randomInt() {
        return random().nextInt();
    }

    /**
     * @return a <code>long</code> between <code>0</code> and <code>Long.MAX_VALUE</code> (inclusive) chosen uniformly at random.
     */
    public static long randomNonNegativeLong() {
        long randomLong = randomLong();
        return randomLong == Long.MIN_VALUE ? 0 : Math.abs(randomLong);
    }

    public static float randomFloat() {
        return random().nextFloat();
    }

    public static double randomDouble() {
        return random().nextDouble();
    }

    /**
     * Returns a double value in the interval [start, end) if lowerInclusive is
     * set to true, (start, end) otherwise.
     *
     * @param start          lower bound of interval to draw uniformly distributed random numbers from
     * @param end            upper bound
     * @param lowerInclusive whether or not to include lower end of the interval
     */
    public static double randomDoubleBetween(double start, double end, boolean lowerInclusive) {
        double result = 0.0;

        if (start == -Double.MAX_VALUE || end == Double.MAX_VALUE) {
            // formula below does not work with very large doubles
            result = Double.longBitsToDouble(randomLong());
            while (result < start || result > end || Double.isNaN(result)) {
                result = Double.longBitsToDouble(randomLong());
            }
        } else {
            result = randomDouble();
            if (lowerInclusive == false) {
                while (result <= 0.0) {
                    result = randomDouble();
                }
            }
            result = result * end + (1.0 - result) * start;
        }
        return result;
    }

    public static long randomLong() {
        return random().nextLong();
    }

    /**
     * Returns a random BigInteger uniformly distributed over the range 0 to (2^64 - 1) inclusive
     * Currently BigIntegers are only used for unsigned_long field type, where the max value is 2^64 - 1.
     * Modify this random generator if a wider range for BigIntegers is necessary.
     * @return a random bigInteger in the range [0 ; 2^64 - 1]
     */
    public static BigInteger randomBigInteger() {
        return new BigInteger(64, random());
    }

    /** A random integer from 0..max (inclusive). */
    public static int randomInt(int max) {
        return RandomizedTest.randomInt(max);
    }

    /** Pick a random object from the given array. The array must not be empty. */
    @SafeVarargs
    @SuppressWarnings("varargs")
    public static <T> T randomFrom(T... array) {
        return randomFrom(random(), array);
    }

    /** Pick a random object from the given array. The array must not be empty. */
    @SafeVarargs
    @SuppressWarnings("varargs")
    public static <T> T randomFrom(Random random, T... array) {
        return RandomPicks.randomFrom(random, array);
    }

    /** Pick a random object from the given array of suppliers. The array must not be empty. */
    @SafeVarargs
    @SuppressWarnings("varargs")
    public static <T> T randomFrom(Random random, Supplier<T>... array) {
        Supplier<T> supplier = RandomPicks.randomFrom(random, array);
        return supplier.get();
    }

    /** Pick a random object from the given list. */
    public static <T> T randomFrom(List<T> list) {
        return RandomPicks.randomFrom(random(), list);
    }

    /** Pick a random object from the given collection. */
    public static <T> T randomFrom(Collection<T> collection) {
        return randomFrom(random(), collection);
    }

    /** Pick a random object from the given collection. */
    public static <T> T randomFrom(Random random, Collection<T> collection) {
        return RandomPicks.randomFrom(random, collection);
    }

    public static String randomAlphaOfLengthBetween(int minCodeUnits, int maxCodeUnits) {
        return RandomizedTest.randomAsciiOfLengthBetween(minCodeUnits, maxCodeUnits);
    }

    public static String randomAlphaOfLength(int codeUnits) {
        return RandomizedTest.randomAsciiOfLength(codeUnits);
    }

    public static String randomUnicodeOfLengthBetween(int minCodeUnits, int maxCodeUnits) {
        return RandomizedTest.randomUnicodeOfLengthBetween(minCodeUnits, maxCodeUnits);
    }

    public static String randomUnicodeOfLength(int codeUnits) {
        return RandomizedTest.randomUnicodeOfLength(codeUnits);
    }

    public static String randomUnicodeOfCodepointLengthBetween(int minCodePoints, int maxCodePoints) {
        return RandomizedTest.randomUnicodeOfCodepointLengthBetween(minCodePoints, maxCodePoints);
    }

    public static String randomUnicodeOfCodepointLength(int codePoints) {
        return RandomizedTest.randomUnicodeOfCodepointLength(codePoints);
    }

    public static String randomRealisticUnicodeOfLengthBetween(int minCodeUnits, int maxCodeUnits) {
        return RandomizedTest.randomRealisticUnicodeOfLengthBetween(minCodeUnits, maxCodeUnits);
    }

    public static String randomRealisticUnicodeOfLength(int codeUnits) {
        return RandomizedTest.randomRealisticUnicodeOfLength(codeUnits);
    }

    public static String randomRealisticUnicodeOfCodepointLengthBetween(int minCodePoints, int maxCodePoints) {
        return RandomizedTest.randomRealisticUnicodeOfCodepointLengthBetween(minCodePoints, maxCodePoints);
    }

    public static String randomRealisticUnicodeOfCodepointLength(int codePoints) {
        return RandomizedTest.randomRealisticUnicodeOfCodepointLength(codePoints);
    }

    /**
     * @param maxArraySize The maximum number of elements in the random array
     * @param stringSize The length of each String in the array
     * @param allowNull Whether the returned array may be null
     * @param allowEmpty Whether the returned array may be empty (have zero elements)
     */
    public static String[] generateRandomStringArray(int maxArraySize, int stringSize, boolean allowNull, boolean allowEmpty) {
        if (allowNull && random().nextBoolean()) {
            return null;
        }
        int arraySize = randomIntBetween(allowEmpty ? 0 : 1, maxArraySize);
        String[] array = new String[arraySize];
        for (int i = 0; i < arraySize; i++) {
            array[i] = RandomStrings.randomAsciiOfLength(random(), stringSize);
        }
        return array;
    }

    public static String[] generateRandomStringArray(int maxArraySize, int stringSize, boolean allowNull) {
        return generateRandomStringArray(maxArraySize, stringSize, allowNull, true);
    }

    public static <T> T[] randomArray(int maxArraySize, IntFunction<T[]> arrayConstructor, Supplier<T> valueConstructor) {
        return randomArray(0, maxArraySize, arrayConstructor, valueConstructor);
    }

    public static <T> T[] randomArray(int minArraySize, int maxArraySize, IntFunction<T[]> arrayConstructor, Supplier<T> valueConstructor) {
        final int size = randomIntBetween(minArraySize, maxArraySize);
        final T[] array = arrayConstructor.apply(size);
        for (int i = 0; i < array.length; i++) {
            array[i] = valueConstructor.get();
        }
        return array;
    }

    public static <T> List<T> randomList(int maxListSize, Supplier<T> valueConstructor) {
        return randomList(0, maxListSize, valueConstructor);
    }

    public static <T> List<T> randomList(int minListSize, int maxListSize, Supplier<T> valueConstructor) {
        final int size = randomIntBetween(minListSize, maxListSize);
        List<T> list = new ArrayList<>();
        for (int i = 0; i < size; i++) {
            list.add(valueConstructor.get());
        }
        return list;
    }

    public static <K, V> Map<K, V> randomMap(int minMapSize, int maxMapSize, Supplier<Tuple<K, V>> entryConstructor) {
        final int size = randomIntBetween(minMapSize, maxMapSize);
        Map<K, V> list = new HashMap<>(size);
        for (int i = 0; i < size; i++) {
            Tuple<K, V> entry = entryConstructor.get();
            list.put(entry.v1(), entry.v2());
        }
        return list;
    }

    private static final String[] TIME_SUFFIXES = new String[] { "d", "h", "ms", "s", "m", "micros", "nanos" };

    public static String randomTimeValue(int lower, int upper, String... suffixes) {
        return randomIntBetween(lower, upper) + randomFrom(suffixes);
    }

    public static String randomTimeValue(int lower, int upper) {
        return randomTimeValue(lower, upper, TIME_SUFFIXES);
    }

    public static String randomTimeValue() {
        return randomTimeValue(0, 1000);
    }

    public static String randomPositiveTimeValue() {
        return randomTimeValue(1, 1000);
    }

    /**
     * generate a random DateTimeZone from the ones available in joda library
     */
    public static DateTimeZone randomDateTimeZone() {
        return DateTimeZone.forID(randomFrom(JODA_TIMEZONE_IDS));
    }

    /**
     * generate a random epoch millis in a range 1 to 9999-12-31T23:59:59.999
     */
    public long randomMillisUpToYear9999() {
        return randomLongBetween(1, DateUtils.MAX_MILLIS_BEFORE_9999);
    }

    /**
     * generate a random TimeZone from the ones available in java.util
     */
    public static TimeZone randomTimeZone() {
        return TimeZone.getTimeZone(randomJodaAndJavaSupportedTimezone(JAVA_TIMEZONE_IDS));
    }

    /**
     * generate a random TimeZone from the ones available in java.time
     */
    public static ZoneId randomZone() {
        // work around a JDK bug, where java 8 cannot parse the timezone GMT0 back into a temporal accessor
        // see https://bugs.openjdk.java.net/browse/JDK-8138664
        if (JavaVersion.current().getVersion().get(0) == 8) {
            ZoneId timeZone;
            do {
                timeZone = ZoneId.of(randomJodaAndJavaSupportedTimezone(JAVA_ZONE_IDS));
            } while (timeZone.equals(ZoneId.of("GMT0")));
            return timeZone;
        } else {
            return ZoneId.of(randomJodaAndJavaSupportedTimezone(JAVA_ZONE_IDS));
        }
    }

    /**
     * We need to exclude time zones not supported by joda (like SystemV* timezones)
     * because they cannot be converted back to DateTimeZone which we currently
     * still need to do internally e.g. in bwc serialization and in the extract() method
     * //TODO remove once joda is not supported
     */
    private static String randomJodaAndJavaSupportedTimezone(List<String> zoneIds) {
        return randomValueOtherThanMany(id -> JODA_TIMEZONE_IDS.contains(id) == false, () -> randomFrom(zoneIds));
    }

    /**
     * Generate a random valid date formatter pattern.
     */
    public static String randomDateFormatterPattern() {
        // WEEKYEAR should be used instead of WEEK_YEAR
        EnumSet<FormatNames> formatNamesSet = EnumSet.complementOf(EnumSet.of(FormatNames.WEEK_YEAR));
        FormatNames formatName = randomFrom(formatNamesSet);
        if (FormatNames.WEEK_BASED_FORMATS.contains(formatName)) {
            boolean runtimeJdk8 = JavaVersion.current().getVersion().get(0) == 8;
            assumeFalse(
                "week based formats won't work in jdk8 "
                    + "because SPI mechanism is not looking at classpath - needs ISOCalendarDataProvider in jre's ext/libs."
                    + "Random format was ="
                    + formatName,
                runtimeJdk8
            );
        }
        return formatName.getSnakeCaseName();
    }

    /**
     * helper to randomly perform on <code>consumer</code> with <code>value</code>
     */
    public static <T> void maybeSet(Consumer<T> consumer, T value) {
        if (randomBoolean()) {
            consumer.accept(value);
        }
    }

    /**
     * helper to get a random value in a certain range that's different from the input
     */
    public static <T> T randomValueOtherThan(T input, Supplier<T> randomSupplier) {
        return randomValueOtherThanMany(v -> Objects.equals(input, v), randomSupplier);
    }

    /**
     * helper to get a random value in a certain range that's different from the input
     */
    public static <T> T randomValueOtherThanMany(Predicate<T> input, Supplier<T> randomSupplier) {
        T randomValue = null;
        do {
            randomValue = randomSupplier.get();
        } while (input.test(randomValue));
        return randomValue;
    }

    /**
     * Runs the code block for 10 seconds waiting for no assertion to trip.
     */
    public static void assertBusy(CheckedRunnable<Exception> codeBlock) throws Exception {
        assertBusy(codeBlock, 10, TimeUnit.SECONDS);
    }

    /**
     * Runs the code block for the provided interval, waiting for no assertions to trip.
     */
    public static void assertBusy(CheckedRunnable<Exception> codeBlock, long maxWaitTime, TimeUnit unit) throws Exception {
        long maxTimeInMillis = TimeUnit.MILLISECONDS.convert(maxWaitTime, unit);
        // In case you've forgotten your high-school studies, log10(x) / log10(y) == log y(x)
        long iterations = Math.max(Math.round(Math.log10(maxTimeInMillis) / Math.log10(2)), 1);
        long timeInMillis = 1;
        long sum = 0;
        List<AssertionError> failures = new ArrayList<>();
        for (int i = 0; i < iterations; i++) {
            try {
                codeBlock.run();
                return;
            } catch (AssertionError e) {
                failures.add(e);
            }
            sum += timeInMillis;
            Thread.sleep(timeInMillis);
            timeInMillis *= 2;
        }
        timeInMillis = maxTimeInMillis - sum;
        Thread.sleep(Math.max(timeInMillis, 0));
        try {
            codeBlock.run();
        } catch (AssertionError e) {
            for (AssertionError failure : failures) {
                e.addSuppressed(failure);
            }
            throw e;
        }
    }

    /**
     * Periodically execute the supplied function until it returns true, or a timeout
     * is reached. This version uses a timeout of 10 seconds. If at all possible,
     * use {@link ESTestCase#assertBusy(CheckedRunnable)} instead.
     *
     * @param breakSupplier determines whether to return immediately or continue waiting.
     * @return the last value returned by <code>breakSupplier</code>
     * @throws InterruptedException if any sleep calls were interrupted.
     */
    public static boolean waitUntil(BooleanSupplier breakSupplier) throws InterruptedException {
        return waitUntil(breakSupplier, 10, TimeUnit.SECONDS);
    }

    // After 1s, we stop growing the sleep interval exponentially and just sleep 1s until maxWaitTime
    private static final long AWAIT_BUSY_THRESHOLD = 1000L;

    /**
     * Periodically execute the supplied function until it returns true, or until the
     * specified maximum wait time has elapsed. If at all possible, use
     * {@link ESTestCase#assertBusy(CheckedRunnable)} instead.
     *
     * @param breakSupplier determines whether to return immediately or continue waiting.
     * @param maxWaitTime the maximum amount of time to wait
     * @param unit the unit of tie for <code>maxWaitTime</code>
     * @return the last value returned by <code>breakSupplier</code>
     * @throws InterruptedException if any sleep calls were interrupted.
     */
    public static boolean waitUntil(BooleanSupplier breakSupplier, long maxWaitTime, TimeUnit unit) throws InterruptedException {
        long maxTimeInMillis = TimeUnit.MILLISECONDS.convert(maxWaitTime, unit);
        long timeInMillis = 1;
        long sum = 0;
        while (sum + timeInMillis < maxTimeInMillis) {
            if (breakSupplier.getAsBoolean()) {
                return true;
            }
            Thread.sleep(timeInMillis);
            sum += timeInMillis;
            timeInMillis = Math.min(AWAIT_BUSY_THRESHOLD, timeInMillis * 2);
        }
        timeInMillis = maxTimeInMillis - sum;
        Thread.sleep(Math.max(timeInMillis, 0));
        return breakSupplier.getAsBoolean();
    }

    public static boolean terminate(ExecutorService... services) {
        boolean terminated = true;
        for (ExecutorService service : services) {
            if (service != null) {
                terminated &= ThreadPool.terminate(service, 10, TimeUnit.SECONDS);
            }
        }
        return terminated;
    }

    public static boolean terminate(ThreadPool threadPool) {
        return ThreadPool.terminate(threadPool, 10, TimeUnit.SECONDS);
    }

    /**
     * Returns a {@link java.nio.file.Path} pointing to the class path relative resource given
     * as the first argument. In contrast to
     * <code>getClass().getResource(...).getFile()</code> this method will not
     * return URL encoded paths if the parent path contains spaces or other
     * non-standard characters.
     */
    @Override
    public Path getDataPath(String relativePath) {
        // we override LTC behavior here: wrap even resources with mockfilesystems,
        // because some code is buggy when it comes to multiple nio.2 filesystems
        // (e.g. FileSystemUtils, and likely some tests)
        try {
            return PathUtils.get(getClass().getResource(relativePath).toURI()).toAbsolutePath().normalize();
        } catch (Exception e) {
            throw new RuntimeException("resource not found: " + relativePath, e);
        }
    }

    /** Returns a random number of temporary paths. */
    public String[] tmpPaths() {
        final int numPaths = TestUtil.nextInt(random(), 1, 3);
        final String[] absPaths = new String[numPaths];
        for (int i = 0; i < numPaths; i++) {
            absPaths[i] = createTempDir().toAbsolutePath().toString();
        }
        return absPaths;
    }

    public NodeEnvironment newNodeEnvironment() throws IOException {
        return newNodeEnvironment(Settings.EMPTY);
    }

    public Settings buildEnvSettings(Settings settings) {
        return Settings.builder()
            .put(settings)
            .put(Environment.PATH_HOME_SETTING.getKey(), createTempDir().toAbsolutePath())
            .putList(Environment.PATH_DATA_SETTING.getKey(), tmpPaths())
            .build();
    }

    public NodeEnvironment newNodeEnvironment(Settings settings) throws IOException {
        Settings build = buildEnvSettings(settings);
        return new NodeEnvironment(build, TestEnvironment.newEnvironment(build));
    }

    public Environment newEnvironment() {
        Settings build = buildEnvSettings(Settings.EMPTY);
        return TestEnvironment.newEnvironment(build);
    }

    public Environment newEnvironment(Settings settings) {
        Settings build = buildEnvSettings(settings);
        return TestEnvironment.newEnvironment(build);
    }

    /** Return consistent index settings for the provided index version. */
    public static Settings.Builder settings(Version version) {
        Settings.Builder builder = Settings.builder().put(IndexMetadata.SETTING_VERSION_CREATED, version);
        return builder;
    }

    /**
     * Returns size random values
     */
    @SafeVarargs
    @SuppressWarnings("varargs")
    public static <T> List<T> randomSubsetOf(int size, T... values) {
        List<T> list = arrayAsArrayList(values);
        return randomSubsetOf(size, list);
    }

    /**
     * Returns a random subset of values (including a potential empty list, or the full original list)
     */
    public static <T> List<T> randomSubsetOf(Collection<T> collection) {
        return randomSubsetOf(randomInt(collection.size()), collection);
    }

    public static <T> List<T> randomNonEmptySubsetOf(Collection<T> collection) {
        if (collection.isEmpty()) {
            throw new IllegalArgumentException("Can't pick non-empty subset of an empty collection");
        }
        return randomSubsetOf(randomIntBetween(1, collection.size()), collection);
    }

    /**
     * Returns size random values
     */
    public static <T> List<T> randomSubsetOf(int size, Collection<T> collection) {
        if (size > collection.size()) {
            throw new IllegalArgumentException(
                "Can\'t pick " + size + " random objects from a collection of " + collection.size() + " objects"
            );
        }
        List<T> tempList = new ArrayList<>(collection);
        Collections.shuffle(tempList, random());
        return tempList.subList(0, size);
    }

    /**
     * Builds a set of unique items. Usually you'll get the requested count but you might get less than that number if the supplier returns
     * lots of repeats. Make sure that the items properly implement equals and hashcode.
     */
    public static <T> Set<T> randomUnique(Supplier<T> supplier, int targetCount) {
        Set<T> things = new HashSet<>();
        int maxTries = targetCount * 10;
        for (int t = 0; t < maxTries; t++) {
            if (things.size() == targetCount) {
                return things;
            }
            things.add(supplier.get());
        }
        // Oh well, we didn't get enough unique things. It'll be ok.
        return things;
    }

    public static String randomGeohash(int minPrecision, int maxPrecision) {
        return geohashGenerator.ofStringLength(random(), minPrecision, maxPrecision);
    }

    public static String getTestTransportType() {
        return MockNioTransportPlugin.MOCK_NIO_TRANSPORT_NAME;
    }

    public static Class<? extends Plugin> getTestTransportPlugin() {
        return MockNioTransportPlugin.class;
    }

    private static final GeohashGenerator geohashGenerator = new GeohashGenerator();

    public static class GeohashGenerator extends CodepointSetGenerator {
        private static final char[] ASCII_SET = "0123456789bcdefghjkmnpqrstuvwxyz".toCharArray();

        public GeohashGenerator() {
            super(ASCII_SET);
        }
    }

    /**
     * Returns the bytes that represent the XContent output of the provided {@link ToXContent} object, using the provided
     * {@link XContentType}. Wraps the output into a new anonymous object according to the value returned
     * by the {@link ToXContent#isFragment()} method returns. Shuffles the keys to make sure that parsing never relies on keys ordering.
     */
    protected final BytesReference toShuffledXContent(
        ToXContent toXContent,
        XContentType xContentType,
        ToXContent.Params params,
        boolean humanReadable,
        String... exceptFieldNames
    ) throws IOException {
        BytesReference bytes = XContentHelper.toXContent(toXContent, xContentType, params, humanReadable);
        try (XContentParser parser = createParser(xContentType.xContent(), bytes)) {
            try (XContentBuilder builder = shuffleXContent(parser, rarely(), exceptFieldNames)) {
                return BytesReference.bytes(builder);
            }
        }
    }

    /**
     * Randomly shuffles the fields inside objects in the {@link XContentBuilder} passed in.
     * Recursively goes through inner objects and also shuffles them. Exceptions for this
     * recursive shuffling behavior can be made by passing in the names of fields which
     * internally should stay untouched.
     */
    protected final XContentBuilder shuffleXContent(XContentBuilder builder, String... exceptFieldNames) throws IOException {
        try (XContentParser parser = createParser(builder)) {
            return shuffleXContent(parser, builder.isPrettyPrint(), exceptFieldNames);
        }
    }

    /**
     * Randomly shuffles the fields inside objects parsed using the {@link XContentParser} passed in.
     * Recursively goes through inner objects and also shuffles them. Exceptions for this
     * recursive shuffling behavior can be made by passing in the names of fields which
     * internally should stay untouched.
     */
    public static XContentBuilder shuffleXContent(XContentParser parser, boolean prettyPrint, String... exceptFieldNames)
        throws IOException {
        XContentBuilder xContentBuilder = XContentFactory.contentBuilder(parser.contentType());
        if (prettyPrint) {
            xContentBuilder.prettyPrint();
        }
        Token token = parser.currentToken() == null ? parser.nextToken() : parser.currentToken();
        if (token == Token.START_ARRAY) {
            List<Object> shuffledList = shuffleList(parser.listOrderedMap(), new HashSet<>(Arrays.asList(exceptFieldNames)));
            return xContentBuilder.value(shuffledList);
        }
        // we need a sorted map for reproducibility, as we are going to shuffle its keys and write XContent back
        Map<String, Object> shuffledMap = shuffleMap(
            (LinkedHashMap<String, Object>) parser.mapOrdered(),
            new HashSet<>(Arrays.asList(exceptFieldNames))
        );
        return xContentBuilder.map(shuffledMap);
    }

    // shuffle fields of objects in the list, but not the list itself
    @SuppressWarnings("unchecked")
    private static List<Object> shuffleList(List<Object> list, Set<String> exceptFields) {
        List<Object> targetList = new ArrayList<>();
        for (Object value : list) {
            if (value instanceof Map) {
                LinkedHashMap<String, Object> valueMap = (LinkedHashMap<String, Object>) value;
                targetList.add(shuffleMap(valueMap, exceptFields));
            } else if (value instanceof List) {
                targetList.add(shuffleList((List) value, exceptFields));
            } else {
                targetList.add(value);
            }
        }
        return targetList;
    }

    @SuppressWarnings("unchecked")
    public static LinkedHashMap<String, Object> shuffleMap(LinkedHashMap<String, Object> map, Set<String> exceptFields) {
        List<String> keys = new ArrayList<>(map.keySet());
        LinkedHashMap<String, Object> targetMap = new LinkedHashMap<>();
        Collections.shuffle(keys, random());
        for (String key : keys) {
            Object value = map.get(key);
            if (value instanceof Map && exceptFields.contains(key) == false) {
                LinkedHashMap<String, Object> valueMap = (LinkedHashMap<String, Object>) value;
                targetMap.put(key, shuffleMap(valueMap, exceptFields));
            } else if (value instanceof List && exceptFields.contains(key) == false) {
                targetMap.put(key, shuffleList((List) value, exceptFields));
            } else {
                targetMap.put(key, value);
            }
        }
        return targetMap;
    }

    /**
     * Create a copy of an original {@link Writeable} object by running it through a {@link BytesStreamOutput} and
     * reading it in again using a provided {@link Writeable.Reader}. The stream that is wrapped around the {@link StreamInput}
     * potentially need to use a {@link NamedWriteableRegistry}, so this needs to be provided too (although it can be
     * empty if the object that is streamed doesn't contain any {@link NamedWriteable} objects itself.
     */
    public static <T extends Writeable> T copyWriteable(
        T original,
        NamedWriteableRegistry namedWriteableRegistry,
        Writeable.Reader<T> reader
    ) throws IOException {
        return copyWriteable(original, namedWriteableRegistry, reader, Version.CURRENT);
    }

    /**
     * Same as {@link #copyWriteable(Writeable, NamedWriteableRegistry, Writeable.Reader)} but also allows to provide
     * a {@link Version} argument which will be used to write and read back the object.
     */
    public static <T extends Writeable> T copyWriteable(
        T original,
        NamedWriteableRegistry namedWriteableRegistry,
        Writeable.Reader<T> reader,
        Version version
    ) throws IOException {
        return copyInstance(original, namedWriteableRegistry, (out, value) -> value.writeTo(out), reader, version);
    }

    /**
     * Create a copy of an original {@link NamedWriteable} object by running it through a {@link BytesStreamOutput} and
     * reading it in again using a provided {@link Writeable.Reader}.
     */
    public static <T extends NamedWriteable> T copyNamedWriteable(
        T original,
        NamedWriteableRegistry namedWriteableRegistry,
        Class<T> categoryClass
    ) throws IOException {
        return copyNamedWriteable(original, namedWriteableRegistry, categoryClass, Version.CURRENT);
    }

    /**
     * Same as {@link #copyNamedWriteable(NamedWriteable, NamedWriteableRegistry, Class)} but also allows to provide
     * a {@link Version} argument which will be used to write and read back the object.
     */
    public static <T extends NamedWriteable> T copyNamedWriteable(
        T original,
        NamedWriteableRegistry namedWriteableRegistry,
        Class<T> categoryClass,
        Version version
    ) throws IOException {
        return copyInstance(
            original,
            namedWriteableRegistry,
            (out, value) -> out.writeNamedWriteable(value),
            in -> in.readNamedWriteable(categoryClass),
            version
        );
    }

    protected static <T> T copyInstance(
        T original,
        NamedWriteableRegistry namedWriteableRegistry,
        Writeable.Writer<T> writer,
        Writeable.Reader<T> reader,
        Version version
    ) throws IOException {
        try (BytesStreamOutput output = new BytesStreamOutput()) {
            output.setVersion(version);
            writer.write(output, original);
            try (StreamInput in = new NamedWriteableAwareStreamInput(output.bytes().streamInput(), namedWriteableRegistry)) {
                in.setVersion(version);
                return reader.read(in);
            }
        }
    }

    /**
     * Create a new {@link XContentParser}.
     */
    protected final XContentParser createParser(XContentBuilder builder) throws IOException {
        return createParser(builder.contentType().xContent(), BytesReference.bytes(builder));
    }

    /**
     * Create a new {@link XContentParser}.
     */
    protected final XContentParser createParser(XContent xContent, String data) throws IOException {
        return xContent.createParser(xContentRegistry(), LoggingDeprecationHandler.INSTANCE, data);
    }

    /**
     * Create a new {@link XContentParser}.
     */
    protected final XContentParser createParser(XContent xContent, InputStream data) throws IOException {
        return xContent.createParser(xContentRegistry(), LoggingDeprecationHandler.INSTANCE, data);
    }

    /**
     * Create a new {@link XContentParser}.
     */
    protected final XContentParser createParser(XContent xContent, byte[] data) throws IOException {
        return xContent.createParser(xContentRegistry(), LoggingDeprecationHandler.INSTANCE, data);
    }

    /**
     * Create a new {@link XContentParser}.
     */
    protected final XContentParser createParser(XContent xContent, BytesReference data) throws IOException {
        return createParser(xContentRegistry(), xContent, data);
    }

    /**
     * Create a new {@link XContentParser}.
     */
    protected final XContentParser createParser(NamedXContentRegistry namedXContentRegistry, XContent xContent, BytesReference data)
        throws IOException {
        if (data.hasArray()) {
            return xContent.createParser(
                namedXContentRegistry,
                LoggingDeprecationHandler.INSTANCE,
                data.array(),
                data.arrayOffset(),
                data.length()
            );
        }
        return xContent.createParser(namedXContentRegistry, LoggingDeprecationHandler.INSTANCE, data.streamInput());
    }

    private static final NamedXContentRegistry DEFAULT_NAMED_X_CONTENT_REGISTRY = new NamedXContentRegistry(
        CollectionUtils.concatLists(ClusterModule.getNamedXWriteables(), IndicesModule.getNamedXContents())
    );

    protected static final NamedWriteableRegistry DEFAULT_NAMED_WRITABLE_REGISTRY = new NamedWriteableRegistry(
        ClusterModule.getNamedWriteables()
    );

    /**
     * The {@link NamedXContentRegistry} to use for this test. Subclasses should override and use liberally.
     */
    protected NamedXContentRegistry xContentRegistry() {
        return DEFAULT_NAMED_X_CONTENT_REGISTRY;
    }

    /**
     * The {@link NamedWriteableRegistry} to use for this test. Subclasses should override and use liberally.
     */
    protected NamedWriteableRegistry writableRegistry() {
        return new NamedWriteableRegistry(ClusterModule.getNamedWriteables());
    }

    /**
     * Create a "mock" script for use either with {@link MockScriptEngine} or anywhere where you need a script but don't really care about
     * its contents.
     */
    public static Script mockScript(String id) {
        return new Script(ScriptType.INLINE, MockScriptEngine.NAME, id, emptyMap());
    }

    /** Returns the suite failure marker: internal use only! */
    public static TestRuleMarkFailure getSuiteFailureMarker() {
        return suiteFailureMarker;
    }

    /** Compares two stack traces, ignoring module (which is not yet serialized) */
    public static void assertArrayEquals(StackTraceElement expected[], StackTraceElement actual[]) {
        assertEquals(expected.length, actual.length);
        for (int i = 0; i < expected.length; i++) {
            assertEquals(expected[i], actual[i]);
        }
    }

    /** Compares two stack trace elements, ignoring module (which is not yet serialized) */
    public static void assertEquals(StackTraceElement expected, StackTraceElement actual) {
        assertEquals(expected.getClassName(), actual.getClassName());
        assertEquals(expected.getMethodName(), actual.getMethodName());
        assertEquals(expected.getFileName(), actual.getFileName());
        assertEquals(expected.getLineNumber(), actual.getLineNumber());
        assertEquals(expected.isNativeMethod(), actual.isNativeMethod());
    }

    protected static long spinForAtLeastOneMillisecond() {
        return spinForAtLeastNMilliseconds(1);
    }

    protected static long spinForAtLeastNMilliseconds(final long ms) {
        long nanosecondsInMillisecond = TimeUnit.NANOSECONDS.convert(ms, TimeUnit.MILLISECONDS);
        /*
         * Force at least ms milliseconds to elapse, but ensure the clock has enough resolution to
         * observe the passage of time.
         */
        long start = System.nanoTime();
        long elapsed;
        while ((elapsed = (System.nanoTime() - start)) < nanosecondsInMillisecond) {
            // busy spin
        }
        return elapsed;
    }

    /**
     * Creates an IndexAnalyzers with a single default analyzer
     */
    protected IndexAnalyzers createDefaultIndexAnalyzers() {
        return new IndexAnalyzers(
            Collections.singletonMap("default", new NamedAnalyzer("default", AnalyzerScope.INDEX, new StandardAnalyzer())),
            Collections.emptyMap(),
            Collections.emptyMap()
        );
    }

    /**
     * Creates an TestAnalysis with all the default analyzers configured.
     */
    public static TestAnalysis createTestAnalysis(Index index, Settings settings, AnalysisPlugin... analysisPlugins) throws IOException {
        Settings nodeSettings = Settings.builder().put(Environment.PATH_HOME_SETTING.getKey(), createTempDir()).build();
        return createTestAnalysis(index, nodeSettings, settings, analysisPlugins);
    }

    /**
     * Creates an TestAnalysis with all the default analyzers configured.
     */
    public static TestAnalysis createTestAnalysis(Index index, Settings nodeSettings, Settings settings, AnalysisPlugin... analysisPlugins)
        throws IOException {
        Settings indexSettings = Settings.builder().put(settings).put(IndexMetadata.SETTING_VERSION_CREATED, Version.CURRENT).build();
        return createTestAnalysis(IndexSettingsModule.newIndexSettings(index, indexSettings), nodeSettings, analysisPlugins);
    }

    /**
     * Creates an TestAnalysis with all the default analyzers configured.
     */
    public static TestAnalysis createTestAnalysis(IndexSettings indexSettings, Settings nodeSettings, AnalysisPlugin... analysisPlugins)
        throws IOException {
        Environment env = TestEnvironment.newEnvironment(nodeSettings);
        AnalysisModule analysisModule = new AnalysisModule(env, Arrays.asList(analysisPlugins));
        AnalysisRegistry analysisRegistry = analysisModule.getAnalysisRegistry();
        return new TestAnalysis(
            analysisRegistry.build(indexSettings),
            analysisRegistry.buildTokenFilterFactories(indexSettings),
            analysisRegistry.buildTokenizerFactories(indexSettings),
            analysisRegistry.buildCharFilterFactories(indexSettings)
        );
    }

    /**
     * This cute helper class just holds all analysis building blocks that are used
     * to build IndexAnalyzers. This is only for testing since in production we only need the
     * result and we don't even expose it there.
     */
    public static final class TestAnalysis {

        public final IndexAnalyzers indexAnalyzers;
        public final Map<String, TokenFilterFactory> tokenFilter;
        public final Map<String, TokenizerFactory> tokenizer;
        public final Map<String, CharFilterFactory> charFilter;

        public TestAnalysis(
            IndexAnalyzers indexAnalyzers,
            Map<String, TokenFilterFactory> tokenFilter,
            Map<String, TokenizerFactory> tokenizer,
            Map<String, CharFilterFactory> charFilter
        ) {
            this.indexAnalyzers = indexAnalyzers;
            this.tokenFilter = tokenFilter;
            this.tokenizer = tokenizer;
            this.charFilter = charFilter;
        }
    }

    private static boolean isUnusableLocale() {
        return inFipsJvm()
            && (Locale.getDefault().toLanguageTag().equals("th-TH")
                || Locale.getDefault().toLanguageTag().equals("ja-JP-u-ca-japanese-x-lvariant-JP")
                || Locale.getDefault().toLanguageTag().equals("th-TH-u-nu-thai-x-lvariant-TH"));
    }

    public static boolean inFipsJvm() {
        return Boolean.parseBoolean(System.getProperty(FIPS_SYSPROP));
    }

    /*
     * [NOTE: Port ranges for tests]
     *
     * Some tests involve interactions over the localhost interface of the machine running the tests. The tests run concurrently in multiple
     * JVMs, but all have access to the same network, so there's a risk that different tests will interact with each other in unexpected
     * ways and trigger spurious failures. Gradle numbers its workers sequentially starting at 1 and each worker can determine its own
     * identity from the {@link #TEST_WORKER_SYS_PROPERTY} system property. We use this to try and assign disjoint port ranges to each test
     * worker, avoiding any unexpected interactions, although if we spawn enough test workers then we will wrap around to the beginning
     * again.
     */

    /**
     * Defines the size of the port range assigned to each worker, which must be large enough to supply enough ports to run the tests, but
     * not so large that we run out of ports. See also [NOTE: Port ranges for tests].
     */
    private static final int PORTS_PER_WORKER = 30;

    /**
     * Defines the minimum port that test workers should use. See also [NOTE: Port ranges for tests].
     */
    protected static final int MIN_PRIVATE_PORT = 13301;

    /**
     * Defines the maximum port that test workers should use. See also [NOTE: Port ranges for tests].
     */
    private static final int MAX_PRIVATE_PORT = 32767;

    /**
     * Wrap around after reaching this worker ID.
     */
    private static final int MAX_EFFECTIVE_WORKER_ID = (MAX_PRIVATE_PORT - MIN_PRIVATE_PORT - PORTS_PER_WORKER + 1) / PORTS_PER_WORKER - 1;

    static {
        assert getWorkerBasePort(MAX_EFFECTIVE_WORKER_ID) + PORTS_PER_WORKER - 1 <= MAX_PRIVATE_PORT;
    }

    /**
     * Returns a port range for this JVM according to its Gradle worker ID. See also [NOTE: Port ranges for tests].
     */
    public static String getPortRange() {
        final int firstPort = getWorkerBasePort();
        final int lastPort = firstPort + PORTS_PER_WORKER - 1; // upper bound is inclusive
        assert MIN_PRIVATE_PORT <= firstPort && lastPort <= MAX_PRIVATE_PORT;
        return firstPort + "-" + lastPort;
    }

    /**
     * Returns the start of the port range for this JVM according to its Gradle worker ID. See also [NOTE: Port ranges for tests].
     */
    protected static int getWorkerBasePort() {
        final String workerIdStr = System.getProperty(ESTestCase.TEST_WORKER_SYS_PROPERTY);
        if (workerIdStr == null) {
            // running in IDE
            return MIN_PRIVATE_PORT;
        }

        final int workerId = Integer.parseInt(workerIdStr);
        assert workerId >= 1 : "Non positive gradle worker id: " + workerIdStr;
        return getWorkerBasePort(workerId % (MAX_EFFECTIVE_WORKER_ID + 1));
    }

    private static int getWorkerBasePort(int effectiveWorkerId) {
        assert 0 <= effectiveWorkerId && effectiveWorkerId <= MAX_EFFECTIVE_WORKER_ID;
        // the range [MIN_PRIVATE_PORT, MIN_PRIVATE_PORT+PORTS_PER_WORKER) is only for running outside of Gradle
        return MIN_PRIVATE_PORT + PORTS_PER_WORKER + effectiveWorkerId * PORTS_PER_WORKER;
    }

    protected static InetAddress randomIp(boolean v4) {
        try {
            if (v4) {
                byte[] ipv4 = new byte[4];
                random().nextBytes(ipv4);
                return InetAddress.getByAddress(ipv4);
            } else {
                byte[] ipv6 = new byte[16];
                random().nextBytes(ipv6);
                return InetAddress.getByAddress(ipv6);
            }
        } catch (UnknownHostException e) {
            throw new AssertionError();
        }
    }

    public static final class DeprecationWarning {
        private final Level level; // Intentionally ignoring level for the sake of equality for now
        private final String message;

        public DeprecationWarning(Level level, String message) {
            this.level = level;
            this.message = message;
        }

        @Override
        public int hashCode() {
            return Objects.hash(message);
        }

        @Override
        public boolean equals(Object o) {
            if (this == o) return true;
            if (o == null || getClass() != o.getClass()) return false;
            DeprecationWarning that = (DeprecationWarning) o;
            return Objects.equals(message, that.message);
        }

        @Override
        public String toString() {
            return String.format(Locale.ROOT, "%s: %s", level.name(), message);
        }
    }

<<<<<<< HEAD
    protected static boolean isTurkishLocale() {
        return Locale.getDefault().getLanguage().equals(new Locale("tr").getLanguage())
            || Locale.getDefault().getLanguage().equals(new Locale("az").getLanguage());
=======
    public static void safeAwait(CyclicBarrier barrier) {
        try {
            barrier.await(10, TimeUnit.SECONDS);
        } catch (InterruptedException e) {
            Thread.currentThread().interrupt();
            throw new AssertionError("unexpected", e);
        } catch (Exception e) {
            throw new AssertionError("unexpected", e);
        }
    }

    public static void safeAwait(CountDownLatch countDownLatch) {
        try {
            assertTrue(countDownLatch.await(10, TimeUnit.SECONDS));
        } catch (InterruptedException e) {
            Thread.currentThread().interrupt();
            throw new AssertionError("unexpected", e);
        }
>>>>>>> fe18a67f
    }
}<|MERGE_RESOLUTION|>--- conflicted
+++ resolved
@@ -1827,11 +1827,11 @@
         }
     }
 
-<<<<<<< HEAD
     protected static boolean isTurkishLocale() {
         return Locale.getDefault().getLanguage().equals(new Locale("tr").getLanguage())
             || Locale.getDefault().getLanguage().equals(new Locale("az").getLanguage());
-=======
+    }
+
     public static void safeAwait(CyclicBarrier barrier) {
         try {
             barrier.await(10, TimeUnit.SECONDS);
@@ -1850,6 +1850,5 @@
             Thread.currentThread().interrupt();
             throw new AssertionError("unexpected", e);
         }
->>>>>>> fe18a67f
     }
 }