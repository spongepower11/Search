/*
 * Copyright Elasticsearch B.V. and/or licensed to Elasticsearch B.V. under one
 * or more contributor license agreements. Licensed under the Elastic License
 * 2.0 and the Server Side Public License, v 1; you may not use this file except
 * in compliance with, at your election, the Elastic License 2.0 or the Server
 * Side Public License, v 1.
 */
package org.elasticsearch.test;

import com.carrotsearch.randomizedtesting.RandomizedTest;
import com.carrotsearch.randomizedtesting.annotations.Listeners;
import com.carrotsearch.randomizedtesting.annotations.ThreadLeakLingering;
import com.carrotsearch.randomizedtesting.annotations.ThreadLeakScope;
import com.carrotsearch.randomizedtesting.annotations.ThreadLeakScope.Scope;
import com.carrotsearch.randomizedtesting.annotations.TimeoutSuite;
import com.carrotsearch.randomizedtesting.generators.CodepointSetGenerator;
import com.carrotsearch.randomizedtesting.generators.RandomNumbers;
import com.carrotsearch.randomizedtesting.generators.RandomPicks;
import com.carrotsearch.randomizedtesting.generators.RandomStrings;
import com.carrotsearch.randomizedtesting.rules.TestRuleAdapter;
import org.apache.logging.log4j.Level;
import org.apache.logging.log4j.LogManager;
import org.apache.logging.log4j.Logger;
import org.apache.logging.log4j.core.Appender;
import org.apache.logging.log4j.core.LogEvent;
import org.apache.logging.log4j.core.LoggerContext;
import org.apache.logging.log4j.core.appender.AbstractAppender;
import org.apache.logging.log4j.core.config.Configurator;
import org.apache.logging.log4j.core.layout.PatternLayout;
import org.apache.logging.log4j.status.StatusConsoleListener;
import org.apache.logging.log4j.status.StatusData;
import org.apache.logging.log4j.status.StatusLogger;
import org.apache.lucene.analysis.standard.StandardAnalyzer;
import org.apache.lucene.util.LuceneTestCase;
import org.apache.lucene.util.LuceneTestCase.SuppressCodecs;
import org.apache.lucene.util.TestRuleMarkFailure;
import org.apache.lucene.util.TestUtil;
import org.apache.lucene.util.TimeUnits;
import org.elasticsearch.Version;
import org.elasticsearch.bootstrap.BootstrapForTesting;
import org.elasticsearch.bootstrap.JavaVersion;
import org.elasticsearch.client.Requests;
import org.elasticsearch.cluster.ClusterModule;
import org.elasticsearch.cluster.metadata.IndexMetadata;
import org.elasticsearch.cluster.node.DiscoveryNode;
import org.elasticsearch.common.CheckedRunnable;
import org.elasticsearch.common.SuppressForbidden;
import org.elasticsearch.common.bytes.BytesArray;
import org.elasticsearch.common.bytes.BytesReference;
import org.elasticsearch.common.compatibility.RestApiCompatibleVersion;
import org.elasticsearch.common.io.PathUtils;
import org.elasticsearch.common.io.PathUtilsForTesting;
import org.elasticsearch.common.io.stream.BytesStreamOutput;
import org.elasticsearch.common.io.stream.NamedWriteable;
import org.elasticsearch.common.io.stream.NamedWriteableAwareStreamInput;
import org.elasticsearch.common.io.stream.NamedWriteableRegistry;
import org.elasticsearch.common.io.stream.StreamInput;
import org.elasticsearch.common.io.stream.Writeable;
import org.elasticsearch.common.logging.HeaderWarning;
import org.elasticsearch.common.logging.HeaderWarningAppender;
import org.elasticsearch.common.logging.LogConfigurator;
import org.elasticsearch.common.logging.Loggers;
import org.elasticsearch.common.settings.Setting;
import org.elasticsearch.common.settings.Settings;
import org.elasticsearch.common.time.DateUtils;
import org.elasticsearch.common.time.FormatNames;
import org.elasticsearch.common.transport.TransportAddress;
import org.elasticsearch.common.util.MockBigArrays;
import org.elasticsearch.common.util.MockPageCacheRecycler;
import org.elasticsearch.common.util.concurrent.ThreadContext;
import org.elasticsearch.common.xcontent.LoggingDeprecationHandler;
import org.elasticsearch.common.xcontent.MediaType;
import org.elasticsearch.common.xcontent.NamedXContentRegistry;
import org.elasticsearch.common.xcontent.ToXContent;
import org.elasticsearch.common.xcontent.XContent;
import org.elasticsearch.common.xcontent.XContentBuilder;
import org.elasticsearch.common.xcontent.XContentFactory;
import org.elasticsearch.common.xcontent.XContentHelper;
import org.elasticsearch.common.xcontent.XContentParser;
import org.elasticsearch.common.xcontent.XContentParser.Token;
import org.elasticsearch.common.xcontent.XContentType;
import org.elasticsearch.env.Environment;
import org.elasticsearch.env.NodeEnvironment;
import org.elasticsearch.env.TestEnvironment;
import org.elasticsearch.index.Index;
import org.elasticsearch.index.IndexSettings;
import org.elasticsearch.index.analysis.AnalysisRegistry;
import org.elasticsearch.index.analysis.AnalyzerScope;
import org.elasticsearch.index.analysis.CharFilterFactory;
import org.elasticsearch.index.analysis.IndexAnalyzers;
import org.elasticsearch.index.analysis.NamedAnalyzer;
import org.elasticsearch.index.analysis.TokenFilterFactory;
import org.elasticsearch.index.analysis.TokenizerFactory;
import org.elasticsearch.indices.analysis.AnalysisModule;
import org.elasticsearch.monitor.jvm.JvmInfo;
import org.elasticsearch.plugins.AnalysisPlugin;
import org.elasticsearch.plugins.Plugin;
import org.elasticsearch.script.MockScriptEngine;
import org.elasticsearch.script.Script;
import org.elasticsearch.script.ScriptType;
import org.elasticsearch.search.MockSearchService;
import org.elasticsearch.test.junit.listeners.LoggingListener;
import org.elasticsearch.test.junit.listeners.ReproduceInfoPrinter;
import org.elasticsearch.threadpool.ThreadPool;
import org.elasticsearch.transport.LeakTracker;
import org.elasticsearch.transport.nio.MockNioTransportPlugin;
import org.joda.time.DateTimeZone;
import org.junit.After;
import org.junit.AfterClass;
import org.junit.Before;
import org.junit.BeforeClass;
import org.junit.Rule;
import org.junit.internal.AssumptionViolatedException;
import org.junit.rules.RuleChain;

import java.io.ByteArrayInputStream;
import java.io.IOException;
import java.io.InputStream;
import java.math.BigInteger;
import java.net.InetAddress;
import java.net.UnknownHostException;
import java.nio.charset.StandardCharsets;
import java.nio.file.Path;
import java.time.ZoneId;
import java.util.ArrayList;
import java.util.Arrays;
import java.util.Collection;
import java.util.Collections;
import java.util.HashSet;
import java.util.LinkedHashMap;
import java.util.List;
import java.util.Locale;
import java.util.Map;
import java.util.Objects;
import java.util.Random;
import java.util.Set;
import java.util.TimeZone;
import java.util.concurrent.CopyOnWriteArrayList;
import java.util.concurrent.ExecutorService;
import java.util.concurrent.TimeUnit;
import java.util.concurrent.atomic.AtomicInteger;
import java.util.function.BooleanSupplier;
import java.util.function.Consumer;
import java.util.function.IntFunction;
import java.util.function.Predicate;
import java.util.function.Supplier;
import java.util.stream.Collectors;
import java.util.stream.Stream;

import static java.util.Collections.emptyMap;
import static org.elasticsearch.common.util.CollectionUtils.arrayAsArrayList;
import static org.hamcrest.Matchers.empty;
import static org.hamcrest.Matchers.equalTo;
import static org.hamcrest.Matchers.hasItem;

/**
 * Base testcase for randomized unit testing with Elasticsearch
 */
@Listeners({
        ReproduceInfoPrinter.class,
        LoggingListener.class
})
@ThreadLeakScope(Scope.SUITE)
@ThreadLeakLingering(linger = 5000) // 5 sec lingering
@TimeoutSuite(millis = 20 * TimeUnits.MINUTE)
@LuceneTestCase.SuppressSysoutChecks(bugUrl = "we log a lot on purpose")
// we suppress pretty much all the lucene codecs for now, except asserting
// assertingcodec is the winner for a codec here: it finds bugs and gives clear exceptions.
@SuppressCodecs({
        "SimpleText", "Memory", "CheapBastard", "Direct", "Compressing", "FST50", "FSTOrd50",
        "TestBloomFilteredLucenePostings", "MockRandom", "BlockTreeOrds", "LuceneFixedGap",
        "LuceneVarGapFixedInterval", "LuceneVarGapDocFreqInterval", "Lucene50"
})
@LuceneTestCase.SuppressReproduceLine
public abstract class ESTestCase extends LuceneTestCase {

    protected static final List<String> JODA_TIMEZONE_IDS;
    protected static final List<String> JAVA_TIMEZONE_IDS;
    protected static final List<String> JAVA_ZONE_IDS;

    private static final AtomicInteger portGenerator = new AtomicInteger();

    private static final Collection<String> loggedLeaks = new ArrayList<>();
    public static final int MIN_PRIVATE_PORT = 13301;

    private HeaderWarningAppender headerWarningAppender;

    @AfterClass
    public static void resetPortCounter() {
        portGenerator.set(0);
    }

    // Allows distinguishing between parallel test processes
    public static final String TEST_WORKER_VM_ID;

    public static final String TEST_WORKER_SYS_PROPERTY = "org.gradle.test.worker";

    public static final String DEFAULT_TEST_WORKER_ID = "--not-gradle--";

    public static final String FIPS_SYSPROP = "tests.fips.enabled";

    static {
        TEST_WORKER_VM_ID = System.getProperty(TEST_WORKER_SYS_PROPERTY, DEFAULT_TEST_WORKER_ID);
        setTestSysProps();
        LogConfigurator.loadLog4jPlugins();

<<<<<<< HEAD
        List<String> leakLoggerNames = List.of("io.netty.util.ResourceLeakDetector", "org.elasticsearch.transport.LeakTracker");
        for (String leakLoggerName : leakLoggerNames) {
=======
        for (String leakLoggerName : Arrays.asList("io.netty.util.ResourceLeakDetector", LeakTracker.class.getName())) {
>>>>>>> 61f17a25
            Logger leakLogger = LogManager.getLogger(leakLoggerName);
            Appender leakAppender = new AbstractAppender(leakLoggerName, null,
                    PatternLayout.newBuilder().withPattern("%m").build()) {
                @Override
                public void append(LogEvent event) {
                    String message = event.getMessage().getFormattedMessage();
                    if (Level.ERROR.equals(event.getLevel()) && message.contains("LEAK:")) {
<<<<<<< HEAD
                        synchronized (nettyLoggedLeaks) {
                            nettyLoggedLeaks.add(message);
=======
                        synchronized (loggedLeaks) {
                            loggedLeaks.add(message);
>>>>>>> 61f17a25
                        }
                    }
                }
            };
            leakAppender.start();
            Loggers.addAppender(leakLogger, leakAppender);
            // shutdown hook so that when the test JVM exits, logging is shutdown too
            Runtime.getRuntime().addShutdownHook(new Thread(() -> {
                leakAppender.stop();
                LoggerContext context = (LoggerContext) LogManager.getContext(false);
                Configurator.shutdown(context);
            }));
        }

        BootstrapForTesting.ensureInitialized();

        // filter out joda timezones that are deprecated for the java time migration
        List<String> jodaTZIds = DateTimeZone.getAvailableIDs().stream()
            .filter(s -> DateUtils.DEPRECATED_SHORT_TZ_IDS.contains(s) == false).sorted().collect(Collectors.toList());
        JODA_TIMEZONE_IDS = Collections.unmodifiableList(jodaTZIds);

        List<String> javaTZIds = Arrays.asList(TimeZone.getAvailableIDs());
        Collections.sort(javaTZIds);
        JAVA_TIMEZONE_IDS = Collections.unmodifiableList(javaTZIds);

        List<String> javaZoneIds = new ArrayList<>(ZoneId.getAvailableZoneIds());
        Collections.sort(javaZoneIds);
        JAVA_ZONE_IDS = Collections.unmodifiableList(javaZoneIds);
    }
    @SuppressForbidden(reason = "force log4j and netty sysprops")
    private static void setTestSysProps() {
        System.setProperty("log4j.shutdownHookEnabled", "false");
        System.setProperty("log4j2.disable.jmx", "true");

        // Enable Netty leak detection and monitor logger for logged leak errors
        System.setProperty("io.netty.leakDetection.level", "paranoid");
    }

    protected final Logger logger = LogManager.getLogger(getClass());
    private ThreadContext threadContext;

    // -----------------------------------------------------------------
    // Suite and test case setup/cleanup.
    // -----------------------------------------------------------------

    @Rule
    public RuleChain failureAndSuccessEvents = RuleChain.outerRule(new TestRuleAdapter() {
        @Override
        protected void afterIfSuccessful() throws Throwable {
            ESTestCase.this.afterIfSuccessful();
        }

        @Override
        protected void afterAlways(List<Throwable> errors) throws Throwable {
            if (errors != null && errors.isEmpty() == false) {
                boolean allAssumption = true;
                for (Throwable error : errors) {
                    if (false == error instanceof AssumptionViolatedException) {
                        allAssumption = false;
                        break;
                    }
                }
                if (false == allAssumption) {
                    ESTestCase.this.afterIfFailed(errors);
                }
            }
            super.afterAlways(errors);
        }
    });

    /**
     * Generates a new transport address using {@link TransportAddress#META_ADDRESS} with an incrementing port number.
     * The port number starts at 0 and is reset after each test suite run.
     */
    public static TransportAddress buildNewFakeTransportAddress() {
        return new TransportAddress(TransportAddress.META_ADDRESS, portGenerator.incrementAndGet());
    }

    /**
     * Called when a test fails, supplying the errors it generated. Not called when the test fails because assumptions are violated.
     */
    protected void afterIfFailed(List<Throwable> errors) {
    }

    /** called after a test is finished, but only if successful */
    protected void afterIfSuccessful() throws Exception {
    }

    // setup mock filesystems for this test run. we change PathUtils
    // so that all accesses are plumbed thru any mock wrappers

    @BeforeClass
    public static void setFileSystem() throws Exception {
        PathUtilsForTesting.setup();
    }

    @AfterClass
    public static void restoreFileSystem() throws Exception {
        PathUtilsForTesting.teardown();
    }

    // randomize content type for request builders

    @BeforeClass
    public static void setContentType() throws Exception {
        Requests.CONTENT_TYPE = randomFrom(XContentType.values());
        Requests.INDEX_CONTENT_TYPE = randomFrom(XContentType.values());
    }

    @AfterClass
    public static void restoreContentType() {
        Requests.CONTENT_TYPE = XContentType.SMILE;
        Requests.INDEX_CONTENT_TYPE = XContentType.JSON;
    }

    @BeforeClass
    public static void ensureSupportedLocale() {
        if (isUnusableLocale()) {
            Logger logger = LogManager.getLogger(ESTestCase.class);
            logger.warn("Attempting to run tests in an unusable locale in a FIPS JVM. Certificate expiration validation will fail, " +
                "switching to English. See: https://github.com/bcgit/bc-java/issues/405");
            Locale.setDefault(Locale.ENGLISH);
        }
    }

    @Before
    public void setHeaderWarningAppender() {
        this.headerWarningAppender = HeaderWarningAppender.createAppender("header_warning", null);
        this.headerWarningAppender.start();
        Loggers.addAppender(LogManager.getLogger("org.elasticsearch.deprecation"), this.headerWarningAppender);
    }

    @After
    public void removeHeaderWarningAppender() {
        if (this.headerWarningAppender != null) {
            Loggers.removeAppender(LogManager.getLogger("org.elasticsearch.deprecation"), this.headerWarningAppender);
            this.headerWarningAppender = null;
        }
    }

    @Before
    public final void before()  {
        logger.info("{}before test", getTestParamsForLogging());
        assertNull("Thread context initialized twice", threadContext);
        if (enableWarningsCheck()) {
            this.threadContext = new ThreadContext(Settings.EMPTY);
            HeaderWarning.setThreadContext(threadContext);
        }
    }

    @AfterClass
    public static void clearAdditionalRoles() {
        DiscoveryNode.setAdditionalRoles(Set.of());
    }

    /**
     * Whether or not we check after each test whether it has left warnings behind. That happens if any deprecated feature or syntax
     * was used by the test and the test didn't assert on it using {@link #assertWarnings(String...)}.
     */
    protected boolean enableWarningsCheck() {
        return true;
    }

    @After
    public final void after() throws Exception {
        checkStaticState(false);
        // We check threadContext != null rather than enableWarningsCheck()
        // because after methods are still called in the event that before
        // methods failed, in which case threadContext might not have been
        // initialized
        if (threadContext != null) {
            ensureNoWarnings();
            HeaderWarning.removeThreadContext(threadContext);
            threadContext = null;
        }
        ensureAllSearchContextsReleased();
        ensureCheckIndexPassed();
        logger.info("{}after test", getTestParamsForLogging());
    }

    private String getTestParamsForLogging() {
        String name = getTestName();
        int start = name.indexOf('{');
        if (start < 0) return "";
        int end = name.lastIndexOf('}');
        if (end < 0) return "";
        return "[" + name.substring(start + 1, end) + "] ";
    }

    private void ensureNoWarnings() {
        //Check that there are no unaccounted warning headers. These should be checked with {@link #assertWarnings(String...)} in the
        //appropriate test
        try {
            final List<String> warnings = threadContext.getResponseHeaders().get("Warning");
            if (warnings != null && JvmInfo.jvmInfo().getBundledJdk() == false) {
                // unit tests do not run with the bundled JDK, if there are warnings we need to filter the no-jdk deprecation warning
                final List<String> filteredWarnings = warnings
                    .stream()
                    .filter(k -> k.contains(
                        "no-jdk distributions that do not bundle a JDK are deprecated and will be removed in a future release") == false)
                    .collect(Collectors.toList());
                assertThat("unexpected warning headers", filteredWarnings, empty());
            } else {
                assertNull("unexpected warning headers", warnings);
            }
        } finally {
            resetDeprecationLogger();
        }
    }

    /**
     * Convenience method to assert warnings for settings deprecations and general deprecation warnings.
     *
     * @param settings the settings that are expected to be deprecated
     * @param warnings other expected general deprecation warnings
     */
    protected final void assertSettingDeprecationsAndWarnings(final Setting<?>[] settings, final String... warnings) {
        assertSettingDeprecationsAndWarnings(Arrays.stream(settings).map(Setting::getKey).toArray(String[]::new), warnings);
    }

    protected final void assertSettingDeprecationsAndWarnings(final String[] settings, final String... warnings) {
        assertWarnings(
                Stream.concat(
                        Arrays
                                .stream(settings)
                                .map(k -> "[" + k + "] setting was deprecated in Elasticsearch and will be removed in a future release! " +
                                        "See the breaking changes documentation for the next major version."),
                        Arrays.stream(warnings))
                        .toArray(String[]::new));
    }

    protected final void assertWarnings(String... expectedWarnings) {
        assertWarnings(true, expectedWarnings);
    }

    protected final void assertWarnings(boolean stripXContentPosition, String... expectedWarnings) {
        if (enableWarningsCheck() == false) {
            throw new IllegalStateException("unable to check warning headers if the test is not set to do so");
        }
        try {
            final List<String> actualWarnings = threadContext.getResponseHeaders().get("Warning");
            assertNotNull("no warnings, expected: " + Arrays.asList(expectedWarnings), actualWarnings);
            final Set<String> actualWarningValues =
                    actualWarnings.stream().map(s -> HeaderWarning.extractWarningValueFromWarningHeader(s, stripXContentPosition))
                        .collect(Collectors.toSet());
            for (String msg : expectedWarnings) {
                assertThat(actualWarningValues, hasItem(HeaderWarning.escapeAndEncode(msg)));
            }
            assertEquals("Expected " + expectedWarnings.length + " warnings but found " + actualWarnings.size() + "\nExpected: "
                    + Arrays.asList(expectedWarnings) + "\nActual: " + actualWarnings,
                expectedWarnings.length, actualWarnings.size());
        } finally {
            resetDeprecationLogger();
        }
    }

    /**
     * Reset the deprecation logger by clearing the current thread context.
     */
    private void resetDeprecationLogger() {
        // "clear" context by stashing current values and dropping the returned StoredContext
        threadContext.stashContext();
    }

    private static final List<StatusData> statusData = new ArrayList<>();
    static {
        // ensure that the status logger is set to the warn level so we do not miss any warnings with our Log4j usage
        StatusLogger.getLogger().setLevel(Level.WARN);
        // Log4j will write out status messages indicating problems with the Log4j usage to the status logger; we hook into this logger and
        // assert that no such messages were written out as these would indicate a problem with our logging configuration
        StatusLogger.getLogger().registerListener(new StatusConsoleListener(Level.WARN) {

            @Override
            public void log(StatusData data) {
                synchronized (statusData) {
                    statusData.add(data);
                }
            }

        });
    }

    // separate method so that this can be checked again after suite scoped cluster is shut down
    protected static void checkStaticState(boolean afterClass) throws Exception {
        LeakTracker.INSTANCE.reportLeak();
        if (afterClass) {
            MockPageCacheRecycler.ensureAllPagesAreReleased();
        }
        MockBigArrays.ensureAllArraysAreReleased();

        // ensure no one changed the status logger level on us
        assertThat(StatusLogger.getLogger().getLevel(), equalTo(Level.WARN));
        synchronized (statusData) {
            try {
                // ensure that there are no status logger messages which would indicate a problem with our Log4j usage; we map the
                // StatusData instances to Strings as otherwise their toString output is useless
                assertThat(
                    statusData.stream().map(status -> status.getMessage().getFormattedMessage()).collect(Collectors.toList()),
                    empty());
            } finally {
                // we clear the list so that status data from other tests do not interfere with tests within the same JVM
                statusData.clear();
            }
        }
        synchronized (loggedLeaks) {
            try {
                assertThat(loggedLeaks, empty());
            } finally {
                loggedLeaks.clear();
            }
        }
    }

    // this must be a separate method from other ensure checks above so suite scoped integ tests can call...TODO: fix that
    public final void ensureAllSearchContextsReleased() throws Exception {
        assertBusy(() -> MockSearchService.assertNoInFlightContext());
    }

    // mockdirectorywrappers currently set this boolean if checkindex fails
    // TODO: can we do this cleaner???

    /** MockFSDirectoryService sets this: */
    public static final List<Exception> checkIndexFailures = new CopyOnWriteArrayList<>();

    @Before
    public final void resetCheckIndexStatus() throws Exception {
        checkIndexFailures.clear();
    }

    public final void ensureCheckIndexPassed() {
        if (checkIndexFailures.isEmpty() == false) {
            final AssertionError e = new AssertionError("at least one shard failed CheckIndex");
            for (Exception failure : checkIndexFailures) {
                e.addSuppressed(failure);
            }
            throw e;
        }
    }

    // -----------------------------------------------------------------
    // Test facilities and facades for subclasses.
    // -----------------------------------------------------------------

    // TODO: decide on one set of naming for between/scaledBetween and remove others
    // TODO: replace frequently() with usually()

    /**
     * Returns a "scaled" random number between min and max (inclusive).
     *
     * @see RandomizedTest#scaledRandomIntBetween(int, int)
     */
    public static int scaledRandomIntBetween(int min, int max) {
        return RandomizedTest.scaledRandomIntBetween(min, max);
    }

    /**
     * A random integer from <code>min</code> to <code>max</code> (inclusive).
     *
     * @see #scaledRandomIntBetween(int, int)
     */
    public static int randomIntBetween(int min, int max) {
        return RandomNumbers.randomIntBetween(random(), min, max);
    }

    /**
     * A random long number between min (inclusive) and max (inclusive).
     */
    public static long randomLongBetween(long min, long max) {
        return RandomNumbers.randomLongBetween(random(), min, max);
    }

    /**
     * Returns a "scaled" number of iterations for loops which can have a variable
     * iteration count. This method is effectively
     * an alias to {@link #scaledRandomIntBetween(int, int)}.
     */
    public static int iterations(int min, int max) {
        return scaledRandomIntBetween(min, max);
    }

    /**
     * An alias for {@link #randomIntBetween(int, int)}.
     *
     * @see #scaledRandomIntBetween(int, int)
     */
    public static int between(int min, int max) {
        return randomIntBetween(min, max);
    }

    /**
     * The exact opposite of {@link #rarely()}.
     */
    public static boolean frequently() {
        return rarely() == false;
    }

    public static boolean randomBoolean() {
        return random().nextBoolean();
    }

    public static byte randomByte() {
        return (byte) random().nextInt();
    }

    public static byte randomNonNegativeByte() {
        byte randomByte =  randomByte();
        return (byte) (randomByte == Byte.MIN_VALUE ? 0 : Math.abs(randomByte));
    }

    /**
     * Helper method to create a byte array of a given length populated with random byte values
     *
     * @see #randomByte()
     */
    public static byte[] randomByteArrayOfLength(int size) {
        byte[] bytes = new byte[size];
        for (int i = 0; i < size; i++) {
            bytes[i] = randomByte();
        }
        return bytes;
    }

    public static short randomShort() {
        return (short) random().nextInt();
    }

    public static int randomInt() {
        return random().nextInt();
    }

    /**
     * @return a <code>long</code> between <code>0</code> and <code>Long.MAX_VALUE</code> (inclusive) chosen uniformly at random.
     */
    public static long randomNonNegativeLong() {
        long randomLong = randomLong();
        return randomLong == Long.MIN_VALUE ? 0 : Math.abs(randomLong);
    }

    public static float randomFloat() {
        return random().nextFloat();
    }

    public static double randomDouble() {
        return random().nextDouble();
    }

    /**
     * Returns a double value in the interval [start, end) if lowerInclusive is
     * set to true, (start, end) otherwise.
     *
     * @param start          lower bound of interval to draw uniformly distributed random numbers from
     * @param end            upper bound
     * @param lowerInclusive whether or not to include lower end of the interval
     */
    public static double randomDoubleBetween(double start, double end, boolean lowerInclusive) {
        double result = 0.0;

        if (start == -Double.MAX_VALUE || end == Double.MAX_VALUE) {
            // formula below does not work with very large doubles
            result = Double.longBitsToDouble(randomLong());
            while (result < start || result > end || Double.isNaN(result)) {
                result = Double.longBitsToDouble(randomLong());
            }
        } else {
            result = randomDouble();
            if (lowerInclusive == false) {
                while (result <= 0.0) {
                    result = randomDouble();
                }
            }
            result = result * end + (1.0 - result) * start;
        }
        return result;
    }

    public static long randomLong() {
        return random().nextLong();
    }

    /**
     * Returns a random BigInteger uniformly distributed over the range 0 to (2^64 - 1) inclusive
     * Currently BigIntegers are only used for unsigned_long field type, where the max value is 2^64 - 1.
     * Modify this random generator if a wider range for BigIntegers is necessary.
     * @return a random bigInteger in the range [0 ; 2^64 - 1]
     */
    public static BigInteger randomBigInteger() {
        return new BigInteger(64, random());
    }

    /** A random integer from 0..max (inclusive). */
    public static int randomInt(int max) {
        return RandomizedTest.randomInt(max);
    }

    /** Pick a random object from the given array. The array must not be empty. */
    public static <T> T randomFrom(T... array) {
        return randomFrom(random(), array);
    }

    /** Pick a random object from the given array. The array must not be empty. */
    public static <T> T randomFrom(Random random, T... array) {
        return RandomPicks.randomFrom(random, array);
    }

    /** Pick a random object from the given list. */
    public static <T> T randomFrom(List<T> list) {
        return RandomPicks.randomFrom(random(), list);
    }

    /** Pick a random object from the given collection. */
    public static <T> T randomFrom(Collection<T> collection) {
        return randomFrom(random(), collection);
    }

    /** Pick a random object from the given collection. */
    public static <T> T randomFrom(Random random, Collection<T> collection) {
        return RandomPicks.randomFrom(random, collection);
    }

    public static String randomAlphaOfLengthBetween(int minCodeUnits, int maxCodeUnits) {
        return RandomizedTest.randomAsciiOfLengthBetween(minCodeUnits, maxCodeUnits);
    }

    public static String randomAlphaOfLength(int codeUnits) {
        return RandomizedTest.randomAsciiOfLength(codeUnits);
    }

    public static String randomUnicodeOfLengthBetween(int minCodeUnits, int maxCodeUnits) {
        return RandomizedTest.randomUnicodeOfLengthBetween(minCodeUnits, maxCodeUnits);
    }

    public static String randomUnicodeOfLength(int codeUnits) {
        return RandomizedTest.randomUnicodeOfLength(codeUnits);
    }

    public static String randomUnicodeOfCodepointLengthBetween(int minCodePoints, int maxCodePoints) {
        return RandomizedTest.randomUnicodeOfCodepointLengthBetween(minCodePoints, maxCodePoints);
    }

    public static String randomUnicodeOfCodepointLength(int codePoints) {
        return RandomizedTest.randomUnicodeOfCodepointLength(codePoints);
    }

    public static String randomRealisticUnicodeOfLengthBetween(int minCodeUnits, int maxCodeUnits) {
        return RandomizedTest.randomRealisticUnicodeOfLengthBetween(minCodeUnits, maxCodeUnits);
    }

    public static String randomRealisticUnicodeOfLength(int codeUnits) {
        return RandomizedTest.randomRealisticUnicodeOfLength(codeUnits);
    }

    public static String randomRealisticUnicodeOfCodepointLengthBetween(int minCodePoints, int maxCodePoints) {
        return RandomizedTest.randomRealisticUnicodeOfCodepointLengthBetween(minCodePoints, maxCodePoints);
    }

    public static String randomRealisticUnicodeOfCodepointLength(int codePoints) {
        return RandomizedTest.randomRealisticUnicodeOfCodepointLength(codePoints);
    }

    /**
     * @param maxArraySize The maximum number of elements in the random array
     * @param stringSize The length of each String in the array
     * @param allowNull Whether the returned array may be null
     * @param allowEmpty Whether the returned array may be empty (have zero elements)
     */
    public static String[] generateRandomStringArray(int maxArraySize, int stringSize, boolean allowNull, boolean allowEmpty) {
        if (allowNull && random().nextBoolean()) {
            return null;
        }
        int arraySize = randomIntBetween(allowEmpty ? 0 : 1, maxArraySize);
        String[] array = new String[arraySize];
        for (int i = 0; i < arraySize; i++) {
            array[i] = RandomStrings.randomAsciiOfLength(random(), stringSize);
        }
        return array;
    }

    public static String[] generateRandomStringArray(int maxArraySize, int stringSize, boolean allowNull) {
        return generateRandomStringArray(maxArraySize, stringSize, allowNull, true);
    }

    public static <T> T[] randomArray(int maxArraySize, IntFunction<T[]> arrayConstructor, Supplier<T> valueConstructor) {
        return randomArray(0, maxArraySize, arrayConstructor, valueConstructor);
    }

    public static <T> T[] randomArray(int minArraySize, int maxArraySize, IntFunction<T[]> arrayConstructor, Supplier<T> valueConstructor) {
        final int size = randomIntBetween(minArraySize, maxArraySize);
        final T[] array = arrayConstructor.apply(size);
        for (int i = 0; i < array.length; i++) {
            array[i] = valueConstructor.get();
        }
        return array;
    }

    public static <T> List<T> randomList(int maxListSize, Supplier<T> valueConstructor) {
        return randomList(0, maxListSize, valueConstructor);
    }

    public static <T> List<T> randomList(int minListSize, int maxListSize, Supplier<T> valueConstructor) {
        final int size = randomIntBetween(minListSize, maxListSize);
        List<T> list = new ArrayList<>();
        for (int i = 0; i < size; i++) {
            list.add(valueConstructor.get());
        }
        return list;
    }


    private static final String[] TIME_SUFFIXES = new String[]{"d", "h", "ms", "s", "m", "micros", "nanos"};

    public static String randomTimeValue(int lower, int upper, String... suffixes) {
        return randomIntBetween(lower, upper) + randomFrom(suffixes);
    }

    public static String randomTimeValue(int lower, int upper) {
        return randomTimeValue(lower, upper, TIME_SUFFIXES);
    }

    public static String randomTimeValue() {
        return randomTimeValue(0, 1000);
    }

    public static String randomPositiveTimeValue() {
        return randomTimeValue(1, 1000);
    }

    /**
     * generate a random DateTimeZone from the ones available in joda library
     */
    public static DateTimeZone randomDateTimeZone() {
        return DateTimeZone.forID(randomFrom(JODA_TIMEZONE_IDS));
    }

    /**
     * generate a random TimeZone from the ones available in java.util
     */
    public static TimeZone randomTimeZone() {
        return TimeZone.getTimeZone(randomJodaAndJavaSupportedTimezone(JAVA_TIMEZONE_IDS));
    }

    /**
     * generate a random TimeZone from the ones available in java.time
     */
    public static ZoneId randomZone() {
        // work around a JDK bug, where java 8 cannot parse the timezone GMT0 back into a temporal accessor
        // see https://bugs.openjdk.java.net/browse/JDK-8138664
        if (JavaVersion.current().getVersion().get(0) == 8) {
            ZoneId timeZone;
            do {
                timeZone = ZoneId.of(randomJodaAndJavaSupportedTimezone(JAVA_ZONE_IDS));
            } while (timeZone.equals(ZoneId.of("GMT0")));
            return timeZone;
        } else {
            return ZoneId.of(randomJodaAndJavaSupportedTimezone(JAVA_ZONE_IDS));
        }
    }

    /**
     * We need to exclude time zones not supported by joda (like SystemV* timezones)
     * because they cannot be converted back to DateTimeZone which we currently
     * still need to do internally e.g. in bwc serialization and in the extract() method
     * //TODO remove once joda is not supported
     */
    private static String randomJodaAndJavaSupportedTimezone(List<String> zoneIds) {
        return randomValueOtherThanMany(id -> JODA_TIMEZONE_IDS.contains(id) == false,
            () -> randomFrom(zoneIds));
    }

    /**
     * Generate a random valid date formatter pattern.
     */
    public static String randomDateFormatterPattern() {
        return randomFrom(FormatNames.values()).getName();
    }

    /**
     * helper to randomly perform on <code>consumer</code> with <code>value</code>
     */
    public static <T> void maybeSet(Consumer<T> consumer, T value) {
        if (randomBoolean()) {
            consumer.accept(value);
        }
    }

    /**
     * helper to get a random value in a certain range that's different from the input
     */
    public static <T> T randomValueOtherThan(T input, Supplier<T> randomSupplier) {
        return randomValueOtherThanMany(v -> Objects.equals(input, v), randomSupplier);
    }

    /**
     * helper to get a random value in a certain range that's different from the input
     */
    public static <T> T randomValueOtherThanMany(Predicate<T> input, Supplier<T> randomSupplier) {
        T randomValue = null;
        do {
            randomValue = randomSupplier.get();
        } while (input.test(randomValue));
        return randomValue;
    }

    /**
     * Runs the code block for 10 seconds waiting for no assertion to trip.
     */
    public static void assertBusy(CheckedRunnable<Exception> codeBlock) throws Exception {
        assertBusy(codeBlock, 10, TimeUnit.SECONDS);
    }

    /**
     * Runs the code block for the provided interval, waiting for no assertions to trip.
     */
    public static void assertBusy(CheckedRunnable<Exception> codeBlock, long maxWaitTime, TimeUnit unit) throws Exception {
        long maxTimeInMillis = TimeUnit.MILLISECONDS.convert(maxWaitTime, unit);
        // In case you've forgotten your high-school studies, log10(x) / log10(y) == log y(x)
        long iterations = Math.max(Math.round(Math.log10(maxTimeInMillis) / Math.log10(2)), 1);
        long timeInMillis = 1;
        long sum = 0;
        List<AssertionError> failures = new ArrayList<>();
        for (int i = 0; i < iterations; i++) {
            try {
                codeBlock.run();
                return;
            } catch (AssertionError e) {
                failures.add(e);
            }
            sum += timeInMillis;
            Thread.sleep(timeInMillis);
            timeInMillis *= 2;
        }
        timeInMillis = maxTimeInMillis - sum;
        Thread.sleep(Math.max(timeInMillis, 0));
        try {
            codeBlock.run();
        } catch (AssertionError e) {
            for (AssertionError failure : failures) {
                e.addSuppressed(failure);
            }
            throw e;
        }
    }

    /**
     * Periodically execute the supplied function until it returns true, or a timeout
     * is reached. This version uses a timeout of 10 seconds. If at all possible,
     * use {@link ESTestCase#assertBusy(CheckedRunnable)} instead.
     *
     * @param breakSupplier determines whether to return immediately or continue waiting.
     * @return the last value returned by <code>breakSupplier</code>
     * @throws InterruptedException if any sleep calls were interrupted.
     */
    public static boolean waitUntil(BooleanSupplier breakSupplier) throws InterruptedException {
        return waitUntil(breakSupplier, 10, TimeUnit.SECONDS);
    }

    // After 1s, we stop growing the sleep interval exponentially and just sleep 1s until maxWaitTime
    private static final long AWAIT_BUSY_THRESHOLD = 1000L;

    /**
     * Periodically execute the supplied function until it returns true, or until the
     * specified maximum wait time has elapsed. If at all possible, use
     * {@link ESTestCase#assertBusy(CheckedRunnable)} instead.
     *
     * @param breakSupplier determines whether to return immediately or continue waiting.
     * @param maxWaitTime the maximum amount of time to wait
     * @param unit the unit of tie for <code>maxWaitTime</code>
     * @return the last value returned by <code>breakSupplier</code>
     * @throws InterruptedException if any sleep calls were interrupted.
     */
    public static boolean waitUntil(BooleanSupplier breakSupplier, long maxWaitTime, TimeUnit unit) throws InterruptedException {
        long maxTimeInMillis = TimeUnit.MILLISECONDS.convert(maxWaitTime, unit);
        long timeInMillis = 1;
        long sum = 0;
        while (sum + timeInMillis < maxTimeInMillis) {
            if (breakSupplier.getAsBoolean()) {
                return true;
            }
            Thread.sleep(timeInMillis);
            sum += timeInMillis;
            timeInMillis = Math.min(AWAIT_BUSY_THRESHOLD, timeInMillis * 2);
        }
        timeInMillis = maxTimeInMillis - sum;
        Thread.sleep(Math.max(timeInMillis, 0));
        return breakSupplier.getAsBoolean();
    }

    public static boolean terminate(ExecutorService... services) {
        boolean terminated = true;
        for (ExecutorService service : services) {
            if (service != null) {
                terminated &= ThreadPool.terminate(service, 10, TimeUnit.SECONDS);
            }
        }
        return terminated;
    }

    public static boolean terminate(ThreadPool threadPool) {
        return ThreadPool.terminate(threadPool, 10, TimeUnit.SECONDS);
    }

    /**
     * Returns a {@link java.nio.file.Path} pointing to the class path relative resource given
     * as the first argument. In contrast to
     * <code>getClass().getResource(...).getFile()</code> this method will not
     * return URL encoded paths if the parent path contains spaces or other
     * non-standard characters.
     */
    @Override
    public Path getDataPath(String relativePath) {
        // we override LTC behavior here: wrap even resources with mockfilesystems,
        // because some code is buggy when it comes to multiple nio.2 filesystems
        // (e.g. FileSystemUtils, and likely some tests)
        try {
            return PathUtils.get(getClass().getResource(relativePath).toURI()).toAbsolutePath().normalize();
        } catch (Exception e) {
            throw new RuntimeException("resource not found: " + relativePath, e);
        }
    }

    /** Returns a random number of temporary paths. */
    public String[] tmpPaths() {
        final int numPaths = TestUtil.nextInt(random(), 1, 3);
        final String[] absPaths = new String[numPaths];
        for (int i = 0; i < numPaths; i++) {
            absPaths[i] = createTempDir().toAbsolutePath().toString();
        }
        return absPaths;
    }

    public NodeEnvironment newNodeEnvironment() throws IOException {
        return newNodeEnvironment(Settings.EMPTY);
    }

    public Settings buildEnvSettings(Settings settings) {
        return Settings.builder()
                .put(settings)
                .put(Environment.PATH_HOME_SETTING.getKey(), createTempDir().toAbsolutePath())
                .putList(Environment.PATH_DATA_SETTING.getKey(), tmpPaths()).build();
    }

    public NodeEnvironment newNodeEnvironment(Settings settings) throws IOException {
        Settings build = buildEnvSettings(settings);
        return new NodeEnvironment(build, TestEnvironment.newEnvironment(build));
    }

    public Environment newEnvironment() {
        Settings build = buildEnvSettings(Settings.EMPTY);
        return TestEnvironment.newEnvironment(build);
    }

    public Environment newEnvironment(Settings settings) {
        Settings build = buildEnvSettings(settings);
        return TestEnvironment.newEnvironment(build);
    }

    /** Return consistent index settings for the provided index version. */
    public static Settings.Builder settings(Version version) {
        Settings.Builder builder = Settings.builder().put(IndexMetadata.SETTING_VERSION_CREATED, version);
        return builder;
    }

    /**
     * Returns size random values
     */
    public static <T> List<T> randomSubsetOf(int size, T... values) {
        List<T> list = arrayAsArrayList(values);
        return randomSubsetOf(size, list);
    }

    /**
     * Returns a random subset of values (including a potential empty list, or the full original list)
     */
    public static <T> List<T> randomSubsetOf(Collection<T> collection) {
        return randomSubsetOf(randomInt(collection.size()), collection);
    }

    /**
     * Returns size random values
     */
    public static <T> List<T> randomSubsetOf(int size, Collection<T> collection) {
        if (size > collection.size()) {
            throw new IllegalArgumentException("Can\'t pick " + size + " random objects from a collection of " +
                    collection.size() + " objects");
        }
        List<T> tempList = new ArrayList<>(collection);
        Collections.shuffle(tempList, random());
        return tempList.subList(0, size);
    }

    /**
     * Builds a set of unique items. Usually you'll get the requested count but you might get less than that number if the supplier returns
     * lots of repeats. Make sure that the items properly implement equals and hashcode.
     */
    public static <T> Set<T> randomUnique(Supplier<T> supplier, int targetCount) {
        Set<T> things = new HashSet<>();
        int maxTries = targetCount * 10;
        for (int t = 0; t < maxTries; t++) {
            if (things.size() == targetCount) {
                return things;
            }
            things.add(supplier.get());
        }
        // Oh well, we didn't get enough unique things. It'll be ok.
        return things;
    }

    public static String randomGeohash(int minPrecision, int maxPrecision) {
        return geohashGenerator.ofStringLength(random(), minPrecision, maxPrecision);
    }

    public static String getTestTransportType() {
        return MockNioTransportPlugin.MOCK_NIO_TRANSPORT_NAME;
    }

    public static Class<? extends Plugin> getTestTransportPlugin() {
        return MockNioTransportPlugin.class;
    }

    private static final GeohashGenerator geohashGenerator = new GeohashGenerator();

    public String randomCompatibleMediaType(byte version) {
        XContentType type = randomFrom(XContentType.VND_JSON, XContentType.VND_SMILE, XContentType.VND_CBOR, XContentType.VND_YAML);
        return type.toParsedMediaType()
            .responseContentTypeHeader(Map.of(MediaType.COMPATIBLE_WITH_PARAMETER_NAME, String.valueOf(version)));
    }

    public static class GeohashGenerator extends CodepointSetGenerator {
        private static final char[] ASCII_SET = "0123456789bcdefghjkmnpqrstuvwxyz".toCharArray();

        public GeohashGenerator() {
            super(ASCII_SET);
        }
    }

    /**
     * Returns the bytes that represent the XContent output of the provided {@link ToXContent} object, using the provided
     * {@link XContentType}. Wraps the output into a new anonymous object according to the value returned
     * by the {@link ToXContent#isFragment()} method returns. Shuffles the keys to make sure that parsing never relies on keys ordering.
     */
    protected final BytesReference toShuffledXContent(ToXContent toXContent, XContentType xContentType, ToXContent.Params params,
                                                      boolean humanReadable, String... exceptFieldNames) throws IOException{
        BytesReference bytes = XContentHelper.toXContent(toXContent, xContentType, params, humanReadable);
        try (XContentParser parser = createParser(xContentType.xContent(), bytes)) {
            try (XContentBuilder builder = shuffleXContent(parser, rarely(), exceptFieldNames)) {
                return BytesReference.bytes(builder);
            }
        }
    }

    /**
     * Randomly shuffles the fields inside objects in the {@link XContentBuilder} passed in.
     * Recursively goes through inner objects and also shuffles them. Exceptions for this
     * recursive shuffling behavior can be made by passing in the names of fields which
     * internally should stay untouched.
     */
    protected final XContentBuilder shuffleXContent(XContentBuilder builder, String... exceptFieldNames) throws IOException {
        try (XContentParser parser = createParser(builder)) {
            return shuffleXContent(parser, builder.isPrettyPrint(), exceptFieldNames);
        }
    }

    /**
     * Randomly shuffles the fields inside objects parsed using the {@link XContentParser} passed in.
     * Recursively goes through inner objects and also shuffles them. Exceptions for this
     * recursive shuffling behavior can be made by passing in the names of fields which
     * internally should stay untouched.
     */
    public static XContentBuilder shuffleXContent(XContentParser parser, boolean prettyPrint, String... exceptFieldNames)
            throws IOException {
        XContentBuilder xContentBuilder = XContentFactory.contentBuilder(parser.contentType());
        if (prettyPrint) {
            xContentBuilder.prettyPrint();
        }
        Token token = parser.currentToken() == null ? parser.nextToken() : parser.currentToken();
        if (token == Token.START_ARRAY) {
            List<Object> shuffledList = shuffleList(parser.listOrderedMap(), new HashSet<>(Arrays.asList(exceptFieldNames)));
            return xContentBuilder.value(shuffledList);
        }
        //we need a sorted map for reproducibility, as we are going to shuffle its keys and write XContent back
        Map<String, Object> shuffledMap = shuffleMap((LinkedHashMap<String, Object>)parser.mapOrdered(),
            new HashSet<>(Arrays.asList(exceptFieldNames)));
        return xContentBuilder.map(shuffledMap);
    }

    // shuffle fields of objects in the list, but not the list itself
    @SuppressWarnings("unchecked")
    private static List<Object> shuffleList(List<Object> list, Set<String> exceptFields) {
        List<Object> targetList = new ArrayList<>();
        for(Object value : list) {
            if (value instanceof Map) {
                LinkedHashMap<String, Object> valueMap = (LinkedHashMap<String, Object>) value;
                targetList.add(shuffleMap(valueMap, exceptFields));
            } else if(value instanceof List) {
                targetList.add(shuffleList((List) value, exceptFields));
            }  else {
                targetList.add(value);
            }
        }
        return targetList;
    }

    @SuppressWarnings("unchecked")
    public static LinkedHashMap<String, Object> shuffleMap(LinkedHashMap<String, Object> map, Set<String> exceptFields) {
        List<String> keys = new ArrayList<>(map.keySet());
        LinkedHashMap<String, Object> targetMap = new LinkedHashMap<>();
        Collections.shuffle(keys, random());
        for (String key : keys) {
            Object value = map.get(key);
            if (value instanceof Map && exceptFields.contains(key) == false) {
                LinkedHashMap<String, Object> valueMap = (LinkedHashMap<String, Object>) value;
                targetMap.put(key, shuffleMap(valueMap, exceptFields));
            } else if(value instanceof List && exceptFields.contains(key) == false) {
                targetMap.put(key, shuffleList((List) value, exceptFields));
            } else {
                targetMap.put(key, value);
            }
        }
        return targetMap;
    }

    /**
     * Create a copy of an original {@link Writeable} object by running it through a {@link BytesStreamOutput} and
     * reading it in again using a provided {@link Writeable.Reader}. The stream that is wrapped around the {@link StreamInput}
     * potentially need to use a {@link NamedWriteableRegistry}, so this needs to be provided too (although it can be
     * empty if the object that is streamed doesn't contain any {@link NamedWriteable} objects itself.
     */
    public static <T extends Writeable> T copyWriteable(T original, NamedWriteableRegistry namedWriteableRegistry,
            Writeable.Reader<T> reader) throws IOException {
        return copyWriteable(original, namedWriteableRegistry, reader, Version.CURRENT);
    }

    /**
     * Same as {@link #copyWriteable(Writeable, NamedWriteableRegistry, Writeable.Reader)} but also allows to provide
     * a {@link Version} argument which will be used to write and read back the object.
     */
    public static <T extends Writeable> T copyWriteable(T original, NamedWriteableRegistry namedWriteableRegistry,
                                                        Writeable.Reader<T> reader, Version version) throws IOException {
        return copyInstance(original, namedWriteableRegistry, (out, value) -> value.writeTo(out), reader, version);
    }

    /**
     * Create a copy of an original {@link NamedWriteable} object by running it through a {@link BytesStreamOutput} and
     * reading it in again using a provided {@link Writeable.Reader}.
     */
    public static <T extends NamedWriteable> T copyNamedWriteable(T original, NamedWriteableRegistry namedWriteableRegistry,
            Class<T> categoryClass) throws IOException {
        return copyNamedWriteable(original, namedWriteableRegistry, categoryClass, Version.CURRENT);
    }

    /**
     * Same as {@link #copyNamedWriteable(NamedWriteable, NamedWriteableRegistry, Class)} but also allows to provide
     * a {@link Version} argument which will be used to write and read back the object.
     */
    public static <T extends NamedWriteable> T copyNamedWriteable(T original, NamedWriteableRegistry namedWriteableRegistry,
                                                        Class<T> categoryClass, Version version) throws IOException {
        return copyInstance(original, namedWriteableRegistry,
                (out, value) -> out.writeNamedWriteable(value),
                in -> in.readNamedWriteable(categoryClass), version);
    }

    protected static <T> T copyInstance(T original, NamedWriteableRegistry namedWriteableRegistry, Writeable.Writer<T> writer,
                                      Writeable.Reader<T> reader, Version version) throws IOException {
        try (BytesStreamOutput output = new BytesStreamOutput()) {
            output.setVersion(version);
            writer.write(output, original);
            try (StreamInput in = new NamedWriteableAwareStreamInput(output.bytes().streamInput(), namedWriteableRegistry)) {
                in.setVersion(version);
                return reader.read(in);
            }
        }
    }

    /**
     * Create a new {@link XContentParser}.
     */
    protected final XContentParser createParser(XContentBuilder builder) throws IOException {
        return createParser(builder.contentType().xContent(), BytesReference.bytes(builder));
    }

    /**
     * Create a new {@link XContentParser}.
     */
    protected final XContentParser createParser(XContent xContent, String data) throws IOException {
        if (randomBoolean()) {
            return createParserWithCompatibilityFor(xContent, data, RestApiCompatibleVersion.minimumSupported());
        } else {
            return xContent.createParser(xContentRegistry(), LoggingDeprecationHandler.INSTANCE, data);
        }
    }

    /**
     * Create a new {@link XContentParser}.
     */
    protected final XContentParser createParser(XContent xContent, InputStream data) throws IOException {
        return xContent.createParser(xContentRegistry(), LoggingDeprecationHandler.INSTANCE, data);
    }

    /**
     * Create a new {@link XContentParser}.
     */
    protected final XContentParser createParser(XContent xContent, byte[] data) throws IOException {
        return xContent.createParser(xContentRegistry(), LoggingDeprecationHandler.INSTANCE, data);
    }

    /**
     * Create a new {@link XContentParser}.
     */
    protected final XContentParser createParser(XContent xContent, BytesReference data) throws IOException {
        return createParser(xContentRegistry(), xContent, data);
    }

    /**
     * Create a new {@link XContentParser}.
     */
    protected final XContentParser createParser(NamedXContentRegistry namedXContentRegistry, XContent xContent,
                                                BytesReference data) throws IOException {
        if (data instanceof BytesArray) {
            final BytesArray array = (BytesArray) data;
            return xContent.createParser(
                    namedXContentRegistry, LoggingDeprecationHandler.INSTANCE, array.array(), array.offset(), array.length());
        }
        return xContent.createParser(namedXContentRegistry, LoggingDeprecationHandler.INSTANCE, data.streamInput());
    }

    protected final XContentParser createParserWithCompatibilityFor(XContent xContent, String data,
                                                            RestApiCompatibleVersion restApiCompatibleVersion) throws IOException {
        return xContent.createParserForCompatibility(xContentRegistry(), LoggingDeprecationHandler.INSTANCE,
            new ByteArrayInputStream(data.getBytes(StandardCharsets.UTF_8)), restApiCompatibleVersion);
    }

    private static final NamedXContentRegistry DEFAULT_NAMED_X_CONTENT_REGISTRY =
            new NamedXContentRegistry(ClusterModule.getNamedXWriteables());

    /**
     * The {@link NamedXContentRegistry} to use for this test. Subclasses should override and use liberally.
     */
    protected NamedXContentRegistry xContentRegistry() {
        return DEFAULT_NAMED_X_CONTENT_REGISTRY;
    }

    /**
     * The {@link NamedWriteableRegistry} to use for this test. Subclasses should override and use liberally.
     */
    protected NamedWriteableRegistry writableRegistry() {
        return new NamedWriteableRegistry(ClusterModule.getNamedWriteables());
    }

    /**
     * Create a "mock" script for use either with {@link MockScriptEngine} or anywhere where you need a script but don't really care about
     * its contents.
     */
    public static Script mockScript(String id) {
        return new Script(ScriptType.INLINE, MockScriptEngine.NAME, id, emptyMap());
    }

    /** Returns the suite failure marker: internal use only! */
    public static TestRuleMarkFailure getSuiteFailureMarker() {
        return suiteFailureMarker;
    }

    /** Compares two stack traces, ignoring module (which is not yet serialized) */
    public static void assertArrayEquals(StackTraceElement expected[], StackTraceElement actual[]) {
        assertEquals(expected.length, actual.length);
        for (int i = 0; i < expected.length; i++) {
            assertEquals(expected[i], actual[i]);
        }
    }

    /** Compares two stack trace elements, ignoring module (which is not yet serialized) */
    public static void assertEquals(StackTraceElement expected, StackTraceElement actual) {
        assertEquals(expected.getClassName(), actual.getClassName());
        assertEquals(expected.getMethodName(), actual.getMethodName());
        assertEquals(expected.getFileName(), actual.getFileName());
        assertEquals(expected.getLineNumber(), actual.getLineNumber());
        assertEquals(expected.isNativeMethod(), actual.isNativeMethod());
    }

    protected static long spinForAtLeastOneMillisecond() {
        return spinForAtLeastNMilliseconds(1);
    }

    protected static long spinForAtLeastNMilliseconds(final long ms) {
        long nanosecondsInMillisecond = TimeUnit.NANOSECONDS.convert(ms, TimeUnit.MILLISECONDS);
        /*
         * Force at least ms milliseconds to elapse, but ensure the clock has enough resolution to
         * observe the passage of time.
         */
        long start = System.nanoTime();
        long elapsed;
        while ((elapsed = (System.nanoTime() - start)) < nanosecondsInMillisecond) {
            // busy spin
        }
        return elapsed;
    }

    /**
     * Creates an IndexAnalyzers with a single default analyzer
     */
    protected IndexAnalyzers createDefaultIndexAnalyzers() {
        return new IndexAnalyzers(
            Map.of("default", new NamedAnalyzer("default", AnalyzerScope.INDEX, new StandardAnalyzer())),
            Map.of(),
            Map.of()
        );
    }

    /**
     * Creates an TestAnalysis with all the default analyzers configured.
     */
    public static TestAnalysis createTestAnalysis(Index index, Settings settings, AnalysisPlugin... analysisPlugins)
            throws IOException {
        Settings nodeSettings = Settings.builder().put(Environment.PATH_HOME_SETTING.getKey(), createTempDir()).build();
        return createTestAnalysis(index, nodeSettings, settings, analysisPlugins);
    }

    /**
     * Creates an TestAnalysis with all the default analyzers configured.
     */
    public static TestAnalysis createTestAnalysis(Index index, Settings nodeSettings, Settings settings,
                                                  AnalysisPlugin... analysisPlugins) throws IOException {
        Settings indexSettings = Settings.builder().put(settings)
                .put(IndexMetadata.SETTING_VERSION_CREATED, Version.CURRENT)
                .build();
        return createTestAnalysis(IndexSettingsModule.newIndexSettings(index, indexSettings), nodeSettings, analysisPlugins);
    }

    /**
     * Creates an TestAnalysis with all the default analyzers configured.
     */
    public static TestAnalysis createTestAnalysis(IndexSettings indexSettings, Settings nodeSettings,
                                                  AnalysisPlugin... analysisPlugins) throws IOException {
        Environment env = TestEnvironment.newEnvironment(nodeSettings);
        AnalysisModule analysisModule = new AnalysisModule(env, Arrays.asList(analysisPlugins));
        AnalysisRegistry analysisRegistry = analysisModule.getAnalysisRegistry();
        return new TestAnalysis(analysisRegistry.build(indexSettings),
            analysisRegistry.buildTokenFilterFactories(indexSettings),
            analysisRegistry.buildTokenizerFactories(indexSettings),
            analysisRegistry.buildCharFilterFactories(indexSettings));
    }

    /**
     * This cute helper class just holds all analysis building blocks that are used
     * to build IndexAnalyzers. This is only for testing since in production we only need the
     * result and we don't even expose it there.
     */
    public static final class TestAnalysis {

        public final IndexAnalyzers indexAnalyzers;
        public final Map<String, TokenFilterFactory> tokenFilter;
        public final Map<String, TokenizerFactory> tokenizer;
        public final Map<String, CharFilterFactory> charFilter;

        public TestAnalysis(IndexAnalyzers indexAnalyzers,
                            Map<String, TokenFilterFactory> tokenFilter,
                            Map<String, TokenizerFactory> tokenizer,
                            Map<String, CharFilterFactory> charFilter) {
            this.indexAnalyzers = indexAnalyzers;
            this.tokenFilter = tokenFilter;
            this.tokenizer = tokenizer;
            this.charFilter = charFilter;
        }
    }

    private static boolean isUnusableLocale() {
        return inFipsJvm() && (Locale.getDefault().toLanguageTag().equals("th-TH")
            || Locale.getDefault().toLanguageTag().equals("ja-JP-u-ca-japanese-x-lvariant-JP")
            || Locale.getDefault().toLanguageTag().equals("th-TH-u-nu-thai-x-lvariant-TH"));
    }

    public static boolean inFipsJvm() {
        return Boolean.parseBoolean(System.getProperty(FIPS_SYSPROP));
    }

    /**
     * Returns a unique port range for this JVM starting from the computed base port
     */
    public static String getPortRange() {
        return getBasePort() + "-" + (getBasePort() + 99); // upper bound is inclusive
    }

    protected static int getBasePort() {
        // some tests use MockTransportService to do network based testing. Yet, we run tests in multiple JVMs that means
        // concurrent tests could claim port that another JVM just released and if that test tries to simulate a disconnect it might
        // be smart enough to re-connect depending on what is tested. To reduce the risk, since this is very hard to debug we use
        // a different default port range per JVM unless the incoming settings override it
        // use a non-default base port otherwise some cluster in this JVM might reuse a port

        // We rely on Gradle implementation details here, the worker IDs are long values incremented by one  for the
        // lifespan of the daemon this means that they can get larger than the allowed port range.
        // Ephemeral ports on Linux start at 32768 so we modulo to make sure that we don't exceed that.
        // This is safe as long as we have fewer than 224 Gradle workers running in parallel
        // See also: https://github.com/elastic/elasticsearch/issues/44134
        final String workerIdStr = System.getProperty(ESTestCase.TEST_WORKER_SYS_PROPERTY);
        final int startAt;
        if (workerIdStr == null) {
            startAt = 0; // IDE
        } else {
            // we adjust the gradle worker id with mod so as to not go over the ephemoral port ranges, but gradle continually
            // increases this value, so the mod can eventually become zero, thus we shift on both sides by 1
            final long workerId = Long.valueOf(workerIdStr);
            assert workerId >= 1 : "Non positive gradle worker id: " + workerIdStr;
            startAt = Math.floorMod(workerId - 1, 223) + 1;
        }
        assert startAt >= 0 : "Unexpected test worker Id, resulting port range would be negative";
        return MIN_PRIVATE_PORT + (startAt * 100);
    }

    protected static InetAddress randomIp(boolean v4) {
        try {
            if (v4) {
                byte[] ipv4 = new byte[4];
                random().nextBytes(ipv4);
                return InetAddress.getByAddress(ipv4);
            } else {
                byte[] ipv6 = new byte[16];
                random().nextBytes(ipv6);
                return InetAddress.getByAddress(ipv6);
            }
        } catch (UnknownHostException e) {
            throw new AssertionError();
        }
    }
}<|MERGE_RESOLUTION|>--- conflicted
+++ resolved
@@ -204,12 +204,7 @@
         setTestSysProps();
         LogConfigurator.loadLog4jPlugins();
 
-<<<<<<< HEAD
-        List<String> leakLoggerNames = List.of("io.netty.util.ResourceLeakDetector", "org.elasticsearch.transport.LeakTracker");
-        for (String leakLoggerName : leakLoggerNames) {
-=======
         for (String leakLoggerName : Arrays.asList("io.netty.util.ResourceLeakDetector", LeakTracker.class.getName())) {
->>>>>>> 61f17a25
             Logger leakLogger = LogManager.getLogger(leakLoggerName);
             Appender leakAppender = new AbstractAppender(leakLoggerName, null,
                     PatternLayout.newBuilder().withPattern("%m").build()) {
@@ -217,13 +212,8 @@
                 public void append(LogEvent event) {
                     String message = event.getMessage().getFormattedMessage();
                     if (Level.ERROR.equals(event.getLevel()) && message.contains("LEAK:")) {
-<<<<<<< HEAD
-                        synchronized (nettyLoggedLeaks) {
-                            nettyLoggedLeaks.add(message);
-=======
                         synchronized (loggedLeaks) {
                             loggedLeaks.add(message);
->>>>>>> 61f17a25
                         }
                     }
                 }
