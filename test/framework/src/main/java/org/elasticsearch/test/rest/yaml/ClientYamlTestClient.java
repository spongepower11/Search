--- conflicted
+++ resolved
@@ -189,8 +189,6 @@
         }
     }
 
-<<<<<<< HEAD
-=======
     protected RestClient getRestClient(NodeSelector nodeSelector) {
         //lazily build a new client in case we need to point to some specific node
         return restClients.computeIfAbsent(nodeSelector, selector -> {
@@ -214,7 +212,6 @@
         request.setOptions(options);
     }
 
->>>>>>> 0c7f6570
     private static boolean sendBodyAsSourceParam(List<String> supportedMethods, String contentType, long contentLength) {
         if (false == supportedMethods.contains(HttpGet.METHOD_NAME)) {
             // The API doesn't claim to support GET anyway
