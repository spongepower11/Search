--- conflicted
+++ resolved
@@ -23,14 +23,6 @@
 import org.elasticsearch.common.util.concurrent.ConcurrentCollections;
 import org.elasticsearch.transport.Transport;
 import org.elasticsearch.transport.TransportRequest;
-<<<<<<< HEAD
-import org.elasticsearch.transport.TransportRequestOptions;
-import org.elasticsearch.transport.TransportResponse;
-import org.elasticsearch.transport.TransportResponseHandler;
-import org.elasticsearch.transport.TransportService;
-import org.elasticsearch.transport.TransportStats;
-=======
->>>>>>> 758b2f91
 
 import java.util.ArrayList;
 import java.util.Collection;
@@ -110,72 +102,11 @@
         return groupRequestsByTargetNode(requests);
     }
 
-<<<<<<< HEAD
-    /** clears captured requests */
-    public void clear() {
-        capturedRequests.clear();
-    }
-
-    /** simulate a response for the given requestId */
-    public void handleResponse(final long requestId, final TransportResponse response) {
-        final TransportResponseHandler transportResponseHandler = responseHandlers.onResponseReceived(requestId, listener);
-        if (transportResponseHandler != null) {
-            transportResponseHandler.handleResponse(response);
-        }
-    }
-
-    /**
-     * simulate a local error for the given requestId, will be wrapped
-     * by a {@link SendRequestTransportException}
-     *
-     * @param requestId the id corresponding to the captured send
-     *                  request
-     * @param t the failure to wrap
-     */
-    public void handleLocalError(final long requestId, final Throwable t) {
-        Tuple<DiscoveryNode, String> request = requests.get(requestId);
-        assert request != null;
-        this.handleError(requestId, new SendRequestTransportException(request.v1(), request.v2(), t));
-    }
-
-    /**
-     * simulate a remote error for the given requestId, will be wrapped
-     * by a {@link RemoteTransportException}
-     *
-     * @param requestId the id corresponding to the captured send
-     *                  request
-     * @param t the failure to wrap
-     */
-    public void handleRemoteError(final long requestId, final Throwable t) {
-        final RemoteTransportException remoteException;
-        if (rarely(Randomness.get())) {
-            remoteException = new RemoteTransportException("remote failure, coming from local node", t);
-        } else {
-            try (BytesStreamOutput output = new BytesStreamOutput()) {
-                output.writeException(t);
-                remoteException = new RemoteTransportException("remote failure", output.bytes().streamInput().readException());
-            } catch (IOException ioException) {
-                throw new ElasticsearchException("failed to serialize/deserialize supplied exception " + t, ioException);
-            }
-        }
-        this.handleError(requestId, remoteException);
-    }
-
-=======
->>>>>>> 758b2f91
     /**
      * clears captured requests
      */
-<<<<<<< HEAD
-    public void handleError(final long requestId, final TransportException e) {
-        final TransportResponseHandler transportResponseHandler = responseHandlers.onResponseReceived(requestId, listener);
-        if (transportResponseHandler != null) {
-            transportResponseHandler.handleException(e);
-        }
-=======
     public void clear() {
         capturedRequests.clear();
->>>>>>> 758b2f91
     }
 
     @Override
