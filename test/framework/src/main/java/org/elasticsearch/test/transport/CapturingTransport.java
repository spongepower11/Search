/*
 * Licensed to Elasticsearch under one or more contributor
 * license agreements. See the NOTICE file distributed with
 * this work for additional information regarding copyright
 * ownership. Elasticsearch licenses this file to you under
 * the Apache License, Version 2.0 (the "License"); you may
 * not use this file except in compliance with the License.
 * You may obtain a copy of the License at
 *
 *    http://www.apache.org/licenses/LICENSE-2.0
 *
 * Unless required by applicable law or agreed to in writing,
 * software distributed under the License is distributed on an
 * "AS IS" BASIS, WITHOUT WARRANTIES OR CONDITIONS OF ANY
 * KIND, either express or implied.  See the License for the
 * specific language governing permissions and limitations
 * under the License.
 */

package org.elasticsearch.test.transport;

import org.elasticsearch.ElasticsearchException;
import org.elasticsearch.cluster.node.DiscoveryNode;
import org.elasticsearch.common.Randomness;
import org.elasticsearch.common.collect.Tuple;
import org.elasticsearch.common.component.Lifecycle;
import org.elasticsearch.common.component.LifecycleListener;
import org.elasticsearch.common.io.stream.BytesStreamOutput;
import org.elasticsearch.common.transport.BoundTransportAddress;
import org.elasticsearch.common.transport.TransportAddress;
import org.elasticsearch.common.util.concurrent.ConcurrentCollections;
import org.elasticsearch.transport.ConnectTransportException;
import org.elasticsearch.transport.ConnectionProfile;
import org.elasticsearch.transport.RemoteTransportException;
import org.elasticsearch.transport.SendRequestTransportException;
import org.elasticsearch.transport.Transport;
import org.elasticsearch.transport.TransportException;
import org.elasticsearch.transport.TransportRequest;
import org.elasticsearch.transport.TransportRequestOptions;
import org.elasticsearch.transport.TransportResponse;
import org.elasticsearch.transport.TransportServiceAdapter;

import java.io.IOException;
import java.io.UncheckedIOException;
import java.net.UnknownHostException;
import java.util.ArrayList;
import java.util.Collections;
import java.util.HashMap;
import java.util.List;
import java.util.Map;
import java.util.concurrent.BlockingQueue;
import java.util.concurrent.ConcurrentHashMap;
import java.util.concurrent.ConcurrentMap;
import java.util.concurrent.atomic.AtomicLong;

import static org.apache.lucene.util.LuceneTestCase.rarely;

/** A transport class that doesn't send anything but rather captures all requests for inspection from tests */
public class CapturingTransport implements Transport {

    private TransportServiceAdapter adapter;

    public static class CapturedRequest {
        public final DiscoveryNode node;
        public final long requestId;
        public final String action;
        public final TransportRequest request;

        public CapturedRequest(DiscoveryNode node, long requestId, String action, TransportRequest request) {
            this.node = node;
            this.requestId = requestId;
            this.action = action;
            this.request = request;
        }
    }

    private ConcurrentMap<Long, Tuple<DiscoveryNode, String>> requests = new ConcurrentHashMap<>();
    private BlockingQueue<CapturedRequest> capturedRequests = ConcurrentCollections.newBlockingQueue();
    private final AtomicLong requestId = new AtomicLong();


    /** returns all requests captured so far. Doesn't clear the captured request list. See {@link #clear()} */
    public CapturedRequest[] capturedRequests() {
        return capturedRequests.toArray(new CapturedRequest[0]);
    }

    /**
     * Returns all requests captured so far. This method does clear the
     * captured requests list. If you do not want the captured requests
     * list cleared, use {@link #capturedRequests()}.
     *
     * @return the captured requests
     */
    public CapturedRequest[] getCapturedRequestsAndClear() {
        CapturedRequest[] capturedRequests = capturedRequests();
        clear();
        return capturedRequests;
    }

    /**
     * returns all requests captured so far, grouped by target node.
     * Doesn't clear the captured request list. See {@link #clear()}
     */
    public Map<String, List<CapturedRequest>> capturedRequestsByTargetNode() {
        Map<String, List<CapturedRequest>> map = new HashMap<>();
        for (CapturedRequest request : capturedRequests) {
            List<CapturedRequest> nodeList = map.get(request.node.getId());
            if (nodeList == null) {
                nodeList = new ArrayList<>();
                map.put(request.node.getId(), nodeList);
            }
            nodeList.add(request);
        }
        return map;
    }

    /**
     * Returns all requests captured so far, grouped by target node.
     * This method does clear the captured request list. If you do not
     * want the captured requests list cleared, use
     * {@link #capturedRequestsByTargetNode()}.
     *
     * @return the captured requests grouped by target node
     */
    public Map<String, List<CapturedRequest>> getCapturedRequestsByTargetNodeAndClear() {
        Map<String, List<CapturedRequest>> map = capturedRequestsByTargetNode();
        clear();
        return map;
    }

    /** clears captured requests */
    public void clear() {
        capturedRequests.clear();
    }

    /** simulate a response for the given requestId */
    public void handleResponse(final long requestId, final TransportResponse response) {
        adapter.onResponseReceived(requestId).handleResponse(response);
    }

    /**
     * simulate a local error for the given requestId, will be wrapped
     * by a {@link SendRequestTransportException}
     *
     * @param requestId the id corresponding to the captured send
     *                  request
     * @param t the failure to wrap
     */
    public void handleLocalError(final long requestId, final Throwable t) {
        Tuple<DiscoveryNode, String> request = requests.get(requestId);
        assert request != null;
        this.handleError(requestId, new SendRequestTransportException(request.v1(), request.v2(), t));
    }

    /**
     * simulate a remote error for the given requestId, will be wrapped
     * by a {@link RemoteTransportException}
     *
     * @param requestId the id corresponding to the captured send
     *                  request
     * @param t the failure to wrap
     */
    public void handleRemoteError(final long requestId, final Throwable t) {
        final RemoteTransportException remoteException;
        if (rarely(Randomness.get())) {
            remoteException = new RemoteTransportException("remote failure, coming from local node", t);
        } else {
            try (BytesStreamOutput output = new BytesStreamOutput()) {
                output.writeException(t);
                remoteException = new RemoteTransportException("remote failure", output.bytes().streamInput().readException());
            } catch (IOException ioException) {
                throw new ElasticsearchException("failed to serialize/deserialize supplied exception " + t, ioException);
            }
        }
        this.handleError(requestId, remoteException);
    }

    /**
     * simulate an error for the given requestId, unlike
     * {@link #handleLocalError(long, Throwable)} and
     * {@link #handleRemoteError(long, Throwable)}, the provided
     * exception will not be wrapped but will be delivered to the
     * transport layer as is
     *
     * @param requestId the id corresponding to the captured send
     *                  request
     * @param e the failure
     */
    public void handleError(final long requestId, final TransportException e) {
        adapter.onResponseReceived(requestId).handleException(e);
    }

    @Override
    public Connection openConnection(DiscoveryNode node, ConnectionProfile profile) throws IOException {
        return new Connection() {
            @Override
            public DiscoveryNode getNode() {
                return node;
            }

            @Override
            public void sendRequest(long requestId, String action, TransportRequest request, TransportRequestOptions options)
                throws IOException, TransportException {
                requests.put(requestId, Tuple.tuple(node, action));
                capturedRequests.add(new CapturedRequest(node, requestId, action, request));
            }

            @Override
            public void close() throws IOException {

            }
        };
    }

    @Override
    public void transportServiceAdapter(TransportServiceAdapter adapter) {
        this.adapter = adapter;
    }

    @Override
    public BoundTransportAddress boundAddress() {
        return null;
    }

    @Override
    public Map<String, BoundTransportAddress> profileBoundAddresses() {
        return null;
    }

    @Override
    public TransportAddress[] addressesFromString(String address, int perAddressLimit) throws UnknownHostException {
        return new TransportAddress[0];
    }

    @Override
    public boolean nodeConnected(DiscoveryNode node) {
        return true;
    }

    @Override
    public void connectToNode(DiscoveryNode node, ConnectionProfile connectionProfile) throws ConnectTransportException {

    }

    @Override
    public void disconnectFromNode(DiscoveryNode node) {

    }

    @Override
    public long serverOpen() {
        return 0;
    }

    @Override
    public Lifecycle.State lifecycleState() {
        return null;
    }

    @Override
    public void addLifecycleListener(LifecycleListener listener) {

    }

    @Override
    public void removeLifecycleListener(LifecycleListener listener) {

    }

    @Override
    public void start() {}

    @Override
    public void stop() {}

    @Override
    public void close() {}

    @Override
    public List<String> getLocalAddresses() {
        return Collections.emptyList();
    }

    @Override
<<<<<<< HEAD
    public long newRequestId() {
        return requestId.incrementAndGet();
    }
=======
    public Connection getConnection(DiscoveryNode node) {
        try {
            return openConnection(node, null);
        } catch (IOException e) {
            throw new UncheckedIOException(e);
        }
    }

>>>>>>> 01d67e09
}<|MERGE_RESOLUTION|>--- conflicted
+++ resolved
@@ -282,11 +282,10 @@
     }
 
     @Override
-<<<<<<< HEAD
     public long newRequestId() {
         return requestId.incrementAndGet();
     }
-=======
+
     public Connection getConnection(DiscoveryNode node) {
         try {
             return openConnection(node, null);
@@ -294,6 +293,4 @@
             throw new UncheckedIOException(e);
         }
     }
-
->>>>>>> 01d67e09
 }