--- conflicted
+++ resolved
@@ -75,39 +75,30 @@
     }
 
     @Override
-<<<<<<< HEAD
     public void openConnection(DiscoveryNode node, ConnectionProfile profile, ActionListener<Connection> listener) {
-        final Optional<DisruptableMockTransport> matchingTransport = getDisruptableMockTransport(node.getAddress());
-        if (matchingTransport.isPresent()) {
-=======
-    public Releasable openConnection(DiscoveryNode node, ConnectionProfile profile, ActionListener<Connection> listener) {
         final Optional<DisruptableMockTransport> optionalMatchingTransport = getDisruptableMockTransport(node.getAddress());
         if (optionalMatchingTransport.isPresent()) {
             final DisruptableMockTransport matchingTransport = optionalMatchingTransport.get();
             final ConnectionStatus connectionStatus = getConnectionStatus(matchingTransport.getLocalNode());
             if (connectionStatus != ConnectionStatus.CONNECTED) {
-                throw new ConnectTransportException(node, "node [" + node + "] is [" + connectionStatus + "] not [CONNECTED]");
-            }
-
->>>>>>> 6612c745
-            listener.onResponse(new CloseableConnection() {
-                @Override
-                public DiscoveryNode getNode() {
-                    return node;
-                }
-
-                @Override
-                public void sendRequest(long requestId, String action, TransportRequest request, TransportRequestOptions options)
-                    throws TransportException {
-                    onSendRequest(requestId, action, request, matchingTransport);
-                }
-            });
+                listener.onFailure(
+                    new ConnectTransportException(node, "node [" + node + "] is [" + connectionStatus + "] not [CONNECTED]"));
+            } else {
+                listener.onResponse(new CloseableConnection() {
+                    @Override
+                    public DiscoveryNode getNode() {
+                        return node;
+                    }
+
+                    @Override
+                    public void sendRequest(long requestId, String action, TransportRequest request, TransportRequestOptions options)
+                        throws TransportException {
+                        onSendRequest(requestId, action, request, matchingTransport);
+                    }
+                });
+            }
         } else {
-<<<<<<< HEAD
             listener.onFailure(new ConnectTransportException(node, "node " + node + " does not exist"));
-=======
-            throw new ConnectTransportException(node, "node [" + node + "] does not exist");
->>>>>>> 6612c745
         }
     }
 
