--- conflicted
+++ resolved
@@ -202,10 +202,6 @@
         addClassCodebase(codebases, "elasticsearch-secure-sm", "org.elasticsearch.secure_sm.SecureSM");
         addClassCodebase(codebases, "elasticsearch-rest-client", "org.elasticsearch.client.RestClient");
         addClassCodebase(codebases, "elasticsearch-core", "org.elasticsearch.core.Booleans");
-<<<<<<< HEAD
-        addClassCodebase(codebases, "elasticsearch-x-content", "org.elasticsearch.xcontent.XContent");
-=======
->>>>>>> 06b14e57
         addClassCodebase(codebases, "elasticsearch-cli", "org.elasticsearch.cli.Command");
         // test codebases
         addClassCodebase(codebases, "elasticsearch-core-test", "org.elasticsearch.jdk.JarHellTests");
