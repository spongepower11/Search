/*
 * Copyright Elasticsearch B.V. and/or licensed to Elasticsearch B.V. under one
 * or more contributor license agreements. Licensed under the Elastic License
 * 2.0 and the Server Side Public License, v 1; you may not use this file except
 * in compliance with, at your election, the Elastic License 2.0 or the Server
 * Side Public License, v 1.
 */

package org.elasticsearch.test.rest.yaml.section;

import org.apache.logging.log4j.LogManager;
import org.apache.logging.log4j.Logger;
import org.elasticsearch.Build;
import org.elasticsearch.Version;
import org.elasticsearch.client.HasAttributeNodeSelector;
import org.elasticsearch.client.Node;
import org.elasticsearch.client.NodeSelector;
import org.elasticsearch.common.ParsingException;
import org.elasticsearch.common.Strings;
import org.elasticsearch.common.logging.HeaderWarning;
import org.elasticsearch.core.Tuple;
import org.elasticsearch.core.UpdateForV9;
import org.elasticsearch.rest.action.admin.indices.RestPutIndexTemplateAction;
import org.elasticsearch.test.rest.RestTestLegacyFeatures;
import org.elasticsearch.test.rest.yaml.ClientYamlTestExecutionContext;
import org.elasticsearch.test.rest.yaml.ClientYamlTestResponse;
import org.elasticsearch.test.rest.yaml.ClientYamlTestResponseException;
import org.elasticsearch.xcontent.XContentLocation;
import org.elasticsearch.xcontent.XContentParseException;
import org.elasticsearch.xcontent.XContentParser;
import org.elasticsearch.xcontent.XContentParserConfiguration;
import org.elasticsearch.xcontent.json.JsonXContent;

import java.io.IOException;
import java.util.ArrayList;
import java.util.HashSet;
import java.util.Iterator;
import java.util.LinkedHashSet;
import java.util.List;
import java.util.Map;
import java.util.Objects;
import java.util.Set;
import java.util.TreeMap;
import java.util.function.Predicate;
import java.util.regex.Pattern;

import static java.util.Collections.emptyList;
import static java.util.Collections.unmodifiableList;
import static java.util.stream.Collectors.toCollection;
import static org.elasticsearch.core.Tuple.tuple;
import static org.elasticsearch.test.hamcrest.RegexMatcher.matches;
import static org.hamcrest.Matchers.allOf;
import static org.hamcrest.Matchers.equalTo;
import static org.hamcrest.Matchers.greaterThanOrEqualTo;
import static org.hamcrest.Matchers.not;
import static org.hamcrest.Matchers.notNullValue;
import static org.junit.Assert.assertThat;
import static org.junit.Assert.fail;

/**
 * Represents a do section:
 *
 *   - do:
 *      catch:      missing
 *      headers:
 *          Authorization: Basic user:pass
 *          Content-Type: application/json
 *      warnings|warnings_regex:
 *          - Stuff is deprecated, yo
 *          - Don't use deprecated stuff
 *          - Please, stop. It hurts.
 *          - The non _regex version exact matches against the warning text and no need to worry about escaped quotes or backslashes
 *          - The _regex version matches against the raw value of the warning text which may include backlashes and quotes escaped
 *      allowed_warnings|allowed_warnings_regex:
 *          - Maybe this warning shows up
 *          - But it isn't actually required for the test to pass.
 *          - The non _regex version should be preferred for simplicity and performance.
 *      update:
 *          index:  test_1
 *          type:   test
 *          id:     1
 *          body:   { doc: { foo: bar } }
 *
 */
public class DoSection implements ExecutableSection {
    public static DoSection parse(XContentParser parser) throws IOException {
        String currentFieldName = null;
        XContentParser.Token token;

        DoSection doSection = new DoSection(parser.getTokenLocation());
        ApiCallSection apiCallSection = null;
        NodeSelector nodeSelector = NodeSelector.ANY;
        Map<String, String> headers = new TreeMap<>(String.CASE_INSENSITIVE_ORDER);
        List<String> expectedWarnings = new ArrayList<>();
        List<Pattern> expectedWarningsRegex = new ArrayList<>();
        List<String> allowedWarnings = new ArrayList<>();
        List<Pattern> allowedWarningsRegex = new ArrayList<>();

        if (parser.nextToken() != XContentParser.Token.START_OBJECT) {
            throw new IllegalArgumentException(
                "expected ["
                    + XContentParser.Token.START_OBJECT
                    + "], "
                    + "found ["
                    + parser.currentToken()
                    + "], the do section is not properly indented"
            );
        }

        while ((token = parser.nextToken()) != XContentParser.Token.END_OBJECT) {
            if (token == XContentParser.Token.FIELD_NAME) {
                currentFieldName = parser.currentName();
            } else if (token.isValue()) {
                if ("catch".equals(currentFieldName)) {
                    doSection.setCatch(parser.text());
                } else {
                    throw new ParsingException(parser.getTokenLocation(), "unsupported field [" + currentFieldName + "]");
                }
            } else if (token == XContentParser.Token.START_ARRAY) {
                if ("warnings".equals(currentFieldName)) {
                    while ((token = parser.nextToken()) == XContentParser.Token.VALUE_STRING) {
                        expectedWarnings.add(parser.text());
                    }
                    if (token != XContentParser.Token.END_ARRAY) {
                        throw new ParsingException(parser.getTokenLocation(), "[warnings] must be a string array but saw [" + token + "]");
                    }
                } else if ("warnings_regex".equals(currentFieldName)) {
                    while ((token = parser.nextToken()) == XContentParser.Token.VALUE_STRING) {
                        expectedWarningsRegex.add(Pattern.compile(parser.text()));
                    }
                    if (token != XContentParser.Token.END_ARRAY) {
                        throw new ParsingException(
                            parser.getTokenLocation(),
                            "[warnings_regex] must be a string array but saw [" + token + "]"
                        );
                    }
                } else if ("allowed_warnings".equals(currentFieldName)) {
                    while ((token = parser.nextToken()) == XContentParser.Token.VALUE_STRING) {
                        allowedWarnings.add(parser.text());
                    }
                    if (token != XContentParser.Token.END_ARRAY) {
                        throw new ParsingException(
                            parser.getTokenLocation(),
                            "[allowed_warnings] must be a string array but saw [" + token + "]"
                        );
                    }
                } else if ("allowed_warnings_regex".equals(currentFieldName)) {
                    while ((token = parser.nextToken()) == XContentParser.Token.VALUE_STRING) {
                        allowedWarningsRegex.add(Pattern.compile(parser.text()));
                    }
                    if (token != XContentParser.Token.END_ARRAY) {
                        throw new ParsingException(
                            parser.getTokenLocation(),
                            "[allowed_warnings_regex] must be a string array but saw [" + token + "]"
                        );
                    }
                } else {
                    throw new ParsingException(parser.getTokenLocation(), "unknown array [" + currentFieldName + "]");
                }
            } else if (token == XContentParser.Token.START_OBJECT) {
                if ("headers".equals(currentFieldName)) {
                    String headerName = null;
                    while ((token = parser.nextToken()) != XContentParser.Token.END_OBJECT) {
                        if (token == XContentParser.Token.FIELD_NAME) {
                            headerName = parser.currentName();
                        } else if (token.isValue()) {
                            headers.put(headerName, parser.text());
                        }
                    }
                } else if ("node_selector".equals(currentFieldName)) {
                    String selectorName = null;
                    while ((token = parser.nextToken()) != XContentParser.Token.END_OBJECT) {
                        if (token == XContentParser.Token.FIELD_NAME) {
                            selectorName = parser.currentName();
                        } else {
                            NodeSelector newSelector = buildNodeSelector(selectorName, parser);
                            nodeSelector = nodeSelector == NodeSelector.ANY
                                ? newSelector
                                : new ComposeNodeSelector(nodeSelector, newSelector);
                        }
                    }
                } else if (currentFieldName != null) { // must be part of API call then
                    apiCallSection = new ApiCallSection(currentFieldName);
                    String paramName = null;
                    while ((token = parser.nextToken()) != XContentParser.Token.END_OBJECT) {
                        if (token == XContentParser.Token.FIELD_NAME) {
                            paramName = parser.currentName();
                        } else if (token.isValue()) {
                            if ("body".equals(paramName)) {
                                String body = parser.text();
                                XContentParser bodyParser = JsonXContent.jsonXContent.createParser(XContentParserConfiguration.EMPTY, body);
                                // multiple bodies are supported e.g. in case of bulk provided as a whole string
                                while (bodyParser.nextToken() != null) {
                                    apiCallSection.addBody(bodyParser.mapOrdered());
                                }
                            } else {
                                apiCallSection.addParam(paramName, parser.text());
                            }
                        } else if (token == XContentParser.Token.START_OBJECT) {
                            if ("body".equals(paramName)) {
                                apiCallSection.addBody(parser.mapOrdered());
                            }
                        }
                    }
                }
            }
        }
        try {
            if (apiCallSection == null) {
                throw new IllegalArgumentException("client call section is mandatory within a do section");
            }
            for (String w : expectedWarnings) {
                if (allowedWarnings.contains(w)) {
                    throw new IllegalArgumentException("the warning [" + w + "] was both allowed and expected");
                }
            }
            for (Pattern p : expectedWarningsRegex) {
                if (allowedWarningsRegex.contains(p)) {
                    throw new IllegalArgumentException("the warning pattern [" + p + "] was both allowed and expected");
                }
            }
            apiCallSection.addHeaders(headers);
            apiCallSection.setNodeSelector(nodeSelector);
            doSection.setApiCallSection(apiCallSection);
            doSection.setExpectedWarningHeaders(unmodifiableList(expectedWarnings));
            doSection.setExpectedWarningHeadersRegex(unmodifiableList(expectedWarningsRegex));
            doSection.setAllowedWarningHeaders(unmodifiableList(allowedWarnings));
            doSection.setAllowedWarningHeadersRegex(unmodifiableList(allowedWarningsRegex));
        } finally {
            parser.nextToken();
        }
        return doSection;
    }

    private static final Logger logger = LogManager.getLogger(DoSection.class);

    private final XContentLocation location;
    private String catchParam;
    private ApiCallSection apiCallSection;
    private List<String> expectedWarningHeaders = emptyList();
    private List<Pattern> expectedWarningHeadersRegex = emptyList();
    private List<String> allowedWarningHeaders = emptyList();
    private List<Pattern> allowedWarningHeadersRegex = emptyList();

    public DoSection(XContentLocation location) {
        this.location = location;
    }

    public String getCatch() {
        return catchParam;
    }

    public void setCatch(String param) {
        this.catchParam = param;
    }

    public ApiCallSection getApiCallSection() {
        return apiCallSection;
    }

    void setApiCallSection(ApiCallSection apiCallSection) {
        this.apiCallSection = apiCallSection;
    }

    /**
     * Warning headers patterns that we expect from this response.
     * If the headers don't match exactly this request is considered to have failed.
     * Defaults to emptyList.
     */
    List<String> getExpectedWarningHeaders() {
        return expectedWarningHeaders;
    }

    /**
     * Warning headers patterns that we expect from this response.
     * If the headers don't match this request is considered to have failed.
     * Defaults to emptyList.
     */
    List<Pattern> getExpectedWarningHeadersRegex() {
        return expectedWarningHeadersRegex;
    }

    /**
     * Set the warning headers that we expect from this response. If the headers don't match exactly this request is considered to have
     * failed. Defaults to emptyList.
     */
    void setExpectedWarningHeaders(List<String> expectedWarningHeaders) {
        this.expectedWarningHeaders = expectedWarningHeaders;
    }

    /**
     * Set the warning headers patterns that we expect from this response. If the headers don't match this request is considered to have
     * failed. Defaults to emptyList.
     */
    void setExpectedWarningHeadersRegex(List<Pattern> expectedWarningHeadersRegex) {
        this.expectedWarningHeadersRegex = expectedWarningHeadersRegex;
    }

    /**
     * Warning headers that we allow from this response. These warning
     * headers don't cause the test to fail. Defaults to emptyList.
     */
    List<String> getAllowedWarningHeaders() {
        return allowedWarningHeaders;
    }

    /**
     * Warning headers that we allow from this response. These warning
     * headers don't cause the test to fail. Defaults to emptyList.
     */
    List<Pattern> getAllowedWarningHeadersRegex() {
        return allowedWarningHeadersRegex;
    }

    /**
     * Set the warning headers that we expect from this response. These
     * warning headers don't cause the test to fail. Defaults to emptyList.
     */
    void setAllowedWarningHeaders(List<String> allowedWarningHeaders) {
        this.allowedWarningHeaders = allowedWarningHeaders;
    }

    /**
     * Set the warning headers pattern that we expect from this response. These
     * warning headers don't cause the test to fail. Defaults to emptyList.
     */
    void setAllowedWarningHeadersRegex(List<Pattern> allowedWarningHeadersRegex) {
        this.allowedWarningHeadersRegex = allowedWarningHeadersRegex;
    }

    @Override
    public XContentLocation getLocation() {
        return location;
    }

    @Override
    public void execute(ClientYamlTestExecutionContext executionContext) throws IOException {

        if ("param".equals(catchParam)) {
            // client should throw validation error before sending request
            // lets just return without doing anything as we don't have any client to test here
            logger.info("found [catch: param], no request sent");
            return;
        }

        try {
            ClientYamlTestResponse response = executionContext.callApi(
                apiCallSection.getApi(),
                apiCallSection.getParams(),
                apiCallSection.getBodies(),
                apiCallSection.getHeaders(),
                apiCallSection.getNodeSelector()
            );
            if (Strings.hasLength(catchParam)) {
                String catchStatusCode;
                if (CATCHES.containsKey(catchParam)) {
                    catchStatusCode = CATCHES.get(catchParam).v1();
                } else if (catchParam.startsWith("/") && catchParam.endsWith("/")) {
                    catchStatusCode = "4xx|5xx";
                } else {
                    throw new UnsupportedOperationException("catch value [" + catchParam + "] not supported");
                }
                fail(formatStatusCodeMessage(response, catchStatusCode));
            }
            final String testPath = executionContext.getClientYamlTestCandidate() != null
                ? executionContext.getClientYamlTestCandidate().getTestPath()
                : null;

<<<<<<< HEAD
            // #84038 and #84089 mean that this assertion fails when running against < 7.17.2 and 8.0.0 released versions
            // This is really difficult to express just with features, so I will break it down into 2 parts: version check for v7,
            // and feature check for v8. This way the version check can be removed once we move to v9
            @UpdateForV9
            var fixedInV7 = executionContext.esVersion().major == Version.V_7_17_0.major
                && executionContext.esVersion().onOrAfter(Version.V_7_17_1);
            var fixedProductionHeader = fixedInV7
                || executionContext.clusterHasFeature(RestTestLegacyFeatures.REST_ELASTIC_PRODUCT_HEADER_PRESENT.id());
            if (fixedProductionHeader) {
=======
            if (executionContext.esVersion().onOrAfter(Version.V_8_0_1)
                || (executionContext.esVersion().major == Version.V_7_17_0.major
                    && executionContext.esVersion().onOrAfter(Version.V_7_17_2))) {
                // #84038 and #84089 mean that this assertion fails when running against some 8.0.x and 7.17.x released versions
>>>>>>> ddce1df4
                checkElasticProductHeader(response.getHeaders("X-elastic-product"));
            }
            checkWarningHeaders(response.getWarningHeaders(), testPath);
        } catch (ClientYamlTestResponseException e) {
            ClientYamlTestResponse restTestResponse = e.getRestTestResponse();
            if (Strings.hasLength(catchParam) == false) {
                fail(formatStatusCodeMessage(restTestResponse, "2xx"));
            } else if (CATCHES.containsKey(catchParam)) {
                assertStatusCode(restTestResponse);
            } else if (catchParam.length() > 2 && catchParam.startsWith("/") && catchParam.endsWith("/")) {
                // the text of the error message matches regular expression
                assertThat(
                    formatStatusCodeMessage(restTestResponse, "4xx|5xx"),
                    e.getResponseException().getResponse().getStatusLine().getStatusCode(),
                    greaterThanOrEqualTo(400)
                );
                Object error = executionContext.response("error");
                assertThat("error was expected in the response", error, notNullValue());
                // remove delimiters from regex
                String regex = catchParam.substring(1, catchParam.length() - 1);
                assertThat("the error message was expected to match the provided regex but didn't", error.toString(), matches(regex));
            } else {
                throw new UnsupportedOperationException("catch value [" + catchParam + "] not supported");
            }
        }
    }

    void checkElasticProductHeader(final List<String> productHeaders) {
        if (productHeaders.isEmpty()) {
            fail("Response is missing required X-Elastic-Product response header");
        }
        boolean headerPresent = false;
        final List<String> unexpected = new ArrayList<>();
        for (String header : productHeaders) {
            if (header.equals("Elasticsearch")) {
                headerPresent = true;
                break;
            } else {
                unexpected.add(header);
            }
        }
        if (headerPresent == false) {
            StringBuilder failureMessage = new StringBuilder();
            appendBadHeaders(
                failureMessage,
                unexpected,
                "did not get expected product header [Elasticsearch], found header" + (unexpected.size() > 1 ? "s" : "")
            );
            fail(failureMessage.toString());
        }
    }

    void checkWarningHeaders(final List<String> warningHeaders) {
        checkWarningHeaders(warningHeaders, null);
    }

    /**
     * Check that the response contains only the warning headers that we expect.
     */
    void checkWarningHeaders(final List<String> warningHeaders, String testPath) {
        final List<String> unexpected = new ArrayList<>();
        final List<String> unmatched = new ArrayList<>();
        final List<String> missing = new ArrayList<>();
        final List<String> missingRegex = new ArrayList<>();
        // LinkedHashSet so that missing expected warnings come back in a predictable order which is nice for testing
        final Set<String> allowed = allowedWarningHeaders.stream()
            .map(HeaderWarning::escapeAndEncode)
            .collect(toCollection(LinkedHashSet::new));
        final Set<Pattern> allowedRegex = new LinkedHashSet<>(allowedWarningHeadersRegex);
        final Set<String> expected = expectedWarningHeaders.stream()
            .map(HeaderWarning::escapeAndEncode)
            .collect(toCollection(LinkedHashSet::new));
        final Set<Pattern> expectedRegex = new LinkedHashSet<>(expectedWarningHeadersRegex);
        for (final String header : warningHeaders) {
            final boolean matches = HeaderWarning.warningHeaderPatternMatches(header);
            if (matches) {
                final String message = HeaderWarning.extractWarningValueFromWarningHeader(header, true);
                if (allowed.contains(message)) {
                    continue;
                }

                if (expected.remove(message)) {
                    continue;
                }
                boolean matchedRegex = false;

                for (Pattern pattern : new HashSet<>(expectedRegex)) {
                    if (pattern.matcher(message).matches()) {
                        matchedRegex = true;
                        expectedRegex.remove(pattern);
                        break;
                    }
                }
                for (Pattern pattern : allowedRegex) {
                    if (pattern.matcher(message).matches()) {
                        matchedRegex = true;
                        break;
                    }
                }
                if (matchedRegex) {
                    continue;
                }
                unexpected.add(header);
            } else {
                unmatched.add(header);
            }
        }
        if (expected.isEmpty() == false) {
            for (final String header : expected) {
                missing.add(header);
            }
        }
        if (expectedRegex.isEmpty() == false) {
            for (final Pattern headerPattern : expectedRegex) {
                missingRegex.add(headerPattern.pattern());
            }
        }

        // Log and remove all deprecation warnings for legacy index templates as a shortcut to dealing with all the legacy
        // templates used in YAML tests. Once they have all been migrated to composable templates, this should be removed.
        for (Iterator<String> warnings = unexpected.iterator(); warnings.hasNext();) {
            if (warnings.next().endsWith(RestPutIndexTemplateAction.DEPRECATION_WARNING + "\"")) {
                logger.warn(
                    "Test [{}] uses deprecated legacy index templates and should be updated to use composable templates",
                    (testPath == null ? "<unknown>" : testPath) + ":" + getLocation().lineNumber()
                );
                warnings.remove();
            }
        }

        if (unexpected.isEmpty() == false
            || unmatched.isEmpty() == false
            || missing.isEmpty() == false
            || missingRegex.isEmpty() == false) {
            final StringBuilder failureMessage = new StringBuilder();
            appendBadHeaders(failureMessage, unexpected, "got unexpected warning header" + (unexpected.size() > 1 ? "s" : ""));
            appendBadHeaders(failureMessage, unmatched, "got unmatched warning header" + (unmatched.size() > 1 ? "s" : ""));
            appendBadHeaders(failureMessage, missing, "did not get expected warning header" + (missing.size() > 1 ? "s" : ""));
            appendBadHeaders(
                failureMessage,
                missingRegex,
                "the following regular expression" + (missingRegex.size() > 1 ? "s" : "") + " did not match any warning header"
            );
            fail(failureMessage.toString());
        }
    }

    private static void appendBadHeaders(final StringBuilder sb, final List<String> headers, final String message) {
        if (headers.isEmpty() == false) {
            sb.append(message).append(" [\n");
            for (final String header : headers) {
                sb.append("\t").append(header).append("\n");
            }
            sb.append("]\n");
        }
    }

    private void assertStatusCode(ClientYamlTestResponse restTestResponse) {
        Tuple<String, org.hamcrest.Matcher<Integer>> stringMatcherTuple = CATCHES.get(catchParam);
        assertThat(
            formatStatusCodeMessage(restTestResponse, stringMatcherTuple.v1()),
            restTestResponse.getStatusCode(),
            stringMatcherTuple.v2()
        );
    }

    private String formatStatusCodeMessage(ClientYamlTestResponse restTestResponse, String expected) {
        String api = apiCallSection.getApi();
        if ("raw".equals(api)) {
            api += "[method=" + apiCallSection.getParams().get("method") + " path=" + apiCallSection.getParams().get("path") + "]";
        }
        return "expected ["
            + expected
            + "] status code but api ["
            + api
            + "] returned ["
            + restTestResponse.getStatusCode()
            + " "
            + restTestResponse.getReasonPhrase()
            + "] ["
            + restTestResponse.getBodyAsString()
            + "]";
    }

    private static final Map<String, Tuple<String, org.hamcrest.Matcher<Integer>>> CATCHES = Map.ofEntries(
        Map.entry("bad_request", tuple("400", equalTo(400))),
        Map.entry("unauthorized", tuple("401", equalTo(401))),
        Map.entry("forbidden", tuple("403", equalTo(403))),
        Map.entry("missing", tuple("404", equalTo(404))),
        Map.entry("request_timeout", tuple("408", equalTo(408))),
        Map.entry("conflict", tuple("409", equalTo(409))),
        Map.entry("gone", tuple("410", equalTo(410))),
        Map.entry("unavailable", tuple("503", equalTo(503))),
        Map.entry(
            "request",
            tuple(
                "4xx|5xx",
                allOf(
                    greaterThanOrEqualTo(400),
                    not(equalTo(400)),
                    not(equalTo(401)),
                    not(equalTo(403)),
                    not(equalTo(404)),
                    not(equalTo(408)),
                    not(equalTo(409)),
                    not(equalTo(410))
                )
            )
        )
    );

    private static NodeSelector buildNodeSelector(String name, XContentParser parser) throws IOException {
        return switch (name) {
            case "attribute" -> parseAttributeValuesSelector(parser);
            case "version" -> parseVersionSelector(parser);
            default -> throw new XContentParseException(parser.getTokenLocation(), "unknown node_selector [" + name + "]");
        };
    }

    private static NodeSelector parseAttributeValuesSelector(XContentParser parser) throws IOException {
        if (parser.currentToken() != XContentParser.Token.START_OBJECT) {
            throw new XContentParseException(parser.getTokenLocation(), "expected START_OBJECT");
        }
        String key = null;
        XContentParser.Token token;
        NodeSelector result = NodeSelector.ANY;
        while ((token = parser.nextToken()) != XContentParser.Token.END_OBJECT) {
            if (token == XContentParser.Token.FIELD_NAME) {
                key = parser.currentName();
            } else if (token.isValue()) {
                /*
                 * HasAttributeNodeSelector selects nodes that do not have
                 * attribute metadata set so it can be used against nodes that
                 * have not yet been sniffed. In these tests we expect the node
                 * metadata to be explicitly sniffed if we need it and we'd
                 * like to hard fail if it is not so we wrap the selector so we
                 * can assert that the data is sniffed.
                 */
                NodeSelector delegate = new HasAttributeNodeSelector(key, parser.text());
                NodeSelector newSelector = new NodeSelector() {
                    @Override
                    public void select(Iterable<Node> nodes) {
                        for (Node node : nodes) {
                            if (node.getAttributes() == null) {
                                throw new IllegalStateException("expected [attributes] metadata to be set but got " + node);
                            }
                        }
                        delegate.select(nodes);
                    }

                    @Override
                    public String toString() {
                        return delegate.toString();
                    }
                };
                result = result == NodeSelector.ANY ? newSelector : new ComposeNodeSelector(result, newSelector);
            } else {
                throw new XContentParseException(parser.getTokenLocation(), "expected [" + key + "] to be a value");
            }
        }
        return result;
    }

    private static boolean matchWithRange(String nodeVersionString, List<VersionRange> acceptedVersionRanges, XContentLocation location) {
        try {
            Version version = Version.fromString(nodeVersionString);
            return acceptedVersionRanges.stream().anyMatch(v -> v.contains(version));
        } catch (IllegalArgumentException e) {
            throw new XContentParseException(
                location,
                "[version] range node selector expects a semantic version format (x.y.z), but found " + nodeVersionString,
                e
            );
        }
    }

    private static NodeSelector parseVersionSelector(XContentParser parser) throws IOException {
        if (false == parser.currentToken().isValue()) {
            throw new XContentParseException(parser.getTokenLocation(), "expected [version] to be a value");
        }

        final Predicate<String> nodeMatcher;
        final String versionSelectorString;
        if (parser.text().equals("current")) {
            nodeMatcher = nodeVersion -> Build.current().version().equals(nodeVersion);
            versionSelectorString = "version is " + Build.current().version() + " (current)";
        } else {
            var acceptedVersionRange = SkipSection.parseVersionRanges(parser.text());
            nodeMatcher = nodeVersion -> matchWithRange(nodeVersion, acceptedVersionRange, parser.getTokenLocation());
            versionSelectorString = "version ranges " + acceptedVersionRange;
        }

        return new NodeSelector() {
            @Override
            public void select(Iterable<Node> nodes) {
                for (Iterator<Node> itr = nodes.iterator(); itr.hasNext();) {
                    Node node = itr.next();
                    String versionString = node.getVersion();
                    if (versionString == null) {
                        throw new IllegalStateException("expected [version] metadata to be set but got " + node);
                    }
                    if (nodeMatcher.test(versionString) == false) {
                        itr.remove();
                    }
                }
            }

            @Override
            public String toString() {
                return versionSelectorString;
            }
        };
    }

    /**
     * Selector that composes two selectors, running the "right" most selector
     * first and then running the "left" selector on the results of the "right"
     * selector.
     */
    private record ComposeNodeSelector(NodeSelector lhs, NodeSelector rhs) implements NodeSelector {
        private ComposeNodeSelector {
            Objects.requireNonNull(lhs, "lhs is required");
            Objects.requireNonNull(rhs, "rhs is required");
        }

        @Override
        public void select(Iterable<Node> nodes) {
            rhs.select(nodes);
            lhs.select(nodes);
        }

        @Override
        public String toString() {
            // . as in haskell's "compose" operator
            return lhs + "." + rhs;
        }
    }
}<|MERGE_RESOLUTION|>--- conflicted
+++ resolved
@@ -366,22 +366,15 @@
                 ? executionContext.getClientYamlTestCandidate().getTestPath()
                 : null;
 
-<<<<<<< HEAD
             // #84038 and #84089 mean that this assertion fails when running against < 7.17.2 and 8.0.0 released versions
             // This is really difficult to express just with features, so I will break it down into 2 parts: version check for v7,
             // and feature check for v8. This way the version check can be removed once we move to v9
             @UpdateForV9
             var fixedInV7 = executionContext.esVersion().major == Version.V_7_17_0.major
-                && executionContext.esVersion().onOrAfter(Version.V_7_17_1);
+                && executionContext.esVersion().onOrAfter(Version.V_7_17_2);
             var fixedProductionHeader = fixedInV7
                 || executionContext.clusterHasFeature(RestTestLegacyFeatures.REST_ELASTIC_PRODUCT_HEADER_PRESENT.id());
             if (fixedProductionHeader) {
-=======
-            if (executionContext.esVersion().onOrAfter(Version.V_8_0_1)
-                || (executionContext.esVersion().major == Version.V_7_17_0.major
-                    && executionContext.esVersion().onOrAfter(Version.V_7_17_2))) {
-                // #84038 and #84089 mean that this assertion fails when running against some 8.0.x and 7.17.x released versions
->>>>>>> ddce1df4
                 checkElasticProductHeader(response.getHeaders("X-elastic-product"));
             }
             checkWarningHeaders(response.getWarningHeaders(), testPath);
