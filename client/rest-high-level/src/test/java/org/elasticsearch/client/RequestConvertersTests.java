/*
 * Licensed to Elasticsearch under one or more contributor
 * license agreements. See the NOTICE file distributed with
 * this work for additional information regarding copyright
 * ownership. Elasticsearch licenses this file to you under
 * the Apache License, Version 2.0 (the "License"); you may
 * not use this file except in compliance with the License.
 * You may obtain a copy of the License at
 *
 *    http://www.apache.org/licenses/LICENSE-2.0
 *
 * Unless required by applicable law or agreed to in writing,
 * software distributed under the License is distributed on an
 * "AS IS" BASIS, WITHOUT WARRANTIES OR CONDITIONS OF ANY
 * KIND, either express or implied.  See the License for the
 * specific language governing permissions and limitations
 * under the License.
 */

package org.elasticsearch.client;

import org.apache.http.HttpEntity;
import org.apache.http.client.methods.HttpDelete;
import org.apache.http.client.methods.HttpGet;
import org.apache.http.client.methods.HttpHead;
import org.apache.http.client.methods.HttpPost;
import org.apache.http.client.methods.HttpPut;
import org.apache.http.entity.ByteArrayEntity;
import org.apache.http.util.EntityUtils;
import org.elasticsearch.action.ActionRequestValidationException;
import org.elasticsearch.action.DocWriteRequest;
import org.elasticsearch.action.admin.cluster.health.ClusterHealthRequest;
import org.elasticsearch.action.admin.cluster.node.tasks.cancel.CancelTasksRequest;
import org.elasticsearch.action.admin.cluster.node.tasks.list.ListTasksRequest;
import org.elasticsearch.action.admin.cluster.repositories.delete.DeleteRepositoryRequest;
import org.elasticsearch.action.admin.cluster.repositories.get.GetRepositoriesRequest;
import org.elasticsearch.action.admin.cluster.repositories.put.PutRepositoryRequest;
import org.elasticsearch.action.admin.cluster.repositories.verify.VerifyRepositoryRequest;
import org.elasticsearch.action.admin.cluster.settings.ClusterUpdateSettingsRequest;
<<<<<<< HEAD
import org.elasticsearch.action.admin.cluster.snapshots.create.CreateSnapshotRequest;
=======
import org.elasticsearch.action.admin.cluster.snapshots.delete.DeleteSnapshotRequest;
import org.elasticsearch.action.admin.cluster.storedscripts.DeleteStoredScriptRequest;
import org.elasticsearch.action.admin.cluster.storedscripts.GetStoredScriptRequest;
>>>>>>> db909054
import org.elasticsearch.action.admin.indices.alias.Alias;
import org.elasticsearch.action.admin.indices.alias.IndicesAliasesRequest;
import org.elasticsearch.action.admin.indices.alias.IndicesAliasesRequest.AliasActions;
import org.elasticsearch.action.admin.indices.alias.get.GetAliasesRequest;
import org.elasticsearch.action.admin.indices.cache.clear.ClearIndicesCacheRequest;
import org.elasticsearch.action.admin.indices.close.CloseIndexRequest;
import org.elasticsearch.action.admin.indices.create.CreateIndexRequest;
import org.elasticsearch.action.admin.indices.delete.DeleteIndexRequest;
import org.elasticsearch.action.admin.indices.flush.FlushRequest;
import org.elasticsearch.action.admin.indices.flush.SyncedFlushRequest;
import org.elasticsearch.action.admin.indices.forcemerge.ForceMergeRequest;
import org.elasticsearch.action.admin.indices.get.GetIndexRequest;
import org.elasticsearch.action.admin.indices.mapping.get.GetFieldMappingsRequest;
import org.elasticsearch.action.admin.indices.mapping.get.GetMappingsRequest;
import org.elasticsearch.action.admin.indices.mapping.put.PutMappingRequest;
import org.elasticsearch.action.admin.indices.open.OpenIndexRequest;
import org.elasticsearch.action.admin.indices.refresh.RefreshRequest;
import org.elasticsearch.action.admin.indices.rollover.RolloverRequest;
import org.elasticsearch.action.admin.indices.settings.get.GetSettingsRequest;
import org.elasticsearch.action.admin.indices.settings.put.UpdateSettingsRequest;
import org.elasticsearch.action.admin.indices.shrink.ResizeRequest;
import org.elasticsearch.action.admin.indices.shrink.ResizeType;
import org.elasticsearch.action.admin.indices.template.get.GetIndexTemplatesRequest;
import org.elasticsearch.action.admin.indices.template.put.PutIndexTemplateRequest;
import org.elasticsearch.action.admin.indices.validate.query.ValidateQueryRequest;
import org.elasticsearch.action.bulk.BulkRequest;
import org.elasticsearch.action.bulk.BulkShardRequest;
import org.elasticsearch.action.delete.DeleteRequest;
import org.elasticsearch.action.fieldcaps.FieldCapabilitiesRequest;
import org.elasticsearch.action.get.GetRequest;
import org.elasticsearch.action.get.MultiGetRequest;
import org.elasticsearch.action.index.IndexRequest;
import org.elasticsearch.action.ingest.DeletePipelineRequest;
import org.elasticsearch.action.ingest.GetPipelineRequest;
import org.elasticsearch.action.ingest.PutPipelineRequest;
import org.elasticsearch.action.ingest.SimulatePipelineRequest;
import org.elasticsearch.action.search.ClearScrollRequest;
import org.elasticsearch.action.search.MultiSearchRequest;
import org.elasticsearch.action.search.SearchRequest;
import org.elasticsearch.action.search.SearchScrollRequest;
import org.elasticsearch.action.search.SearchType;
import org.elasticsearch.action.support.ActiveShardCount;
import org.elasticsearch.action.support.IndicesOptions;
import org.elasticsearch.action.support.WriteRequest;
import org.elasticsearch.action.support.master.AcknowledgedRequest;
import org.elasticsearch.action.support.master.MasterNodeReadRequest;
import org.elasticsearch.action.support.master.MasterNodeRequest;
import org.elasticsearch.action.support.replication.ReplicationRequest;
import org.elasticsearch.action.update.UpdateRequest;
import org.elasticsearch.client.RequestConverters.EndpointBuilder;
import org.elasticsearch.cluster.health.ClusterHealthStatus;
import org.elasticsearch.common.CheckedBiConsumer;
import org.elasticsearch.common.CheckedFunction;
import org.elasticsearch.common.Priority;
import org.elasticsearch.common.Strings;
import org.elasticsearch.common.bytes.BytesArray;
import org.elasticsearch.common.bytes.BytesReference;
import org.elasticsearch.common.io.PathUtils;
import org.elasticsearch.common.io.Streams;
import org.elasticsearch.common.lucene.uid.Versions;
import org.elasticsearch.common.settings.Settings;
import org.elasticsearch.common.unit.ByteSizeUnit;
import org.elasticsearch.common.unit.TimeValue;
import org.elasticsearch.common.util.CollectionUtils;
import org.elasticsearch.common.xcontent.ToXContent;
import org.elasticsearch.common.xcontent.XContentBuilder;
import org.elasticsearch.common.xcontent.XContentHelper;
import org.elasticsearch.common.xcontent.XContentParser;
import org.elasticsearch.common.xcontent.XContentType;
import org.elasticsearch.index.RandomCreateIndexGenerator;
import org.elasticsearch.index.VersionType;
import org.elasticsearch.index.query.TermQueryBuilder;
import org.elasticsearch.index.rankeval.PrecisionAtK;
import org.elasticsearch.index.rankeval.RankEvalRequest;
import org.elasticsearch.index.rankeval.RankEvalSpec;
import org.elasticsearch.index.rankeval.RatedRequest;
import org.elasticsearch.index.rankeval.RestRankEvalAction;
import org.elasticsearch.repositories.fs.FsRepository;
import org.elasticsearch.rest.action.search.RestSearchAction;
import org.elasticsearch.script.ScriptType;
import org.elasticsearch.script.mustache.SearchTemplateRequest;
import org.elasticsearch.search.Scroll;
import org.elasticsearch.search.aggregations.bucket.terms.TermsAggregationBuilder;
import org.elasticsearch.search.aggregations.support.ValueType;
import org.elasticsearch.search.builder.SearchSourceBuilder;
import org.elasticsearch.search.collapse.CollapseBuilder;
import org.elasticsearch.search.fetch.subphase.FetchSourceContext;
import org.elasticsearch.search.fetch.subphase.highlight.HighlightBuilder;
import org.elasticsearch.search.rescore.QueryRescorerBuilder;
import org.elasticsearch.search.suggest.SuggestBuilder;
import org.elasticsearch.search.suggest.completion.CompletionSuggestionBuilder;
import org.elasticsearch.tasks.TaskId;
import org.elasticsearch.test.ESTestCase;
import org.elasticsearch.test.RandomObjects;
import org.hamcrest.CoreMatchers;

import java.io.IOException;
import java.io.InputStream;
import java.nio.charset.StandardCharsets;
import java.nio.file.Path;
import java.util.ArrayList;
import java.util.Arrays;
import java.util.Collections;
import java.util.HashMap;
import java.util.HashSet;
import java.util.List;
import java.util.Locale;
import java.util.Map;
import java.util.StringJoiner;
import java.util.function.Consumer;
import java.util.function.Function;
import java.util.function.Supplier;
import java.util.stream.Collectors;

import static java.util.Collections.singletonMap;
import static org.elasticsearch.client.RequestConverters.REQUEST_BODY_CONTENT_TYPE;
import static org.elasticsearch.client.RequestConverters.enforceSameContentType;
import static org.elasticsearch.index.RandomCreateIndexGenerator.randomAliases;
import static org.elasticsearch.index.RandomCreateIndexGenerator.randomCreateIndexRequest;
import static org.elasticsearch.index.RandomCreateIndexGenerator.randomIndexSettings;
import static org.elasticsearch.index.alias.RandomAliasActionsGenerator.randomAliasAction;
import static org.elasticsearch.search.RandomSearchRequestGenerator.randomSearchRequest;
import static org.elasticsearch.test.hamcrest.ElasticsearchAssertions.assertToXContentEquivalent;
import static org.hamcrest.CoreMatchers.equalTo;
import static org.hamcrest.Matchers.hasEntry;
import static org.hamcrest.Matchers.hasKey;
import static org.hamcrest.Matchers.notNullValue;
import static org.hamcrest.Matchers.nullValue;

public class RequestConvertersTests extends ESTestCase {
    public void testPing() {
        Request request = RequestConverters.ping();
        assertEquals("/", request.getEndpoint());
        assertEquals(0, request.getParameters().size());
        assertNull(request.getEntity());
        assertEquals(HttpHead.METHOD_NAME, request.getMethod());
    }

    public void testInfo() {
        Request request = RequestConverters.info();
        assertEquals("/", request.getEndpoint());
        assertEquals(0, request.getParameters().size());
        assertNull(request.getEntity());
        assertEquals(HttpGet.METHOD_NAME, request.getMethod());
    }

    public void testGet() {
        getAndExistsTest(RequestConverters::get, HttpGet.METHOD_NAME);
    }

    public void testMultiGet() throws IOException {
        Map<String, String> expectedParams = new HashMap<>();
        MultiGetRequest multiGetRequest = new MultiGetRequest();
        if (randomBoolean()) {
            String preference = randomAlphaOfLength(4);
            multiGetRequest.preference(preference);
            expectedParams.put("preference", preference);
        }
        if (randomBoolean()) {
            multiGetRequest.realtime(randomBoolean());
            if (multiGetRequest.realtime() == false) {
                expectedParams.put("realtime", "false");
            }
        }
        if (randomBoolean()) {
            multiGetRequest.refresh(randomBoolean());
            if (multiGetRequest.refresh()) {
                expectedParams.put("refresh", "true");
            }
        }

        int numberOfRequests = randomIntBetween(0, 32);
        for (int i = 0; i < numberOfRequests; i++) {
            MultiGetRequest.Item item = new MultiGetRequest.Item(randomAlphaOfLength(4), randomAlphaOfLength(4), randomAlphaOfLength(4));
            if (randomBoolean()) {
                item.routing(randomAlphaOfLength(4));
            }
            if (randomBoolean()) {
                item.storedFields(generateRandomStringArray(16, 8, false));
            }
            if (randomBoolean()) {
                item.version(randomNonNegativeLong());
            }
            if (randomBoolean()) {
                item.versionType(randomFrom(VersionType.values()));
            }
            if (randomBoolean()) {
                randomizeFetchSourceContextParams(item::fetchSourceContext, new HashMap<>());
            }
            multiGetRequest.add(item);
        }

        Request request = RequestConverters.multiGet(multiGetRequest);
        assertEquals(HttpPost.METHOD_NAME, request.getMethod());
        assertEquals("/_mget", request.getEndpoint());
        assertEquals(expectedParams, request.getParameters());
        assertToXContentBody(multiGetRequest, request.getEntity());
    }

    public void testDelete() {
        String index = randomAlphaOfLengthBetween(3, 10);
        String type = randomAlphaOfLengthBetween(3, 10);
        String id = randomAlphaOfLengthBetween(3, 10);
        DeleteRequest deleteRequest = new DeleteRequest(index, type, id);

        Map<String, String> expectedParams = new HashMap<>();

        setRandomTimeout(deleteRequest::timeout, ReplicationRequest.DEFAULT_TIMEOUT, expectedParams);
        setRandomRefreshPolicy(deleteRequest::setRefreshPolicy, expectedParams);
        setRandomVersion(deleteRequest, expectedParams);
        setRandomVersionType(deleteRequest::versionType, expectedParams);

        if (frequently()) {
            if (randomBoolean()) {
                String routing = randomAlphaOfLengthBetween(3, 10);
                deleteRequest.routing(routing);
                expectedParams.put("routing", routing);
            }
        }

        Request request = RequestConverters.delete(deleteRequest);
        assertEquals("/" + index + "/" + type + "/" + id, request.getEndpoint());
        assertEquals(expectedParams, request.getParameters());
        assertEquals(HttpDelete.METHOD_NAME, request.getMethod());
        assertNull(request.getEntity());
    }

    public void testExists() {
        getAndExistsTest(RequestConverters::exists, HttpHead.METHOD_NAME);
    }

    public void testIndicesExist() {
        String[] indices = randomIndicesNames(1, 10);

        GetIndexRequest getIndexRequest = new GetIndexRequest().indices(indices);

        Map<String, String> expectedParams = new HashMap<>();
        setRandomIndicesOptions(getIndexRequest::indicesOptions, getIndexRequest::indicesOptions, expectedParams);
        setRandomLocal(getIndexRequest, expectedParams);
        setRandomHumanReadable(getIndexRequest, expectedParams);
        setRandomIncludeDefaults(getIndexRequest, expectedParams);

        final Request request = RequestConverters.indicesExist(getIndexRequest);

        assertEquals(HttpHead.METHOD_NAME, request.getMethod());
        assertEquals("/" + String.join(",", indices), request.getEndpoint());
        assertThat(expectedParams, equalTo(request.getParameters()));
        assertNull(request.getEntity());
    }

    public void testIndicesExistEmptyIndices() {
        expectThrows(IllegalArgumentException.class, () -> RequestConverters.indicesExist(new GetIndexRequest()));
        expectThrows(IllegalArgumentException.class, () -> RequestConverters.indicesExist(new GetIndexRequest().indices((String[]) null)));
    }

    private static void getAndExistsTest(Function<GetRequest, Request> requestConverter, String method) {
        String index = randomAlphaOfLengthBetween(3, 10);
        String type = randomAlphaOfLengthBetween(3, 10);
        String id = randomAlphaOfLengthBetween(3, 10);
        GetRequest getRequest = new GetRequest(index, type, id);

        Map<String, String> expectedParams = new HashMap<>();
        if (randomBoolean()) {
            if (randomBoolean()) {
                String preference = randomAlphaOfLengthBetween(3, 10);
                getRequest.preference(preference);
                expectedParams.put("preference", preference);
            }
            if (randomBoolean()) {
                String routing = randomAlphaOfLengthBetween(3, 10);
                getRequest.routing(routing);
                expectedParams.put("routing", routing);
            }
            if (randomBoolean()) {
                boolean realtime = randomBoolean();
                getRequest.realtime(realtime);
                if (realtime == false) {
                    expectedParams.put("realtime", "false");
                }
            }
            if (randomBoolean()) {
                boolean refresh = randomBoolean();
                getRequest.refresh(refresh);
                if (refresh) {
                    expectedParams.put("refresh", "true");
                }
            }
            if (randomBoolean()) {
                long version = randomLong();
                getRequest.version(version);
                if (version != Versions.MATCH_ANY) {
                    expectedParams.put("version", Long.toString(version));
                }
            }
            setRandomVersionType(getRequest::versionType, expectedParams);
            if (randomBoolean()) {
                int numStoredFields = randomIntBetween(1, 10);
                String[] storedFields = new String[numStoredFields];
                String storedFieldsParam = randomFields(storedFields);
                getRequest.storedFields(storedFields);
                expectedParams.put("stored_fields", storedFieldsParam);
            }
            if (randomBoolean()) {
                randomizeFetchSourceContextParams(getRequest::fetchSourceContext, expectedParams);
            }
        }
        Request request = requestConverter.apply(getRequest);
        assertEquals("/" + index + "/" + type + "/" + id, request.getEndpoint());
        assertEquals(expectedParams, request.getParameters());
        assertNull(request.getEntity());
        assertEquals(method, request.getMethod());
    }

    public void testCreateIndex() throws IOException {
        CreateIndexRequest createIndexRequest = randomCreateIndexRequest();

        Map<String, String> expectedParams = new HashMap<>();
        setRandomTimeout(createIndexRequest::timeout, AcknowledgedRequest.DEFAULT_ACK_TIMEOUT, expectedParams);
        setRandomMasterTimeout(createIndexRequest, expectedParams);
        setRandomWaitForActiveShards(createIndexRequest::waitForActiveShards, expectedParams);

        Request request = RequestConverters.createIndex(createIndexRequest);
        assertEquals("/" + createIndexRequest.index(), request.getEndpoint());
        assertEquals(expectedParams, request.getParameters());
        assertEquals(HttpPut.METHOD_NAME, request.getMethod());
        assertToXContentBody(createIndexRequest, request.getEntity());
    }

    public void testCreateIndexNullIndex() {
        ActionRequestValidationException validationException = new CreateIndexRequest(null).validate();
        assertNotNull(validationException);
    }

    public void testUpdateAliases() throws IOException {
        IndicesAliasesRequest indicesAliasesRequest = new IndicesAliasesRequest();
        AliasActions aliasAction = randomAliasAction();
        indicesAliasesRequest.addAliasAction(aliasAction);

        Map<String, String> expectedParams = new HashMap<>();
        setRandomTimeout(indicesAliasesRequest::timeout, AcknowledgedRequest.DEFAULT_ACK_TIMEOUT, expectedParams);
        setRandomMasterTimeout(indicesAliasesRequest, expectedParams);

        Request request = RequestConverters.updateAliases(indicesAliasesRequest);
        assertEquals("/_aliases", request.getEndpoint());
        assertEquals(expectedParams, request.getParameters());
        assertToXContentBody(indicesAliasesRequest, request.getEntity());
    }

    public void testPutMapping() throws IOException {
        PutMappingRequest putMappingRequest = new PutMappingRequest();

        String[] indices = randomIndicesNames(0, 5);
        putMappingRequest.indices(indices);

        String type = randomAlphaOfLengthBetween(3, 10);
        putMappingRequest.type(type);

        Map<String, String> expectedParams = new HashMap<>();

        setRandomTimeout(putMappingRequest::timeout, AcknowledgedRequest.DEFAULT_ACK_TIMEOUT, expectedParams);
        setRandomMasterTimeout(putMappingRequest, expectedParams);

        Request request = RequestConverters.putMapping(putMappingRequest);
        StringJoiner endpoint = new StringJoiner("/", "/", "");
        String index = String.join(",", indices);
        if (Strings.hasLength(index)) {
            endpoint.add(index);
        }
        endpoint.add("_mapping");
        endpoint.add(type);
        assertEquals(endpoint.toString(), request.getEndpoint());

        assertEquals(expectedParams, request.getParameters());
        assertEquals(HttpPut.METHOD_NAME, request.getMethod());
        assertToXContentBody(putMappingRequest, request.getEntity());
    }

    public void testGetMapping() throws IOException {
        GetMappingsRequest getMappingRequest = new GetMappingsRequest();

        String[] indices = Strings.EMPTY_ARRAY;
        if (randomBoolean()) {
            indices = randomIndicesNames(0, 5);
            getMappingRequest.indices(indices);
        } else if (randomBoolean()) {
            getMappingRequest.indices((String[]) null);
        }

        String type = null;
        if (randomBoolean()) {
            type = randomAlphaOfLengthBetween(3, 10);
            getMappingRequest.types(type);
        } else if (randomBoolean()) {
            getMappingRequest.types((String[]) null);
        }

        Map<String, String> expectedParams = new HashMap<>();

        setRandomIndicesOptions(getMappingRequest::indicesOptions, getMappingRequest::indicesOptions, expectedParams);
        setRandomMasterTimeout(getMappingRequest, expectedParams);
        setRandomLocal(getMappingRequest, expectedParams);

        Request request = RequestConverters.getMappings(getMappingRequest);
        StringJoiner endpoint = new StringJoiner("/", "/", "");
        String index = String.join(",", indices);
        if (Strings.hasLength(index)) {
            endpoint.add(index);
        }
        endpoint.add("_mapping");
        if (type != null) {
            endpoint.add(type);
        }
        assertThat(endpoint.toString(), equalTo(request.getEndpoint()));

        assertThat(expectedParams, equalTo(request.getParameters()));
        assertThat(HttpGet.METHOD_NAME, equalTo(request.getMethod()));
    }

    public void testGetFieldMapping() throws IOException {
        GetFieldMappingsRequest getFieldMappingsRequest = new GetFieldMappingsRequest();

        String[] indices = Strings.EMPTY_ARRAY;
        if (randomBoolean()) {
            indices = randomIndicesNames(0, 5);
            getFieldMappingsRequest.indices(indices);
        } else if (randomBoolean()) {
            getFieldMappingsRequest.indices((String[]) null);
        }

        String type = null;
        if (randomBoolean()) {
            type = randomAlphaOfLengthBetween(3, 10);
            getFieldMappingsRequest.types(type);
        } else if (randomBoolean()) {
            getFieldMappingsRequest.types((String[]) null);
        }

        String[] fields = null;
        if (randomBoolean()) {
            fields = new String[randomIntBetween(1, 5)];
            for (int i = 0; i < fields.length; i++) {
                fields[i] = randomAlphaOfLengthBetween(3, 10);
            }
            getFieldMappingsRequest.fields(fields);
        } else if (randomBoolean()) {
            getFieldMappingsRequest.fields((String[]) null);
        }

        Map<String, String> expectedParams = new HashMap<>();

        setRandomIndicesOptions(getFieldMappingsRequest::indicesOptions, getFieldMappingsRequest::indicesOptions, expectedParams);
        setRandomLocal(getFieldMappingsRequest::local, expectedParams);

        Request request = RequestConverters.getFieldMapping(getFieldMappingsRequest);
        StringJoiner endpoint = new StringJoiner("/", "/", "");
        String index = String.join(",", indices);
        if (Strings.hasLength(index)) {
            endpoint.add(index);
        }
        endpoint.add("_mapping");
        if (type != null) {
            endpoint.add(type);
        }
        endpoint.add("field");
        if (fields != null) {
            endpoint.add(String.join(",", fields));
        }
        assertThat(endpoint.toString(), equalTo(request.getEndpoint()));

        assertThat(expectedParams, equalTo(request.getParameters()));
        assertThat(HttpGet.METHOD_NAME, equalTo(request.getMethod()));
    }

    public void testDeleteIndex() {
        String[] indices = randomIndicesNames(0, 5);
        DeleteIndexRequest deleteIndexRequest = new DeleteIndexRequest(indices);

        Map<String, String> expectedParams = new HashMap<>();
        setRandomTimeout(deleteIndexRequest::timeout, AcknowledgedRequest.DEFAULT_ACK_TIMEOUT, expectedParams);
        setRandomMasterTimeout(deleteIndexRequest, expectedParams);

        setRandomIndicesOptions(deleteIndexRequest::indicesOptions, deleteIndexRequest::indicesOptions, expectedParams);

        Request request = RequestConverters.deleteIndex(deleteIndexRequest);
        assertEquals("/" + String.join(",", indices), request.getEndpoint());
        assertEquals(expectedParams, request.getParameters());
        assertEquals(HttpDelete.METHOD_NAME, request.getMethod());
        assertNull(request.getEntity());
    }

    public void testGetSettings() throws IOException {
        String[] indicesUnderTest = randomBoolean() ? null : randomIndicesNames(0, 5);

        GetSettingsRequest getSettingsRequest = new GetSettingsRequest().indices(indicesUnderTest);

        Map<String, String> expectedParams = new HashMap<>();
        setRandomMasterTimeout(getSettingsRequest, expectedParams);
        setRandomIndicesOptions(getSettingsRequest::indicesOptions, getSettingsRequest::indicesOptions, expectedParams);

        setRandomLocal(getSettingsRequest, expectedParams);

        if (randomBoolean()) {
            // the request object will not have include_defaults present unless it is set to
            // true
            getSettingsRequest.includeDefaults(randomBoolean());
            if (getSettingsRequest.includeDefaults()) {
                expectedParams.put("include_defaults", Boolean.toString(true));
            }
        }

        StringJoiner endpoint = new StringJoiner("/", "/", "");
        if (indicesUnderTest != null && indicesUnderTest.length > 0) {
            endpoint.add(String.join(",", indicesUnderTest));
        }
        endpoint.add("_settings");

        if (randomBoolean()) {
            String[] names = randomBoolean() ? null : new String[randomIntBetween(0, 3)];
            if (names != null) {
                for (int x = 0; x < names.length; x++) {
                    names[x] = randomAlphaOfLengthBetween(3, 10);
                }
            }
            getSettingsRequest.names(names);
            if (names != null && names.length > 0) {
                endpoint.add(String.join(",", names));
            }
        }

        Request request = RequestConverters.getSettings(getSettingsRequest);

        assertThat(endpoint.toString(), equalTo(request.getEndpoint()));
        assertThat(request.getParameters(), equalTo(expectedParams));
        assertThat(request.getMethod(), equalTo(HttpGet.METHOD_NAME));
        assertThat(request.getEntity(), nullValue());
    }

    public void testDeleteIndexEmptyIndices() {
        String[] indices = randomBoolean() ? null : Strings.EMPTY_ARRAY;
        ActionRequestValidationException validationException = new DeleteIndexRequest(indices).validate();
        assertNotNull(validationException);
    }

    public void testOpenIndex() {
        String[] indices = randomIndicesNames(1, 5);
        OpenIndexRequest openIndexRequest = new OpenIndexRequest(indices);
        openIndexRequest.indices(indices);

        Map<String, String> expectedParams = new HashMap<>();
        setRandomTimeout(openIndexRequest::timeout, AcknowledgedRequest.DEFAULT_ACK_TIMEOUT, expectedParams);
        setRandomMasterTimeout(openIndexRequest, expectedParams);
        setRandomIndicesOptions(openIndexRequest::indicesOptions, openIndexRequest::indicesOptions, expectedParams);
        setRandomWaitForActiveShards(openIndexRequest::waitForActiveShards, expectedParams);

        Request request = RequestConverters.openIndex(openIndexRequest);
        StringJoiner endpoint = new StringJoiner("/", "/", "").add(String.join(",", indices)).add("_open");
        assertThat(endpoint.toString(), equalTo(request.getEndpoint()));
        assertThat(expectedParams, equalTo(request.getParameters()));
        assertThat(request.getMethod(), equalTo(HttpPost.METHOD_NAME));
        assertThat(request.getEntity(), nullValue());
    }

    public void testOpenIndexEmptyIndices() {
        String[] indices = randomBoolean() ? null : Strings.EMPTY_ARRAY;
        ActionRequestValidationException validationException = new OpenIndexRequest(indices).validate();
        assertNotNull(validationException);
    }

    public void testCloseIndex() {
        String[] indices = randomIndicesNames(1, 5);
        CloseIndexRequest closeIndexRequest = new CloseIndexRequest(indices);

        Map<String, String> expectedParams = new HashMap<>();
        setRandomTimeout(closeIndexRequest::timeout, AcknowledgedRequest.DEFAULT_ACK_TIMEOUT, expectedParams);
        setRandomMasterTimeout(closeIndexRequest, expectedParams);
        setRandomIndicesOptions(closeIndexRequest::indicesOptions, closeIndexRequest::indicesOptions, expectedParams);

        Request request = RequestConverters.closeIndex(closeIndexRequest);
        StringJoiner endpoint = new StringJoiner("/", "/", "").add(String.join(",", indices)).add("_close");
        assertThat(endpoint.toString(), equalTo(request.getEndpoint()));
        assertThat(expectedParams, equalTo(request.getParameters()));
        assertThat(request.getMethod(), equalTo(HttpPost.METHOD_NAME));
        assertThat(request.getEntity(), nullValue());
    }

    public void testCloseIndexEmptyIndices() {
        String[] indices = randomBoolean() ? null : Strings.EMPTY_ARRAY;
        ActionRequestValidationException validationException = new CloseIndexRequest(indices).validate();
        assertNotNull(validationException);
    }

    public void testIndex() throws IOException {
        String index = randomAlphaOfLengthBetween(3, 10);
        String type = randomAlphaOfLengthBetween(3, 10);
        IndexRequest indexRequest = new IndexRequest(index, type);

        String id = randomBoolean() ? randomAlphaOfLengthBetween(3, 10) : null;
        indexRequest.id(id);

        Map<String, String> expectedParams = new HashMap<>();

        String method = HttpPost.METHOD_NAME;
        if (id != null) {
            method = HttpPut.METHOD_NAME;
            if (randomBoolean()) {
                indexRequest.opType(DocWriteRequest.OpType.CREATE);
            }
        }

        setRandomTimeout(indexRequest::timeout, ReplicationRequest.DEFAULT_TIMEOUT, expectedParams);
        setRandomRefreshPolicy(indexRequest::setRefreshPolicy, expectedParams);

        // There is some logic around _create endpoint and version/version type
        if (indexRequest.opType() == DocWriteRequest.OpType.CREATE) {
            indexRequest.version(randomFrom(Versions.MATCH_ANY, Versions.MATCH_DELETED));
            expectedParams.put("version", Long.toString(Versions.MATCH_DELETED));
        } else {
            setRandomVersion(indexRequest, expectedParams);
            setRandomVersionType(indexRequest::versionType, expectedParams);
        }

        if (frequently()) {
            if (randomBoolean()) {
                String routing = randomAlphaOfLengthBetween(3, 10);
                indexRequest.routing(routing);
                expectedParams.put("routing", routing);
            }
            if (randomBoolean()) {
                String pipeline = randomAlphaOfLengthBetween(3, 10);
                indexRequest.setPipeline(pipeline);
                expectedParams.put("pipeline", pipeline);
            }
        }

        XContentType xContentType = randomFrom(XContentType.values());
        int nbFields = randomIntBetween(0, 10);
        try (XContentBuilder builder = XContentBuilder.builder(xContentType.xContent())) {
            builder.startObject();
            for (int i = 0; i < nbFields; i++) {
                builder.field("field_" + i, i);
            }
            builder.endObject();
            indexRequest.source(builder);
        }

        Request request = RequestConverters.index(indexRequest);
        if (indexRequest.opType() == DocWriteRequest.OpType.CREATE) {
            assertEquals("/" + index + "/" + type + "/" + id + "/_create", request.getEndpoint());
        } else if (id != null) {
            assertEquals("/" + index + "/" + type + "/" + id, request.getEndpoint());
        } else {
            assertEquals("/" + index + "/" + type, request.getEndpoint());
        }
        assertEquals(expectedParams, request.getParameters());
        assertEquals(method, request.getMethod());

        HttpEntity entity = request.getEntity();
        assertTrue(entity instanceof ByteArrayEntity);
        assertEquals(indexRequest.getContentType().mediaTypeWithoutParameters(), entity.getContentType().getValue());
        try (XContentParser parser = createParser(xContentType.xContent(), entity.getContent())) {
            assertEquals(nbFields, parser.map().size());
        }
    }

    public void testRefresh() {
        String[] indices = randomBoolean() ? null : randomIndicesNames(0, 5);
        RefreshRequest refreshRequest;
        if (randomBoolean()) {
            refreshRequest = new RefreshRequest(indices);
        } else {
            refreshRequest = new RefreshRequest();
            refreshRequest.indices(indices);
        }
        Map<String, String> expectedParams = new HashMap<>();
        setRandomIndicesOptions(refreshRequest::indicesOptions, refreshRequest::indicesOptions, expectedParams);
        Request request = RequestConverters.refresh(refreshRequest);
        StringJoiner endpoint = new StringJoiner("/", "/", "");
        if (indices != null && indices.length > 0) {
            endpoint.add(String.join(",", indices));
        }
        endpoint.add("_refresh");
        assertThat(request.getEndpoint(), equalTo(endpoint.toString()));
        assertThat(request.getParameters(), equalTo(expectedParams));
        assertThat(request.getEntity(), nullValue());
        assertThat(request.getMethod(), equalTo(HttpPost.METHOD_NAME));
    }

    public void testFlush() {
        String[] indices = randomBoolean() ? null : randomIndicesNames(0, 5);
        FlushRequest flushRequest;
        if (randomBoolean()) {
            flushRequest = new FlushRequest(indices);
        } else {
            flushRequest = new FlushRequest();
            flushRequest.indices(indices);
        }
        Map<String, String> expectedParams = new HashMap<>();
        setRandomIndicesOptions(flushRequest::indicesOptions, flushRequest::indicesOptions, expectedParams);
        if (randomBoolean()) {
            flushRequest.force(randomBoolean());
        }
        expectedParams.put("force", Boolean.toString(flushRequest.force()));
        if (randomBoolean()) {
            flushRequest.waitIfOngoing(randomBoolean());
        }
        expectedParams.put("wait_if_ongoing", Boolean.toString(flushRequest.waitIfOngoing()));

        Request request = RequestConverters.flush(flushRequest);
        StringJoiner endpoint = new StringJoiner("/", "/", "");
        if (indices != null && indices.length > 0) {
            endpoint.add(String.join(",", indices));
        }
        endpoint.add("_flush");
        assertThat(request.getEndpoint(), equalTo(endpoint.toString()));
        assertThat(request.getParameters(), equalTo(expectedParams));
        assertThat(request.getEntity(), nullValue());
        assertThat(request.getMethod(), equalTo(HttpPost.METHOD_NAME));
    }

    public void testSyncedFlush() {
        String[] indices = randomBoolean() ? null : randomIndicesNames(0, 5);
        SyncedFlushRequest syncedFlushRequest;
        if (randomBoolean()) {
            syncedFlushRequest = new SyncedFlushRequest(indices);
        } else {
            syncedFlushRequest = new SyncedFlushRequest();
            syncedFlushRequest.indices(indices);
        }
        Map<String, String> expectedParams = new HashMap<>();
        setRandomIndicesOptions(syncedFlushRequest::indicesOptions, syncedFlushRequest::indicesOptions, expectedParams);
        Request request = RequestConverters.flushSynced(syncedFlushRequest);
        StringJoiner endpoint = new StringJoiner("/", "/", "");
        if (indices != null && indices.length > 0) {
                endpoint.add(String.join(",", indices));
            }
        endpoint.add("_flush/synced");
        assertThat(request.getEndpoint(), equalTo(endpoint.toString()));
        assertThat(request.getParameters(), equalTo(expectedParams));
        assertThat(request.getEntity(), nullValue());
        assertThat(request.getMethod(), equalTo(HttpPost.METHOD_NAME));
    }

    public void testForceMerge() {
        String[] indices = randomBoolean() ? null : randomIndicesNames(0, 5);
        ForceMergeRequest forceMergeRequest;
        if (randomBoolean()) {
            forceMergeRequest = new ForceMergeRequest(indices);
        } else {
            forceMergeRequest = new ForceMergeRequest();
            forceMergeRequest.indices(indices);
        }

        Map<String, String> expectedParams = new HashMap<>();
        setRandomIndicesOptions(forceMergeRequest::indicesOptions, forceMergeRequest::indicesOptions, expectedParams);
        if (randomBoolean()) {
            forceMergeRequest.maxNumSegments(randomInt());
        }
        expectedParams.put("max_num_segments", Integer.toString(forceMergeRequest.maxNumSegments()));
        if (randomBoolean()) {
            forceMergeRequest.onlyExpungeDeletes(randomBoolean());
        }
        expectedParams.put("only_expunge_deletes", Boolean.toString(forceMergeRequest.onlyExpungeDeletes()));
        if (randomBoolean()) {
            forceMergeRequest.flush(randomBoolean());
        }
        expectedParams.put("flush", Boolean.toString(forceMergeRequest.flush()));

        Request request = RequestConverters.forceMerge(forceMergeRequest);
        StringJoiner endpoint = new StringJoiner("/", "/", "");
        if (indices != null && indices.length > 0) {
            endpoint.add(String.join(",", indices));
        }
        endpoint.add("_forcemerge");
        assertThat(request.getEndpoint(), equalTo(endpoint.toString()));
        assertThat(request.getParameters(), equalTo(expectedParams));
        assertThat(request.getEntity(), nullValue());
        assertThat(request.getMethod(), equalTo(HttpPost.METHOD_NAME));
    }

    public void testClearCache() {
        String[] indices = randomBoolean() ? null : randomIndicesNames(0, 5);
        ClearIndicesCacheRequest clearIndicesCacheRequest;
        if (randomBoolean()) {
            clearIndicesCacheRequest = new ClearIndicesCacheRequest(indices);
        } else {
            clearIndicesCacheRequest = new ClearIndicesCacheRequest();
            clearIndicesCacheRequest.indices(indices);
        }
        Map<String, String> expectedParams = new HashMap<>();
        setRandomIndicesOptions(clearIndicesCacheRequest::indicesOptions, clearIndicesCacheRequest::indicesOptions, expectedParams);
        if (randomBoolean()) {
            clearIndicesCacheRequest.queryCache(randomBoolean());
        }
        expectedParams.put("query", Boolean.toString(clearIndicesCacheRequest.queryCache()));
        if (randomBoolean()) {
            clearIndicesCacheRequest.fieldDataCache(randomBoolean());
        }
        expectedParams.put("fielddata", Boolean.toString(clearIndicesCacheRequest.fieldDataCache()));
        if (randomBoolean()) {
            clearIndicesCacheRequest.requestCache(randomBoolean());
        }
        expectedParams.put("request", Boolean.toString(clearIndicesCacheRequest.requestCache()));
        if (randomBoolean()) {
            clearIndicesCacheRequest.fields(randomIndicesNames(1, 5));
            expectedParams.put("fields", String.join(",", clearIndicesCacheRequest.fields()));
        }

        Request request = RequestConverters.clearCache(clearIndicesCacheRequest);
        StringJoiner endpoint = new StringJoiner("/", "/", "");
        if (indices != null && indices.length > 0) {
            endpoint.add(String.join(",", indices));
        }
        endpoint.add("_cache/clear");
        assertThat(request.getEndpoint(), equalTo(endpoint.toString()));
        assertThat(request.getParameters(), equalTo(expectedParams));
        assertThat(request.getEntity(), nullValue());
        assertThat(request.getMethod(), equalTo(HttpPost.METHOD_NAME));
    }

    public void testUpdate() throws IOException {
        XContentType xContentType = randomFrom(XContentType.values());

        Map<String, String> expectedParams = new HashMap<>();
        String index = randomAlphaOfLengthBetween(3, 10);
        String type = randomAlphaOfLengthBetween(3, 10);
        String id = randomAlphaOfLengthBetween(3, 10);

        UpdateRequest updateRequest = new UpdateRequest(index, type, id);
        updateRequest.detectNoop(randomBoolean());

        if (randomBoolean()) {
            BytesReference source = RandomObjects.randomSource(random(), xContentType);
            updateRequest.doc(new IndexRequest().source(source, xContentType));

            boolean docAsUpsert = randomBoolean();
            updateRequest.docAsUpsert(docAsUpsert);
            if (docAsUpsert) {
                expectedParams.put("doc_as_upsert", "true");
            }
        } else {
            updateRequest.script(mockScript("_value + 1"));
            updateRequest.scriptedUpsert(randomBoolean());
        }
        if (randomBoolean()) {
            BytesReference source = RandomObjects.randomSource(random(), xContentType);
            updateRequest.upsert(new IndexRequest().source(source, xContentType));
        }
        if (randomBoolean()) {
            String routing = randomAlphaOfLengthBetween(3, 10);
            updateRequest.routing(routing);
            expectedParams.put("routing", routing);
        }
        if (randomBoolean()) {
            String timeout = randomTimeValue();
            updateRequest.timeout(timeout);
            expectedParams.put("timeout", timeout);
        } else {
            expectedParams.put("timeout", ReplicationRequest.DEFAULT_TIMEOUT.getStringRep());
        }
        if (randomBoolean()) {
            WriteRequest.RefreshPolicy refreshPolicy = randomFrom(WriteRequest.RefreshPolicy.values());
            updateRequest.setRefreshPolicy(refreshPolicy);
            if (refreshPolicy != WriteRequest.RefreshPolicy.NONE) {
                expectedParams.put("refresh", refreshPolicy.getValue());
            }
        }
        setRandomWaitForActiveShards(updateRequest::waitForActiveShards, expectedParams);
        setRandomVersion(updateRequest, expectedParams);
        setRandomVersionType(updateRequest::versionType, expectedParams);
        if (randomBoolean()) {
            int retryOnConflict = randomIntBetween(0, 5);
            updateRequest.retryOnConflict(retryOnConflict);
            if (retryOnConflict > 0) {
                expectedParams.put("retry_on_conflict", String.valueOf(retryOnConflict));
            }
        }
        if (randomBoolean()) {
            randomizeFetchSourceContextParams(updateRequest::fetchSource, expectedParams);
        }

        Request request = RequestConverters.update(updateRequest);
        assertEquals("/" + index + "/" + type + "/" + id + "/_update", request.getEndpoint());
        assertEquals(expectedParams, request.getParameters());
        assertEquals(HttpPost.METHOD_NAME, request.getMethod());

        HttpEntity entity = request.getEntity();
        assertTrue(entity instanceof ByteArrayEntity);

        UpdateRequest parsedUpdateRequest = new UpdateRequest();

        XContentType entityContentType = XContentType.fromMediaTypeOrFormat(entity.getContentType().getValue());
        try (XContentParser parser = createParser(entityContentType.xContent(), entity.getContent())) {
            parsedUpdateRequest.fromXContent(parser);
        }

        assertEquals(updateRequest.scriptedUpsert(), parsedUpdateRequest.scriptedUpsert());
        assertEquals(updateRequest.docAsUpsert(), parsedUpdateRequest.docAsUpsert());
        assertEquals(updateRequest.detectNoop(), parsedUpdateRequest.detectNoop());
        assertEquals(updateRequest.fetchSource(), parsedUpdateRequest.fetchSource());
        assertEquals(updateRequest.script(), parsedUpdateRequest.script());
        if (updateRequest.doc() != null) {
            assertToXContentEquivalent(updateRequest.doc().source(), parsedUpdateRequest.doc().source(), xContentType);
        } else {
            assertNull(parsedUpdateRequest.doc());
        }
        if (updateRequest.upsertRequest() != null) {
            assertToXContentEquivalent(updateRequest.upsertRequest().source(), parsedUpdateRequest.upsertRequest().source(), xContentType);
        } else {
            assertNull(parsedUpdateRequest.upsertRequest());
        }
    }

    public void testUpdateWithDifferentContentTypes() {
        IllegalStateException exception = expectThrows(IllegalStateException.class, () -> {
            UpdateRequest updateRequest = new UpdateRequest();
            updateRequest.doc(new IndexRequest().source(singletonMap("field", "doc"), XContentType.JSON));
            updateRequest.upsert(new IndexRequest().source(singletonMap("field", "upsert"), XContentType.YAML));
            RequestConverters.update(updateRequest);
        });
        assertEquals("Update request cannot have different content types for doc [JSON] and upsert [YAML] documents",
                exception.getMessage());
    }

    public void testBulk() throws IOException {
        Map<String, String> expectedParams = new HashMap<>();

        BulkRequest bulkRequest = new BulkRequest();
        if (randomBoolean()) {
            String timeout = randomTimeValue();
            bulkRequest.timeout(timeout);
            expectedParams.put("timeout", timeout);
        } else {
            expectedParams.put("timeout", BulkShardRequest.DEFAULT_TIMEOUT.getStringRep());
        }

        setRandomRefreshPolicy(bulkRequest::setRefreshPolicy, expectedParams);

        XContentType xContentType = randomFrom(XContentType.JSON, XContentType.SMILE);

        int nbItems = randomIntBetween(10, 100);
        for (int i = 0; i < nbItems; i++) {
            String index = randomAlphaOfLength(5);
            String type = randomAlphaOfLength(5);
            String id = randomAlphaOfLength(5);

            BytesReference source = RandomObjects.randomSource(random(), xContentType);
            DocWriteRequest.OpType opType = randomFrom(DocWriteRequest.OpType.values());

            DocWriteRequest<?> docWriteRequest;
            if (opType == DocWriteRequest.OpType.INDEX) {
                IndexRequest indexRequest = new IndexRequest(index, type, id).source(source, xContentType);
                docWriteRequest = indexRequest;
                if (randomBoolean()) {
                    indexRequest.setPipeline(randomAlphaOfLength(5));
                }
            } else if (opType == DocWriteRequest.OpType.CREATE) {
                IndexRequest createRequest = new IndexRequest(index, type, id).source(source, xContentType).create(true);
                docWriteRequest = createRequest;
            } else if (opType == DocWriteRequest.OpType.UPDATE) {
                final UpdateRequest updateRequest = new UpdateRequest(index, type, id).doc(new IndexRequest().source(source, xContentType));
                docWriteRequest = updateRequest;
                if (randomBoolean()) {
                    updateRequest.retryOnConflict(randomIntBetween(1, 5));
                }
                if (randomBoolean()) {
                    randomizeFetchSourceContextParams(updateRequest::fetchSource, new HashMap<>());
                }
            } else if (opType == DocWriteRequest.OpType.DELETE) {
                docWriteRequest = new DeleteRequest(index, type, id);
            } else {
                throw new UnsupportedOperationException("optype [" + opType + "] not supported");
            }

            if (randomBoolean()) {
                docWriteRequest.routing(randomAlphaOfLength(10));
            }
            if (randomBoolean()) {
                docWriteRequest.version(randomNonNegativeLong());
            }
            if (randomBoolean()) {
                docWriteRequest.versionType(randomFrom(VersionType.values()));
            }
            bulkRequest.add(docWriteRequest);
        }

        Request request = RequestConverters.bulk(bulkRequest);
        assertEquals("/_bulk", request.getEndpoint());
        assertEquals(expectedParams, request.getParameters());
        assertEquals(HttpPost.METHOD_NAME, request.getMethod());
        assertEquals(xContentType.mediaTypeWithoutParameters(), request.getEntity().getContentType().getValue());
        byte[] content = new byte[(int) request.getEntity().getContentLength()];
        try (InputStream inputStream = request.getEntity().getContent()) {
            Streams.readFully(inputStream, content);
        }

        BulkRequest parsedBulkRequest = new BulkRequest();
        parsedBulkRequest.add(content, 0, content.length, xContentType);
        assertEquals(bulkRequest.numberOfActions(), parsedBulkRequest.numberOfActions());

        for (int i = 0; i < bulkRequest.numberOfActions(); i++) {
            DocWriteRequest<?> originalRequest = bulkRequest.requests().get(i);
            DocWriteRequest<?> parsedRequest = parsedBulkRequest.requests().get(i);

            assertEquals(originalRequest.opType(), parsedRequest.opType());
            assertEquals(originalRequest.index(), parsedRequest.index());
            assertEquals(originalRequest.type(), parsedRequest.type());
            assertEquals(originalRequest.id(), parsedRequest.id());
            assertEquals(originalRequest.routing(), parsedRequest.routing());
            assertEquals(originalRequest.version(), parsedRequest.version());
            assertEquals(originalRequest.versionType(), parsedRequest.versionType());

            DocWriteRequest.OpType opType = originalRequest.opType();
            if (opType == DocWriteRequest.OpType.INDEX) {
                IndexRequest indexRequest = (IndexRequest) originalRequest;
                IndexRequest parsedIndexRequest = (IndexRequest) parsedRequest;

                assertEquals(indexRequest.getPipeline(), parsedIndexRequest.getPipeline());
                assertToXContentEquivalent(indexRequest.source(), parsedIndexRequest.source(), xContentType);
            } else if (opType == DocWriteRequest.OpType.UPDATE) {
                UpdateRequest updateRequest = (UpdateRequest) originalRequest;
                UpdateRequest parsedUpdateRequest = (UpdateRequest) parsedRequest;

                assertEquals(updateRequest.retryOnConflict(), parsedUpdateRequest.retryOnConflict());
                assertEquals(updateRequest.fetchSource(), parsedUpdateRequest.fetchSource());
                if (updateRequest.doc() != null) {
                    assertToXContentEquivalent(updateRequest.doc().source(), parsedUpdateRequest.doc().source(), xContentType);
                } else {
                    assertNull(parsedUpdateRequest.doc());
                }
            }
        }
    }

    public void testBulkWithDifferentContentTypes() throws IOException {
        {
            BulkRequest bulkRequest = new BulkRequest();
            bulkRequest.add(new DeleteRequest("index", "type", "0"));
            bulkRequest.add(new UpdateRequest("index", "type", "1").script(mockScript("test")));
            bulkRequest.add(new DeleteRequest("index", "type", "2"));

            Request request = RequestConverters.bulk(bulkRequest);
            assertEquals(XContentType.JSON.mediaTypeWithoutParameters(), request.getEntity().getContentType().getValue());
        }
        {
            XContentType xContentType = randomFrom(XContentType.JSON, XContentType.SMILE);
            BulkRequest bulkRequest = new BulkRequest();
            bulkRequest.add(new DeleteRequest("index", "type", "0"));
            bulkRequest.add(new IndexRequest("index", "type", "0").source(singletonMap("field", "value"), xContentType));
            bulkRequest.add(new DeleteRequest("index", "type", "2"));

            Request request = RequestConverters.bulk(bulkRequest);
            assertEquals(xContentType.mediaTypeWithoutParameters(), request.getEntity().getContentType().getValue());
        }
        {
            XContentType xContentType = randomFrom(XContentType.JSON, XContentType.SMILE);
            UpdateRequest updateRequest = new UpdateRequest("index", "type", "0");
            if (randomBoolean()) {
                updateRequest.doc(new IndexRequest().source(singletonMap("field", "value"), xContentType));
            } else {
                updateRequest.upsert(new IndexRequest().source(singletonMap("field", "value"), xContentType));
            }

            Request request = RequestConverters.bulk(new BulkRequest().add(updateRequest));
            assertEquals(xContentType.mediaTypeWithoutParameters(), request.getEntity().getContentType().getValue());
        }
        {
            BulkRequest bulkRequest = new BulkRequest();
            bulkRequest.add(new IndexRequest("index", "type", "0").source(singletonMap("field", "value"), XContentType.SMILE));
            bulkRequest.add(new IndexRequest("index", "type", "1").source(singletonMap("field", "value"), XContentType.JSON));
            IllegalArgumentException exception = expectThrows(IllegalArgumentException.class, () -> RequestConverters.bulk(bulkRequest));
            assertEquals(
                    "Mismatching content-type found for request with content-type [JSON], " + "previous requests have content-type [SMILE]",
                    exception.getMessage());
        }
        {
            BulkRequest bulkRequest = new BulkRequest();
            bulkRequest.add(new IndexRequest("index", "type", "0").source(singletonMap("field", "value"), XContentType.JSON));
            bulkRequest.add(new IndexRequest("index", "type", "1").source(singletonMap("field", "value"), XContentType.JSON));
            bulkRequest.add(new UpdateRequest("index", "type", "2")
                    .doc(new IndexRequest().source(singletonMap("field", "value"), XContentType.JSON))
                    .upsert(new IndexRequest().source(singletonMap("field", "value"), XContentType.SMILE)));
            IllegalArgumentException exception = expectThrows(IllegalArgumentException.class, () -> RequestConverters.bulk(bulkRequest));
            assertEquals(
                    "Mismatching content-type found for request with content-type [SMILE], " + "previous requests have content-type [JSON]",
                    exception.getMessage());
        }
        {
            XContentType xContentType = randomFrom(XContentType.CBOR, XContentType.YAML);
            BulkRequest bulkRequest = new BulkRequest();
            bulkRequest.add(new DeleteRequest("index", "type", "0"));
            bulkRequest.add(new IndexRequest("index", "type", "1").source(singletonMap("field", "value"), XContentType.JSON));
            bulkRequest.add(new DeleteRequest("index", "type", "2"));
            bulkRequest.add(new DeleteRequest("index", "type", "3"));
            bulkRequest.add(new IndexRequest("index", "type", "4").source(singletonMap("field", "value"), XContentType.JSON));
            bulkRequest.add(new IndexRequest("index", "type", "1").source(singletonMap("field", "value"), xContentType));
            IllegalArgumentException exception = expectThrows(IllegalArgumentException.class, () -> RequestConverters.bulk(bulkRequest));
            assertEquals("Unsupported content-type found for request with content-type [" + xContentType
                    + "], only JSON and SMILE are supported", exception.getMessage());
        }
    }

    public void testSearchNullSource() throws IOException {
        SearchRequest searchRequest = new SearchRequest();
        Request request = RequestConverters.search(searchRequest);
        assertEquals(HttpPost.METHOD_NAME, request.getMethod());
        assertEquals("/_search", request.getEndpoint());
        assertNull(request.getEntity());
    }

    public void testSearch() throws Exception {
        String[] indices = randomIndicesNames(0, 5);
        SearchRequest searchRequest = new SearchRequest(indices);

        int numTypes = randomIntBetween(0, 5);
        String[] types = new String[numTypes];
        for (int i = 0; i < numTypes; i++) {
            types[i] = "type-" + randomAlphaOfLengthBetween(2, 5);
        }
        searchRequest.types(types);

        Map<String, String> expectedParams = new HashMap<>();
        setRandomSearchParams(searchRequest, expectedParams);
        setRandomIndicesOptions(searchRequest::indicesOptions, searchRequest::indicesOptions, expectedParams);

        SearchSourceBuilder searchSourceBuilder = new SearchSourceBuilder();
        // rarely skip setting the search source completely
        if (frequently()) {
            // frequently set the search source to have some content, otherwise leave it
            // empty but still set it
            if (frequently()) {
                if (randomBoolean()) {
                    searchSourceBuilder.size(randomIntBetween(0, Integer.MAX_VALUE));
                }
                if (randomBoolean()) {
                    searchSourceBuilder.from(randomIntBetween(0, Integer.MAX_VALUE));
                }
                if (randomBoolean()) {
                    searchSourceBuilder.minScore(randomFloat());
                }
                if (randomBoolean()) {
                    searchSourceBuilder.explain(randomBoolean());
                }
                if (randomBoolean()) {
                    searchSourceBuilder.profile(randomBoolean());
                }
                if (randomBoolean()) {
                    searchSourceBuilder.highlighter(new HighlightBuilder().field(randomAlphaOfLengthBetween(3, 10)));
                }
                if (randomBoolean()) {
                    searchSourceBuilder.query(new TermQueryBuilder(randomAlphaOfLengthBetween(3, 10), randomAlphaOfLengthBetween(3, 10)));
                }
                if (randomBoolean()) {
                    searchSourceBuilder.aggregation(new TermsAggregationBuilder(randomAlphaOfLengthBetween(3, 10), ValueType.STRING)
                            .field(randomAlphaOfLengthBetween(3, 10)));
                }
                if (randomBoolean()) {
                    searchSourceBuilder.suggest(new SuggestBuilder().addSuggestion(randomAlphaOfLengthBetween(3, 10),
                            new CompletionSuggestionBuilder(randomAlphaOfLengthBetween(3, 10))));
                }
                if (randomBoolean()) {
                    searchSourceBuilder.addRescorer(new QueryRescorerBuilder(
                            new TermQueryBuilder(randomAlphaOfLengthBetween(3, 10), randomAlphaOfLengthBetween(3, 10))));
                }
                if (randomBoolean()) {
                    searchSourceBuilder.collapse(new CollapseBuilder(randomAlphaOfLengthBetween(3, 10)));
                }
            }
            searchRequest.source(searchSourceBuilder);
        }

        Request request = RequestConverters.search(searchRequest);
        StringJoiner endpoint = new StringJoiner("/", "/", "");
        String index = String.join(",", indices);
        if (Strings.hasLength(index)) {
            endpoint.add(index);
        }
        String type = String.join(",", types);
        if (Strings.hasLength(type)) {
            endpoint.add(type);
        }
        endpoint.add("_search");
        assertEquals(HttpPost.METHOD_NAME, request.getMethod());
        assertEquals(endpoint.toString(), request.getEndpoint());
        assertEquals(expectedParams, request.getParameters());
        assertToXContentBody(searchSourceBuilder, request.getEntity());
    }

    public void testSearchNullIndicesAndTypes() {
        expectThrows(NullPointerException.class, () -> new SearchRequest((String[]) null));
        expectThrows(NullPointerException.class, () -> new SearchRequest().indices((String[]) null));
        expectThrows(NullPointerException.class, () -> new SearchRequest().types((String[]) null));
    }

    public void testMultiSearch() throws IOException {
        int numberOfSearchRequests = randomIntBetween(0, 32);
        MultiSearchRequest multiSearchRequest = new MultiSearchRequest();
        for (int i = 0; i < numberOfSearchRequests; i++) {
            SearchRequest searchRequest = randomSearchRequest(() -> {
                // No need to return a very complex SearchSourceBuilder here, that is tested
                // elsewhere
                SearchSourceBuilder searchSourceBuilder = new SearchSourceBuilder();
                searchSourceBuilder.from(randomInt(10));
                searchSourceBuilder.size(randomIntBetween(20, 100));
                return searchSourceBuilder;
            });
            // scroll is not supported in the current msearch api, so unset it:
            searchRequest.scroll((Scroll) null);
            // only expand_wildcards, ignore_unavailable and allow_no_indices can be
            // specified from msearch api, so unset other options:
            IndicesOptions randomlyGenerated = searchRequest.indicesOptions();
            IndicesOptions msearchDefault = new MultiSearchRequest().indicesOptions();
            searchRequest.indicesOptions(IndicesOptions.fromOptions(randomlyGenerated.ignoreUnavailable(),
                    randomlyGenerated.allowNoIndices(), randomlyGenerated.expandWildcardsOpen(), randomlyGenerated.expandWildcardsClosed(),
                    msearchDefault.allowAliasesToMultipleIndices(), msearchDefault.forbidClosedIndices(), msearchDefault.ignoreAliases()));
            multiSearchRequest.add(searchRequest);
        }

        Map<String, String> expectedParams = new HashMap<>();
        expectedParams.put(RestSearchAction.TYPED_KEYS_PARAM, "true");
        if (randomBoolean()) {
            multiSearchRequest.maxConcurrentSearchRequests(randomIntBetween(1, 8));
            expectedParams.put("max_concurrent_searches", Integer.toString(multiSearchRequest.maxConcurrentSearchRequests()));
        }

        Request request = RequestConverters.multiSearch(multiSearchRequest);
        assertEquals("/_msearch", request.getEndpoint());
        assertEquals(HttpPost.METHOD_NAME, request.getMethod());
        assertEquals(expectedParams, request.getParameters());

        List<SearchRequest> requests = new ArrayList<>();
        CheckedBiConsumer<SearchRequest, XContentParser, IOException> consumer = (searchRequest, p) -> {
            SearchSourceBuilder searchSourceBuilder = SearchSourceBuilder.fromXContent(p, false);
            if (searchSourceBuilder.equals(new SearchSourceBuilder()) == false) {
                searchRequest.source(searchSourceBuilder);
            }
            requests.add(searchRequest);
        };
        MultiSearchRequest.readMultiLineFormat(new BytesArray(EntityUtils.toByteArray(request.getEntity())),
                REQUEST_BODY_CONTENT_TYPE.xContent(), consumer, null, multiSearchRequest.indicesOptions(), null, null, null,
                xContentRegistry(), true);
        assertEquals(requests, multiSearchRequest.requests());
    }

    public void testSearchScroll() throws IOException {
        SearchScrollRequest searchScrollRequest = new SearchScrollRequest();
        searchScrollRequest.scrollId(randomAlphaOfLengthBetween(5, 10));
        if (randomBoolean()) {
            searchScrollRequest.scroll(randomPositiveTimeValue());
        }
        Request request = RequestConverters.searchScroll(searchScrollRequest);
        assertEquals(HttpPost.METHOD_NAME, request.getMethod());
        assertEquals("/_search/scroll", request.getEndpoint());
        assertEquals(0, request.getParameters().size());
        assertToXContentBody(searchScrollRequest, request.getEntity());
        assertEquals(REQUEST_BODY_CONTENT_TYPE.mediaTypeWithoutParameters(), request.getEntity().getContentType().getValue());
    }

    public void testClearScroll() throws IOException {
        ClearScrollRequest clearScrollRequest = new ClearScrollRequest();
        int numScrolls = randomIntBetween(1, 10);
        for (int i = 0; i < numScrolls; i++) {
            clearScrollRequest.addScrollId(randomAlphaOfLengthBetween(5, 10));
        }
        Request request = RequestConverters.clearScroll(clearScrollRequest);
        assertEquals(HttpDelete.METHOD_NAME, request.getMethod());
        assertEquals("/_search/scroll", request.getEndpoint());
        assertEquals(0, request.getParameters().size());
        assertToXContentBody(clearScrollRequest, request.getEntity());
        assertEquals(REQUEST_BODY_CONTENT_TYPE.mediaTypeWithoutParameters(), request.getEntity().getContentType().getValue());
    }

    public void testSearchTemplate() throws Exception {
        // Create a random request.
        String[] indices = randomIndicesNames(0, 5);
        SearchRequest searchRequest = new SearchRequest(indices);

        Map<String, String> expectedParams = new HashMap<>();
        setRandomSearchParams(searchRequest, expectedParams);
        setRandomIndicesOptions(searchRequest::indicesOptions, searchRequest::indicesOptions, expectedParams);

        SearchTemplateRequest searchTemplateRequest = new SearchTemplateRequest(searchRequest);

        searchTemplateRequest.setScript("{\"query\": { \"match\" : { \"{{field}}\" : \"{{value}}\" }}}");
        searchTemplateRequest.setScriptType(ScriptType.INLINE);
        searchTemplateRequest.setProfile(randomBoolean());

        Map<String, Object> scriptParams = new HashMap<>();
        scriptParams.put("field", "name");
        scriptParams.put("value", "soren");
        searchTemplateRequest.setScriptParams(scriptParams);

        // Verify that the resulting REST request looks as expected.
        Request request = RequestConverters.searchTemplate(searchTemplateRequest);
        StringJoiner endpoint = new StringJoiner("/", "/", "");
        String index = String.join(",", indices);
        if (Strings.hasLength(index)) {
            endpoint.add(index);
        }
        endpoint.add("_search/template");

        assertEquals(HttpGet.METHOD_NAME, request.getMethod());
        assertEquals(endpoint.toString(), request.getEndpoint());
        assertEquals(expectedParams, request.getParameters());
        assertToXContentBody(searchTemplateRequest, request.getEntity());
    }

    public void testRenderSearchTemplate() throws Exception {
        // Create a simple request.
        SearchTemplateRequest searchTemplateRequest = new SearchTemplateRequest();
        searchTemplateRequest.setSimulate(true); // Setting simulate true means the template should only be rendered.

        searchTemplateRequest.setScript("template1");
        searchTemplateRequest.setScriptType(ScriptType.STORED);
        searchTemplateRequest.setProfile(randomBoolean());

        Map<String, Object> scriptParams = new HashMap<>();
        scriptParams.put("field", "name");
        scriptParams.put("value", "soren");
        searchTemplateRequest.setScriptParams(scriptParams);

        // Verify that the resulting REST request looks as expected.
        Request request = RequestConverters.searchTemplate(searchTemplateRequest);
        String endpoint = "_render/template";

        assertEquals(HttpGet.METHOD_NAME, request.getMethod());
        assertEquals(endpoint, request.getEndpoint());
        assertEquals(Collections.emptyMap(), request.getParameters());
        assertToXContentBody(searchTemplateRequest, request.getEntity());
    }

    public void testExistsAlias() {
        GetAliasesRequest getAliasesRequest = new GetAliasesRequest();
        String[] indices = randomBoolean() ? null : randomIndicesNames(0, 5);
        getAliasesRequest.indices(indices);
        // the HEAD endpoint requires at least an alias or an index
        boolean hasIndices = indices != null && indices.length > 0;
        String[] aliases;
        if (hasIndices) {
            aliases = randomBoolean() ? null : randomIndicesNames(0, 5);
        } else {
            aliases = randomIndicesNames(1, 5);
        }
        getAliasesRequest.aliases(aliases);
        Map<String, String> expectedParams = new HashMap<>();
        setRandomLocal(getAliasesRequest, expectedParams);
        setRandomIndicesOptions(getAliasesRequest::indicesOptions, getAliasesRequest::indicesOptions, expectedParams);

        Request request = RequestConverters.existsAlias(getAliasesRequest);
        StringJoiner expectedEndpoint = new StringJoiner("/", "/", "");
        if (indices != null && indices.length > 0) {
            expectedEndpoint.add(String.join(",", indices));
        }
        expectedEndpoint.add("_alias");
        if (aliases != null && aliases.length > 0) {
            expectedEndpoint.add(String.join(",", aliases));
        }
        assertEquals(HttpHead.METHOD_NAME, request.getMethod());
        assertEquals(expectedEndpoint.toString(), request.getEndpoint());
        assertEquals(expectedParams, request.getParameters());
        assertNull(request.getEntity());
    }

    public void testExistsAliasNoAliasNoIndex() {
        {
            GetAliasesRequest getAliasesRequest = new GetAliasesRequest();
            IllegalArgumentException iae = expectThrows(IllegalArgumentException.class,
                    () -> RequestConverters.existsAlias(getAliasesRequest));
            assertEquals("existsAlias requires at least an alias or an index", iae.getMessage());
        }
        {
            GetAliasesRequest getAliasesRequest = new GetAliasesRequest((String[]) null);
            getAliasesRequest.indices((String[]) null);
            IllegalArgumentException iae = expectThrows(IllegalArgumentException.class,
                    () -> RequestConverters.existsAlias(getAliasesRequest));
            assertEquals("existsAlias requires at least an alias or an index", iae.getMessage());
        }
    }

    public void testFieldCaps() {
        // Create a random request.
        String[] indices = randomIndicesNames(0, 5);
        String[] fields = generateRandomStringArray(5, 10, false, false);

        FieldCapabilitiesRequest fieldCapabilitiesRequest = new FieldCapabilitiesRequest().indices(indices).fields(fields);

        Map<String, String> indicesOptionsParams = new HashMap<>();
        setRandomIndicesOptions(fieldCapabilitiesRequest::indicesOptions, fieldCapabilitiesRequest::indicesOptions, indicesOptionsParams);

        Request request = RequestConverters.fieldCaps(fieldCapabilitiesRequest);

        // Verify that the resulting REST request looks as expected.
        StringJoiner endpoint = new StringJoiner("/", "/", "");
        String joinedIndices = String.join(",", indices);
        if (!joinedIndices.isEmpty()) {
            endpoint.add(joinedIndices);
        }
        endpoint.add("_field_caps");

        assertEquals(endpoint.toString(), request.getEndpoint());
        assertEquals(4, request.getParameters().size());

        // Note that we don't check the field param value explicitly, as field names are
        // passed through
        // a hash set before being added to the request, and can appear in a
        // non-deterministic order.
        assertThat(request.getParameters(), hasKey("fields"));
        String[] requestFields = Strings.splitStringByCommaToArray(request.getParameters().get("fields"));
        assertEquals(new HashSet<>(Arrays.asList(fields)), new HashSet<>(Arrays.asList(requestFields)));

        for (Map.Entry<String, String> param : indicesOptionsParams.entrySet()) {
            assertThat(request.getParameters(), hasEntry(param.getKey(), param.getValue()));
        }

        assertNull(request.getEntity());
    }

    public void testRankEval() throws Exception {
        RankEvalSpec spec = new RankEvalSpec(
                Collections.singletonList(new RatedRequest("queryId", Collections.emptyList(), new SearchSourceBuilder())),
                new PrecisionAtK());
        String[] indices = randomIndicesNames(0, 5);
        RankEvalRequest rankEvalRequest = new RankEvalRequest(spec, indices);
        Map<String, String> expectedParams = new HashMap<>();
        setRandomIndicesOptions(rankEvalRequest::indicesOptions, rankEvalRequest::indicesOptions, expectedParams);

        Request request = RequestConverters.rankEval(rankEvalRequest);
        StringJoiner endpoint = new StringJoiner("/", "/", "");
        String index = String.join(",", indices);
        if (Strings.hasLength(index)) {
            endpoint.add(index);
        }
        endpoint.add(RestRankEvalAction.ENDPOINT);
        assertEquals(endpoint.toString(), request.getEndpoint());
        assertEquals(3, request.getParameters().size());
        assertEquals(expectedParams, request.getParameters());
        assertToXContentBody(spec, request.getEntity());
    }

    public void testSplit() throws IOException {
        resizeTest(ResizeType.SPLIT, RequestConverters::split);
    }

    public void testSplitWrongResizeType() {
        ResizeRequest resizeRequest = new ResizeRequest("target", "source");
        resizeRequest.setResizeType(ResizeType.SHRINK);
        IllegalArgumentException iae = expectThrows(IllegalArgumentException.class, () -> RequestConverters.split(resizeRequest));
        assertEquals("Wrong resize type [SHRINK] for indices split request", iae.getMessage());
    }

    public void testShrinkWrongResizeType() {
        ResizeRequest resizeRequest = new ResizeRequest("target", "source");
        resizeRequest.setResizeType(ResizeType.SPLIT);
        IllegalArgumentException iae = expectThrows(IllegalArgumentException.class, () -> RequestConverters.shrink(resizeRequest));
        assertEquals("Wrong resize type [SPLIT] for indices shrink request", iae.getMessage());
    }

    public void testShrink() throws IOException {
        resizeTest(ResizeType.SHRINK, RequestConverters::shrink);
    }

    private static void resizeTest(ResizeType resizeType, CheckedFunction<ResizeRequest, Request, IOException> function)
            throws IOException {
        String[] indices = randomIndicesNames(2, 2);
        ResizeRequest resizeRequest = new ResizeRequest(indices[0], indices[1]);
        resizeRequest.setResizeType(resizeType);
        Map<String, String> expectedParams = new HashMap<>();
        setRandomMasterTimeout(resizeRequest, expectedParams);
        setRandomTimeout(resizeRequest::timeout, resizeRequest.timeout(), expectedParams);

        if (randomBoolean()) {
            CreateIndexRequest createIndexRequest = new CreateIndexRequest(randomAlphaOfLengthBetween(3, 10));
            if (randomBoolean()) {
                createIndexRequest.settings(randomIndexSettings());
            }
            if (randomBoolean()) {
                randomAliases(createIndexRequest);
            }
            resizeRequest.setTargetIndex(createIndexRequest);
        }
        setRandomWaitForActiveShards(resizeRequest::setWaitForActiveShards, expectedParams);

        Request request = function.apply(resizeRequest);
        assertEquals(HttpPut.METHOD_NAME, request.getMethod());
        String expectedEndpoint = "/" + resizeRequest.getSourceIndex() + "/_" + resizeType.name().toLowerCase(Locale.ROOT) + "/"
                + resizeRequest.getTargetIndexRequest().index();
        assertEquals(expectedEndpoint, request.getEndpoint());
        assertEquals(expectedParams, request.getParameters());
        assertToXContentBody(resizeRequest, request.getEntity());
    }

    public void testClusterPutSettings() throws IOException {
        ClusterUpdateSettingsRequest request = new ClusterUpdateSettingsRequest();
        Map<String, String> expectedParams = new HashMap<>();
        setRandomMasterTimeout(request, expectedParams);
        setRandomTimeout(request::timeout, AcknowledgedRequest.DEFAULT_ACK_TIMEOUT, expectedParams);

        Request expectedRequest = RequestConverters.clusterPutSettings(request);
        assertEquals("/_cluster/settings", expectedRequest.getEndpoint());
        assertEquals(HttpPut.METHOD_NAME, expectedRequest.getMethod());
        assertEquals(expectedParams, expectedRequest.getParameters());
    }

    public void testPutPipeline() throws IOException {
        String pipelineId = "some_pipeline_id";
        PutPipelineRequest request = new PutPipelineRequest(
            "some_pipeline_id",
            new BytesArray("{}".getBytes(StandardCharsets.UTF_8)),
            XContentType.JSON
        );
        Map<String, String> expectedParams = new HashMap<>();
        setRandomMasterTimeout(request, expectedParams);
        setRandomTimeout(request::timeout, AcknowledgedRequest.DEFAULT_ACK_TIMEOUT, expectedParams);

        Request expectedRequest = RequestConverters.putPipeline(request);
        StringJoiner endpoint = new StringJoiner("/", "/", "");
        endpoint.add("_ingest/pipeline");
        endpoint.add(pipelineId);
        assertEquals(endpoint.toString(), expectedRequest.getEndpoint());
        assertEquals(HttpPut.METHOD_NAME, expectedRequest.getMethod());
        assertEquals(expectedParams, expectedRequest.getParameters());
    }

    public void testGetPipeline() {
        String pipelineId = "some_pipeline_id";
        Map<String, String> expectedParams = new HashMap<>();
        GetPipelineRequest request = new GetPipelineRequest("some_pipeline_id");
        setRandomMasterTimeout(request, expectedParams);
        Request expectedRequest = RequestConverters.getPipeline(request);
        StringJoiner endpoint = new StringJoiner("/", "/", "");
        endpoint.add("_ingest/pipeline");
        endpoint.add(pipelineId);
        assertEquals(endpoint.toString(), expectedRequest.getEndpoint());
        assertEquals(HttpGet.METHOD_NAME, expectedRequest.getMethod());
        assertEquals(expectedParams, expectedRequest.getParameters());
    }

    public void testDeletePipeline() {
        String pipelineId = "some_pipeline_id";
        Map<String, String> expectedParams = new HashMap<>();
        DeletePipelineRequest request = new DeletePipelineRequest(pipelineId);
        setRandomMasterTimeout(request, expectedParams);
        setRandomTimeout(request::timeout, AcknowledgedRequest.DEFAULT_ACK_TIMEOUT, expectedParams);
        Request expectedRequest = RequestConverters.deletePipeline(request);
        StringJoiner endpoint = new StringJoiner("/", "/", "");
        endpoint.add("_ingest/pipeline");
        endpoint.add(pipelineId);
        assertEquals(endpoint.toString(), expectedRequest.getEndpoint());
        assertEquals(HttpDelete.METHOD_NAME, expectedRequest.getMethod());
        assertEquals(expectedParams, expectedRequest.getParameters());
    }

    public void testSimulatePipeline() throws IOException {
        String pipelineId = randomBoolean() ? "some_pipeline_id" : null;
        boolean verbose = randomBoolean();
        String json = "{\"pipeline\":{" +
            "\"description\":\"_description\"," +
            "\"processors\":[{\"set\":{\"field\":\"field2\",\"value\":\"_value\"}}]}," +
            "\"docs\":[{\"_index\":\"index\",\"_type\":\"_doc\",\"_id\":\"id\",\"_source\":{\"foo\":\"rab\"}}]}";
        SimulatePipelineRequest request = new SimulatePipelineRequest(
            new BytesArray(json.getBytes(StandardCharsets.UTF_8)),
            XContentType.JSON
        );
        request.setId(pipelineId);
        request.setVerbose(verbose);
        Map<String, String> expectedParams = new HashMap<>();
        expectedParams.put("verbose", Boolean.toString(verbose));

        Request expectedRequest = RequestConverters.simulatePipeline(request);
        StringJoiner endpoint = new StringJoiner("/", "/", "");
        endpoint.add("_ingest/pipeline");
        if (pipelineId != null && !pipelineId.isEmpty())
            endpoint.add(pipelineId);
        endpoint.add("_simulate");
        assertEquals(endpoint.toString(), expectedRequest.getEndpoint());
        assertEquals(HttpPost.METHOD_NAME, expectedRequest.getMethod());
        assertEquals(expectedParams, expectedRequest.getParameters());
        assertToXContentBody(request, expectedRequest.getEntity());
    }

    public void testClusterHealth() {
        ClusterHealthRequest healthRequest = new ClusterHealthRequest();
        Map<String, String> expectedParams = new HashMap<>();
        setRandomLocal(healthRequest, expectedParams);
        String timeoutType = randomFrom("timeout", "masterTimeout", "both", "none");
        String timeout = randomTimeValue();
        String masterTimeout = randomTimeValue();
        switch (timeoutType) {
            case "timeout":
                healthRequest.timeout(timeout);
                expectedParams.put("timeout", timeout);
                // If Master Timeout wasn't set it uses the same value as Timeout
                expectedParams.put("master_timeout", timeout);
                break;
            case "masterTimeout":
                expectedParams.put("timeout", "30s");
                healthRequest.masterNodeTimeout(masterTimeout);
                expectedParams.put("master_timeout", masterTimeout);
                break;
            case "both":
                healthRequest.timeout(timeout);
                expectedParams.put("timeout", timeout);
                healthRequest.masterNodeTimeout(timeout);
                expectedParams.put("master_timeout", timeout);
                break;
            case "none":
                expectedParams.put("timeout", "30s");
                expectedParams.put("master_timeout", "30s");
                break;
            default:
                throw new UnsupportedOperationException();
        }
        setRandomWaitForActiveShards(healthRequest::waitForActiveShards, ActiveShardCount.NONE, expectedParams);
        if (randomBoolean()) {
            ClusterHealthRequest.Level level = randomFrom(ClusterHealthRequest.Level.values());
            healthRequest.level(level);
            expectedParams.put("level", level.name().toLowerCase(Locale.ROOT));
        } else {
            expectedParams.put("level", "cluster");
        }
        if (randomBoolean()) {
            Priority priority = randomFrom(Priority.values());
            healthRequest.waitForEvents(priority);
            expectedParams.put("wait_for_events", priority.name().toLowerCase(Locale.ROOT));
        }
        if (randomBoolean()) {
            ClusterHealthStatus status = randomFrom(ClusterHealthStatus.values());
            healthRequest.waitForStatus(status);
            expectedParams.put("wait_for_status", status.name().toLowerCase(Locale.ROOT));
        }
        if (randomBoolean()) {
            boolean waitForNoInitializingShards = randomBoolean();
            healthRequest.waitForNoInitializingShards(waitForNoInitializingShards);
            if (waitForNoInitializingShards) {
                expectedParams.put("wait_for_no_initializing_shards", Boolean.TRUE.toString());
            }
        }
        if (randomBoolean()) {
            boolean waitForNoRelocatingShards = randomBoolean();
            healthRequest.waitForNoRelocatingShards(waitForNoRelocatingShards);
            if (waitForNoRelocatingShards) {
                expectedParams.put("wait_for_no_relocating_shards", Boolean.TRUE.toString());
            }
        }
        String[] indices = randomBoolean() ? null : randomIndicesNames(0, 5);
        healthRequest.indices(indices);

        Request request = RequestConverters.clusterHealth(healthRequest);
        assertThat(request, CoreMatchers.notNullValue());
        assertThat(request.getMethod(), equalTo(HttpGet.METHOD_NAME));
        assertThat(request.getEntity(), nullValue());
        if (indices != null && indices.length > 0) {
            assertThat(request.getEndpoint(), equalTo("/_cluster/health/" + String.join(",", indices)));
        } else {
            assertThat(request.getEndpoint(), equalTo("/_cluster/health"));
        }
        assertThat(request.getParameters(), equalTo(expectedParams));
    }

    public void testRollover() throws IOException {
        RolloverRequest rolloverRequest = new RolloverRequest(randomAlphaOfLengthBetween(3, 10),
                randomBoolean() ? null : randomAlphaOfLengthBetween(3, 10));
        Map<String, String> expectedParams = new HashMap<>();
        setRandomTimeout(rolloverRequest::timeout, rolloverRequest.timeout(), expectedParams);
        setRandomMasterTimeout(rolloverRequest, expectedParams);
        if (randomBoolean()) {
            rolloverRequest.dryRun(randomBoolean());
            if (rolloverRequest.isDryRun()) {
                expectedParams.put("dry_run", "true");
            }
        }
        if (randomBoolean()) {
            rolloverRequest.addMaxIndexAgeCondition(new TimeValue(randomNonNegativeLong()));
        }
        if (randomBoolean()) {
            String type = randomAlphaOfLengthBetween(3, 10);
            rolloverRequest.getCreateIndexRequest().mapping(type, RandomCreateIndexGenerator.randomMapping(type));
        }
        if (randomBoolean()) {
            RandomCreateIndexGenerator.randomAliases(rolloverRequest.getCreateIndexRequest());
        }
        if (randomBoolean()) {
            rolloverRequest.getCreateIndexRequest().settings(RandomCreateIndexGenerator.randomIndexSettings());
        }
        setRandomWaitForActiveShards(rolloverRequest.getCreateIndexRequest()::waitForActiveShards, expectedParams);

        Request request = RequestConverters.rollover(rolloverRequest);
        if (rolloverRequest.getNewIndexName() == null) {
            assertEquals("/" + rolloverRequest.getAlias() + "/_rollover", request.getEndpoint());
        } else {
            assertEquals("/" + rolloverRequest.getAlias() + "/_rollover/" + rolloverRequest.getNewIndexName(), request.getEndpoint());
        }
        assertEquals(HttpPost.METHOD_NAME, request.getMethod());
        assertToXContentBody(rolloverRequest, request.getEntity());
        assertEquals(expectedParams, request.getParameters());
    }

    public void testGetAlias() {
        GetAliasesRequest getAliasesRequest = new GetAliasesRequest();

        Map<String, String> expectedParams = new HashMap<>();
        setRandomLocal(getAliasesRequest, expectedParams);
        setRandomIndicesOptions(getAliasesRequest::indicesOptions, getAliasesRequest::indicesOptions, expectedParams);

        String[] indices = randomBoolean() ? null : randomIndicesNames(0, 2);
        String[] aliases = randomBoolean() ? null : randomIndicesNames(0, 2);
        getAliasesRequest.indices(indices);
        getAliasesRequest.aliases(aliases);

        Request request = RequestConverters.getAlias(getAliasesRequest);
        StringJoiner expectedEndpoint = new StringJoiner("/", "/", "");

        if (false == CollectionUtils.isEmpty(indices)) {
            expectedEndpoint.add(String.join(",", indices));
        }
        expectedEndpoint.add("_alias");

        if (false == CollectionUtils.isEmpty(aliases)) {
            expectedEndpoint.add(String.join(",", aliases));
        }

        assertEquals(HttpGet.METHOD_NAME, request.getMethod());
        assertEquals(expectedEndpoint.toString(), request.getEndpoint());
        assertEquals(expectedParams, request.getParameters());
        assertNull(request.getEntity());
    }

    public void testIndexPutSettings() throws IOException {
        String[] indices = randomBoolean() ? null : randomIndicesNames(0, 2);
        UpdateSettingsRequest updateSettingsRequest = new UpdateSettingsRequest(indices);
        Map<String, String> expectedParams = new HashMap<>();
        setRandomMasterTimeout(updateSettingsRequest, expectedParams);
        setRandomTimeout(updateSettingsRequest::timeout, AcknowledgedRequest.DEFAULT_ACK_TIMEOUT, expectedParams);
        setRandomIndicesOptions(updateSettingsRequest::indicesOptions, updateSettingsRequest::indicesOptions, expectedParams);
        if (randomBoolean()) {
            updateSettingsRequest.setPreserveExisting(randomBoolean());
            if (updateSettingsRequest.isPreserveExisting()) {
                expectedParams.put("preserve_existing", "true");
            }
        }

        Request request = RequestConverters.indexPutSettings(updateSettingsRequest);
        StringJoiner endpoint = new StringJoiner("/", "/", "");
        if (indices != null && indices.length > 0) {
            endpoint.add(String.join(",", indices));
        }
        endpoint.add("_settings");
        assertThat(endpoint.toString(), equalTo(request.getEndpoint()));
        assertEquals(HttpPut.METHOD_NAME, request.getMethod());
        assertToXContentBody(updateSettingsRequest, request.getEntity());
        assertEquals(expectedParams, request.getParameters());
    }

    public void testCancelTasks() {
        CancelTasksRequest request = new CancelTasksRequest();
        Map<String, String> expectedParams = new HashMap<>();
        TaskId taskId = new TaskId(randomAlphaOfLength(5), randomNonNegativeLong());
        TaskId parentTaskId = new TaskId(randomAlphaOfLength(5), randomNonNegativeLong());
        request.setTaskId(taskId);
        request.setParentTaskId(parentTaskId);
        expectedParams.put("task_id", taskId.toString());
        expectedParams.put("parent_task_id", parentTaskId.toString());
        Request httpRequest = RequestConverters.cancelTasks(request);
        assertThat(httpRequest, notNullValue());
        assertThat(httpRequest.getMethod(), equalTo(HttpPost.METHOD_NAME));
        assertThat(httpRequest.getEntity(), nullValue());
        assertThat(httpRequest.getEndpoint(), equalTo("/_tasks/_cancel"));
        assertThat(httpRequest.getParameters(), equalTo(expectedParams));
    }

    public void testListTasks() {
        {
            ListTasksRequest request = new ListTasksRequest();
            Map<String, String> expectedParams = new HashMap<>();
            if (randomBoolean()) {
                request.setDetailed(randomBoolean());
                if (request.getDetailed()) {
                    expectedParams.put("detailed", "true");
                }
            }
            if (randomBoolean()) {
                request.setWaitForCompletion(randomBoolean());
                if (request.getWaitForCompletion()) {
                    expectedParams.put("wait_for_completion", "true");
                }
            }
            if (randomBoolean()) {
                String timeout = randomTimeValue();
                request.setTimeout(timeout);
                expectedParams.put("timeout", timeout);
            }
            if (randomBoolean()) {
                if (randomBoolean()) {
                    TaskId taskId = new TaskId(randomAlphaOfLength(5), randomNonNegativeLong());
                    request.setParentTaskId(taskId);
                    expectedParams.put("parent_task_id", taskId.toString());
                } else {
                    request.setParentTask(TaskId.EMPTY_TASK_ID);
                }
            }
            if (randomBoolean()) {
                String[] nodes = generateRandomStringArray(10, 8, false);
                request.setNodes(nodes);
                if (nodes.length > 0) {
                    expectedParams.put("nodes", String.join(",", nodes));
                }
            }
            if (randomBoolean()) {
                String[] actions = generateRandomStringArray(10, 8, false);
                request.setActions(actions);
                if (actions.length > 0) {
                    expectedParams.put("actions", String.join(",", actions));
                }
            }
            expectedParams.put("group_by", "none");
            Request httpRequest = RequestConverters.listTasks(request);
            assertThat(httpRequest, notNullValue());
            assertThat(httpRequest.getMethod(), equalTo(HttpGet.METHOD_NAME));
            assertThat(httpRequest.getEntity(), nullValue());
            assertThat(httpRequest.getEndpoint(), equalTo("/_tasks"));
            assertThat(httpRequest.getParameters(), equalTo(expectedParams));
        }
        {
            ListTasksRequest request = new ListTasksRequest();
            request.setTaskId(new TaskId(randomAlphaOfLength(5), randomNonNegativeLong()));
            IllegalArgumentException exception = expectThrows(IllegalArgumentException.class, () -> RequestConverters.listTasks(request));
            assertEquals("TaskId cannot be used for list tasks request", exception.getMessage());
        }
    }

    public void testGetRepositories() {
        Map<String, String> expectedParams = new HashMap<>();
        StringBuilder endpoint = new StringBuilder("/_snapshot");

        GetRepositoriesRequest getRepositoriesRequest = new GetRepositoriesRequest();
        setRandomMasterTimeout(getRepositoriesRequest, expectedParams);
        setRandomLocal(getRepositoriesRequest, expectedParams);

        if (randomBoolean()) {
            String[] entries = new String[] { "a", "b", "c" };
            getRepositoriesRequest.repositories(entries);
            endpoint.append("/" + String.join(",", entries));
        }

        Request request = RequestConverters.getRepositories(getRepositoriesRequest);
        assertThat(endpoint.toString(), equalTo(request.getEndpoint()));
        assertThat(HttpGet.METHOD_NAME, equalTo(request.getMethod()));
        assertThat(expectedParams, equalTo(request.getParameters()));
    }

    public void testCreateRepository() throws IOException {
        String repository = randomIndicesNames(1, 1)[0];
        String endpoint = "/_snapshot/" + repository;
        Path repositoryLocation = PathUtils.get(".");
        PutRepositoryRequest putRepositoryRequest = new PutRepositoryRequest(repository);
        putRepositoryRequest.type(FsRepository.TYPE);
        putRepositoryRequest.verify(randomBoolean());

        putRepositoryRequest.settings(
            Settings.builder()
                .put(FsRepository.LOCATION_SETTING.getKey(), repositoryLocation)
                .put(FsRepository.COMPRESS_SETTING.getKey(), randomBoolean())
                .put(FsRepository.CHUNK_SIZE_SETTING.getKey(), randomIntBetween(100, 1000), ByteSizeUnit.BYTES)
                .build());

        Request request = RequestConverters.createRepository(putRepositoryRequest);
        assertThat(endpoint, equalTo(request.getEndpoint()));
        assertThat(HttpPut.METHOD_NAME, equalTo(request.getMethod()));
        assertToXContentBody(putRepositoryRequest, request.getEntity());
    }

    public void testDeleteRepository() {
        Map<String, String> expectedParams = new HashMap<>();
        String repository = randomIndicesNames(1, 1)[0];

        StringBuilder endpoint = new StringBuilder("/_snapshot/" + repository);

        DeleteRepositoryRequest deleteRepositoryRequest = new DeleteRepositoryRequest();
        deleteRepositoryRequest.name(repository);
        setRandomMasterTimeout(deleteRepositoryRequest, expectedParams);
        setRandomTimeout(deleteRepositoryRequest::timeout, AcknowledgedRequest.DEFAULT_ACK_TIMEOUT, expectedParams);

        Request request = RequestConverters.deleteRepository(deleteRepositoryRequest);
        assertThat(endpoint.toString(), equalTo(request.getEndpoint()));
        assertThat(HttpDelete.METHOD_NAME, equalTo(request.getMethod()));
        assertThat(expectedParams, equalTo(request.getParameters()));
        assertNull(request.getEntity());
    }

    public void testVerifyRepository() {
        Map<String, String> expectedParams = new HashMap<>();
        String repository = randomIndicesNames(1, 1)[0];
        String endpoint = "/_snapshot/" + repository + "/_verify";

        VerifyRepositoryRequest verifyRepositoryRequest = new VerifyRepositoryRequest(repository);
        setRandomMasterTimeout(verifyRepositoryRequest, expectedParams);
        setRandomTimeout(verifyRepositoryRequest::timeout, AcknowledgedRequest.DEFAULT_ACK_TIMEOUT, expectedParams);

        Request request = RequestConverters.verifyRepository(verifyRepositoryRequest);
        assertThat(endpoint, equalTo(request.getEndpoint()));
        assertThat(HttpPost.METHOD_NAME, equalTo(request.getMethod()));
        assertThat(expectedParams, equalTo(request.getParameters()));
    }

<<<<<<< HEAD
    public void testCreateSnapshot() throws IOException {
        Map<String, String> expectedParams = new HashMap<>();
        String repository = randomIndicesNames(1, 1)[0];
        String snapshot = "snapshot-" + generateRandomStringArray(1, randomInt(10), false, false)[0];
        String endpoint = "/_snapshot/" + repository + "/" + snapshot;

        CreateSnapshotRequest createSnapshotRequest = new CreateSnapshotRequest(repository, snapshot);
        setRandomMasterTimeout(createSnapshotRequest, expectedParams);

        Request request = RequestConverters.createSnapshot(createSnapshotRequest);
        assertThat(endpoint, equalTo(request.getEndpoint()));
        assertThat(HttpPut.METHOD_NAME, equalTo(request.getMethod()));
        assertThat(expectedParams, equalTo(request.getParameters()));
        assertToXContentBody(createSnapshotRequest, request.getEntity());
=======
    public void testDeleteSnapshot() {
        Map<String, String> expectedParams = new HashMap<>();
        String repository = randomIndicesNames(1, 1)[0];
        String snapshot = "snapshot-" + randomAlphaOfLengthBetween(2, 5).toLowerCase(Locale.ROOT);

        String endpoint = String.format(Locale.ROOT, "/_snapshot/%s/%s", repository, snapshot);

        DeleteSnapshotRequest deleteSnapshotRequest = new DeleteSnapshotRequest();
        deleteSnapshotRequest.repository(repository);
        deleteSnapshotRequest.snapshot(snapshot);
        setRandomMasterTimeout(deleteSnapshotRequest, expectedParams);

        Request request = RequestConverters.deleteSnapshot(deleteSnapshotRequest);
        assertThat(endpoint, equalTo(request.getEndpoint()));
        assertThat(HttpDelete.METHOD_NAME, equalTo(request.getMethod()));
        assertThat(expectedParams, equalTo(request.getParameters()));
        assertNull(request.getEntity());
>>>>>>> db909054
    }

    public void testPutTemplateRequest() throws Exception {
        Map<String, String> names = new HashMap<>();
        names.put("log", "log");
        names.put("template#1", "template%231");
        names.put("-#template", "-%23template");
        names.put("foo^bar", "foo%5Ebar");

        PutIndexTemplateRequest putTemplateRequest = new PutIndexTemplateRequest().name(randomFrom(names.keySet()))
                .patterns(Arrays.asList(generateRandomStringArray(20, 100, false, false)));
        if (randomBoolean()) {
            putTemplateRequest.order(randomInt());
        }
        if (randomBoolean()) {
            putTemplateRequest.version(randomInt());
        }
        if (randomBoolean()) {
            putTemplateRequest.settings(Settings.builder().put("setting-" + randomInt(), randomTimeValue()));
        }
        if (randomBoolean()) {
            putTemplateRequest.mapping("doc-" + randomInt(), "field-" + randomInt(), "type=" + randomFrom("text", "keyword"));
        }
        if (randomBoolean()) {
            putTemplateRequest.alias(new Alias("alias-" + randomInt()));
        }
        Map<String, String> expectedParams = new HashMap<>();
        if (randomBoolean()) {
            expectedParams.put("create", Boolean.TRUE.toString());
            putTemplateRequest.create(true);
        }
        if (randomBoolean()) {
            String cause = randomUnicodeOfCodepointLengthBetween(1, 50);
            putTemplateRequest.cause(cause);
            expectedParams.put("cause", cause);
        }
        setRandomMasterTimeout(putTemplateRequest, expectedParams);
        Request request = RequestConverters.putTemplate(putTemplateRequest);
        assertThat(request.getEndpoint(), equalTo("/_template/" + names.get(putTemplateRequest.name())));
        assertThat(request.getParameters(), equalTo(expectedParams));
        assertToXContentBody(putTemplateRequest, request.getEntity());
    }

    public void testValidateQuery() throws Exception {
        String[] indices = randomBoolean() ? null : randomIndicesNames(0, 5);
        String[] types = randomBoolean() ? generateRandomStringArray(5, 5, false, false) : null;
        ValidateQueryRequest validateQueryRequest;
        if (randomBoolean()) {
            validateQueryRequest = new ValidateQueryRequest(indices);
        } else {
            validateQueryRequest = new ValidateQueryRequest();
            validateQueryRequest.indices(indices);
        }
        validateQueryRequest.types(types);
        Map<String, String> expectedParams = new HashMap<>();
        setRandomIndicesOptions(validateQueryRequest::indicesOptions, validateQueryRequest::indicesOptions, expectedParams);
        validateQueryRequest.explain(randomBoolean());
        validateQueryRequest.rewrite(randomBoolean());
        validateQueryRequest.allShards(randomBoolean());
        expectedParams.put("explain", Boolean.toString(validateQueryRequest.explain()));
        expectedParams.put("rewrite", Boolean.toString(validateQueryRequest.rewrite()));
        expectedParams.put("all_shards", Boolean.toString(validateQueryRequest.allShards()));
        Request request = RequestConverters.validateQuery(validateQueryRequest);
        StringJoiner endpoint = new StringJoiner("/", "/", "");
        if (indices != null && indices.length > 0) {
            endpoint.add(String.join(",", indices));
            if (types != null && types.length > 0) {
                endpoint.add(String.join(",", types));
            }
        }
        endpoint.add("_validate/query");
        assertThat(request.getEndpoint(), equalTo(endpoint.toString()));
        assertThat(request.getParameters(), equalTo(expectedParams));
        assertToXContentBody(validateQueryRequest, request.getEntity());
        assertThat(request.getMethod(), equalTo(HttpGet.METHOD_NAME));
    }

    public void testGetTemplateRequest() throws Exception {
        Map<String, String> encodes = new HashMap<>();
        encodes.put("log", "log");
        encodes.put("1", "1");
        encodes.put("template#1", "template%231");
        encodes.put("template-*", "template-*");
        encodes.put("foo^bar", "foo%5Ebar");
        List<String> names = randomSubsetOf(1, encodes.keySet());
        GetIndexTemplatesRequest getTemplatesRequest = new GetIndexTemplatesRequest().names(names.toArray(new String[0]));
        Map<String, String> expectedParams = new HashMap<>();
        setRandomMasterTimeout(getTemplatesRequest, expectedParams);
        setRandomLocal(getTemplatesRequest, expectedParams);
        Request request = RequestConverters.getTemplates(getTemplatesRequest);
        assertThat(request.getEndpoint(), equalTo("/_template/" + names.stream().map(encodes::get).collect(Collectors.joining(","))));
        assertThat(request.getParameters(), equalTo(expectedParams));
        assertThat(request.getEntity(), nullValue());
    }

    public void testGetScriptRequest() {
        GetStoredScriptRequest getStoredScriptRequest = new GetStoredScriptRequest("x-script");
        Map<String, String> expectedParams = new HashMap<>();
        setRandomMasterTimeout(getStoredScriptRequest, expectedParams);

        Request request = RequestConverters.getScript(getStoredScriptRequest);
        assertThat(request.getEndpoint(), equalTo("/_scripts/" + getStoredScriptRequest.id()));
        assertThat(request.getMethod(), equalTo(HttpGet.METHOD_NAME));
        assertThat(request.getParameters(), equalTo(expectedParams));
        assertThat(request.getEntity(), nullValue());
    }

    public void testDeleteScriptRequest() {
        DeleteStoredScriptRequest deleteStoredScriptRequest = new DeleteStoredScriptRequest("x-script");

        Map<String, String> expectedParams = new HashMap<>();
        setRandomTimeout(deleteStoredScriptRequest::timeout, AcknowledgedRequest.DEFAULT_ACK_TIMEOUT, expectedParams);
        setRandomMasterTimeout(deleteStoredScriptRequest, expectedParams);

        Request request = RequestConverters.deleteScript(deleteStoredScriptRequest);
        assertThat(request.getEndpoint(), equalTo("/_scripts/" + deleteStoredScriptRequest.id()));
        assertThat(request.getMethod(), equalTo(HttpDelete.METHOD_NAME));
        assertThat(request.getParameters(), equalTo(expectedParams));
        assertThat(request.getEntity(), nullValue());
    }

    private static void assertToXContentBody(ToXContent expectedBody, HttpEntity actualEntity) throws IOException {
        BytesReference expectedBytes = XContentHelper.toXContent(expectedBody, REQUEST_BODY_CONTENT_TYPE, false);
        assertEquals(XContentType.JSON.mediaTypeWithoutParameters(), actualEntity.getContentType().getValue());
        assertEquals(expectedBytes, new BytesArray(EntityUtils.toByteArray(actualEntity)));
    }

    public void testEndpointBuilder() {
        {
            EndpointBuilder endpointBuilder = new EndpointBuilder();
            assertEquals("/", endpointBuilder.build());
        }
        {
            EndpointBuilder endpointBuilder = new EndpointBuilder().addPathPart(Strings.EMPTY_ARRAY);
            assertEquals("/", endpointBuilder.build());
        }
        {
            EndpointBuilder endpointBuilder = new EndpointBuilder().addPathPart("");
            assertEquals("/", endpointBuilder.build());
        }
        {
            EndpointBuilder endpointBuilder = new EndpointBuilder().addPathPart("a", "b");
            assertEquals("/a/b", endpointBuilder.build());
        }
        {
            EndpointBuilder endpointBuilder = new EndpointBuilder().addPathPart("a").addPathPart("b").addPathPartAsIs("_create");
            assertEquals("/a/b/_create", endpointBuilder.build());
        }

        {
            EndpointBuilder endpointBuilder = new EndpointBuilder().addPathPart("a", "b", "c").addPathPartAsIs("_create");
            assertEquals("/a/b/c/_create", endpointBuilder.build());
        }
        {
            EndpointBuilder endpointBuilder = new EndpointBuilder().addPathPart("a").addPathPartAsIs("_create");
            assertEquals("/a/_create", endpointBuilder.build());
        }
    }

    public void testEndpointBuilderEncodeParts() {
        {
            EndpointBuilder endpointBuilder = new EndpointBuilder().addPathPart("-#index1,index#2", "type", "id");
            assertEquals("/-%23index1,index%232/type/id", endpointBuilder.build());
        }
        {
            EndpointBuilder endpointBuilder = new EndpointBuilder().addPathPart("index", "type#2", "id");
            assertEquals("/index/type%232/id", endpointBuilder.build());
        }
        {
            EndpointBuilder endpointBuilder = new EndpointBuilder().addPathPart("index", "type", "this/is/the/id");
            assertEquals("/index/type/this%2Fis%2Fthe%2Fid", endpointBuilder.build());
        }
        {
            EndpointBuilder endpointBuilder = new EndpointBuilder().addPathPart("index", "type", "this|is|the|id");
            assertEquals("/index/type/this%7Cis%7Cthe%7Cid", endpointBuilder.build());
        }
        {
            EndpointBuilder endpointBuilder = new EndpointBuilder().addPathPart("index", "type", "id#1");
            assertEquals("/index/type/id%231", endpointBuilder.build());
        }
        {
            EndpointBuilder endpointBuilder = new EndpointBuilder().addPathPart("<logstash-{now/M}>", "_search");
            assertEquals("/%3Clogstash-%7Bnow%2FM%7D%3E/_search", endpointBuilder.build());
        }
        {
            EndpointBuilder endpointBuilder = new EndpointBuilder().addPathPart("中文");
            assertEquals("/中文", endpointBuilder.build());
        }
        {
            EndpointBuilder endpointBuilder = new EndpointBuilder().addPathPart("foo bar");
            assertEquals("/foo%20bar", endpointBuilder.build());
        }
        {
            EndpointBuilder endpointBuilder = new EndpointBuilder().addPathPart("foo+bar");
            assertEquals("/foo+bar", endpointBuilder.build());
        }
        {
            EndpointBuilder endpointBuilder = new EndpointBuilder().addPathPart("foo+bar");
            assertEquals("/foo+bar", endpointBuilder.build());
        }
        {
            EndpointBuilder endpointBuilder = new EndpointBuilder().addPathPart("foo/bar");
            assertEquals("/foo%2Fbar", endpointBuilder.build());
        }
        {
            EndpointBuilder endpointBuilder = new EndpointBuilder().addPathPart("foo^bar");
            assertEquals("/foo%5Ebar", endpointBuilder.build());
        }
        {
            EndpointBuilder endpointBuilder = new EndpointBuilder().addPathPart("cluster1:index1,index2").addPathPartAsIs("_search");
            assertEquals("/cluster1:index1,index2/_search", endpointBuilder.build());
        }
        {
            EndpointBuilder endpointBuilder = new EndpointBuilder().addCommaSeparatedPathParts(new String[] { "index1", "index2" })
                    .addPathPartAsIs("cache/clear");
            assertEquals("/index1,index2/cache/clear", endpointBuilder.build());
        }
    }

    public void testEndpoint() {
        assertEquals("/index/type/id", RequestConverters.endpoint("index", "type", "id"));
        assertEquals("/index/type/id/_endpoint", RequestConverters.endpoint("index", "type", "id", "_endpoint"));
        assertEquals("/index1,index2", RequestConverters.endpoint(new String[] { "index1", "index2" }));
        assertEquals("/index1,index2/_endpoint", RequestConverters.endpoint(new String[] { "index1", "index2" }, "_endpoint"));
        assertEquals("/index1,index2/type1,type2/_endpoint",
                RequestConverters.endpoint(new String[] { "index1", "index2" }, new String[] { "type1", "type2" }, "_endpoint"));
        assertEquals("/index1,index2/_endpoint/suffix1,suffix2",
                RequestConverters.endpoint(new String[] { "index1", "index2" }, "_endpoint", new String[] { "suffix1", "suffix2" }));
    }

    public void testCreateContentType() {
        final XContentType xContentType = randomFrom(XContentType.values());
        assertEquals(xContentType.mediaTypeWithoutParameters(), RequestConverters.createContentType(xContentType).getMimeType());
    }

    public void testEnforceSameContentType() {
        XContentType xContentType = randomFrom(XContentType.JSON, XContentType.SMILE);
        IndexRequest indexRequest = new IndexRequest().source(singletonMap("field", "value"), xContentType);
        assertEquals(xContentType, enforceSameContentType(indexRequest, null));
        assertEquals(xContentType, enforceSameContentType(indexRequest, xContentType));

        XContentType bulkContentType = randomBoolean() ? xContentType : null;

        IllegalArgumentException exception = expectThrows(IllegalArgumentException.class,
                () -> enforceSameContentType(new IndexRequest().source(singletonMap("field", "value"), XContentType.CBOR),
                        bulkContentType));
        assertEquals("Unsupported content-type found for request with content-type [CBOR], only JSON and SMILE are supported",
                exception.getMessage());

        exception = expectThrows(IllegalArgumentException.class,
                () -> enforceSameContentType(new IndexRequest().source(singletonMap("field", "value"), XContentType.YAML),
                        bulkContentType));
        assertEquals("Unsupported content-type found for request with content-type [YAML], only JSON and SMILE are supported",
                exception.getMessage());

        XContentType requestContentType = xContentType == XContentType.JSON ? XContentType.SMILE : XContentType.JSON;

        exception = expectThrows(IllegalArgumentException.class,
                () -> enforceSameContentType(new IndexRequest().source(singletonMap("field", "value"), requestContentType), xContentType));
        assertEquals("Mismatching content-type found for request with content-type [" + requestContentType + "], "
                + "previous requests have content-type [" + xContentType + "]", exception.getMessage());
    }

    /**
     * Randomize the {@link FetchSourceContext} request parameters.
     */
    private static void randomizeFetchSourceContextParams(Consumer<FetchSourceContext> consumer, Map<String, String> expectedParams) {
        if (randomBoolean()) {
            if (randomBoolean()) {
                boolean fetchSource = randomBoolean();
                consumer.accept(new FetchSourceContext(fetchSource));
                if (fetchSource == false) {
                    expectedParams.put("_source", "false");
                }
            } else {
                int numIncludes = randomIntBetween(0, 5);
                String[] includes = new String[numIncludes];
                String includesParam = randomFields(includes);
                if (numIncludes > 0) {
                    expectedParams.put("_source_include", includesParam);
                }
                int numExcludes = randomIntBetween(0, 5);
                String[] excludes = new String[numExcludes];
                String excludesParam = randomFields(excludes);
                if (numExcludes > 0) {
                    expectedParams.put("_source_exclude", excludesParam);
                }
                consumer.accept(new FetchSourceContext(true, includes, excludes));
            }
        }
    }

    private static void setRandomSearchParams(SearchRequest searchRequest,
                                              Map<String, String> expectedParams) {
        expectedParams.put(RestSearchAction.TYPED_KEYS_PARAM, "true");
        if (randomBoolean()) {
            searchRequest.routing(randomAlphaOfLengthBetween(3, 10));
            expectedParams.put("routing", searchRequest.routing());
        }
        if (randomBoolean()) {
            searchRequest.preference(randomAlphaOfLengthBetween(3, 10));
            expectedParams.put("preference", searchRequest.preference());
        }
        if (randomBoolean()) {
            searchRequest.searchType(randomFrom(SearchType.values()));
        }
        expectedParams.put("search_type", searchRequest.searchType().name().toLowerCase(Locale.ROOT));
        if (randomBoolean()) {
            searchRequest.requestCache(randomBoolean());
            expectedParams.put("request_cache", Boolean.toString(searchRequest.requestCache()));
        }
        if (randomBoolean()) {
            searchRequest.allowPartialSearchResults(randomBoolean());
            expectedParams.put("allow_partial_search_results", Boolean.toString(searchRequest.allowPartialSearchResults()));
        }
        if (randomBoolean()) {
            searchRequest.setBatchedReduceSize(randomIntBetween(2, Integer.MAX_VALUE));
        }
        expectedParams.put("batched_reduce_size", Integer.toString(searchRequest.getBatchedReduceSize()));
        if (randomBoolean()) {
            searchRequest.scroll(randomTimeValue());
            expectedParams.put("scroll", searchRequest.scroll().keepAlive().getStringRep());
        }
    }

    private static void setRandomIndicesOptions(Consumer<IndicesOptions> setter, Supplier<IndicesOptions> getter,
            Map<String, String> expectedParams) {

        if (randomBoolean()) {
            setter.accept(IndicesOptions.fromOptions(randomBoolean(), randomBoolean(), randomBoolean(), randomBoolean()));
        }
        expectedParams.put("ignore_unavailable", Boolean.toString(getter.get().ignoreUnavailable()));
        expectedParams.put("allow_no_indices", Boolean.toString(getter.get().allowNoIndices()));
        if (getter.get().expandWildcardsOpen() && getter.get().expandWildcardsClosed()) {
            expectedParams.put("expand_wildcards", "open,closed");
        } else if (getter.get().expandWildcardsOpen()) {
            expectedParams.put("expand_wildcards", "open");
        } else if (getter.get().expandWildcardsClosed()) {
            expectedParams.put("expand_wildcards", "closed");
        } else {
            expectedParams.put("expand_wildcards", "none");
        }
    }

    private static void setRandomIncludeDefaults(GetIndexRequest request, Map<String, String> expectedParams) {
        if (randomBoolean()) {
            boolean includeDefaults = randomBoolean();
            request.includeDefaults(includeDefaults);
            if (includeDefaults) {
                expectedParams.put("include_defaults", String.valueOf(includeDefaults));
            }
        }
    }

    private static void setRandomHumanReadable(GetIndexRequest request, Map<String, String> expectedParams) {
        if (randomBoolean()) {
            boolean humanReadable = randomBoolean();
            request.humanReadable(humanReadable);
            if (humanReadable) {
                expectedParams.put("human", String.valueOf(humanReadable));
            }
        }
    }

    private static void setRandomLocal(Consumer<Boolean> setter, Map<String, String> expectedParams) {
        if (randomBoolean()) {
            boolean local = randomBoolean();
            setter.accept(local);
            if (local) {
                expectedParams.put("local", String.valueOf(local));
            }
        }
    }

    private static void setRandomLocal(MasterNodeReadRequest<?> request, Map<String, String> expectedParams) {
        setRandomLocal(request::local, expectedParams);
    }

    private static void setRandomTimeout(Consumer<String> setter, TimeValue defaultTimeout, Map<String, String> expectedParams) {
        if (randomBoolean()) {
            String timeout = randomTimeValue();
            setter.accept(timeout);
            expectedParams.put("timeout", timeout);
        } else {
            expectedParams.put("timeout", defaultTimeout.getStringRep());
        }
    }

    private static void setRandomMasterTimeout(MasterNodeRequest<?> request, Map<String, String> expectedParams) {
        if (randomBoolean()) {
            String masterTimeout = randomTimeValue();
            request.masterNodeTimeout(masterTimeout);
            expectedParams.put("master_timeout", masterTimeout);
        } else {
            expectedParams.put("master_timeout", MasterNodeRequest.DEFAULT_MASTER_NODE_TIMEOUT.getStringRep());
        }
    }

    private static void setRandomWaitForActiveShards(Consumer<ActiveShardCount> setter, Map<String, String> expectedParams) {
        setRandomWaitForActiveShards(setter, ActiveShardCount.DEFAULT, expectedParams);
    }

    private static void setRandomWaitForActiveShards(Consumer<ActiveShardCount> setter, ActiveShardCount defaultActiveShardCount,
                                                     Map<String, String> expectedParams) {
        if (randomBoolean()) {
            int waitForActiveShardsInt = randomIntBetween(-1, 5);
            String waitForActiveShardsString;
            if (waitForActiveShardsInt == -1) {
                waitForActiveShardsString = "all";
            } else {
                waitForActiveShardsString = String.valueOf(waitForActiveShardsInt);
            }
            ActiveShardCount activeShardCount = ActiveShardCount.parseString(waitForActiveShardsString);
            setter.accept(activeShardCount);
            if (defaultActiveShardCount.equals(activeShardCount) == false) {
                expectedParams.put("wait_for_active_shards", waitForActiveShardsString);
            }
        }
    }

    private static void setRandomRefreshPolicy(Consumer<WriteRequest.RefreshPolicy> setter, Map<String, String> expectedParams) {
        if (randomBoolean()) {
            WriteRequest.RefreshPolicy refreshPolicy = randomFrom(WriteRequest.RefreshPolicy.values());
            setter.accept(refreshPolicy);
            if (refreshPolicy != WriteRequest.RefreshPolicy.NONE) {
                expectedParams.put("refresh", refreshPolicy.getValue());
            }
        }
    }

    private static void setRandomVersion(DocWriteRequest<?> request, Map<String, String> expectedParams) {
        if (randomBoolean()) {
            long version = randomFrom(Versions.MATCH_ANY, Versions.MATCH_DELETED, Versions.NOT_FOUND, randomNonNegativeLong());
            request.version(version);
            if (version != Versions.MATCH_ANY) {
                expectedParams.put("version", Long.toString(version));
            }
        }
    }

    private static void setRandomVersionType(Consumer<VersionType> setter, Map<String, String> expectedParams) {
        if (randomBoolean()) {
            VersionType versionType = randomFrom(VersionType.values());
            setter.accept(versionType);
            if (versionType != VersionType.INTERNAL) {
                expectedParams.put("version_type", versionType.name().toLowerCase(Locale.ROOT));
            }
        }
    }

    private static String randomFields(String[] fields) {
        StringBuilder excludesParam = new StringBuilder();
        for (int i = 0; i < fields.length; i++) {
            String exclude = randomAlphaOfLengthBetween(3, 10);
            fields[i] = exclude;
            excludesParam.append(exclude);
            if (i < fields.length - 1) {
                excludesParam.append(",");
            }
        }
        return excludesParam.toString();
    }

    private static String[] randomIndicesNames(int minIndicesNum, int maxIndicesNum) {
        int numIndices = randomIntBetween(minIndicesNum, maxIndicesNum);
        String[] indices = new String[numIndices];
        for (int i = 0; i < numIndices; i++) {
            indices[i] = "index-" + randomAlphaOfLengthBetween(2, 5).toLowerCase(Locale.ROOT);
        }
        return indices;
    }
}<|MERGE_RESOLUTION|>--- conflicted
+++ resolved
@@ -37,13 +37,10 @@
 import org.elasticsearch.action.admin.cluster.repositories.put.PutRepositoryRequest;
 import org.elasticsearch.action.admin.cluster.repositories.verify.VerifyRepositoryRequest;
 import org.elasticsearch.action.admin.cluster.settings.ClusterUpdateSettingsRequest;
-<<<<<<< HEAD
 import org.elasticsearch.action.admin.cluster.snapshots.create.CreateSnapshotRequest;
-=======
 import org.elasticsearch.action.admin.cluster.snapshots.delete.DeleteSnapshotRequest;
 import org.elasticsearch.action.admin.cluster.storedscripts.DeleteStoredScriptRequest;
 import org.elasticsearch.action.admin.cluster.storedscripts.GetStoredScriptRequest;
->>>>>>> db909054
 import org.elasticsearch.action.admin.indices.alias.Alias;
 import org.elasticsearch.action.admin.indices.alias.IndicesAliasesRequest;
 import org.elasticsearch.action.admin.indices.alias.IndicesAliasesRequest.AliasActions;
@@ -1947,7 +1944,6 @@
         assertThat(expectedParams, equalTo(request.getParameters()));
     }
 
-<<<<<<< HEAD
     public void testCreateSnapshot() throws IOException {
         Map<String, String> expectedParams = new HashMap<>();
         String repository = randomIndicesNames(1, 1)[0];
@@ -1962,7 +1958,8 @@
         assertThat(HttpPut.METHOD_NAME, equalTo(request.getMethod()));
         assertThat(expectedParams, equalTo(request.getParameters()));
         assertToXContentBody(createSnapshotRequest, request.getEntity());
-=======
+    }
+
     public void testDeleteSnapshot() {
         Map<String, String> expectedParams = new HashMap<>();
         String repository = randomIndicesNames(1, 1)[0];
@@ -1980,7 +1977,6 @@
         assertThat(HttpDelete.METHOD_NAME, equalTo(request.getMethod()));
         assertThat(expectedParams, equalTo(request.getParameters()));
         assertNull(request.getEntity());
->>>>>>> db909054
     }
 
     public void testPutTemplateRequest() throws Exception {
