--- conflicted
+++ resolved
@@ -295,8 +295,6 @@
         }
     }
 
-<<<<<<< HEAD
-=======
     public void testGetDatafeedStats() {
         GetDatafeedStatsRequest getDatafeedStatsRequestRequest = new GetDatafeedStatsRequest();
 
@@ -314,7 +312,6 @@
         assertEquals(Boolean.toString(true), request.getParameters().get("allow_no_datafeeds"));
     }
 
->>>>>>> 026488bc
     public void testPreviewDatafeed() {
         PreviewDatafeedRequest datafeedRequest = new PreviewDatafeedRequest("datafeed_1");
         Request request = MLRequestConverters.previewDatafeed(datafeedRequest);
