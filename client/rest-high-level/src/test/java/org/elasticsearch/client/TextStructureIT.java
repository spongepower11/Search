--- conflicted
+++ resolved
@@ -16,10 +16,7 @@
 import java.util.Collections;
 import java.util.Locale;
 
-<<<<<<< HEAD
-=======
 @SuppressWarnings("removal")
->>>>>>> d90fa4eb
 public class TextStructureIT extends ESRestHighLevelClientTestCase {
 
     public void testFindFileStructure() throws IOException {
