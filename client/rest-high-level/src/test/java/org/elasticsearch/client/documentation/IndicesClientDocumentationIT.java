/*
 * Copyright Elasticsearch B.V. and/or licensed to Elasticsearch B.V. under one
 * or more contributor license agreements. Licensed under the Elastic License
 * 2.0 and the Server Side Public License, v 1; you may not use this file except
 * in compliance with, at your election, the Elastic License 2.0 or the Server
 * Side Public License, v 1.
 */

package org.elasticsearch.client.documentation;

import org.elasticsearch.ElasticsearchException;
import org.elasticsearch.action.ActionListener;
import org.elasticsearch.action.LatchedActionListener;
import org.elasticsearch.action.admin.indices.alias.Alias;
import org.elasticsearch.action.admin.indices.alias.IndicesAliasesRequest;
import org.elasticsearch.action.admin.indices.alias.IndicesAliasesRequest.AliasActions;
import org.elasticsearch.action.admin.indices.alias.get.GetAliasesRequest;
import org.elasticsearch.action.admin.indices.cache.clear.ClearIndicesCacheRequest;
import org.elasticsearch.action.admin.indices.cache.clear.ClearIndicesCacheResponse;
import org.elasticsearch.action.admin.indices.delete.DeleteIndexRequest;
import org.elasticsearch.action.admin.indices.flush.FlushRequest;
import org.elasticsearch.action.admin.indices.flush.FlushResponse;
import org.elasticsearch.action.admin.indices.forcemerge.ForceMergeRequest;
import org.elasticsearch.action.admin.indices.forcemerge.ForceMergeResponse;
import org.elasticsearch.action.admin.indices.open.OpenIndexRequest;
import org.elasticsearch.action.admin.indices.open.OpenIndexResponse;
import org.elasticsearch.action.admin.indices.refresh.RefreshRequest;
import org.elasticsearch.action.admin.indices.refresh.RefreshResponse;
import org.elasticsearch.action.admin.indices.settings.get.GetSettingsRequest;
import org.elasticsearch.action.admin.indices.settings.get.GetSettingsResponse;
import org.elasticsearch.action.admin.indices.settings.put.UpdateSettingsRequest;
import org.elasticsearch.action.admin.indices.shrink.ResizeRequest;
import org.elasticsearch.action.admin.indices.shrink.ResizeResponse;
import org.elasticsearch.action.admin.indices.shrink.ResizeType;
import org.elasticsearch.action.admin.indices.template.delete.DeleteIndexTemplateRequest;
import org.elasticsearch.action.admin.indices.validate.query.QueryExplanation;
import org.elasticsearch.action.admin.indices.validate.query.ValidateQueryRequest;
import org.elasticsearch.action.admin.indices.validate.query.ValidateQueryResponse;
import org.elasticsearch.action.support.ActiveShardCount;
import org.elasticsearch.action.support.DefaultShardOperationFailedException;
import org.elasticsearch.action.support.IndicesOptions;
import org.elasticsearch.action.support.master.AcknowledgedResponse;
import org.elasticsearch.client.ESRestHighLevelClientTestCase;
import org.elasticsearch.client.GetAliasesResponse;
import org.elasticsearch.client.RequestOptions;
import org.elasticsearch.client.RestHighLevelClient;
import org.elasticsearch.client.core.BroadcastResponse.Shards;
import org.elasticsearch.client.core.ShardsAcknowledgedResponse;
import org.elasticsearch.client.indices.AnalyzeRequest;
import org.elasticsearch.client.indices.AnalyzeResponse;
import org.elasticsearch.client.indices.CloseIndexRequest;
import org.elasticsearch.client.indices.CloseIndexResponse;
import org.elasticsearch.client.indices.CreateIndexRequest;
import org.elasticsearch.client.indices.CreateIndexResponse;
import org.elasticsearch.client.indices.DeleteAliasRequest;
import org.elasticsearch.client.indices.DeleteComposableIndexTemplateRequest;
import org.elasticsearch.client.indices.DetailAnalyzeResponse;
<<<<<<< HEAD
import org.elasticsearch.client.indices.FreezeIndexRequest;
=======
>>>>>>> 30e15ba8
import org.elasticsearch.client.indices.GetComposableIndexTemplateRequest;
import org.elasticsearch.client.indices.GetComposableIndexTemplatesResponse;
import org.elasticsearch.client.indices.GetFieldMappingsRequest;
import org.elasticsearch.client.indices.GetFieldMappingsResponse;
import org.elasticsearch.client.indices.GetIndexRequest;
import org.elasticsearch.client.indices.GetIndexResponse;
import org.elasticsearch.client.indices.GetIndexTemplatesRequest;
import org.elasticsearch.client.indices.GetIndexTemplatesResponse;
import org.elasticsearch.client.indices.GetMappingsRequest;
import org.elasticsearch.client.indices.GetMappingsResponse;
import org.elasticsearch.client.indices.IndexTemplateMetadata;
import org.elasticsearch.client.indices.IndexTemplatesExistRequest;
import org.elasticsearch.client.indices.PutComponentTemplateRequest;
import org.elasticsearch.client.indices.PutComposableIndexTemplateRequest;
import org.elasticsearch.client.indices.PutIndexTemplateRequest;
import org.elasticsearch.client.indices.PutMappingRequest;
import org.elasticsearch.client.indices.ReloadAnalyzersRequest;
import org.elasticsearch.client.indices.ReloadAnalyzersResponse;
import org.elasticsearch.client.indices.ReloadAnalyzersResponse.ReloadDetails;
import org.elasticsearch.client.indices.SimulateIndexTemplateRequest;
import org.elasticsearch.client.indices.SimulateIndexTemplateResponse;
import org.elasticsearch.client.indices.UnfreezeIndexRequest;
import org.elasticsearch.client.indices.rollover.RolloverRequest;
import org.elasticsearch.client.indices.rollover.RolloverResponse;
import org.elasticsearch.cluster.metadata.AliasMetadata;
import org.elasticsearch.cluster.metadata.ComponentTemplate;
import org.elasticsearch.cluster.metadata.ComposableIndexTemplate;
import org.elasticsearch.cluster.metadata.MappingMetadata;
import org.elasticsearch.cluster.metadata.Template;
import org.elasticsearch.common.compress.CompressedXContent;
import org.elasticsearch.common.settings.Settings;
import org.elasticsearch.common.unit.ByteSizeUnit;
import org.elasticsearch.common.unit.ByteSizeValue;
import org.elasticsearch.core.TimeValue;
import org.elasticsearch.index.IndexSettings;
import org.elasticsearch.index.query.QueryBuilder;
import org.elasticsearch.index.query.QueryBuilders;
import org.elasticsearch.rest.RestStatus;
import org.elasticsearch.xcontent.XContentBuilder;
import org.elasticsearch.xcontent.XContentFactory;
import org.elasticsearch.xcontent.XContentType;

import java.io.IOException;
import java.util.Collections;
import java.util.HashMap;
import java.util.List;
import java.util.Map;
import java.util.Set;
import java.util.concurrent.CountDownLatch;
import java.util.concurrent.TimeUnit;

import static org.elasticsearch.client.IndicesClientIT.FROZEN_INDICES_DEPRECATION_WARNING;
import static org.elasticsearch.client.IndicesClientIT.LEGACY_TEMPLATE_OPTIONS;
import static org.hamcrest.Matchers.containsInAnyOrder;
import static org.hamcrest.Matchers.equalTo;
import static org.hamcrest.Matchers.hasSize;
import static org.hamcrest.Matchers.is;
import static org.hamcrest.Matchers.notNullValue;
import static org.hamcrest.Matchers.nullValue;

/**
 * This class is used to generate the Java Indices API documentation.
 * You need to wrap your code between two tags like:
 * // tag::example
 * // end::example
 *
 * Where example is your tag name.
 *
 * Then in the documentation, you can extract what is between tag and end tags with
 * ["source","java",subs="attributes,callouts,macros"]
 * --------------------------------------------------
 * include-tagged::{doc-tests}/IndicesClientDocumentationIT.java[example]
 * --------------------------------------------------
 *
 * The column width of the code block is 84. If the code contains a line longer
 * than 84, the line will be cut and a horizontal scroll bar will be displayed.
 * (the code indentation of the tag is not included in the width)
 */
@SuppressWarnings("removal")
public class IndicesClientDocumentationIT extends ESRestHighLevelClientTestCase {

    public void testIndicesExist() throws IOException {
        RestHighLevelClient client = highLevelClient();

        {
            CreateIndexResponse createIndexResponse = client.indices().create(new CreateIndexRequest("twitter"), RequestOptions.DEFAULT);
            assertTrue(createIndexResponse.isAcknowledged());
        }

        {
            // tag::indices-exists-request
            GetIndexRequest request = new GetIndexRequest("twitter"); // <1>
            // end::indices-exists-request

            IndicesOptions indicesOptions = IndicesOptions.strictExpand();
            // tag::indices-exists-request-optionals
            request.local(false); // <1>
            request.humanReadable(true); // <2>
            request.includeDefaults(false); // <3>
            request.indicesOptions(indicesOptions); // <4>
            // end::indices-exists-request-optionals

            RequestOptions requestOptions = IGNORE_THROTTLED_WARNING;
            // tag::indices-exists-execute
            boolean exists = client.indices().exists(request, requestOptions);
            // end::indices-exists-execute
            assertTrue(exists);
        }
    }

    public void testIndicesExistAsync() throws Exception {
        RestHighLevelClient client = highLevelClient();

        {
            CreateIndexResponse createIndexResponse = client.indices().create(new CreateIndexRequest("twitter"), RequestOptions.DEFAULT);
            assertTrue(createIndexResponse.isAcknowledged());
        }

        {
            GetIndexRequest request = new GetIndexRequest("twitter");

            // tag::indices-exists-execute-listener
            ActionListener<Boolean> listener = new ActionListener<Boolean>() {
                @Override
                public void onResponse(Boolean exists) {
                    // <1>
                }

                @Override
                public void onFailure(Exception e) {
                    // <2>
                }
            };
            // end::indices-exists-execute-listener

            // Replace the empty listener by a blocking listener in test
            final CountDownLatch latch = new CountDownLatch(1);
            listener = new LatchedActionListener<>(listener, latch);

            // tag::indices-exists-execute-async
            client.indices().existsAsync(request, RequestOptions.DEFAULT, listener); // <1>
            // end::indices-exists-execute-async

            assertTrue(latch.await(30L, TimeUnit.SECONDS));
        }
    }

    public void testDeleteIndex() throws IOException {
        RestHighLevelClient client = highLevelClient();

        {
            CreateIndexResponse createIndexResponse = client.indices().create(new CreateIndexRequest("posts"), RequestOptions.DEFAULT);
            assertTrue(createIndexResponse.isAcknowledged());
        }

        {
            // tag::delete-index-request
            DeleteIndexRequest request = new DeleteIndexRequest("posts"); // <1>
            // end::delete-index-request

            // tag::delete-index-request-timeout
            request.timeout(TimeValue.timeValueMinutes(2)); // <1>
            request.timeout("2m"); // <2>
            // end::delete-index-request-timeout
            // tag::delete-index-request-masterTimeout
            request.masterNodeTimeout(TimeValue.timeValueMinutes(1)); // <1>
            request.masterNodeTimeout("1m"); // <2>
            // end::delete-index-request-masterTimeout
            // tag::delete-index-request-indicesOptions
            request.indicesOptions(IndicesOptions.lenientExpandOpen()); // <1>
            // end::delete-index-request-indicesOptions

            RequestOptions requestOptions = IGNORE_THROTTLED_WARNING;
            // tag::delete-index-execute
            AcknowledgedResponse deleteIndexResponse = client.indices().delete(request, requestOptions);
            // end::delete-index-execute

            // tag::delete-index-response
            boolean acknowledged = deleteIndexResponse.isAcknowledged(); // <1>
            // end::delete-index-response
            assertTrue(acknowledged);
        }

        {
            // tag::delete-index-notfound
            try {
                DeleteIndexRequest request = new DeleteIndexRequest("does_not_exist");
                client.indices().delete(request, RequestOptions.DEFAULT);
            } catch (ElasticsearchException exception) {
                if (exception.status() == RestStatus.NOT_FOUND) {
                    // <1>
                }
            }
            // end::delete-index-notfound
        }
    }

    public void testDeleteIndexAsync() throws Exception {
        final RestHighLevelClient client = highLevelClient();

        {
            CreateIndexResponse createIndexResponse = client.indices().create(new CreateIndexRequest("posts"), RequestOptions.DEFAULT);
            assertTrue(createIndexResponse.isAcknowledged());
        }

        {
            DeleteIndexRequest request = new DeleteIndexRequest("posts");

            // tag::delete-index-execute-listener
            ActionListener<AcknowledgedResponse> listener =
                    new ActionListener<AcknowledgedResponse>() {
                @Override
                public void onResponse(AcknowledgedResponse deleteIndexResponse) {
                    // <1>
                }

                @Override
                public void onFailure(Exception e) {
                    // <2>
                }
            };
            // end::delete-index-execute-listener

            // Replace the empty listener by a blocking listener in test
            final CountDownLatch latch = new CountDownLatch(1);
            listener = new LatchedActionListener<>(listener, latch);

            // tag::delete-index-execute-async
            client.indices().deleteAsync(request, RequestOptions.DEFAULT, listener); // <1>
            // end::delete-index-execute-async

            assertTrue(latch.await(30L, TimeUnit.SECONDS));
        }
    }

    public void testCreateIndex() throws IOException {
        RestHighLevelClient client = highLevelClient();

        {
            // tag::create-index-request
            CreateIndexRequest request = new CreateIndexRequest("twitter"); // <1>
            // end::create-index-request

            // tag::create-index-request-settings
            request.settings(Settings.builder() // <1>
                .put("index.number_of_shards", 3)
                .put("index.number_of_replicas", 2)
            );
            // end::create-index-request-settings

            {
                // tag::create-index-request-mappings
                request.mapping(// <1>
                        "{\n" +
                        "  \"properties\": {\n" +
                        "    \"message\": {\n" +
                        "      \"type\": \"text\"\n" +
                        "    }\n" +
                        "  }\n" +
                        "}", // <2>
                        XContentType.JSON);
                // end::create-index-request-mappings
                CreateIndexResponse createIndexResponse = client.indices().create(request, RequestOptions.DEFAULT);
                assertTrue(createIndexResponse.isAcknowledged());
            }

            {
                request = new CreateIndexRequest("twitter2");
                //tag::create-index-mappings-map
                Map<String, Object> message = new HashMap<>();
                message.put("type", "text");
                Map<String, Object> properties = new HashMap<>();
                properties.put("message", message);
                Map<String, Object> mapping = new HashMap<>();
                mapping.put("properties", properties);
                request.mapping(mapping); // <1>
                //end::create-index-mappings-map
                CreateIndexResponse createIndexResponse = client.indices().create(request, RequestOptions.DEFAULT);
                assertTrue(createIndexResponse.isAcknowledged());
            }
            {
                request = new CreateIndexRequest("twitter3");
                //tag::create-index-mappings-xcontent
                XContentBuilder builder = XContentFactory.jsonBuilder();
                builder.startObject();
                {
                    builder.startObject("properties");
                    {
                        builder.startObject("message");
                        {
                            builder.field("type", "text");
                        }
                        builder.endObject();
                    }
                    builder.endObject();
                }
                builder.endObject();
                request.mapping(builder); // <1>
                //end::create-index-mappings-xcontent
                CreateIndexResponse createIndexResponse = client.indices().create(request, RequestOptions.DEFAULT);
                assertTrue(createIndexResponse.isAcknowledged());
            }

            request = new CreateIndexRequest("twitter5");
            // tag::create-index-request-aliases
            request.alias(new Alias("twitter_alias").filter(QueryBuilders.termQuery("user", "kimchy")));  // <1>
            // end::create-index-request-aliases

            // tag::create-index-request-timeout
            request.setTimeout(TimeValue.timeValueMinutes(2)); // <1>
            // end::create-index-request-timeout
            // tag::create-index-request-masterTimeout
            request.setMasterTimeout(TimeValue.timeValueMinutes(1)); // <1>
            // end::create-index-request-masterTimeout
            // tag::create-index-request-waitForActiveShards
            request.waitForActiveShards(ActiveShardCount.from(2)); // <1>
            request.waitForActiveShards(ActiveShardCount.DEFAULT); // <2>
            // end::create-index-request-waitForActiveShards
            {
                CreateIndexResponse createIndexResponse = client.indices().create(request, RequestOptions.DEFAULT);
                assertTrue(createIndexResponse.isAcknowledged());
            }

            request = new CreateIndexRequest("twitter6");
            // tag::create-index-whole-source
            request.source("{\n" +
                    "    \"settings\" : {\n" +
                    "        \"number_of_shards\" : 1,\n" +
                    "        \"number_of_replicas\" : 0\n" +
                    "    },\n" +
                    "    \"mappings\" : {\n" +
                    "        \"properties\" : {\n" +
                    "            \"message\" : { \"type\" : \"text\" }\n" +
                    "        }\n" +
                    "    },\n" +
                    "    \"aliases\" : {\n" +
                    "        \"twitter_alias\" : {}\n" +
                    "    }\n" +
                    "}", XContentType.JSON); // <1>
            // end::create-index-whole-source

            // tag::create-index-execute
            CreateIndexResponse createIndexResponse = client.indices().create(request, RequestOptions.DEFAULT);
            // end::create-index-execute

            // tag::create-index-response
            boolean acknowledged = createIndexResponse.isAcknowledged(); // <1>
            boolean shardsAcknowledged = createIndexResponse.isShardsAcknowledged(); // <2>
            // end::create-index-response
            assertTrue(acknowledged);
            assertTrue(shardsAcknowledged);
        }
    }

    public void testCreateIndexAsync() throws Exception {
        final RestHighLevelClient client = highLevelClient();

        {
            CreateIndexRequest request = new CreateIndexRequest("twitter");

            // tag::create-index-execute-listener
            ActionListener<CreateIndexResponse> listener =
                    new ActionListener<CreateIndexResponse>() {

                @Override
                public void onResponse(CreateIndexResponse createIndexResponse) {
                    // <1>
                }

                @Override
                public void onFailure(Exception e) {
                    // <2>
                }
            };
            // end::create-index-execute-listener

            // Replace the empty listener by a blocking listener in test
            final CountDownLatch latch = new CountDownLatch(1);
            listener = new LatchedActionListener<>(listener, latch);

            // tag::create-index-execute-async
            client.indices().createAsync(request, RequestOptions.DEFAULT, listener); // <1>
            // end::create-index-execute-async

            assertTrue(latch.await(30L, TimeUnit.SECONDS));
        }
    }

    public void testPutMapping() throws IOException {
        RestHighLevelClient client = highLevelClient();

        {
            CreateIndexResponse createIndexResponse = client.indices().create(new CreateIndexRequest("twitter"), RequestOptions.DEFAULT);
            assertTrue(createIndexResponse.isAcknowledged());
        }

        {
            // tag::put-mapping-request
            PutMappingRequest request = new PutMappingRequest("twitter"); // <1>
            // end::put-mapping-request

            {
                // tag::put-mapping-request-source
                request.source(
                    "{\n" +
                    "  \"properties\": {\n" +
                    "    \"message\": {\n" +
                    "      \"type\": \"text\"\n" +
                    "    }\n" +
                    "  }\n" +
                    "}", // <1>
                    XContentType.JSON);
                // end::put-mapping-request-source
                AcknowledgedResponse putMappingResponse = client.indices().putMapping(request, RequestOptions.DEFAULT);
                assertTrue(putMappingResponse.isAcknowledged());
            }

            {
                //tag::put-mapping-map
                Map<String, Object> jsonMap = new HashMap<>();
                Map<String, Object> message = new HashMap<>();
                message.put("type", "text");
                Map<String, Object> properties = new HashMap<>();
                properties.put("message", message);
                jsonMap.put("properties", properties);
                request.source(jsonMap); // <1>
                //end::put-mapping-map
                AcknowledgedResponse putMappingResponse = client.indices().putMapping(request, RequestOptions.DEFAULT);
                assertTrue(putMappingResponse.isAcknowledged());
            }
            {
                //tag::put-mapping-xcontent
                XContentBuilder builder = XContentFactory.jsonBuilder();
                builder.startObject();
                {
                    builder.startObject("properties");
                    {
                        builder.startObject("message");
                        {
                            builder.field("type", "text");
                        }
                        builder.endObject();
                    }
                    builder.endObject();
                }
                builder.endObject();
                request.source(builder); // <1>
                //end::put-mapping-xcontent
                AcknowledgedResponse putMappingResponse = client.indices().putMapping(request, RequestOptions.DEFAULT);
                assertTrue(putMappingResponse.isAcknowledged());
            }

            // tag::put-mapping-request-timeout
            request.setTimeout(TimeValue.timeValueMinutes(2)); // <1>
            // end::put-mapping-request-timeout

            // tag::put-mapping-request-masterTimeout
            request.setMasterTimeout(TimeValue.timeValueMinutes(1)); // <1>
            // end::put-mapping-request-masterTimeout

            // tag::put-mapping-execute
            AcknowledgedResponse putMappingResponse = client.indices().putMapping(request, RequestOptions.DEFAULT);
            // end::put-mapping-execute

            // tag::put-mapping-response
            boolean acknowledged = putMappingResponse.isAcknowledged(); // <1>
            // end::put-mapping-response
            assertTrue(acknowledged);
        }
    }

    public void testPutMappingAsync() throws Exception {
        final RestHighLevelClient client = highLevelClient();

        {
            CreateIndexResponse createIndexResponse = client.indices().create(new CreateIndexRequest("twitter"), RequestOptions.DEFAULT);
            assertTrue(createIndexResponse.isAcknowledged());
        }

        {
            PutMappingRequest request = new PutMappingRequest("twitter");

            // tag::put-mapping-execute-listener
            ActionListener<AcknowledgedResponse> listener =
                new ActionListener<AcknowledgedResponse>() {
                    @Override
                    public void onResponse(AcknowledgedResponse putMappingResponse) {
                        // <1>
                    }

                    @Override
                    public void onFailure(Exception e) {
                        // <2>
                    }
                };
            // end::put-mapping-execute-listener

            // Replace the empty listener by a blocking listener in test
            final CountDownLatch latch = new CountDownLatch(1);
            listener = new LatchedActionListener<>(listener, latch);

            // tag::put-mapping-execute-async
            client.indices().putMappingAsync(request, RequestOptions.DEFAULT, listener); // <1>
            // end::put-mapping-execute-async

            assertTrue(latch.await(30L, TimeUnit.SECONDS));
        }
    }

    public void testGetMapping() throws IOException {
        RestHighLevelClient client = highLevelClient();

        {
            CreateIndexResponse createIndexResponse = client.indices().create(new CreateIndexRequest("twitter"), RequestOptions.DEFAULT);
            assertTrue(createIndexResponse.isAcknowledged());
            PutMappingRequest request = new PutMappingRequest("twitter");
            request.source("{ \"properties\": { \"message\": { \"type\": \"text\" } } }", XContentType.JSON);
            AcknowledgedResponse putMappingResponse = client.indices().putMapping(request, RequestOptions.DEFAULT);
            assertTrue(putMappingResponse.isAcknowledged());
        }

        {
            // tag::get-mappings-request
            GetMappingsRequest request = new GetMappingsRequest(); // <1>
            request.indices("twitter"); // <2>
            // end::get-mappings-request

            // tag::get-mappings-request-masterTimeout
            request.setMasterTimeout(TimeValue.timeValueMinutes(1)); // <1>
            // end::get-mappings-request-masterTimeout

            // tag::get-mappings-request-indicesOptions
            request.indicesOptions(IndicesOptions.lenientExpandOpen()); // <1>
            // end::get-mappings-request-indicesOptions

            RequestOptions requestOptions = IGNORE_THROTTLED_WARNING;
            // tag::get-mappings-execute
            GetMappingsResponse getMappingResponse = client.indices().getMapping(request, requestOptions);
            // end::get-mappings-execute

            // tag::get-mappings-response
            Map<String, MappingMetadata> allMappings = getMappingResponse.mappings(); // <1>
            MappingMetadata indexMapping = allMappings.get("twitter"); // <2>
            Map<String, Object> mapping = indexMapping.sourceAsMap(); // <3>
            // end::get-mappings-response

            Map<String, String> type = new HashMap<>();
            type.put("type", "text");
            Map<String, Object> field = new HashMap<>();
            field.put("message", type);
            Map<String, Object> expected = new HashMap<>();
            expected.put("properties", field);
            assertThat(mapping, equalTo(expected));
        }
    }

    public void testGetMappingAsync() throws Exception {
        final RestHighLevelClient client = highLevelClient();

        {
            CreateIndexResponse createIndexResponse = client.indices().create(new CreateIndexRequest("twitter"), RequestOptions.DEFAULT);
            assertTrue(createIndexResponse.isAcknowledged());
            PutMappingRequest request = new PutMappingRequest("twitter");
            request.source("{ \"properties\": { \"message\": { \"type\": \"text\" } } }", XContentType.JSON);
            AcknowledgedResponse putMappingResponse = client.indices().putMapping(request, RequestOptions.DEFAULT);
            assertTrue(putMappingResponse.isAcknowledged());
        }

        {
            GetMappingsRequest request = new GetMappingsRequest();
            request.indices("twitter");

            // tag::get-mappings-execute-listener
            ActionListener<GetMappingsResponse> listener =
                new ActionListener<GetMappingsResponse>() {
                    @Override
                    public void onResponse(GetMappingsResponse putMappingResponse) {
                        // <1>
                    }

                    @Override
                    public void onFailure(Exception e) {
                        // <2>
                    }
                };
            // end::get-mappings-execute-listener

            // Replace the empty listener by a blocking listener in test
            final CountDownLatch latch = new CountDownLatch(1);
            final ActionListener<GetMappingsResponse> latchListener = new LatchedActionListener<>(listener, latch);
            listener = ActionListener.wrap(r -> {
                Map<String, MappingMetadata> allMappings = r.mappings();
                MappingMetadata indexMapping = allMappings.get("twitter");
                Map<String, Object> mapping = indexMapping.sourceAsMap();

                Map<String, String> type = new HashMap<>();
                type.put("type", "text");
                Map<String, Object> field = new HashMap<>();
                field.put("message", type);
                Map<String, Object> expected = new HashMap<>();
                expected.put("properties", field);
                assertThat(mapping, equalTo(expected));
                latchListener.onResponse(r);
            }, e -> {
                latchListener.onFailure(e);
                fail("should not fail");
            });

            // tag::get-mappings-execute-async
            client.indices().getMappingAsync(request, RequestOptions.DEFAULT, listener); // <1>
            // end::get-mappings-execute-async

            assertTrue(latch.await(30L, TimeUnit.SECONDS));
        }
    }

    @SuppressWarnings("unused")
    public void testGetFieldMapping() throws IOException, InterruptedException {
        RestHighLevelClient client = highLevelClient();

        {
            CreateIndexResponse createIndexResponse = client.indices().create(new CreateIndexRequest("twitter"), RequestOptions.DEFAULT);
            assertTrue(createIndexResponse.isAcknowledged());
            PutMappingRequest request = new PutMappingRequest("twitter");
            request.source(
                "{\n"
                    + "  \"properties\": {\n"
                    + "    \"message\": {\n"
                    + "      \"type\": \"text\"\n"
                    + "    },\n"
                    + "    \"timestamp\": {\n"
                    + "      \"type\": \"date\"\n"
                    + "    }\n"
                    + "  }\n"
                    + "}", // <1>
                XContentType.JSON
            );
            AcknowledgedResponse putMappingResponse = client.indices().putMapping(request, RequestOptions.DEFAULT);
            assertTrue(putMappingResponse.isAcknowledged());
        }

        // tag::get-field-mappings-request
        GetFieldMappingsRequest request = new GetFieldMappingsRequest(); // <1>
        request.indices("twitter"); // <2>
        request.fields("message", "timestamp"); // <3>
        // end::get-field-mappings-request

        // tag::get-field-mappings-request-indicesOptions
        request.indicesOptions(IndicesOptions.lenientExpandOpen()); // <1>
        // end::get-field-mappings-request-indicesOptions

        RequestOptions requestOptions = IGNORE_THROTTLED_WARNING;
        {
            // tag::get-field-mappings-execute
            GetFieldMappingsResponse response =
                client.indices().getFieldMapping(request, requestOptions);
            // end::get-field-mappings-execute

            // tag::get-field-mappings-response
            final Map<String, Map<String, GetFieldMappingsResponse.FieldMappingMetadata>> mappings =
                response.mappings();// <1>
            final Map<String, GetFieldMappingsResponse.FieldMappingMetadata> fieldMappings =
                mappings.get("twitter"); // <2>
            final GetFieldMappingsResponse.FieldMappingMetadata metadata =
                fieldMappings.get("message");// <3>

            final String fullName = metadata.fullName();// <4>
            final Map<String, Object> source = metadata.sourceAsMap(); // <5>
            // end::get-field-mappings-response
        }

        {
            // tag::get-field-mappings-execute-listener
            ActionListener<GetFieldMappingsResponse> listener =
                new ActionListener<GetFieldMappingsResponse>() {
                    @Override
                    public void onResponse(GetFieldMappingsResponse putMappingResponse) {
                        // <1>
                    }

                    @Override
                    public void onFailure(Exception e) {
                        // <2>
                    }
                };
            // end::get-field-mappings-execute-listener

            // Replace the empty listener by a blocking listener in test
            final CountDownLatch latch = new CountDownLatch(1);
            final ActionListener<GetFieldMappingsResponse> latchListener = new LatchedActionListener<>(listener, latch);
            listener = ActionListener.wrap(r -> {
                final Map<String, Map<String, GetFieldMappingsResponse.FieldMappingMetadata>> mappings = r.mappings();
                final Map<String, GetFieldMappingsResponse.FieldMappingMetadata> fieldMappings = mappings.get("twitter");
                final GetFieldMappingsResponse.FieldMappingMetadata metadata1 = fieldMappings.get("message");

                final String fullName = metadata1.fullName();
                final Map<String, Object> source = metadata1.sourceAsMap();
                latchListener.onResponse(r);
            }, e -> {
                latchListener.onFailure(e);
                fail("should not fail");
            });

            // tag::get-field-mappings-execute-async
            client.indices().getFieldMappingAsync(request, requestOptions, listener); // <1>
            // end::get-field-mappings-execute-async

            assertTrue(latch.await(30L, TimeUnit.SECONDS));
        }

    }

    public void testOpenIndex() throws Exception {
        RestHighLevelClient client = highLevelClient();

        {
            CreateIndexResponse createIndexResponse = client.indices().create(new CreateIndexRequest("index"), RequestOptions.DEFAULT);
            assertTrue(createIndexResponse.isAcknowledged());
        }

        {
            // tag::open-index-request
            OpenIndexRequest request = new OpenIndexRequest("index"); // <1>
            // end::open-index-request

            // tag::open-index-request-timeout
            request.timeout(TimeValue.timeValueMinutes(2)); // <1>
            request.timeout("2m"); // <2>
            // end::open-index-request-timeout
            // tag::open-index-request-masterTimeout
            request.masterNodeTimeout(TimeValue.timeValueMinutes(1)); // <1>
            request.masterNodeTimeout("1m"); // <2>
            // end::open-index-request-masterTimeout
            // tag::open-index-request-waitForActiveShards
            request.waitForActiveShards(2); // <1>
            request.waitForActiveShards(ActiveShardCount.DEFAULT); // <2>
            // end::open-index-request-waitForActiveShards

            // tag::open-index-request-indicesOptions
            request.indicesOptions(IndicesOptions.strictExpandOpen()); // <1>
            // end::open-index-request-indicesOptions

            RequestOptions requestOptions = IGNORE_THROTTLED_WARNING;
            // tag::open-index-execute
            OpenIndexResponse openIndexResponse = client.indices().open(request, requestOptions);
            // end::open-index-execute

            // tag::open-index-response
            boolean acknowledged = openIndexResponse.isAcknowledged(); // <1>
            boolean shardsAcked = openIndexResponse.isShardsAcknowledged(); // <2>
            // end::open-index-response
            assertTrue(acknowledged);
            assertTrue(shardsAcked);

            // tag::open-index-execute-listener
            ActionListener<OpenIndexResponse> listener =
                    new ActionListener<OpenIndexResponse>() {
                @Override
                public void onResponse(OpenIndexResponse openIndexResponse) {
                    // <1>
                }

                @Override
                public void onFailure(Exception e) {
                    // <2>
                }
            };
            // end::open-index-execute-listener

            // Replace the empty listener by a blocking listener in test
            final CountDownLatch latch = new CountDownLatch(1);
            listener = new LatchedActionListener<>(listener, latch);

            // tag::open-index-execute-async
            client.indices().openAsync(request, requestOptions, listener); // <1>
            // end::open-index-execute-async

            assertTrue(latch.await(30L, TimeUnit.SECONDS));
        }

        {
            // tag::open-index-notfound
            try {
                OpenIndexRequest request = new OpenIndexRequest("does_not_exist");
                client.indices().open(request, RequestOptions.DEFAULT);
            } catch (ElasticsearchException exception) {
                if (exception.status() == RestStatus.BAD_REQUEST) {
                    // <1>
                }
            }
            // end::open-index-notfound
        }
    }

    @SuppressWarnings("unused")
    public void testRefreshIndex() throws Exception {
        RestHighLevelClient client = highLevelClient();

        {
            createIndex("index1", Settings.EMPTY);
        }

        {
            // tag::refresh-request
            RefreshRequest request = new RefreshRequest("index1"); // <1>
            RefreshRequest requestMultiple = new RefreshRequest("index1", "index2"); // <2>
            RefreshRequest requestAll = new RefreshRequest(); // <3>
            // end::refresh-request

            // tag::refresh-request-indicesOptions
            request.indicesOptions(IndicesOptions.strictExpandOpenAndForbidClosed()); // <1>
            // end::refresh-request-indicesOptions

            // tag::refresh-execute
            RefreshResponse refreshResponse = client.indices().refresh(request, RequestOptions.DEFAULT);
            // end::refresh-execute

            // tag::refresh-response
            int totalShards = refreshResponse.getTotalShards(); // <1>
            int successfulShards = refreshResponse.getSuccessfulShards(); // <2>
            int failedShards = refreshResponse.getFailedShards(); // <3>
            DefaultShardOperationFailedException[] failures = refreshResponse.getShardFailures(); // <4>
            // end::refresh-response

            // tag::refresh-execute-listener
            ActionListener<RefreshResponse> listener = new ActionListener<RefreshResponse>() {
                @Override
                public void onResponse(RefreshResponse refreshResponse) {
                    // <1>
                }

                @Override
                public void onFailure(Exception e) {
                    // <2>
                }
            };
            // end::refresh-execute-listener

            // Replace the empty listener by a blocking listener in test
            final CountDownLatch latch = new CountDownLatch(1);
            listener = new LatchedActionListener<>(listener, latch);

            // tag::refresh-execute-async
            client.indices().refreshAsync(request, RequestOptions.DEFAULT, listener); // <1>
            // end::refresh-execute-async

            assertTrue(latch.await(30L, TimeUnit.SECONDS));
        }

        {
            // tag::refresh-notfound
            try {
                RefreshRequest request = new RefreshRequest("does_not_exist");
                client.indices().refresh(request, RequestOptions.DEFAULT);
            } catch (ElasticsearchException exception) {
                if (exception.status() == RestStatus.NOT_FOUND) {
                    // <1>
                }
            }
            // end::refresh-notfound
        }
    }

    @SuppressWarnings("unused")
    public void testFlushIndex() throws Exception {
        RestHighLevelClient client = highLevelClient();

        {
            createIndex("index1", Settings.EMPTY);
        }

        {
            // tag::flush-request
            FlushRequest request = new FlushRequest("index1"); // <1>
            FlushRequest requestMultiple = new FlushRequest("index1", "index2"); // <2>
            FlushRequest requestAll = new FlushRequest(); // <3>
            // end::flush-request

            // tag::flush-request-indicesOptions
            request.indicesOptions(IndicesOptions.lenientExpandOpen()); // <1>
            // end::flush-request-indicesOptions

            // tag::flush-request-wait
            request.waitIfOngoing(true); // <1>
            // end::flush-request-wait

            // tag::flush-request-force
            request.force(true); // <1>
            // end::flush-request-force

            RequestOptions requestOptions = IGNORE_THROTTLED_WARNING;
            // tag::flush-execute
            FlushResponse flushResponse = client.indices().flush(request, requestOptions);
            // end::flush-execute

            // tag::flush-response
            int totalShards = flushResponse.getTotalShards(); // <1>
            int successfulShards = flushResponse.getSuccessfulShards(); // <2>
            int failedShards = flushResponse.getFailedShards(); // <3>
            DefaultShardOperationFailedException[] failures = flushResponse.getShardFailures(); // <4>
            // end::flush-response

            // tag::flush-execute-listener
            ActionListener<FlushResponse> listener = new ActionListener<FlushResponse>() {
                @Override
                public void onResponse(FlushResponse flushResponse) {
                    // <1>
                }

                @Override
                public void onFailure(Exception e) {
                    // <2>
                }
            };
            // end::flush-execute-listener

            // Replace the empty listener by a blocking listener in test
            final CountDownLatch latch = new CountDownLatch(1);
            listener = new LatchedActionListener<>(listener, latch);

            // tag::flush-execute-async
            client.indices().flushAsync(request, requestOptions, listener); // <1>
            // end::flush-execute-async

            assertTrue(latch.await(30L, TimeUnit.SECONDS));
        }

        {
            // tag::flush-notfound
            try {
                FlushRequest request = new FlushRequest("does_not_exist");
                client.indices().flush(request, RequestOptions.DEFAULT);
            } catch (ElasticsearchException exception) {
                if (exception.status() == RestStatus.NOT_FOUND) {
                    // <1>
                }
            }
            // end::flush-notfound
        }
    }

    public void testGetSettings() throws Exception {
        RestHighLevelClient client = highLevelClient();

        {
            Settings settings = Settings.builder().put("number_of_shards", 3).build();
            CreateIndexResponse createIndexResponse = client.indices()
                .create(new CreateIndexRequest("index").settings(settings), RequestOptions.DEFAULT);
            assertTrue(createIndexResponse.isAcknowledged());
        }

        // tag::get-settings-request
        GetSettingsRequest request = new GetSettingsRequest().indices("index"); // <1>
        // end::get-settings-request

        // tag::get-settings-request-names
        request.names("index.number_of_shards"); // <1>
        // end::get-settings-request-names

        // tag::get-settings-request-indicesOptions
        request.indicesOptions(IndicesOptions.lenientExpandOpen()); // <1>
        // end::get-settings-request-indicesOptions

        RequestOptions requestOptions = IGNORE_THROTTLED_WARNING;
        // tag::get-settings-execute
        GetSettingsResponse getSettingsResponse = client.indices().getSettings(request, requestOptions);
        // end::get-settings-execute

        // tag::get-settings-response
        String numberOfShardsString = getSettingsResponse.getSetting("index", "index.number_of_shards"); // <1>
        Settings indexSettings = getSettingsResponse.getIndexToSettings().get("index"); // <2>
        Integer numberOfShards = indexSettings.getAsInt("index.number_of_shards", null); // <3>
        // end::get-settings-response

        assertEquals("3", numberOfShardsString);
        assertEquals(Integer.valueOf(3), numberOfShards);

        assertNull("refresh_interval returned but was never set!", getSettingsResponse.getSetting("index", "index.refresh_interval"));

        // tag::get-settings-execute-listener
        ActionListener<GetSettingsResponse> listener =
            new ActionListener<GetSettingsResponse>() {
                @Override
                public void onResponse(GetSettingsResponse GetSettingsResponse) {
                    // <1>
                }

                @Override
                public void onFailure(Exception e) {
                    // <2>
                }
            };
        // end::get-settings-execute-listener

        // Replace the empty listener by a blocking listener in test
        final CountDownLatch latch = new CountDownLatch(1);
        listener = new LatchedActionListener<>(listener, latch);

        // tag::get-settings-execute-async
        client.indices().getSettingsAsync(request, requestOptions, listener); // <1>
        // end::get-settings-execute-async

        assertTrue(latch.await(30L, TimeUnit.SECONDS));
    }

    public void testGetSettingsWithDefaults() throws Exception {
        RestHighLevelClient client = highLevelClient();

        {
            Settings settings = Settings.builder().put("number_of_shards", 3).build();
            CreateIndexResponse createIndexResponse = client.indices()
                .create(new CreateIndexRequest("index").settings(settings), RequestOptions.DEFAULT);
            assertTrue(createIndexResponse.isAcknowledged());
        }

        GetSettingsRequest request = new GetSettingsRequest().indices("index");

        // tag::get-settings-request-include-defaults
        request.includeDefaults(true); // <1>
        // end::get-settings-request-include-defaults

        GetSettingsResponse getSettingsResponse = client.indices().getSettings(request, RequestOptions.DEFAULT);
        String numberOfShardsString = getSettingsResponse.getSetting("index", "index.number_of_shards");
        Settings indexSettings = getSettingsResponse.getIndexToSettings().get("index");
        Integer numberOfShards = indexSettings.getAsInt("index.number_of_shards", null);

        // tag::get-settings-defaults-response
        String refreshInterval = getSettingsResponse.getSetting("index", "index.refresh_interval"); // <1>
        Settings indexDefaultSettings = getSettingsResponse.getIndexToDefaultSettings().get("index"); // <2>
        // end::get-settings-defaults-response

        assertEquals("3", numberOfShardsString);
        assertEquals(Integer.valueOf(3), numberOfShards);
        assertNotNull("with defaults enabled we should get a value for refresh_interval!", refreshInterval);

        assertEquals(refreshInterval, indexDefaultSettings.get("index.refresh_interval"));
        ActionListener<GetSettingsResponse> listener = new ActionListener<GetSettingsResponse>() {
            @Override
            public void onResponse(GetSettingsResponse GetSettingsResponse) {}

            @Override
            public void onFailure(Exception e) {}
        };

        // Replace the empty listener by a blocking listener in test
        final CountDownLatch latch = new CountDownLatch(1);
        listener = new LatchedActionListener<>(listener, latch);

        client.indices().getSettingsAsync(request, RequestOptions.DEFAULT, listener);
        assertTrue(latch.await(30L, TimeUnit.SECONDS));
    }

    public void testGetIndex() throws Exception {
        RestHighLevelClient client = highLevelClient();

        {
            Settings settings = Settings.builder().put("number_of_shards", 3).build();
            String mappings = "{\"properties\":{\"field-1\":{\"type\":\"integer\"}}}";
            CreateIndexRequest createIndexRequest = new CreateIndexRequest("index").settings(settings).mapping(mappings, XContentType.JSON);
            CreateIndexResponse createIndexResponse = client.indices().create(createIndexRequest, RequestOptions.DEFAULT);
            assertTrue(createIndexResponse.isAcknowledged());
        }

        // tag::get-index-request
        GetIndexRequest request = new GetIndexRequest("index"); // <1>
        // end::get-index-request

        // tag::get-index-request-indicesOptions
        request.indicesOptions(IndicesOptions.lenientExpandOpen()); // <1>
        // end::get-index-request-indicesOptions

        // tag::get-index-request-includeDefaults
        request.includeDefaults(true); // <1>
        // end::get-index-request-includeDefaults

        RequestOptions requestOptions = IGNORE_THROTTLED_WARNING;
        // tag::get-index-execute
        GetIndexResponse getIndexResponse = client.indices().get(request, requestOptions);
        // end::get-index-execute

        // tag::get-index-response
        MappingMetadata indexMappings = getIndexResponse.getMappings().get("index"); // <1>
        Map<String, Object> indexTypeMappings = indexMappings.getSourceAsMap(); // <2>
        List<AliasMetadata> indexAliases = getIndexResponse.getAliases().get("index"); // <3>
        String numberOfShardsString = getIndexResponse.getSetting("index", "index.number_of_shards"); // <4>
        Settings indexSettings = getIndexResponse.getSettings().get("index"); // <5>
        Integer numberOfShards = indexSettings.getAsInt("index.number_of_shards", null); // <6>
        TimeValue time = getIndexResponse.getDefaultSettings().get("index")
            .getAsTime("index.refresh_interval", null); // <7>
        // end::get-index-response

        assertEquals(
            Collections.singletonMap("properties", Collections.singletonMap("field-1", Collections.singletonMap("type", "integer"))),
            indexTypeMappings
        );
        assertTrue(indexAliases.isEmpty());
        assertEquals(IndexSettings.DEFAULT_REFRESH_INTERVAL, time);
        assertEquals("3", numberOfShardsString);
        assertEquals(Integer.valueOf(3), numberOfShards);

        // tag::get-index-execute-listener
        ActionListener<GetIndexResponse> listener =
            new ActionListener<GetIndexResponse>() {
                @Override
                public void onResponse(GetIndexResponse getIndexResponse) {
                    // <1>
                }

                @Override
                public void onFailure(Exception e) {
                    // <2>
                }
            };
        // end::get-index-execute-listener

        // Replace the empty listener by a blocking listener in test
        final CountDownLatch latch = new CountDownLatch(1);
        listener = new LatchedActionListener<>(listener, latch);

        // tag::get-index-execute-async
        client.indices().getAsync(request, requestOptions, listener); // <1>
        // end::get-index-execute-async

        assertTrue(latch.await(30L, TimeUnit.SECONDS));
    }

    @SuppressWarnings("unused")
    public void testForceMergeIndex() throws Exception {
        RestHighLevelClient client = highLevelClient();

        {
            createIndex("index", Settings.EMPTY);
        }

        {
            // tag::force-merge-request
            ForceMergeRequest request = new ForceMergeRequest("index1"); // <1>
            ForceMergeRequest requestMultiple = new ForceMergeRequest("index1", "index2"); // <2>
            ForceMergeRequest requestAll = new ForceMergeRequest(); // <3>
            // end::force-merge-request

            // tag::force-merge-request-indicesOptions
            request.indicesOptions(IndicesOptions.lenientExpandOpen()); // <1>
            // end::force-merge-request-indicesOptions

            // tag::force-merge-request-segments-num
            request.maxNumSegments(1); // <1>
            // end::force-merge-request-segments-num

            // tag::force-merge-request-only-expunge-deletes
            request.onlyExpungeDeletes(true); // <1>
            // end::force-merge-request-only-expunge-deletes

            // set only expunge deletes back to its default value
            // as it is mutually exclusive with max. num. segments
            request.onlyExpungeDeletes(ForceMergeRequest.Defaults.ONLY_EXPUNGE_DELETES);

            // tag::force-merge-request-flush
            request.flush(true); // <1>
            // end::force-merge-request-flush

            RequestOptions requestOptions = IGNORE_THROTTLED_WARNING;
            // tag::force-merge-execute
            ForceMergeResponse forceMergeResponse = client.indices().forcemerge(request, requestOptions);
            // end::force-merge-execute

            // tag::force-merge-response
            int totalShards = forceMergeResponse.getTotalShards(); // <1>
            int successfulShards = forceMergeResponse.getSuccessfulShards(); // <2>
            int failedShards = forceMergeResponse.getFailedShards(); // <3>
            DefaultShardOperationFailedException[] failures = forceMergeResponse.getShardFailures(); // <4>
            // end::force-merge-response

            // tag::force-merge-execute-listener
            ActionListener<ForceMergeResponse> listener = new ActionListener<ForceMergeResponse>() {
                @Override
                public void onResponse(ForceMergeResponse forceMergeResponse) {
                    // <1>
                }

                @Override
                public void onFailure(Exception e) {
                    // <2>
                }
            };
            // end::force-merge-execute-listener

            // tag::force-merge-execute-async
            client.indices().forcemergeAsync(request, requestOptions, listener); // <1>
            // end::force-merge-execute-async
        }
        {
            // tag::force-merge-notfound
            try {
                ForceMergeRequest request = new ForceMergeRequest("does_not_exist");
                client.indices().forcemerge(request, RequestOptions.DEFAULT);
            } catch (ElasticsearchException exception) {
                if (exception.status() == RestStatus.NOT_FOUND) {
                    // <1>
                }
            }
            // end::force-merge-notfound
        }
    }

    @SuppressWarnings("unused")
    public void testClearCache() throws Exception {
        RestHighLevelClient client = highLevelClient();

        {
            createIndex("index1", Settings.EMPTY);
        }

        {
            // tag::clear-cache-request
            ClearIndicesCacheRequest request = new ClearIndicesCacheRequest("index1"); // <1>
            ClearIndicesCacheRequest requestMultiple = new ClearIndicesCacheRequest("index1", "index2"); // <2>
            ClearIndicesCacheRequest requestAll = new ClearIndicesCacheRequest(); // <3>
            // end::clear-cache-request

            // tag::clear-cache-request-indicesOptions
            request.indicesOptions(IndicesOptions.lenientExpandOpen()); // <1>
            // end::clear-cache-request-indicesOptions

            // tag::clear-cache-request-query
            request.queryCache(true); // <1>
            // end::clear-cache-request-query

            // tag::clear-cache-request-request
            request.requestCache(true); // <1>
            // end::clear-cache-request-request

            // tag::clear-cache-request-fielddata
            request.fieldDataCache(true); // <1>
            // end::clear-cache-request-fielddata

            // tag::clear-cache-request-fields
            request.fields("field1", "field2", "field3"); // <1>
            // end::clear-cache-request-fields

            RequestOptions requestOptions = IGNORE_THROTTLED_WARNING;
            // tag::clear-cache-execute
            ClearIndicesCacheResponse clearCacheResponse = client.indices().clearCache(request, requestOptions);
            // end::clear-cache-execute

            // tag::clear-cache-response
            int totalShards = clearCacheResponse.getTotalShards(); // <1>
            int successfulShards = clearCacheResponse.getSuccessfulShards(); // <2>
            int failedShards = clearCacheResponse.getFailedShards(); // <3>
            DefaultShardOperationFailedException[] failures = clearCacheResponse.getShardFailures(); // <4>
            // end::clear-cache-response

            // tag::clear-cache-execute-listener
            ActionListener<ClearIndicesCacheResponse> listener = new ActionListener<ClearIndicesCacheResponse>() {
                @Override
                public void onResponse(ClearIndicesCacheResponse clearCacheResponse) {
                    // <1>
                }

                @Override
                public void onFailure(Exception e) {
                    // <2>
                }
            };
            // end::clear-cache-execute-listener

            // Replace the empty listener by a blocking listener in test
            final CountDownLatch latch = new CountDownLatch(1);
            listener = new LatchedActionListener<>(listener, latch);

            // tag::clear-cache-execute-async
            client.indices().clearCacheAsync(request, RequestOptions.DEFAULT, listener); // <1>
            // end::clear-cache-execute-async

            assertTrue(latch.await(30L, TimeUnit.SECONDS));
        }

        {
            // tag::clear-cache-notfound
            try {
                ClearIndicesCacheRequest request = new ClearIndicesCacheRequest("does_not_exist");
                client.indices().clearCache(request, RequestOptions.DEFAULT);
            } catch (ElasticsearchException exception) {
                if (exception.status() == RestStatus.NOT_FOUND) {
                    // <1>
                }
            }
            // end::clear-cache-notfound
        }
    }

    public void testCloseIndex() throws Exception {
        RestHighLevelClient client = highLevelClient();

        {
            CreateIndexResponse createIndexResponse = client.indices().create(new CreateIndexRequest("index"), RequestOptions.DEFAULT);
            assertTrue(createIndexResponse.isAcknowledged());
        }

        {
            // tag::close-index-request
            CloseIndexRequest request = new CloseIndexRequest("index"); // <1>
            // end::close-index-request

            // tag::close-index-request-timeout
            request.setTimeout(TimeValue.timeValueMinutes(2)); // <1>
            // end::close-index-request-timeout
            // tag::close-index-request-masterTimeout
            request.setMasterTimeout(TimeValue.timeValueMinutes(1)); // <1>
            // end::close-index-request-masterTimeout

            // tag::close-index-request-indicesOptions
            request.indicesOptions(IndicesOptions.lenientExpandOpen()); // <1>
            // end::close-index-request-indicesOptions

            RequestOptions requestOptions = IGNORE_THROTTLED_WARNING;
            // tag::close-index-execute
            AcknowledgedResponse closeIndexResponse = client.indices().close(request, requestOptions);
            // end::close-index-execute

            // tag::close-index-response
            boolean acknowledged = closeIndexResponse.isAcknowledged(); // <1>
            // end::close-index-response
            assertTrue(acknowledged);

            // tag::close-index-execute-listener
            ActionListener<CloseIndexResponse> listener = new ActionListener<>() {
                @Override
                public void onResponse(CloseIndexResponse closeIndexResponse) {
                    // <1>
                }

                @Override
                public void onFailure(Exception e) {
                    // <2>
                }
            };
            // end::close-index-execute-listener

            // Replace the empty listener by a blocking listener in test
            final CountDownLatch latch = new CountDownLatch(1);
            listener = new LatchedActionListener<>(listener, latch);

            // tag::close-index-execute-async
            client.indices().closeAsync(request, RequestOptions.DEFAULT, listener); // <1>
            // end::close-index-execute-async

            assertTrue(latch.await(30L, TimeUnit.SECONDS));
        }
    }

    @SuppressWarnings("unused")
    public void testExistsAlias() throws Exception {
        RestHighLevelClient client = highLevelClient();

        {
            CreateIndexResponse createIndexResponse = client.indices()
                .create(new CreateIndexRequest("index").alias(new Alias("alias")), RequestOptions.DEFAULT);
            assertTrue(createIndexResponse.isAcknowledged());
        }

        {
            // tag::exists-alias-request
            GetAliasesRequest request = new GetAliasesRequest();
            GetAliasesRequest requestWithAlias = new GetAliasesRequest("alias1");
            GetAliasesRequest requestWithAliases =
                    new GetAliasesRequest(new String[]{"alias1", "alias2"});
            // end::exists-alias-request

            // tag::exists-alias-request-alias
            request.aliases("alias"); // <1>
            // end::exists-alias-request-alias
            // tag::exists-alias-request-indices
            request.indices("index"); // <1>
            // end::exists-alias-request-indices

            // tag::exists-alias-request-indicesOptions
            request.indicesOptions(IndicesOptions.lenientExpandOpen()); // <1>
            // end::exists-alias-request-indicesOptions

            // tag::exists-alias-request-local
            request.local(true); // <1>
            // end::exists-alias-request-local

            RequestOptions requestOptions = IGNORE_THROTTLED_WARNING;
            // tag::exists-alias-execute
            boolean exists = client.indices().existsAlias(request, requestOptions);
            // end::exists-alias-execute
            assertTrue(exists);

            // tag::exists-alias-execute-listener
            ActionListener<Boolean> listener = new ActionListener<Boolean>() {
                @Override
                public void onResponse(Boolean exists) {
                    // <1>
                }

                @Override
                public void onFailure(Exception e) {
                    // <2>
                }
            };
            // end::exists-alias-execute-listener

            // Replace the empty listener by a blocking listener in test
            final CountDownLatch latch = new CountDownLatch(1);
            listener = new LatchedActionListener<>(listener, latch);

            // tag::exists-alias-execute-async
            client.indices().existsAliasAsync(request, RequestOptions.DEFAULT, listener); // <1>
            // end::exists-alias-execute-async

            assertTrue(latch.await(30L, TimeUnit.SECONDS));
        }
    }

    @SuppressWarnings("unused")
    public void testUpdateAliases() throws Exception {
        RestHighLevelClient client = highLevelClient();

        {
            CreateIndexResponse createIndexResponse = client.indices().create(new CreateIndexRequest("index1"), RequestOptions.DEFAULT);
            assertTrue(createIndexResponse.isAcknowledged());
            createIndexResponse = client.indices().create(new CreateIndexRequest("index2"), RequestOptions.DEFAULT);
            assertTrue(createIndexResponse.isAcknowledged());
            createIndexResponse = client.indices().create(new CreateIndexRequest("index3"), RequestOptions.DEFAULT);
            assertTrue(createIndexResponse.isAcknowledged());
            createIndexResponse = client.indices().create(new CreateIndexRequest("index4"), RequestOptions.DEFAULT);
            assertTrue(createIndexResponse.isAcknowledged());
        }

        {
            // tag::update-aliases-request
            IndicesAliasesRequest request = new IndicesAliasesRequest(); // <1>
            AliasActions aliasAction =
                    new AliasActions(AliasActions.Type.ADD)
                    .index("index1")
                    .alias("alias1"); // <2>
            request.addAliasAction(aliasAction); // <3>
            // end::update-aliases-request

            // tag::update-aliases-request2
            AliasActions addIndexAction =
                    new AliasActions(AliasActions.Type.ADD)
                    .index("index1")
                    .alias("alias1")
                    .filter("{\"term\":{\"year\":2016}}"); // <1>
            AliasActions addIndicesAction =
                    new AliasActions(AliasActions.Type.ADD)
                    .indices("index1", "index2")
                    .alias("alias2")
                    .routing("1"); // <2>
            AliasActions removeAction =
                    new AliasActions(AliasActions.Type.REMOVE)
                    .index("index3")
                    .alias("alias3"); // <3>
            AliasActions removeIndexAction =
                    new AliasActions(AliasActions.Type.REMOVE_INDEX)
                    .index("index4"); // <4>
            // end::update-aliases-request2

            // tag::update-aliases-request-timeout
            request.timeout(TimeValue.timeValueMinutes(2)); // <1>
            request.timeout("2m"); // <2>
            // end::update-aliases-request-timeout
            // tag::update-aliases-request-masterTimeout
            request.masterNodeTimeout(TimeValue.timeValueMinutes(1)); // <1>
            request.masterNodeTimeout("1m"); // <2>
            // end::update-aliases-request-masterTimeout

            // tag::update-aliases-execute
            AcknowledgedResponse indicesAliasesResponse =
                    client.indices().updateAliases(request, RequestOptions.DEFAULT);
            // end::update-aliases-execute

            // tag::update-aliases-response
            boolean acknowledged = indicesAliasesResponse.isAcknowledged(); // <1>
            // end::update-aliases-response
            assertTrue(acknowledged);
        }

        {
            IndicesAliasesRequest request = new IndicesAliasesRequest();
            AliasActions aliasAction = new AliasActions(AliasActions.Type.ADD).index("index1").alias("async");
            request.addAliasAction(aliasAction);

            // tag::update-aliases-execute-listener
            ActionListener<AcknowledgedResponse> listener =
                    new ActionListener<AcknowledgedResponse>() {
                @Override
                public void onResponse(AcknowledgedResponse indicesAliasesResponse) {
                    // <1>
                }

                @Override
                public void onFailure(Exception e) {
                    // <2>
                }
            };
            // end::update-aliases-execute-listener

            // Replace the empty listener by a blocking listener in test
            final CountDownLatch latch = new CountDownLatch(1);
            listener = new LatchedActionListener<>(listener, latch);

            // tag::update-aliases-execute-async
            client.indices().updateAliasesAsync(request, RequestOptions.DEFAULT, listener); // <1>
            // end::update-aliases-execute-async

            assertTrue(latch.await(30L, TimeUnit.SECONDS));
        }
    }

    public void testShrinkIndex() throws Exception {
        RestHighLevelClient client = highLevelClient();

        {
            Map<String, Object> nodes = getAsMap("_nodes");
            @SuppressWarnings("unchecked")
            String firstNode = ((Map<String, Object>) nodes.get("nodes")).keySet().iterator().next();
            createIndex("source_index", Settings.builder().put("index.number_of_shards", 4).put("index.number_of_replicas", 0).build());
            updateIndexSettings(
                "source_index",
                Settings.builder().put("index.routing.allocation.require._name", firstNode).put("index.blocks.write", true)
            );
        }

        // tag::shrink-index-request
        ResizeRequest request = new ResizeRequest("target_index","source_index"); // <1>
        // end::shrink-index-request

        // tag::shrink-index-request-timeout
        request.timeout(TimeValue.timeValueMinutes(2)); // <1>
        request.timeout("2m"); // <2>
        // end::shrink-index-request-timeout
        // tag::shrink-index-request-masterTimeout
        request.masterNodeTimeout(TimeValue.timeValueMinutes(1)); // <1>
        request.masterNodeTimeout("1m"); // <2>
        // end::shrink-index-request-masterTimeout
        // tag::shrink-index-request-waitForActiveShards
        request.setWaitForActiveShards(2); // <1>
        request.setWaitForActiveShards(ActiveShardCount.DEFAULT); // <2>
        // end::shrink-index-request-waitForActiveShards
        if (randomBoolean()) {
            // tag::shrink-index-request-settings
            request.getTargetIndexRequest().settings(Settings.builder()
                .put("index.number_of_shards", 2) // <1>
                .putNull("index.routing.allocation.require._name")); // <2>
            // end::shrink-index-request-settings
        } else {
            request.getTargetIndexRequest().settings(Settings.builder().putNull("index.routing.allocation.require._name"));
            // tag::shrink-index-request-maxPrimaryShardSize
            request.setMaxPrimaryShardSize(new ByteSizeValue(50, ByteSizeUnit.GB)); // <1>
            // end::shrink-index-request-maxPrimaryShardSize
        }
        // tag::shrink-index-request-aliases
        request.getTargetIndexRequest().alias(new Alias("target_alias")); // <1>
        // end::shrink-index-request-aliases

        // tag::shrink-index-execute
        ResizeResponse resizeResponse = client.indices().shrink(request, RequestOptions.DEFAULT);
        // end::shrink-index-execute

        // tag::shrink-index-response
        boolean acknowledged = resizeResponse.isAcknowledged(); // <1>
        boolean shardsAcked = resizeResponse.isShardsAcknowledged(); // <2>
        // end::shrink-index-response
        assertTrue(acknowledged);
        assertTrue(shardsAcked);

        // tag::shrink-index-execute-listener
        ActionListener<ResizeResponse> listener = new ActionListener<ResizeResponse>() {
            @Override
            public void onResponse(ResizeResponse resizeResponse) {
                // <1>
            }

            @Override
            public void onFailure(Exception e) {
                // <2>
            }
        };
        // end::shrink-index-execute-listener

        // Replace the empty listener by a blocking listener in test
        final CountDownLatch latch = new CountDownLatch(1);
        listener = new LatchedActionListener<>(listener, latch);

        // tag::shrink-index-execute-async
        client.indices().shrinkAsync(request, RequestOptions.DEFAULT, listener); // <1>
        // end::shrink-index-execute-async

        assertTrue(latch.await(30L, TimeUnit.SECONDS));
    }

    public void testSplitIndex() throws Exception {
        RestHighLevelClient client = highLevelClient();

        {
            createIndex(
                "source_index",
                Settings.builder()
                    .put("index.number_of_shards", 2)
                    .put("index.number_of_replicas", 0)
                    .put("index.number_of_routing_shards", 4)
                    .build()
            );
            updateIndexSettings("source_index", Settings.builder().put("index.blocks.write", true));
        }

        // tag::split-index-request
        ResizeRequest request = new ResizeRequest("target_index","source_index"); // <1>
        request.setResizeType(ResizeType.SPLIT); // <2>
        // end::split-index-request

        // tag::split-index-request-timeout
        request.timeout(TimeValue.timeValueMinutes(2)); // <1>
        request.timeout("2m"); // <2>
        // end::split-index-request-timeout
        // tag::split-index-request-masterTimeout
        request.masterNodeTimeout(TimeValue.timeValueMinutes(1)); // <1>
        request.masterNodeTimeout("1m"); // <2>
        // end::split-index-request-masterTimeout
        // tag::split-index-request-waitForActiveShards
        request.setWaitForActiveShards(2); // <1>
        request.setWaitForActiveShards(ActiveShardCount.DEFAULT); // <2>
        // end::split-index-request-waitForActiveShards
        // tag::split-index-request-settings
        request.getTargetIndexRequest().settings(Settings.builder()
                .put("index.number_of_shards", 4)); // <1>
        // end::split-index-request-settings
        // tag::split-index-request-aliases
        request.getTargetIndexRequest().alias(new Alias("target_alias")); // <1>
        // end::split-index-request-aliases

        // tag::split-index-execute
        ResizeResponse resizeResponse = client.indices().split(request, RequestOptions.DEFAULT);
        // end::split-index-execute

        // tag::split-index-response
        boolean acknowledged = resizeResponse.isAcknowledged(); // <1>
        boolean shardsAcked = resizeResponse.isShardsAcknowledged(); // <2>
        // end::split-index-response
        assertTrue(acknowledged);
        assertTrue(shardsAcked);

        // tag::split-index-execute-listener
        ActionListener<ResizeResponse> listener = new ActionListener<ResizeResponse>() {
            @Override
            public void onResponse(ResizeResponse resizeResponse) {
                // <1>
            }

            @Override
            public void onFailure(Exception e) {
                // <2>
            }
        };
        // end::split-index-execute-listener

        // Replace the empty listener by a blocking listener in test
        final CountDownLatch latch = new CountDownLatch(1);
        listener = new LatchedActionListener<>(listener, latch);

        // tag::split-index-execute-async
        client.indices().splitAsync(request, RequestOptions.DEFAULT,listener); // <1>
        // end::split-index-execute-async

        assertTrue(latch.await(30L, TimeUnit.SECONDS));
    }

    public void testCloneIndex() throws Exception {
        RestHighLevelClient client = highLevelClient();

        {
            createIndex("source_index", Settings.builder().put("index.number_of_shards", 2).put("index.number_of_replicas", 0).build());
            updateIndexSettings("source_index", Settings.builder().put("index.blocks.write", true));
        }

        // tag::clone-index-request
        ResizeRequest request = new ResizeRequest("target_index","source_index"); // <1>
        request.setResizeType(ResizeType.CLONE); // <2>
        // end::clone-index-request

        // tag::clone-index-request-timeout
        request.timeout(TimeValue.timeValueMinutes(2)); // <1>
        request.timeout("2m"); // <2>
        // end::clone-index-request-timeout
        // tag::clone-index-request-masterTimeout
        request.masterNodeTimeout(TimeValue.timeValueMinutes(1)); // <1>
        request.masterNodeTimeout("1m"); // <2>
        // end::clone-index-request-masterTimeout
        // tag::clone-index-request-waitForActiveShards
        request.setWaitForActiveShards(2); // <1>
        request.setWaitForActiveShards(ActiveShardCount.DEFAULT); // <2>
        // end::clone-index-request-waitForActiveShards
        // tag::clone-index-request-settings
        request.getTargetIndexRequest().settings(Settings.builder()
            .put("index.number_of_shards", 2)); // <1>
        // end::clone-index-request-settings
        // tag::clone-index-request-aliases
        request.getTargetIndexRequest().alias(new Alias("target_alias")); // <1>
        // end::clone-index-request-aliases

        // tag::clone-index-execute
        ResizeResponse resizeResponse = client.indices().clone(request, RequestOptions.DEFAULT);
        // end::clone-index-execute

        // tag::clone-index-response
        boolean acknowledged = resizeResponse.isAcknowledged(); // <1>
        boolean shardsAcked = resizeResponse.isShardsAcknowledged(); // <2>
        // end::clone-index-response
        assertTrue(acknowledged);
        assertTrue(shardsAcked);

        // tag::clone-index-execute-listener
        ActionListener<ResizeResponse> listener = new ActionListener<ResizeResponse>() {
            @Override
            public void onResponse(ResizeResponse resizeResponse) {
                // <1>
            }

            @Override
            public void onFailure(Exception e) {
                // <2>
            }
        };
        // end::clone-index-execute-listener

        // Replace the empty listener by a blocking listener in test
        final CountDownLatch latch = new CountDownLatch(1);
        listener = new LatchedActionListener<>(listener, latch);

        // tag::clone-index-execute-async
        client.indices().cloneAsync(request, RequestOptions.DEFAULT,listener); // <1>
        // end::clone-index-execute-async

        assertTrue(latch.await(30L, TimeUnit.SECONDS));
    }

    public void testRolloverIndex() throws Exception {
        RestHighLevelClient client = highLevelClient();

        {
            client.indices().create(new CreateIndexRequest("index-1").alias(new Alias("alias")), RequestOptions.DEFAULT);
        }

        // tag::rollover-index-request
        RolloverRequest request = new RolloverRequest("alias", "index-2"); // <1>
        request.addMaxIndexAgeCondition(new TimeValue(7, TimeUnit.DAYS)); // <2>
        request.addMaxIndexDocsCondition(1000); // <3>
        request.addMaxIndexSizeCondition(new ByteSizeValue(5, ByteSizeUnit.GB)); // <4>
        request.addMaxPrimaryShardSizeCondition(new ByteSizeValue(2, ByteSizeUnit.GB)); // <5>
        // end::rollover-index-request

        // tag::rollover-index-request-timeout
        request.setTimeout(TimeValue.timeValueMinutes(2)); // <1>
        // end::rollover-index-request-timeout
        // tag::rollover-index-request-masterTimeout
        request.setMasterTimeout(TimeValue.timeValueMinutes(1)); // <1>
        // end::rollover-index-request-masterTimeout
        // tag::rollover-index-request-dryRun
        request.dryRun(true); // <1>
        // end::rollover-index-request-dryRun
        // tag::rollover-index-request-waitForActiveShards
        request.getCreateIndexRequest().waitForActiveShards(ActiveShardCount.from(2)); // <1>
        request.getCreateIndexRequest().waitForActiveShards(ActiveShardCount.DEFAULT); // <2>
        // end::rollover-index-request-waitForActiveShards
        // tag::rollover-index-request-settings
        request.getCreateIndexRequest().settings(Settings.builder()
                .put("index.number_of_shards", 4)); // <1>
        // end::rollover-index-request-settings
        // tag::rollover-index-request-mapping
        String mappings = "{\"properties\":{\"field-1\":{\"type\":\"keyword\"}}}";
        request.getCreateIndexRequest().mapping(mappings, XContentType.JSON); // <1>
        // end::rollover-index-request-mapping
        // tag::rollover-index-request-alias
        request.getCreateIndexRequest().alias(new Alias("another_alias")); // <1>
        // end::rollover-index-request-alias

        // tag::rollover-index-execute
        RolloverResponse rolloverResponse = client.indices().rollover(request, RequestOptions.DEFAULT);
        // end::rollover-index-execute

        // tag::rollover-index-response
        boolean acknowledged = rolloverResponse.isAcknowledged(); // <1>
        boolean shardsAcked = rolloverResponse.isShardsAcknowledged(); // <2>
        String oldIndex = rolloverResponse.getOldIndex(); // <3>
        String newIndex = rolloverResponse.getNewIndex(); // <4>
        boolean isRolledOver = rolloverResponse.isRolledOver(); // <5>
        boolean isDryRun = rolloverResponse.isDryRun(); // <6>
        Map<String, Boolean> conditionStatus = rolloverResponse.getConditionStatus();// <7>
        // end::rollover-index-response
        assertFalse(acknowledged);
        assertFalse(shardsAcked);
        assertEquals("index-1", oldIndex);
        assertEquals("index-2", newIndex);
        assertFalse(isRolledOver);
        assertTrue(isDryRun);
        assertEquals(4, conditionStatus.size());

        // tag::rollover-index-execute-listener
        ActionListener<RolloverResponse> listener = new ActionListener<RolloverResponse>() {
            @Override
            public void onResponse(RolloverResponse rolloverResponse) {
                // <1>
            }

            @Override
            public void onFailure(Exception e) {
                // <2>
            }
        };
        // end::rollover-index-execute-listener

        // Replace the empty listener by a blocking listener in test
        final CountDownLatch latch = new CountDownLatch(1);
        listener = new LatchedActionListener<>(listener, latch);

        // tag::rollover-index-execute-async
        client.indices().rolloverAsync(request, RequestOptions.DEFAULT, listener); // <1>
        // end::rollover-index-execute-async

        assertTrue(latch.await(30L, TimeUnit.SECONDS));
    }

    @SuppressWarnings("unused")
    public void testGetAlias() throws Exception {
        RestHighLevelClient client = highLevelClient();

        {
            CreateIndexResponse createIndexResponse = client.indices()
                .create(new CreateIndexRequest("index").alias(new Alias("alias")), RequestOptions.DEFAULT);
            assertTrue(createIndexResponse.isAcknowledged());
        }

        {
            // tag::get-alias-request
            GetAliasesRequest request = new GetAliasesRequest();
            GetAliasesRequest requestWithAlias = new GetAliasesRequest("alias1");
            GetAliasesRequest requestWithAliases =
                    new GetAliasesRequest(new String[]{"alias1", "alias2"});
            // end::get-alias-request

            // tag::get-alias-request-alias
            request.aliases("alias"); // <1>
            // end::get-alias-request-alias
            // tag::get-alias-request-indices
            request.indices("index"); // <1>
            // end::get-alias-request-indices

            // tag::get-alias-request-indicesOptions
            request.indicesOptions(IndicesOptions.lenientExpandOpen()); // <1>
            // end::get-alias-request-indicesOptions

            // tag::get-alias-request-local
            request.local(true); // <1>
            // end::get-alias-request-local

            RequestOptions requestOptions = IGNORE_THROTTLED_WARNING;
            // tag::get-alias-execute
            GetAliasesResponse response = client.indices().getAlias(request, requestOptions);
            // end::get-alias-execute

            // tag::get-alias-response
            Map<String, Set<AliasMetadata>> aliases = response.getAliases(); // <1>
            // end::get-alias-response

            // tag::get-alias-response-error
            RestStatus status = response.status(); // <1>
            ElasticsearchException exception = response.getException(); // <2>
            String error = response.getError(); // <3>
            // end::get-alias-response-error

            assertThat(response.getAliases().get("index").size(), equalTo(1));
            assertThat(response.getAliases().get("index").iterator().next().alias(), equalTo("alias"));
            assertThat(status, equalTo(RestStatus.OK));
            assertThat(error, nullValue());
            assertThat(exception, nullValue());

            // tag::get-alias-execute-listener
            ActionListener<GetAliasesResponse> listener =
                    new ActionListener<GetAliasesResponse>() {
                        @Override
                        public void onResponse(GetAliasesResponse getAliasesResponse) {
                            // <1>
                        }

                        @Override
                        public void onFailure(Exception e) {
                            // <2>
                        }
            };
            // end::get-alias-execute-listener

            // Replace the empty listener by a blocking listener in test
            final CountDownLatch latch = new CountDownLatch(1);
            listener = new LatchedActionListener<>(listener, latch);

            // tag::get-alias-execute-async
            client.indices().getAliasAsync(request, requestOptions, listener); // <1>
            // end::get-alias-execute-async

            assertTrue(latch.await(30L, TimeUnit.SECONDS));
        }
    }

    @SuppressWarnings("unused")
    public void testIndexPutSettings() throws Exception {
        RestHighLevelClient client = highLevelClient();

        {
            CreateIndexResponse createIndexResponse = client.indices().create(new CreateIndexRequest("index"), RequestOptions.DEFAULT);
            assertTrue(createIndexResponse.isAcknowledged());
        }

        // tag::indices-put-settings-request
        UpdateSettingsRequest request = new UpdateSettingsRequest("index1"); // <1>
        UpdateSettingsRequest requestMultiple =
                new UpdateSettingsRequest("index1", "index2"); // <2>
        UpdateSettingsRequest requestAll = new UpdateSettingsRequest(); // <3>
        // end::indices-put-settings-request

        // tag::indices-put-settings-create-settings
        String settingKey = "index.number_of_replicas";
        int settingValue = 0;
        Settings settings =
                Settings.builder()
                .put(settingKey, settingValue)
                .build(); // <1>
        // end::indices-put-settings-create-settings
        // tag::indices-put-settings-request-index-settings
        request.settings(settings);
        // end::indices-put-settings-request-index-settings

        {
            // tag::indices-put-settings-settings-builder
            Settings.Builder settingsBuilder =
                    Settings.builder()
                    .put(settingKey, settingValue);
            request.settings(settingsBuilder); // <1>
            // end::indices-put-settings-settings-builder
        }
        {
            // tag::indices-put-settings-settings-map
            Map<String, Object> map = new HashMap<>();
            map.put(settingKey, settingValue);
            request.settings(map); // <1>
            // end::indices-put-settings-settings-map
        }
        {
            // tag::indices-put-settings-settings-source
            request.settings(
                    "{\"index.number_of_replicas\": \"2\"}"
                    , XContentType.JSON); // <1>
            // end::indices-put-settings-settings-source
        }

        // tag::indices-put-settings-request-preserveExisting
        request.setPreserveExisting(false); // <1>
        // end::indices-put-settings-request-preserveExisting
        // tag::indices-put-settings-request-timeout
        request.timeout(TimeValue.timeValueMinutes(2)); // <1>
        request.timeout("2m"); // <2>
        // end::indices-put-settings-request-timeout
        // tag::indices-put-settings-request-masterTimeout
        request.masterNodeTimeout(TimeValue.timeValueMinutes(1)); // <1>
        request.masterNodeTimeout("1m"); // <2>
        // end::indices-put-settings-request-masterTimeout
        // tag::indices-put-settings-request-indicesOptions
        request.indicesOptions(IndicesOptions.lenientExpandOpen()); // <1>
        // end::indices-put-settings-request-indicesOptions

        RequestOptions requestOptions = IGNORE_THROTTLED_WARNING;
        // tag::indices-put-settings-execute
        AcknowledgedResponse updateSettingsResponse =
                client.indices().putSettings(request, requestOptions);
        // end::indices-put-settings-execute

        // tag::indices-put-settings-response
        boolean acknowledged = updateSettingsResponse.isAcknowledged(); // <1>
        // end::indices-put-settings-response
        assertTrue(acknowledged);

        // tag::indices-put-settings-execute-listener
        ActionListener<AcknowledgedResponse> listener =
                new ActionListener<AcknowledgedResponse>() {

            @Override
            public void onResponse(AcknowledgedResponse updateSettingsResponse) {
                // <1>
            }

            @Override
            public void onFailure(Exception e) {
                // <2>
            }
        };
        // end::indices-put-settings-execute-listener

        // Replace the empty listener by a blocking listener in test
        final CountDownLatch latch = new CountDownLatch(1);
        listener = new LatchedActionListener<>(listener, latch);

        // tag::indices-put-settings-execute-async
        client.indices().putSettingsAsync(request, RequestOptions.DEFAULT, listener); // <1>
        // end::indices-put-settings-execute-async

        assertTrue(latch.await(30L, TimeUnit.SECONDS));
    }

    public void testPutTemplate() throws Exception {
        RestHighLevelClient client = highLevelClient();

        // tag::put-template-request
        PutIndexTemplateRequest request = new PutIndexTemplateRequest(
            "my-template", // <1>
            List.of("pattern-1", "log-*") // <2>
        );
        // end::put-template-request

        // tag::put-template-request-settings
        request.settings(Settings.builder() // <1>
            .put("index.number_of_shards", 3)
            .put("index.number_of_replicas", 1)
        );
        // end::put-template-request-settings

        {
            // tag::put-template-request-mappings-json
            request.mapping(// <1>
                "{\n" +
                    "  \"properties\": {\n" +
                    "    \"message\": {\n" +
                    "      \"type\": \"text\"\n" +
                    "    }\n" +
                    "  }\n" +
                    "}",
                XContentType.JSON);
            // end::put-template-request-mappings-json
            assertTrue(client.indices().putTemplate(request, LEGACY_TEMPLATE_OPTIONS).isAcknowledged());
        }
        {
            //tag::put-template-request-mappings-map
            Map<String, Object> jsonMap = new HashMap<>();
            {
                Map<String, Object> properties = new HashMap<>();
                {
                    Map<String, Object> message = new HashMap<>();
                    message.put("type", "text");
                    properties.put("message", message);
                }
                jsonMap.put("properties", properties);
            }
            request.mapping(jsonMap); // <1>
            //end::put-template-request-mappings-map
            assertTrue(client.indices().putTemplate(request, LEGACY_TEMPLATE_OPTIONS).isAcknowledged());
        }
        {
            //tag::put-template-request-mappings-xcontent
            XContentBuilder builder = XContentFactory.jsonBuilder();
            builder.startObject();
            {
                builder.startObject("properties");
                {
                    builder.startObject("message");
                    {
                        builder.field("type", "text");
                    }
                    builder.endObject();
                }
                builder.endObject();
            }
            builder.endObject();
            request.mapping(builder); // <1>
            //end::put-template-request-mappings-xcontent
            assertTrue(client.indices().putTemplate(request, LEGACY_TEMPLATE_OPTIONS).isAcknowledged());
        }

        // tag::put-template-request-aliases
        request.alias(new Alias("twitter_alias").filter(QueryBuilders.termQuery("user", "kimchy")));  // <1>
        request.alias(new Alias("{index}_alias").searchRouting("xyz"));  // <2>
        // end::put-template-request-aliases

        // tag::put-template-request-order
        request.order(20);  // <1>
        // end::put-template-request-order

        // tag::put-template-request-version
        request.version(4);  // <1>
        // end::put-template-request-version

        // tag::put-template-whole-source
        request.source("{\n" +
            "  \"index_patterns\": [\n" +
            "    \"log-*\",\n" +
            "    \"pattern-1\"\n" +
            "  ],\n" +
            "  \"order\": 1,\n" +
            "  \"settings\": {\n" +
            "    \"number_of_shards\": 1\n" +
            "  },\n" +
            "  \"mappings\": {\n" +
            "    \"properties\": {\n" +
            "      \"message\": {\n" +
            "        \"type\": \"text\"\n" +
            "      }\n" +
            "    }\n" +
            "  },\n" +
            "  \"aliases\": {\n" +
            "    \"alias-1\": {},\n" +
            "    \"{index}-alias\": {}\n" +
            "  }\n" +
            "}", XContentType.JSON); // <1>
        // end::put-template-whole-source

        // tag::put-template-request-create
        request.create(true);  // <1>
        // end::put-template-request-create

        // tag::put-template-request-masterTimeout
        request.masterNodeTimeout(TimeValue.timeValueMinutes(1)); // <1>
        request.masterNodeTimeout("1m"); // <2>
        // end::put-template-request-masterTimeout

        request.create(false); // make test happy

        // tag::put-template-execute
        AcknowledgedResponse putTemplateResponse = client.indices().putTemplate(request, LEGACY_TEMPLATE_OPTIONS);
        // end::put-template-execute

        // tag::put-template-response
        boolean acknowledged = putTemplateResponse.isAcknowledged(); // <1>
        // end::put-template-response
        assertTrue(acknowledged);

        // tag::put-template-execute-listener
        ActionListener<AcknowledgedResponse> listener =
            new ActionListener<AcknowledgedResponse>() {
                @Override
                public void onResponse(AcknowledgedResponse putTemplateResponse) {
                    // <1>
                }

                @Override
                public void onFailure(Exception e) {
                    // <2>
                }
            };
        // end::put-template-execute-listener

        // Replace the empty listener by a blocking listener in test
        final CountDownLatch latch = new CountDownLatch(1);
        listener = new LatchedActionListener<>(listener, latch);

        // tag::put-template-execute-async
        client.indices().putTemplateAsync(request, LEGACY_TEMPLATE_OPTIONS, listener); // <1>
        // end::put-template-execute-async

        assertTrue(latch.await(30L, TimeUnit.SECONDS));
    }

    public void testGetTemplates() throws Exception {
        RestHighLevelClient client = highLevelClient();
        {
            PutIndexTemplateRequest putRequest = new PutIndexTemplateRequest("my-template", List.of("pattern-1", "log-*"));
            putRequest.settings(Settings.builder().put("index.number_of_shards", 3).put("index.number_of_replicas", 1));
            putRequest.mapping("{ \"properties\": { \"message\": { \"type\": \"text\" } } }", XContentType.JSON);
            assertTrue(client.indices().putTemplate(putRequest, LEGACY_TEMPLATE_OPTIONS).isAcknowledged());
        }

        // tag::get-templates-request
        GetIndexTemplatesRequest request = new GetIndexTemplatesRequest("my-template"); // <1>
        request = new GetIndexTemplatesRequest("template-1", "template-2"); // <2>
        request = new GetIndexTemplatesRequest("my-*"); // <3>
        // end::get-templates-request

        // tag::get-templates-request-masterTimeout
        request.setMasterNodeTimeout(TimeValue.timeValueMinutes(1)); // <1>
        request.setMasterNodeTimeout("1m"); // <2>
        // end::get-templates-request-masterTimeout

        // tag::get-templates-execute
        GetIndexTemplatesResponse getTemplatesResponse = client.indices().getIndexTemplate(request, RequestOptions.DEFAULT);
        // end::get-templates-execute

        // tag::get-templates-response
        List<IndexTemplateMetadata> templates = getTemplatesResponse.getIndexTemplates(); // <1>
        // end::get-templates-response

        assertThat(templates, hasSize(1));
        assertThat(templates.get(0).name(), equalTo("my-template"));

        // tag::get-templates-execute-listener
        ActionListener<GetIndexTemplatesResponse> listener =
            new ActionListener<GetIndexTemplatesResponse>() {
                @Override
                public void onResponse(GetIndexTemplatesResponse response) {
                    // <1>
                }

                @Override
                public void onFailure(Exception e) {
                    // <2>
                }
            };
        // end::get-templates-execute-listener

        // Replace the empty listener by a blocking listener in test
        final CountDownLatch latch = new CountDownLatch(1);
        listener = new LatchedActionListener<>(listener, latch);

        // tag::get-templates-execute-async
        client.indices().getIndexTemplateAsync(request, RequestOptions.DEFAULT, listener); // <1>
        // end::get-templates-execute-async

        assertTrue(latch.await(30L, TimeUnit.SECONDS));
    }

    public void testGetIndexTemplatesV2() throws Exception {
        RestHighLevelClient client = highLevelClient();
        {
            Template template = new Template(
                Settings.builder().put("index.number_of_shards", 3).put("index.number_of_replicas", 1).build(),
                new CompressedXContent("{ \"properties\": { \"message\": { \"type\": \"text\" } } }"),
                null
            );
            PutComposableIndexTemplateRequest putRequest = new PutComposableIndexTemplateRequest().name("my-template")
                .indexTemplate(new ComposableIndexTemplate(List.of("pattern-1", "log-*"), template, null, null, null, null));
            assertTrue(client.indices().putIndexTemplate(putRequest, RequestOptions.DEFAULT).isAcknowledged());
        }

        // tag::get-index-templates-v2-request
        GetComposableIndexTemplateRequest request = new GetComposableIndexTemplateRequest("my-template"); // <1>
        request = new GetComposableIndexTemplateRequest("my-*"); // <2>
        // end::get-index-templates-v2-request

        // tag::get-index-templates-v2-request-masterTimeout
        request.setMasterNodeTimeout(TimeValue.timeValueMinutes(1)); // <1>
        request.setMasterNodeTimeout("1m"); // <2>
        // end::get-index-templates-v2-request-masterTimeout

        // tag::get-index-templates-v2-execute
        GetComposableIndexTemplatesResponse getTemplatesResponse = client.indices().getIndexTemplate(request, RequestOptions.DEFAULT);
        // end::get-index-templates-v2-execute

        // tag::get-index-templates-v2-response
        Map<String, ComposableIndexTemplate> templates = getTemplatesResponse.getIndexTemplates(); // <1>
        // end::get-index-templates-v2-response

        assertThat(templates.size(), is(1));
        assertThat(templates.get("my-template"), is(notNullValue()));

        // tag::get-index-templates-v2-execute-listener
        ActionListener<GetComposableIndexTemplatesResponse> listener =
            new ActionListener<GetComposableIndexTemplatesResponse>() {
                @Override
                public void onResponse(GetComposableIndexTemplatesResponse response) {
                    // <1>
                }

                @Override
                public void onFailure(Exception e) {
                    // <2>
                }
            };
        // end::get-index-templates-v2-execute-listener

        // Replace the empty listener by a blocking listener in test
        final CountDownLatch latch = new CountDownLatch(1);
        listener = new LatchedActionListener<>(listener, latch);

        // tag::get-index-templates-v2-execute-async
        client.indices().getIndexTemplateAsync(request, RequestOptions.DEFAULT, listener); // <1>
        // end::get-index-templates-v2-execute-async

        assertTrue(latch.await(30L, TimeUnit.SECONDS));
    }

    public void testPutIndexTemplateV2() throws Exception {
        RestHighLevelClient client = highLevelClient();

        {
            // tag::put-index-template-v2-request
            PutComposableIndexTemplateRequest request = new PutComposableIndexTemplateRequest()
                .name("my-template"); // <1>
            ComposableIndexTemplate composableIndexTemplate = new ComposableIndexTemplate(List.of("pattern-1", "log-*"),
                null, null, null, null, null); // <2>
            request.indexTemplate(composableIndexTemplate);
            assertTrue(client.indices().putIndexTemplate(request, RequestOptions.DEFAULT).isAcknowledged());
            // end::put-index-template-v2-request
        }

        {
            // tag::put-index-template-v2-request-settings
            PutComposableIndexTemplateRequest request = new PutComposableIndexTemplateRequest()
                .name("my-template");
            Settings settings = Settings.builder() // <1>
                .put("index.number_of_shards", 3)
                .put("index.number_of_replicas", 1)
                .build();
            Template template = new Template(settings, null, null); // <2>
            ComposableIndexTemplate composableIndexTemplate = new ComposableIndexTemplate(List.of("pattern-1", "log-*"),
                template, null, null, null, null); // <3>
            request.indexTemplate(composableIndexTemplate);

            assertTrue(client.indices().putIndexTemplate(request, RequestOptions.DEFAULT).isAcknowledged());
            // end::put-index-template-v2-request-settings
        }

        {
            // tag::put-index-template-v2-request-mappings-json
            String mappingJson = "{\n" +
                "  \"properties\": {\n" +
                "    \"message\": {\n" +
                "      \"type\": \"text\"\n" +
                "    }\n" +
                "  }\n" +
                "}"; // <1>
            PutComposableIndexTemplateRequest request = new PutComposableIndexTemplateRequest()
                .name("my-template");
            Template template = new Template(null, new CompressedXContent(mappingJson), null); // <2>
            ComposableIndexTemplate composableIndexTemplate = new ComposableIndexTemplate(List.of("pattern-1", "log-*"),
                template, null, null, null, null); // <3>
            request.indexTemplate(composableIndexTemplate);

            assertTrue(client.indices().putIndexTemplate(request, RequestOptions.DEFAULT).isAcknowledged());
            // end::put-index-template-v2-request-mappings-json
        }

        {
            // tag::put-index-template-v2-request-aliases
            PutComposableIndexTemplateRequest request = new PutComposableIndexTemplateRequest()
                .name("my-template");
            AliasMetadata twitterAlias = AliasMetadata.builder("twitter_alias").build(); // <1>
            AliasMetadata placeholderAlias = AliasMetadata.builder("{index}_alias").searchRouting("xyz").build(); // <2>
            Template template = new Template(null, null, Map.of("twitter_alias", twitterAlias, "{index}_alias", placeholderAlias)); // <3>
            ComposableIndexTemplate composableIndexTemplate = new ComposableIndexTemplate(List.of("pattern-1", "log-*"),
                template, null, null, null, null); // <3>
            request.indexTemplate(composableIndexTemplate);

            assertTrue(client.indices().putIndexTemplate(request, RequestOptions.DEFAULT).isAcknowledged());
            // end::put-index-template-v2-request-aliases
        }

        {
            Template template = new Template(Settings.builder().put("index.number_of_replicas", 3).build(), null, null);
            ComponentTemplate componentTemplate = new ComponentTemplate(template, null, null);
            client.cluster()
                .putComponentTemplate(
                    new PutComponentTemplateRequest().name("ct1").componentTemplate(componentTemplate),
                    RequestOptions.DEFAULT
                );

            // tag::put-index-template-v2-request-component-template
            PutComposableIndexTemplateRequest request = new PutComposableIndexTemplateRequest()
                .name("my-template");
            ComposableIndexTemplate composableIndexTemplate =
                new ComposableIndexTemplate(List.of("pattern-1", "log-*"), null, List.of("ct1"), null, null, null); // <1>
            request.indexTemplate(composableIndexTemplate);

            assertTrue(client.indices().putIndexTemplate(request, RequestOptions.DEFAULT).isAcknowledged());
            // end::put-index-template-v2-request-component-template
        }

        {
            // tag::put-index-template-v2-request-priority
            PutComposableIndexTemplateRequest request = new PutComposableIndexTemplateRequest()
                .name("my-template");
            ComposableIndexTemplate composableIndexTemplate = new ComposableIndexTemplate(List.of("pattern-1", "log-*"),
                null, null, 20L, null, null); // <1>
            request.indexTemplate(composableIndexTemplate);

            assertTrue(client.indices().putIndexTemplate(request, RequestOptions.DEFAULT).isAcknowledged());
            // end::put-index-template-v2-request-priority
        }

        {
            // tag::put-index-template-v2-request-version
            PutComposableIndexTemplateRequest request = new PutComposableIndexTemplateRequest()
                .name("my-template");
            ComposableIndexTemplate composableIndexTemplate = new ComposableIndexTemplate(List.of("pattern-1", "log-*"),
                null, null, null, 3L, null); // <1>
            request.indexTemplate(composableIndexTemplate);

            assertTrue(client.indices().putIndexTemplate(request, RequestOptions.DEFAULT).isAcknowledged());
            // end::put-index-template-v2-request-version

            // tag::put-index-template-v2-request-create
            request.create(true);  // <1>
            // end::put-index-template-v2-request-create

            // tag::put-index-template-v2-request-masterTimeout
            request.setMasterTimeout(TimeValue.timeValueMinutes(1)); // <1>
            // end::put-index-template-v2-request-masterTimeout

            request.create(false); // make test happy

            // tag::put-index-template-v2-execute
            AcknowledgedResponse putTemplateResponse = client.indices().putIndexTemplate(request, RequestOptions.DEFAULT);
            // end::put-index-template-v2-execute

            // tag::put-index-template-v2-response
            boolean acknowledged = putTemplateResponse.isAcknowledged(); // <1>
            // end::put-index-template-v2-response
            assertTrue(acknowledged);

            // tag::put-index-template-v2-execute-listener
            ActionListener<AcknowledgedResponse> listener =
                new ActionListener<AcknowledgedResponse>() {
                    @Override
                    public void onResponse(AcknowledgedResponse putIndexTemplateResponse) {
                        // <1>
                    }

                    @Override
                    public void onFailure(Exception e) {
                        // <2>
                    }
                };
            // end::put-index-template-v2-execute-listener

            final CountDownLatch latch = new CountDownLatch(1);
            listener = new LatchedActionListener<>(listener, latch);

            // tag::put-index-template-v2-execute-async
            client.indices().putIndexTemplateAsync(request, RequestOptions.DEFAULT, listener); // <1>
            // end::put-index-template-v2-execute-async

            assertTrue(latch.await(30L, TimeUnit.SECONDS));
        }
    }

    public void testDeleteIndexTemplateV2() throws Exception {
        RestHighLevelClient client = highLevelClient();
        {
            PutComposableIndexTemplateRequest request = new PutComposableIndexTemplateRequest().name("my-template");
            ComposableIndexTemplate composableIndexTemplate = new ComposableIndexTemplate(
                List.of("pattern-1", "log-*"),
                null,
                null,
                null,
                null,
                null
            ); // <2>
            request.indexTemplate(composableIndexTemplate);
            assertTrue(client.indices().putIndexTemplate(request, RequestOptions.DEFAULT).isAcknowledged());
        }

        // tag::delete-index-template-v2-request
        DeleteComposableIndexTemplateRequest deleteRequest = new DeleteComposableIndexTemplateRequest("my-template"); // <1>
        // end::delete-index-template-v2-request

        // tag::delete-index-template-v2-request-masterTimeout
        deleteRequest.setMasterTimeout(TimeValue.timeValueMinutes(1)); // <1>
        // end::delete-index-template-v2-request-masterTimeout

        // tag::delete-index-template-v2-execute
        AcknowledgedResponse deleteTemplateAcknowledge = client.indices().deleteIndexTemplate(deleteRequest, RequestOptions.DEFAULT);
        // end::delete-index-template-v2-execute

        // tag::delete-index-template-v2-response
        boolean acknowledged = deleteTemplateAcknowledge.isAcknowledged(); // <1>
        // end::delete-index-template-v2-response
        assertThat(acknowledged, equalTo(true));

        {
            PutComposableIndexTemplateRequest request = new PutComposableIndexTemplateRequest().name("my-template");
            ComposableIndexTemplate composableIndexTemplate = new ComposableIndexTemplate(
                List.of("pattern-1", "log-*"),
                null,
                null,
                null,
                null,
                null
            ); // <2>
            request.indexTemplate(composableIndexTemplate);
            assertTrue(client.indices().putIndexTemplate(request, RequestOptions.DEFAULT).isAcknowledged());
        }

        // tag::delete-index-template-v2-execute-listener
        ActionListener<AcknowledgedResponse> listener =
            new ActionListener<AcknowledgedResponse>() {
                @Override
                public void onResponse(AcknowledgedResponse response) {
                    // <1>
                }

                @Override
                public void onFailure(Exception e) {
                    // <2>
                }
            };
        // end::delete-index-template-v2-execute-listener

        final CountDownLatch latch = new CountDownLatch(1);
        listener = new LatchedActionListener<>(listener, latch);

        // tag::delete-index-template-v2-execute-async
        client.indices().deleteIndexTemplateAsync(deleteRequest, RequestOptions.DEFAULT, listener); // <1>
        // end::delete-index-template-v2-execute-async

        assertTrue(latch.await(30L, TimeUnit.SECONDS));
    }

    public void testSimulateIndexTemplate() throws Exception {
        RestHighLevelClient client = highLevelClient();

        {
            PutComposableIndexTemplateRequest request = new PutComposableIndexTemplateRequest().name("my-template"); // <1>
            Template template = new Template(Settings.builder().put("index.number_of_replicas", 3).build(), null, null);
            ComposableIndexTemplate composableIndexTemplate = new ComposableIndexTemplate(
                List.of("pattern-1", "log-*"),
                template,
                null,
                null,
                null,
                null
            );
            request.indexTemplate(composableIndexTemplate);
            assertTrue(client.indices().putIndexTemplate(request, RequestOptions.DEFAULT).isAcknowledged());
        }

        // tag::simulate-index-template-request
        SimulateIndexTemplateRequest simulateRequest = new SimulateIndexTemplateRequest("log-000001"); // <1>
        PutComposableIndexTemplateRequest newIndexTemplateRequest = new PutComposableIndexTemplateRequest()
            .name("used-for-simulation");
        Settings settings = Settings.builder().put("index.number_of_shards", 6).build();
        Template template = new Template(settings, null, null); // <2>
        ComposableIndexTemplate composableIndexTemplate = new ComposableIndexTemplate(List.of("log-*"),
            template, null, 90L, null, null);
        newIndexTemplateRequest.indexTemplate(composableIndexTemplate);

        simulateRequest.indexTemplateV2Request(newIndexTemplateRequest); // <2>
        // end::simulate-index-template-request

        // tag::simulate-index-template-response
        SimulateIndexTemplateResponse simulateIndexTemplateResponse = client.indices().simulateIndexTemplate(simulateRequest,
            RequestOptions.DEFAULT);
        assertThat(simulateIndexTemplateResponse.resolvedTemplate().settings().get("index.number_of_shards"), is("6")); // <1>
        assertThat(simulateIndexTemplateResponse.overlappingTemplates().get("my-template"),
            containsInAnyOrder("pattern-1", "log-*")); // <2>
        // end::simulate-index-template-response

        // tag::simulate-index-template-execute-listener
        ActionListener<SimulateIndexTemplateResponse> listener =
            new ActionListener<SimulateIndexTemplateResponse>() {
                @Override
                public void onResponse(SimulateIndexTemplateResponse response) {
                    // <1>
                }

                @Override
                public void onFailure(Exception e) {
                    // <2>
                }
            };
        // end::simulate-index-template-execute-listener

        final CountDownLatch latch = new CountDownLatch(1);
        listener = new LatchedActionListener<>(listener, latch);

        // tag::simulate-index-template-execute-async
        client.indices().simulateIndexTemplateAsync(simulateRequest, RequestOptions.DEFAULT, listener); // <1>
        // end::simulate-index-template-execute-async

        assertTrue(latch.await(30L, TimeUnit.SECONDS));
    }

    public void testTemplatesExist() throws Exception {
        final RestHighLevelClient client = highLevelClient();
        {
            final PutIndexTemplateRequest putRequest = new PutIndexTemplateRequest("my-template", List.of("foo"));
            assertTrue(client.indices().putTemplate(putRequest, LEGACY_TEMPLATE_OPTIONS).isAcknowledged());
        }

        {
            // tag::templates-exist-request
            IndexTemplatesExistRequest request;
            request = new IndexTemplatesExistRequest("my-template"); // <1>
            request = new IndexTemplatesExistRequest("template-1", "template-2"); // <2>
            request = new IndexTemplatesExistRequest("my-*"); // <3>
            // end::templates-exist-request

            // tag::templates-exist-request-optionals
            request.setLocal(true); // <1>
            request.setMasterNodeTimeout(TimeValue.timeValueMinutes(1)); // <2>
            request.setMasterNodeTimeout("1m"); // <3>
            // end::templates-exist-request-optionals

            // tag::templates-exist-execute
            boolean exists = client.indices().existsTemplate(request, RequestOptions.DEFAULT);
            // end::templates-exist-execute
            assertTrue(exists);

            // tag::templates-exist-execute-listener
            ActionListener<Boolean> listener = new ActionListener<Boolean>() {
                @Override
                public void onResponse(Boolean aBoolean) {
                    // <1>
                }

                @Override
                public void onFailure(Exception e) {
                    // <2>
                }
            };
            // end::templates-exist-execute-listener

            final CountDownLatch latch = new CountDownLatch(1);
            listener = new LatchedActionListener<>(listener, latch);

            // tag::templates-exist-execute-async
            client.indices().existsTemplateAsync(request, RequestOptions.DEFAULT, listener); // <1>
            // end::templates-exist-execute-async

            assertTrue(latch.await(30L, TimeUnit.SECONDS));
        }

    }

    @SuppressWarnings("unused")
    public void testValidateQuery() throws IOException, InterruptedException {
        RestHighLevelClient client = highLevelClient();

        String index = "some_index";
        createIndex(index, Settings.EMPTY);

        // tag::indices-validate-query-request
        ValidateQueryRequest request = new ValidateQueryRequest(index); // <1>
        // end::indices-validate-query-request

        // tag::indices-validate-query-request-query
        QueryBuilder builder = QueryBuilders
            .boolQuery() // <1>
            .must(QueryBuilders.queryStringQuery("*:*"))
            .filter(QueryBuilders.termQuery("user", "kimchy"));
        request.query(builder); // <2>
        // end::indices-validate-query-request-query

        // tag::indices-validate-query-request-explain
        request.explain(true); // <1>
        // end::indices-validate-query-request-explain

        // tag::indices-validate-query-request-allShards
        request.allShards(true); // <1>
        // end::indices-validate-query-request-allShards

        // tag::indices-validate-query-request-rewrite
        request.rewrite(true); // <1>
        // end::indices-validate-query-request-rewrite

        // tag::indices-validate-query-execute
        ValidateQueryResponse response = client.indices().validateQuery(request, RequestOptions.DEFAULT); // <1>
        // end::indices-validate-query-execute

        // tag::indices-validate-query-response
        boolean isValid = response.isValid(); // <1>
        int totalShards = response.getTotalShards(); // <2>
        int successfulShards = response.getSuccessfulShards(); // <3>
        int failedShards = response.getFailedShards(); // <4>
        if (failedShards > 0) {
            for(DefaultShardOperationFailedException failure: response.getShardFailures()) { // <5>
                String failedIndex = failure.index(); // <6>
                int shardId = failure.shardId(); // <7>
                String reason = failure.reason(); // <8>
            }
        }
        for(QueryExplanation explanation: response.getQueryExplanation()) { // <9>
            String explanationIndex = explanation.getIndex(); // <10>
            int shardId = explanation.getShard(); // <11>
            String explanationString = explanation.getExplanation(); // <12>
        }
        // end::indices-validate-query-response

        // tag::indices-validate-query-execute-listener
        ActionListener<ValidateQueryResponse> listener =
            new ActionListener<ValidateQueryResponse>() {
                @Override
                public void onResponse(ValidateQueryResponse validateQueryResponse) {
                    // <1>
                }

                @Override
                public void onFailure(Exception e) {
                    // <2>
                }
            };
        // end::indices-validate-query-execute-listener

        // Replace the empty listener by a blocking listener in test
        final CountDownLatch latch = new CountDownLatch(1);
        listener = new LatchedActionListener<>(listener, latch);

        // tag::indices-validate-query-execute-async
        client.indices().validateQueryAsync(request, RequestOptions.DEFAULT, listener); // <1>
        // end::indices-validate-query-execute-async

        assertTrue(latch.await(30L, TimeUnit.SECONDS));
    }

    public void testAnalyze() throws IOException, InterruptedException {

        RestHighLevelClient client = highLevelClient();

        {
            // tag::analyze-builtin-request
            AnalyzeRequest request = AnalyzeRequest.withGlobalAnalyzer("english", // <1>
                "Some text to analyze", "Some more text to analyze");       // <2>
            // end::analyze-builtin-request
        }

        {
            // tag::analyze-custom-request
            Map<String, Object> stopFilter = new HashMap<>();
            stopFilter.put("type", "stop");
            stopFilter.put("stopwords", new String[]{ "to" });  // <1>
            AnalyzeRequest request = AnalyzeRequest.buildCustomAnalyzer("standard")  // <2>
                .addCharFilter("html_strip")    // <3>
                .addTokenFilter("lowercase")    // <4>
                .addTokenFilter(stopFilter)     // <5>
                .build("<b>Some text to analyze</b>");
            // end::analyze-custom-request
        }

        {
            // tag::analyze-custom-normalizer-request
            AnalyzeRequest request = AnalyzeRequest.buildCustomNormalizer()
                .addTokenFilter("lowercase")
                .build("<b>BaR</b>");
            // end::analyze-custom-normalizer-request

            // tag::analyze-request-explain
            request.explain(true);                      // <1>
            request.attributes("keyword", "type");      // <2>
            // end::analyze-request-explain

            // tag::analyze-execute
            AnalyzeResponse response = client.indices().analyze(request, RequestOptions.DEFAULT);
            // end::analyze-execute

            // tag::analyze-response-tokens
            List<AnalyzeResponse.AnalyzeToken> tokens = response.getTokens();   // <1>
            // end::analyze-response-tokens
            // tag::analyze-response-detail
            DetailAnalyzeResponse detail = response.detail();                   // <1>
            // end::analyze-response-detail

            assertNull(tokens);
            assertNotNull(detail.tokenizer());
        }

        CreateIndexRequest req = new CreateIndexRequest("my_index");
        CreateIndexResponse resp = client.indices().create(req, RequestOptions.DEFAULT);
        assertTrue(resp.isAcknowledged());

        PutMappingRequest pmReq = new PutMappingRequest("my_index").source(
            XContentFactory.jsonBuilder()
                .startObject()
                .startObject("properties")
                .startObject("my_field")
                .field("type", "text")
                .field("analyzer", "english")
                .endObject()
<<<<<<< HEAD
                .endObject()
                .endObject()
=======
                .endObject()
                .endObject()
>>>>>>> 30e15ba8
        );
        AcknowledgedResponse pmResp = client.indices().putMapping(pmReq, RequestOptions.DEFAULT);
        assertTrue(pmResp.isAcknowledged());

        {
            // tag::analyze-index-request
            AnalyzeRequest request = AnalyzeRequest.withIndexAnalyzer(
                "my_index",         // <1>
                "my_analyzer",        // <2>
                "some text to analyze"
            );
            // end::analyze-index-request

            // tag::analyze-execute-listener
            ActionListener<AnalyzeResponse> listener = new ActionListener<AnalyzeResponse>() {
                @Override
                public void onResponse(AnalyzeResponse analyzeTokens) {
                    // <1>
                }

                @Override
                public void onFailure(Exception e) {
                    // <2>
                }
            };
            // end::analyze-execute-listener

            // use a built-in analyzer in the test
            request = AnalyzeRequest.withField("my_index", "my_field", "some text to analyze");
            // Use a blocking listener in the test
            final CountDownLatch latch = new CountDownLatch(1);
            listener = new LatchedActionListener<>(listener, latch);

            // tag::analyze-execute-async
            client.indices().analyzeAsync(request, RequestOptions.DEFAULT, listener); // <1>
            // end::analyze-execute-async

            assertTrue(latch.await(30L, TimeUnit.SECONDS));
        }

        {
            // tag::analyze-index-normalizer-request
            AnalyzeRequest request = AnalyzeRequest.withNormalizer(
                "my_index",             // <1>
                "my_normalizer",        // <2>
                "some text to analyze"
            );
            // end::analyze-index-normalizer-request
        }

        {
            // tag::analyze-field-request
            AnalyzeRequest request = AnalyzeRequest.withField("my_index", "my_field", "some text to analyze");
            // end::analyze-field-request
        }

    }

<<<<<<< HEAD
    public void testFreezeIndex() throws Exception {
        RestHighLevelClient client = highLevelClient();

        {
            CreateIndexResponse createIndexResponse = client.indices().create(new CreateIndexRequest("index"), RequestOptions.DEFAULT);
            assertTrue(createIndexResponse.isAcknowledged());
        }

        {
            // tag::freeze-index-request
            FreezeIndexRequest request = new FreezeIndexRequest("index"); // <1>
            // end::freeze-index-request

            // tag::freeze-index-request-timeout
            request.setTimeout(TimeValue.timeValueMinutes(2)); // <1>
            // end::freeze-index-request-timeout
            // tag::freeze-index-request-masterTimeout
            request.setMasterTimeout(TimeValue.timeValueMinutes(1)); // <1>
            // end::freeze-index-request-masterTimeout
            // tag::freeze-index-request-waitForActiveShards
            request.setWaitForActiveShards(ActiveShardCount.DEFAULT); // <1>
            // end::freeze-index-request-waitForActiveShards

            // tag::freeze-index-request-indicesOptions
            request.setIndicesOptions(IndicesOptions.strictExpandOpen()); // <1>
            // end::freeze-index-request-indicesOptions

            final RequestOptions freezeIndexOptions = RequestOptions.DEFAULT.toBuilder()
                .setWarningsHandler(
                    warnings -> List.of(FROZEN_INDICES_DEPRECATION_WARNING, IGNORE_THROTTLED_DEPRECATION_WARNING).equals(warnings) == false
                )
                .build();

            // tag::freeze-index-execute
            ShardsAcknowledgedResponse openIndexResponse = client.indices().freeze(request, freezeIndexOptions);
            // end::freeze-index-execute

            // tag::freeze-index-response
            boolean acknowledged = openIndexResponse.isAcknowledged(); // <1>
            boolean shardsAcked = openIndexResponse.isShardsAcknowledged(); // <2>
            // end::freeze-index-response
            assertTrue(acknowledged);
            assertTrue(shardsAcked);

            // tag::freeze-index-execute-listener
            ActionListener<ShardsAcknowledgedResponse> listener =
                new ActionListener<ShardsAcknowledgedResponse>() {
                    @Override
                    public void onResponse(ShardsAcknowledgedResponse freezeIndexResponse) {
                        // <1>
                    }

                    @Override
                    public void onFailure(Exception e) {
                        // <2>
                    }
                };
            // end::freeze-index-execute-listener

            // Replace the empty listener by a blocking listener in test
            final CountDownLatch latch = new CountDownLatch(1);
            listener = new LatchedActionListener<>(listener, latch);

            // tag::freeze-index-execute-async
            client.indices().freezeAsync(request, RequestOptions.DEFAULT, listener); // <1>
            // end::freeze-index-execute-async

            assertTrue(latch.await(30L, TimeUnit.SECONDS));
        }

        {
            // tag::freeze-index-notfound
            try {
                FreezeIndexRequest request = new FreezeIndexRequest("does_not_exist");
                client.indices().freeze(request, RequestOptions.DEFAULT);
            } catch (ElasticsearchException exception) {
                if (exception.status() == RestStatus.BAD_REQUEST) {
                    // <1>
                }
            }
            // end::freeze-index-notfound
        }
    }

=======
>>>>>>> 30e15ba8
    public void testUnfreezeIndex() throws Exception {
        RestHighLevelClient client = highLevelClient();

        {
            CreateIndexResponse createIndexResponse = client.indices().create(new CreateIndexRequest("index"), RequestOptions.DEFAULT);
            assertTrue(createIndexResponse.isAcknowledged());
        }

        {
            // tag::unfreeze-index-request
            UnfreezeIndexRequest request = new UnfreezeIndexRequest("index"); // <1>
            // end::unfreeze-index-request

            // tag::unfreeze-index-request-timeout
            request.setTimeout(TimeValue.timeValueMinutes(2)); // <1>
            // end::unfreeze-index-request-timeout
            // tag::unfreeze-index-request-masterTimeout
            request.setMasterTimeout(TimeValue.timeValueMinutes(1)); // <1>
            // end::unfreeze-index-request-masterTimeout
            // tag::unfreeze-index-request-waitForActiveShards
            request.setWaitForActiveShards(ActiveShardCount.DEFAULT); // <1>
            // end::unfreeze-index-request-waitForActiveShards

            // tag::unfreeze-index-request-indicesOptions
            request.setIndicesOptions(IndicesOptions.strictExpandOpen()); // <1>
            // end::unfreeze-index-request-indicesOptions

            // tag::unfreeze-index-execute
            final RequestOptions unfreezeIndexOptions = RequestOptions.DEFAULT.toBuilder()
                .setWarningsHandler(
                    warnings -> List.of(FROZEN_INDICES_DEPRECATION_WARNING, IGNORE_THROTTLED_DEPRECATION_WARNING).equals(warnings) == false
                ).build();
            ShardsAcknowledgedResponse openIndexResponse = client.indices().unfreeze(request, unfreezeIndexOptions);
            // end::unfreeze-index-execute

            // tag::unfreeze-index-response
            boolean acknowledged = openIndexResponse.isAcknowledged(); // <1>
            boolean shardsAcked = openIndexResponse.isShardsAcknowledged(); // <2>
            // end::unfreeze-index-response
            assertTrue(acknowledged);
            assertTrue(shardsAcked);

            // tag::unfreeze-index-execute-listener
            ActionListener<ShardsAcknowledgedResponse> listener =
                new ActionListener<ShardsAcknowledgedResponse>() {
                    @Override
                    public void onResponse(ShardsAcknowledgedResponse freezeIndexResponse) {
                        // <1>
                    }

                    @Override
                    public void onFailure(Exception e) {
                        // <2>
                    }
                };
            // end::unfreeze-index-execute-listener

            // Replace the empty listener by a blocking listener in test
            final CountDownLatch latch = new CountDownLatch(1);
            listener = new LatchedActionListener<>(listener, latch);

            // tag::unfreeze-index-execute-async
            client.indices().unfreezeAsync(request, RequestOptions.DEFAULT, listener); // <1>
            // end::unfreeze-index-execute-async

            assertTrue(latch.await(30L, TimeUnit.SECONDS));
        }

        {
            // tag::unfreeze-index-notfound
            try {
                UnfreezeIndexRequest request = new UnfreezeIndexRequest("does_not_exist");
                client.indices().unfreeze(request, RequestOptions.DEFAULT);
            } catch (ElasticsearchException exception) {
                if (exception.status() == RestStatus.BAD_REQUEST) {
                    // <1>
                }
            }
            // end::unfreeze-index-notfound
        }
    }

    public void testDeleteTemplate() throws Exception {
        RestHighLevelClient client = highLevelClient();
        {
            PutIndexTemplateRequest putRequest = new PutIndexTemplateRequest("my-template", List.of("pattern-1", "log-*"));
            putRequest.settings(Settings.builder().put("index.number_of_shards", 3));
            assertTrue(client.indices().putTemplate(putRequest, LEGACY_TEMPLATE_OPTIONS).isAcknowledged());
        }

        // tag::delete-template-request
        DeleteIndexTemplateRequest request = new DeleteIndexTemplateRequest();
        request.name("my-template"); // <1>
        // end::delete-template-request

        // tag::delete-template-request-masterTimeout
        request.masterNodeTimeout(TimeValue.timeValueMinutes(1)); // <1>
        request.masterNodeTimeout("1m"); // <2>
        // end::delete-template-request-masterTimeout

        // tag::delete-template-execute
        AcknowledgedResponse deleteTemplateAcknowledge = client.indices().deleteTemplate(request, RequestOptions.DEFAULT);
        // end::delete-template-execute

        // tag::delete-template-response
        boolean acknowledged = deleteTemplateAcknowledge.isAcknowledged(); // <1>
        // end::delete-template-response
        assertThat(acknowledged, equalTo(true));

        {
            PutIndexTemplateRequest putRequest = new PutIndexTemplateRequest("my-template", List.of("pattern-1", "log-*"));
            putRequest.settings(Settings.builder().put("index.number_of_shards", 3));
            assertTrue(client.indices().putTemplate(putRequest, LEGACY_TEMPLATE_OPTIONS).isAcknowledged());
        }
        // tag::delete-template-execute-listener
        ActionListener<AcknowledgedResponse> listener =
            new ActionListener<AcknowledgedResponse>() {
                @Override
                public void onResponse(AcknowledgedResponse response) {
                    // <1>
                }

                @Override
                public void onFailure(Exception e) {
                    // <2>
                }
            };
        // end::delete-template-execute-listener

        // Replace the empty listener by a blocking listener in test
        final CountDownLatch latch = new CountDownLatch(1);
        listener = new LatchedActionListener<>(listener, latch);

        // tag::delete-template-execute-async
        client.indices().deleteTemplateAsync(request, RequestOptions.DEFAULT, listener); // <1>
        // end::delete-template-execute-async

        assertTrue(latch.await(30L, TimeUnit.SECONDS));
    }

    public void testReloadSearchAnalyzers() throws Exception {
        RestHighLevelClient client = highLevelClient();
        {
            CreateIndexResponse createIndexResponse = client.indices().create(new CreateIndexRequest("index"), RequestOptions.DEFAULT);
            assertTrue(createIndexResponse.isAcknowledged());
        }

        {
            // tag::reload-analyzers-request
            ReloadAnalyzersRequest request = new ReloadAnalyzersRequest("index"); // <1>
            // end::reload-analyzers-request

            // tag::reload-analyzers-request-indicesOptions
            request.setIndicesOptions(IndicesOptions.strictExpandOpen()); // <1>
            // end::reload-analyzers-request-indicesOptions

            // tag::reload-analyzers-execute
            ReloadAnalyzersResponse reloadResponse = client.indices().reloadAnalyzers(request, RequestOptions.DEFAULT);
            // end::reload-analyzers-execute

            // tag::reload-analyzers-response
            Shards shards = reloadResponse.shards(); // <1>
            Map<String, ReloadDetails> reloadDetails = reloadResponse.getReloadedDetails(); // <2>
            ReloadDetails details = reloadDetails.get("index"); // <3>
            String indexName = details.getIndexName(); // <4>
            Set<String> indicesNodes = details.getReloadedIndicesNodes(); // <5>
            Set<String> analyzers = details.getReloadedAnalyzers();  // <6>
            // end::reload-analyzers-response
            assertNotNull(shards);
            assertEquals("index", indexName);
            assertEquals(1, indicesNodes.size());
            assertEquals(0, analyzers.size());

            // tag::reload-analyzers-execute-listener
            ActionListener<ReloadAnalyzersResponse> listener =
                new ActionListener<ReloadAnalyzersResponse>() {
                    @Override
                    public void onResponse(ReloadAnalyzersResponse reloadResponse) {
                        // <1>
                    }

                    @Override
                    public void onFailure(Exception e) {
                        // <2>
                    }
                };
            // end::reload-analyzers-execute-listener

            // Replace the empty listener by a blocking listener in test
            final CountDownLatch latch = new CountDownLatch(1);
            listener = new LatchedActionListener<>(listener, latch);

            // tag::reload-analyzers-execute-async
            client.indices().reloadAnalyzersAsync(request, RequestOptions.DEFAULT, listener); // <1>
            // end::reload-analyzers-execute-async

            assertTrue(latch.await(30L, TimeUnit.SECONDS));
        }

        {
            // tag::reload-analyzers-notfound
            try {
                ReloadAnalyzersRequest request = new ReloadAnalyzersRequest("does_not_exist");
                client.indices().reloadAnalyzers(request, RequestOptions.DEFAULT);
            } catch (ElasticsearchException exception) {
                if (exception.status() == RestStatus.BAD_REQUEST) {
                    // <1>
                }
            }
            // end::reload-analyzers-notfound
        }
    }

    @SuppressWarnings("unused")
    public void testDeleteAlias() throws Exception {
        RestHighLevelClient client = highLevelClient();

        {
            CreateIndexResponse createIndexResponse = client.indices().create(new CreateIndexRequest("index1"), RequestOptions.DEFAULT);
            assertTrue(createIndexResponse.isAcknowledged());
        }
        {
            IndicesAliasesRequest request = new IndicesAliasesRequest();
            AliasActions aliasAction = new AliasActions(AliasActions.Type.ADD).index("index1").alias("alias1");
            request.addAliasAction(aliasAction);
            AcknowledgedResponse indicesAliasesResponse = client.indices().updateAliases(request, RequestOptions.DEFAULT);
            assertTrue(indicesAliasesResponse.isAcknowledged());
        }
        {
            IndicesAliasesRequest request = new IndicesAliasesRequest();
            AliasActions aliasAction = new AliasActions(AliasActions.Type.ADD).index("index1").alias("alias2");
            request.addAliasAction(aliasAction);
            AcknowledgedResponse indicesAliasesResponse = client.indices().updateAliases(request, RequestOptions.DEFAULT);
            assertTrue(indicesAliasesResponse.isAcknowledged());
        }
        {
            // tag::delete-alias-request
            DeleteAliasRequest request = new DeleteAliasRequest("index1", "alias1");
            // end::delete-alias-request

            // tag::delete-alias-request-timeout
            request.setTimeout(TimeValue.timeValueMinutes(2)); // <1>
            // end::delete-alias-request-timeout
            // tag::delete-alias-request-masterTimeout
            request.setMasterTimeout(TimeValue.timeValueMinutes(1)); // <1>
            // end::delete-alias-request-masterTimeout

            // tag::delete-alias-execute
            org.elasticsearch.client.core.AcknowledgedResponse deleteAliasResponse =
                client.indices().deleteAlias(request, RequestOptions.DEFAULT);
            // end::delete-alias-execute

            // tag::delete-alias-response
            boolean acknowledged = deleteAliasResponse.isAcknowledged(); // <1>
            // end::delete-alias-response
            assertTrue(acknowledged);
        }

        {
            DeleteAliasRequest request = new DeleteAliasRequest("index1", "alias2"); // <1>

            // tag::delete-alias-execute-listener
            ActionListener<org.elasticsearch.client.core.AcknowledgedResponse> listener =
                new ActionListener<org.elasticsearch.client.core.AcknowledgedResponse>() {
                    @Override
                    public void onResponse(org.elasticsearch.client.core.AcknowledgedResponse deleteAliasResponse) {
                        // <1>
                    }

                    @Override
                    public void onFailure(Exception e) {
                        // <2>
                    }
                };
            // end::delete-alias-execute-listener

            // Replace the empty listener by a blocking listener in test
            final CountDownLatch latch = new CountDownLatch(1);
            listener = new LatchedActionListener<>(listener, latch);

            // tag::delete-alias-execute-async
            client.indices().deleteAliasAsync(request, RequestOptions.DEFAULT, listener); // <1>
            // end::delete-alias-execute-async

            assertTrue(latch.await(30L, TimeUnit.SECONDS));
        }
    }
}<|MERGE_RESOLUTION|>--- conflicted
+++ resolved
@@ -55,10 +55,6 @@
 import org.elasticsearch.client.indices.DeleteAliasRequest;
 import org.elasticsearch.client.indices.DeleteComposableIndexTemplateRequest;
 import org.elasticsearch.client.indices.DetailAnalyzeResponse;
-<<<<<<< HEAD
-import org.elasticsearch.client.indices.FreezeIndexRequest;
-=======
->>>>>>> 30e15ba8
 import org.elasticsearch.client.indices.GetComposableIndexTemplateRequest;
 import org.elasticsearch.client.indices.GetComposableIndexTemplatesResponse;
 import org.elasticsearch.client.indices.GetFieldMappingsRequest;
@@ -2823,13 +2819,8 @@
                 .field("type", "text")
                 .field("analyzer", "english")
                 .endObject()
-<<<<<<< HEAD
                 .endObject()
                 .endObject()
-=======
-                .endObject()
-                .endObject()
->>>>>>> 30e15ba8
         );
         AcknowledgedResponse pmResp = client.indices().putMapping(pmReq, RequestOptions.DEFAULT);
         assertTrue(pmResp.isAcknowledged());
@@ -2888,93 +2879,6 @@
 
     }
 
-<<<<<<< HEAD
-    public void testFreezeIndex() throws Exception {
-        RestHighLevelClient client = highLevelClient();
-
-        {
-            CreateIndexResponse createIndexResponse = client.indices().create(new CreateIndexRequest("index"), RequestOptions.DEFAULT);
-            assertTrue(createIndexResponse.isAcknowledged());
-        }
-
-        {
-            // tag::freeze-index-request
-            FreezeIndexRequest request = new FreezeIndexRequest("index"); // <1>
-            // end::freeze-index-request
-
-            // tag::freeze-index-request-timeout
-            request.setTimeout(TimeValue.timeValueMinutes(2)); // <1>
-            // end::freeze-index-request-timeout
-            // tag::freeze-index-request-masterTimeout
-            request.setMasterTimeout(TimeValue.timeValueMinutes(1)); // <1>
-            // end::freeze-index-request-masterTimeout
-            // tag::freeze-index-request-waitForActiveShards
-            request.setWaitForActiveShards(ActiveShardCount.DEFAULT); // <1>
-            // end::freeze-index-request-waitForActiveShards
-
-            // tag::freeze-index-request-indicesOptions
-            request.setIndicesOptions(IndicesOptions.strictExpandOpen()); // <1>
-            // end::freeze-index-request-indicesOptions
-
-            final RequestOptions freezeIndexOptions = RequestOptions.DEFAULT.toBuilder()
-                .setWarningsHandler(
-                    warnings -> List.of(FROZEN_INDICES_DEPRECATION_WARNING, IGNORE_THROTTLED_DEPRECATION_WARNING).equals(warnings) == false
-                )
-                .build();
-
-            // tag::freeze-index-execute
-            ShardsAcknowledgedResponse openIndexResponse = client.indices().freeze(request, freezeIndexOptions);
-            // end::freeze-index-execute
-
-            // tag::freeze-index-response
-            boolean acknowledged = openIndexResponse.isAcknowledged(); // <1>
-            boolean shardsAcked = openIndexResponse.isShardsAcknowledged(); // <2>
-            // end::freeze-index-response
-            assertTrue(acknowledged);
-            assertTrue(shardsAcked);
-
-            // tag::freeze-index-execute-listener
-            ActionListener<ShardsAcknowledgedResponse> listener =
-                new ActionListener<ShardsAcknowledgedResponse>() {
-                    @Override
-                    public void onResponse(ShardsAcknowledgedResponse freezeIndexResponse) {
-                        // <1>
-                    }
-
-                    @Override
-                    public void onFailure(Exception e) {
-                        // <2>
-                    }
-                };
-            // end::freeze-index-execute-listener
-
-            // Replace the empty listener by a blocking listener in test
-            final CountDownLatch latch = new CountDownLatch(1);
-            listener = new LatchedActionListener<>(listener, latch);
-
-            // tag::freeze-index-execute-async
-            client.indices().freezeAsync(request, RequestOptions.DEFAULT, listener); // <1>
-            // end::freeze-index-execute-async
-
-            assertTrue(latch.await(30L, TimeUnit.SECONDS));
-        }
-
-        {
-            // tag::freeze-index-notfound
-            try {
-                FreezeIndexRequest request = new FreezeIndexRequest("does_not_exist");
-                client.indices().freeze(request, RequestOptions.DEFAULT);
-            } catch (ElasticsearchException exception) {
-                if (exception.status() == RestStatus.BAD_REQUEST) {
-                    // <1>
-                }
-            }
-            // end::freeze-index-notfound
-        }
-    }
-
-=======
->>>>>>> 30e15ba8
     public void testUnfreezeIndex() throws Exception {
         RestHighLevelClient client = highLevelClient();
 
