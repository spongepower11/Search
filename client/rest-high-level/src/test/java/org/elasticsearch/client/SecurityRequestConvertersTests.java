/*
 * Licensed to Elasticsearch under one or more contributor
 * license agreements. See the NOTICE file distributed with
 * this work for additional information regarding copyright
 * ownership. Elasticsearch licenses this file to you under
 * the Apache License, Version 2.0 (the "License"); you may
 * not use this file except in compliance with the License.
 * You may obtain a copy of the License at
 *
 *    http://www.apache.org/licenses/LICENSE-2.0
 *
 * Unless required by applicable law or agreed to in writing,
 * software distributed under the License is distributed on an
 * "AS IS" BASIS, WITHOUT WARRANTIES OR CONDITIONS OF ANY
 * KIND, either express or implied.  See the License for the
 * specific language governing permissions and limitations
 * under the License.
 */

package org.elasticsearch.client;

import org.apache.http.client.methods.HttpGet;
import org.apache.http.client.methods.HttpDelete;
import org.apache.http.client.methods.HttpPost;
import org.apache.http.client.methods.HttpPut;
import org.elasticsearch.client.security.CreateTokenRequest;
import org.elasticsearch.client.security.DeletePrivilegesRequest;
import org.elasticsearch.client.security.DeleteRoleMappingRequest;
import org.elasticsearch.client.security.DeleteRoleRequest;
import org.elasticsearch.client.security.DisableUserRequest;
import org.elasticsearch.client.security.EnableUserRequest;
import org.elasticsearch.client.security.GetPrivilegesRequest;
import org.elasticsearch.client.security.GetRoleMappingsRequest;
import org.elasticsearch.client.security.ChangePasswordRequest;
import org.elasticsearch.client.security.PutRoleMappingRequest;
import org.elasticsearch.client.security.PutUserRequest;
import org.elasticsearch.client.security.RefreshPolicy;
import org.elasticsearch.client.security.support.expressiondsl.RoleMapperExpression;
import org.elasticsearch.client.security.support.expressiondsl.expressions.AnyRoleMapperExpression;
import org.elasticsearch.client.security.support.expressiondsl.fields.FieldRoleMapperExpression;
import org.elasticsearch.client.security.user.User;
import org.elasticsearch.common.Strings;
import org.elasticsearch.test.ESTestCase;

import java.io.IOException;
import java.util.Arrays;
import java.util.Collections;
import java.util.HashMap;
import java.util.List;
import java.util.Map;

import static org.elasticsearch.client.RequestConvertersTests.assertToXContentBody;

public class SecurityRequestConvertersTests extends ESTestCase {

    public void testPutUser() throws IOException {
        final String username = randomAlphaOfLengthBetween(4, 12);
        final char[] password = randomBoolean() ? randomAlphaOfLengthBetween(8, 12).toCharArray() : null;
        final List<String> roles = Arrays.asList(generateRandomStringArray(randomIntBetween(2, 8), randomIntBetween(8, 16), false, true));
        final String email = randomBoolean() ? null : randomAlphaOfLengthBetween(12, 24);
        final String fullName = randomBoolean() ? null : randomAlphaOfLengthBetween(7, 14);
        final boolean enabled = randomBoolean();
        final Map<String, Object> metadata = new HashMap<>();
        if (randomBoolean()) {
            for (int i = 0; i < randomIntBetween(0, 10); i++) {
                metadata.put(String.valueOf(i), randomAlphaOfLengthBetween(1, 12));
            }
        }
        final User user = new User(username, roles, metadata, fullName, email);

        final RefreshPolicy refreshPolicy = randomFrom(RefreshPolicy.values());
        final Map<String, String> expectedParams = getExpectedParamsFromRefreshPolicy(refreshPolicy);

        PutUserRequest putUserRequest = new PutUserRequest(user, password, enabled, refreshPolicy);
        Request request = SecurityRequestConverters.putUser(putUserRequest);
        assertEquals(HttpPut.METHOD_NAME, request.getMethod());
        assertEquals("/_xpack/security/user/" + putUserRequest.getUser().getUsername(), request.getEndpoint());
        assertEquals(expectedParams, request.getParameters());
        assertToXContentBody(putUserRequest, request.getEntity());
    }

    public void testPutRoleMapping() throws IOException {
        final String username = randomAlphaOfLengthBetween(4, 7);
        final String rolename = randomAlphaOfLengthBetween(4, 7);
        final String roleMappingName = randomAlphaOfLengthBetween(4, 7);
        final String groupname = "cn="+randomAlphaOfLengthBetween(4, 7)+",dc=example,dc=com";
        final RefreshPolicy refreshPolicy = randomFrom(RefreshPolicy.values());
        final Map<String, String> expectedParams;
        if (refreshPolicy != RefreshPolicy.NONE) {
            expectedParams = Collections.singletonMap("refresh", refreshPolicy.getValue());
        } else {
            expectedParams = Collections.emptyMap();
        }

        final RoleMapperExpression rules = AnyRoleMapperExpression.builder()
                .addExpression(FieldRoleMapperExpression.ofUsername(username))
                .addExpression(FieldRoleMapperExpression.ofGroups(groupname))
                .build();
        final PutRoleMappingRequest putRoleMappingRequest = new PutRoleMappingRequest(roleMappingName, true, Collections.singletonList(
                rolename), rules, null, refreshPolicy);

        final Request request = SecurityRequestConverters.putRoleMapping(putRoleMappingRequest);

        assertEquals(HttpPut.METHOD_NAME, request.getMethod());
        assertEquals("/_xpack/security/role_mapping/" + roleMappingName, request.getEndpoint());
        assertEquals(expectedParams, request.getParameters());
        assertToXContentBody(putRoleMappingRequest, request.getEntity());
    }

    public void testGetRoleMappings() throws IOException {
        int noOfRoleMappingNames = randomIntBetween(0, 2);
        final String[] roleMappingNames =
                randomArray(noOfRoleMappingNames, noOfRoleMappingNames, String[]::new, () -> randomAlphaOfLength(5));
        final GetRoleMappingsRequest getRoleMappingsRequest = new GetRoleMappingsRequest(roleMappingNames);

        final Request request = SecurityRequestConverters.getRoleMappings(getRoleMappingsRequest);

        assertEquals(HttpGet.METHOD_NAME, request.getMethod());
        if (noOfRoleMappingNames == 0) {
            assertEquals("/_xpack/security/role_mapping", request.getEndpoint());
        } else {
            assertEquals("/_xpack/security/role_mapping/" +
                    Strings.collectionToCommaDelimitedString(getRoleMappingsRequest.getRoleMappingNames()), request.getEndpoint());
        }
        assertEquals(Collections.emptyMap(), request.getParameters());
        assertNull(request.getEntity());
    }

    public void testEnableUser() {
        final String username = randomAlphaOfLengthBetween(1, 12);
        final RefreshPolicy refreshPolicy = randomFrom(RefreshPolicy.values());
        final Map<String, String> expectedParams = getExpectedParamsFromRefreshPolicy(refreshPolicy);
        EnableUserRequest enableUserRequest = new EnableUserRequest(username, refreshPolicy);
        Request request = SecurityRequestConverters.enableUser(enableUserRequest);
        assertEquals(HttpPut.METHOD_NAME, request.getMethod());
        assertEquals("/_xpack/security/user/" + username + "/_enable", request.getEndpoint());
        assertEquals(expectedParams, request.getParameters());
        assertNull(request.getEntity());
    }

    public void testDisableUser() {
        final String username = randomAlphaOfLengthBetween(1, 12);
        final RefreshPolicy refreshPolicy = randomFrom(RefreshPolicy.values());
        final Map<String, String> expectedParams = getExpectedParamsFromRefreshPolicy(refreshPolicy);
        DisableUserRequest disableUserRequest = new DisableUserRequest(username, refreshPolicy);
        Request request = SecurityRequestConverters.disableUser(disableUserRequest);
        assertEquals(HttpPut.METHOD_NAME, request.getMethod());
        assertEquals("/_xpack/security/user/" + username + "/_disable", request.getEndpoint());
        assertEquals(expectedParams, request.getParameters());
        assertNull(request.getEntity());
    }

    private static Map<String, String> getExpectedParamsFromRefreshPolicy(RefreshPolicy refreshPolicy) {
        if (refreshPolicy != RefreshPolicy.NONE) {
            return Collections.singletonMap("refresh", refreshPolicy.getValue());
        } else {
            return Collections.emptyMap();
        }
    }

    public void testChangePassword() throws IOException {
        final String username = randomAlphaOfLengthBetween(4, 12);
        final char[] password = randomAlphaOfLengthBetween(8, 12).toCharArray();
        final RefreshPolicy refreshPolicy = randomFrom(RefreshPolicy.values());
        final Map<String, String> expectedParams = getExpectedParamsFromRefreshPolicy(refreshPolicy);
        ChangePasswordRequest changePasswordRequest = new ChangePasswordRequest(username, password, refreshPolicy);
        Request request = SecurityRequestConverters.changePassword(changePasswordRequest);
        assertEquals(HttpPost.METHOD_NAME, request.getMethod());
        assertEquals("/_xpack/security/user/" + changePasswordRequest.getUsername() + "/_password", request.getEndpoint());
        assertEquals(expectedParams, request.getParameters());
        assertToXContentBody(changePasswordRequest, request.getEntity());
    }

    public void testSelfChangePassword() throws IOException {
        final char[] password = randomAlphaOfLengthBetween(8, 12).toCharArray();
        final RefreshPolicy refreshPolicy = randomFrom(RefreshPolicy.values());
        final Map<String, String> expectedParams = getExpectedParamsFromRefreshPolicy(refreshPolicy);
        ChangePasswordRequest changePasswordRequest = new ChangePasswordRequest(null, password, refreshPolicy);
        Request request = SecurityRequestConverters.changePassword(changePasswordRequest);
        assertEquals(HttpPost.METHOD_NAME, request.getMethod());
        assertEquals("/_xpack/security/user/_password", request.getEndpoint());
        assertEquals(expectedParams, request.getParameters());
        assertToXContentBody(changePasswordRequest, request.getEntity());
    }

    public void testDeleteRoleMapping() throws IOException {
        final String roleMappingName = randomAlphaOfLengthBetween(4, 7);
        final RefreshPolicy refreshPolicy = randomFrom(RefreshPolicy.values());
        final Map<String, String> expectedParams;
        if (refreshPolicy != RefreshPolicy.NONE) {
            expectedParams = Collections.singletonMap("refresh", refreshPolicy.getValue());
        } else {
            expectedParams = Collections.emptyMap();
        }
        final DeleteRoleMappingRequest deleteRoleMappingRequest = new DeleteRoleMappingRequest(roleMappingName, refreshPolicy);

        final Request request = SecurityRequestConverters.deleteRoleMapping(deleteRoleMappingRequest);

        assertEquals(HttpDelete.METHOD_NAME, request.getMethod());
        assertEquals("/_xpack/security/role_mapping/" + roleMappingName, request.getEndpoint());
        assertEquals(expectedParams, request.getParameters());
        assertNull(request.getEntity());
    }

    public void testDeleteRole() {
        final String name = randomAlphaOfLengthBetween(1, 12);
        final RefreshPolicy refreshPolicy = randomFrom(RefreshPolicy.values());
        final Map<String, String> expectedParams = getExpectedParamsFromRefreshPolicy(refreshPolicy);
        DeleteRoleRequest deleteRoleRequest = new DeleteRoleRequest(name, refreshPolicy);
        Request request = SecurityRequestConverters.deleteRole(deleteRoleRequest);
        assertEquals(HttpDelete.METHOD_NAME, request.getMethod());
        assertEquals("/_xpack/security/role/" + name, request.getEndpoint());
        assertEquals(expectedParams, request.getParameters());
        assertNull(request.getEntity());
    }

    public void testCreateTokenWithPasswordGrant() throws Exception {
        final String username = randomAlphaOfLengthBetween(1, 12);
        final String password = randomAlphaOfLengthBetween(8, 12);
        CreateTokenRequest createTokenRequest = CreateTokenRequest.passwordGrant(username, password.toCharArray());
        Request request = SecurityRequestConverters.createToken(createTokenRequest);
        assertEquals(HttpPost.METHOD_NAME, request.getMethod());
        assertEquals("/_xpack/security/oauth2/token", request.getEndpoint());
        assertEquals(0, request.getParameters().size());
        assertToXContentBody(createTokenRequest, request.getEntity());
    }

    public void testCreateTokenWithRefreshTokenGrant() throws Exception {
        final String refreshToken = randomAlphaOfLengthBetween(8, 24);
        CreateTokenRequest createTokenRequest = CreateTokenRequest.refreshTokenGrant(refreshToken);
        Request request = SecurityRequestConverters.createToken(createTokenRequest);
        assertEquals(HttpPost.METHOD_NAME, request.getMethod());
        assertEquals("/_xpack/security/oauth2/token", request.getEndpoint());
        assertEquals(0, request.getParameters().size());
        assertToXContentBody(createTokenRequest, request.getEntity());
    }

    public void testCreateTokenWithClientCredentialsGrant() throws Exception {
        CreateTokenRequest createTokenRequest = CreateTokenRequest.clientCredentialsGrant();
        Request request = SecurityRequestConverters.createToken(createTokenRequest);
        assertEquals(HttpPost.METHOD_NAME, request.getMethod());
        assertEquals("/_xpack/security/oauth2/token", request.getEndpoint());
        assertEquals(0, request.getParameters().size());
        assertToXContentBody(createTokenRequest, request.getEntity());
    }

<<<<<<< HEAD
    public void testGetApplicationPrivilege() throws Exception {
        final String application = randomAlphaOfLength(6);
        final String privilege = randomAlphaOfLength(4);
        GetPrivilegesRequest getPrivilegesRequest = new GetPrivilegesRequest(application, privilege);
        Request request = SecurityRequestConverters.getPrivileges(getPrivilegesRequest);
        assertEquals(HttpGet.METHOD_NAME, request.getMethod());
        assertEquals("/_xpack/security/privilege/" + application + "/" + privilege, request.getEndpoint());
        assertEquals(Collections.emptyMap(), request.getParameters());
        assertNull(request.getEntity());
    }

    public void testGetAllApplicationPrivileges() throws Exception {
        final String application = randomAlphaOfLength(6);
        GetPrivilegesRequest getPrivilegesRequest = new GetPrivilegesRequest(application, null);
        Request request = SecurityRequestConverters.getPrivileges(getPrivilegesRequest);
        assertEquals(HttpGet.METHOD_NAME, request.getMethod());
        assertEquals("/_xpack/security/privilege/" + application, request.getEndpoint());
        assertEquals(Collections.emptyMap(), request.getParameters());
        assertNull(request.getEntity());
    }

    public void testGetAllPrivileges() throws Exception {
        final String application = randomAlphaOfLength(6);
        GetPrivilegesRequest getPrivilegesRequest = new GetPrivilegesRequest(application, null);
        Request request = SecurityRequestConverters.getPrivileges(getPrivilegesRequest);
        assertEquals(HttpGet.METHOD_NAME, request.getMethod());
        assertEquals("/_xpack/security/privilege", request.getEndpoint());
        assertEquals(Collections.emptyMap(), request.getParameters());
=======
    public void testDeletePrivileges() {
        final String application = randomAlphaOfLengthBetween(1, 12);
        final List<String> privileges = randomSubsetOf(randomIntBetween(1, 3), "read", "write", "all");
        final RefreshPolicy refreshPolicy = randomFrom(RefreshPolicy.values());
        final Map<String, String> expectedParams = getExpectedParamsFromRefreshPolicy(refreshPolicy);
        DeletePrivilegesRequest deletePrivilegesRequest =
            new DeletePrivilegesRequest(application, privileges.toArray(Strings.EMPTY_ARRAY), refreshPolicy);
        Request request = SecurityRequestConverters.deletePrivileges(deletePrivilegesRequest);
        assertEquals(HttpDelete.METHOD_NAME, request.getMethod());
        assertEquals("/_xpack/security/privilege/" + application + "/" + Strings.collectionToCommaDelimitedString(privileges),
            request.getEndpoint());
        assertEquals(expectedParams, request.getParameters());
>>>>>>> c8c8ce23
        assertNull(request.getEntity());
    }
}<|MERGE_RESOLUTION|>--- conflicted
+++ resolved
@@ -244,7 +244,6 @@
         assertToXContentBody(createTokenRequest, request.getEntity());
     }
 
-<<<<<<< HEAD
     public void testGetApplicationPrivilege() throws Exception {
         final String application = randomAlphaOfLength(6);
         final String privilege = randomAlphaOfLength(4);
@@ -273,7 +272,9 @@
         assertEquals(HttpGet.METHOD_NAME, request.getMethod());
         assertEquals("/_xpack/security/privilege", request.getEndpoint());
         assertEquals(Collections.emptyMap(), request.getParameters());
-=======
+        assertNull(request.getEntity());
+    }
+
     public void testDeletePrivileges() {
         final String application = randomAlphaOfLengthBetween(1, 12);
         final List<String> privileges = randomSubsetOf(randomIntBetween(1, 3), "read", "write", "all");
@@ -286,7 +287,6 @@
         assertEquals("/_xpack/security/privilege/" + application + "/" + Strings.collectionToCommaDelimitedString(privileges),
             request.getEndpoint());
         assertEquals(expectedParams, request.getParameters());
->>>>>>> c8c8ce23
         assertNull(request.getEntity());
     }
 }