--- conflicted
+++ resolved
@@ -30,14 +30,10 @@
 import org.apache.http.entity.StringEntity;
 import org.apache.http.util.EntityUtils;
 import org.elasticsearch.action.DocWriteRequest;
-<<<<<<< HEAD
-import org.elasticsearch.action.admin.indices.close.CloseIndexRequest;
-=======
 import org.elasticsearch.action.admin.indices.alias.get.GetAliasesRequest;
 import org.elasticsearch.action.admin.indices.close.CloseIndexRequest;
 import org.elasticsearch.action.admin.indices.alias.IndicesAliasesRequest;
 import org.elasticsearch.action.admin.indices.alias.IndicesAliasesRequest.AliasActions;
->>>>>>> b47b399f
 import org.elasticsearch.action.admin.indices.create.CreateIndexRequest;
 import org.elasticsearch.action.admin.indices.delete.DeleteIndexRequest;
 import org.elasticsearch.action.admin.indices.mapping.put.PutMappingRequest;
@@ -216,59 +212,6 @@
         assertToXContentBody(multiGetRequest, request.getEntity());
     }
 
-    public void testMultiGet() throws IOException {
-        Map<String, String> expectedParams = new HashMap<>();
-        MultiGetRequest multiGetRequest = new MultiGetRequest();
-        if (randomBoolean()) {
-            String preference = randomAlphaOfLength(4);
-            multiGetRequest.preference(preference);
-            expectedParams.put("preference", preference);
-        }
-        if (randomBoolean()) {
-            multiGetRequest.realtime(randomBoolean());
-            if (multiGetRequest.realtime() == false) {
-                expectedParams.put("realtime", "false");
-            }
-        }
-        if (randomBoolean()) {
-            multiGetRequest.refresh(randomBoolean());
-            if (multiGetRequest.refresh()) {
-                expectedParams.put("refresh", "true");
-            }
-        }
-
-        int numberOfRequests = randomIntBetween(0, 32);
-        for (int i = 0; i < numberOfRequests; i++) {
-            MultiGetRequest.Item item =
-                    new MultiGetRequest.Item(randomAlphaOfLength(4), randomAlphaOfLength(4), randomAlphaOfLength(4));
-            if (randomBoolean()) {
-                item.routing(randomAlphaOfLength(4));
-            }
-            if (randomBoolean()) {
-                item.parent(randomAlphaOfLength(4));
-            }
-            if (randomBoolean()) {
-                item.storedFields(generateRandomStringArray(16, 8, false));
-            }
-            if (randomBoolean()) {
-                item.version(randomNonNegativeLong());
-            }
-            if (randomBoolean()) {
-                item.versionType(randomFrom(VersionType.values()));
-            }
-            if (randomBoolean()) {
-                randomizeFetchSourceContextParams(item::fetchSourceContext, new HashMap<>());
-            }
-            multiGetRequest.add(item);
-        }
-
-        Request request = Request.multiGet(multiGetRequest);
-        assertEquals("GET", request.getMethod());
-        assertEquals("/_mget", request.getEndpoint());
-        assertEquals(expectedParams, request.getParameters());
-        assertToXContentBody(multiGetRequest, request.getEntity());
-    }
-
     public void testDelete() {
         String index = randomAlphaOfLengthBetween(3, 10);
         String type = randomAlphaOfLengthBetween(3, 10);
@@ -384,8 +327,6 @@
         assertToXContentBody(createIndexRequest, request.getEntity());
     }
 
-<<<<<<< HEAD
-=======
     public void testUpdateAliases() throws IOException {
         IndicesAliasesRequest indicesAliasesRequest = new IndicesAliasesRequest();
         AliasActions aliasAction = randomAliasAction();
@@ -401,7 +342,6 @@
         assertToXContentBody(indicesAliasesRequest, request.getEntity());
     }
 
->>>>>>> b47b399f
     public void testPutMapping() throws IOException {
         PutMappingRequest putMappingRequest = new PutMappingRequest();
 
@@ -431,11 +371,7 @@
         assertEquals(endpoint.toString(), request.getEndpoint());
 
         assertEquals(expectedParams, request.getParameters());
-<<<<<<< HEAD
-        assertEquals("PUT", request.getMethod());
-=======
         assertEquals(HttpPut.METHOD_NAME, request.getMethod());
->>>>>>> b47b399f
         assertToXContentBody(putMappingRequest, request.getEntity());
     }
 
@@ -489,23 +425,6 @@
         assertThat(endpoint.toString(), equalTo(request.getEndpoint()));
         assertThat(expectedParams, equalTo(request.getParameters()));
         assertThat(request.getMethod(), equalTo(HttpPost.METHOD_NAME));
-        assertThat(request.getEntity(), nullValue());
-    }
-
-    public void testCloseIndex() {
-        String[] indices = randomIndicesNames(1, 5);
-        CloseIndexRequest closeIndexRequest = new CloseIndexRequest(indices);
-
-        Map<String, String> expectedParams = new HashMap<>();
-        setRandomTimeout(closeIndexRequest::timeout, AcknowledgedRequest.DEFAULT_ACK_TIMEOUT, expectedParams);
-        setRandomMasterTimeout(closeIndexRequest, expectedParams);
-        setRandomIndicesOptions(closeIndexRequest::indicesOptions, closeIndexRequest::indicesOptions, expectedParams);
-
-        Request request = Request.closeIndex(closeIndexRequest);
-        StringJoiner endpoint = new StringJoiner("/", "/", "").add(String.join(",", indices)).add("_close");
-        assertThat(endpoint.toString(), equalTo(request.getEndpoint()));
-        assertThat(expectedParams, equalTo(request.getParameters()));
-        assertThat(request.getMethod(), equalTo("POST"));
         assertThat(request.getEntity(), nullValue());
     }
 
