/*
 * Licensed to Elasticsearch under one or more contributor
 * license agreements. See the NOTICE file distributed with
 * this work for additional information regarding copyright
 * ownership. Elasticsearch licenses this file to you under
 * the Apache License, Version 2.0 (the "License"); you may
 * not use this file except in compliance with the License.
 * You may obtain a copy of the License at
 *
 *    http://www.apache.org/licenses/LICENSE-2.0
 *
 * Unless required by applicable law or agreed to in writing,
 * software distributed under the License is distributed on an
 * "AS IS" BASIS, WITHOUT WARRANTIES OR CONDITIONS OF ANY
 * KIND, either express or implied.  See the License for the
 * specific language governing permissions and limitations
 * under the License.
 */

package org.elasticsearch.client;

import org.elasticsearch.action.bulk.BulkRequest;
import org.elasticsearch.action.bulk.BulkResponse;
import org.elasticsearch.action.index.IndexRequest;
import org.elasticsearch.action.search.SearchRequest;
import org.elasticsearch.common.xcontent.XContentType;
import org.elasticsearch.search.SearchHit;

import java.io.IOException;
import java.util.function.Function;

import static org.elasticsearch.test.hamcrest.ElasticsearchAssertions.hasId;
import static org.elasticsearch.test.hamcrest.ElasticsearchAssertions.hasIndex;
import static org.elasticsearch.test.hamcrest.ElasticsearchAssertions.hasProperty;
import static org.hamcrest.Matchers.both;
import static org.hamcrest.Matchers.containsInAnyOrder;
import static org.hamcrest.Matchers.emptyIterable;
import static org.hamcrest.Matchers.equalTo;
import static org.hamcrest.Matchers.everyItem;
import static org.hamcrest.Matchers.is;
import static org.hamcrest.Matchers.nullValue;

public class BulkRequestWithGlobalParametersIT extends ESRestHighLevelClientTestCase {

    public void testGlobalPipelineOnBulkRequest() throws IOException {
        createFieldAddingPipleine("xyz", "fieldNameXYZ", "valueXYZ");

        BulkRequest request = new BulkRequest();
        request.add(new IndexRequest("test").id("1")
            .source(XContentType.JSON, "field", "bulk1"));
        request.add(new IndexRequest("test").id("2")
            .source(XContentType.JSON, "field", "bulk2"));
        request.pipeline("xyz");

        bulk(request);

        Iterable<SearchHit> hits = searchAll("test");
        assertThat(hits, containsInAnyOrder(hasId("1"), hasId("2")));
        assertThat(hits, everyItem(hasProperty(fieldFromSource("fieldNameXYZ"), equalTo("valueXYZ"))));
    }

    public void testPipelineOnRequestOverridesGlobalPipeline() throws IOException {
        createFieldAddingPipleine("globalId", "fieldXYZ", "valueXYZ");
        createFieldAddingPipleine("perIndexId", "someNewField", "someValue");

        BulkRequest request = new BulkRequest();
        request.pipeline("globalId");
        request.add(new IndexRequest("test").id("1")
            .source(XContentType.JSON, "field", "bulk1")
            .setPipeline("perIndexId"));
        request.add(new IndexRequest("test").id("2")
            .source(XContentType.JSON, "field", "bulk2")
            .setPipeline("perIndexId"));

        bulk(request);

        Iterable<SearchHit> hits = searchAll("test");
        assertThat(hits, everyItem(hasProperty(fieldFromSource("someNewField"), equalTo("someValue"))));
        // global pipeline was not applied
        assertThat(hits, everyItem(hasProperty(fieldFromSource("fieldXYZ"), nullValue())));
    }

    public void testMixPipelineOnRequestAndGlobal() throws IOException {
        createFieldAddingPipleine("globalId", "fieldXYZ", "valueXYZ");
        createFieldAddingPipleine("perIndexId", "someNewField", "someValue");

        // tag::bulk-request-mix-pipeline
        BulkRequest request = new BulkRequest();
        request.pipeline("globalId");

        request.add(new IndexRequest("test").id("1")
            .source(XContentType.JSON, "field", "bulk1")
            .setPipeline("perIndexId")); // <1>

        request.add(new IndexRequest("test").id("2")
            .source(XContentType.JSON, "field", "bulk2")); // <2>
        // end::bulk-request-mix-pipeline
        bulk(request);

        Iterable<SearchHit> hits = searchAll("test");
        assertThat(hits, containsInAnyOrder(
            both(hasId("1"))
                .and(hasProperty(fieldFromSource("someNewField"), equalTo("someValue"))),
            both(hasId("2"))
                .and(hasProperty(fieldFromSource("fieldXYZ"), equalTo("valueXYZ")))));
    }

    public void testGlobalIndex() throws IOException {
        BulkRequest request = new BulkRequest("global_index");
        request.add(new IndexRequest().id("1")
            .source(XContentType.JSON, "field", "bulk1"));
        request.add(new IndexRequest().id("2")
            .source(XContentType.JSON, "field", "bulk2"));

        bulk(request);

        Iterable<SearchHit> hits = searchAll("global_index");
        assertThat(hits, everyItem(hasIndex("global_index")));
    }

    @SuppressWarnings("unchecked")
    public void testIndexGlobalAndPerRequest() throws IOException {
        BulkRequest request = new BulkRequest("global_index");
        request.add(new IndexRequest("local_index").id("1")
            .source(XContentType.JSON, "field", "bulk1"));
        request.add(new IndexRequest().id("2") // will take global index
            .source(XContentType.JSON, "field", "bulk2"));

        bulk(request);

        Iterable<SearchHit> hits = searchAll("local_index", "global_index");
        assertThat(hits, containsInAnyOrder(
            both(hasId("1"))
                .and(hasIndex("local_index")),
            both(hasId("2"))
                .and(hasIndex("global_index"))));
    }

    public void testGlobalRouting() throws IOException {
        createIndexWithMultipleShards("index");
        BulkRequest request = new BulkRequest((String) null);
        request.add(new IndexRequest("index").id("1")
            .source(XContentType.JSON, "field", "bulk1"));
        request.add(new IndexRequest("index").id("2")
            .source(XContentType.JSON, "field", "bulk1"));
        request.routing("1");
        bulk(request);

        Iterable<SearchHit> emptyHits = searchAll(new SearchRequest("index").routing("xxx"));
        assertThat(emptyHits, is(emptyIterable()));

        Iterable<SearchHit> hits = searchAll(new SearchRequest("index").routing("1"));
        assertThat(hits, containsInAnyOrder(hasId("1"), hasId("2")));
    }

    public void testMixLocalAndGlobalRouting() throws IOException {
        BulkRequest request = new BulkRequest((String) null);
        request.routing("globalRouting");
        request.add(new IndexRequest("index").id("1")
            .source(XContentType.JSON, "field", "bulk1"));
        request.add(new IndexRequest("index").id( "2")
            .routing("localRouting")
            .source(XContentType.JSON, "field", "bulk1"));

        bulk(request);

        Iterable<SearchHit> hits = searchAll(new SearchRequest("index").routing("globalRouting", "localRouting"));
        assertThat(hits, containsInAnyOrder(hasId("1"), hasId("2")));
    }

    public void testGlobalIndexNoTypes() throws IOException {
        BulkRequest request = new BulkRequest("global_index");
        request.add(new IndexRequest().id("1")
            .source(XContentType.JSON, "field", "bulk1"));
        request.add(new IndexRequest().id("2")
            .source(XContentType.JSON, "field", "bulk2"));

        bulk(request);

        Iterable<SearchHit> hits = searchAll("global_index");
        assertThat(hits, everyItem(hasIndex("global_index")));
<<<<<<< HEAD
=======
    }

    private BulkResponse bulkWithTypes(BulkRequest request) throws IOException {
        BulkResponse bulkResponse = execute(request, highLevelClient()::bulk, highLevelClient()::bulkAsync,
                expectWarnings(RestBulkAction.TYPES_DEPRECATION_MESSAGE));
        assertFalse(bulkResponse.hasFailures());
        return bulkResponse;
>>>>>>> c1f99e2d
    }

    private BulkResponse bulk(BulkRequest request) throws IOException {
        BulkResponse bulkResponse = execute(request, highLevelClient()::bulk, highLevelClient()::bulkAsync, RequestOptions.DEFAULT);
        assertFalse(bulkResponse.hasFailures());
        return bulkResponse;
    }

    @SuppressWarnings("unchecked")
    private static <T> Function<SearchHit, T> fieldFromSource(String fieldName) {
        return (response) -> (T) response.getSourceAsMap().get(fieldName);
    }
}<|MERGE_RESOLUTION|>--- conflicted
+++ resolved
@@ -168,29 +168,6 @@
         assertThat(hits, containsInAnyOrder(hasId("1"), hasId("2")));
     }
 
-    public void testGlobalIndexNoTypes() throws IOException {
-        BulkRequest request = new BulkRequest("global_index");
-        request.add(new IndexRequest().id("1")
-            .source(XContentType.JSON, "field", "bulk1"));
-        request.add(new IndexRequest().id("2")
-            .source(XContentType.JSON, "field", "bulk2"));
-
-        bulk(request);
-
-        Iterable<SearchHit> hits = searchAll("global_index");
-        assertThat(hits, everyItem(hasIndex("global_index")));
-<<<<<<< HEAD
-=======
-    }
-
-    private BulkResponse bulkWithTypes(BulkRequest request) throws IOException {
-        BulkResponse bulkResponse = execute(request, highLevelClient()::bulk, highLevelClient()::bulkAsync,
-                expectWarnings(RestBulkAction.TYPES_DEPRECATION_MESSAGE));
-        assertFalse(bulkResponse.hasFailures());
-        return bulkResponse;
->>>>>>> c1f99e2d
-    }
-
     private BulkResponse bulk(BulkRequest request) throws IOException {
         BulkResponse bulkResponse = execute(request, highLevelClient()::bulk, highLevelClient()::bulkAsync, RequestOptions.DEFAULT);
         assertFalse(bulkResponse.hasFailures());
