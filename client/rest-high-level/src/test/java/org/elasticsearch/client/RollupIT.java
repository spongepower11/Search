/*
 * Licensed to Elasticsearch under one or more contributor
 * license agreements. See the NOTICE file distributed with
 * this work for additional information regarding copyright
 * ownership. Elasticsearch licenses this file to you under
 * the Apache License, Version 2.0 (the "License"); you may
 * not use this file except in compliance with the License.
 * You may obtain a copy of the License at
 *
 *    http://www.apache.org/licenses/LICENSE-2.0
 *
 * Unless required by applicable law or agreed to in writing,
 * software distributed under the License is distributed on an
 * "AS IS" BASIS, WITHOUT WARRANTIES OR CONDITIONS OF ANY
 * KIND, either express or implied.  See the License for the
 * specific language governing permissions and limitations
 * under the License.
 */
package org.elasticsearch.client;

import org.elasticsearch.action.admin.indices.refresh.RefreshRequest;
import org.elasticsearch.action.admin.indices.refresh.RefreshResponse;
import org.elasticsearch.action.bulk.BulkItemResponse;
import org.elasticsearch.action.bulk.BulkRequest;
import org.elasticsearch.action.bulk.BulkResponse;
import org.elasticsearch.action.index.IndexRequest;
import org.elasticsearch.action.search.SearchRequest;
import org.elasticsearch.action.search.SearchResponse;
import org.elasticsearch.action.support.WriteRequest;
<<<<<<< HEAD
import org.elasticsearch.client.rollup.DeleteRollupJobRequest;
import org.elasticsearch.client.rollup.DeleteRollupJobResponse;
=======
import org.elasticsearch.client.rollup.GetRollupJobRequest;
import org.elasticsearch.client.rollup.GetRollupJobResponse;
import org.elasticsearch.client.rollup.GetRollupJobResponse.IndexerState;
import org.elasticsearch.client.rollup.GetRollupJobResponse.JobWrapper;
>>>>>>> 7352f0da
import org.elasticsearch.client.rollup.PutRollupJobRequest;
import org.elasticsearch.client.rollup.PutRollupJobResponse;
import org.elasticsearch.client.rollup.job.config.DateHistogramGroupConfig;
import org.elasticsearch.client.rollup.job.config.GroupConfig;
import org.elasticsearch.client.rollup.job.config.MetricConfig;
import org.elasticsearch.client.rollup.job.config.RollupJobConfig;
import org.elasticsearch.common.unit.TimeValue;
import org.elasticsearch.rest.RestStatus;
import org.elasticsearch.search.SearchHit;
import org.elasticsearch.search.aggregations.bucket.histogram.DateHistogramInterval;
import org.elasticsearch.search.aggregations.metrics.AvgAggregationBuilder;
import org.elasticsearch.search.aggregations.metrics.MaxAggregationBuilder;
import org.elasticsearch.search.aggregations.metrics.MinAggregationBuilder;
import org.elasticsearch.search.aggregations.metrics.SumAggregationBuilder;
import org.elasticsearch.search.aggregations.metrics.ValueCountAggregationBuilder;
import org.junit.Before;

import java.util.Arrays;
import java.util.Collections;
import java.util.List;
import java.util.Locale;
import java.util.Map;

import static org.elasticsearch.common.xcontent.XContentFactory.jsonBuilder;
import static org.hamcrest.Matchers.either;
import static org.hamcrest.Matchers.equalTo;
import static org.hamcrest.Matchers.greaterThan;
import static org.hamcrest.Matchers.hasKey;
import static org.hamcrest.Matchers.hasSize;
import static org.hamcrest.Matchers.empty;
import static org.hamcrest.Matchers.lessThan;

public class RollupIT extends ESRestHighLevelClientTestCase {

    double sum = 0.0d;
    int max = Integer.MIN_VALUE;
    int min = Integer.MAX_VALUE;

    private static final List<String> SUPPORTED_METRICS = Arrays.asList(MaxAggregationBuilder.NAME, MinAggregationBuilder.NAME,
        SumAggregationBuilder.NAME, AvgAggregationBuilder.NAME, ValueCountAggregationBuilder.NAME);
    private String id;
    private String indexPattern;
    private String rollupIndex;
    private String cron;
    private int pageSize;
    private int numDocs;

    @Before
    public void init() throws Exception {
        id = randomAlphaOfLength(10);
        indexPattern = randomFrom("docs", "d*", "doc*");
        rollupIndex = randomFrom("rollup", "test");
        cron = "*/1 * * * * ?";
        numDocs = indexDocs();
        pageSize = randomIntBetween(numDocs, numDocs * 10);
    }

<<<<<<< HEAD
    public int indexDocs() throws Exception {
=======
    @SuppressWarnings("unchecked")
    public void testPutAndGetRollupJob() throws Exception {
        double sum = 0.0d;
        int max = Integer.MIN_VALUE;
        int min = Integer.MAX_VALUE;

>>>>>>> 7352f0da
        final BulkRequest bulkRequest = new BulkRequest();
        bulkRequest.setRefreshPolicy(WriteRequest.RefreshPolicy.IMMEDIATE);
        for (int minute = 0; minute < 60; minute++) {
            for (int second = 0; second < 60; second = second + 10) {
                final int value = randomIntBetween(0, 100);

                final IndexRequest indexRequest = new IndexRequest("docs", "doc");
                indexRequest.source(jsonBuilder()
                    .startObject()
                    .field("value", value)
                    .field("date", String.format(Locale.ROOT, "2018-01-01T00:%02d:%02dZ", minute, second))
                    .endObject());
                bulkRequest.add(indexRequest);

                sum += value;
                if (value > max) {
                    max = value;
                }
                if (value < min) {
                    min = value;
                }
            }
        }

        final int numDocs = bulkRequest.numberOfActions();

        BulkResponse bulkResponse = highLevelClient().bulk(bulkRequest, RequestOptions.DEFAULT);
        assertEquals(RestStatus.OK, bulkResponse.status());
        if (bulkResponse.hasFailures()) {
            for (BulkItemResponse itemResponse : bulkResponse.getItems()) {
                if (itemResponse.isFailed()) {
                    logger.fatal(itemResponse.getFailureMessage());
                }
            }
        }
        assertFalse(bulkResponse.hasFailures());

        RefreshResponse refreshResponse = highLevelClient().indices().refresh(new RefreshRequest("docs"), RequestOptions.DEFAULT);
        assertEquals(0, refreshResponse.getFailedShards());
        return numDocs;
    }


    public void testDeleteRollupJob() throws Exception {
        final GroupConfig groups = new GroupConfig(new DateHistogramGroupConfig("date", DateHistogramInterval.DAY));
        final List<MetricConfig> metrics = Collections.singletonList(new MetricConfig("value", SUPPORTED_METRICS));
        final TimeValue timeout = TimeValue.timeValueSeconds(randomIntBetween(30, 600));
        PutRollupJobRequest putRollupJobRequest =
            new PutRollupJobRequest(new RollupJobConfig(id, indexPattern, rollupIndex, cron, pageSize, groups, metrics, timeout));
        final RollupClient rollupClient = highLevelClient().rollup();
        PutRollupJobResponse response = execute(putRollupJobRequest, rollupClient::putRollupJob, rollupClient::putRollupJobAsync);
        DeleteRollupJobRequest deleteRollupJobRequest = new DeleteRollupJobRequest(id);
        DeleteRollupJobResponse deleteRollupJobResponse = highLevelClient().rollup().deleteRollupJob(deleteRollupJobRequest, RequestOptions.DEFAULT);
        assertTrue(deleteRollupJobResponse.isAcknowledged());
    }



    @SuppressWarnings("unchecked")
    public void testPutRollupJob() throws Exception {
        // TODO expand this to also test with histogram and terms?
        final GroupConfig groups = new GroupConfig(new DateHistogramGroupConfig("date", DateHistogramInterval.DAY));
        final List<MetricConfig> metrics = Collections.singletonList(new MetricConfig("value", SUPPORTED_METRICS));
        final TimeValue timeout = TimeValue.timeValueSeconds(randomIntBetween(30, 600));

        PutRollupJobRequest putRollupJobRequest =
            new PutRollupJobRequest(new RollupJobConfig(id, indexPattern, rollupIndex, cron, pageSize, groups, metrics, timeout));

        final RollupClient rollupClient = highLevelClient().rollup();
        PutRollupJobResponse response = execute(putRollupJobRequest, rollupClient::putRollupJob, rollupClient::putRollupJobAsync);
        assertTrue(response.isAcknowledged());

        // TODO Replace this with the Rollup Start Job API
        Response startResponse = client().performRequest(new Request("POST", "/_xpack/rollup/job/" + id + "/_start"));
        assertEquals(RestStatus.OK.getStatus(), startResponse.getHttpResponse().getStatusLine().getStatusCode());

        assertBusy(() -> {
            SearchResponse searchResponse = highLevelClient().search(new SearchRequest(rollupIndex), RequestOptions.DEFAULT);
            assertEquals(0, searchResponse.getFailedShards());
            assertEquals(1L, searchResponse.getHits().getTotalHits());

            SearchHit searchHit = searchResponse.getHits().getAt(0);
            Map<String, Object> source = searchHit.getSourceAsMap();
            assertNotNull(source);

            assertEquals(numDocs, source.get("date.date_histogram._count"));
            assertEquals(groups.getDateHistogram().getInterval().toString(), source.get("date.date_histogram.interval"));
            assertEquals(groups.getDateHistogram().getTimeZone(), source.get("date.date_histogram.time_zone"));

            for (MetricConfig metric : metrics) {
                for (String name : metric.getMetrics()) {
                    Number value = (Number) source.get(metric.getField() + "." + name + ".value");
                    if ("min".equals(name)) {
                        assertEquals(min, value.intValue());
                    } else if ("max".equals(name)) {
                        assertEquals(max, value.intValue());
                    } else if ("sum".equals(name)) {
                        assertEquals(sum, value.doubleValue(), 0.0d);
                    } else if ("avg".equals(name)) {
                        assertEquals(sum, value.doubleValue(), 0.0d);
                        Number avgCount = (Number) source.get(metric.getField() + "." + name + "._count");
                        assertEquals(numDocs, avgCount.intValue());
                    } else if ("value_count".equals(name)) {
                        assertEquals(numDocs, value.intValue());
                    }
                }
            }
        });

        // TODO when we move cleaning rollup into ESTestCase we can randomly choose the _all version of this request
        GetRollupJobRequest getRollupJobRequest = new GetRollupJobRequest(id);
        GetRollupJobResponse getResponse = execute(getRollupJobRequest, rollupClient::getRollupJob, rollupClient::getRollupJobAsync);
        assertThat(getResponse.getJobs(), hasSize(1));
        JobWrapper job = getResponse.getJobs().get(0);
        assertEquals(putRollupJobRequest.getConfig(), job.getJob());
        assertThat(job.getStats().getNumPages(), lessThan(10L));
        assertEquals(numDocs, job.getStats().getNumDocuments());
        assertThat(job.getStats().getNumInvocations(), greaterThan(0L));
        assertEquals(1, job.getStats().getOutputDocuments());
        assertThat(job.getStatus().getState(), either(equalTo(IndexerState.STARTED)).or(equalTo(IndexerState.INDEXING)));
        assertThat(job.getStatus().getCurrentPosition(), hasKey("date.date_histogram"));
        assertEquals(true, job.getStatus().getUpgradedDocumentId());
    }

    public void testGetMissingRollupJob() throws Exception {
        GetRollupJobRequest getRollupJobRequest = new GetRollupJobRequest("missing");
        RollupClient rollupClient = highLevelClient().rollup();
        GetRollupJobResponse getResponse = execute(getRollupJobRequest, rollupClient::getRollupJob, rollupClient::getRollupJobAsync);
        assertThat(getResponse.getJobs(), empty());
    }

}<|MERGE_RESOLUTION|>--- conflicted
+++ resolved
@@ -27,15 +27,12 @@
 import org.elasticsearch.action.search.SearchRequest;
 import org.elasticsearch.action.search.SearchResponse;
 import org.elasticsearch.action.support.WriteRequest;
-<<<<<<< HEAD
-import org.elasticsearch.client.rollup.DeleteRollupJobRequest;
-import org.elasticsearch.client.rollup.DeleteRollupJobResponse;
-=======
 import org.elasticsearch.client.rollup.GetRollupJobRequest;
 import org.elasticsearch.client.rollup.GetRollupJobResponse;
 import org.elasticsearch.client.rollup.GetRollupJobResponse.IndexerState;
 import org.elasticsearch.client.rollup.GetRollupJobResponse.JobWrapper;
->>>>>>> 7352f0da
+import org.elasticsearch.client.rollup.DeleteRollupJobRequest;
+import org.elasticsearch.client.rollup.DeleteRollupJobResponse;
 import org.elasticsearch.client.rollup.PutRollupJobRequest;
 import org.elasticsearch.client.rollup.PutRollupJobResponse;
 import org.elasticsearch.client.rollup.job.config.DateHistogramGroupConfig;
@@ -73,9 +70,9 @@
     double sum = 0.0d;
     int max = Integer.MIN_VALUE;
     int min = Integer.MAX_VALUE;
-
     private static final List<String> SUPPORTED_METRICS = Arrays.asList(MaxAggregationBuilder.NAME, MinAggregationBuilder.NAME,
         SumAggregationBuilder.NAME, AvgAggregationBuilder.NAME, ValueCountAggregationBuilder.NAME);
+
     private String id;
     private String indexPattern;
     private String rollupIndex;
@@ -93,16 +90,7 @@
         pageSize = randomIntBetween(numDocs, numDocs * 10);
     }
 
-<<<<<<< HEAD
     public int indexDocs() throws Exception {
-=======
-    @SuppressWarnings("unchecked")
-    public void testPutAndGetRollupJob() throws Exception {
-        double sum = 0.0d;
-        int max = Integer.MIN_VALUE;
-        int min = Integer.MAX_VALUE;
-
->>>>>>> 7352f0da
         final BulkRequest bulkRequest = new BulkRequest();
         bulkRequest.setRefreshPolicy(WriteRequest.RefreshPolicy.IMMEDIATE);
         for (int minute = 0; minute < 60; minute++) {
@@ -159,10 +147,8 @@
         assertTrue(deleteRollupJobResponse.isAcknowledged());
     }
 
-
-
     @SuppressWarnings("unchecked")
-    public void testPutRollupJob() throws Exception {
+    public void testPutAndGetRollupJob() throws Exception {
         // TODO expand this to also test with histogram and terms?
         final GroupConfig groups = new GroupConfig(new DateHistogramGroupConfig("date", DateHistogramInterval.DAY));
         final List<MetricConfig> metrics = Collections.singletonList(new MetricConfig("value", SUPPORTED_METRICS));
