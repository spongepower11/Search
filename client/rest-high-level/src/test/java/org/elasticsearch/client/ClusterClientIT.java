/*
 * Licensed to Elasticsearch under one or more contributor
 * license agreements. See the NOTICE file distributed with
 * this work for additional information regarding copyright
 * ownership. Elasticsearch licenses this file to you under
 * the Apache License, Version 2.0 (the "License"); you may
 * not use this file except in compliance with the License.
 * You may obtain a copy of the License at
 *
 *    http://www.apache.org/licenses/LICENSE-2.0
 *
 * Unless required by applicable law or agreed to in writing,
 * software distributed under the License is distributed on an
 * "AS IS" BASIS, WITHOUT WARRANTIES OR CONDITIONS OF ANY
 * KIND, either express or implied.  See the License for the
 * specific language governing permissions and limitations
 * under the License.
 */

package org.elasticsearch.client;

import org.elasticsearch.ElasticsearchException;
import org.elasticsearch.action.admin.cluster.node.tasks.cancel.CancelTasksRequest;
import org.elasticsearch.action.admin.cluster.node.tasks.cancel.CancelTasksResponse;
import org.elasticsearch.action.admin.cluster.node.tasks.list.ListTasksRequest;
import org.elasticsearch.action.admin.cluster.node.tasks.list.ListTasksResponse;
import org.elasticsearch.action.admin.cluster.node.tasks.list.TaskGroup;
import org.elasticsearch.action.admin.cluster.settings.ClusterUpdateSettingsRequest;
import org.elasticsearch.action.admin.cluster.settings.ClusterUpdateSettingsResponse;
import org.elasticsearch.action.ingest.GetPipelineRequest;
import org.elasticsearch.action.ingest.GetPipelineResponse;
import org.elasticsearch.action.ingest.PutPipelineRequest;
import org.elasticsearch.action.ingest.DeletePipelineRequest;
import org.elasticsearch.action.ingest.WritePipelineResponse;
import org.elasticsearch.cluster.routing.allocation.decider.EnableAllocationDecider;
import org.elasticsearch.common.bytes.BytesReference;
import org.elasticsearch.common.settings.Settings;
import org.elasticsearch.common.unit.ByteSizeUnit;
import org.elasticsearch.common.xcontent.XContentBuilder;
import org.elasticsearch.common.xcontent.XContentType;
import org.elasticsearch.common.xcontent.support.XContentMapValues;
import org.elasticsearch.indices.recovery.RecoverySettings;
import org.elasticsearch.ingest.PipelineConfiguration;
import org.elasticsearch.rest.RestStatus;
import org.elasticsearch.tasks.TaskId;
import org.elasticsearch.tasks.TaskInfo;

import java.io.IOException;
import java.util.HashMap;
import java.util.Map;

import static org.elasticsearch.test.hamcrest.ElasticsearchAssertions.assertAcked;
import static org.hamcrest.Matchers.equalTo;
import static org.hamcrest.Matchers.notNullValue;
import static org.hamcrest.Matchers.nullValue;

public class ClusterClientIT extends ESRestHighLevelClientTestCase {

    public void testClusterPutSettings() throws IOException {
        final String transientSettingKey = RecoverySettings.INDICES_RECOVERY_MAX_BYTES_PER_SEC_SETTING.getKey();
        final int transientSettingValue = 10;

        final String persistentSettingKey = EnableAllocationDecider.CLUSTER_ROUTING_ALLOCATION_ENABLE_SETTING.getKey();
        final String persistentSettingValue = EnableAllocationDecider.Allocation.NONE.name();

        Settings transientSettings = Settings.builder().put(transientSettingKey, transientSettingValue, ByteSizeUnit.BYTES).build();
        Map<String, Object> map = new HashMap<>();
        map.put(persistentSettingKey, persistentSettingValue);

        ClusterUpdateSettingsRequest setRequest = new ClusterUpdateSettingsRequest();
        setRequest.transientSettings(transientSettings);
        setRequest.persistentSettings(map);

        ClusterUpdateSettingsResponse setResponse = execute(setRequest, highLevelClient().cluster()::putSettings,
                highLevelClient().cluster()::putSettingsAsync);

        assertAcked(setResponse);
        assertThat(setResponse.getTransientSettings().get(transientSettingKey), notNullValue());
        assertThat(setResponse.getTransientSettings().get(persistentSettingKey), nullValue());
        assertThat(setResponse.getTransientSettings().get(transientSettingKey),
                equalTo(transientSettingValue + ByteSizeUnit.BYTES.getSuffix()));
        assertThat(setResponse.getPersistentSettings().get(transientSettingKey), nullValue());
        assertThat(setResponse.getPersistentSettings().get(persistentSettingKey), notNullValue());
        assertThat(setResponse.getPersistentSettings().get(persistentSettingKey), equalTo(persistentSettingValue));

        Map<String, Object> setMap = getAsMap("/_cluster/settings");
        String transientSetValue = (String) XContentMapValues.extractValue("transient." + transientSettingKey, setMap);
        assertThat(transientSetValue, equalTo(transientSettingValue + ByteSizeUnit.BYTES.getSuffix()));
        String persistentSetValue = (String) XContentMapValues.extractValue("persistent." + persistentSettingKey, setMap);
        assertThat(persistentSetValue, equalTo(persistentSettingValue));

        ClusterUpdateSettingsRequest resetRequest = new ClusterUpdateSettingsRequest();
        resetRequest.transientSettings(Settings.builder().putNull(transientSettingKey));
        resetRequest.persistentSettings("{\"" + persistentSettingKey + "\": null }", XContentType.JSON);

        ClusterUpdateSettingsResponse resetResponse = execute(resetRequest, highLevelClient().cluster()::putSettings,
                highLevelClient().cluster()::putSettingsAsync);

        assertThat(resetResponse.getTransientSettings().get(transientSettingKey), equalTo(null));
        assertThat(resetResponse.getPersistentSettings().get(persistentSettingKey), equalTo(null));
        assertThat(resetResponse.getTransientSettings(), equalTo(Settings.EMPTY));
        assertThat(resetResponse.getPersistentSettings(), equalTo(Settings.EMPTY));

        Map<String, Object> resetMap = getAsMap("/_cluster/settings");
        String transientResetValue = (String) XContentMapValues.extractValue("transient." + transientSettingKey, resetMap);
        assertThat(transientResetValue, equalTo(null));
        String persistentResetValue = (String) XContentMapValues.extractValue("persistent." + persistentSettingKey, resetMap);
        assertThat(persistentResetValue, equalTo(null));
    }

    public void testClusterUpdateSettingNonExistent() {
        String setting = "no_idea_what_you_are_talking_about";
        int value = 10;
        ClusterUpdateSettingsRequest clusterUpdateSettingsRequest = new ClusterUpdateSettingsRequest();
        clusterUpdateSettingsRequest.transientSettings(Settings.builder().put(setting, value).build());

        ElasticsearchException exception = expectThrows(ElasticsearchException.class, () -> execute(clusterUpdateSettingsRequest,
                highLevelClient().cluster()::putSettings, highLevelClient().cluster()::putSettingsAsync));
        assertThat(exception.status(), equalTo(RestStatus.BAD_REQUEST));
        assertThat(exception.getMessage(), equalTo(
                "Elasticsearch exception [type=illegal_argument_exception, reason=transient setting [" + setting + "], not recognized]"));
    }

    public void testPutPipeline() throws IOException {
        String id = "some_pipeline_id";
        XContentBuilder pipelineBuilder = buildRandomXContentPipeline();
        PutPipelineRequest request = new PutPipelineRequest(
            id,
            BytesReference.bytes(pipelineBuilder),
            pipelineBuilder.contentType());

        WritePipelineResponse putPipelineResponse =
            execute(request, highLevelClient().cluster()::putPipeline, highLevelClient().cluster()::putPipelineAsync);
        assertTrue(putPipelineResponse.isAcknowledged());
    }

<<<<<<< HEAD
=======
    public void testGetPipeline() throws IOException {
        String id = "some_pipeline_id";
        XContentBuilder pipelineBuilder = buildRandomXContentPipeline();
        {
            PutPipelineRequest request = new PutPipelineRequest(
                id,
                BytesReference.bytes(pipelineBuilder),
                pipelineBuilder.contentType()
            );
            createPipeline(request);
        }

        GetPipelineRequest request = new GetPipelineRequest(id);

        GetPipelineResponse response =
            execute(request, highLevelClient().cluster()::getPipeline, highLevelClient().cluster()::getPipelineAsync);
        assertTrue(response.isFound());
        assertEquals(response.pipelines().get(0).getId(), id);
        PipelineConfiguration expectedConfig =
            new PipelineConfiguration(id, BytesReference.bytes(pipelineBuilder), pipelineBuilder.contentType());
        assertEquals(expectedConfig.getConfigAsMap(), response.pipelines().get(0).getConfigAsMap());
    }

    public void testDeletePipeline() throws IOException {
        String id = "some_pipeline_id";
        {
            createPipeline(id);
        }

        DeletePipelineRequest request = new DeletePipelineRequest(id);

        WritePipelineResponse response =
            execute(request, highLevelClient().cluster()::deletePipeline, highLevelClient().cluster()::deletePipelineAsync);
        assertTrue(response.isAcknowledged());
    }
>>>>>>> 65d3f0ef
}<|MERGE_RESOLUTION|>--- conflicted
+++ resolved
@@ -134,8 +134,6 @@
         assertTrue(putPipelineResponse.isAcknowledged());
     }
 
-<<<<<<< HEAD
-=======
     public void testGetPipeline() throws IOException {
         String id = "some_pipeline_id";
         XContentBuilder pipelineBuilder = buildRandomXContentPipeline();
@@ -171,5 +169,5 @@
             execute(request, highLevelClient().cluster()::deletePipeline, highLevelClient().cluster()::deletePipelineAsync);
         assertTrue(response.isAcknowledged());
     }
->>>>>>> 65d3f0ef
+
 }