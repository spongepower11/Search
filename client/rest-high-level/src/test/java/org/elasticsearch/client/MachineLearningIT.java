--- conflicted
+++ resolved
@@ -20,15 +20,12 @@
 
 import com.carrotsearch.randomizedtesting.generators.CodepointSetGenerator;
 import org.elasticsearch.ElasticsearchStatusException;
-<<<<<<< HEAD
 import org.elasticsearch.client.ml.ForecastJobRequest;
 import org.elasticsearch.client.ml.ForecastJobResponse;
-=======
 import org.elasticsearch.client.ml.PostDataRequest;
 import org.elasticsearch.client.ml.PostDataResponse;
 import org.elasticsearch.client.ml.UpdateJobRequest;
 import org.elasticsearch.client.ml.job.config.JobUpdate;
->>>>>>> 79e79697
 import org.elasticsearch.common.unit.TimeValue;
 import org.elasticsearch.client.ml.GetJobStatsRequest;
 import org.elasticsearch.client.ml.GetJobStatsResponse;
@@ -229,21 +226,14 @@
         assertThat(exception.status().getStatus(), equalTo(404));
     }
 
-<<<<<<< HEAD
     @Ignore("Awaiting post data endpoint to be created")
     public void testForecastJob() throws Exception {
         String jobId = "ml-forecast-job-test";
-
-=======
-    public void testPostData() throws Exception {
-        String jobId = randomValidJobId();
->>>>>>> 79e79697
         Job job = buildJob(jobId);
         MachineLearningClient machineLearningClient = highLevelClient().machineLearning();
         machineLearningClient.putJob(new PutJobRequest(job), RequestOptions.DEFAULT);
         machineLearningClient.openJob(new OpenJobRequest(jobId), RequestOptions.DEFAULT);
 
-<<<<<<< HEAD
         //post data
 
         ForecastJobRequest request = new ForecastJobRequest(jobId);
@@ -251,7 +241,15 @@
 
         assertTrue(response.isAcknowledged());
         assertNotNull(response.getForecastId());
-=======
+    }
+
+    public void testPostData() throws Exception {
+        String jobId = randomValidJobId();
+        Job job = buildJob(jobId);
+        MachineLearningClient machineLearningClient = highLevelClient().machineLearning();
+        machineLearningClient.putJob(new PutJobRequest(job), RequestOptions.DEFAULT);
+        machineLearningClient.openJob(new OpenJobRequest(jobId), RequestOptions.DEFAULT);
+
         PostDataRequest.JsonBuilder builder = new PostDataRequest.JsonBuilder();
         for(int i = 0; i < 10; i++) {
             Map<String, Object> hashMap = new HashMap<>();
@@ -281,7 +279,6 @@
         GetJobRequest getRequest = new GetJobRequest(jobId);
         GetJobResponse getResponse = machineLearningClient.getJob(getRequest, RequestOptions.DEFAULT);
         assertEquals("Updated description", getResponse.jobs().get(0).getDescription());
->>>>>>> 79e79697
     }
 
     public static String randomValidJobId() {
