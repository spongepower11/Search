--- conflicted
+++ resolved
@@ -99,7 +99,6 @@
 
     AuthenticateResponse createServerAuthenticationResponse(Authentication authentication) {
         User user = authentication.getUser();
-<<<<<<< HEAD
         org.elasticsearch.client.security.user.User cUser = new org.elasticsearch.client.security.user.User(user.principal(),
             Arrays.asList(user.roles()), user.metadata(), user.fullName(), user.email());
         AuthenticateResponse.RealmInfo authenticatedBy = new AuthenticateResponse.RealmInfo(authentication.getAuthenticatedBy().getName(),
@@ -118,33 +117,5 @@
         }
         return new AuthenticateResponse(cUser, user.enabled(), authenticatedBy, lookedUpBy,
             authentication.getAuthenticationType().toString().toLowerCase(Locale.ROOT), null, apiKeyInfo);
-=======
-        org.elasticsearch.client.security.user.User cUser = new org.elasticsearch.client.security.user.User(
-            user.principal(),
-            Arrays.asList(user.roles()),
-            user.metadata(),
-            user.fullName(),
-            user.email()
-        );
-        AuthenticateResponse.RealmInfo authenticatedBy = new AuthenticateResponse.RealmInfo(
-            authentication.getAuthenticatedBy().getName(),
-            authentication.getAuthenticatedBy().getType()
-        );
-        AuthenticateResponse.RealmInfo lookedUpBy = new AuthenticateResponse.RealmInfo(
-            authentication.getLookedUpBy() == null
-                ? authentication.getAuthenticatedBy().getName()
-                : authentication.getLookedUpBy().getName(),
-            authentication.getLookedUpBy() == null
-                ? authentication.getAuthenticatedBy().getType()
-                : authentication.getLookedUpBy().getType()
-        );
-        return new AuthenticateResponse(
-            cUser,
-            user.enabled(),
-            authenticatedBy,
-            lookedUpBy,
-            authentication.getAuthenticationType().toString().toLowerCase(Locale.ROOT)
-        );
->>>>>>> 12ad399c
     }
 }