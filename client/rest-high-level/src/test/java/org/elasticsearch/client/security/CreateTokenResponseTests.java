/*
 * Copyright Elasticsearch B.V. and/or licensed to Elasticsearch B.V. under one
 * or more contributor license agreements. Licensed under the Elastic License
 * 2.0 and the Server Side Public License, v 1; you may not use this file except
 * in compliance with, at your election, the Elastic License 2.0 or the Server
 * Side Public License, v 1.
 */
package org.elasticsearch.client.security;

import org.elasticsearch.client.security.user.User;
import org.elasticsearch.common.bytes.BytesReference;
import org.elasticsearch.core.TimeValue;
import org.elasticsearch.test.ESTestCase;
import org.elasticsearch.xcontent.XContentBuilder;
import org.elasticsearch.xcontent.XContentFactory;
import org.elasticsearch.xcontent.XContentType;

import java.io.IOException;
import java.util.Arrays;

import static org.hamcrest.Matchers.equalTo;

public class CreateTokenResponseTests extends ESTestCase {

    public void testFromXContent() throws IOException {
        final String accessToken = randomAlphaOfLengthBetween(12, 24);
        final TimeValue expiresIn = TimeValue.timeValueSeconds(randomIntBetween(30, 10_000));
        final String refreshToken = randomBoolean() ? null : randomAlphaOfLengthBetween(12, 24);
        final String scope = randomBoolean() ? null : randomAlphaOfLength(4);
        final String type = randomAlphaOfLength(6);
        final String kerberosAuthenticationResponseToken = randomBoolean() ? null : randomAlphaOfLength(7);
        final AuthenticateResponse authentication = new AuthenticateResponse(
            new User(randomAlphaOfLength(7), Arrays.asList(randomAlphaOfLength(9))),
            true,
            new AuthenticateResponse.RealmInfo(randomAlphaOfLength(5), randomAlphaOfLength(7)),
            new AuthenticateResponse.RealmInfo(randomAlphaOfLength(5), randomAlphaOfLength(5)),
<<<<<<< HEAD
            "realm"
=======
            "realm",
            null,
            new AuthenticateResponse.ApiKeyInfo(
                randomAlphaOfLength(16),                         // mandatory
                randomBoolean() ? randomAlphaOfLength(20) : null // optional
            )
>>>>>>> 30e15ba8
        );

        final XContentType xContentType = randomFrom(XContentType.values());
        final XContentBuilder builder = XContentFactory.contentBuilder(xContentType);
        builder.startObject().field("access_token", accessToken).field("type", type).field("expires_in", expiresIn.seconds());
        if (refreshToken != null || randomBoolean()) {
            builder.field("refresh_token", refreshToken);
        }
        if (scope != null || randomBoolean()) {
            builder.field("scope", scope);
        }
        if (kerberosAuthenticationResponseToken != null) {
            builder.field("kerberos_authentication_response_token", kerberosAuthenticationResponseToken);
        }
        builder.field("authentication", authentication);
        builder.endObject();
        BytesReference xContent = BytesReference.bytes(builder);

        final CreateTokenResponse response = CreateTokenResponse.fromXContent(createParser(xContentType.xContent(), xContent));
        assertThat(response.getAccessToken(), equalTo(accessToken));
        assertThat(response.getRefreshToken(), equalTo(refreshToken));
        assertThat(response.getScope(), equalTo(scope));
        assertThat(response.getType(), equalTo(type));
        assertThat(response.getExpiresIn(), equalTo(expiresIn));
        assertThat(response.getKerberosAuthenticationResponseToken(), equalTo(kerberosAuthenticationResponseToken));
        assertThat(response.getAuthentication(), equalTo(authentication));
    }
}<|MERGE_RESOLUTION|>--- conflicted
+++ resolved
@@ -34,16 +34,12 @@
             true,
             new AuthenticateResponse.RealmInfo(randomAlphaOfLength(5), randomAlphaOfLength(7)),
             new AuthenticateResponse.RealmInfo(randomAlphaOfLength(5), randomAlphaOfLength(5)),
-<<<<<<< HEAD
-            "realm"
-=======
             "realm",
             null,
             new AuthenticateResponse.ApiKeyInfo(
                 randomAlphaOfLength(16),                         // mandatory
                 randomBoolean() ? randomAlphaOfLength(20) : null // optional
             )
->>>>>>> 30e15ba8
         );
 
         final XContentType xContentType = randomFrom(XContentType.values());
