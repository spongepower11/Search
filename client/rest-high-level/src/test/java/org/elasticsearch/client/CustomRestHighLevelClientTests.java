--- conflicted
+++ resolved
@@ -79,20 +79,12 @@
             final RestClient restClient = mock(RestClient.class);
             restHighLevelClient = new CustomRestClient(restClient);
 
-<<<<<<< HEAD
-            doAnswer(inv -> mockPerformRequest(((Request) inv.getArguments()[0]).getHeaders().iterator().next()))
-=======
             doAnswer(inv -> mockPerformRequest((Request) inv.getArguments()[0]))
->>>>>>> 0c7f6570
                     .when(restClient)
                     .performRequest(any(Request.class));
 
             doAnswer(inv -> mockPerformRequestAsync(
-<<<<<<< HEAD
-                        ((Request) inv.getArguments()[0]).getHeaders().iterator().next(),
-=======
                         ((Request) inv.getArguments()[0]),
->>>>>>> 0c7f6570
                         (ResponseListener) inv.getArguments()[1]))
                     .when(restClient)
                     .performRequestAsync(any(Request.class), any(ResponseListener.class));
