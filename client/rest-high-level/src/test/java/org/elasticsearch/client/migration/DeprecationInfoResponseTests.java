/*
 * Copyright Elasticsearch B.V. and/or licensed to Elasticsearch B.V. under one
 * or more contributor license agreements. Licensed under the Elastic License
 * 2.0 and the Server Side Public License, v 1; you may not use this file except
 * in compliance with, at your election, the Elastic License 2.0 or the Server
 * Side Public License, v 1.
 */

package org.elasticsearch.client.migration;

import org.elasticsearch.common.xcontent.XContentBuilder;
import org.elasticsearch.core.Tuple;
import org.elasticsearch.test.ESTestCase;
import org.elasticsearch.test.EqualsHashCodeTestUtils;

import java.io.IOException;
import java.util.ArrayList;
import java.util.Collections;
import java.util.HashMap;
import java.util.List;
import java.util.Map;

import static org.elasticsearch.client.migration.DeprecationInfoResponse.DeprecationIssue.Level.CRITICAL;
import static org.elasticsearch.client.migration.DeprecationInfoResponse.DeprecationIssue.Level.WARNING;
import static org.elasticsearch.test.AbstractXContentTestCase.xContentTester;

public class DeprecationInfoResponseTests extends ESTestCase {

    private void toXContent(DeprecationInfoResponse response, XContentBuilder builder) throws IOException {
        builder.startObject();
        {
            builder.startArray("cluster_settings");
            for (DeprecationInfoResponse.DeprecationIssue issue : response.getClusterSettingsIssues()) {
                toXContent(issue, builder);
            }
            builder.endArray();

            builder.startArray("node_settings");
            for (DeprecationInfoResponse.DeprecationIssue issue : response.getNodeSettingsIssues()) {
                toXContent(issue, builder);
            }
            builder.endArray();

            builder.field("index_settings");
            builder.startObject();
            {
                for (Map.Entry<String, List<DeprecationInfoResponse.DeprecationIssue>> entry :
                        response.getIndexSettingsIssues().entrySet()) {
                    builder.field(entry.getKey());
                    builder.startArray();
                    for (DeprecationInfoResponse.DeprecationIssue issue : entry.getValue()) {
                        toXContent(issue, builder);
                    }
                    builder.endArray();
                }
            }
            builder.endObject();

            builder.startArray("ml_settings");
            for (DeprecationInfoResponse.DeprecationIssue issue : response.getMlSettingsIssues()) {
                toXContent(issue, builder);
            }
            builder.endArray();
        }
        builder.endObject();
    }

    private void toXContent(DeprecationInfoResponse.DeprecationIssue issue, XContentBuilder builder) throws IOException {
        builder.startObject()
            .field("level", issue.getLevel())
            .field("message", issue.getMessage())
            .field("url", issue.getUrl());
        if (issue.getDetails() != null) {
            builder.field("details", issue.getDetails());
        }
<<<<<<< HEAD
        builder.field("resolve_during_rolling_upgrade", issue.isResolveDuringRollingUpgrade());
=======
        if (issue.getMeta() != null) {
            builder.field("_meta", issue.getMeta());
        }
>>>>>>> 3f44a5b3
        builder.endObject();
    }


    private Map<String, List<DeprecationInfoResponse.DeprecationIssue>> createIndexSettingsIssues() {
        Map<String, List<DeprecationInfoResponse.DeprecationIssue>> indexSettingsIssues =
            new HashMap<>();
        for (int i = 0; i < randomIntBetween(1, 3); i++) {
            indexSettingsIssues.put(randomAlphaOfLengthBetween(1, 5), createRandomIssues(false));
        }
        return indexSettingsIssues;
    }

    private List<DeprecationInfoResponse.DeprecationIssue> createRandomIssues(boolean canBeEmpty) {
        List<DeprecationInfoResponse.DeprecationIssue> list = new ArrayList<>();
        // the list of index settings cannot be zero, but the other lists can be, so this boolean is used to make the min number
        // of elements for this list.
        int startingRandomNumber = canBeEmpty ? 0: 1;
        for (int i =0; i < randomIntBetween(startingRandomNumber, 2); i++) {
            list.add(new DeprecationInfoResponse.DeprecationIssue(randomFrom(WARNING, CRITICAL),
                randomAlphaOfLength(5),
                randomAlphaOfLength(5),
<<<<<<< HEAD
                randomBoolean() ? randomAlphaOfLength(5) : null, randomBoolean()));
=======
                randomBoolean() ? randomAlphaOfLength(5) : null,
                randomBoolean() ? randomMap(1, 5, () -> new Tuple<>(randomAlphaOfLength(4), randomAlphaOfLength(4))) : null));
>>>>>>> 3f44a5b3
        }
        return list;
    }

    private DeprecationInfoResponse createInstance() {
        return new DeprecationInfoResponse(createRandomIssues(true), createRandomIssues(true), createIndexSettingsIssues(),
            createRandomIssues(true));
    }

    private DeprecationInfoResponse copyInstance(DeprecationInfoResponse req) {
        return new DeprecationInfoResponse(new ArrayList<>(req.getClusterSettingsIssues()),
            new ArrayList<>(req.getNodeSettingsIssues()), new HashMap<>(req.getIndexSettingsIssues()),
            new ArrayList<>(req.getMlSettingsIssues()));
    }

    private DeprecationInfoResponse mutateInstance(DeprecationInfoResponse req) {
        return createInstance();
    }

    public void testFromXContent() throws IOException {
        xContentTester(
            this::createParser,
            this::createInstance,
            this::toXContent,
            DeprecationInfoResponse::fromXContent)
            .supportsUnknownFields(false) // old school parsing
            .test();
    }

    public void testNullFailedIndices() {
        NullPointerException exception = expectThrows(NullPointerException.class,
            () -> new DeprecationInfoResponse(null, null, null, null));
        assertEquals("cluster settings issues cannot be null", exception.getMessage());

        exception = expectThrows(NullPointerException.class,
            () -> new DeprecationInfoResponse(Collections.emptyList(), null, null, null));
        assertEquals("node settings issues cannot be null", exception.getMessage());

        exception = expectThrows(NullPointerException.class,
            () -> new DeprecationInfoResponse(Collections.emptyList(), Collections.emptyList(), null, null));
        assertEquals("index settings issues cannot be null", exception.getMessage());

        exception = expectThrows(NullPointerException.class,
            () -> new DeprecationInfoResponse(Collections.emptyList(), Collections.emptyList(), Collections.emptyMap(), null));
        assertEquals("ml settings issues cannot be null", exception.getMessage());
    }

    public void testEqualsAndHashCode() {
        for (int count = 0; count < 100; ++count) {
            EqualsHashCodeTestUtils.checkEqualsAndHashCode(createInstance(), this::copyInstance, this::mutateInstance);
        }
    }
}<|MERGE_RESOLUTION|>--- conflicted
+++ resolved
@@ -73,13 +73,10 @@
         if (issue.getDetails() != null) {
             builder.field("details", issue.getDetails());
         }
-<<<<<<< HEAD
         builder.field("resolve_during_rolling_upgrade", issue.isResolveDuringRollingUpgrade());
-=======
         if (issue.getMeta() != null) {
             builder.field("_meta", issue.getMeta());
         }
->>>>>>> 3f44a5b3
         builder.endObject();
     }
 
@@ -102,12 +99,9 @@
             list.add(new DeprecationInfoResponse.DeprecationIssue(randomFrom(WARNING, CRITICAL),
                 randomAlphaOfLength(5),
                 randomAlphaOfLength(5),
-<<<<<<< HEAD
-                randomBoolean() ? randomAlphaOfLength(5) : null, randomBoolean()));
-=======
                 randomBoolean() ? randomAlphaOfLength(5) : null,
+                randomBoolean(),
                 randomBoolean() ? randomMap(1, 5, () -> new Tuple<>(randomAlphaOfLength(4), randomAlphaOfLength(4))) : null));
->>>>>>> 3f44a5b3
         }
         return list;
     }
