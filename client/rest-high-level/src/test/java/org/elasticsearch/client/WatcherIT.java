--- conflicted
+++ resolved
@@ -185,7 +185,7 @@
         assertEquals(RestStatus.NOT_FOUND, exception.status());
     }
 
-<<<<<<< HEAD
+
     public void testExecuteWatchById() throws Exception {
         String watchId = randomAlphaOfLength(10);
         createWatch(watchId);
@@ -193,7 +193,8 @@
         ExecuteWatchResponse response = highLevelClient().watcher().executeWatch(new ExecuteWatchRequest(watchId),
             RequestOptions.DEFAULT);
 
-=======
+    }
+
     public void testWatcherStatsMetrics() throws Exception {
         boolean includeCurrent = randomBoolean();
         boolean includeQueued = randomBoolean();
@@ -203,6 +204,5 @@
         assertThat(stats.getNodes(), not(empty()));
         assertEquals(includeCurrent, stats.getNodes().get(0).getSnapshots() != null);
         assertEquals(includeQueued, stats.getNodes().get(0).getQueuedWatches() != null);
->>>>>>> 797cffbb
     }
 }