/*
 * Licensed to Elasticsearch under one or more contributor
 * license agreements. See the NOTICE file distributed with
 * this work for additional information regarding copyright
 * ownership. Elasticsearch licenses this file to you under
 * the Apache License, Version 2.0 (the "License"); you may
 * not use this file except in compliance with the License.
 * You may obtain a copy of the License at
 *
 *    http://www.apache.org/licenses/LICENSE-2.0
 *
 * Unless required by applicable law or agreed to in writing,
 * software distributed under the License is distributed on an
 * "AS IS" BASIS, WITHOUT WARRANTIES OR CONDITIONS OF ANY
 * KIND, either express or implied.  See the License for the
 * specific language governing permissions and limitations
 * under the License.
 */
package org.elasticsearch.client.documentation;

import org.elasticsearch.action.ActionListener;
import org.elasticsearch.action.LatchedActionListener;
import org.elasticsearch.action.index.IndexRequest;
import org.elasticsearch.action.support.WriteRequest;
import org.elasticsearch.client.ESRestHighLevelClientTestCase;
import org.elasticsearch.client.MachineLearningIT;
import org.elasticsearch.client.MlRestTestStateCleaner;
import org.elasticsearch.client.RequestOptions;
import org.elasticsearch.client.RestHighLevelClient;
import org.elasticsearch.common.unit.TimeValue;
<<<<<<< HEAD
import org.elasticsearch.protocol.xpack.ml.DeleteJobRequest;
import org.elasticsearch.protocol.xpack.ml.DeleteJobResponse;
=======
import org.elasticsearch.common.xcontent.XContentType;
import org.elasticsearch.protocol.xpack.ml.CloseJobRequest;
import org.elasticsearch.protocol.xpack.ml.CloseJobResponse;
import org.elasticsearch.protocol.xpack.ml.DeleteJobRequest;
import org.elasticsearch.protocol.xpack.ml.DeleteJobResponse;
import org.elasticsearch.protocol.xpack.ml.GetBucketsRequest;
import org.elasticsearch.protocol.xpack.ml.GetBucketsResponse;
import org.elasticsearch.protocol.xpack.ml.GetJobRequest;
import org.elasticsearch.protocol.xpack.ml.GetJobResponse;
>>>>>>> f4e9729d
import org.elasticsearch.protocol.xpack.ml.OpenJobRequest;
import org.elasticsearch.protocol.xpack.ml.OpenJobResponse;
import org.elasticsearch.protocol.xpack.ml.PutJobRequest;
import org.elasticsearch.protocol.xpack.ml.PutJobResponse;
import org.elasticsearch.protocol.xpack.ml.job.config.AnalysisConfig;
import org.elasticsearch.protocol.xpack.ml.job.config.DataDescription;
import org.elasticsearch.protocol.xpack.ml.job.config.Detector;
import org.elasticsearch.protocol.xpack.ml.job.config.Job;
import org.elasticsearch.protocol.xpack.ml.job.results.Bucket;
import org.elasticsearch.protocol.xpack.ml.job.util.PageParams;
import org.junit.After;

import java.io.IOException;
import java.util.Collections;
import java.util.Date;
import java.util.List;
import java.util.concurrent.CountDownLatch;
import java.util.concurrent.TimeUnit;
import java.util.stream.Collectors;

import static org.hamcrest.Matchers.containsInAnyOrder;
import static org.hamcrest.Matchers.greaterThan;
import static org.hamcrest.Matchers.hasSize;

public class MlClientDocumentationIT extends ESRestHighLevelClientTestCase {

    @After
    public void cleanUp() throws IOException {
        new MlRestTestStateCleaner(logger, client()).clearMlMetadata();
    }

    public void testCreateJob() throws Exception {
        RestHighLevelClient client = highLevelClient();

        //tag::x-pack-ml-put-job-detector
        Detector.Builder detectorBuilder = new Detector.Builder()
            .setFunction("sum")                                    // <1>
            .setFieldName("total")                                 // <2>
            .setDetectorDescription("Sum of total");               // <3>
        //end::x-pack-ml-put-job-detector

        //tag::x-pack-ml-put-job-analysis-config
        List<Detector> detectors = Collections.singletonList(detectorBuilder.build());       // <1>
        AnalysisConfig.Builder analysisConfigBuilder = new AnalysisConfig.Builder(detectors) // <2>
            .setBucketSpan(TimeValue.timeValueMinutes(10));                                  // <3>
        //end::x-pack-ml-put-job-analysis-config

        //tag::x-pack-ml-put-job-data-description
        DataDescription.Builder dataDescriptionBuilder = new DataDescription.Builder()
            .setTimeField("timestamp");  // <1>
        //end::x-pack-ml-put-job-data-description

        {
            String id = "job_1";

            //tag::x-pack-ml-put-job-config
            Job.Builder jobBuilder = new Job.Builder(id)      // <1>
                .setAnalysisConfig(analysisConfigBuilder)     // <2>
                .setDataDescription(dataDescriptionBuilder)   // <3>
                .setDescription("Total sum of requests");     // <4>
            //end::x-pack-ml-put-job-config

            //tag::x-pack-ml-put-job-request
            PutJobRequest request = new PutJobRequest(jobBuilder.build()); // <1>
            //end::x-pack-ml-put-job-request

            //tag::x-pack-ml-put-job-execute
            PutJobResponse response = client.machineLearning().putJob(request, RequestOptions.DEFAULT);
            //end::x-pack-ml-put-job-execute

            //tag::x-pack-ml-put-job-response
            Date createTime = response.getResponse().getCreateTime(); // <1>
            //end::x-pack-ml-put-job-response
            assertThat(createTime.getTime(), greaterThan(0L));
        }
        {
            String id = "job_2";
            Job.Builder jobBuilder = new Job.Builder(id)
                .setAnalysisConfig(analysisConfigBuilder)
                .setDataDescription(dataDescriptionBuilder)
                .setDescription("Total sum of requests");

            PutJobRequest request = new PutJobRequest(jobBuilder.build());
            // tag::x-pack-ml-put-job-execute-listener
            ActionListener<PutJobResponse> listener = new ActionListener<PutJobResponse>() {
                @Override
                public void onResponse(PutJobResponse response) {
                    // <1>
                }

                @Override
                public void onFailure(Exception e) {
                    // <2>
                }
            };
            // end::x-pack-ml-put-job-execute-listener

            // Replace the empty listener by a blocking listener in test
            final CountDownLatch latch = new CountDownLatch(1);
            listener = new LatchedActionListener<>(listener, latch);

            // tag::x-pack-ml-put-job-execute-async
            client.machineLearning().putJobAsync(request, RequestOptions.DEFAULT, listener); // <1>
            // end::x-pack-ml-put-job-execute-async

            assertTrue(latch.await(30L, TimeUnit.SECONDS));
        }
    }

<<<<<<< HEAD
=======
    public void testGetJob() throws Exception {
        RestHighLevelClient client = highLevelClient();

        String jobId = "get-machine-learning-job1";

        Job job = MachineLearningIT.buildJob("get-machine-learning-job1");
        client.machineLearning().putJob(new PutJobRequest(job), RequestOptions.DEFAULT);

        Job secondJob = MachineLearningIT.buildJob("get-machine-learning-job2");
        client.machineLearning().putJob(new PutJobRequest(secondJob), RequestOptions.DEFAULT);

        {
            //tag::x-pack-ml-get-job-request
            GetJobRequest request = new GetJobRequest("get-machine-learning-job1", "get-machine-learning-job*"); //<1>
            request.setAllowNoJobs(true); //<2>
            //end::x-pack-ml-get-job-request

            //tag::x-pack-ml-get-job-execute
            GetJobResponse response = client.machineLearning().getJob(request, RequestOptions.DEFAULT);
            long numberOfJobs = response.count(); //<1>
            List<Job> jobs = response.jobs(); //<2>
            //end::x-pack-ml-get-job-execute

            assertEquals(2, response.count());
            assertThat(response.jobs(), hasSize(2));
            assertThat(response.jobs().stream().map(Job::getId).collect(Collectors.toList()),
                containsInAnyOrder(job.getId(), secondJob.getId()));
        }
        {
            GetJobRequest request = new GetJobRequest("get-machine-learning-job1", "get-machine-learning-job*");

            // tag::x-pack-ml-get-job-listener
            ActionListener<GetJobResponse> listener = new ActionListener<GetJobResponse>() {
                @Override
                public void onResponse(GetJobResponse response) {
                    // <1>
                }

                @Override
                public void onFailure(Exception e) {
                    // <2>
                }
            };
            // end::x-pack-ml-get-job-listener

            // Replace the empty listener by a blocking listener in test
            final CountDownLatch latch = new CountDownLatch(1);
            listener = new LatchedActionListener<>(listener, latch);

            // tag::x-pack-ml-get-job-execute-async
            client.machineLearning().getJobAsync(request, RequestOptions.DEFAULT, listener); // <1>
            // end::x-pack-ml-get-job-execute-async

            assertTrue(latch.await(30L, TimeUnit.SECONDS));
        }
    }

>>>>>>> f4e9729d
    public void testDeleteJob() throws Exception {
        RestHighLevelClient client = highLevelClient();

        String jobId = "my-first-machine-learning-job";

        Job job = MachineLearningIT.buildJob(jobId);
        client.machineLearning().putJob(new PutJobRequest(job), RequestOptions.DEFAULT);

        Job secondJob = MachineLearningIT.buildJob("my-second-machine-learning-job");
        client.machineLearning().putJob(new PutJobRequest(secondJob), RequestOptions.DEFAULT);

        {
            //tag::x-pack-delete-ml-job-request
            DeleteJobRequest deleteJobRequest = new DeleteJobRequest("my-first-machine-learning-job");
            deleteJobRequest.setForce(false); //<1>
            DeleteJobResponse deleteJobResponse = client.machineLearning().deleteJob(deleteJobRequest, RequestOptions.DEFAULT);
            //end::x-pack-delete-ml-job-request

            //tag::x-pack-delete-ml-job-response
            boolean isAcknowledged = deleteJobResponse.isAcknowledged(); //<1>
            //end::x-pack-delete-ml-job-response
        }
        {
            //tag::x-pack-delete-ml-job-request-listener
            ActionListener<DeleteJobResponse> listener = new ActionListener<DeleteJobResponse>() {
                @Override
                public void onResponse(DeleteJobResponse deleteJobResponse) {
                    // <1>
                }

                @Override
                public void onFailure(Exception e) {
                    // <2>
                }
            };
            //end::x-pack-delete-ml-job-request-listener

            // Replace the empty listener by a blocking listener in test
            final CountDownLatch latch = new CountDownLatch(1);
            listener = new LatchedActionListener<>(listener, latch);

            //tag::x-pack-delete-ml-job-request-async
            DeleteJobRequest deleteJobRequest = new DeleteJobRequest("my-second-machine-learning-job");
            client.machineLearning().deleteJobAsync(deleteJobRequest, RequestOptions.DEFAULT, listener); // <1>
            //end::x-pack-delete-ml-job-request-async

            assertTrue(latch.await(30L, TimeUnit.SECONDS));
        }
    }

    public void testOpenJob() throws Exception {
        RestHighLevelClient client = highLevelClient();

        Job job = MachineLearningIT.buildJob("opening-my-first-machine-learning-job");
        client.machineLearning().putJob(new PutJobRequest(job), RequestOptions.DEFAULT);

        Job secondJob = MachineLearningIT.buildJob("opening-my-second-machine-learning-job");
        client.machineLearning().putJob(new PutJobRequest(secondJob), RequestOptions.DEFAULT);

        {
            //tag::x-pack-ml-open-job-request
            OpenJobRequest openJobRequest = new OpenJobRequest("opening-my-first-machine-learning-job"); //<1>
            openJobRequest.setTimeout(TimeValue.timeValueMinutes(10)); //<2>
            //end::x-pack-ml-open-job-request

            //tag::x-pack-ml-open-job-execute
            OpenJobResponse openJobResponse = client.machineLearning().openJob(openJobRequest, RequestOptions.DEFAULT);
            boolean isOpened = openJobResponse.isOpened(); //<1>
            //end::x-pack-ml-open-job-execute

        }
        {
            //tag::x-pack-ml-open-job-listener
            ActionListener<OpenJobResponse> listener = new ActionListener<OpenJobResponse>() {
                @Override
                public void onResponse(OpenJobResponse openJobResponse) {
                    //<1>
                }

                @Override
                public void onFailure(Exception e) {
                    // <2>
                }
            };
            //end::x-pack-ml-open-job-listener
            OpenJobRequest openJobRequest = new OpenJobRequest("opening-my-second-machine-learning-job");
            // Replace the empty listener by a blocking listener in test
            final CountDownLatch latch = new CountDownLatch(1);
            listener = new LatchedActionListener<>(listener, latch);

            // tag::x-pack-ml-open-job-execute-async
            client.machineLearning().openJobAsync(openJobRequest, RequestOptions.DEFAULT, listener); //<1>
            // end::x-pack-ml-open-job-execute-async

            assertTrue(latch.await(30L, TimeUnit.SECONDS));
        }
<<<<<<< HEAD
=======
    }

    public void testCloseJob() throws Exception {
        RestHighLevelClient client = highLevelClient();

        {
            Job job = MachineLearningIT.buildJob("closing-my-first-machine-learning-job");
            client.machineLearning().putJob(new PutJobRequest(job), RequestOptions.DEFAULT);
            client.machineLearning().openJob(new OpenJobRequest(job.getId()), RequestOptions.DEFAULT);

            //tag::x-pack-ml-close-job-request
            CloseJobRequest closeJobRequest = new CloseJobRequest("closing-my-first-machine-learning-job", "otherjobs*"); //<1>
            closeJobRequest.setForce(false); //<2>
            closeJobRequest.setAllowNoJobs(true); //<3>
            closeJobRequest.setTimeout(TimeValue.timeValueMinutes(10)); //<4>
            //end::x-pack-ml-close-job-request

            //tag::x-pack-ml-close-job-execute
            CloseJobResponse closeJobResponse = client.machineLearning().closeJob(closeJobRequest, RequestOptions.DEFAULT);
            boolean isClosed = closeJobResponse.isClosed(); //<1>
            //end::x-pack-ml-close-job-execute

        }
        {
            Job job = MachineLearningIT.buildJob("closing-my-second-machine-learning-job");
            client.machineLearning().putJob(new PutJobRequest(job), RequestOptions.DEFAULT);
            client.machineLearning().openJob(new OpenJobRequest(job.getId()), RequestOptions.DEFAULT);

            //tag::x-pack-ml-close-job-listener
            ActionListener<CloseJobResponse> listener = new ActionListener<CloseJobResponse>() {
                @Override
                public void onResponse(CloseJobResponse closeJobResponse) {
                    //<1>
                }

                @Override
                public void onFailure(Exception e) {
                    // <2>
                }
            };
            //end::x-pack-ml-close-job-listener
            CloseJobRequest closeJobRequest = new CloseJobRequest("closing-my-second-machine-learning-job");

            // Replace the empty listener by a blocking listener in test
            final CountDownLatch latch = new CountDownLatch(1);
            listener = new LatchedActionListener<>(listener, latch);

            // tag::x-pack-ml-close-job-execute-async
            client.machineLearning().closeJobAsync(closeJobRequest, RequestOptions.DEFAULT, listener); //<1>
            // end::x-pack-ml-close-job-execute-async

            assertTrue(latch.await(30L, TimeUnit.SECONDS));
        }
    }

    public void testGetBuckets() throws IOException, InterruptedException {
        RestHighLevelClient client = highLevelClient();

        String jobId = "test-get-buckets";
        Job job = MachineLearningIT.buildJob(jobId);
        client.machineLearning().putJob(new PutJobRequest(job), RequestOptions.DEFAULT);

        // Let us index a bucket
        IndexRequest indexRequest = new IndexRequest(".ml-anomalies-shared", "doc");
        indexRequest.setRefreshPolicy(WriteRequest.RefreshPolicy.IMMEDIATE);
        indexRequest.source("{\"job_id\":\"test-get-buckets\", \"result_type\":\"bucket\", \"timestamp\": 1533081600000," +
                        "\"bucket_span\": 600,\"is_interim\": false, \"anomaly_score\": 80.0}", XContentType.JSON);
        client.index(indexRequest, RequestOptions.DEFAULT);

        {
            // tag::x-pack-ml-get-buckets-request
            GetBucketsRequest request = new GetBucketsRequest(jobId); // <1>
            // end::x-pack-ml-get-buckets-request

            // tag::x-pack-ml-get-buckets-timestamp
            request.setTimestamp("2018-08-17T00:00:00Z"); // <1>
            // end::x-pack-ml-get-buckets-timestamp

            // Set timestamp to null as it is incompatible with other args
            request.setTimestamp(null);

            // tag::x-pack-ml-get-buckets-anomaly-score
            request.setAnomalyScore(75.0); // <1>
            // end::x-pack-ml-get-buckets-anomaly-score

            // tag::x-pack-ml-get-buckets-desc
            request.setDescending(true); // <1>
            // end::x-pack-ml-get-buckets-desc

            // tag::x-pack-ml-get-buckets-end
            request.setEnd("2018-08-21T00:00:00Z"); // <1>
            // end::x-pack-ml-get-buckets-end

            // tag::x-pack-ml-get-buckets-exclude-interim
            request.setExcludeInterim(true); // <1>
            // end::x-pack-ml-get-buckets-exclude-interim

            // tag::x-pack-ml-get-buckets-expand
            request.setExpand(true); // <1>
            // end::x-pack-ml-get-buckets-expand

            // tag::x-pack-ml-get-buckets-page
            request.setPageParams(new PageParams(100, 200)); // <1>
            // end::x-pack-ml-get-buckets-page

            // Set page params back to null so the response contains the bucket we indexed
            request.setPageParams(null);

            // tag::x-pack-ml-get-buckets-sort
            request.setSort("anomaly_score"); // <1>
            // end::x-pack-ml-get-buckets-sort

            // tag::x-pack-ml-get-buckets-start
            request.setStart("2018-08-01T00:00:00Z"); // <1>
            // end::x-pack-ml-get-buckets-start

            // tag::x-pack-ml-get-buckets-execute
            GetBucketsResponse response = client.machineLearning().getBuckets(request, RequestOptions.DEFAULT);
            // end::x-pack-ml-get-buckets-execute

            // tag::x-pack-ml-get-buckets-response
            long count = response.count(); // <1>
            List<Bucket> buckets = response.buckets(); // <2>
            // end::x-pack-ml-get-buckets-response
            assertEquals(1, buckets.size());
        }
        {
            GetBucketsRequest request = new GetBucketsRequest(jobId);

            // tag::x-pack-ml-get-buckets-listener
            ActionListener<GetBucketsResponse> listener =
                    new ActionListener<GetBucketsResponse>() {
                        @Override
                        public void onResponse(GetBucketsResponse getBucketsResponse) {
                            // <1>
                        }

                        @Override
                        public void onFailure(Exception e) {
                            // <2>
                        }
                    };
            // end::x-pack-ml-get-buckets-listener

            // Replace the empty listener by a blocking listener in test
            final CountDownLatch latch = new CountDownLatch(1);
            listener = new LatchedActionListener<>(listener, latch);

            // tag::x-pack-ml-get-buckets-execute-async
            client.machineLearning().getBucketsAsync(request, RequestOptions.DEFAULT, listener); // <1>
            // end::x-pack-ml-get-buckets-execute-async

            assertTrue(latch.await(30L, TimeUnit.SECONDS));
        }
>>>>>>> f4e9729d
    }
}<|MERGE_RESOLUTION|>--- conflicted
+++ resolved
@@ -28,10 +28,6 @@
 import org.elasticsearch.client.RequestOptions;
 import org.elasticsearch.client.RestHighLevelClient;
 import org.elasticsearch.common.unit.TimeValue;
-<<<<<<< HEAD
-import org.elasticsearch.protocol.xpack.ml.DeleteJobRequest;
-import org.elasticsearch.protocol.xpack.ml.DeleteJobResponse;
-=======
 import org.elasticsearch.common.xcontent.XContentType;
 import org.elasticsearch.protocol.xpack.ml.CloseJobRequest;
 import org.elasticsearch.protocol.xpack.ml.CloseJobResponse;
@@ -41,7 +37,6 @@
 import org.elasticsearch.protocol.xpack.ml.GetBucketsResponse;
 import org.elasticsearch.protocol.xpack.ml.GetJobRequest;
 import org.elasticsearch.protocol.xpack.ml.GetJobResponse;
->>>>>>> f4e9729d
 import org.elasticsearch.protocol.xpack.ml.OpenJobRequest;
 import org.elasticsearch.protocol.xpack.ml.OpenJobResponse;
 import org.elasticsearch.protocol.xpack.ml.PutJobRequest;
@@ -151,8 +146,6 @@
         }
     }
 
-<<<<<<< HEAD
-=======
     public void testGetJob() throws Exception {
         RestHighLevelClient client = highLevelClient();
 
@@ -210,7 +203,6 @@
         }
     }
 
->>>>>>> f4e9729d
     public void testDeleteJob() throws Exception {
         RestHighLevelClient client = highLevelClient();
 
@@ -307,8 +299,6 @@
 
             assertTrue(latch.await(30L, TimeUnit.SECONDS));
         }
-<<<<<<< HEAD
-=======
     }
 
     public void testCloseJob() throws Exception {
@@ -463,6 +453,5 @@
 
             assertTrue(latch.await(30L, TimeUnit.SECONDS));
         }
->>>>>>> f4e9729d
     }
 }