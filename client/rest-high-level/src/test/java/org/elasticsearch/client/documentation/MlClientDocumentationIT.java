--- conflicted
+++ resolved
@@ -3596,7 +3596,6 @@
         }
     }
 
-<<<<<<< HEAD
     public void testGetTrainedModelsStats() throws Exception {
         putTrainedModel("my-trained-model");
         RestHighLevelClient client = highLevelClient();
@@ -3626,7 +3625,29 @@
             ActionListener<GetTrainedModelsStatsResponse> listener = new ActionListener<>() {
                 @Override
                 public void onResponse(GetTrainedModelsStatsResponse response) {
-=======
+                    // <1>
+                }
+
+                @Override
+                public void onFailure(Exception e) {
+                    // <2>
+                }
+            };
+            // end::get-trained-models-stats-execute-listener
+
+            // Replace the empty listener by a blocking listener in test
+            CountDownLatch latch = new CountDownLatch(1);
+            listener = new LatchedActionListener<>(listener, latch);
+
+            // tag::get-trained-models-stats-execute-async
+            client.machineLearning()
+                .getTrainedModelsStatsAsync(request, RequestOptions.DEFAULT, listener); // <1>
+            // end::get-trained-models-stats-execute-async
+
+            assertTrue(latch.await(30L, TimeUnit.SECONDS));
+        }
+    }
+
     public void testDeleteTrainedModel() throws Exception {
         RestHighLevelClient client = highLevelClient();
         {
@@ -3653,7 +3674,6 @@
             ActionListener<AcknowledgedResponse> listener = new ActionListener<>() {
                 @Override
                 public void onResponse(AcknowledgedResponse response) {
->>>>>>> fc7df300
                     // <1>
                 }
 
@@ -3662,34 +3682,19 @@
                     // <2>
                 }
             };
-<<<<<<< HEAD
-            // end::get-trained-models-stats-execute-listener
-=======
             // end::delete-trained-model-execute-listener
->>>>>>> fc7df300
 
             // Replace the empty listener by a blocking listener in test
             CountDownLatch latch = new CountDownLatch(1);
             listener = new LatchedActionListener<>(listener, latch);
 
-<<<<<<< HEAD
-            // tag::get-trained-models-stats-execute-async
-            client.machineLearning()
-                .getTrainedModelsStatsAsync(request, RequestOptions.DEFAULT, listener); // <1>
-            // end::get-trained-models-stats-execute-async
-=======
             // tag::delete-trained-model-execute-async
             client.machineLearning().deleteTrainedModelAsync(request, RequestOptions.DEFAULT, listener); // <1>
             // end::delete-trained-model-execute-async
->>>>>>> fc7df300
-
-            assertTrue(latch.await(30L, TimeUnit.SECONDS));
-        }
-    }
-<<<<<<< HEAD
-
-=======
->>>>>>> fc7df300
+
+            assertTrue(latch.await(30L, TimeUnit.SECONDS));
+        }
+    }
 
     public void testCreateFilter() throws Exception {
         RestHighLevelClient client = highLevelClient();
