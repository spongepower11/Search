/*
 * Licensed to Elasticsearch under one or more contributor
 * license agreements. See the NOTICE file distributed with
 * this work for additional information regarding copyright
 * ownership. Elasticsearch licenses this file to you under
 * the Apache License, Version 2.0 (the "License"); you may
 * not use this file except in compliance with the License.
 * You may obtain a copy of the License at
 *
 *    http://www.apache.org/licenses/LICENSE-2.0
 *
 * Unless required by applicable law or agreed to in writing,
 * software distributed under the License is distributed on an
 * "AS IS" BASIS, WITHOUT WARRANTIES OR CONDITIONS OF ANY
 * KIND, either express or implied.  See the License for the
 * specific language governing permissions and limitations
 * under the License.
 */
package org.elasticsearch.client.documentation;

import org.elasticsearch.action.ActionListener;
import org.elasticsearch.action.LatchedActionListener;
import org.elasticsearch.action.admin.cluster.health.ClusterHealthRequest;
import org.elasticsearch.action.admin.cluster.health.ClusterHealthResponse;
import org.elasticsearch.action.admin.indices.refresh.RefreshRequest;
import org.elasticsearch.action.admin.indices.refresh.RefreshResponse;
import org.elasticsearch.action.bulk.BulkRequest;
import org.elasticsearch.action.bulk.BulkResponse;
import org.elasticsearch.action.index.IndexRequest;
import org.elasticsearch.action.support.WriteRequest;
import org.elasticsearch.client.ESRestHighLevelClientTestCase;
import org.elasticsearch.client.Request;
import org.elasticsearch.client.RequestOptions;
import org.elasticsearch.client.Response;
import org.elasticsearch.client.RestHighLevelClient;
import org.elasticsearch.client.RollupClient;
import org.elasticsearch.client.rollup.DeleteRollupJobRequest;
import org.elasticsearch.client.rollup.DeleteRollupJobResponse;
import org.elasticsearch.client.rollup.GetRollupCapsRequest;
import org.elasticsearch.client.rollup.GetRollupCapsResponse;
import org.elasticsearch.client.rollup.GetRollupIndexCapsRequest;
import org.elasticsearch.client.rollup.GetRollupIndexCapsResponse;
import org.elasticsearch.client.rollup.GetRollupJobRequest;
import org.elasticsearch.client.rollup.GetRollupJobResponse;
import org.elasticsearch.client.rollup.GetRollupJobResponse.JobWrapper;
import org.elasticsearch.client.rollup.GetRollupJobResponse.RollupIndexerJobStats;
import org.elasticsearch.client.rollup.GetRollupJobResponse.RollupJobStatus;
import org.elasticsearch.client.rollup.PutRollupJobRequest;
import org.elasticsearch.client.rollup.PutRollupJobResponse;
import org.elasticsearch.client.rollup.RollableIndexCaps;
import org.elasticsearch.client.rollup.RollupJobCaps;
import org.elasticsearch.client.rollup.StartRollupJobRequest;
import org.elasticsearch.client.rollup.StartRollupJobResponse;
import org.elasticsearch.client.rollup.job.config.DateHistogramGroupConfig;
import org.elasticsearch.client.rollup.job.config.GroupConfig;
import org.elasticsearch.client.rollup.job.config.HistogramGroupConfig;
import org.elasticsearch.client.rollup.job.config.MetricConfig;
import org.elasticsearch.client.rollup.job.config.RollupJobConfig;
import org.elasticsearch.client.rollup.job.config.TermsGroupConfig;
import org.elasticsearch.cluster.health.ClusterHealthStatus;
import org.elasticsearch.common.unit.TimeValue;
import org.elasticsearch.rest.RestStatus;
import org.elasticsearch.search.aggregations.bucket.histogram.DateHistogramInterval;
import org.junit.Before;

import java.io.IOException;
import java.util.ArrayList;
import java.util.Arrays;
import java.util.List;
import java.util.Locale;
import java.util.Map;
import java.util.concurrent.CountDownLatch;
import java.util.concurrent.TimeUnit;

import static org.elasticsearch.common.xcontent.XContentFactory.jsonBuilder;
import static org.hamcrest.Matchers.equalTo;
import static org.hamcrest.Matchers.hasSize;
import static org.hamcrest.Matchers.isOneOf;

public class RollupDocumentationIT extends ESRestHighLevelClientTestCase {

    @Before
    public void setUpDocs() throws IOException {
        final BulkRequest bulkRequest = new BulkRequest();
        bulkRequest.setRefreshPolicy(WriteRequest.RefreshPolicy.IMMEDIATE);
        for (int i = 0; i < 50; i++) {
            final IndexRequest indexRequest = new IndexRequest("docs", "doc");
            indexRequest.source(jsonBuilder()
                .startObject()
                .field("timestamp", String.format(Locale.ROOT, "2018-01-01T00:%02d:00Z", i))
                .field("hostname", 0)
                .field("datacenter", 0)
                .field("temperature", 0)
                .field("voltage", 0)
                .field("load", 0)
                .field("net_in", 0)
                .field("net_out", 0)
                .endObject());
            bulkRequest.add(indexRequest);
        }
        BulkResponse bulkResponse = highLevelClient().bulk(bulkRequest, RequestOptions.DEFAULT);
        assertEquals(RestStatus.OK, bulkResponse.status());
        assertFalse(bulkResponse.hasFailures());

        RefreshResponse refreshResponse = highLevelClient().indices().refresh(new RefreshRequest("docs"), RequestOptions.DEFAULT);
        assertEquals(0, refreshResponse.getFailedShards());
    }

    public void testCreateRollupJob() throws Exception {
        RestHighLevelClient client = highLevelClient();

        final String indexPattern = "docs";
        final String rollupIndex = "rollup";
        final String cron = "*/1 * * * * ?";
        final int pageSize = 100;
        final TimeValue timeout = null;

        //tag::x-pack-rollup-put-rollup-job-group-config
        DateHistogramGroupConfig dateHistogram =
            new DateHistogramGroupConfig("timestamp", DateHistogramInterval.HOUR, new DateHistogramInterval("7d"), "UTC"); // <1>
        TermsGroupConfig terms = new TermsGroupConfig("hostname", "datacenter"); // <2>
        HistogramGroupConfig histogram = new HistogramGroupConfig(5L, "load", "net_in", "net_out"); // <3>

        GroupConfig groups = new GroupConfig(dateHistogram, histogram, terms); // <4>
        //end::x-pack-rollup-put-rollup-job-group-config

        //tag::x-pack-rollup-put-rollup-job-metrics-config
        List<MetricConfig> metrics = new ArrayList<>(); // <1>
        metrics.add(new MetricConfig("temperature", Arrays.asList("min", "max", "sum"))); // <2>
        metrics.add(new MetricConfig("voltage", Arrays.asList("avg", "value_count"))); // <3>
        //end::x-pack-rollup-put-rollup-job-metrics-config
        {
            String id = "job_1";

            //tag::x-pack-rollup-put-rollup-job-config
            RollupJobConfig config = new RollupJobConfig(id, // <1>
                indexPattern,  // <2>
                rollupIndex,  // <3>
                cron,  // <4>
                pageSize,  // <5>
                groups,  // <6>
                metrics,  // <7>
                timeout);  // <8>
            //end::x-pack-rollup-put-rollup-job-config

            //tag::x-pack-rollup-put-rollup-job-request
            PutRollupJobRequest request = new PutRollupJobRequest(config); // <1>
            //end::x-pack-rollup-put-rollup-job-request

            //tag::x-pack-rollup-put-rollup-job-execute
            PutRollupJobResponse response = client.rollup().putRollupJob(request, RequestOptions.DEFAULT);
            //end::x-pack-rollup-put-rollup-job-execute

            //tag::x-pack-rollup-put-rollup-job-response
            boolean acknowledged = response.isAcknowledged(); // <1>
            //end::x-pack-rollup-put-rollup-job-response
            assertTrue(acknowledged);
        }
        {
            String id = "job_2";
            RollupJobConfig config = new RollupJobConfig(id, indexPattern, rollupIndex, cron, pageSize, groups, metrics, timeout);
            PutRollupJobRequest request = new PutRollupJobRequest(config);
            // tag::x-pack-rollup-put-rollup-job-execute-listener
            ActionListener<PutRollupJobResponse> listener = new ActionListener<PutRollupJobResponse>() {
                @Override
                public void onResponse(PutRollupJobResponse response) {
                    // <1>
                }

                @Override
                public void onFailure(Exception e) {
                    // <2>
                }
            };
            // end::x-pack-rollup-put-rollup-job-execute-listener

            // Replace the empty listener by a blocking listener in test
            final CountDownLatch latch = new CountDownLatch(1);
            listener = new LatchedActionListener<>(listener, latch);

            // tag::x-pack-rollup-put-rollup-job-execute-async
            client.rollup().putRollupJobAsync(request, RequestOptions.DEFAULT, listener); // <1>
            // end::x-pack-rollup-put-rollup-job-execute-async

            assertTrue(latch.await(30L, TimeUnit.SECONDS));
        }
    }

    @SuppressWarnings("unused")
    public void testGetRollupJob() throws Exception {
        testCreateRollupJob();
        RestHighLevelClient client = highLevelClient();


        // tag::x-pack-rollup-get-rollup-job-request
        GetRollupJobRequest getAll = new GetRollupJobRequest();        // <1>
        GetRollupJobRequest getJob = new GetRollupJobRequest("job_1"); // <2>
        // end::x-pack-rollup-get-rollup-job-request

        // tag::x-pack-rollup-get-rollup-job-execute
        GetRollupJobResponse response = client.rollup().getRollupJob(getJob, RequestOptions.DEFAULT);
        // end::x-pack-rollup-get-rollup-job-execute

        // tag::x-pack-rollup-get-rollup-job-response
        assertThat(response.getJobs(), hasSize(1));
        JobWrapper job = response.getJobs().get(0); // <1>
        RollupJobConfig config = job.getJob();
        RollupJobStatus status = job.getStatus();
        RollupIndexerJobStats stats = job.getStats();
        // end::x-pack-rollup-get-rollup-job-response
        assertNotNull(config);
        assertNotNull(status);
        assertNotNull(status);

        // tag::x-pack-rollup-get-rollup-job-execute-listener
        ActionListener<GetRollupJobResponse> listener = new ActionListener<GetRollupJobResponse>() {
            @Override
            public void onResponse(GetRollupJobResponse response) {
                // <1>
            }

            @Override
            public void onFailure(Exception e) {
                // <2>
            }
        };
        // end::x-pack-rollup-get-rollup-job-execute-listener

        // Replace the empty listener by a blocking listener in test
        final CountDownLatch latch = new CountDownLatch(1);
        listener = new LatchedActionListener<>(listener, latch);

        // tag::x-pack-rollup-get-rollup-job-execute-async
        client.rollup().getRollupJobAsync(getJob, RequestOptions.DEFAULT, listener); // <1>
        // end::x-pack-rollup-get-rollup-job-execute-async

        assertTrue(latch.await(30L, TimeUnit.SECONDS));
    }


    @SuppressWarnings("unused")
    public void testStartRollupJob() throws Exception {
        testCreateRollupJob();
        RestHighLevelClient client = highLevelClient();

        String id = "job_1";
        // tag::rollup-start-job-request
        StartRollupJobRequest request = new StartRollupJobRequest(id); // <1>
        // end::rollup-start-job-request


        try {
            // tag::rollup-start-job-execute
            RollupClient rc = client.rollup();
            StartRollupJobResponse response = rc.startRollupJob(request, RequestOptions.DEFAULT);
            // end::rollup-start-job-execute

            // tag::rollup-start-job-response
            response.isAcknowledged(); // <1>
            // end::rollup-start-job-response
        } catch (Exception e) {
            // Swallow any exception, this test does not test actually cancelling.
        }

        // tag::rollup-start-job-execute-listener
        ActionListener<StartRollupJobResponse> listener = new ActionListener<StartRollupJobResponse>() {
            @Override
            public void onResponse(StartRollupJobResponse response) {
                 // <1>
            }

            @Override
            public void onFailure(Exception e) {
                // <2>
            }
        };
        // end::rollup-start-job-execute-listener

        final CountDownLatch latch = new CountDownLatch(1);
        listener = new LatchedActionListener<>(listener, latch);

        // tag::rollup-start-job-execute-async
        RollupClient rc = client.rollup();
        rc.startRollupJobAsync(request, RequestOptions.DEFAULT, listener); // <1>
        // end::rollup-start-job-execute-async

        assertTrue(latch.await(30L, TimeUnit.SECONDS));

        // stop job so it can correctly be deleted by the test teardown
        // TODO Replace this with the Rollup Stop Job API
        Response stoptResponse = client().performRequest(new Request("POST", "/_xpack/rollup/job/" + id + "/_stop"));
        assertEquals(RestStatus.OK.getStatus(), stoptResponse.getStatusLine().getStatusCode());
    }

    @SuppressWarnings("unused")
    public void testGetRollupCaps() throws Exception {
        RestHighLevelClient client = highLevelClient();

        DateHistogramGroupConfig dateHistogram =
            new DateHistogramGroupConfig("timestamp", DateHistogramInterval.HOUR, new DateHistogramInterval("7d"), "UTC"); // <1>
        TermsGroupConfig terms = new TermsGroupConfig("hostname", "datacenter");
        HistogramGroupConfig histogram = new HistogramGroupConfig(5L, "load", "net_in", "net_out");
        GroupConfig groups = new GroupConfig(dateHistogram, histogram, terms);
        List<MetricConfig> metrics = new ArrayList<>(); // <1>
        metrics.add(new MetricConfig("temperature", Arrays.asList("min", "max", "sum")));
        metrics.add(new MetricConfig("voltage", Arrays.asList("avg", "value_count")));

        //tag::x-pack-rollup-get-rollup-caps-setup
        final String indexPattern = "docs";
        final String rollupIndexName = "rollup";
        final String cron = "*/1 * * * * ?";
        final int pageSize = 100;
        final TimeValue timeout = null;

        String id = "job_1";
        RollupJobConfig config = new RollupJobConfig(id, indexPattern, rollupIndexName, cron,
            pageSize, groups, metrics, timeout);

        PutRollupJobRequest request = new PutRollupJobRequest(config);
        PutRollupJobResponse response = client.rollup().putRollupJob(request, RequestOptions.DEFAULT);

        boolean acknowledged = response.isAcknowledged();
        //end::x-pack-rollup-get-rollup-caps-setup
        assertTrue(acknowledged);

        ClusterHealthRequest healthRequest = new ClusterHealthRequest(config.getRollupIndex()).waitForYellowStatus();
        ClusterHealthResponse healthResponse = client.cluster().health(healthRequest, RequestOptions.DEFAULT);
        assertFalse(healthResponse.isTimedOut());
        assertThat(healthResponse.getStatus(), isOneOf(ClusterHealthStatus.YELLOW, ClusterHealthStatus.GREEN));

        // Now that the job is created, we should have a rollup index with metadata.
        // We can test out the caps API now.

        //tag::x-pack-rollup-get-rollup-caps-request
        GetRollupCapsRequest getRollupCapsRequest = new GetRollupCapsRequest("docs");
        //end::x-pack-rollup-get-rollup-caps-request

        //tag::x-pack-rollup-get-rollup-caps-execute
        GetRollupCapsResponse capsResponse = client.rollup().getRollupCapabilities(getRollupCapsRequest, RequestOptions.DEFAULT);
        //end::x-pack-rollup-get-rollup-caps-execute

        //tag::x-pack-rollup-get-rollup-caps-response
        Map<String, RollableIndexCaps> rolledPatterns = capsResponse.getJobs();

        RollableIndexCaps docsPattern = rolledPatterns.get("docs");

        // indexName will be "docs" in this case... the index pattern that we rolled up
        String indexName = docsPattern.getIndexName();

        // Each index pattern can have multiple jobs that rolled it up, so `getJobCaps()`
        // returns a list of jobs that rolled up the pattern
        List<RollupJobCaps> rollupJobs = docsPattern.getJobCaps();
        RollupJobCaps jobCaps = rollupJobs.get(0);

        // jobID is the identifier we used when we created the job (e.g. `job1`)
        String jobID = jobCaps.getJobID();

        // rollupIndex is the location that the job stored it's rollup docs (e.g. `rollup`)
        String rollupIndex = jobCaps.getRollupIndex();

        // indexPattern is the same as the indexName that we retrieved earlier, redundant info
        assert jobCaps.getIndexPattern().equals(indexName);

        // Finally, fieldCaps are the capabilities of individual fields in the config
        // The key is the field name, and the value is a RollupFieldCaps object which
        // provides more info.
        Map<String, RollupJobCaps.RollupFieldCaps> fieldCaps = jobCaps.getFieldCaps();

        // If we retrieve the "timestamp" field, it returns a list of maps.  Each list
        // item represents a different aggregation that can be run against the "timestamp"
        // field, and any additional details specific to that agg (interval, etc)
        List<Map<String, Object>> timestampCaps = fieldCaps.get("timestamp").getAggs();
        assert timestampCaps.get(0).toString().equals("{agg=date_histogram, delay=7d, interval=1h, time_zone=UTC}");

        // In contrast to the timestamp field, the temperature field has multiple aggs configured
        List<Map<String, Object>> temperatureCaps = fieldCaps.get("temperature").getAggs();
        assert temperatureCaps.toString().equals("[{agg=min}, {agg=max}, {agg=sum}]");
        //end::x-pack-rollup-get-rollup-caps-response

        assertThat(indexName, equalTo("docs"));
        assertThat(jobID, equalTo("job_1"));
        assertThat(rollupIndex, equalTo("rollup"));
        assertThat(fieldCaps.size(), equalTo(8));

        // tag::x-pack-rollup-get-rollup-caps-execute-listener
        ActionListener<GetRollupCapsResponse> listener = new ActionListener<GetRollupCapsResponse>() {
            @Override
            public void onResponse(GetRollupCapsResponse response) {

                // <1>
            }

            @Override
            public void onFailure(Exception e) {
                // <2>
            }
        };
        // end::x-pack-rollup-get-rollup-caps-execute-listener

        // Replace the empty listener by a blocking listener in test
        final CountDownLatch latch = new CountDownLatch(1);
        listener = new LatchedActionListener<>(listener, latch);

        // tag::x-pack-rollup-get-rollup-caps-execute-async
        client.rollup().getRollupCapabilitiesAsync(getRollupCapsRequest, RequestOptions.DEFAULT, listener); // <1>
        // end::x-pack-rollup-get-rollup-caps-execute-async

        assertTrue(latch.await(30L, TimeUnit.SECONDS));
    }

<<<<<<< HEAD
    @SuppressWarnings("unused")
    public void testGetRollupIndexCaps() throws Exception {
        RestHighLevelClient client = highLevelClient();

        DateHistogramGroupConfig dateHistogram =
            new DateHistogramGroupConfig("timestamp", DateHistogramInterval.HOUR, new DateHistogramInterval("7d"), "UTC"); // <1>
        TermsGroupConfig terms = new TermsGroupConfig("hostname", "datacenter");
        HistogramGroupConfig histogram = new HistogramGroupConfig(5L, "load", "net_in", "net_out");
        GroupConfig groups = new GroupConfig(dateHistogram, histogram, terms);
        List<MetricConfig> metrics = new ArrayList<>(); // <1>
        metrics.add(new MetricConfig("temperature", Arrays.asList("min", "max", "sum")));
        metrics.add(new MetricConfig("voltage", Arrays.asList("avg", "value_count")));

        //tag::x-pack-rollup-get-rollup-index-caps-setup
        final String indexPattern = "docs";
        final String rollupIndexName = "rollup_docs";
        final String cron = "*/1 * * * * ?";
        final int pageSize = 100;
        final TimeValue timeout = null;

        String id = "job_1";
        RollupJobConfig config = new RollupJobConfig(id, indexPattern, rollupIndexName, cron,
            pageSize, groups, metrics, timeout);

        PutRollupJobRequest request = new PutRollupJobRequest(config);
        PutRollupJobResponse response = client.rollup().putRollupJob(request, RequestOptions.DEFAULT);

        boolean acknowledged = response.isAcknowledged();
        //end::x-pack-rollup-get-rollup-index-caps-setup
        assertTrue(acknowledged);

        ClusterHealthRequest healthRequest = new ClusterHealthRequest(config.getRollupIndex()).waitForYellowStatus();
        ClusterHealthResponse healthResponse = client.cluster().health(healthRequest, RequestOptions.DEFAULT);
        assertFalse(healthResponse.isTimedOut());
        assertThat(healthResponse.getStatus(), isOneOf(ClusterHealthStatus.YELLOW, ClusterHealthStatus.GREEN));

        // Now that the job is created, we should have a rollup index with metadata.
        // We can test out the index caps API now.

        //tag::x-pack-rollup-get-rollup-index-caps-request
        GetRollupIndexCapsRequest getRollupIndexCapsRequest = new GetRollupIndexCapsRequest("rollup_docs");
        //end::x-pack-rollup-get-rollup-index-caps-request

        //tag::x-pack-rollup-get-rollup-index-caps-execute
        GetRollupIndexCapsResponse capsResponse = client.rollup()
            .getRollupIndexCapabilities(getRollupIndexCapsRequest, RequestOptions.DEFAULT);
        //end::x-pack-rollup-get-rollup-index-caps-execute

        //tag::x-pack-rollup-get-rollup-index-caps-response
        Map<String, RollableIndexCaps> rollupIndices = capsResponse.getJobs();

        RollableIndexCaps rollupIndexCaps = rollupIndices.get("rollup_docs");

        // indexName will be "rollup_docs" in this case... the location that rollups were placed
        String indexName = rollupIndexCaps.getIndexName();
        assert indexName.equals("rollup_docs");

        // Each rollup index can contain multiple jobs, so `getJobCaps()`
        // returns a list of jobs that resided in the index
        List<RollupJobCaps> rollupJobs = rollupIndexCaps.getJobCaps();
        RollupJobCaps jobCaps = rollupJobs.get(0);

        // jobID is the identifier we used when we created the job (e.g. `job1`)
        String jobID = jobCaps.getJobID();

        // rollupIndex is the location that the job stored it's rollup docs (e.g. `rollup`)
        String rollupIndex = jobCaps.getRollupIndex();

        // Finally, fieldCaps are the capabilities of individual fields in the config
        // The key is the field name, and the value is a RollupFieldCaps object which
        // provides more info.
        Map<String, RollupJobCaps.RollupFieldCaps> fieldCaps = jobCaps.getFieldCaps();

        // If we retrieve the "timestamp" field, it returns a list of maps.  Each list
        // item represents a different aggregation that can be run against the "timestamp"
        // field, and any additional details specific to that agg (interval, etc)
        List<Map<String, Object>> timestampCaps = fieldCaps.get("timestamp").getAggs();
        assert timestampCaps.get(0).toString().equals("{agg=date_histogram, delay=7d, interval=1h, time_zone=UTC}");

        // In contrast to the timestamp field, the temperature field has multiple aggs configured
        List<Map<String, Object>> temperatureCaps = fieldCaps.get("temperature").getAggs();
        assert temperatureCaps.toString().equals("[{agg=min}, {agg=max}, {agg=sum}]");
        //end::x-pack-rollup-get-rollup-index-caps-response

        assertThat(indexName, equalTo("rollup_docs"));
        assertThat(jobID, equalTo("job_1"));
        assertThat(rollupIndex, equalTo("rollup_docs"));
        assertThat(fieldCaps.size(), equalTo(8));

        // tag::x-pack-rollup-get-rollup-index-caps-execute-listener
        ActionListener<GetRollupIndexCapsResponse> listener = new ActionListener<GetRollupIndexCapsResponse>() {
            @Override
            public void onResponse(GetRollupIndexCapsResponse response) {

                // <1>
            }

            @Override
            public void onFailure(Exception e) {
                // <2>
            }
        };
        // end::x-pack-rollup-get-rollup-index-caps-execute-listener

        // Replace the empty listener by a blocking listener in test
        final CountDownLatch latch = new CountDownLatch(1);
        listener = new LatchedActionListener<>(listener, latch);

        // tag::x-pack-rollup-get-rollup-index-caps-execute-async
        client.rollup().getRollupIndexCapabilitiesAsync(getRollupIndexCapsRequest, RequestOptions.DEFAULT, listener); // <1>
        // end::x-pack-rollup-get-rollup-index-caps-execute-async

        assertTrue(latch.await(30L, TimeUnit.SECONDS));
    }

    @After
    public void wipeRollup() throws Exception {
        // TODO move this to ESRestTestCase
        deleteRollupJobs();
        waitForPendingRollupTasks();
    }

    private void deleteRollupJobs() throws Exception {
        Response response = adminClient().performRequest(new Request("GET", "/_xpack/rollup/job/_all"));
        Map<String, Object> jobs = entityAsMap(response);
        @SuppressWarnings("unchecked")
        List<Map<String, Object>> jobConfigs =
                (List<Map<String, Object>>) XContentMapValues.extractValue("jobs", jobs);

        if (jobConfigs == null) {
            return;
        }

        for (Map<String, Object> jobConfig : jobConfigs) {
            @SuppressWarnings("unchecked")
            String jobId = (String) ((Map<String, Object>) jobConfig.get("config")).get("id");
            Request request = new Request("DELETE", "/_xpack/rollup/job/" + jobId);
            request.addParameter("ignore", "404"); // Ignore 404s because they imply someone was racing us to delete this
            adminClient().performRequest(request);
        }
    }

    private void waitForPendingRollupTasks() throws Exception {
        assertBusy(() -> {
            try {
                Request request = new Request("GET", "/_cat/tasks");
                request.addParameter("detailed", "true");
                Response response = adminClient().performRequest(request);

                try (BufferedReader responseReader = new BufferedReader(
                        new InputStreamReader(response.getEntity().getContent(), StandardCharsets.UTF_8))) {
                    int activeTasks = 0;
                    String line;
                    StringBuilder tasksListString = new StringBuilder();
                    while ((line = responseReader.readLine()) != null) {

                        // We only care about Rollup jobs, otherwise this fails too easily due to unrelated tasks
                        if (line.startsWith("xpack/rollup/job") == true) {
                            activeTasks++;
                            tasksListString.append(line).append('\n');
                        }
                    }
                    assertEquals(activeTasks + " active tasks found:\n" + tasksListString, 0, activeTasks);
                }
            } catch (IOException e) {
                // Throw an assertion error so we retry
                throw new AssertionError("Error getting active tasks list", e);
            }
        });
    }

=======
>>>>>>> 113af799
    @SuppressWarnings("unused")
    public void testDeleteRollupJob() throws Exception {
        RestHighLevelClient client = highLevelClient();

        String id = "job_2";

        // tag::rollup-delete-job-request
        DeleteRollupJobRequest request = new DeleteRollupJobRequest(id); // <1>
        // end::rollup-delete-job-request
        try {
            // tag::rollup-delete-job-execute
            DeleteRollupJobResponse response = client.rollup().deleteRollupJob(request, RequestOptions.DEFAULT);
            // end::rollup-delete-job-execute

            // tag::rollup-delete-job-response
            response.isAcknowledged(); // <1>
            // end::rollup-delete-job-response
        } catch (Exception e) {
            // Swallow any exception, this test does not test actually cancelling.
        }

        // tag::rollup-delete-job-execute-listener
        ActionListener<DeleteRollupJobResponse> listener = new ActionListener<DeleteRollupJobResponse>() {
            @Override
            public void onResponse(DeleteRollupJobResponse response) {
                boolean acknowledged = response.isAcknowledged(); // <1>
            }

            @Override
            public void onFailure(Exception e) {
                // <2>
            }
        };
        // end::rollup-delete-job-execute-listener

        // Replace the empty listener by a blocking listener in test
        final CountDownLatch latch = new CountDownLatch(1);
        listener = new LatchedActionListener<>(listener, latch);

        // tag::rollup-delete-job-execute-async
        client.rollup().deleteRollupJobAsync(request, RequestOptions.DEFAULT, listener); // <1>
        // end::rollup-delete-job-execute-async

        assertTrue(latch.await(30L, TimeUnit.SECONDS));
    }
}<|MERGE_RESOLUTION|>--- conflicted
+++ resolved
@@ -38,8 +38,6 @@
 import org.elasticsearch.client.rollup.DeleteRollupJobResponse;
 import org.elasticsearch.client.rollup.GetRollupCapsRequest;
 import org.elasticsearch.client.rollup.GetRollupCapsResponse;
-import org.elasticsearch.client.rollup.GetRollupIndexCapsRequest;
-import org.elasticsearch.client.rollup.GetRollupIndexCapsResponse;
 import org.elasticsearch.client.rollup.GetRollupJobRequest;
 import org.elasticsearch.client.rollup.GetRollupJobResponse;
 import org.elasticsearch.client.rollup.GetRollupJobResponse.JobWrapper;
@@ -408,180 +406,6 @@
         assertTrue(latch.await(30L, TimeUnit.SECONDS));
     }
 
-<<<<<<< HEAD
-    @SuppressWarnings("unused")
-    public void testGetRollupIndexCaps() throws Exception {
-        RestHighLevelClient client = highLevelClient();
-
-        DateHistogramGroupConfig dateHistogram =
-            new DateHistogramGroupConfig("timestamp", DateHistogramInterval.HOUR, new DateHistogramInterval("7d"), "UTC"); // <1>
-        TermsGroupConfig terms = new TermsGroupConfig("hostname", "datacenter");
-        HistogramGroupConfig histogram = new HistogramGroupConfig(5L, "load", "net_in", "net_out");
-        GroupConfig groups = new GroupConfig(dateHistogram, histogram, terms);
-        List<MetricConfig> metrics = new ArrayList<>(); // <1>
-        metrics.add(new MetricConfig("temperature", Arrays.asList("min", "max", "sum")));
-        metrics.add(new MetricConfig("voltage", Arrays.asList("avg", "value_count")));
-
-        //tag::x-pack-rollup-get-rollup-index-caps-setup
-        final String indexPattern = "docs";
-        final String rollupIndexName = "rollup_docs";
-        final String cron = "*/1 * * * * ?";
-        final int pageSize = 100;
-        final TimeValue timeout = null;
-
-        String id = "job_1";
-        RollupJobConfig config = new RollupJobConfig(id, indexPattern, rollupIndexName, cron,
-            pageSize, groups, metrics, timeout);
-
-        PutRollupJobRequest request = new PutRollupJobRequest(config);
-        PutRollupJobResponse response = client.rollup().putRollupJob(request, RequestOptions.DEFAULT);
-
-        boolean acknowledged = response.isAcknowledged();
-        //end::x-pack-rollup-get-rollup-index-caps-setup
-        assertTrue(acknowledged);
-
-        ClusterHealthRequest healthRequest = new ClusterHealthRequest(config.getRollupIndex()).waitForYellowStatus();
-        ClusterHealthResponse healthResponse = client.cluster().health(healthRequest, RequestOptions.DEFAULT);
-        assertFalse(healthResponse.isTimedOut());
-        assertThat(healthResponse.getStatus(), isOneOf(ClusterHealthStatus.YELLOW, ClusterHealthStatus.GREEN));
-
-        // Now that the job is created, we should have a rollup index with metadata.
-        // We can test out the index caps API now.
-
-        //tag::x-pack-rollup-get-rollup-index-caps-request
-        GetRollupIndexCapsRequest getRollupIndexCapsRequest = new GetRollupIndexCapsRequest("rollup_docs");
-        //end::x-pack-rollup-get-rollup-index-caps-request
-
-        //tag::x-pack-rollup-get-rollup-index-caps-execute
-        GetRollupIndexCapsResponse capsResponse = client.rollup()
-            .getRollupIndexCapabilities(getRollupIndexCapsRequest, RequestOptions.DEFAULT);
-        //end::x-pack-rollup-get-rollup-index-caps-execute
-
-        //tag::x-pack-rollup-get-rollup-index-caps-response
-        Map<String, RollableIndexCaps> rollupIndices = capsResponse.getJobs();
-
-        RollableIndexCaps rollupIndexCaps = rollupIndices.get("rollup_docs");
-
-        // indexName will be "rollup_docs" in this case... the location that rollups were placed
-        String indexName = rollupIndexCaps.getIndexName();
-        assert indexName.equals("rollup_docs");
-
-        // Each rollup index can contain multiple jobs, so `getJobCaps()`
-        // returns a list of jobs that resided in the index
-        List<RollupJobCaps> rollupJobs = rollupIndexCaps.getJobCaps();
-        RollupJobCaps jobCaps = rollupJobs.get(0);
-
-        // jobID is the identifier we used when we created the job (e.g. `job1`)
-        String jobID = jobCaps.getJobID();
-
-        // rollupIndex is the location that the job stored it's rollup docs (e.g. `rollup`)
-        String rollupIndex = jobCaps.getRollupIndex();
-
-        // Finally, fieldCaps are the capabilities of individual fields in the config
-        // The key is the field name, and the value is a RollupFieldCaps object which
-        // provides more info.
-        Map<String, RollupJobCaps.RollupFieldCaps> fieldCaps = jobCaps.getFieldCaps();
-
-        // If we retrieve the "timestamp" field, it returns a list of maps.  Each list
-        // item represents a different aggregation that can be run against the "timestamp"
-        // field, and any additional details specific to that agg (interval, etc)
-        List<Map<String, Object>> timestampCaps = fieldCaps.get("timestamp").getAggs();
-        assert timestampCaps.get(0).toString().equals("{agg=date_histogram, delay=7d, interval=1h, time_zone=UTC}");
-
-        // In contrast to the timestamp field, the temperature field has multiple aggs configured
-        List<Map<String, Object>> temperatureCaps = fieldCaps.get("temperature").getAggs();
-        assert temperatureCaps.toString().equals("[{agg=min}, {agg=max}, {agg=sum}]");
-        //end::x-pack-rollup-get-rollup-index-caps-response
-
-        assertThat(indexName, equalTo("rollup_docs"));
-        assertThat(jobID, equalTo("job_1"));
-        assertThat(rollupIndex, equalTo("rollup_docs"));
-        assertThat(fieldCaps.size(), equalTo(8));
-
-        // tag::x-pack-rollup-get-rollup-index-caps-execute-listener
-        ActionListener<GetRollupIndexCapsResponse> listener = new ActionListener<GetRollupIndexCapsResponse>() {
-            @Override
-            public void onResponse(GetRollupIndexCapsResponse response) {
-
-                // <1>
-            }
-
-            @Override
-            public void onFailure(Exception e) {
-                // <2>
-            }
-        };
-        // end::x-pack-rollup-get-rollup-index-caps-execute-listener
-
-        // Replace the empty listener by a blocking listener in test
-        final CountDownLatch latch = new CountDownLatch(1);
-        listener = new LatchedActionListener<>(listener, latch);
-
-        // tag::x-pack-rollup-get-rollup-index-caps-execute-async
-        client.rollup().getRollupIndexCapabilitiesAsync(getRollupIndexCapsRequest, RequestOptions.DEFAULT, listener); // <1>
-        // end::x-pack-rollup-get-rollup-index-caps-execute-async
-
-        assertTrue(latch.await(30L, TimeUnit.SECONDS));
-    }
-
-    @After
-    public void wipeRollup() throws Exception {
-        // TODO move this to ESRestTestCase
-        deleteRollupJobs();
-        waitForPendingRollupTasks();
-    }
-
-    private void deleteRollupJobs() throws Exception {
-        Response response = adminClient().performRequest(new Request("GET", "/_xpack/rollup/job/_all"));
-        Map<String, Object> jobs = entityAsMap(response);
-        @SuppressWarnings("unchecked")
-        List<Map<String, Object>> jobConfigs =
-                (List<Map<String, Object>>) XContentMapValues.extractValue("jobs", jobs);
-
-        if (jobConfigs == null) {
-            return;
-        }
-
-        for (Map<String, Object> jobConfig : jobConfigs) {
-            @SuppressWarnings("unchecked")
-            String jobId = (String) ((Map<String, Object>) jobConfig.get("config")).get("id");
-            Request request = new Request("DELETE", "/_xpack/rollup/job/" + jobId);
-            request.addParameter("ignore", "404"); // Ignore 404s because they imply someone was racing us to delete this
-            adminClient().performRequest(request);
-        }
-    }
-
-    private void waitForPendingRollupTasks() throws Exception {
-        assertBusy(() -> {
-            try {
-                Request request = new Request("GET", "/_cat/tasks");
-                request.addParameter("detailed", "true");
-                Response response = adminClient().performRequest(request);
-
-                try (BufferedReader responseReader = new BufferedReader(
-                        new InputStreamReader(response.getEntity().getContent(), StandardCharsets.UTF_8))) {
-                    int activeTasks = 0;
-                    String line;
-                    StringBuilder tasksListString = new StringBuilder();
-                    while ((line = responseReader.readLine()) != null) {
-
-                        // We only care about Rollup jobs, otherwise this fails too easily due to unrelated tasks
-                        if (line.startsWith("xpack/rollup/job") == true) {
-                            activeTasks++;
-                            tasksListString.append(line).append('\n');
-                        }
-                    }
-                    assertEquals(activeTasks + " active tasks found:\n" + tasksListString, 0, activeTasks);
-                }
-            } catch (IOException e) {
-                // Throw an assertion error so we retry
-                throw new AssertionError("Error getting active tasks list", e);
-            }
-        });
-    }
-
-=======
->>>>>>> 113af799
     @SuppressWarnings("unused")
     public void testDeleteRollupJob() throws Exception {
         RestHighLevelClient client = highLevelClient();
