/*
 * Licensed to Elasticsearch under one or more contributor
 * license agreements. See the NOTICE file distributed with
 * this work for additional information regarding copyright
 * ownership. Elasticsearch licenses this file to you under
 * the Apache License, Version 2.0 (the "License"); you may
 * not use this file except in compliance with the License.
 * You may obtain a copy of the License at
 *
 *    http://www.apache.org/licenses/LICENSE-2.0
 *
 * Unless required by applicable law or agreed to in writing,
 * software distributed under the License is distributed on an
 * "AS IS" BASIS, WITHOUT WARRANTIES OR CONDITIONS OF ANY
 * KIND, either express or implied.  See the License for the
 * specific language governing permissions and limitations
 * under the License.
 */
package org.elasticsearch.client.documentation;

import org.elasticsearch.action.ActionListener;
import org.elasticsearch.action.LatchedActionListener;
import org.elasticsearch.action.admin.cluster.health.ClusterHealthRequest;
import org.elasticsearch.action.admin.cluster.health.ClusterHealthResponse;
import org.elasticsearch.action.admin.indices.refresh.RefreshRequest;
import org.elasticsearch.action.admin.indices.refresh.RefreshResponse;
import org.elasticsearch.action.bulk.BulkRequest;
import org.elasticsearch.action.bulk.BulkResponse;
import org.elasticsearch.action.index.IndexRequest;
import org.elasticsearch.action.support.WriteRequest;
import org.elasticsearch.client.ESRestHighLevelClientTestCase;
import org.elasticsearch.client.Request;
import org.elasticsearch.client.RequestOptions;
import org.elasticsearch.client.Response;
import org.elasticsearch.client.RestHighLevelClient;
import org.elasticsearch.client.RollupClient;
import org.elasticsearch.client.rollup.DeleteRollupJobRequest;
import org.elasticsearch.client.rollup.DeleteRollupJobResponse;
import org.elasticsearch.client.rollup.GetRollupCapsRequest;
import org.elasticsearch.client.rollup.GetRollupCapsResponse;
import org.elasticsearch.client.rollup.GetRollupJobRequest;
import org.elasticsearch.client.rollup.GetRollupJobResponse;
import org.elasticsearch.client.rollup.GetRollupJobResponse.JobWrapper;
import org.elasticsearch.client.rollup.GetRollupJobResponse.RollupIndexerJobStats;
import org.elasticsearch.client.rollup.GetRollupJobResponse.RollupJobStatus;
import org.elasticsearch.client.rollup.PutRollupJobRequest;
import org.elasticsearch.client.rollup.PutRollupJobResponse;
import org.elasticsearch.client.rollup.StopRollupJobRequest;
import org.elasticsearch.client.rollup.StopRollupJobResponse;
import org.elasticsearch.client.rollup.RollableIndexCaps;
import org.elasticsearch.client.rollup.RollupJobCaps;
import org.elasticsearch.client.rollup.StartRollupJobRequest;
import org.elasticsearch.client.rollup.StartRollupJobResponse;
import org.elasticsearch.client.rollup.job.config.DateHistogramGroupConfig;
import org.elasticsearch.client.rollup.job.config.GroupConfig;
import org.elasticsearch.client.rollup.job.config.HistogramGroupConfig;
import org.elasticsearch.client.rollup.job.config.MetricConfig;
import org.elasticsearch.client.rollup.job.config.RollupJobConfig;
import org.elasticsearch.client.rollup.job.config.TermsGroupConfig;
import org.elasticsearch.cluster.health.ClusterHealthStatus;
import org.elasticsearch.common.unit.TimeValue;
import org.elasticsearch.common.xcontent.support.XContentMapValues;
import org.elasticsearch.rest.RestStatus;
import org.elasticsearch.search.aggregations.bucket.histogram.DateHistogramInterval;
import org.junit.After;
import org.junit.Before;

import java.io.BufferedReader;
import java.io.IOException;
import java.io.InputStreamReader;
import java.nio.charset.StandardCharsets;
import java.util.ArrayList;
import java.util.Arrays;
import java.util.List;
import java.util.Locale;
import java.util.Map;
import java.util.concurrent.CountDownLatch;
import java.util.concurrent.TimeUnit;

import static org.elasticsearch.common.xcontent.XContentFactory.jsonBuilder;
import static org.hamcrest.Matchers.equalTo;
import static org.hamcrest.Matchers.hasSize;
import static org.hamcrest.Matchers.isOneOf;

public class RollupDocumentationIT extends ESRestHighLevelClientTestCase {

    @Before
    public void setUpDocs() throws IOException {
        final BulkRequest bulkRequest = new BulkRequest();
        bulkRequest.setRefreshPolicy(WriteRequest.RefreshPolicy.IMMEDIATE);
        for (int i = 0; i < 50; i++) {
            final IndexRequest indexRequest = new IndexRequest("docs", "doc");
            indexRequest.source(jsonBuilder()
                .startObject()
                .field("timestamp", String.format(Locale.ROOT, "2018-01-01T00:%02d:00Z", i))
                .field("hostname", 0)
                .field("datacenter", 0)
                .field("temperature", 0)
                .field("voltage", 0)
                .field("load", 0)
                .field("net_in", 0)
                .field("net_out", 0)
                .endObject());
            bulkRequest.add(indexRequest);
        }
        BulkResponse bulkResponse = highLevelClient().bulk(bulkRequest, RequestOptions.DEFAULT);
        assertEquals(RestStatus.OK, bulkResponse.status());
        assertFalse(bulkResponse.hasFailures());

        RefreshResponse refreshResponse = highLevelClient().indices().refresh(new RefreshRequest("docs"), RequestOptions.DEFAULT);
        assertEquals(0, refreshResponse.getFailedShards());
    }

    public void testCreateRollupJob() throws Exception {
        RestHighLevelClient client = highLevelClient();

        final String indexPattern = "docs";
        final String rollupIndex = "rollup";
        final String cron = "*/1 * * * * ?";
        final int pageSize = 100;
        final TimeValue timeout = null;

        //tag::x-pack-rollup-put-rollup-job-group-config
        DateHistogramGroupConfig dateHistogram =
            new DateHistogramGroupConfig("timestamp", DateHistogramInterval.HOUR, new DateHistogramInterval("7d"), "UTC"); // <1>
        TermsGroupConfig terms = new TermsGroupConfig("hostname", "datacenter"); // <2>
        HistogramGroupConfig histogram = new HistogramGroupConfig(5L, "load", "net_in", "net_out"); // <3>

        GroupConfig groups = new GroupConfig(dateHistogram, histogram, terms); // <4>
        //end::x-pack-rollup-put-rollup-job-group-config

        //tag::x-pack-rollup-put-rollup-job-metrics-config
        List<MetricConfig> metrics = new ArrayList<>(); // <1>
        metrics.add(new MetricConfig("temperature", Arrays.asList("min", "max", "sum"))); // <2>
        metrics.add(new MetricConfig("voltage", Arrays.asList("avg", "value_count"))); // <3>
        //end::x-pack-rollup-put-rollup-job-metrics-config
        {
            String id = "job_1";

            //tag::x-pack-rollup-put-rollup-job-config
            RollupJobConfig config = new RollupJobConfig(id, // <1>
                indexPattern,  // <2>
                rollupIndex,  // <3>
                cron,  // <4>
                pageSize,  // <5>
                groups,  // <6>
                metrics,  // <7>
                timeout);  // <8>
            //end::x-pack-rollup-put-rollup-job-config

            //tag::x-pack-rollup-put-rollup-job-request
            PutRollupJobRequest request = new PutRollupJobRequest(config); // <1>
            //end::x-pack-rollup-put-rollup-job-request

            //tag::x-pack-rollup-put-rollup-job-execute
            PutRollupJobResponse response = client.rollup().putRollupJob(request, RequestOptions.DEFAULT);
            //end::x-pack-rollup-put-rollup-job-execute

            //tag::x-pack-rollup-put-rollup-job-response
            boolean acknowledged = response.isAcknowledged(); // <1>
            //end::x-pack-rollup-put-rollup-job-response
            assertTrue(acknowledged);
        }
        {
            String id = "job_2";
            RollupJobConfig config = new RollupJobConfig(id, indexPattern, rollupIndex, cron, pageSize, groups, metrics, timeout);
            PutRollupJobRequest request = new PutRollupJobRequest(config);
            // tag::x-pack-rollup-put-rollup-job-execute-listener
            ActionListener<PutRollupJobResponse> listener = new ActionListener<PutRollupJobResponse>() {
                @Override
                public void onResponse(PutRollupJobResponse response) {
                    // <1>
                }

                @Override
                public void onFailure(Exception e) {
                    // <2>
                }
            };
            // end::x-pack-rollup-put-rollup-job-execute-listener

            // Replace the empty listener by a blocking listener in test
            final CountDownLatch latch = new CountDownLatch(1);
            listener = new LatchedActionListener<>(listener, latch);

            // tag::x-pack-rollup-put-rollup-job-execute-async
            client.rollup().putRollupJobAsync(request, RequestOptions.DEFAULT, listener); // <1>
            // end::x-pack-rollup-put-rollup-job-execute-async

            assertTrue(latch.await(30L, TimeUnit.SECONDS));
        }
    }

    @SuppressWarnings("unused")
    public void testGetRollupJob() throws Exception {
        testCreateRollupJob();
        RestHighLevelClient client = highLevelClient();


        // tag::x-pack-rollup-get-rollup-job-request
        GetRollupJobRequest getAll = new GetRollupJobRequest();        // <1>
        GetRollupJobRequest getJob = new GetRollupJobRequest("job_1"); // <2>
        // end::x-pack-rollup-get-rollup-job-request

        // tag::x-pack-rollup-get-rollup-job-execute
        GetRollupJobResponse response = client.rollup().getRollupJob(getJob, RequestOptions.DEFAULT);
        // end::x-pack-rollup-get-rollup-job-execute

        // tag::x-pack-rollup-get-rollup-job-response
        assertThat(response.getJobs(), hasSize(1));
        JobWrapper job = response.getJobs().get(0); // <1>
        RollupJobConfig config = job.getJob();
        RollupJobStatus status = job.getStatus();
        RollupIndexerJobStats stats = job.getStats();
        // end::x-pack-rollup-get-rollup-job-response
        assertNotNull(config);
        assertNotNull(status);
        assertNotNull(status);

        // tag::x-pack-rollup-get-rollup-job-execute-listener
        ActionListener<GetRollupJobResponse> listener = new ActionListener<GetRollupJobResponse>() {
            @Override
            public void onResponse(GetRollupJobResponse response) {
                // <1>
            }

            @Override
            public void onFailure(Exception e) {
                // <2>
            }
        };
        // end::x-pack-rollup-get-rollup-job-execute-listener

        // Replace the empty listener by a blocking listener in test
        final CountDownLatch latch = new CountDownLatch(1);
        listener = new LatchedActionListener<>(listener, latch);

        // tag::x-pack-rollup-get-rollup-job-execute-async
        client.rollup().getRollupJobAsync(getJob, RequestOptions.DEFAULT, listener); // <1>
        // end::x-pack-rollup-get-rollup-job-execute-async

        assertTrue(latch.await(30L, TimeUnit.SECONDS));
    }


    @SuppressWarnings("unused")
<<<<<<< HEAD
    public void testStopRollupJob() throws Exception {
=======
    public void testStartRollupJob() throws Exception {
>>>>>>> 389910f1
        testCreateRollupJob();
        RestHighLevelClient client = highLevelClient();

        String id = "job_1";
<<<<<<< HEAD
        // tag::rollup-stop-job-request
        StopRollupJobRequest request = new StopRollupJobRequest(id); // <1>
        // end::rollup-stop-job-request


        try {
            // tag::rollup-stop-job-execute
            RollupClient rc = client.rollup();
            StopRollupJobResponse response = rc.stopRollupJob(request, RequestOptions.DEFAULT);
            // end::rollup-stop-job-execute

            // tag::rollup-stop-job-response
            response.isAcknowledged(); // <1>
            // end::rollup-stop-job-response
=======
        // tag::rollup-start-job-request
        StartRollupJobRequest request = new StartRollupJobRequest(id); // <1>
        // end::rollup-start-job-request


        try {
            // tag::rollup-start-job-execute
            RollupClient rc = client.rollup();
            StartRollupJobResponse response = rc.startRollupJob(request, RequestOptions.DEFAULT);
            // end::rollup-start-job-execute

            // tag::rollup-start-job-response
            response.isAcknowledged(); // <1>
            // end::rollup-start-job-response
>>>>>>> 389910f1
        } catch (Exception e) {
            // Swallow any exception, this test does not test actually cancelling.
        }

<<<<<<< HEAD
        // tag::rollup-stop-job-execute-listener
        ActionListener<StopRollupJobResponse> listener = new ActionListener<StopRollupJobResponse>() {
            @Override
            public void onResponse(StopRollupJobResponse response) {
=======
        // tag::rollup-start-job-execute-listener
        ActionListener<StartRollupJobResponse> listener = new ActionListener<StartRollupJobResponse>() {
            @Override
            public void onResponse(StartRollupJobResponse response) {
>>>>>>> 389910f1
                 // <1>
            }

            @Override
            public void onFailure(Exception e) {
                // <2>
            }
        };
<<<<<<< HEAD
        // end::rollup-stop-job-execute-listener
        
        final CountDownLatch latch = new CountDownLatch(1);
        listener = new LatchedActionListener<>(listener, latch);
     
        // tag::rollup-stop-job-execute-async
        RollupClient rc = client.rollup();
        rc.stopRollupJobAsync(request, RequestOptions.DEFAULT, listener); // <1>
        // end::rollup-stop-job-execute-async

        assertTrue(latch.await(30L, TimeUnit.SECONDS));
=======
        // end::rollup-start-job-execute-listener

        final CountDownLatch latch = new CountDownLatch(1);
        listener = new LatchedActionListener<>(listener, latch);

        // tag::rollup-start-job-execute-async
        RollupClient rc = client.rollup();
        rc.startRollupJobAsync(request, RequestOptions.DEFAULT, listener); // <1>
        // end::rollup-start-job-execute-async

        assertTrue(latch.await(30L, TimeUnit.SECONDS));

        // stop job so it can correctly be deleted by the test teardown
        // TODO Replace this with the Rollup Stop Job API
        Response stoptResponse = client().performRequest(new Request("POST", "/_xpack/rollup/job/" + id + "/_stop"));
        assertEquals(RestStatus.OK.getStatus(), stoptResponse.getStatusLine().getStatusCode());
>>>>>>> 389910f1
    }

    @SuppressWarnings("unused")
    public void testGetRollupCaps() throws Exception {
        RestHighLevelClient client = highLevelClient();

        DateHistogramGroupConfig dateHistogram =
            new DateHistogramGroupConfig("timestamp", DateHistogramInterval.HOUR, new DateHistogramInterval("7d"), "UTC"); // <1>
        TermsGroupConfig terms = new TermsGroupConfig("hostname", "datacenter");
        HistogramGroupConfig histogram = new HistogramGroupConfig(5L, "load", "net_in", "net_out");
        GroupConfig groups = new GroupConfig(dateHistogram, histogram, terms);
        List<MetricConfig> metrics = new ArrayList<>(); // <1>
        metrics.add(new MetricConfig("temperature", Arrays.asList("min", "max", "sum")));
        metrics.add(new MetricConfig("voltage", Arrays.asList("avg", "value_count")));

        //tag::x-pack-rollup-get-rollup-caps-setup
        final String indexPattern = "docs";
        final String rollupIndexName = "rollup";
        final String cron = "*/1 * * * * ?";
        final int pageSize = 100;
        final TimeValue timeout = null;

        String id = "job_1";
        RollupJobConfig config = new RollupJobConfig(id, indexPattern, rollupIndexName, cron,
            pageSize, groups, metrics, timeout);

        PutRollupJobRequest request = new PutRollupJobRequest(config);
        PutRollupJobResponse response = client.rollup().putRollupJob(request, RequestOptions.DEFAULT);

        boolean acknowledged = response.isAcknowledged();
        //end::x-pack-rollup-get-rollup-caps-setup
        assertTrue(acknowledged);

        ClusterHealthRequest healthRequest = new ClusterHealthRequest(config.getRollupIndex()).waitForYellowStatus();
        ClusterHealthResponse healthResponse = client.cluster().health(healthRequest, RequestOptions.DEFAULT);
        assertFalse(healthResponse.isTimedOut());
        assertThat(healthResponse.getStatus(), isOneOf(ClusterHealthStatus.YELLOW, ClusterHealthStatus.GREEN));

        // Now that the job is created, we should have a rollup index with metadata.
        // We can test out the caps API now.

        //tag::x-pack-rollup-get-rollup-caps-request
        GetRollupCapsRequest getRollupCapsRequest = new GetRollupCapsRequest("docs");
        //end::x-pack-rollup-get-rollup-caps-request

        //tag::x-pack-rollup-get-rollup-caps-execute
        GetRollupCapsResponse capsResponse = client.rollup().getRollupCapabilities(getRollupCapsRequest, RequestOptions.DEFAULT);
        //end::x-pack-rollup-get-rollup-caps-execute

        //tag::x-pack-rollup-get-rollup-caps-response
        Map<String, RollableIndexCaps> rolledPatterns = capsResponse.getJobs();

        RollableIndexCaps docsPattern = rolledPatterns.get("docs");

        // indexName will be "docs" in this case... the index pattern that we rolled up
        String indexName = docsPattern.getIndexName();

        // Each index pattern can have multiple jobs that rolled it up, so `getJobCaps()`
        // returns a list of jobs that rolled up the pattern
        List<RollupJobCaps> rollupJobs = docsPattern.getJobCaps();
        RollupJobCaps jobCaps = rollupJobs.get(0);

        // jobID is the identifier we used when we created the job (e.g. `job1`)
        String jobID = jobCaps.getJobID();

        // rollupIndex is the location that the job stored it's rollup docs (e.g. `rollup`)
        String rollupIndex = jobCaps.getRollupIndex();

        // indexPattern is the same as the indexName that we retrieved earlier, redundant info
        assert jobCaps.getIndexPattern().equals(indexName);

        // Finally, fieldCaps are the capabilities of individual fields in the config
        // The key is the field name, and the value is a RollupFieldCaps object which
        // provides more info.
        Map<String, RollupJobCaps.RollupFieldCaps> fieldCaps = jobCaps.getFieldCaps();

        // If we retrieve the "timestamp" field, it returns a list of maps.  Each list
        // item represents a different aggregation that can be run against the "timestamp"
        // field, and any additional details specific to that agg (interval, etc)
        List<Map<String, Object>> timestampCaps = fieldCaps.get("timestamp").getAggs();
        assert timestampCaps.get(0).toString().equals("{agg=date_histogram, delay=7d, interval=1h, time_zone=UTC}");

        // In contrast to the timestamp field, the temperature field has multiple aggs configured
        List<Map<String, Object>> temperatureCaps = fieldCaps.get("temperature").getAggs();
        assert temperatureCaps.toString().equals("[{agg=min}, {agg=max}, {agg=sum}]");
        //end::x-pack-rollup-get-rollup-caps-response

        assertThat(indexName, equalTo("docs"));
        assertThat(jobID, equalTo("job_1"));
        assertThat(rollupIndex, equalTo("rollup"));
        assertThat(fieldCaps.size(), equalTo(8));

        // tag::x-pack-rollup-get-rollup-caps-execute-listener
        ActionListener<GetRollupCapsResponse> listener = new ActionListener<GetRollupCapsResponse>() {
            @Override
            public void onResponse(GetRollupCapsResponse response) {

                // <1>
            }

            @Override
            public void onFailure(Exception e) {
                // <2>
            }
        };
        // end::x-pack-rollup-get-rollup-caps-execute-listener

        // Replace the empty listener by a blocking listener in test
        final CountDownLatch latch = new CountDownLatch(1);
        listener = new LatchedActionListener<>(listener, latch);

        // tag::x-pack-rollup-get-rollup-caps-execute-async
        client.rollup().getRollupCapabilitiesAsync(getRollupCapsRequest, RequestOptions.DEFAULT, listener); // <1>
        // end::x-pack-rollup-get-rollup-caps-execute-async

        assertTrue(latch.await(30L, TimeUnit.SECONDS));
    }

    @After
    public void wipeRollup() throws Exception {
        // TODO move this to ESRestTestCase
        deleteRollupJobs();
        waitForPendingRollupTasks();
    }

    private void deleteRollupJobs() throws Exception {
        Response response = adminClient().performRequest(new Request("GET", "/_xpack/rollup/job/_all"));
        Map<String, Object> jobs = entityAsMap(response);
        @SuppressWarnings("unchecked")
        List<Map<String, Object>> jobConfigs =
                (List<Map<String, Object>>) XContentMapValues.extractValue("jobs", jobs);

        if (jobConfigs == null) {
            return;
        }

        for (Map<String, Object> jobConfig : jobConfigs) {
            @SuppressWarnings("unchecked")
            String jobId = (String) ((Map<String, Object>) jobConfig.get("config")).get("id");
            Request request = new Request("DELETE", "/_xpack/rollup/job/" + jobId);
            request.addParameter("ignore", "404"); // Ignore 404s because they imply someone was racing us to delete this
            adminClient().performRequest(request);
        }
    }

    private void waitForPendingRollupTasks() throws Exception {
        assertBusy(() -> {
            try {
                Request request = new Request("GET", "/_cat/tasks");
                request.addParameter("detailed", "true");
                Response response = adminClient().performRequest(request);

                try (BufferedReader responseReader = new BufferedReader(
                        new InputStreamReader(response.getEntity().getContent(), StandardCharsets.UTF_8))) {
                    int activeTasks = 0;
                    String line;
                    StringBuilder tasksListString = new StringBuilder();
                    while ((line = responseReader.readLine()) != null) {

                        // We only care about Rollup jobs, otherwise this fails too easily due to unrelated tasks
                        if (line.startsWith("xpack/rollup/job") == true) {
                            activeTasks++;
                            tasksListString.append(line).append('\n');
                        }
                    }
                    assertEquals(activeTasks + " active tasks found:\n" + tasksListString, 0, activeTasks);
                }
            } catch (IOException e) {
                // Throw an assertion error so we retry
                throw new AssertionError("Error getting active tasks list", e);
            }
        });
    }

    @SuppressWarnings("unused")
    public void testDeleteRollupJob() throws Exception {
        RestHighLevelClient client = highLevelClient();

        String id = "job_2";

        // tag::rollup-delete-job-request
        DeleteRollupJobRequest request = new DeleteRollupJobRequest(id); // <1>
        // end::rollup-delete-job-request
        try {
            // tag::rollup-delete-job-execute
            DeleteRollupJobResponse response = client.rollup().deleteRollupJob(request, RequestOptions.DEFAULT);
            // end::rollup-delete-job-execute

            // tag::rollup-delete-job-response
            response.isAcknowledged(); // <1>
            // end::rollup-delete-job-response
        } catch (Exception e) {
            // Swallow any exception, this test does not test actually cancelling.
        }

        // tag::rollup-delete-job-execute-listener
        ActionListener<DeleteRollupJobResponse> listener = new ActionListener<DeleteRollupJobResponse>() {
            @Override
            public void onResponse(DeleteRollupJobResponse response) {
                boolean acknowledged = response.isAcknowledged(); // <1>
            }

            @Override
            public void onFailure(Exception e) {
                // <2>
            }
        };
        // end::rollup-delete-job-execute-listener

        // Replace the empty listener by a blocking listener in test
        final CountDownLatch latch = new CountDownLatch(1);
        listener = new LatchedActionListener<>(listener, latch);

        // tag::rollup-delete-job-execute-async
        client.rollup().deleteRollupJobAsync(request, RequestOptions.DEFAULT, listener); // <1>
        // end::rollup-delete-job-execute-async

        assertTrue(latch.await(30L, TimeUnit.SECONDS));
    }
}<|MERGE_RESOLUTION|>--- conflicted
+++ resolved
@@ -45,12 +45,12 @@
 import org.elasticsearch.client.rollup.GetRollupJobResponse.RollupJobStatus;
 import org.elasticsearch.client.rollup.PutRollupJobRequest;
 import org.elasticsearch.client.rollup.PutRollupJobResponse;
-import org.elasticsearch.client.rollup.StopRollupJobRequest;
-import org.elasticsearch.client.rollup.StopRollupJobResponse;
 import org.elasticsearch.client.rollup.RollableIndexCaps;
 import org.elasticsearch.client.rollup.RollupJobCaps;
 import org.elasticsearch.client.rollup.StartRollupJobRequest;
 import org.elasticsearch.client.rollup.StartRollupJobResponse;
+import org.elasticsearch.client.rollup.StopRollupJobRequest;
+import org.elasticsearch.client.rollup.StopRollupJobResponse;
 import org.elasticsearch.client.rollup.job.config.DateHistogramGroupConfig;
 import org.elasticsearch.client.rollup.job.config.GroupConfig;
 import org.elasticsearch.client.rollup.job.config.HistogramGroupConfig;
@@ -242,18 +242,55 @@
         assertTrue(latch.await(30L, TimeUnit.SECONDS));
     }
 
-
     @SuppressWarnings("unused")
-<<<<<<< HEAD
-    public void testStopRollupJob() throws Exception {
-=======
     public void testStartRollupJob() throws Exception {
->>>>>>> 389910f1
         testCreateRollupJob();
         RestHighLevelClient client = highLevelClient();
-
         String id = "job_1";
-<<<<<<< HEAD
+        // tag::rollup-start-job-request
+        StartRollupJobRequest request = new StartRollupJobRequest(id); // <1>
+        // end::rollup-start-job-request
+        try {
+            // tag::rollup-start-job-execute
+            RollupClient rc = client.rollup();
+            StartRollupJobResponse response = rc.startRollupJob(request, RequestOptions.DEFAULT);
+            // end::rollup-start-job-execute
+            // tag::rollup-start-job-response
+            response.isAcknowledged(); // <1>
+            // end::rollup-start-job-response
+        } catch (Exception e) {
+            // Swallow any exception, this test does not test actually cancelling.
+        }
+        // tag::rollup-start-job-execute-listener
+        ActionListener<StartRollupJobResponse> listener = new ActionListener<StartRollupJobResponse>() {
+            @Override
+            public void onResponse(StartRollupJobResponse response) {
+                 // <1>
+            }
+            @Override
+            public void onFailure(Exception e) {
+                // <2>
+            }
+        };
+        // end::rollup-start-job-execute-listener
+        final CountDownLatch latch = new CountDownLatch(1);
+        listener = new LatchedActionListener<>(listener, latch);
+        // tag::rollup-start-job-execute-async
+        RollupClient rc = client.rollup();
+        rc.startRollupJobAsync(request, RequestOptions.DEFAULT, listener); // <1>
+        // end::rollup-start-job-execute-async
+        assertTrue(latch.await(30L, TimeUnit.SECONDS));
+
+        // stop job so it can correctly be deleted by the test teardown
+        rc.stopRollupJob(new StopRollupJobRequest(id), RequestOptions.DEFAULT);
+    }
+
+    @SuppressWarnings("unused")
+    public void testStopRollupJob() throws Exception {
+        testCreateRollupJob();
+        RestHighLevelClient client = highLevelClient();
+
+        String id = "job_1";
         // tag::rollup-stop-job-request
         StopRollupJobRequest request = new StopRollupJobRequest(id); // <1>
         // end::rollup-stop-job-request
@@ -268,37 +305,14 @@
             // tag::rollup-stop-job-response
             response.isAcknowledged(); // <1>
             // end::rollup-stop-job-response
-=======
-        // tag::rollup-start-job-request
-        StartRollupJobRequest request = new StartRollupJobRequest(id); // <1>
-        // end::rollup-start-job-request
-
-
-        try {
-            // tag::rollup-start-job-execute
-            RollupClient rc = client.rollup();
-            StartRollupJobResponse response = rc.startRollupJob(request, RequestOptions.DEFAULT);
-            // end::rollup-start-job-execute
-
-            // tag::rollup-start-job-response
-            response.isAcknowledged(); // <1>
-            // end::rollup-start-job-response
->>>>>>> 389910f1
         } catch (Exception e) {
             // Swallow any exception, this test does not test actually cancelling.
         }
 
-<<<<<<< HEAD
         // tag::rollup-stop-job-execute-listener
         ActionListener<StopRollupJobResponse> listener = new ActionListener<StopRollupJobResponse>() {
             @Override
             public void onResponse(StopRollupJobResponse response) {
-=======
-        // tag::rollup-start-job-execute-listener
-        ActionListener<StartRollupJobResponse> listener = new ActionListener<StartRollupJobResponse>() {
-            @Override
-            public void onResponse(StartRollupJobResponse response) {
->>>>>>> 389910f1
                  // <1>
             }
 
@@ -307,36 +321,17 @@
                 // <2>
             }
         };
-<<<<<<< HEAD
         // end::rollup-stop-job-execute-listener
-        
+
         final CountDownLatch latch = new CountDownLatch(1);
         listener = new LatchedActionListener<>(listener, latch);
-     
+
         // tag::rollup-stop-job-execute-async
         RollupClient rc = client.rollup();
         rc.stopRollupJobAsync(request, RequestOptions.DEFAULT, listener); // <1>
         // end::rollup-stop-job-execute-async
 
         assertTrue(latch.await(30L, TimeUnit.SECONDS));
-=======
-        // end::rollup-start-job-execute-listener
-
-        final CountDownLatch latch = new CountDownLatch(1);
-        listener = new LatchedActionListener<>(listener, latch);
-
-        // tag::rollup-start-job-execute-async
-        RollupClient rc = client.rollup();
-        rc.startRollupJobAsync(request, RequestOptions.DEFAULT, listener); // <1>
-        // end::rollup-start-job-execute-async
-
-        assertTrue(latch.await(30L, TimeUnit.SECONDS));
-
-        // stop job so it can correctly be deleted by the test teardown
-        // TODO Replace this with the Rollup Stop Job API
-        Response stoptResponse = client().performRequest(new Request("POST", "/_xpack/rollup/job/" + id + "/_stop"));
-        assertEquals(RestStatus.OK.getStatus(), stoptResponse.getStatusLine().getStatusCode());
->>>>>>> 389910f1
     }
 
     @SuppressWarnings("unused")
