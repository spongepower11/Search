/*
 * Licensed to Elasticsearch under one or more contributor
 * license agreements. See the NOTICE file distributed with
 * this work for additional information regarding copyright
 * ownership. Elasticsearch licenses this file to you under
 * the Apache License, Version 2.0 (the "License"); you may
 * not use this file except in compliance with the License.
 * You may obtain a copy of the License at
 *
 *    http://www.apache.org/licenses/LICENSE-2.0
 *
 * Unless required by applicable law or agreed to in writing,
 * software distributed under the License is distributed on an
 * "AS IS" BASIS, WITHOUT WARRANTIES OR CONDITIONS OF ANY
 * KIND, either express or implied.  See the License for the
 * specific language governing permissions and limitations
 * under the License.
 */

package org.elasticsearch.client;

import org.apache.http.client.methods.HttpGet;
import org.apache.http.client.methods.HttpPost;
import org.apache.http.client.methods.HttpPut;
import org.elasticsearch.ElasticsearchException;
import org.elasticsearch.ElasticsearchStatusException;
import org.elasticsearch.action.admin.indices.alias.Alias;
import org.elasticsearch.action.admin.indices.alias.IndicesAliasesRequest;
import org.elasticsearch.action.admin.indices.alias.IndicesAliasesRequest.AliasActions;
import org.elasticsearch.action.admin.indices.alias.get.GetAliasesRequest;
<<<<<<< HEAD
=======
import org.elasticsearch.action.admin.indices.analyze.AnalyzeRequest;
import org.elasticsearch.action.admin.indices.analyze.AnalyzeResponse;
>>>>>>> 0c7f6570
import org.elasticsearch.action.admin.indices.cache.clear.ClearIndicesCacheRequest;
import org.elasticsearch.action.admin.indices.cache.clear.ClearIndicesCacheResponse;
import org.elasticsearch.action.admin.indices.close.CloseIndexRequest;
import org.elasticsearch.action.admin.indices.create.CreateIndexRequest;
import org.elasticsearch.action.admin.indices.create.CreateIndexResponse;
import org.elasticsearch.action.admin.indices.delete.DeleteIndexRequest;
<<<<<<< HEAD
import org.elasticsearch.action.admin.indices.delete.DeleteIndexResponse;
import org.elasticsearch.action.admin.indices.flush.FlushRequest;
import org.elasticsearch.action.admin.indices.flush.FlushResponse;
=======
import org.elasticsearch.action.admin.indices.flush.FlushRequest;
import org.elasticsearch.action.admin.indices.flush.FlushResponse;
import org.elasticsearch.action.admin.indices.flush.SyncedFlushRequest;
>>>>>>> 0c7f6570
import org.elasticsearch.action.admin.indices.forcemerge.ForceMergeRequest;
import org.elasticsearch.action.admin.indices.forcemerge.ForceMergeResponse;
import org.elasticsearch.action.admin.indices.get.GetIndexRequest;
import org.elasticsearch.action.admin.indices.get.GetIndexResponse;
import org.elasticsearch.action.admin.indices.mapping.get.GetFieldMappingsRequest;
import org.elasticsearch.action.admin.indices.mapping.get.GetFieldMappingsResponse;
import org.elasticsearch.action.admin.indices.mapping.get.GetMappingsRequest;
import org.elasticsearch.action.admin.indices.mapping.get.GetMappingsResponse;
import org.elasticsearch.action.admin.indices.mapping.put.PutMappingRequest;
import org.elasticsearch.action.admin.indices.open.OpenIndexRequest;
import org.elasticsearch.action.admin.indices.open.OpenIndexResponse;
import org.elasticsearch.action.support.ActiveShardCount;
import org.elasticsearch.action.admin.indices.refresh.RefreshRequest;
import org.elasticsearch.action.admin.indices.refresh.RefreshResponse;
import org.elasticsearch.action.admin.indices.rollover.RolloverRequest;
import org.elasticsearch.action.admin.indices.rollover.RolloverResponse;
<<<<<<< HEAD
import org.elasticsearch.action.admin.indices.settings.put.UpdateSettingsRequest;
import org.elasticsearch.action.admin.indices.settings.put.UpdateSettingsResponse;
import org.elasticsearch.action.admin.indices.settings.get.GetSettingsRequest;
import org.elasticsearch.action.admin.indices.settings.get.GetSettingsResponse;
import org.elasticsearch.action.admin.indices.shrink.ResizeRequest;
import org.elasticsearch.action.admin.indices.shrink.ResizeResponse;
import org.elasticsearch.action.admin.indices.shrink.ResizeType;
import org.elasticsearch.action.admin.indices.template.put.PutIndexTemplateRequest;
import org.elasticsearch.action.admin.indices.template.put.PutIndexTemplateResponse;
=======
import org.elasticsearch.action.admin.indices.settings.get.GetSettingsRequest;
import org.elasticsearch.action.admin.indices.settings.get.GetSettingsResponse;
import org.elasticsearch.action.admin.indices.settings.put.UpdateSettingsRequest;
import org.elasticsearch.action.admin.indices.shrink.ResizeRequest;
import org.elasticsearch.action.admin.indices.shrink.ResizeResponse;
import org.elasticsearch.action.admin.indices.shrink.ResizeType;
import org.elasticsearch.action.admin.indices.template.get.GetIndexTemplatesRequest;
import org.elasticsearch.action.admin.indices.template.get.GetIndexTemplatesResponse;
import org.elasticsearch.action.admin.indices.template.put.PutIndexTemplateRequest;
import org.elasticsearch.action.admin.indices.validate.query.ValidateQueryRequest;
import org.elasticsearch.action.admin.indices.validate.query.ValidateQueryResponse;
>>>>>>> 0c7f6570
import org.elasticsearch.action.index.IndexRequest;
import org.elasticsearch.action.support.IndicesOptions;
import org.elasticsearch.action.support.WriteRequest;
import org.elasticsearch.action.support.broadcast.BroadcastResponse;
<<<<<<< HEAD
import org.elasticsearch.cluster.metadata.IndexMetaData;
import org.elasticsearch.common.ValidationException;
=======
import org.elasticsearch.action.support.master.AcknowledgedResponse;
import org.elasticsearch.client.core.ShardsAcknowledgedResponse;
import org.elasticsearch.client.indices.FreezeIndexRequest;
import org.elasticsearch.client.indices.UnfreezeIndexRequest;
import org.elasticsearch.cluster.metadata.AliasMetaData;
import org.elasticsearch.cluster.metadata.IndexMetaData;
import org.elasticsearch.cluster.metadata.IndexTemplateMetaData;
import org.elasticsearch.common.ValidationException;
import org.elasticsearch.common.bytes.BytesArray;
>>>>>>> 0c7f6570
import org.elasticsearch.common.settings.Setting;
import org.elasticsearch.common.settings.Settings;
import org.elasticsearch.common.unit.ByteSizeUnit;
import org.elasticsearch.common.unit.ByteSizeValue;
import org.elasticsearch.common.unit.TimeValue;
import org.elasticsearch.common.xcontent.XContentBuilder;
import org.elasticsearch.common.xcontent.json.JsonXContent;
import org.elasticsearch.common.xcontent.support.XContentMapValues;
import org.elasticsearch.index.IndexSettings;
<<<<<<< HEAD
=======
import org.elasticsearch.index.query.QueryBuilder;
import org.elasticsearch.index.query.QueryBuilders;
>>>>>>> 0c7f6570
import org.elasticsearch.rest.RestStatus;

import java.io.IOException;
import java.util.Arrays;
import java.util.Collections;
<<<<<<< HEAD
import java.util.Map;

import static org.elasticsearch.cluster.metadata.IndexMetaData.SETTING_NUMBER_OF_REPLICAS;
import static org.elasticsearch.common.xcontent.support.XContentMapValues.extractRawValues;
import static org.elasticsearch.common.xcontent.support.XContentMapValues.extractValue;
import static org.hamcrest.CoreMatchers.hasItem;
=======
import java.util.HashMap;
import java.util.Map;

import static org.elasticsearch.cluster.metadata.IndexMetaData.SETTING_NUMBER_OF_REPLICAS;
import static org.elasticsearch.cluster.metadata.IndexMetaData.SETTING_NUMBER_OF_SHARDS;
import static org.elasticsearch.common.xcontent.support.XContentMapValues.extractRawValues;
import static org.elasticsearch.common.xcontent.support.XContentMapValues.extractValue;
import static org.hamcrest.CoreMatchers.hasItem;
import static org.hamcrest.Matchers.arrayContainingInAnyOrder;
>>>>>>> 0c7f6570
import static org.hamcrest.Matchers.contains;
import static org.hamcrest.Matchers.containsString;
import static org.hamcrest.Matchers.equalTo;
import static org.hamcrest.Matchers.hasEntry;
import static org.hamcrest.Matchers.hasSize;
import static org.hamcrest.Matchers.not;
<<<<<<< HEAD
import static org.hamcrest.Matchers.startsWith;
=======
import static org.hamcrest.Matchers.notNullValue;
import static org.hamcrest.Matchers.nullValue;
import static org.hamcrest.Matchers.startsWith;
import static org.hamcrest.core.IsInstanceOf.instanceOf;
>>>>>>> 0c7f6570

public class IndicesClientIT extends ESRestHighLevelClientTestCase {

    public void testIndicesExists() throws IOException {
        // Index present
        {
            String indexName = "test_index_exists_index_present";
            createIndex(indexName, Settings.EMPTY);

            GetIndexRequest request = new GetIndexRequest();
            request.indices(indexName);

            boolean response = execute(
                request,
                highLevelClient().indices()::exists,
                highLevelClient().indices()::existsAsync,
                highLevelClient().indices()::exists,
                highLevelClient().indices()::existsAsync
            );
            assertTrue(response);
        }

        // Index doesn't exist
        {
            String indexName = "non_existent_index";

            GetIndexRequest request = new GetIndexRequest();
            request.indices(indexName);

            boolean response = execute(
                request,
                highLevelClient().indices()::exists,
                highLevelClient().indices()::existsAsync,
                highLevelClient().indices()::exists,
                highLevelClient().indices()::existsAsync
            );
            assertFalse(response);
        }

        // One index exists, one doesn't
        {
            String existingIndex = "apples";
            createIndex(existingIndex, Settings.EMPTY);

            String nonExistentIndex = "oranges";

            GetIndexRequest request = new GetIndexRequest();
            request.indices(existingIndex, nonExistentIndex);

            boolean response = execute(
                request,
                highLevelClient().indices()::exists,
                highLevelClient().indices()::existsAsync,
                highLevelClient().indices()::exists,
                highLevelClient().indices()::existsAsync
            );
            assertFalse(response);
        }

    }

    @SuppressWarnings({"unchecked", "rawtypes"})
    public void testCreateIndex() throws IOException {
        {
            // Create index
            String indexName = "plain_index";
            assertFalse(indexExists(indexName));

            CreateIndexRequest createIndexRequest = new CreateIndexRequest(indexName);

            CreateIndexResponse createIndexResponse =
                    execute(createIndexRequest, highLevelClient().indices()::create, highLevelClient().indices()::createAsync,
                            highLevelClient().indices()::create, highLevelClient().indices()::createAsync);
            assertTrue(createIndexResponse.isAcknowledged());

            assertTrue(indexExists(indexName));
        }
        {
            // Create index with mappings, aliases and settings
            String indexName = "rich_index";
            assertFalse(indexExists(indexName));

            CreateIndexRequest createIndexRequest = new CreateIndexRequest(indexName);

            Alias alias = new Alias("alias_name");
            alias.filter("{\"term\":{\"year\":2016}}");
            alias.routing("1");
            createIndexRequest.alias(alias);

            Settings.Builder settings = Settings.builder();
            settings.put(SETTING_NUMBER_OF_REPLICAS, 2);
            createIndexRequest.settings(settings);

            XContentBuilder mappingBuilder = JsonXContent.contentBuilder();
            mappingBuilder.startObject().startObject("properties").startObject("field");
            mappingBuilder.field("type", "text");
            mappingBuilder.endObject().endObject().endObject();
            createIndexRequest.mapping("type_name", mappingBuilder);

            CreateIndexResponse createIndexResponse =
                    execute(createIndexRequest, highLevelClient().indices()::create, highLevelClient().indices()::createAsync,
                            highLevelClient().indices()::create, highLevelClient().indices()::createAsync);
            assertTrue(createIndexResponse.isAcknowledged());

            Map<String, Object> getIndexResponse = getAsMap(indexName);
            assertEquals("2", XContentMapValues.extractValue(indexName + ".settings.index.number_of_replicas", getIndexResponse));

            Map<String, Object> aliasData =
                    (Map<String, Object>)XContentMapValues.extractValue(indexName + ".aliases.alias_name", getIndexResponse);
            assertNotNull(aliasData);
            assertEquals("1", aliasData.get("index_routing"));
            Map<String, Object> filter = (Map) aliasData.get("filter");
            Map<String, Object> term = (Map) filter.get("term");
            assertEquals(2016, term.get("year"));

            assertEquals("text", XContentMapValues.extractValue(indexName + ".mappings.type_name.properties.field.type", getIndexResponse));
        }
    }

    public void testGetSettings() throws IOException {
        String indexName = "get_settings_index";
        Settings basicSettings = Settings.builder()
            .put("number_of_shards", 1)
            .put("number_of_replicas", 0)
            .build();
        createIndex(indexName, basicSettings);
<<<<<<< HEAD

        GetSettingsRequest getSettingsRequest = new GetSettingsRequest().indices(indexName);
        GetSettingsResponse getSettingsResponse = execute(getSettingsRequest, highLevelClient().indices()::getSettings,
            highLevelClient().indices()::getSettingsAsync);

        assertNull(getSettingsResponse.getSetting(indexName, "index.refresh_interval"));
        assertEquals("1", getSettingsResponse.getSetting(indexName, "index.number_of_shards"));

        updateIndexSettings(indexName, Settings.builder().put("refresh_interval", "30s"));

        GetSettingsResponse updatedResponse = execute(getSettingsRequest, highLevelClient().indices()::getSettings,
            highLevelClient().indices()::getSettingsAsync);
        assertEquals("30s", updatedResponse.getSetting(indexName, "index.refresh_interval"));
    }

    public void testGetSettingsNonExistentIndex() throws IOException {
        String nonExistentIndex = "index_that_doesnt_exist";
        assertFalse(indexExists(nonExistentIndex));

        GetSettingsRequest getSettingsRequest = new GetSettingsRequest().indices(nonExistentIndex);
        ElasticsearchException exception = expectThrows(ElasticsearchException.class,
            () -> execute(getSettingsRequest, highLevelClient().indices()::getSettings, highLevelClient().indices()::getSettingsAsync));
        assertEquals(RestStatus.NOT_FOUND, exception.status());
    }

    public void testGetSettingsFromMultipleIndices() throws IOException {
        String indexName1 = "get_multiple_settings_one";
        createIndex(indexName1, Settings.builder().put("number_of_shards", 2).build());

        String indexName2 = "get_multiple_settings_two";
        createIndex(indexName2, Settings.builder().put("number_of_shards", 3).build());

        GetSettingsRequest getSettingsRequest = new GetSettingsRequest().indices("get_multiple_settings*");
        GetSettingsResponse getSettingsResponse = execute(getSettingsRequest, highLevelClient().indices()::getSettings,
            highLevelClient().indices()::getSettingsAsync);

        assertEquals("2", getSettingsResponse.getSetting(indexName1, "index.number_of_shards"));
        assertEquals("3", getSettingsResponse.getSetting(indexName2, "index.number_of_shards"));
    }

    public void testGetSettingsFiltered() throws IOException {
        String indexName = "get_settings_index";
        Settings basicSettings = Settings.builder()
            .put("number_of_shards", 1)
            .put("number_of_replicas", 0)
            .build();
        createIndex(indexName, basicSettings);

        GetSettingsRequest getSettingsRequest = new GetSettingsRequest().indices(indexName).names("index.number_of_shards");
        GetSettingsResponse getSettingsResponse = execute(getSettingsRequest, highLevelClient().indices()::getSettings,
            highLevelClient().indices()::getSettingsAsync);

        assertNull(getSettingsResponse.getSetting(indexName, "index.number_of_replicas"));
        assertEquals("1", getSettingsResponse.getSetting(indexName, "index.number_of_shards"));
        assertEquals(1, getSettingsResponse.getIndexToSettings().get("get_settings_index").size());
    }

    public void testGetSettingsWithDefaults() throws IOException {
        String indexName = "get_settings_index";
        Settings basicSettings = Settings.builder()
            .put("number_of_shards", 1)
            .put("number_of_replicas", 0)
            .build();
        createIndex(indexName, basicSettings);

        GetSettingsRequest getSettingsRequest = new GetSettingsRequest().indices(indexName).includeDefaults(true);
        GetSettingsResponse getSettingsResponse = execute(getSettingsRequest, highLevelClient().indices()::getSettings,
            highLevelClient().indices()::getSettingsAsync);

        assertNotNull(getSettingsResponse.getSetting(indexName, "index.refresh_interval"));
        assertEquals(IndexSettings.DEFAULT_REFRESH_INTERVAL,
            getSettingsResponse.getIndexToDefaultSettings().get("get_settings_index").getAsTime("index.refresh_interval", null));
        assertEquals("1", getSettingsResponse.getSetting(indexName, "index.number_of_shards"));
    }

    public void testGetSettingsWithDefaultsFiltered() throws IOException {
        String indexName = "get_settings_index";
        Settings basicSettings = Settings.builder()
            .put("number_of_shards", 1)
            .put("number_of_replicas", 0)
            .build();
        createIndex(indexName, basicSettings);

        GetSettingsRequest getSettingsRequest = new GetSettingsRequest()
            .indices(indexName)
            .names("index.refresh_interval")
            .includeDefaults(true);
        GetSettingsResponse getSettingsResponse = execute(getSettingsRequest, highLevelClient().indices()::getSettings,
            highLevelClient().indices()::getSettingsAsync);

        assertNull(getSettingsResponse.getSetting(indexName, "index.number_of_replicas"));
        assertNull(getSettingsResponse.getSetting(indexName, "index.number_of_shards"));
        assertEquals(0, getSettingsResponse.getIndexToSettings().get("get_settings_index").size());
        assertEquals(1, getSettingsResponse.getIndexToDefaultSettings().get("get_settings_index").size());
    }
    public void testPutMapping() throws IOException {
        {
            // Add mappings to index
            String indexName = "mapping_index";
            createIndex(indexName, Settings.EMPTY);
=======
>>>>>>> 0c7f6570

        GetSettingsRequest getSettingsRequest = new GetSettingsRequest().indices(indexName);
        GetSettingsResponse getSettingsResponse = execute(getSettingsRequest, highLevelClient().indices()::getSettings,
            highLevelClient().indices()::getSettingsAsync);

        assertNull(getSettingsResponse.getSetting(indexName, "index.refresh_interval"));
        assertEquals("1", getSettingsResponse.getSetting(indexName, "index.number_of_shards"));

        updateIndexSettings(indexName, Settings.builder().put("refresh_interval", "30s"));

        GetSettingsResponse updatedResponse = execute(getSettingsRequest, highLevelClient().indices()::getSettings,
            highLevelClient().indices()::getSettingsAsync);
        assertEquals("30s", updatedResponse.getSetting(indexName, "index.refresh_interval"));
    }

    public void testGetSettingsNonExistentIndex() throws IOException {
        String nonExistentIndex = "index_that_doesnt_exist";
        assertFalse(indexExists(nonExistentIndex));

        GetSettingsRequest getSettingsRequest = new GetSettingsRequest().indices(nonExistentIndex);
        ElasticsearchException exception = expectThrows(ElasticsearchException.class,
            () -> execute(getSettingsRequest, highLevelClient().indices()::getSettings, highLevelClient().indices()::getSettingsAsync));
        assertEquals(RestStatus.NOT_FOUND, exception.status());
    }

    public void testGetSettingsFromMultipleIndices() throws IOException {
        String indexName1 = "get_multiple_settings_one";
        createIndex(indexName1, Settings.builder().put("number_of_shards", 2).build());

        String indexName2 = "get_multiple_settings_two";
        createIndex(indexName2, Settings.builder().put("number_of_shards", 3).build());

        GetSettingsRequest getSettingsRequest = new GetSettingsRequest().indices("get_multiple_settings*");
        GetSettingsResponse getSettingsResponse = execute(getSettingsRequest, highLevelClient().indices()::getSettings,
            highLevelClient().indices()::getSettingsAsync);

        assertEquals("2", getSettingsResponse.getSetting(indexName1, "index.number_of_shards"));
        assertEquals("3", getSettingsResponse.getSetting(indexName2, "index.number_of_shards"));
    }

    public void testGetSettingsFiltered() throws IOException {
        String indexName = "get_settings_index";
        Settings basicSettings = Settings.builder()
            .put("number_of_shards", 1)
            .put("number_of_replicas", 0)
            .build();
        createIndex(indexName, basicSettings);

        GetSettingsRequest getSettingsRequest = new GetSettingsRequest().indices(indexName).names("index.number_of_shards");
        GetSettingsResponse getSettingsResponse = execute(getSettingsRequest, highLevelClient().indices()::getSettings,
            highLevelClient().indices()::getSettingsAsync);

        assertNull(getSettingsResponse.getSetting(indexName, "index.number_of_replicas"));
        assertEquals("1", getSettingsResponse.getSetting(indexName, "index.number_of_shards"));
        assertEquals(1, getSettingsResponse.getIndexToSettings().get("get_settings_index").size());
    }

    public void testGetSettingsWithDefaults() throws IOException {
        String indexName = "get_settings_index";
        Settings basicSettings = Settings.builder()
            .put("number_of_shards", 1)
            .put("number_of_replicas", 0)
            .build();
        createIndex(indexName, basicSettings);

        GetSettingsRequest getSettingsRequest = new GetSettingsRequest().indices(indexName).includeDefaults(true);
        GetSettingsResponse getSettingsResponse = execute(getSettingsRequest, highLevelClient().indices()::getSettings,
            highLevelClient().indices()::getSettingsAsync);

        assertNotNull(getSettingsResponse.getSetting(indexName, "index.refresh_interval"));
        assertEquals(IndexSettings.DEFAULT_REFRESH_INTERVAL,
            getSettingsResponse.getIndexToDefaultSettings().get("get_settings_index").getAsTime("index.refresh_interval", null));
        assertEquals("1", getSettingsResponse.getSetting(indexName, "index.number_of_shards"));
    }

    public void testGetSettingsWithDefaultsFiltered() throws IOException {
        String indexName = "get_settings_index";
        Settings basicSettings = Settings.builder()
            .put("number_of_shards", 1)
            .put("number_of_replicas", 0)
            .build();
        createIndex(indexName, basicSettings);

        GetSettingsRequest getSettingsRequest = new GetSettingsRequest()
            .indices(indexName)
            .names("index.refresh_interval")
            .includeDefaults(true);
        GetSettingsResponse getSettingsResponse = execute(getSettingsRequest, highLevelClient().indices()::getSettings,
            highLevelClient().indices()::getSettingsAsync);

        assertNull(getSettingsResponse.getSetting(indexName, "index.number_of_replicas"));
        assertNull(getSettingsResponse.getSetting(indexName, "index.number_of_shards"));
        assertEquals(0, getSettingsResponse.getIndexToSettings().get("get_settings_index").size());
        assertEquals(1, getSettingsResponse.getIndexToDefaultSettings().get("get_settings_index").size());
    }

    @SuppressWarnings("unchecked")
    public void testGetIndex() throws IOException {
        String indexName = "get_index_test";
        Settings basicSettings = Settings.builder()
            .put(SETTING_NUMBER_OF_SHARDS, 1)
            .put(SETTING_NUMBER_OF_REPLICAS, 0)
            .build();
        String mappings = "\"type-1\":{\"properties\":{\"field-1\":{\"type\":\"integer\"}}}";
        createIndex(indexName, basicSettings, mappings);

        GetIndexRequest getIndexRequest = new GetIndexRequest()
            .indices(indexName).includeDefaults(false);
        GetIndexResponse getIndexResponse =
            execute(getIndexRequest, highLevelClient().indices()::get, highLevelClient().indices()::getAsync);

        // default settings should be null
        assertNull(getIndexResponse.getSetting(indexName, "index.refresh_interval"));
        assertEquals("1", getIndexResponse.getSetting(indexName, SETTING_NUMBER_OF_SHARDS));
        assertEquals("0", getIndexResponse.getSetting(indexName, SETTING_NUMBER_OF_REPLICAS));
        assertNotNull(getIndexResponse.getMappings().get(indexName));
        assertNotNull(getIndexResponse.getMappings().get(indexName).get("type-1"));
        Object o = getIndexResponse.getMappings().get(indexName).get("type-1").getSourceAsMap().get("properties");
        assertThat(o, instanceOf(Map.class));
        //noinspection unchecked
        assertThat(((Map<String, Object>) o).get("field-1"), instanceOf(Map.class));
        //noinspection unchecked
        Map<String, Object> fieldMapping = (Map<String, Object>) ((Map<String, Object>) o).get("field-1");
        assertEquals("integer", fieldMapping.get("type"));
    }

    @SuppressWarnings("unchecked")
    public void testGetIndexWithDefaults() throws IOException {
        String indexName = "get_index_test";
        Settings basicSettings = Settings.builder()
            .put(SETTING_NUMBER_OF_SHARDS, 1)
            .put(SETTING_NUMBER_OF_REPLICAS, 0)
            .build();
        String mappings = "\"type-1\":{\"properties\":{\"field-1\":{\"type\":\"integer\"}}}";
        createIndex(indexName, basicSettings, mappings);

        GetIndexRequest getIndexRequest = new GetIndexRequest()
            .indices(indexName).includeDefaults(true);
        GetIndexResponse getIndexResponse =
            execute(getIndexRequest, highLevelClient().indices()::get, highLevelClient().indices()::getAsync);

        assertNotNull(getIndexResponse.getSetting(indexName, "index.refresh_interval"));
        assertEquals(IndexSettings.DEFAULT_REFRESH_INTERVAL,
            getIndexResponse.defaultSettings().get(indexName).getAsTime("index.refresh_interval", null));
        assertEquals("1", getIndexResponse.getSetting(indexName, SETTING_NUMBER_OF_SHARDS));
        assertEquals("0", getIndexResponse.getSetting(indexName, SETTING_NUMBER_OF_REPLICAS));
        assertNotNull(getIndexResponse.getMappings().get(indexName));
        assertNotNull(getIndexResponse.getMappings().get(indexName).get("type-1"));
        Object o = getIndexResponse.getMappings().get(indexName).get("type-1").getSourceAsMap().get("properties");
        assertThat(o, instanceOf(Map.class));
        assertThat(((Map<String, Object>) o).get("field-1"), instanceOf(Map.class));
        Map<String, Object> fieldMapping = (Map<String, Object>) ((Map<String, Object>) o).get("field-1");
        assertEquals("integer", fieldMapping.get("type"));
    }

    public void testGetIndexNonExistentIndex() throws IOException {
        String nonExistentIndex = "index_that_doesnt_exist";
        assertFalse(indexExists(nonExistentIndex));

        GetIndexRequest getIndexRequest = new GetIndexRequest().indices(nonExistentIndex);
        ElasticsearchException exception = expectThrows(ElasticsearchException.class,
            () -> execute(getIndexRequest, highLevelClient().indices()::get, highLevelClient().indices()::getAsync));
        assertEquals(RestStatus.NOT_FOUND, exception.status());
    }

    public void testPutMapping() throws IOException {
        // Add mappings to index
        String indexName = "mapping_index";
        createIndex(indexName, Settings.EMPTY);

        PutMappingRequest putMappingRequest = new PutMappingRequest(indexName);
        putMappingRequest.type("type_name");
        XContentBuilder mappingBuilder = JsonXContent.contentBuilder();
        mappingBuilder.startObject().startObject("properties").startObject("field");
        mappingBuilder.field("type", "text");
        mappingBuilder.endObject().endObject().endObject();
        putMappingRequest.source(mappingBuilder);

        AcknowledgedResponse putMappingResponse =
                execute(putMappingRequest, highLevelClient().indices()::putMapping, highLevelClient().indices()::putMappingAsync,
                        highLevelClient().indices()::putMapping, highLevelClient().indices()::putMappingAsync);
        assertTrue(putMappingResponse.isAcknowledged());

        Map<String, Object> getIndexResponse = getAsMap(indexName);
        assertEquals("text", XContentMapValues.extractValue(indexName + ".mappings.type_name.properties.field.type", getIndexResponse));
    }

    public void testGetMapping() throws IOException {
        String indexName = "test";
        createIndex(indexName, Settings.EMPTY);

        PutMappingRequest putMappingRequest = new PutMappingRequest(indexName);
        putMappingRequest.type("_doc");
        XContentBuilder mappingBuilder = JsonXContent.contentBuilder();
        mappingBuilder.startObject().startObject("properties").startObject("field");
        mappingBuilder.field("type", "text");
        mappingBuilder.endObject().endObject().endObject();
        putMappingRequest.source(mappingBuilder);

        AcknowledgedResponse putMappingResponse =
            execute(putMappingRequest, highLevelClient().indices()::putMapping, highLevelClient().indices()::putMappingAsync);
        assertTrue(putMappingResponse.isAcknowledged());

        Map<String, Object> getIndexResponse = getAsMap(indexName);
        assertEquals("text", XContentMapValues.extractValue(indexName + ".mappings._doc.properties.field.type", getIndexResponse));

        GetMappingsRequest request = new GetMappingsRequest()
            .indices(indexName)
            .types("_doc");

        GetMappingsResponse getMappingsResponse =
            execute(request, highLevelClient().indices()::getMapping, highLevelClient().indices()::getMappingAsync);

        Map<String, Object> mappings = getMappingsResponse.getMappings().get(indexName).get("_doc").sourceAsMap();
        Map<String, String> type = new HashMap<>();
        type.put("type", "text");
        Map<String, Object> field = new HashMap<>();
        field.put("field", type);
        Map<String, Object> expected = new HashMap<>();
        expected.put("properties", field);
        assertThat(mappings, equalTo(expected));
    }

    public void testGetFieldMapping() throws IOException {
        String indexName = "test";
        createIndex(indexName, Settings.EMPTY);

        PutMappingRequest putMappingRequest = new PutMappingRequest(indexName);
        putMappingRequest.type("_doc");
        XContentBuilder mappingBuilder = JsonXContent.contentBuilder();
        mappingBuilder.startObject().startObject("properties").startObject("field");
        mappingBuilder.field("type", "text");
        mappingBuilder.endObject().endObject().endObject();
        putMappingRequest.source(mappingBuilder);

        AcknowledgedResponse putMappingResponse =
            execute(putMappingRequest, highLevelClient().indices()::putMapping, highLevelClient().indices()::putMappingAsync);
        assertTrue(putMappingResponse.isAcknowledged());

        GetFieldMappingsRequest getFieldMappingsRequest = new GetFieldMappingsRequest()
            .indices(indexName)
            .types("_doc")
            .fields("field");

        GetFieldMappingsResponse getFieldMappingsResponse =
            execute(getFieldMappingsRequest,
                highLevelClient().indices()::getFieldMapping,
                highLevelClient().indices()::getFieldMappingAsync);

        final Map<String, GetFieldMappingsResponse.FieldMappingMetaData> fieldMappingMap =
            getFieldMappingsResponse.mappings().get(indexName).get("_doc");

        final GetFieldMappingsResponse.FieldMappingMetaData metaData =
            new GetFieldMappingsResponse.FieldMappingMetaData("field",
                new BytesArray("{\"field\":{\"type\":\"text\"}}"));
        assertThat(fieldMappingMap, equalTo(Collections.singletonMap("field", metaData)));
    }

    public void testDeleteIndex() throws IOException {
        {
            // Delete index if exists
            String indexName = "test_index";
            createIndex(indexName, Settings.EMPTY);

            DeleteIndexRequest deleteIndexRequest = new DeleteIndexRequest(indexName);
            AcknowledgedResponse deleteIndexResponse =
                    execute(deleteIndexRequest, highLevelClient().indices()::delete, highLevelClient().indices()::deleteAsync,
                            highLevelClient().indices()::delete, highLevelClient().indices()::deleteAsync);
            assertTrue(deleteIndexResponse.isAcknowledged());

            assertFalse(indexExists(indexName));
        }
        {
            // Return 404 if index doesn't exist
            String nonExistentIndex = "non_existent_index";
            assertFalse(indexExists(nonExistentIndex));

            DeleteIndexRequest deleteIndexRequest = new DeleteIndexRequest(nonExistentIndex);

            ElasticsearchException exception = expectThrows(ElasticsearchException.class,
                    () -> execute(deleteIndexRequest, highLevelClient().indices()::delete, highLevelClient().indices()::deleteAsync,
                            highLevelClient().indices()::delete, highLevelClient().indices()::deleteAsync));
            assertEquals(RestStatus.NOT_FOUND, exception.status());
        }
    }

    @SuppressWarnings("unchecked")
    public void testUpdateAliases() throws IOException {
        String index = "index";
        String alias = "alias";

        createIndex(index, Settings.EMPTY);
        assertThat(aliasExists(index, alias), equalTo(false));
        assertThat(aliasExists(alias), equalTo(false));

        IndicesAliasesRequest aliasesAddRequest = new IndicesAliasesRequest();
        AliasActions addAction = new AliasActions(AliasActions.Type.ADD).index(index).aliases(alias);
        if (randomBoolean()) {
            addAction.writeIndex(randomBoolean());
        }
        addAction.routing("routing").searchRouting("search_routing").filter("{\"term\":{\"year\":2016}}");
        aliasesAddRequest.addAliasAction(addAction);
        AcknowledgedResponse aliasesAddResponse = execute(aliasesAddRequest, highLevelClient().indices()::updateAliases,
                highLevelClient().indices()::updateAliasesAsync, highLevelClient().indices()::updateAliases,
                highLevelClient().indices()::updateAliasesAsync);
        assertTrue(aliasesAddResponse.isAcknowledged());
        assertThat(aliasExists(alias), equalTo(true));
        assertThat(aliasExists(index, alias), equalTo(true));
        Map<String, Object> getAlias = getAlias(index, alias);
        assertThat(getAlias.get("index_routing"), equalTo("routing"));
        assertThat(getAlias.get("search_routing"), equalTo("search_routing"));
        Map<String, Object> filter = (Map<String, Object>) getAlias.get("filter");
        Map<String, Object> term = (Map<String, Object>) filter.get("term");
        assertEquals(2016, term.get("year"));
        Boolean isWriteIndex = (Boolean) getAlias.get("is_write_index");
        assertThat(isWriteIndex, equalTo(addAction.writeIndex()));

        String alias2 = "alias2";
        IndicesAliasesRequest aliasesAddRemoveRequest = new IndicesAliasesRequest();
        addAction = new AliasActions(AliasActions.Type.ADD).indices(index).alias(alias2);
        aliasesAddRemoveRequest.addAliasAction(addAction);
        AliasActions removeAction = new AliasActions(AliasActions.Type.REMOVE).index(index).alias(alias);
        aliasesAddRemoveRequest.addAliasAction(removeAction);
        AcknowledgedResponse aliasesAddRemoveResponse = execute(aliasesAddRemoveRequest, highLevelClient().indices()::updateAliases,
                highLevelClient().indices()::updateAliasesAsync, highLevelClient().indices()::updateAliases,
                highLevelClient().indices()::updateAliasesAsync);
        assertTrue(aliasesAddRemoveResponse.isAcknowledged());
        assertThat(aliasExists(alias), equalTo(false));
        assertThat(aliasExists(alias2), equalTo(true));
        assertThat(aliasExists(index, alias), equalTo(false));
        assertThat(aliasExists(index, alias2), equalTo(true));

        IndicesAliasesRequest aliasesRemoveIndexRequest = new IndicesAliasesRequest();
        AliasActions removeIndexAction = new AliasActions(AliasActions.Type.REMOVE_INDEX).index(index);
        aliasesRemoveIndexRequest.addAliasAction(removeIndexAction);
        AcknowledgedResponse aliasesRemoveIndexResponse = execute(aliasesRemoveIndexRequest, highLevelClient().indices()::updateAliases,
                highLevelClient().indices()::updateAliasesAsync, highLevelClient().indices()::updateAliases,
                highLevelClient().indices()::updateAliasesAsync);
        assertTrue(aliasesRemoveIndexResponse.isAcknowledged());
        assertThat(aliasExists(alias), equalTo(false));
        assertThat(aliasExists(alias2), equalTo(false));
        assertThat(aliasExists(index, alias), equalTo(false));
        assertThat(aliasExists(index, alias2), equalTo(false));
        assertThat(indexExists(index), equalTo(false));
    }

    public void testAliasesNonExistentIndex() throws IOException {
        String index = "index";
        String alias = "alias";
        String nonExistentIndex = "non_existent_index";

        IndicesAliasesRequest nonExistentIndexRequest = new IndicesAliasesRequest();
        nonExistentIndexRequest.addAliasAction(new AliasActions(AliasActions.Type.ADD).index(nonExistentIndex).alias(alias));
        ElasticsearchException exception = expectThrows(ElasticsearchException.class, () -> execute(nonExistentIndexRequest,
                highLevelClient().indices()::updateAliases, highLevelClient().indices()::updateAliasesAsync,
                highLevelClient().indices()::updateAliases,
                highLevelClient().indices()::updateAliasesAsync));
        assertThat(exception.status(), equalTo(RestStatus.NOT_FOUND));
        assertThat(exception.getMessage(), equalTo("Elasticsearch exception [type=index_not_found_exception, reason=no such index]"));
        assertThat(exception.getMetadata("es.index"), hasItem(nonExistentIndex));

        createIndex(index, Settings.EMPTY);
        IndicesAliasesRequest mixedRequest = new IndicesAliasesRequest();
        mixedRequest.addAliasAction(new AliasActions(AliasActions.Type.ADD).indices(index).aliases(alias));
        mixedRequest.addAliasAction(new AliasActions(AliasActions.Type.REMOVE).indices(nonExistentIndex).alias(alias));
        exception = expectThrows(ElasticsearchStatusException.class,
                () -> execute(mixedRequest, highLevelClient().indices()::updateAliases, highLevelClient().indices()::updateAliasesAsync,
                        highLevelClient().indices()::updateAliases, highLevelClient().indices()::updateAliasesAsync));
        assertThat(exception.status(), equalTo(RestStatus.NOT_FOUND));
        assertThat(exception.getMessage(), equalTo("Elasticsearch exception [type=index_not_found_exception, reason=no such index]"));
        assertThat(exception.getMetadata("es.index"), hasItem(nonExistentIndex));
        assertThat(exception.getMetadata("es.index"), not(hasItem(index)));
        assertThat(aliasExists(index, alias), equalTo(false));
        assertThat(aliasExists(alias), equalTo(false));

        IndicesAliasesRequest removeIndexRequest = new IndicesAliasesRequest();
        removeIndexRequest.addAliasAction(new AliasActions(AliasActions.Type.ADD).index(nonExistentIndex).alias(alias));
        removeIndexRequest.addAliasAction(new AliasActions(AliasActions.Type.REMOVE_INDEX).indices(nonExistentIndex));
        exception = expectThrows(ElasticsearchException.class, () -> execute(removeIndexRequest, highLevelClient().indices()::updateAliases,
                highLevelClient().indices()::updateAliasesAsync, highLevelClient().indices()::updateAliases,
                highLevelClient().indices()::updateAliasesAsync));
        assertThat(exception.status(), equalTo(RestStatus.NOT_FOUND));
        assertThat(exception.getMessage(), equalTo("Elasticsearch exception [type=index_not_found_exception, reason=no such index]"));
        assertThat(exception.getMetadata("es.index"), hasItem(nonExistentIndex));
        assertThat(exception.getMetadata("es.index"), not(hasItem(index)));
        assertThat(aliasExists(index, alias), equalTo(false));
        assertThat(aliasExists(alias), equalTo(false));
    }

    public void testOpenExistingIndex() throws IOException {
        String index = "index";
        createIndex(index, Settings.EMPTY);
        closeIndex(index);
        ResponseException exception = expectThrows(ResponseException.class,
                () -> client().performRequest(new Request(HttpGet.METHOD_NAME, index + "/_search")));
        assertThat(exception.getResponse().getStatusLine().getStatusCode(), equalTo(RestStatus.BAD_REQUEST.getStatus()));
        assertThat(exception.getMessage().contains(index), equalTo(true));

        OpenIndexRequest openIndexRequest = new OpenIndexRequest(index).waitForActiveShards(ActiveShardCount.ONE);
        OpenIndexResponse openIndexResponse = execute(openIndexRequest, highLevelClient().indices()::open,
                highLevelClient().indices()::openAsync, highLevelClient().indices()::open,
                highLevelClient().indices()::openAsync);
        assertTrue(openIndexResponse.isAcknowledged());
        assertTrue(openIndexResponse.isShardsAcknowledged());

        Response response = client().performRequest(new Request(HttpGet.METHOD_NAME, index + "/_search"));
        assertThat(response.getStatusLine().getStatusCode(), equalTo(RestStatus.OK.getStatus()));
    }

    public void testOpenNonExistentIndex() throws IOException {
        String nonExistentIndex = "non_existent_index";
        assertFalse(indexExists(nonExistentIndex));

        OpenIndexRequest openIndexRequest = new OpenIndexRequest(nonExistentIndex);
        ElasticsearchException exception = expectThrows(ElasticsearchException.class,
                () -> execute(openIndexRequest, highLevelClient().indices()::open, highLevelClient().indices()::openAsync,
                        highLevelClient().indices()::open, highLevelClient().indices()::openAsync));
        assertEquals(RestStatus.NOT_FOUND, exception.status());

        OpenIndexRequest lenientOpenIndexRequest = new OpenIndexRequest(nonExistentIndex);
        lenientOpenIndexRequest.indicesOptions(IndicesOptions.lenientExpandOpen());
        OpenIndexResponse lenientOpenIndexResponse = execute(lenientOpenIndexRequest, highLevelClient().indices()::open,
                highLevelClient().indices()::openAsync, highLevelClient().indices()::open,
                highLevelClient().indices()::openAsync);
        assertThat(lenientOpenIndexResponse.isAcknowledged(), equalTo(true));

        OpenIndexRequest strictOpenIndexRequest = new OpenIndexRequest(nonExistentIndex);
        strictOpenIndexRequest.indicesOptions(IndicesOptions.strictExpandOpen());
        ElasticsearchException strictException = expectThrows(ElasticsearchException.class,
                () -> execute(openIndexRequest, highLevelClient().indices()::open, highLevelClient().indices()::openAsync,
                        highLevelClient().indices()::open, highLevelClient().indices()::openAsync));
        assertEquals(RestStatus.NOT_FOUND, strictException.status());
    }

    public void testCloseExistingIndex() throws IOException {
        String index = "index";
        createIndex(index, Settings.EMPTY);
        Response response = client().performRequest(new Request(HttpGet.METHOD_NAME, index + "/_search"));
        assertThat(response.getStatusLine().getStatusCode(), equalTo(RestStatus.OK.getStatus()));

        CloseIndexRequest closeIndexRequest = new CloseIndexRequest(index);
        AcknowledgedResponse closeIndexResponse = execute(closeIndexRequest, highLevelClient().indices()::close,
                highLevelClient().indices()::closeAsync, highLevelClient().indices()::close,
                highLevelClient().indices()::closeAsync);
        assertTrue(closeIndexResponse.isAcknowledged());

        ResponseException exception = expectThrows(ResponseException.class,
                () -> client().performRequest(new Request(HttpGet.METHOD_NAME, index + "/_search")));
        assertThat(exception.getResponse().getStatusLine().getStatusCode(), equalTo(RestStatus.BAD_REQUEST.getStatus()));
        assertThat(exception.getMessage().contains(index), equalTo(true));
    }

    public void testCloseNonExistentIndex() throws IOException {
        String nonExistentIndex = "non_existent_index";
        assertFalse(indexExists(nonExistentIndex));

        CloseIndexRequest closeIndexRequest = new CloseIndexRequest(nonExistentIndex);
        ElasticsearchException exception = expectThrows(ElasticsearchException.class,
                () -> execute(closeIndexRequest, highLevelClient().indices()::close, highLevelClient().indices()::closeAsync,
                        highLevelClient().indices()::close, highLevelClient().indices()::closeAsync));
        assertEquals(RestStatus.NOT_FOUND, exception.status());
    }

    public void testRefresh() throws IOException {
        {
            String index = "index";
            Settings settings = Settings.builder()
                .put("number_of_shards", 1)
                .put("number_of_replicas", 0)
                .build();
            createIndex(index, settings);
            RefreshRequest refreshRequest = new RefreshRequest(index);
            RefreshResponse refreshResponse =
<<<<<<< HEAD
                execute(refreshRequest, highLevelClient().indices()::refresh, highLevelClient().indices()::refreshAsync);
=======
                execute(refreshRequest, highLevelClient().indices()::refresh, highLevelClient().indices()::refreshAsync,
                        highLevelClient().indices()::refresh, highLevelClient().indices()::refreshAsync);
>>>>>>> 0c7f6570
            assertThat(refreshResponse.getTotalShards(), equalTo(1));
            assertThat(refreshResponse.getSuccessfulShards(), equalTo(1));
            assertThat(refreshResponse.getFailedShards(), equalTo(0));
            assertThat(refreshResponse.getShardFailures(), equalTo(BroadcastResponse.EMPTY));
        }
        {
            String nonExistentIndex = "non_existent_index";
            assertFalse(indexExists(nonExistentIndex));
            RefreshRequest refreshRequest = new RefreshRequest(nonExistentIndex);
            ElasticsearchException exception = expectThrows(ElasticsearchException.class,
<<<<<<< HEAD
                () -> execute(refreshRequest, highLevelClient().indices()::refresh, highLevelClient().indices()::refreshAsync));
=======
                () -> execute(refreshRequest, highLevelClient().indices()::refresh, highLevelClient().indices()::refreshAsync,
                        highLevelClient().indices()::refresh, highLevelClient().indices()::refreshAsync));
>>>>>>> 0c7f6570
            assertEquals(RestStatus.NOT_FOUND, exception.status());
        }
    }

    public void testFlush() throws IOException {
        {
            String index = "index";
            Settings settings = Settings.builder()
                    .put("number_of_shards", 1)
                    .put("number_of_replicas", 0)
                    .build();
            createIndex(index, settings);
            FlushRequest flushRequest = new FlushRequest(index);
            FlushResponse flushResponse =
<<<<<<< HEAD
                    execute(flushRequest, highLevelClient().indices()::flush, highLevelClient().indices()::flushAsync);
=======
                    execute(flushRequest, highLevelClient().indices()::flush, highLevelClient().indices()::flushAsync,
                            highLevelClient().indices()::flush, highLevelClient().indices()::flushAsync);
>>>>>>> 0c7f6570
            assertThat(flushResponse.getTotalShards(), equalTo(1));
            assertThat(flushResponse.getSuccessfulShards(), equalTo(1));
            assertThat(flushResponse.getFailedShards(), equalTo(0));
            assertThat(flushResponse.getShardFailures(), equalTo(BroadcastResponse.EMPTY));
        }
        {
            String nonExistentIndex = "non_existent_index";
            assertFalse(indexExists(nonExistentIndex));
            FlushRequest flushRequest = new FlushRequest(nonExistentIndex);
            ElasticsearchException exception = expectThrows(ElasticsearchException.class,
<<<<<<< HEAD
                    () -> execute(flushRequest, highLevelClient().indices()::flush, highLevelClient().indices()::flushAsync));
=======
                    () -> execute(flushRequest, highLevelClient().indices()::flush, highLevelClient().indices()::flushAsync,
                            highLevelClient().indices()::flush, highLevelClient().indices()::flushAsync));
>>>>>>> 0c7f6570
            assertEquals(RestStatus.NOT_FOUND, exception.status());
        }
    }

<<<<<<< HEAD
=======
    public void testSyncedFlush() throws IOException {
        {
            String index = "index";
            Settings settings = Settings.builder()
                    .put("number_of_shards", 1)
                    .put("number_of_replicas", 0)
                    .build();
            createIndex(index, settings);
            SyncedFlushRequest syncedFlushRequest = new SyncedFlushRequest(index);
            SyncedFlushResponse flushResponse =
                    execute(syncedFlushRequest, highLevelClient().indices()::flushSynced, highLevelClient().indices()::flushSyncedAsync);
            assertThat(flushResponse.totalShards(), equalTo(1));
            assertThat(flushResponse.successfulShards(), equalTo(1));
            assertThat(flushResponse.failedShards(), equalTo(0));
        }
        {
            String nonExistentIndex = "non_existent_index";
            assertFalse(indexExists(nonExistentIndex));
            SyncedFlushRequest syncedFlushRequest = new SyncedFlushRequest(nonExistentIndex);
            ElasticsearchException exception = expectThrows(
                ElasticsearchException.class,
                () ->
                    execute(
                        syncedFlushRequest,
                        highLevelClient().indices()::flushSynced,
                        highLevelClient().indices()::flushSyncedAsync
                    )
            );
            assertEquals(RestStatus.NOT_FOUND, exception.status());
        }
    }


>>>>>>> 0c7f6570
    public void testClearCache() throws IOException {
        {
            String index = "index";
            Settings settings = Settings.builder()
                    .put("number_of_shards", 1)
                    .put("number_of_replicas", 0)
                    .build();
            createIndex(index, settings);
            ClearIndicesCacheRequest clearCacheRequest = new ClearIndicesCacheRequest(index);
            ClearIndicesCacheResponse clearCacheResponse =
<<<<<<< HEAD
                    execute(clearCacheRequest, highLevelClient().indices()::clearCache, highLevelClient().indices()::clearCacheAsync);
=======
                    execute(clearCacheRequest, highLevelClient().indices()::clearCache, highLevelClient().indices()::clearCacheAsync,
                            highLevelClient().indices()::clearCache, highLevelClient().indices()::clearCacheAsync);
>>>>>>> 0c7f6570
            assertThat(clearCacheResponse.getTotalShards(), equalTo(1));
            assertThat(clearCacheResponse.getSuccessfulShards(), equalTo(1));
            assertThat(clearCacheResponse.getFailedShards(), equalTo(0));
            assertThat(clearCacheResponse.getShardFailures(), equalTo(BroadcastResponse.EMPTY));
        }
        {
            String nonExistentIndex = "non_existent_index";
            assertFalse(indexExists(nonExistentIndex));
            ClearIndicesCacheRequest clearCacheRequest = new ClearIndicesCacheRequest(nonExistentIndex);
            ElasticsearchException exception = expectThrows(ElasticsearchException.class,
<<<<<<< HEAD
                    () -> execute(clearCacheRequest, highLevelClient().indices()::clearCache,
                            highLevelClient().indices()::clearCacheAsync));
=======
                    () -> execute(clearCacheRequest, highLevelClient().indices()::clearCache, highLevelClient().indices()::clearCacheAsync,
                            highLevelClient().indices()::clearCache, highLevelClient().indices()::clearCacheAsync));
>>>>>>> 0c7f6570
            assertEquals(RestStatus.NOT_FOUND, exception.status());
        }
    }

    public void testForceMerge() throws IOException {
        {
            String index = "index";
            Settings settings = Settings.builder()
                .put("number_of_shards", 1)
                .put("number_of_replicas", 0)
                .build();
            createIndex(index, settings);
            ForceMergeRequest forceMergeRequest = new ForceMergeRequest(index);
            ForceMergeResponse forceMergeResponse =
<<<<<<< HEAD
                execute(forceMergeRequest, highLevelClient().indices()::forceMerge, highLevelClient().indices()::forceMergeAsync);
=======
                execute(forceMergeRequest, highLevelClient().indices()::forcemerge, highLevelClient().indices()::forcemergeAsync,
                        highLevelClient().indices()::forceMerge, highLevelClient().indices()::forceMergeAsync);
>>>>>>> 0c7f6570
            assertThat(forceMergeResponse.getTotalShards(), equalTo(1));
            assertThat(forceMergeResponse.getSuccessfulShards(), equalTo(1));
            assertThat(forceMergeResponse.getFailedShards(), equalTo(0));
            assertThat(forceMergeResponse.getShardFailures(), equalTo(BroadcastResponse.EMPTY));
        }
        {
            String nonExistentIndex = "non_existent_index";
            assertFalse(indexExists(nonExistentIndex));
            ForceMergeRequest forceMergeRequest = new ForceMergeRequest(nonExistentIndex);
            ElasticsearchException exception = expectThrows(ElasticsearchException.class,
<<<<<<< HEAD
                () -> execute(forceMergeRequest, highLevelClient().indices()::forceMerge, highLevelClient().indices()::forceMergeAsync));
=======
                () -> execute(forceMergeRequest, highLevelClient().indices()::forcemerge, highLevelClient().indices()::forcemergeAsync,
                        highLevelClient().indices()::forceMerge, highLevelClient().indices()::forceMergeAsync));
>>>>>>> 0c7f6570
            assertEquals(RestStatus.NOT_FOUND, exception.status());
        }
    }

    public void testExistsAlias() throws IOException {
        GetAliasesRequest getAliasesRequest = new GetAliasesRequest("alias");
        assertFalse(execute(getAliasesRequest, highLevelClient().indices()::existsAlias, highLevelClient().indices()::existsAliasAsync,
                highLevelClient().indices()::existsAlias, highLevelClient().indices()::existsAliasAsync));

        createIndex("index", Settings.EMPTY);
        client().performRequest(new Request(HttpPut.METHOD_NAME, "/index/_alias/alias"));
        assertTrue(execute(getAliasesRequest, highLevelClient().indices()::existsAlias, highLevelClient().indices()::existsAliasAsync,
                highLevelClient().indices()::existsAlias, highLevelClient().indices()::existsAliasAsync));

        GetAliasesRequest getAliasesRequest2 = new GetAliasesRequest();
        getAliasesRequest2.aliases("alias");
        getAliasesRequest2.indices("index");
        assertTrue(execute(getAliasesRequest2, highLevelClient().indices()::existsAlias, highLevelClient().indices()::existsAliasAsync,
                highLevelClient().indices()::existsAlias, highLevelClient().indices()::existsAliasAsync));
        getAliasesRequest2.indices("does_not_exist");
        assertFalse(execute(getAliasesRequest2, highLevelClient().indices()::existsAlias, highLevelClient().indices()::existsAliasAsync,
                highLevelClient().indices()::existsAlias, highLevelClient().indices()::existsAliasAsync));
    }

    @SuppressWarnings("unchecked")
    public void testShrink() throws IOException {
        Map<String, Object> nodes = getAsMap("_nodes");
        String firstNode = ((Map<String, Object>) nodes.get("nodes")).keySet().iterator().next();
        createIndex("source", Settings.builder().put("index.number_of_shards", 4).put("index.number_of_replicas", 0).build());
        updateIndexSettings("source", Settings.builder().put("index.routing.allocation.require._name", firstNode)
                .put("index.blocks.write", true));

        ResizeRequest resizeRequest = new ResizeRequest("target", "source");
        resizeRequest.setResizeType(ResizeType.SHRINK);
        Settings targetSettings = Settings.builder().put("index.number_of_shards", 2).put("index.number_of_replicas", 0).build();
        resizeRequest.setTargetIndex(new CreateIndexRequest("target").settings(targetSettings).alias(new Alias("alias")));
        ResizeResponse resizeResponse = execute(resizeRequest, highLevelClient().indices()::shrink,
                highLevelClient().indices()::shrinkAsync, highLevelClient().indices()::shrink, highLevelClient().indices()::shrinkAsync);
        assertTrue(resizeResponse.isAcknowledged());
        assertTrue(resizeResponse.isShardsAcknowledged());
        Map<String, Object> getIndexResponse = getAsMap("target");
        Map<String, Object> indexSettings = (Map<String, Object>)XContentMapValues.extractValue("target.settings.index", getIndexResponse);
        assertNotNull(indexSettings);
        assertEquals("2", indexSettings.get("number_of_shards"));
        assertEquals("0", indexSettings.get("number_of_replicas"));
        Map<String, Object> aliasData = (Map<String, Object>)XContentMapValues.extractValue("target.aliases.alias", getIndexResponse);
        assertNotNull(aliasData);
    }

    @SuppressWarnings("unchecked")
    public void testSplit() throws IOException {
        createIndex("source", Settings.builder().put("index.number_of_shards", 2).put("index.number_of_replicas", 0)
                .put("index.number_of_routing_shards", 4).build());
        updateIndexSettings("source", Settings.builder().put("index.blocks.write", true));

        ResizeRequest resizeRequest = new ResizeRequest("target", "source");
        resizeRequest.setResizeType(ResizeType.SPLIT);
        Settings targetSettings = Settings.builder().put("index.number_of_shards", 4).put("index.number_of_replicas", 0).build();
        resizeRequest.setTargetIndex(new CreateIndexRequest("target").settings(targetSettings).alias(new Alias("alias")));
        ResizeResponse resizeResponse = execute(resizeRequest, highLevelClient().indices()::split, highLevelClient().indices()::splitAsync,
                highLevelClient().indices()::split, highLevelClient().indices()::splitAsync);
        assertTrue(resizeResponse.isAcknowledged());
        assertTrue(resizeResponse.isShardsAcknowledged());
        Map<String, Object> getIndexResponse = getAsMap("target");
        Map<String, Object> indexSettings = (Map<String, Object>)XContentMapValues.extractValue("target.settings.index", getIndexResponse);
        assertNotNull(indexSettings);
        assertEquals("4", indexSettings.get("number_of_shards"));
        assertEquals("0", indexSettings.get("number_of_replicas"));
        Map<String, Object> aliasData = (Map<String, Object>)XContentMapValues.extractValue("target.aliases.alias", getIndexResponse);
        assertNotNull(aliasData);
    }

    public void testRollover() throws IOException {
        highLevelClient().indices().create(new CreateIndexRequest("test").alias(new Alias("alias")), RequestOptions.DEFAULT);
        RolloverRequest rolloverRequest = new RolloverRequest("alias", "test_new");
        rolloverRequest.addMaxIndexDocsCondition(1);

        {
            RolloverResponse rolloverResponse = execute(rolloverRequest, highLevelClient().indices()::rollover,
                    highLevelClient().indices()::rolloverAsync, highLevelClient().indices()::rollover,
                    highLevelClient().indices()::rolloverAsync);
            assertFalse(rolloverResponse.isRolledOver());
            assertFalse(rolloverResponse.isDryRun());
            Map<String, Boolean> conditionStatus = rolloverResponse.getConditionStatus();
            assertEquals(1, conditionStatus.size());
            assertFalse(conditionStatus.get("[max_docs: 1]"));
            assertEquals("test", rolloverResponse.getOldIndex());
            assertEquals("test_new", rolloverResponse.getNewIndex());
        }

        highLevelClient().index(new IndexRequest("test", "type", "1").source("field", "value"), RequestOptions.DEFAULT);
        highLevelClient().index(new IndexRequest("test", "type", "2").source("field", "value")
                .setRefreshPolicy(WriteRequest.RefreshPolicy.WAIT_UNTIL), RequestOptions.DEFAULT);
        //without the refresh the rollover may not happen as the number of docs seen may be off

        {
            rolloverRequest.addMaxIndexAgeCondition(new TimeValue(1));
            rolloverRequest.dryRun(true);
            RolloverResponse rolloverResponse = execute(rolloverRequest, highLevelClient().indices()::rollover,
                    highLevelClient().indices()::rolloverAsync, highLevelClient().indices()::rollover,
                    highLevelClient().indices()::rolloverAsync);
            assertFalse(rolloverResponse.isRolledOver());
            assertTrue(rolloverResponse.isDryRun());
            Map<String, Boolean> conditionStatus = rolloverResponse.getConditionStatus();
            assertEquals(2, conditionStatus.size());
            assertTrue(conditionStatus.get("[max_docs: 1]"));
            assertTrue(conditionStatus.get("[max_age: 1ms]"));
            assertEquals("test", rolloverResponse.getOldIndex());
            assertEquals("test_new", rolloverResponse.getNewIndex());
        }
        {
            rolloverRequest.dryRun(false);
            rolloverRequest.addMaxIndexSizeCondition(new ByteSizeValue(1, ByteSizeUnit.MB));
            RolloverResponse rolloverResponse = execute(rolloverRequest, highLevelClient().indices()::rollover,
                    highLevelClient().indices()::rolloverAsync, highLevelClient().indices()::rollover,
                    highLevelClient().indices()::rolloverAsync);
            assertTrue(rolloverResponse.isRolledOver());
            assertFalse(rolloverResponse.isDryRun());
            Map<String, Boolean> conditionStatus = rolloverResponse.getConditionStatus();
            assertEquals(3, conditionStatus.size());
            assertTrue(conditionStatus.get("[max_docs: 1]"));
            assertTrue(conditionStatus.get("[max_age: 1ms]"));
            assertFalse(conditionStatus.get("[max_size: 1mb]"));
            assertEquals("test", rolloverResponse.getOldIndex());
            assertEquals("test_new", rolloverResponse.getNewIndex());
        }
    }

<<<<<<< HEAD
=======
    public void testGetAlias() throws IOException {
        {
            createIndex("index1", Settings.EMPTY);
            client().performRequest(new Request(HttpPut.METHOD_NAME, "/index1/_alias/alias1"));

            createIndex("index2", Settings.EMPTY);
            client().performRequest(new Request(HttpPut.METHOD_NAME, "/index2/_alias/alias2"));

            createIndex("index3", Settings.EMPTY);
        }
        {
            GetAliasesRequest getAliasesRequest = new GetAliasesRequest().aliases("alias1");
            GetAliasesResponse getAliasesResponse = execute(getAliasesRequest, highLevelClient().indices()::getAlias,
                    highLevelClient().indices()::getAliasAsync);

            assertThat(getAliasesResponse.getAliases().size(), equalTo(1));
            assertThat(getAliasesResponse.getAliases().get("index1").size(), equalTo(1));
            AliasMetaData aliasMetaData = getAliasesResponse.getAliases().get("index1").iterator().next();
            assertThat(aliasMetaData, notNullValue());
            assertThat(aliasMetaData.alias(), equalTo("alias1"));
            assertThat(aliasMetaData.getFilter(), nullValue());
            assertThat(aliasMetaData.getIndexRouting(), nullValue());
            assertThat(aliasMetaData.getSearchRouting(), nullValue());
        }
        {
            GetAliasesRequest getAliasesRequest = new GetAliasesRequest().aliases("alias*");
            GetAliasesResponse getAliasesResponse = execute(getAliasesRequest, highLevelClient().indices()::getAlias,
                    highLevelClient().indices()::getAliasAsync);

            assertThat(getAliasesResponse.getAliases().size(), equalTo(2));
            assertThat(getAliasesResponse.getAliases().get("index1").size(), equalTo(1));
            AliasMetaData aliasMetaData1 = getAliasesResponse.getAliases().get("index1").iterator().next();
            assertThat(aliasMetaData1, notNullValue());
            assertThat(aliasMetaData1.alias(), equalTo("alias1"));
            assertThat(getAliasesResponse.getAliases().get("index2").size(), equalTo(1));
            AliasMetaData aliasMetaData2 = getAliasesResponse.getAliases().get("index2").iterator().next();
            assertThat(aliasMetaData2, notNullValue());
            assertThat(aliasMetaData2.alias(), equalTo("alias2"));
        }
        {
            GetAliasesRequest getAliasesRequest = new GetAliasesRequest().aliases("_all");
            GetAliasesResponse getAliasesResponse = execute(getAliasesRequest, highLevelClient().indices()::getAlias,
                    highLevelClient().indices()::getAliasAsync);

            assertThat(getAliasesResponse.getAliases().size(), equalTo(2));
            assertThat(getAliasesResponse.getAliases().get("index1").size(), equalTo(1));
            AliasMetaData aliasMetaData1 = getAliasesResponse.getAliases().get("index1").iterator().next();
            assertThat(aliasMetaData1, notNullValue());
            assertThat(aliasMetaData1.alias(), equalTo("alias1"));
            assertThat(getAliasesResponse.getAliases().get("index2").size(), equalTo(1));
            AliasMetaData aliasMetaData2 = getAliasesResponse.getAliases().get("index2").iterator().next();
            assertThat(aliasMetaData2, notNullValue());
            assertThat(aliasMetaData2.alias(), equalTo("alias2"));
        }
        {
            GetAliasesRequest getAliasesRequest = new GetAliasesRequest().aliases("*");
            GetAliasesResponse getAliasesResponse = execute(getAliasesRequest, highLevelClient().indices()::getAlias,
                    highLevelClient().indices()::getAliasAsync);

            assertThat(getAliasesResponse.getAliases().size(), equalTo(2));
            assertThat(getAliasesResponse.getAliases().get("index1").size(), equalTo(1));
            AliasMetaData aliasMetaData1 = getAliasesResponse.getAliases().get("index1").iterator().next();
            assertThat(aliasMetaData1, notNullValue());
            assertThat(aliasMetaData1.alias(), equalTo("alias1"));
            assertThat(getAliasesResponse.getAliases().get("index2").size(), equalTo(1));
            AliasMetaData aliasMetaData2 = getAliasesResponse.getAliases().get("index2").iterator().next();
            assertThat(aliasMetaData2, notNullValue());
            assertThat(aliasMetaData2.alias(), equalTo("alias2"));
        }
        {
            GetAliasesRequest getAliasesRequest = new GetAliasesRequest().indices("_all");
            GetAliasesResponse getAliasesResponse = execute(getAliasesRequest, highLevelClient().indices()::getAlias,
                    highLevelClient().indices()::getAliasAsync);

            assertThat(getAliasesResponse.getAliases().size(), equalTo(3));
            assertThat(getAliasesResponse.getAliases().get("index1").size(), equalTo(1));
            AliasMetaData aliasMetaData1 = getAliasesResponse.getAliases().get("index1").iterator().next();
            assertThat(aliasMetaData1, notNullValue());
            assertThat(aliasMetaData1.alias(), equalTo("alias1"));
            assertThat(getAliasesResponse.getAliases().get("index2").size(), equalTo(1));
            AliasMetaData aliasMetaData2 = getAliasesResponse.getAliases().get("index2").iterator().next();
            assertThat(aliasMetaData2, notNullValue());
            assertThat(aliasMetaData2.alias(), equalTo("alias2"));
            assertThat(getAliasesResponse.getAliases().get("index3").size(), equalTo(0));
        }
        {
            GetAliasesRequest getAliasesRequest = new GetAliasesRequest().indices("ind*");
            GetAliasesResponse getAliasesResponse = execute(getAliasesRequest, highLevelClient().indices()::getAlias,
                    highLevelClient().indices()::getAliasAsync);

            assertThat(getAliasesResponse.getAliases().size(), equalTo(3));
            assertThat(getAliasesResponse.getAliases().get("index1").size(), equalTo(1));
            AliasMetaData aliasMetaData1 = getAliasesResponse.getAliases().get("index1").iterator().next();
            assertThat(aliasMetaData1, notNullValue());
            assertThat(aliasMetaData1.alias(), equalTo("alias1"));
            assertThat(getAliasesResponse.getAliases().get("index2").size(), equalTo(1));
            AliasMetaData aliasMetaData2 = getAliasesResponse.getAliases().get("index2").iterator().next();
            assertThat(aliasMetaData2, notNullValue());
            assertThat(aliasMetaData2.alias(), equalTo("alias2"));
            assertThat(getAliasesResponse.getAliases().get("index3").size(), equalTo(0));
        }
        {
            GetAliasesRequest getAliasesRequest = new GetAliasesRequest();
            GetAliasesResponse getAliasesResponse = execute(getAliasesRequest, highLevelClient().indices()::getAlias,
                    highLevelClient().indices()::getAliasAsync);

            assertThat(getAliasesResponse.getAliases().size(), equalTo(3));
            assertThat(getAliasesResponse.getAliases().get("index1").size(), equalTo(1));
            AliasMetaData aliasMetaData1 = getAliasesResponse.getAliases().get("index1").iterator().next();
            assertThat(aliasMetaData1, notNullValue());
            assertThat(aliasMetaData1.alias(), equalTo("alias1"));
            assertThat(getAliasesResponse.getAliases().get("index2").size(), equalTo(1));
            AliasMetaData aliasMetaData2 = getAliasesResponse.getAliases().get("index2").iterator().next();
            assertThat(aliasMetaData2, notNullValue());
            assertThat(aliasMetaData2.alias(), equalTo("alias2"));
            assertThat(getAliasesResponse.getAliases().get("index3").size(), equalTo(0));
        }
    }

    public void testGetAliasesNonExistentIndexOrAlias() throws IOException {
        /*
         * This test is quite extensive as this is the only way we can check that we haven't slid out of sync with the server
         * because the server renders the xcontent in a spot that is difficult for us to access in a unit test.
         */
        String alias = "alias";
        String index = "index";
        {
            GetAliasesRequest getAliasesRequest = new GetAliasesRequest().indices(index);
            GetAliasesResponse getAliasesResponse = execute(getAliasesRequest, highLevelClient().indices()::getAlias,
                    highLevelClient().indices()::getAliasAsync);
            assertThat(getAliasesResponse.status(), equalTo(RestStatus.NOT_FOUND));
            assertThat(getAliasesResponse.getException().getMessage(),
                    equalTo("Elasticsearch exception [type=index_not_found_exception, reason=no such index]"));
        }
        {
            GetAliasesRequest getAliasesRequest = new GetAliasesRequest(alias);
            GetAliasesResponse getAliasesResponse = execute(getAliasesRequest, highLevelClient().indices()::getAlias,
                    highLevelClient().indices()::getAliasAsync);
            assertThat(getAliasesResponse.status(), equalTo(RestStatus.NOT_FOUND));
            assertThat(getAliasesResponse.getError(), equalTo("alias [" + alias + "] missing"));
        }
        createIndex(index, Settings.EMPTY);
        client().performRequest(new Request(HttpPut.METHOD_NAME, index + "/_alias/" + alias));
        {
            GetAliasesRequest getAliasesRequest = new GetAliasesRequest().indices(index, "non_existent_index");
            GetAliasesResponse getAliasesResponse = execute(getAliasesRequest, highLevelClient().indices()::getAlias,
                    highLevelClient().indices()::getAliasAsync);
            assertThat(getAliasesResponse.status(), equalTo(RestStatus.NOT_FOUND));
            assertThat(getAliasesResponse.getException().getMessage(),
                    equalTo("Elasticsearch exception [type=index_not_found_exception, reason=no such index]"));
        }
        {
            GetAliasesRequest getAliasesRequest = new GetAliasesRequest().indices(index, "non_existent_index").aliases(alias);
            GetAliasesResponse getAliasesResponse = execute(getAliasesRequest, highLevelClient().indices()::getAlias,
                    highLevelClient().indices()::getAliasAsync);
            assertThat(getAliasesResponse.status(), equalTo(RestStatus.NOT_FOUND));
            assertThat(getAliasesResponse.getException().getMessage(),
                    equalTo("Elasticsearch exception [type=index_not_found_exception, reason=no such index]"));
        }
        {
            GetAliasesRequest getAliasesRequest = new GetAliasesRequest().indices("non_existent_index*");
            GetAliasesResponse getAliasesResponse = execute(getAliasesRequest, highLevelClient().indices()::getAlias,
                    highLevelClient().indices()::getAliasAsync);
            assertThat(getAliasesResponse.getAliases().size(), equalTo(0));
        }
        {
            GetAliasesRequest getAliasesRequest = new GetAliasesRequest().indices(index).aliases(alias, "non_existent_alias");
            GetAliasesResponse getAliasesResponse = execute(getAliasesRequest, highLevelClient().indices()::getAlias,
                    highLevelClient().indices()::getAliasAsync);
            assertThat(getAliasesResponse.status(), equalTo(RestStatus.NOT_FOUND));

            assertThat(getAliasesResponse.getAliases().size(), equalTo(1));
            assertThat(getAliasesResponse.getAliases().get(index).size(), equalTo(1));
            AliasMetaData aliasMetaData = getAliasesResponse.getAliases().get(index).iterator().next();
            assertThat(aliasMetaData, notNullValue());
            assertThat(aliasMetaData.alias(), equalTo(alias));
            /*
            This is the above response in json format:
            {
             "error": "alias [something] missing",
             "status": 404,
             "index": {
               "aliases": {
                 "alias": {}
               }
             }
            }
            */
        }
    }

>>>>>>> 0c7f6570
    public void testIndexPutSettings() throws IOException {

        final Setting<Integer> dynamicSetting = IndexMetaData.INDEX_NUMBER_OF_REPLICAS_SETTING;
        final String dynamicSettingKey = IndexMetaData.SETTING_NUMBER_OF_REPLICAS;
        final int dynamicSettingValue = 0;

        final Setting<String> staticSetting = IndexSettings.INDEX_CHECK_ON_STARTUP;
        final String staticSettingKey = IndexSettings.INDEX_CHECK_ON_STARTUP.getKey();
        final String staticSettingValue = "true";

        final Setting<Integer> unmodifiableSetting = IndexMetaData.INDEX_NUMBER_OF_SHARDS_SETTING;
        final String unmodifiableSettingKey = IndexMetaData.SETTING_NUMBER_OF_SHARDS;
        final int unmodifiableSettingValue = 3;

        String index = "index";
        createIndex(index, Settings.EMPTY);

        assertThat(dynamicSetting.getDefault(Settings.EMPTY), not(dynamicSettingValue));
        UpdateSettingsRequest dynamicSettingRequest = new UpdateSettingsRequest();
        dynamicSettingRequest.settings(Settings.builder().put(dynamicSettingKey, dynamicSettingValue).build());
<<<<<<< HEAD
        UpdateSettingsResponse response = execute(dynamicSettingRequest, highLevelClient().indices()::putSettings,
=======
        AcknowledgedResponse response = execute(dynamicSettingRequest, highLevelClient().indices()::putSettings,
                highLevelClient().indices()::putSettingsAsync, highLevelClient().indices()::putSettings,
>>>>>>> 0c7f6570
                highLevelClient().indices()::putSettingsAsync);

        assertTrue(response.isAcknowledged());
        Map<String, Object> indexSettingsAsMap = getIndexSettingsAsMap(index);
        assertThat(indexSettingsAsMap.get(dynamicSettingKey), equalTo(String.valueOf(dynamicSettingValue)));

        assertThat(staticSetting.getDefault(Settings.EMPTY), not(staticSettingValue));
        UpdateSettingsRequest staticSettingRequest = new UpdateSettingsRequest();
        staticSettingRequest.settings(Settings.builder().put(staticSettingKey, staticSettingValue).build());
        ElasticsearchException exception = expectThrows(ElasticsearchException.class, () -> execute(staticSettingRequest,
<<<<<<< HEAD
=======
                highLevelClient().indices()::putSettings, highLevelClient().indices()::putSettingsAsync,
>>>>>>> 0c7f6570
                highLevelClient().indices()::putSettings, highLevelClient().indices()::putSettingsAsync));
        assertThat(exception.getMessage(),
                startsWith("Elasticsearch exception [type=illegal_argument_exception, "
                        + "reason=Can't update non dynamic settings [[index.shard.check_on_startup]] for open indices [[index/"));

        indexSettingsAsMap = getIndexSettingsAsMap(index);
        assertNull(indexSettingsAsMap.get(staticSettingKey));

        closeIndex(index);
        response = execute(staticSettingRequest, highLevelClient().indices()::putSettings,
<<<<<<< HEAD
=======
                highLevelClient().indices()::putSettingsAsync, highLevelClient().indices()::putSettings,
>>>>>>> 0c7f6570
                highLevelClient().indices()::putSettingsAsync);
        assertTrue(response.isAcknowledged());
        openIndex(index);
        indexSettingsAsMap = getIndexSettingsAsMap(index);
        assertThat(indexSettingsAsMap.get(staticSettingKey), equalTo(staticSettingValue));

        assertThat(unmodifiableSetting.getDefault(Settings.EMPTY), not(unmodifiableSettingValue));
        UpdateSettingsRequest unmodifiableSettingRequest = new UpdateSettingsRequest();
        unmodifiableSettingRequest.settings(Settings.builder().put(unmodifiableSettingKey, unmodifiableSettingValue).build());
        exception = expectThrows(ElasticsearchException.class, () -> execute(unmodifiableSettingRequest,
<<<<<<< HEAD
=======
                highLevelClient().indices()::putSettings, highLevelClient().indices()::putSettingsAsync,
>>>>>>> 0c7f6570
                highLevelClient().indices()::putSettings, highLevelClient().indices()::putSettingsAsync));
        assertThat(exception.getMessage(), startsWith(
                "Elasticsearch exception [type=illegal_argument_exception, "
                + "reason=Can't update non dynamic settings [[index.number_of_shards]] for open indices [[index/"));
        closeIndex(index);
        exception = expectThrows(ElasticsearchException.class, () -> execute(unmodifiableSettingRequest,
                highLevelClient().indices()::putSettings, highLevelClient().indices()::putSettingsAsync));
        assertThat(exception.getMessage(), startsWith(
                "Elasticsearch exception [type=illegal_argument_exception, "
                + "reason=final index setting [index.number_of_shards], not updateable"));
    }

    @SuppressWarnings("unchecked")
    private Map<String, Object> getIndexSettingsAsMap(String index) throws IOException {
        Map<String, Object> indexSettings = getIndexSettings(index);
        return (Map<String, Object>)((Map<String, Object>) indexSettings.get(index)).get("settings");
    }

    public void testIndexPutSettingNonExistent() throws IOException {

        String index = "index";
        UpdateSettingsRequest indexUpdateSettingsRequest = new UpdateSettingsRequest(index);
        String setting = "no_idea_what_you_are_talking_about";
        int value = 10;
        indexUpdateSettingsRequest.settings(Settings.builder().put(setting, value).build());

        ElasticsearchException exception = expectThrows(ElasticsearchException.class, () -> execute(indexUpdateSettingsRequest,
<<<<<<< HEAD
=======
                highLevelClient().indices()::putSettings, highLevelClient().indices()::putSettingsAsync,
>>>>>>> 0c7f6570
                highLevelClient().indices()::putSettings, highLevelClient().indices()::putSettingsAsync));
        assertEquals(RestStatus.NOT_FOUND, exception.status());
        assertThat(exception.getMessage(), equalTo("Elasticsearch exception [type=index_not_found_exception, reason=no such index]"));

        createIndex(index, Settings.EMPTY);
        exception = expectThrows(ElasticsearchException.class, () -> execute(indexUpdateSettingsRequest,
<<<<<<< HEAD
=======
                highLevelClient().indices()::putSettings, highLevelClient().indices()::putSettingsAsync,
>>>>>>> 0c7f6570
                highLevelClient().indices()::putSettings, highLevelClient().indices()::putSettingsAsync));
        assertThat(exception.status(), equalTo(RestStatus.BAD_REQUEST));
        assertThat(exception.getMessage(), equalTo(
                "Elasticsearch exception [type=illegal_argument_exception, "
                + "reason=unknown setting [index.no_idea_what_you_are_talking_about] please check that any required plugins are installed, "
                + "or check the breaking changes documentation for removed settings]"));
    }

    @SuppressWarnings("unchecked")
    public void testPutTemplate() throws Exception {
        PutIndexTemplateRequest putTemplateRequest = new PutIndexTemplateRequest()
            .name("my-template")
            .patterns(Arrays.asList("pattern-1", "name-*"))
            .order(10)
            .create(randomBoolean())
            .settings(Settings.builder().put("number_of_shards", "3").put("number_of_replicas", "0"))
            .mapping("doc", "host_name", "type=keyword", "description", "type=text")
            .alias(new Alias("alias-1").indexRouting("abc")).alias(new Alias("{index}-write").searchRouting("xyz"));

<<<<<<< HEAD
        PutIndexTemplateResponse putTemplateResponse = execute(putTemplateRequest,
=======
        AcknowledgedResponse putTemplateResponse = execute(putTemplateRequest,
>>>>>>> 0c7f6570
            highLevelClient().indices()::putTemplate, highLevelClient().indices()::putTemplateAsync);
        assertThat(putTemplateResponse.isAcknowledged(), equalTo(true));

        Map<String, Object> templates = getAsMap("/_template/my-template");
        assertThat(templates.keySet(), hasSize(1));
        assertThat(extractValue("my-template.order", templates), equalTo(10));
        assertThat(extractRawValues("my-template.index_patterns", templates), contains("pattern-1", "name-*"));
        assertThat(extractValue("my-template.settings.index.number_of_shards", templates), equalTo("3"));
        assertThat(extractValue("my-template.settings.index.number_of_replicas", templates), equalTo("0"));
        assertThat(extractValue("my-template.mappings.doc.properties.host_name.type", templates), equalTo("keyword"));
        assertThat(extractValue("my-template.mappings.doc.properties.description.type", templates), equalTo("text"));
        assertThat((Map<String, String>) extractValue("my-template.aliases.alias-1", templates), hasEntry("index_routing", "abc"));
        assertThat((Map<String, String>) extractValue("my-template.aliases.{index}-write", templates), hasEntry("search_routing", "xyz"));
    }

    public void testPutTemplateBadRequests() throws Exception {
        RestHighLevelClient client = highLevelClient();

        // Failed to validate because index patterns are missing
        PutIndexTemplateRequest withoutPattern = new PutIndexTemplateRequest("t1");
        ValidationException withoutPatternError = expectThrows(ValidationException.class,
            () -> execute(withoutPattern, client.indices()::putTemplate, client.indices()::putTemplateAsync));
        assertThat(withoutPatternError.validationErrors(), contains("index patterns are missing"));

        // Create-only specified but an template exists already
        PutIndexTemplateRequest goodTemplate = new PutIndexTemplateRequest("t2").patterns(Arrays.asList("qa-*", "prod-*"));
        assertTrue(execute(goodTemplate, client.indices()::putTemplate, client.indices()::putTemplateAsync).isAcknowledged());
        goodTemplate.create(true);
        ElasticsearchException alreadyExistsError = expectThrows(ElasticsearchException.class,
            () -> execute(goodTemplate, client.indices()::putTemplate, client.indices()::putTemplateAsync));
        assertThat(alreadyExistsError.getDetailedMessage(),
            containsString("[type=illegal_argument_exception, reason=index_template [t2] already exists]"));
        goodTemplate.create(false);
        assertTrue(execute(goodTemplate, client.indices()::putTemplate, client.indices()::putTemplateAsync).isAcknowledged());

        // Rejected due to unknown settings
        PutIndexTemplateRequest unknownSettingTemplate = new PutIndexTemplateRequest("t3")
            .patterns(Collections.singletonList("any"))
            .settings(Settings.builder().put("this-setting-does-not-exist", 100));
        ElasticsearchStatusException unknownSettingError = expectThrows(ElasticsearchStatusException.class,
            () -> execute(unknownSettingTemplate, client.indices()::putTemplate, client.indices()::putTemplateAsync));
        assertThat(unknownSettingError.getDetailedMessage(), containsString("unknown setting [index.this-setting-does-not-exist]"));
    }
<<<<<<< HEAD
=======

    public void testValidateQuery() throws IOException{
        String index = "some_index";
        createIndex(index, Settings.EMPTY);
        QueryBuilder builder = QueryBuilders
            .boolQuery()
            .must(QueryBuilders.queryStringQuery("*:*"))
            .filter(QueryBuilders.termQuery("user", "kimchy"));
        ValidateQueryRequest request = new ValidateQueryRequest(index).query(builder);
        request.explain(randomBoolean());
        ValidateQueryResponse response = execute(request, highLevelClient().indices()::validateQuery,
            highLevelClient().indices()::validateQueryAsync);
        assertTrue(response.isValid());
    }

    public void testInvalidValidateQuery() throws IOException{
        String index = "shakespeare";

        createIndex(index, Settings.EMPTY);
        Request postDoc = new Request(HttpPost.METHOD_NAME, "/" + index + "/1");
        postDoc.setJsonEntity(
            "{\"type\":\"act\",\"line_id\":1,\"play_name\":\"Henry IV\", \"speech_number\":\"\"," +
                "\"line_number\":\"\",\"speaker\":\"\",\"text_entry\":\"ACT I\"}");
        assertOK(client().performRequest(postDoc));

        QueryBuilder builder = QueryBuilders
            .queryStringQuery("line_id:foo")
            .lenient(false);
        ValidateQueryRequest request = new ValidateQueryRequest(index).query(builder);
        request.explain(true);
        ValidateQueryResponse response = execute(request, highLevelClient().indices()::validateQuery,
            highLevelClient().indices()::validateQueryAsync);
        assertFalse(response.isValid());
    }

    public void testGetIndexTemplate() throws Exception {
        RestHighLevelClient client = highLevelClient();

        PutIndexTemplateRequest putTemplate1 = new PutIndexTemplateRequest().name("template-1")
            .patterns(Arrays.asList("pattern-1", "name-1")).alias(new Alias("alias-1"));
        assertThat(execute(putTemplate1, client.indices()::putTemplate, client.indices()::putTemplateAsync).isAcknowledged(),
            equalTo(true));
        PutIndexTemplateRequest putTemplate2 = new PutIndexTemplateRequest().name("template-2")
            .patterns(Arrays.asList("pattern-2", "name-2"))
            .settings(Settings.builder().put("number_of_shards", "2").put("number_of_replicas", "0"));
        assertThat(execute(putTemplate2, client.indices()::putTemplate, client.indices()::putTemplateAsync).isAcknowledged(),
            equalTo(true));

        GetIndexTemplatesResponse getTemplate1 = execute(new GetIndexTemplatesRequest().names("template-1"),
            client.indices()::getTemplate, client.indices()::getTemplateAsync);
        assertThat(getTemplate1.getIndexTemplates(), hasSize(1));
        IndexTemplateMetaData template1 = getTemplate1.getIndexTemplates().get(0);
        assertThat(template1.name(), equalTo("template-1"));
        assertThat(template1.patterns(), contains("pattern-1", "name-1"));
        assertTrue(template1.aliases().containsKey("alias-1"));

        GetIndexTemplatesResponse getTemplate2 = execute(new GetIndexTemplatesRequest().names("template-2"),
            client.indices()::getTemplate, client.indices()::getTemplateAsync);
        assertThat(getTemplate2.getIndexTemplates(), hasSize(1));
        IndexTemplateMetaData template2 = getTemplate2.getIndexTemplates().get(0);
        assertThat(template2.name(), equalTo("template-2"));
        assertThat(template2.patterns(), contains("pattern-2", "name-2"));
        assertTrue(template2.aliases().isEmpty());
        assertThat(template2.settings().get("index.number_of_shards"), equalTo("2"));
        assertThat(template2.settings().get("index.number_of_replicas"), equalTo("0"));

        GetIndexTemplatesRequest getBothRequest = new GetIndexTemplatesRequest();
        if (randomBoolean()) {
            getBothRequest.names("*-1", "template-2");
        } else {
            getBothRequest.names("template-*");
        }
        GetIndexTemplatesResponse getBoth = execute(getBothRequest, client.indices()::getTemplate, client.indices()::getTemplateAsync);
        assertThat(getBoth.getIndexTemplates(), hasSize(2));
        assertThat(getBoth.getIndexTemplates().stream().map(IndexTemplateMetaData::getName).toArray(),
            arrayContainingInAnyOrder("template-1", "template-2"));

        ElasticsearchException notFound = expectThrows(ElasticsearchException.class, () -> execute(
            new GetIndexTemplatesRequest().names("the-template-*"), client.indices()::getTemplate, client.indices()::getTemplateAsync));
        assertThat(notFound.status(), equalTo(RestStatus.NOT_FOUND));
    }

    public void testAnalyze() throws Exception {

        RestHighLevelClient client = highLevelClient();

        AnalyzeRequest noindexRequest = new AnalyzeRequest().text("One two three").analyzer("english");
        AnalyzeResponse noindexResponse = execute(noindexRequest, client.indices()::analyze, client.indices()::analyzeAsync);

        assertThat(noindexResponse.getTokens(), hasSize(3));

        AnalyzeRequest detailsRequest = new AnalyzeRequest().text("One two three").analyzer("english").explain(true);
        AnalyzeResponse detailsResponse = execute(detailsRequest, client.indices()::analyze, client.indices()::analyzeAsync);

        assertNotNull(detailsResponse.detail());
    }

    public void testFreezeAndUnfreeze() throws IOException {
        createIndex("test", Settings.EMPTY);
        RestHighLevelClient client = highLevelClient();

        ShardsAcknowledgedResponse freeze = execute(new FreezeIndexRequest("test"), client.indices()::freeze,
            client.indices()::freezeAsync);
        assertTrue(freeze.isShardsAcknowledged());
        assertTrue(freeze.isAcknowledged());

        ShardsAcknowledgedResponse unfreeze = execute(new UnfreezeIndexRequest("test"), client.indices()::unfreeze,
            client.indices()::unfreezeAsync);
        assertTrue(unfreeze.isShardsAcknowledged());
        assertTrue(unfreeze.isAcknowledged());
    }
>>>>>>> 0c7f6570
}<|MERGE_RESOLUTION|>--- conflicted
+++ resolved
@@ -28,26 +28,17 @@
 import org.elasticsearch.action.admin.indices.alias.IndicesAliasesRequest;
 import org.elasticsearch.action.admin.indices.alias.IndicesAliasesRequest.AliasActions;
 import org.elasticsearch.action.admin.indices.alias.get.GetAliasesRequest;
-<<<<<<< HEAD
-=======
 import org.elasticsearch.action.admin.indices.analyze.AnalyzeRequest;
 import org.elasticsearch.action.admin.indices.analyze.AnalyzeResponse;
->>>>>>> 0c7f6570
 import org.elasticsearch.action.admin.indices.cache.clear.ClearIndicesCacheRequest;
 import org.elasticsearch.action.admin.indices.cache.clear.ClearIndicesCacheResponse;
 import org.elasticsearch.action.admin.indices.close.CloseIndexRequest;
 import org.elasticsearch.action.admin.indices.create.CreateIndexRequest;
 import org.elasticsearch.action.admin.indices.create.CreateIndexResponse;
 import org.elasticsearch.action.admin.indices.delete.DeleteIndexRequest;
-<<<<<<< HEAD
-import org.elasticsearch.action.admin.indices.delete.DeleteIndexResponse;
-import org.elasticsearch.action.admin.indices.flush.FlushRequest;
-import org.elasticsearch.action.admin.indices.flush.FlushResponse;
-=======
 import org.elasticsearch.action.admin.indices.flush.FlushRequest;
 import org.elasticsearch.action.admin.indices.flush.FlushResponse;
 import org.elasticsearch.action.admin.indices.flush.SyncedFlushRequest;
->>>>>>> 0c7f6570
 import org.elasticsearch.action.admin.indices.forcemerge.ForceMergeRequest;
 import org.elasticsearch.action.admin.indices.forcemerge.ForceMergeResponse;
 import org.elasticsearch.action.admin.indices.get.GetIndexRequest;
@@ -64,17 +55,6 @@
 import org.elasticsearch.action.admin.indices.refresh.RefreshResponse;
 import org.elasticsearch.action.admin.indices.rollover.RolloverRequest;
 import org.elasticsearch.action.admin.indices.rollover.RolloverResponse;
-<<<<<<< HEAD
-import org.elasticsearch.action.admin.indices.settings.put.UpdateSettingsRequest;
-import org.elasticsearch.action.admin.indices.settings.put.UpdateSettingsResponse;
-import org.elasticsearch.action.admin.indices.settings.get.GetSettingsRequest;
-import org.elasticsearch.action.admin.indices.settings.get.GetSettingsResponse;
-import org.elasticsearch.action.admin.indices.shrink.ResizeRequest;
-import org.elasticsearch.action.admin.indices.shrink.ResizeResponse;
-import org.elasticsearch.action.admin.indices.shrink.ResizeType;
-import org.elasticsearch.action.admin.indices.template.put.PutIndexTemplateRequest;
-import org.elasticsearch.action.admin.indices.template.put.PutIndexTemplateResponse;
-=======
 import org.elasticsearch.action.admin.indices.settings.get.GetSettingsRequest;
 import org.elasticsearch.action.admin.indices.settings.get.GetSettingsResponse;
 import org.elasticsearch.action.admin.indices.settings.put.UpdateSettingsRequest;
@@ -86,15 +66,10 @@
 import org.elasticsearch.action.admin.indices.template.put.PutIndexTemplateRequest;
 import org.elasticsearch.action.admin.indices.validate.query.ValidateQueryRequest;
 import org.elasticsearch.action.admin.indices.validate.query.ValidateQueryResponse;
->>>>>>> 0c7f6570
 import org.elasticsearch.action.index.IndexRequest;
 import org.elasticsearch.action.support.IndicesOptions;
 import org.elasticsearch.action.support.WriteRequest;
 import org.elasticsearch.action.support.broadcast.BroadcastResponse;
-<<<<<<< HEAD
-import org.elasticsearch.cluster.metadata.IndexMetaData;
-import org.elasticsearch.common.ValidationException;
-=======
 import org.elasticsearch.action.support.master.AcknowledgedResponse;
 import org.elasticsearch.client.core.ShardsAcknowledgedResponse;
 import org.elasticsearch.client.indices.FreezeIndexRequest;
@@ -104,7 +79,6 @@
 import org.elasticsearch.cluster.metadata.IndexTemplateMetaData;
 import org.elasticsearch.common.ValidationException;
 import org.elasticsearch.common.bytes.BytesArray;
->>>>>>> 0c7f6570
 import org.elasticsearch.common.settings.Setting;
 import org.elasticsearch.common.settings.Settings;
 import org.elasticsearch.common.unit.ByteSizeUnit;
@@ -114,24 +88,13 @@
 import org.elasticsearch.common.xcontent.json.JsonXContent;
 import org.elasticsearch.common.xcontent.support.XContentMapValues;
 import org.elasticsearch.index.IndexSettings;
-<<<<<<< HEAD
-=======
 import org.elasticsearch.index.query.QueryBuilder;
 import org.elasticsearch.index.query.QueryBuilders;
->>>>>>> 0c7f6570
 import org.elasticsearch.rest.RestStatus;
 
 import java.io.IOException;
 import java.util.Arrays;
 import java.util.Collections;
-<<<<<<< HEAD
-import java.util.Map;
-
-import static org.elasticsearch.cluster.metadata.IndexMetaData.SETTING_NUMBER_OF_REPLICAS;
-import static org.elasticsearch.common.xcontent.support.XContentMapValues.extractRawValues;
-import static org.elasticsearch.common.xcontent.support.XContentMapValues.extractValue;
-import static org.hamcrest.CoreMatchers.hasItem;
-=======
 import java.util.HashMap;
 import java.util.Map;
 
@@ -141,21 +104,16 @@
 import static org.elasticsearch.common.xcontent.support.XContentMapValues.extractValue;
 import static org.hamcrest.CoreMatchers.hasItem;
 import static org.hamcrest.Matchers.arrayContainingInAnyOrder;
->>>>>>> 0c7f6570
 import static org.hamcrest.Matchers.contains;
 import static org.hamcrest.Matchers.containsString;
 import static org.hamcrest.Matchers.equalTo;
 import static org.hamcrest.Matchers.hasEntry;
 import static org.hamcrest.Matchers.hasSize;
 import static org.hamcrest.Matchers.not;
-<<<<<<< HEAD
-import static org.hamcrest.Matchers.startsWith;
-=======
 import static org.hamcrest.Matchers.notNullValue;
 import static org.hamcrest.Matchers.nullValue;
 import static org.hamcrest.Matchers.startsWith;
 import static org.hamcrest.core.IsInstanceOf.instanceOf;
->>>>>>> 0c7f6570
 
 public class IndicesClientIT extends ESRestHighLevelClientTestCase {
 
@@ -282,109 +240,6 @@
             .put("number_of_replicas", 0)
             .build();
         createIndex(indexName, basicSettings);
-<<<<<<< HEAD
-
-        GetSettingsRequest getSettingsRequest = new GetSettingsRequest().indices(indexName);
-        GetSettingsResponse getSettingsResponse = execute(getSettingsRequest, highLevelClient().indices()::getSettings,
-            highLevelClient().indices()::getSettingsAsync);
-
-        assertNull(getSettingsResponse.getSetting(indexName, "index.refresh_interval"));
-        assertEquals("1", getSettingsResponse.getSetting(indexName, "index.number_of_shards"));
-
-        updateIndexSettings(indexName, Settings.builder().put("refresh_interval", "30s"));
-
-        GetSettingsResponse updatedResponse = execute(getSettingsRequest, highLevelClient().indices()::getSettings,
-            highLevelClient().indices()::getSettingsAsync);
-        assertEquals("30s", updatedResponse.getSetting(indexName, "index.refresh_interval"));
-    }
-
-    public void testGetSettingsNonExistentIndex() throws IOException {
-        String nonExistentIndex = "index_that_doesnt_exist";
-        assertFalse(indexExists(nonExistentIndex));
-
-        GetSettingsRequest getSettingsRequest = new GetSettingsRequest().indices(nonExistentIndex);
-        ElasticsearchException exception = expectThrows(ElasticsearchException.class,
-            () -> execute(getSettingsRequest, highLevelClient().indices()::getSettings, highLevelClient().indices()::getSettingsAsync));
-        assertEquals(RestStatus.NOT_FOUND, exception.status());
-    }
-
-    public void testGetSettingsFromMultipleIndices() throws IOException {
-        String indexName1 = "get_multiple_settings_one";
-        createIndex(indexName1, Settings.builder().put("number_of_shards", 2).build());
-
-        String indexName2 = "get_multiple_settings_two";
-        createIndex(indexName2, Settings.builder().put("number_of_shards", 3).build());
-
-        GetSettingsRequest getSettingsRequest = new GetSettingsRequest().indices("get_multiple_settings*");
-        GetSettingsResponse getSettingsResponse = execute(getSettingsRequest, highLevelClient().indices()::getSettings,
-            highLevelClient().indices()::getSettingsAsync);
-
-        assertEquals("2", getSettingsResponse.getSetting(indexName1, "index.number_of_shards"));
-        assertEquals("3", getSettingsResponse.getSetting(indexName2, "index.number_of_shards"));
-    }
-
-    public void testGetSettingsFiltered() throws IOException {
-        String indexName = "get_settings_index";
-        Settings basicSettings = Settings.builder()
-            .put("number_of_shards", 1)
-            .put("number_of_replicas", 0)
-            .build();
-        createIndex(indexName, basicSettings);
-
-        GetSettingsRequest getSettingsRequest = new GetSettingsRequest().indices(indexName).names("index.number_of_shards");
-        GetSettingsResponse getSettingsResponse = execute(getSettingsRequest, highLevelClient().indices()::getSettings,
-            highLevelClient().indices()::getSettingsAsync);
-
-        assertNull(getSettingsResponse.getSetting(indexName, "index.number_of_replicas"));
-        assertEquals("1", getSettingsResponse.getSetting(indexName, "index.number_of_shards"));
-        assertEquals(1, getSettingsResponse.getIndexToSettings().get("get_settings_index").size());
-    }
-
-    public void testGetSettingsWithDefaults() throws IOException {
-        String indexName = "get_settings_index";
-        Settings basicSettings = Settings.builder()
-            .put("number_of_shards", 1)
-            .put("number_of_replicas", 0)
-            .build();
-        createIndex(indexName, basicSettings);
-
-        GetSettingsRequest getSettingsRequest = new GetSettingsRequest().indices(indexName).includeDefaults(true);
-        GetSettingsResponse getSettingsResponse = execute(getSettingsRequest, highLevelClient().indices()::getSettings,
-            highLevelClient().indices()::getSettingsAsync);
-
-        assertNotNull(getSettingsResponse.getSetting(indexName, "index.refresh_interval"));
-        assertEquals(IndexSettings.DEFAULT_REFRESH_INTERVAL,
-            getSettingsResponse.getIndexToDefaultSettings().get("get_settings_index").getAsTime("index.refresh_interval", null));
-        assertEquals("1", getSettingsResponse.getSetting(indexName, "index.number_of_shards"));
-    }
-
-    public void testGetSettingsWithDefaultsFiltered() throws IOException {
-        String indexName = "get_settings_index";
-        Settings basicSettings = Settings.builder()
-            .put("number_of_shards", 1)
-            .put("number_of_replicas", 0)
-            .build();
-        createIndex(indexName, basicSettings);
-
-        GetSettingsRequest getSettingsRequest = new GetSettingsRequest()
-            .indices(indexName)
-            .names("index.refresh_interval")
-            .includeDefaults(true);
-        GetSettingsResponse getSettingsResponse = execute(getSettingsRequest, highLevelClient().indices()::getSettings,
-            highLevelClient().indices()::getSettingsAsync);
-
-        assertNull(getSettingsResponse.getSetting(indexName, "index.number_of_replicas"));
-        assertNull(getSettingsResponse.getSetting(indexName, "index.number_of_shards"));
-        assertEquals(0, getSettingsResponse.getIndexToSettings().get("get_settings_index").size());
-        assertEquals(1, getSettingsResponse.getIndexToDefaultSettings().get("get_settings_index").size());
-    }
-    public void testPutMapping() throws IOException {
-        {
-            // Add mappings to index
-            String indexName = "mapping_index";
-            createIndex(indexName, Settings.EMPTY);
-=======
->>>>>>> 0c7f6570
 
         GetSettingsRequest getSettingsRequest = new GetSettingsRequest().indices(indexName);
         GetSettingsResponse getSettingsResponse = execute(getSettingsRequest, highLevelClient().indices()::getSettings,
@@ -858,12 +713,8 @@
             createIndex(index, settings);
             RefreshRequest refreshRequest = new RefreshRequest(index);
             RefreshResponse refreshResponse =
-<<<<<<< HEAD
-                execute(refreshRequest, highLevelClient().indices()::refresh, highLevelClient().indices()::refreshAsync);
-=======
                 execute(refreshRequest, highLevelClient().indices()::refresh, highLevelClient().indices()::refreshAsync,
                         highLevelClient().indices()::refresh, highLevelClient().indices()::refreshAsync);
->>>>>>> 0c7f6570
             assertThat(refreshResponse.getTotalShards(), equalTo(1));
             assertThat(refreshResponse.getSuccessfulShards(), equalTo(1));
             assertThat(refreshResponse.getFailedShards(), equalTo(0));
@@ -874,12 +725,8 @@
             assertFalse(indexExists(nonExistentIndex));
             RefreshRequest refreshRequest = new RefreshRequest(nonExistentIndex);
             ElasticsearchException exception = expectThrows(ElasticsearchException.class,
-<<<<<<< HEAD
-                () -> execute(refreshRequest, highLevelClient().indices()::refresh, highLevelClient().indices()::refreshAsync));
-=======
                 () -> execute(refreshRequest, highLevelClient().indices()::refresh, highLevelClient().indices()::refreshAsync,
                         highLevelClient().indices()::refresh, highLevelClient().indices()::refreshAsync));
->>>>>>> 0c7f6570
             assertEquals(RestStatus.NOT_FOUND, exception.status());
         }
     }
@@ -894,12 +741,8 @@
             createIndex(index, settings);
             FlushRequest flushRequest = new FlushRequest(index);
             FlushResponse flushResponse =
-<<<<<<< HEAD
-                    execute(flushRequest, highLevelClient().indices()::flush, highLevelClient().indices()::flushAsync);
-=======
                     execute(flushRequest, highLevelClient().indices()::flush, highLevelClient().indices()::flushAsync,
                             highLevelClient().indices()::flush, highLevelClient().indices()::flushAsync);
->>>>>>> 0c7f6570
             assertThat(flushResponse.getTotalShards(), equalTo(1));
             assertThat(flushResponse.getSuccessfulShards(), equalTo(1));
             assertThat(flushResponse.getFailedShards(), equalTo(0));
@@ -910,18 +753,12 @@
             assertFalse(indexExists(nonExistentIndex));
             FlushRequest flushRequest = new FlushRequest(nonExistentIndex);
             ElasticsearchException exception = expectThrows(ElasticsearchException.class,
-<<<<<<< HEAD
-                    () -> execute(flushRequest, highLevelClient().indices()::flush, highLevelClient().indices()::flushAsync));
-=======
                     () -> execute(flushRequest, highLevelClient().indices()::flush, highLevelClient().indices()::flushAsync,
                             highLevelClient().indices()::flush, highLevelClient().indices()::flushAsync));
->>>>>>> 0c7f6570
             assertEquals(RestStatus.NOT_FOUND, exception.status());
         }
     }
 
-<<<<<<< HEAD
-=======
     public void testSyncedFlush() throws IOException {
         {
             String index = "index";
@@ -955,7 +792,6 @@
     }
 
 
->>>>>>> 0c7f6570
     public void testClearCache() throws IOException {
         {
             String index = "index";
@@ -966,12 +802,8 @@
             createIndex(index, settings);
             ClearIndicesCacheRequest clearCacheRequest = new ClearIndicesCacheRequest(index);
             ClearIndicesCacheResponse clearCacheResponse =
-<<<<<<< HEAD
-                    execute(clearCacheRequest, highLevelClient().indices()::clearCache, highLevelClient().indices()::clearCacheAsync);
-=======
                     execute(clearCacheRequest, highLevelClient().indices()::clearCache, highLevelClient().indices()::clearCacheAsync,
                             highLevelClient().indices()::clearCache, highLevelClient().indices()::clearCacheAsync);
->>>>>>> 0c7f6570
             assertThat(clearCacheResponse.getTotalShards(), equalTo(1));
             assertThat(clearCacheResponse.getSuccessfulShards(), equalTo(1));
             assertThat(clearCacheResponse.getFailedShards(), equalTo(0));
@@ -982,13 +814,8 @@
             assertFalse(indexExists(nonExistentIndex));
             ClearIndicesCacheRequest clearCacheRequest = new ClearIndicesCacheRequest(nonExistentIndex);
             ElasticsearchException exception = expectThrows(ElasticsearchException.class,
-<<<<<<< HEAD
-                    () -> execute(clearCacheRequest, highLevelClient().indices()::clearCache,
-                            highLevelClient().indices()::clearCacheAsync));
-=======
                     () -> execute(clearCacheRequest, highLevelClient().indices()::clearCache, highLevelClient().indices()::clearCacheAsync,
                             highLevelClient().indices()::clearCache, highLevelClient().indices()::clearCacheAsync));
->>>>>>> 0c7f6570
             assertEquals(RestStatus.NOT_FOUND, exception.status());
         }
     }
@@ -1003,12 +830,8 @@
             createIndex(index, settings);
             ForceMergeRequest forceMergeRequest = new ForceMergeRequest(index);
             ForceMergeResponse forceMergeResponse =
-<<<<<<< HEAD
-                execute(forceMergeRequest, highLevelClient().indices()::forceMerge, highLevelClient().indices()::forceMergeAsync);
-=======
                 execute(forceMergeRequest, highLevelClient().indices()::forcemerge, highLevelClient().indices()::forcemergeAsync,
                         highLevelClient().indices()::forceMerge, highLevelClient().indices()::forceMergeAsync);
->>>>>>> 0c7f6570
             assertThat(forceMergeResponse.getTotalShards(), equalTo(1));
             assertThat(forceMergeResponse.getSuccessfulShards(), equalTo(1));
             assertThat(forceMergeResponse.getFailedShards(), equalTo(0));
@@ -1019,12 +842,8 @@
             assertFalse(indexExists(nonExistentIndex));
             ForceMergeRequest forceMergeRequest = new ForceMergeRequest(nonExistentIndex);
             ElasticsearchException exception = expectThrows(ElasticsearchException.class,
-<<<<<<< HEAD
-                () -> execute(forceMergeRequest, highLevelClient().indices()::forceMerge, highLevelClient().indices()::forceMergeAsync));
-=======
                 () -> execute(forceMergeRequest, highLevelClient().indices()::forcemerge, highLevelClient().indices()::forcemergeAsync,
                         highLevelClient().indices()::forceMerge, highLevelClient().indices()::forceMergeAsync));
->>>>>>> 0c7f6570
             assertEquals(RestStatus.NOT_FOUND, exception.status());
         }
     }
@@ -1153,8 +972,6 @@
         }
     }
 
-<<<<<<< HEAD
-=======
     public void testGetAlias() throws IOException {
         {
             createIndex("index1", Settings.EMPTY);
@@ -1346,7 +1163,6 @@
         }
     }
 
->>>>>>> 0c7f6570
     public void testIndexPutSettings() throws IOException {
 
         final Setting<Integer> dynamicSetting = IndexMetaData.INDEX_NUMBER_OF_REPLICAS_SETTING;
@@ -1367,12 +1183,8 @@
         assertThat(dynamicSetting.getDefault(Settings.EMPTY), not(dynamicSettingValue));
         UpdateSettingsRequest dynamicSettingRequest = new UpdateSettingsRequest();
         dynamicSettingRequest.settings(Settings.builder().put(dynamicSettingKey, dynamicSettingValue).build());
-<<<<<<< HEAD
-        UpdateSettingsResponse response = execute(dynamicSettingRequest, highLevelClient().indices()::putSettings,
-=======
         AcknowledgedResponse response = execute(dynamicSettingRequest, highLevelClient().indices()::putSettings,
                 highLevelClient().indices()::putSettingsAsync, highLevelClient().indices()::putSettings,
->>>>>>> 0c7f6570
                 highLevelClient().indices()::putSettingsAsync);
 
         assertTrue(response.isAcknowledged());
@@ -1383,10 +1195,7 @@
         UpdateSettingsRequest staticSettingRequest = new UpdateSettingsRequest();
         staticSettingRequest.settings(Settings.builder().put(staticSettingKey, staticSettingValue).build());
         ElasticsearchException exception = expectThrows(ElasticsearchException.class, () -> execute(staticSettingRequest,
-<<<<<<< HEAD
-=======
                 highLevelClient().indices()::putSettings, highLevelClient().indices()::putSettingsAsync,
->>>>>>> 0c7f6570
                 highLevelClient().indices()::putSettings, highLevelClient().indices()::putSettingsAsync));
         assertThat(exception.getMessage(),
                 startsWith("Elasticsearch exception [type=illegal_argument_exception, "
@@ -1397,10 +1206,7 @@
 
         closeIndex(index);
         response = execute(staticSettingRequest, highLevelClient().indices()::putSettings,
-<<<<<<< HEAD
-=======
                 highLevelClient().indices()::putSettingsAsync, highLevelClient().indices()::putSettings,
->>>>>>> 0c7f6570
                 highLevelClient().indices()::putSettingsAsync);
         assertTrue(response.isAcknowledged());
         openIndex(index);
@@ -1411,10 +1217,7 @@
         UpdateSettingsRequest unmodifiableSettingRequest = new UpdateSettingsRequest();
         unmodifiableSettingRequest.settings(Settings.builder().put(unmodifiableSettingKey, unmodifiableSettingValue).build());
         exception = expectThrows(ElasticsearchException.class, () -> execute(unmodifiableSettingRequest,
-<<<<<<< HEAD
-=======
                 highLevelClient().indices()::putSettings, highLevelClient().indices()::putSettingsAsync,
->>>>>>> 0c7f6570
                 highLevelClient().indices()::putSettings, highLevelClient().indices()::putSettingsAsync));
         assertThat(exception.getMessage(), startsWith(
                 "Elasticsearch exception [type=illegal_argument_exception, "
@@ -1442,20 +1245,14 @@
         indexUpdateSettingsRequest.settings(Settings.builder().put(setting, value).build());
 
         ElasticsearchException exception = expectThrows(ElasticsearchException.class, () -> execute(indexUpdateSettingsRequest,
-<<<<<<< HEAD
-=======
                 highLevelClient().indices()::putSettings, highLevelClient().indices()::putSettingsAsync,
->>>>>>> 0c7f6570
                 highLevelClient().indices()::putSettings, highLevelClient().indices()::putSettingsAsync));
         assertEquals(RestStatus.NOT_FOUND, exception.status());
         assertThat(exception.getMessage(), equalTo("Elasticsearch exception [type=index_not_found_exception, reason=no such index]"));
 
         createIndex(index, Settings.EMPTY);
         exception = expectThrows(ElasticsearchException.class, () -> execute(indexUpdateSettingsRequest,
-<<<<<<< HEAD
-=======
                 highLevelClient().indices()::putSettings, highLevelClient().indices()::putSettingsAsync,
->>>>>>> 0c7f6570
                 highLevelClient().indices()::putSettings, highLevelClient().indices()::putSettingsAsync));
         assertThat(exception.status(), equalTo(RestStatus.BAD_REQUEST));
         assertThat(exception.getMessage(), equalTo(
@@ -1475,11 +1272,7 @@
             .mapping("doc", "host_name", "type=keyword", "description", "type=text")
             .alias(new Alias("alias-1").indexRouting("abc")).alias(new Alias("{index}-write").searchRouting("xyz"));
 
-<<<<<<< HEAD
-        PutIndexTemplateResponse putTemplateResponse = execute(putTemplateRequest,
-=======
         AcknowledgedResponse putTemplateResponse = execute(putTemplateRequest,
->>>>>>> 0c7f6570
             highLevelClient().indices()::putTemplate, highLevelClient().indices()::putTemplateAsync);
         assertThat(putTemplateResponse.isAcknowledged(), equalTo(true));
 
@@ -1523,8 +1316,6 @@
             () -> execute(unknownSettingTemplate, client.indices()::putTemplate, client.indices()::putTemplateAsync));
         assertThat(unknownSettingError.getDetailedMessage(), containsString("unknown setting [index.this-setting-does-not-exist]"));
     }
-<<<<<<< HEAD
-=======
 
     public void testValidateQuery() throws IOException{
         String index = "some_index";
@@ -1636,5 +1427,4 @@
         assertTrue(unfreeze.isShardsAcknowledged());
         assertTrue(unfreeze.isAcknowledged());
     }
->>>>>>> 0c7f6570
 }