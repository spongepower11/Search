--- conflicted
+++ resolved
@@ -1811,36 +1811,6 @@
         assertNotNull(detailsResponse.detail());
     }
 
-<<<<<<< HEAD
-    public void testFreezeAndUnfreeze() throws IOException {
-        createIndex("test", Settings.EMPTY);
-        RestHighLevelClient client = highLevelClient();
-
-        final RequestOptions freezeIndexOptions = RequestOptions.DEFAULT.toBuilder()
-            .setWarningsHandler(warnings -> List.of(FROZEN_INDICES_DEPRECATION_WARNING).equals(warnings) == false)
-            .build();
-
-        ShardsAcknowledgedResponse freeze = execute(
-            new FreezeIndexRequest("test"),
-            client.indices()::freeze,
-            client.indices()::freezeAsync,
-            freezeIndexOptions
-        );
-        assertTrue(freeze.isShardsAcknowledged());
-        assertTrue(freeze.isAcknowledged());
-
-        ShardsAcknowledgedResponse unfreeze = execute(
-            new UnfreezeIndexRequest("test"),
-            client.indices()::unfreeze,
-            client.indices()::unfreezeAsync,
-            freezeIndexOptions
-        );
-        assertTrue(unfreeze.isShardsAcknowledged());
-        assertTrue(unfreeze.isAcknowledged());
-    }
-
-=======
->>>>>>> 30e15ba8
     public void testReloadAnalyzer() throws IOException {
         createIndex("test", Settings.EMPTY);
         RestHighLevelClient client = highLevelClient();
