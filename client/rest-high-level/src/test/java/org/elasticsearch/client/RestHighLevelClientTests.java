--- conflicted
+++ resolved
@@ -870,14 +870,11 @@
             "cluster.reroute",
             "cluster.state",
             "cluster.stats",
-<<<<<<< HEAD
+            "cluster.post_voting_config_exclusions",
+            "cluster.delete_voting_config_exclusions",
             "dangling_indices.delete",
             "dangling_indices.import",
             "dangling_indices.list",
-=======
-            "cluster.post_voting_config_exclusions",
-            "cluster.delete_voting_config_exclusions",
->>>>>>> fd554d95
             "indices.shard_stores",
             "indices.upgrade",
             "indices.recovery",
