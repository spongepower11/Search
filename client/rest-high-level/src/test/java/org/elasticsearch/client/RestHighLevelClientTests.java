/*
 * Licensed to Elasticsearch under one or more contributor
 * license agreements. See the NOTICE file distributed with
 * this work for additional information regarding copyright
 * ownership. Elasticsearch licenses this file to you under
 * the Apache License, Version 2.0 (the "License"); you may
 * not use this file except in compliance with the License.
 * You may obtain a copy of the License at
 *
 *    http://www.apache.org/licenses/LICENSE-2.0
 *
 * Unless required by applicable law or agreed to in writing,
 * software distributed under the License is distributed on an
 * "AS IS" BASIS, WITHOUT WARRANTIES OR CONDITIONS OF ANY
 * KIND, either express or implied.  See the License for the
 * specific language governing permissions and limitations
 * under the License.
 */

package org.elasticsearch.client;

import com.fasterxml.jackson.core.JsonParseException;
import org.apache.http.HttpEntity;
import org.apache.http.HttpHost;
import org.apache.http.HttpResponse;
import org.apache.http.ProtocolVersion;
import org.apache.http.RequestLine;
import org.apache.http.StatusLine;
import org.apache.http.client.methods.HttpGet;
import org.apache.http.entity.ContentType;
import org.apache.http.message.BasicHttpResponse;
import org.apache.http.message.BasicRequestLine;
import org.apache.http.message.BasicStatusLine;
import org.apache.http.nio.entity.NByteArrayEntity;
import org.apache.http.nio.entity.NStringEntity;
import org.elasticsearch.ElasticsearchException;
import org.elasticsearch.action.ActionListener;
import org.elasticsearch.action.ActionRequest;
import org.elasticsearch.action.ActionRequestValidationException;
import org.elasticsearch.action.search.ClearScrollRequest;
import org.elasticsearch.action.search.ClearScrollResponse;
import org.elasticsearch.action.search.SearchResponse;
import org.elasticsearch.action.search.SearchResponseSections;
import org.elasticsearch.action.search.SearchScrollRequest;
import org.elasticsearch.action.search.ShardSearchFailure;
import org.elasticsearch.client.core.MainRequest;
import org.elasticsearch.client.core.MainResponse;
import org.elasticsearch.client.ilm.AllocateAction;
import org.elasticsearch.client.ilm.DeleteAction;
import org.elasticsearch.client.ilm.ForceMergeAction;
import org.elasticsearch.client.ilm.FreezeAction;
import org.elasticsearch.client.ilm.LifecycleAction;
import org.elasticsearch.client.ilm.ReadOnlyAction;
import org.elasticsearch.client.ilm.RolloverAction;
import org.elasticsearch.client.ilm.SetPriorityAction;
import org.elasticsearch.client.ilm.ShrinkAction;
import org.elasticsearch.client.ilm.UnfollowAction;
import org.elasticsearch.client.ml.dataframe.DataFrameAnalysis;
import org.elasticsearch.client.ml.dataframe.OutlierDetection;
import org.elasticsearch.client.ml.dataframe.evaluation.classification.AccuracyMetric;
import org.elasticsearch.client.ml.dataframe.evaluation.classification.Classification;
import org.elasticsearch.client.ml.dataframe.evaluation.classification.MulticlassConfusionMatrixMetric;
import org.elasticsearch.client.ml.dataframe.evaluation.regression.MeanSquaredErrorMetric;
import org.elasticsearch.client.ml.dataframe.evaluation.regression.RSquaredMetric;
import org.elasticsearch.client.ml.dataframe.evaluation.regression.Regression;
import org.elasticsearch.client.ml.dataframe.evaluation.softclassification.AucRocMetric;
import org.elasticsearch.client.ml.dataframe.evaluation.softclassification.BinarySoftClassification;
import org.elasticsearch.client.ml.dataframe.evaluation.softclassification.ConfusionMatrixMetric;
import org.elasticsearch.client.ml.dataframe.evaluation.softclassification.PrecisionMetric;
import org.elasticsearch.client.ml.dataframe.evaluation.softclassification.RecallMetric;
import org.elasticsearch.client.ml.dataframe.stats.classification.ClassificationStats;
import org.elasticsearch.client.ml.dataframe.stats.outlierdetection.OutlierDetectionStats;
import org.elasticsearch.client.ml.dataframe.stats.regression.RegressionStats;
import org.elasticsearch.client.ml.inference.preprocessing.CustomWordEmbedding;
import org.elasticsearch.client.ml.inference.preprocessing.FrequencyEncoding;
import org.elasticsearch.client.ml.inference.preprocessing.OneHotEncoding;
import org.elasticsearch.client.ml.inference.preprocessing.TargetMeanEncoding;
import org.elasticsearch.client.ml.inference.trainedmodel.ClassificationConfig;
import org.elasticsearch.client.ml.inference.trainedmodel.RegressionConfig;
import org.elasticsearch.client.ml.inference.trainedmodel.ensemble.Ensemble;
import org.elasticsearch.client.ml.inference.trainedmodel.ensemble.LogisticRegression;
import org.elasticsearch.client.ml.inference.trainedmodel.ensemble.WeightedMode;
import org.elasticsearch.client.ml.inference.trainedmodel.ensemble.WeightedSum;
import org.elasticsearch.client.ml.inference.trainedmodel.langident.LangIdentNeuralNetwork;
import org.elasticsearch.client.ml.inference.trainedmodel.tree.Tree;
import org.elasticsearch.client.transform.transforms.SyncConfig;
import org.elasticsearch.client.transform.transforms.TimeSyncConfig;
import org.elasticsearch.common.CheckedFunction;
import org.elasticsearch.common.bytes.BytesReference;
import org.elasticsearch.common.collect.Tuple;
import org.elasticsearch.common.util.set.Sets;
import org.elasticsearch.common.xcontent.NamedXContentRegistry;
import org.elasticsearch.common.xcontent.ToXContent;
import org.elasticsearch.common.xcontent.ToXContentFragment;
import org.elasticsearch.common.xcontent.XContentBuilder;
import org.elasticsearch.common.xcontent.XContentParser;
import org.elasticsearch.common.xcontent.cbor.CborXContent;
import org.elasticsearch.common.xcontent.smile.SmileXContent;
import org.elasticsearch.index.rankeval.DiscountedCumulativeGain;
import org.elasticsearch.index.rankeval.EvaluationMetric;
import org.elasticsearch.index.rankeval.ExpectedReciprocalRank;
import org.elasticsearch.index.rankeval.MeanReciprocalRank;
import org.elasticsearch.index.rankeval.MetricDetail;
import org.elasticsearch.index.rankeval.PrecisionAtK;
import org.elasticsearch.index.rankeval.RecallAtK;
import org.elasticsearch.join.aggregations.ChildrenAggregationBuilder;
import org.elasticsearch.rest.RestStatus;
import org.elasticsearch.search.SearchHits;
import org.elasticsearch.search.aggregations.Aggregation;
import org.elasticsearch.search.aggregations.InternalAggregations;
import org.elasticsearch.search.aggregations.matrix.stats.MatrixStatsAggregationBuilder;
import org.elasticsearch.search.suggest.Suggest;
import org.elasticsearch.test.ESTestCase;
import org.elasticsearch.test.InternalAggregationTestCase;
import org.elasticsearch.test.rest.yaml.restspec.ClientYamlSuiteRestApi;
import org.elasticsearch.test.rest.yaml.restspec.ClientYamlSuiteRestSpec;
import org.hamcrest.Matchers;
import org.junit.Before;

import java.io.IOException;
import java.lang.reflect.Method;
import java.lang.reflect.Modifier;
import java.net.SocketTimeoutException;
import java.util.ArrayList;
import java.util.Arrays;
import java.util.Collections;
import java.util.HashMap;
import java.util.HashSet;
import java.util.List;
import java.util.Map;
import java.util.Optional;
import java.util.Set;
import java.util.concurrent.atomic.AtomicInteger;
import java.util.concurrent.atomic.AtomicReference;
import java.util.stream.Collectors;
import java.util.stream.Stream;

import static org.elasticsearch.client.ml.dataframe.evaluation.MlEvaluationNamedXContentProvider.registeredMetricName;
import static org.elasticsearch.common.xcontent.XContentHelper.toXContent;
import static org.hamcrest.CoreMatchers.endsWith;
import static org.hamcrest.CoreMatchers.equalTo;
import static org.hamcrest.CoreMatchers.instanceOf;
import static org.hamcrest.Matchers.hasItems;
import static org.mockito.Matchers.any;
import static org.mockito.Mockito.mock;
import static org.mockito.Mockito.times;
import static org.mockito.Mockito.verify;
import static org.mockito.Mockito.when;

public class RestHighLevelClientTests extends ESTestCase {

    private static final String SUBMIT_TASK_PREFIX = "submit_";
    private static final String SUBMIT_TASK_SUFFIX = "_task";
    private static final ProtocolVersion HTTP_PROTOCOL = new ProtocolVersion("http", 1, 1);
    private static final RequestLine REQUEST_LINE = new BasicRequestLine(HttpGet.METHOD_NAME, "/", HTTP_PROTOCOL);

    /**
     * These APIs do not use a Request object (because they don't have a body, or any request parameters).
     * The method naming/parameter assertions use this {@code Set} to determine which rules to apply.
     * (This is also used for async variants of these APIs when they exist)
     */
    private static final Set<String> APIS_WITHOUT_REQUEST_OBJECT = Sets.newHashSet(
        // core
        "ping", "info",
        // security
        "security.get_ssl_certificates", "security.authenticate", "security.get_user_privileges", "security.get_builtin_privileges",
        // license
        "license.get_trial_status", "license.get_basic_status"

    );

    private RestClient restClient;
    private RestHighLevelClient restHighLevelClient;

    @Before
    public void initClient() {
        restClient = mock(RestClient.class);
        restHighLevelClient = new RestHighLevelClient(restClient, RestClient::close, Collections.emptyList());
    }

    public void testCloseIsIdempotent() throws IOException {
        restHighLevelClient.close();
        verify(restClient, times(1)).close();
        restHighLevelClient.close();
        verify(restClient, times(2)).close();
        restHighLevelClient.close();
        verify(restClient, times(3)).close();
    }

    public void testPingSuccessful() throws IOException {
        Response response = mock(Response.class);
        when(response.getStatusLine()).thenReturn(newStatusLine(RestStatus.OK));
        when(restClient.performRequest(any(Request.class))).thenReturn(response);
        assertTrue(restHighLevelClient.ping(RequestOptions.DEFAULT));
    }

    public void testPing404NotFound() throws IOException {
        Response response = mock(Response.class);
        when(response.getStatusLine()).thenReturn(newStatusLine(RestStatus.NOT_FOUND));
        when(restClient.performRequest(any(Request.class))).thenReturn(response);
        assertFalse(restHighLevelClient.ping(RequestOptions.DEFAULT));
    }

    public void testPingSocketTimeout() throws IOException {
        when(restClient.performRequest(any(Request.class))).thenThrow(new SocketTimeoutException());
        expectThrows(SocketTimeoutException.class, () -> restHighLevelClient.ping(RequestOptions.DEFAULT));
    }

    public void testInfo() throws IOException {
        MainResponse testInfo = new MainResponse("nodeName", new MainResponse.Version("number", "buildFlavor", "buildType", "buildHash",
            "buildDate", true, "luceneVersion", "minimumWireCompatibilityVersion", "minimumIndexCompatibilityVersion"),
            "clusterName", "clusterUuid", "You Know, for Search");
        mockResponse((ToXContentFragment) (builder, params) -> {
            // taken from the server side MainResponse
            builder.field("name", testInfo.getNodeName());
            builder.field("cluster_name", testInfo.getClusterName());
            builder.field("cluster_uuid", testInfo.getClusterUuid());
            builder.startObject("version")
                .field("number", testInfo.getVersion().getNumber())
                .field("build_flavor", testInfo.getVersion().getBuildFlavor())
                .field("build_type", testInfo.getVersion().getBuildType())
                .field("build_hash", testInfo.getVersion().getBuildHash())
                .field("build_date", testInfo.getVersion().getBuildDate())
                .field("build_snapshot", testInfo.getVersion().isSnapshot())
                .field("lucene_version", testInfo.getVersion().getLuceneVersion())
                .field("minimum_wire_compatibility_version", testInfo.getVersion().getMinimumWireCompatibilityVersion())
                .field("minimum_index_compatibility_version", testInfo.getVersion().getMinimumIndexCompatibilityVersion())
                .endObject();
            builder.field("tagline", testInfo.getTagline());
            return builder;
        });
        MainResponse receivedInfo = restHighLevelClient.info(RequestOptions.DEFAULT);
        assertEquals(testInfo, receivedInfo);
    }

    public void testSearchScroll() throws IOException {
        SearchResponse mockSearchResponse = new SearchResponse(new SearchResponseSections(SearchHits.empty(), InternalAggregations.EMPTY,
                null, false, false, null, 1), randomAlphaOfLengthBetween(5, 10), 5, 5, 0, 100, ShardSearchFailure.EMPTY_ARRAY,
                SearchResponse.Clusters.EMPTY);
        mockResponse(mockSearchResponse);
        SearchResponse searchResponse = restHighLevelClient.scroll(
                new SearchScrollRequest(randomAlphaOfLengthBetween(5, 10)), RequestOptions.DEFAULT);
        assertEquals(mockSearchResponse.getScrollId(), searchResponse.getScrollId());
        assertEquals(0, searchResponse.getHits().getTotalHits().value);
        assertEquals(5, searchResponse.getTotalShards());
        assertEquals(5, searchResponse.getSuccessfulShards());
        assertEquals(100, searchResponse.getTook().getMillis());
    }

    public void testClearScroll() throws IOException {
        ClearScrollResponse mockClearScrollResponse = new ClearScrollResponse(randomBoolean(), randomIntBetween(0, Integer.MAX_VALUE));
        mockResponse(mockClearScrollResponse);
        ClearScrollRequest clearScrollRequest = new ClearScrollRequest();
        clearScrollRequest.addScrollId(randomAlphaOfLengthBetween(5, 10));
        ClearScrollResponse clearScrollResponse = restHighLevelClient.clearScroll(clearScrollRequest, RequestOptions.DEFAULT);
        assertEquals(mockClearScrollResponse.isSucceeded(), clearScrollResponse.isSucceeded());
        assertEquals(mockClearScrollResponse.getNumFreed(), clearScrollResponse.getNumFreed());
    }

    private void mockResponse(ToXContent toXContent) throws IOException {
        Response response = mock(Response.class);
        ContentType contentType = ContentType.parse(RequestConverters.REQUEST_BODY_CONTENT_TYPE.mediaType());
        String requestBody = toXContent(toXContent, RequestConverters.REQUEST_BODY_CONTENT_TYPE, false).utf8ToString();
        when(response.getEntity()).thenReturn(new NStringEntity(requestBody, contentType));
        when(restClient.performRequest(any(Request.class))).thenReturn(response);
    }

    public void testRequestValidation() {
        ActionRequestValidationException validationException = new ActionRequestValidationException();
        validationException.addValidationError("validation error");
        ActionRequest request = new ActionRequest() {
            @Override
            public ActionRequestValidationException validate() {
                return validationException;
            }
        };

        {
            ActionRequestValidationException actualException = expectThrows(ActionRequestValidationException.class,
                    () -> restHighLevelClient.performRequest(request, null, RequestOptions.DEFAULT, null, null));
            assertSame(validationException, actualException);
        }
        {
            TrackingActionListener trackingActionListener = new TrackingActionListener();
            restHighLevelClient.performRequestAsync(request, null, RequestOptions.DEFAULT, null, trackingActionListener, null);
            assertSame(validationException, trackingActionListener.exception.get());
        }
    }

    public void testParseEntity() throws IOException {
        {
            IllegalStateException ise = expectThrows(IllegalStateException.class, () -> restHighLevelClient.parseEntity(null, null));
            assertEquals("Response body expected but not returned", ise.getMessage());
        }
        {
            IllegalStateException ise = expectThrows(IllegalStateException.class,
                    () -> restHighLevelClient.parseEntity(new NStringEntity("", (ContentType) null), null));
            assertEquals("Elasticsearch didn't return the [Content-Type] header, unable to parse response body", ise.getMessage());
        }
        {
            NStringEntity entity = new NStringEntity("", ContentType.APPLICATION_SVG_XML);
            IllegalStateException ise = expectThrows(IllegalStateException.class, () -> restHighLevelClient.parseEntity(entity, null));
            assertEquals("Unsupported Content-Type: " + entity.getContentType().getValue(), ise.getMessage());
        }
        {
            CheckedFunction<XContentParser, String, IOException> entityParser = parser -> {
                assertEquals(XContentParser.Token.START_OBJECT, parser.nextToken());
                assertEquals(XContentParser.Token.FIELD_NAME, parser.nextToken());
                assertTrue(parser.nextToken().isValue());
                String value = parser.text();
                assertEquals(XContentParser.Token.END_OBJECT, parser.nextToken());
                return value;
            };
            HttpEntity jsonEntity = new NStringEntity("{\"field\":\"value\"}", ContentType.APPLICATION_JSON);
            assertEquals("value", restHighLevelClient.parseEntity(jsonEntity, entityParser));
            HttpEntity yamlEntity = new NStringEntity("---\nfield: value\n", ContentType.create("application/yaml"));
            assertEquals("value", restHighLevelClient.parseEntity(yamlEntity, entityParser));
            HttpEntity smileEntity = createBinaryEntity(SmileXContent.contentBuilder(), ContentType.create("application/smile"));
            assertEquals("value", restHighLevelClient.parseEntity(smileEntity, entityParser));
            HttpEntity cborEntity = createBinaryEntity(CborXContent.contentBuilder(), ContentType.create("application/cbor"));
            assertEquals("value", restHighLevelClient.parseEntity(cborEntity, entityParser));
        }
    }

    private static HttpEntity createBinaryEntity(XContentBuilder xContentBuilder, ContentType contentType) throws IOException {
        try (XContentBuilder builder = xContentBuilder) {
            builder.startObject();
            builder.field("field", "value");
            builder.endObject();
            return new NByteArrayEntity(BytesReference.bytes(builder).toBytesRef().bytes, contentType);
        }
    }

    public void testConvertExistsResponse() {
        RestStatus restStatus = randomBoolean() ? RestStatus.OK : randomFrom(RestStatus.values());
        HttpResponse httpResponse = new BasicHttpResponse(newStatusLine(restStatus));
        Response response = new Response(REQUEST_LINE, new HttpHost("localhost", 9200), httpResponse);
        boolean result = RestHighLevelClient.convertExistsResponse(response);
        assertEquals(restStatus == RestStatus.OK, result);
    }

    public void testParseResponseException() throws IOException {
        {
            RestStatus restStatus = randomFrom(RestStatus.values());
            HttpResponse httpResponse = new BasicHttpResponse(newStatusLine(restStatus));
            Response response = new Response(REQUEST_LINE, new HttpHost("localhost", 9200), httpResponse);
            ResponseException responseException = new ResponseException(response);
            ElasticsearchException elasticsearchException = restHighLevelClient.parseResponseException(responseException);
            assertEquals(responseException.getMessage(), elasticsearchException.getMessage());
            assertEquals(restStatus, elasticsearchException.status());
            assertSame(responseException, elasticsearchException.getCause());
        }
        {
            RestStatus restStatus = randomFrom(RestStatus.values());
            HttpResponse httpResponse = new BasicHttpResponse(newStatusLine(restStatus));
            httpResponse.setEntity(new NStringEntity("{\"error\":\"test error message\",\"status\":" + restStatus.getStatus() + "}",
                    ContentType.APPLICATION_JSON));
            Response response = new Response(REQUEST_LINE, new HttpHost("localhost", 9200), httpResponse);
            ResponseException responseException = new ResponseException(response);
            ElasticsearchException elasticsearchException = restHighLevelClient.parseResponseException(responseException);
            assertEquals("Elasticsearch exception [type=exception, reason=test error message]", elasticsearchException.getMessage());
            assertEquals(restStatus, elasticsearchException.status());
            assertSame(responseException, elasticsearchException.getSuppressed()[0]);
        }
        {
            RestStatus restStatus = randomFrom(RestStatus.values());
            HttpResponse httpResponse = new BasicHttpResponse(newStatusLine(restStatus));
            httpResponse.setEntity(new NStringEntity("{\"error\":", ContentType.APPLICATION_JSON));
            Response response = new Response(REQUEST_LINE, new HttpHost("localhost", 9200), httpResponse);
            ResponseException responseException = new ResponseException(response);
            ElasticsearchException elasticsearchException = restHighLevelClient.parseResponseException(responseException);
            assertEquals("Unable to parse response body", elasticsearchException.getMessage());
            assertEquals(restStatus, elasticsearchException.status());
            assertSame(responseException, elasticsearchException.getCause());
            assertThat(elasticsearchException.getSuppressed()[0], instanceOf(IOException.class));
        }
        {
            RestStatus restStatus = randomFrom(RestStatus.values());
            HttpResponse httpResponse = new BasicHttpResponse(newStatusLine(restStatus));
            httpResponse.setEntity(new NStringEntity("{\"status\":" + restStatus.getStatus() + "}", ContentType.APPLICATION_JSON));
            Response response = new Response(REQUEST_LINE, new HttpHost("localhost", 9200), httpResponse);
            ResponseException responseException = new ResponseException(response);
            ElasticsearchException elasticsearchException = restHighLevelClient.parseResponseException(responseException);
            assertEquals("Unable to parse response body", elasticsearchException.getMessage());
            assertEquals(restStatus, elasticsearchException.status());
            assertSame(responseException, elasticsearchException.getCause());
            assertThat(elasticsearchException.getSuppressed()[0], instanceOf(IllegalStateException.class));
        }
    }

    public void testPerformRequestOnSuccess() throws IOException {
        MainRequest mainRequest = new MainRequest();
        CheckedFunction<MainRequest, Request, IOException> requestConverter = request -> new Request(HttpGet.METHOD_NAME, "/");
        RestStatus restStatus = randomFrom(RestStatus.values());
        HttpResponse httpResponse = new BasicHttpResponse(newStatusLine(restStatus));
        Response mockResponse = new Response(REQUEST_LINE, new HttpHost("localhost", 9200), httpResponse);
        when(restClient.performRequest(any(Request.class))).thenReturn(mockResponse);
        {
            Integer result = restHighLevelClient.performRequest(mainRequest, requestConverter, RequestOptions.DEFAULT,
                    response -> response.getStatusLine().getStatusCode(), Collections.emptySet());
            assertEquals(restStatus.getStatus(), result.intValue());
        }
        {
            IOException ioe = expectThrows(IOException.class, () -> restHighLevelClient.performRequest(mainRequest,
                    requestConverter, RequestOptions.DEFAULT, response -> {throw new IllegalStateException();}, Collections.emptySet()));
            assertEquals("Unable to parse response body for Response{requestLine=GET / http/1.1, host=http://localhost:9200, " +
                    "response=http/1.1 " + restStatus.getStatus() + " " + restStatus.name() + "}", ioe.getMessage());
        }
    }

    public void testPerformRequestOnResponseExceptionWithoutEntity() throws IOException {
        MainRequest mainRequest = new MainRequest();
        CheckedFunction<MainRequest, Request, IOException> requestConverter = request -> new Request(HttpGet.METHOD_NAME, "/");
        RestStatus restStatus = randomFrom(RestStatus.values());
        HttpResponse httpResponse = new BasicHttpResponse(newStatusLine(restStatus));
        Response mockResponse = new Response(REQUEST_LINE, new HttpHost("localhost", 9200), httpResponse);
        ResponseException responseException = new ResponseException(mockResponse);
        when(restClient.performRequest(any(Request.class))).thenThrow(responseException);
        ElasticsearchException elasticsearchException = expectThrows(ElasticsearchException.class,
                () -> restHighLevelClient.performRequest(mainRequest, requestConverter, RequestOptions.DEFAULT,
                        response -> response.getStatusLine().getStatusCode(), Collections.emptySet()));
        assertEquals(responseException.getMessage(), elasticsearchException.getMessage());
        assertEquals(restStatus, elasticsearchException.status());
        assertSame(responseException, elasticsearchException.getCause());
    }

    public void testPerformRequestOnResponseExceptionWithEntity() throws IOException {
        MainRequest mainRequest = new MainRequest();
        CheckedFunction<MainRequest, Request, IOException> requestConverter = request -> new Request(HttpGet.METHOD_NAME, "/");
        RestStatus restStatus = randomFrom(RestStatus.values());
        HttpResponse httpResponse = new BasicHttpResponse(newStatusLine(restStatus));
        httpResponse.setEntity(new NStringEntity("{\"error\":\"test error message\",\"status\":" + restStatus.getStatus() + "}",
                ContentType.APPLICATION_JSON));
        Response mockResponse = new Response(REQUEST_LINE, new HttpHost("localhost", 9200), httpResponse);
        ResponseException responseException = new ResponseException(mockResponse);
        when(restClient.performRequest(any(Request.class))).thenThrow(responseException);
        ElasticsearchException elasticsearchException = expectThrows(ElasticsearchException.class,
                () -> restHighLevelClient.performRequest(mainRequest, requestConverter, RequestOptions.DEFAULT,
                        response -> response.getStatusLine().getStatusCode(), Collections.emptySet()));
        assertEquals("Elasticsearch exception [type=exception, reason=test error message]", elasticsearchException.getMessage());
        assertEquals(restStatus, elasticsearchException.status());
        assertSame(responseException, elasticsearchException.getSuppressed()[0]);
    }

    public void testPerformRequestOnResponseExceptionWithBrokenEntity() throws IOException {
        MainRequest mainRequest = new MainRequest();
        CheckedFunction<MainRequest, Request, IOException> requestConverter = request -> new Request(HttpGet.METHOD_NAME, "/");
        RestStatus restStatus = randomFrom(RestStatus.values());
        HttpResponse httpResponse = new BasicHttpResponse(newStatusLine(restStatus));
        httpResponse.setEntity(new NStringEntity("{\"error\":", ContentType.APPLICATION_JSON));
        Response mockResponse = new Response(REQUEST_LINE, new HttpHost("localhost", 9200), httpResponse);
        ResponseException responseException = new ResponseException(mockResponse);
        when(restClient.performRequest(any(Request.class))).thenThrow(responseException);
        ElasticsearchException elasticsearchException = expectThrows(ElasticsearchException.class,
                () -> restHighLevelClient.performRequest(mainRequest, requestConverter, RequestOptions.DEFAULT,
                        response -> response.getStatusLine().getStatusCode(), Collections.emptySet()));
        assertEquals("Unable to parse response body", elasticsearchException.getMessage());
        assertEquals(restStatus, elasticsearchException.status());
        assertSame(responseException, elasticsearchException.getCause());
        assertThat(elasticsearchException.getSuppressed()[0], instanceOf(JsonParseException.class));
    }

    public void testPerformRequestOnResponseExceptionWithBrokenEntity2() throws IOException {
        MainRequest mainRequest = new MainRequest();
        CheckedFunction<MainRequest, Request, IOException> requestConverter = request -> new Request(HttpGet.METHOD_NAME, "/");
        RestStatus restStatus = randomFrom(RestStatus.values());
        HttpResponse httpResponse = new BasicHttpResponse(newStatusLine(restStatus));
        httpResponse.setEntity(new NStringEntity("{\"status\":" + restStatus.getStatus() + "}", ContentType.APPLICATION_JSON));
        Response mockResponse = new Response(REQUEST_LINE, new HttpHost("localhost", 9200), httpResponse);
        ResponseException responseException = new ResponseException(mockResponse);
        when(restClient.performRequest(any(Request.class))).thenThrow(responseException);
        ElasticsearchException elasticsearchException = expectThrows(ElasticsearchException.class,
                () -> restHighLevelClient.performRequest(mainRequest, requestConverter, RequestOptions.DEFAULT,
                        response -> response.getStatusLine().getStatusCode(), Collections.emptySet()));
        assertEquals("Unable to parse response body", elasticsearchException.getMessage());
        assertEquals(restStatus, elasticsearchException.status());
        assertSame(responseException, elasticsearchException.getCause());
        assertThat(elasticsearchException.getSuppressed()[0], instanceOf(IllegalStateException.class));
    }

    public void testPerformRequestOnResponseExceptionWithIgnores() throws IOException {
        MainRequest mainRequest = new MainRequest();
        CheckedFunction<MainRequest, Request, IOException> requestConverter = request -> new Request(HttpGet.METHOD_NAME, "/");
        HttpResponse httpResponse = new BasicHttpResponse(newStatusLine(RestStatus.NOT_FOUND));
        Response mockResponse = new Response(REQUEST_LINE, new HttpHost("localhost", 9200), httpResponse);
        ResponseException responseException = new ResponseException(mockResponse);
        when(restClient.performRequest(any(Request.class))).thenThrow(responseException);
        //although we got an exception, we turn it into a successful response because the status code was provided among ignores
        assertEquals(Integer.valueOf(404), restHighLevelClient.performRequest(mainRequest, requestConverter, RequestOptions.DEFAULT,
                response -> response.getStatusLine().getStatusCode(), Collections.singleton(404)));
    }

    public void testPerformRequestOnResponseExceptionWithIgnoresErrorNoBody() throws IOException {
        MainRequest mainRequest = new MainRequest();
        CheckedFunction<MainRequest, Request, IOException> requestConverter = request -> new Request(HttpGet.METHOD_NAME, "/");
        HttpResponse httpResponse = new BasicHttpResponse(newStatusLine(RestStatus.NOT_FOUND));
        Response mockResponse = new Response(REQUEST_LINE, new HttpHost("localhost", 9200), httpResponse);
        ResponseException responseException = new ResponseException(mockResponse);
        when(restClient.performRequest(any(Request.class))).thenThrow(responseException);
        ElasticsearchException elasticsearchException = expectThrows(ElasticsearchException.class,
                () -> restHighLevelClient.performRequest(mainRequest, requestConverter, RequestOptions.DEFAULT,
                        response -> {throw new IllegalStateException();}, Collections.singleton(404)));
        assertEquals(RestStatus.NOT_FOUND, elasticsearchException.status());
        assertSame(responseException, elasticsearchException.getCause());
        assertEquals(responseException.getMessage(), elasticsearchException.getMessage());
    }

    public void testPerformRequestOnResponseExceptionWithIgnoresErrorValidBody() throws IOException {
        MainRequest mainRequest = new MainRequest();
        CheckedFunction<MainRequest, Request, IOException> requestConverter = request -> new Request(HttpGet.METHOD_NAME, "/");
        HttpResponse httpResponse = new BasicHttpResponse(newStatusLine(RestStatus.NOT_FOUND));
        httpResponse.setEntity(new NStringEntity("{\"error\":\"test error message\",\"status\":404}",
                ContentType.APPLICATION_JSON));
        Response mockResponse = new Response(REQUEST_LINE, new HttpHost("localhost", 9200), httpResponse);
        ResponseException responseException = new ResponseException(mockResponse);
        when(restClient.performRequest(any(Request.class))).thenThrow(responseException);
        ElasticsearchException elasticsearchException = expectThrows(ElasticsearchException.class,
                () -> restHighLevelClient.performRequest(mainRequest, requestConverter, RequestOptions.DEFAULT,
                        response -> {throw new IllegalStateException();}, Collections.singleton(404)));
        assertEquals(RestStatus.NOT_FOUND, elasticsearchException.status());
        assertSame(responseException, elasticsearchException.getSuppressed()[0]);
        assertEquals("Elasticsearch exception [type=exception, reason=test error message]", elasticsearchException.getMessage());
    }

    public void testWrapResponseListenerOnSuccess() {
        {
            TrackingActionListener trackingActionListener = new TrackingActionListener();
            ResponseListener responseListener = restHighLevelClient.wrapResponseListener(
                    response -> response.getStatusLine().getStatusCode(), trackingActionListener, Collections.emptySet());
            RestStatus restStatus = randomFrom(RestStatus.values());
            HttpResponse httpResponse = new BasicHttpResponse(newStatusLine(restStatus));
            responseListener.onSuccess(new Response(REQUEST_LINE, new HttpHost("localhost", 9200), httpResponse));
            assertNull(trackingActionListener.exception.get());
            assertEquals(restStatus.getStatus(), trackingActionListener.statusCode.get());
        }
        {
            TrackingActionListener trackingActionListener = new TrackingActionListener();
            ResponseListener responseListener = restHighLevelClient.wrapResponseListener(
                    response -> {throw new IllegalStateException();}, trackingActionListener, Collections.emptySet());
            RestStatus restStatus = randomFrom(RestStatus.values());
            HttpResponse httpResponse = new BasicHttpResponse(newStatusLine(restStatus));
            responseListener.onSuccess(new Response(REQUEST_LINE, new HttpHost("localhost", 9200), httpResponse));
            assertThat(trackingActionListener.exception.get(), instanceOf(IOException.class));
            IOException ioe = (IOException) trackingActionListener.exception.get();
            assertEquals("Unable to parse response body for Response{requestLine=GET / http/1.1, host=http://localhost:9200, " +
                    "response=http/1.1 " + restStatus.getStatus() + " " + restStatus.name() + "}", ioe.getMessage());
            assertThat(ioe.getCause(), instanceOf(IllegalStateException.class));
        }
    }

    public void testWrapResponseListenerOnException() {
        TrackingActionListener trackingActionListener = new TrackingActionListener();
        ResponseListener responseListener = restHighLevelClient.wrapResponseListener(
                response -> response.getStatusLine().getStatusCode(), trackingActionListener, Collections.emptySet());
        IllegalStateException exception = new IllegalStateException();
        responseListener.onFailure(exception);
        assertSame(exception, trackingActionListener.exception.get());
    }

    public void testWrapResponseListenerOnResponseExceptionWithoutEntity() throws IOException {
        TrackingActionListener trackingActionListener = new TrackingActionListener();
        ResponseListener responseListener = restHighLevelClient.wrapResponseListener(
                response -> response.getStatusLine().getStatusCode(), trackingActionListener, Collections.emptySet());
        RestStatus restStatus = randomFrom(RestStatus.values());
        HttpResponse httpResponse = new BasicHttpResponse(newStatusLine(restStatus));
        Response response = new Response(REQUEST_LINE, new HttpHost("localhost", 9200), httpResponse);
        ResponseException responseException = new ResponseException(response);
        responseListener.onFailure(responseException);
        assertThat(trackingActionListener.exception.get(), instanceOf(ElasticsearchException.class));
        ElasticsearchException elasticsearchException = (ElasticsearchException) trackingActionListener.exception.get();
        assertEquals(responseException.getMessage(), elasticsearchException.getMessage());
        assertEquals(restStatus, elasticsearchException.status());
        assertSame(responseException, elasticsearchException.getCause());
    }

    public void testWrapResponseListenerOnResponseExceptionWithEntity() throws IOException {
        TrackingActionListener trackingActionListener = new TrackingActionListener();
        ResponseListener responseListener = restHighLevelClient.wrapResponseListener(
                response -> response.getStatusLine().getStatusCode(), trackingActionListener, Collections.emptySet());
        RestStatus restStatus = randomFrom(RestStatus.values());
        HttpResponse httpResponse = new BasicHttpResponse(newStatusLine(restStatus));
        httpResponse.setEntity(new NStringEntity("{\"error\":\"test error message\",\"status\":" + restStatus.getStatus() + "}",
                ContentType.APPLICATION_JSON));
        Response response = new Response(REQUEST_LINE, new HttpHost("localhost", 9200), httpResponse);
        ResponseException responseException = new ResponseException(response);
        responseListener.onFailure(responseException);
        assertThat(trackingActionListener.exception.get(), instanceOf(ElasticsearchException.class));
        ElasticsearchException elasticsearchException = (ElasticsearchException)trackingActionListener.exception.get();
        assertEquals("Elasticsearch exception [type=exception, reason=test error message]", elasticsearchException.getMessage());
        assertEquals(restStatus, elasticsearchException.status());
        assertSame(responseException, elasticsearchException.getSuppressed()[0]);
    }

    public void testWrapResponseListenerOnResponseExceptionWithBrokenEntity() throws IOException {
        {
            TrackingActionListener trackingActionListener = new TrackingActionListener();
            ResponseListener responseListener = restHighLevelClient.wrapResponseListener(
                    response -> response.getStatusLine().getStatusCode(), trackingActionListener, Collections.emptySet());
            RestStatus restStatus = randomFrom(RestStatus.values());
            HttpResponse httpResponse = new BasicHttpResponse(newStatusLine(restStatus));
            httpResponse.setEntity(new NStringEntity("{\"error\":", ContentType.APPLICATION_JSON));
            Response response = new Response(REQUEST_LINE, new HttpHost("localhost", 9200), httpResponse);
            ResponseException responseException = new ResponseException(response);
            responseListener.onFailure(responseException);
            assertThat(trackingActionListener.exception.get(), instanceOf(ElasticsearchException.class));
            ElasticsearchException elasticsearchException = (ElasticsearchException)trackingActionListener.exception.get();
            assertEquals("Unable to parse response body", elasticsearchException.getMessage());
            assertEquals(restStatus, elasticsearchException.status());
            assertSame(responseException, elasticsearchException.getCause());
            assertThat(elasticsearchException.getSuppressed()[0], instanceOf(JsonParseException.class));
        }
        {
            TrackingActionListener trackingActionListener = new TrackingActionListener();
            ResponseListener responseListener = restHighLevelClient.wrapResponseListener(
                    response -> response.getStatusLine().getStatusCode(), trackingActionListener, Collections.emptySet());
            RestStatus restStatus = randomFrom(RestStatus.values());
            HttpResponse httpResponse = new BasicHttpResponse(newStatusLine(restStatus));
            httpResponse.setEntity(new NStringEntity("{\"status\":" + restStatus.getStatus() + "}", ContentType.APPLICATION_JSON));
            Response response = new Response(REQUEST_LINE, new HttpHost("localhost", 9200), httpResponse);
            ResponseException responseException = new ResponseException(response);
            responseListener.onFailure(responseException);
            assertThat(trackingActionListener.exception.get(), instanceOf(ElasticsearchException.class));
            ElasticsearchException elasticsearchException = (ElasticsearchException)trackingActionListener.exception.get();
            assertEquals("Unable to parse response body", elasticsearchException.getMessage());
            assertEquals(restStatus, elasticsearchException.status());
            assertSame(responseException, elasticsearchException.getCause());
            assertThat(elasticsearchException.getSuppressed()[0], instanceOf(IllegalStateException.class));
        }
    }

    public void testWrapResponseListenerOnResponseExceptionWithIgnores() throws IOException {
        TrackingActionListener trackingActionListener = new TrackingActionListener();
        ResponseListener responseListener = restHighLevelClient.wrapResponseListener(
                response -> response.getStatusLine().getStatusCode(), trackingActionListener, Collections.singleton(404));
        HttpResponse httpResponse = new BasicHttpResponse(newStatusLine(RestStatus.NOT_FOUND));
        Response response = new Response(REQUEST_LINE, new HttpHost("localhost", 9200), httpResponse);
        ResponseException responseException = new ResponseException(response);
        responseListener.onFailure(responseException);
        //although we got an exception, we turn it into a successful response because the status code was provided among ignores
        assertNull(trackingActionListener.exception.get());
        assertEquals(404, trackingActionListener.statusCode.get());
    }

    public void testWrapResponseListenerOnResponseExceptionWithIgnoresErrorNoBody() throws IOException {
        TrackingActionListener trackingActionListener = new TrackingActionListener();
        //response parsing throws exception while handling ignores. same as when GetResponse#fromXContent throws error when trying
        //to parse a 404 response which contains an error rather than a valid document not found response.
        ResponseListener responseListener = restHighLevelClient.wrapResponseListener(
                response -> { throw new IllegalStateException(); }, trackingActionListener, Collections.singleton(404));
        HttpResponse httpResponse = new BasicHttpResponse(newStatusLine(RestStatus.NOT_FOUND));
        Response response = new Response(REQUEST_LINE, new HttpHost("localhost", 9200), httpResponse);
        ResponseException responseException = new ResponseException(response);
        responseListener.onFailure(responseException);
        assertThat(trackingActionListener.exception.get(), instanceOf(ElasticsearchException.class));
        ElasticsearchException elasticsearchException = (ElasticsearchException)trackingActionListener.exception.get();
        assertEquals(RestStatus.NOT_FOUND, elasticsearchException.status());
        assertSame(responseException, elasticsearchException.getCause());
        assertEquals(responseException.getMessage(), elasticsearchException.getMessage());
    }

    public void testWrapResponseListenerOnResponseExceptionWithIgnoresErrorValidBody() throws IOException {
        TrackingActionListener trackingActionListener = new TrackingActionListener();
        //response parsing throws exception while handling ignores. same as when GetResponse#fromXContent throws error when trying
        //to parse a 404 response which contains an error rather than a valid document not found response.
        ResponseListener responseListener = restHighLevelClient.wrapResponseListener(
                response -> { throw new IllegalStateException(); }, trackingActionListener, Collections.singleton(404));
        HttpResponse httpResponse = new BasicHttpResponse(newStatusLine(RestStatus.NOT_FOUND));
        httpResponse.setEntity(new NStringEntity("{\"error\":\"test error message\",\"status\":404}",
                ContentType.APPLICATION_JSON));
        Response response = new Response(REQUEST_LINE, new HttpHost("localhost", 9200), httpResponse);
        ResponseException responseException = new ResponseException(response);
        responseListener.onFailure(responseException);
        assertThat(trackingActionListener.exception.get(), instanceOf(ElasticsearchException.class));
        ElasticsearchException elasticsearchException = (ElasticsearchException)trackingActionListener.exception.get();
        assertEquals(RestStatus.NOT_FOUND, elasticsearchException.status());
        assertSame(responseException, elasticsearchException.getSuppressed()[0]);
        assertEquals("Elasticsearch exception [type=exception, reason=test error message]", elasticsearchException.getMessage());
    }

    public void testDefaultNamedXContents() {
        List<NamedXContentRegistry.Entry> namedXContents = RestHighLevelClient.getDefaultNamedXContents();
        int expectedInternalAggregations = InternalAggregationTestCase.getDefaultNamedXContents().size();
        int expectedSuggestions = 3;

        // Explicitly check for metrics from the analytics module because they aren't in InternalAggregationTestCase
        assertTrue(namedXContents.removeIf(e -> e.name.getPreferredName().equals("string_stats")));
        assertTrue(namedXContents.removeIf(e -> e.name.getPreferredName().equals("top_metrics")));

        assertEquals(expectedInternalAggregations + expectedSuggestions, namedXContents.size());
        Map<Class<?>, Integer> categories = new HashMap<>();
        for (NamedXContentRegistry.Entry namedXContent : namedXContents) {
            Integer counter = categories.putIfAbsent(namedXContent.categoryClass, 1);
            if (counter != null) {
                categories.put(namedXContent.categoryClass, counter + 1);
            }
        }
        assertEquals(2, categories.size());
        assertEquals(expectedInternalAggregations, categories.get(Aggregation.class).intValue());
        assertEquals(expectedSuggestions, categories.get(Suggest.Suggestion.class).intValue());
    }

    public void testProvidedNamedXContents() {
        List<NamedXContentRegistry.Entry> namedXContents = RestHighLevelClient.getProvidedNamedXContents();
        assertEquals(64, namedXContents.size());
        Map<Class<?>, Integer> categories = new HashMap<>();
        List<String> names = new ArrayList<>();
        for (NamedXContentRegistry.Entry namedXContent : namedXContents) {
            names.add(namedXContent.name.getPreferredName());
            Integer counter = categories.putIfAbsent(namedXContent.categoryClass, 1);
            if (counter != null) {
                categories.put(namedXContent.categoryClass, counter + 1);
            }
        }
        assertEquals("Had: " + categories, 14, categories.size());
        assertEquals(Integer.valueOf(3), categories.get(Aggregation.class));
        assertTrue(names.contains(ChildrenAggregationBuilder.NAME));
        assertTrue(names.contains(MatrixStatsAggregationBuilder.NAME));
        assertEquals(Integer.valueOf(5), categories.get(EvaluationMetric.class));
        assertTrue(names.contains(PrecisionAtK.NAME));
        assertTrue(names.contains(RecallAtK.NAME));
        assertTrue(names.contains(DiscountedCumulativeGain.NAME));
        assertTrue(names.contains(MeanReciprocalRank.NAME));
        assertTrue(names.contains(ExpectedReciprocalRank.NAME));
        assertEquals(Integer.valueOf(5), categories.get(MetricDetail.class));
        assertTrue(names.contains(PrecisionAtK.NAME));
        assertTrue(names.contains(RecallAtK.NAME));
        assertTrue(names.contains(MeanReciprocalRank.NAME));
        assertTrue(names.contains(DiscountedCumulativeGain.NAME));
        assertTrue(names.contains(ExpectedReciprocalRank.NAME));
        assertEquals(Integer.valueOf(9), categories.get(LifecycleAction.class));
        assertTrue(names.contains(UnfollowAction.NAME));
        assertTrue(names.contains(AllocateAction.NAME));
        assertTrue(names.contains(DeleteAction.NAME));
        assertTrue(names.contains(ForceMergeAction.NAME));
        assertTrue(names.contains(ReadOnlyAction.NAME));
        assertTrue(names.contains(RolloverAction.NAME));
        assertTrue(names.contains(ShrinkAction.NAME));
        assertTrue(names.contains(FreezeAction.NAME));
        assertTrue(names.contains(SetPriorityAction.NAME));
        assertEquals(Integer.valueOf(3), categories.get(DataFrameAnalysis.class));
        assertTrue(names.contains(OutlierDetection.NAME.getPreferredName()));
        assertTrue(names.contains(org.elasticsearch.client.ml.dataframe.Regression.NAME.getPreferredName()));
        assertTrue(names.contains(org.elasticsearch.client.ml.dataframe.Classification.NAME.getPreferredName()));
        assertTrue(names.contains(OutlierDetectionStats.NAME.getPreferredName()));
        assertTrue(names.contains(RegressionStats.NAME.getPreferredName()));
        assertTrue(names.contains(ClassificationStats.NAME.getPreferredName()));
        assertEquals(Integer.valueOf(1), categories.get(SyncConfig.class));
        assertTrue(names.contains(TimeSyncConfig.NAME));
        assertEquals(Integer.valueOf(3), categories.get(org.elasticsearch.client.ml.dataframe.evaluation.Evaluation.class));
        assertThat(names, hasItems(BinarySoftClassification.NAME, Classification.NAME, Regression.NAME));
        assertEquals(Integer.valueOf(10), categories.get(org.elasticsearch.client.ml.dataframe.evaluation.EvaluationMetric.class));
        assertThat(names,
            hasItems(
                registeredMetricName(BinarySoftClassification.NAME, AucRocMetric.NAME),
                registeredMetricName(BinarySoftClassification.NAME, PrecisionMetric.NAME),
                registeredMetricName(BinarySoftClassification.NAME, RecallMetric.NAME),
                registeredMetricName(BinarySoftClassification.NAME, ConfusionMatrixMetric.NAME),
                registeredMetricName(Classification.NAME, AccuracyMetric.NAME),
                registeredMetricName(
                    Classification.NAME, org.elasticsearch.client.ml.dataframe.evaluation.classification.PrecisionMetric.NAME),
                registeredMetricName(
                    Classification.NAME, org.elasticsearch.client.ml.dataframe.evaluation.classification.RecallMetric.NAME),
                registeredMetricName(Classification.NAME, MulticlassConfusionMatrixMetric.NAME),
                registeredMetricName(Regression.NAME, MeanSquaredErrorMetric.NAME),
                registeredMetricName(Regression.NAME, RSquaredMetric.NAME)));
        assertEquals(Integer.valueOf(10), categories.get(org.elasticsearch.client.ml.dataframe.evaluation.EvaluationMetric.Result.class));
        assertThat(names,
            hasItems(
                registeredMetricName(BinarySoftClassification.NAME, AucRocMetric.NAME),
                registeredMetricName(BinarySoftClassification.NAME, PrecisionMetric.NAME),
                registeredMetricName(BinarySoftClassification.NAME, RecallMetric.NAME),
                registeredMetricName(BinarySoftClassification.NAME, ConfusionMatrixMetric.NAME),
                registeredMetricName(Classification.NAME, AccuracyMetric.NAME),
                registeredMetricName(
                    Classification.NAME, org.elasticsearch.client.ml.dataframe.evaluation.classification.PrecisionMetric.NAME),
                registeredMetricName(
                    Classification.NAME, org.elasticsearch.client.ml.dataframe.evaluation.classification.RecallMetric.NAME),
                registeredMetricName(Classification.NAME, MulticlassConfusionMatrixMetric.NAME),
                registeredMetricName(Regression.NAME, MeanSquaredErrorMetric.NAME),
                registeredMetricName(Regression.NAME, RSquaredMetric.NAME)));
        assertEquals(Integer.valueOf(4), categories.get(org.elasticsearch.client.ml.inference.preprocessing.PreProcessor.class));
        assertThat(names, hasItems(FrequencyEncoding.NAME, OneHotEncoding.NAME, TargetMeanEncoding.NAME, CustomWordEmbedding.NAME));
        assertEquals(Integer.valueOf(3), categories.get(org.elasticsearch.client.ml.inference.trainedmodel.TrainedModel.class));
        assertThat(names, hasItems(Tree.NAME, Ensemble.NAME, LangIdentNeuralNetwork.NAME));
        assertEquals(Integer.valueOf(3),
            categories.get(org.elasticsearch.client.ml.inference.trainedmodel.ensemble.OutputAggregator.class));
        assertThat(names, hasItems(WeightedMode.NAME, WeightedSum.NAME, LogisticRegression.NAME));
        assertEquals(Integer.valueOf(2),
            categories.get(org.elasticsearch.client.ml.inference.trainedmodel.InferenceConfig.class));
        assertThat(names, hasItems(ClassificationConfig.NAME.getPreferredName(), RegressionConfig.NAME.getPreferredName()));
    }

    public void testApiNamingConventions() throws Exception {
        //this list should be empty once the high-level client is feature complete
        String[] notYetSupportedApi = new String[]{
            "create",
            "get_script_context",
            "get_script_languages",
            "indices.exists_type",
            "indices.get_upgrade",
            "indices.put_alias",
            "render_search_template",
<<<<<<< HEAD
            "script_painless_execute"
=======
            "scripts_painless_execute",
            "indices.create_data_stream",
            "indices.get_data_stream",
            "indices.delete_data_stream",
            "indices.simulate_template"
>>>>>>> b072f5f0
        };
        //These API are not required for high-level client feature completeness
        String[] notRequiredApi = new String[] {
            "cluster.allocation_explain",
            "cluster.pending_tasks",
            "cluster.reroute",
            "cluster.state",
            "cluster.stats",
            "cluster.post_voting_config_exclusions",
            "cluster.delete_voting_config_exclusions",
            "indices.shard_stores",
            "indices.upgrade",
            "indices.recovery",
            "indices.segments",
            "indices.stats",
            "ingest.processor_grok",
            "nodes.info",
            "nodes.stats",
            "nodes.hot_threads",
            "nodes.usage",
            "nodes.reload_secure_settings",
            "search_shards",
        };
        List<String> booleanReturnMethods = Arrays.asList(
            "security.enable_user",
            "security.disable_user",
            "security.change_password");
        Set<String> deprecatedMethods = new HashSet<>();
        deprecatedMethods.add("indices.force_merge");
        deprecatedMethods.add("multi_get");
        deprecatedMethods.add("multi_search");
        deprecatedMethods.add("search_scroll");

        ClientYamlSuiteRestSpec restSpec = ClientYamlSuiteRestSpec.load("/rest-api-spec/api");
        Set<String> apiSpec = restSpec.getApis().stream().map(ClientYamlSuiteRestApi::getName).collect(Collectors.toSet());
        Set<String> apiUnsupported = new HashSet<>(apiSpec);
        Set<String> apiNotFound = new HashSet<>();

        Set<String> topLevelMethodsExclusions = new HashSet<>();
        topLevelMethodsExclusions.add("getLowLevelClient");
        topLevelMethodsExclusions.add("close");

        Map<String, Set<Method>> methods = Arrays.stream(RestHighLevelClient.class.getMethods())
                .filter(method -> method.getDeclaringClass().equals(RestHighLevelClient.class)
                        && topLevelMethodsExclusions.contains(method.getName()) == false)
                .map(method -> Tuple.tuple(toSnakeCase(method.getName()), method))
                .flatMap(tuple -> tuple.v2().getReturnType().getName().endsWith("Client")
                        ? getSubClientMethods(tuple.v1(), tuple.v2().getReturnType()) : Stream.of(tuple))
                .filter(tuple -> tuple.v2().getAnnotation(Deprecated.class) == null)
                .collect(Collectors.groupingBy(Tuple::v1,
                    Collectors.mapping(Tuple::v2, Collectors.toSet())));

        // TODO remove in 8.0 - we will undeprecate indices.get_template because the current getIndexTemplate
        // impl will replace the existing getTemplate method.
        // The above general-purpose code ignores all deprecated methods which in this case leaves `getTemplate`
        // looking like it doesn't have a valid implementatation when it does.
        apiUnsupported.remove("indices.get_template");

        // Synced flush is deprecated
        apiUnsupported.remove("indices.flush_synced");

        for (Map.Entry<String, Set<Method>> entry : methods.entrySet()) {
            String apiName = entry.getKey();

            for (Method method : entry.getValue()) {
                assertTrue("method [" + apiName + "] is not final",
                    Modifier.isFinal(method.getClass().getModifiers()) || Modifier.isFinal(method.getModifiers()));
                assertTrue("method [" + method + "] should be public", Modifier.isPublic(method.getModifiers()));

                //we convert all the method names to snake case, hence we need to look for the '_async' suffix rather than 'Async'
                if (apiName.endsWith("_async")) {
                    assertAsyncMethod(methods, method, apiName);
                } else if (isSubmitTaskMethod(apiName)) {
                    assertSubmitTaskMethod(methods, method, apiName, restSpec);
                } else {
                    assertSyncMethod(method, apiName, booleanReturnMethods);
                    apiUnsupported.remove(apiName);
                    if (apiSpec.contains(apiName) == false) {
                        if (deprecatedMethods.contains(apiName)) {
                            assertTrue("method [" + method.getName() + "], api [" + apiName + "] should be deprecated",
                                method.isAnnotationPresent(Deprecated.class));
                        } else {
                            //TODO xpack api are currently ignored, we need to load xpack yaml spec too
                            if (apiName.startsWith("xpack.") == false &&
                                apiName.startsWith("license.") == false &&
                                apiName.startsWith("machine_learning.") == false &&
                                apiName.startsWith("rollup.") == false &&
                                apiName.startsWith("watcher.") == false &&
                                apiName.startsWith("graph.") == false &&
                                apiName.startsWith("migration.") == false &&
                                apiName.startsWith("security.") == false &&
                                apiName.startsWith("index_lifecycle.") == false &&
                                apiName.startsWith("ccr.") == false &&
                                apiName.startsWith("enrich.") == false &&
                                apiName.startsWith("transform.") == false &&
                                apiName.startsWith("eql.") == false &&
                                apiName.endsWith("freeze") == false &&
                                apiName.endsWith("reload_analyzers") == false &&
                                apiName.startsWith("async_search") == false &&
                                // IndicesClientIT.getIndexTemplate should be renamed "getTemplate" in version 8.0 when we
                                // can get rid of 7.0's deprecated "getTemplate"
                                apiName.equals("indices.get_index_template") == false) {
                                apiNotFound.add(apiName);
                            }
                        }
                    }
                }
            }
        }
        assertThat("Some client method doesn't match a corresponding API defined in the REST spec: " + apiNotFound,
            apiNotFound.size(), equalTo(0));

        //we decided not to support cat API in the high-level REST client, they are supposed to be used from a low-level client
        apiUnsupported.removeIf(api -> api.startsWith("cat."));
        Stream.concat(Arrays.stream(notYetSupportedApi), Arrays.stream(notRequiredApi)).forEach(
            api -> assertTrue(api + " API is either not defined in the spec or already supported by the high-level client",
                apiUnsupported.remove(api)));
        assertThat("Some API are not supported but they should be: " + apiUnsupported, apiUnsupported.size(), equalTo(0));
    }

    private static void assertSyncMethod(Method method, String apiName, List<String> booleanReturnMethods) {
        //A few methods return a boolean rather than a response object
        if (apiName.equals("ping") || apiName.contains("exist") || booleanReturnMethods.contains(apiName)) {
            assertThat("the return type for method [" + method + "] is incorrect",
                method.getReturnType().getSimpleName(), equalTo("boolean"));
        } else {
            // It's acceptable for 404s to be represented as empty Optionals
            if (!method.getReturnType().isAssignableFrom(Optional.class)) {
                assertThat("the return type for method [" + method + "] is incorrect",
                    method.getReturnType().getSimpleName(), endsWith("Response"));
            }
        }

        assertEquals("incorrect number of exceptions for method [" + method + "]", 1, method.getExceptionTypes().length);
        //a few methods don't accept a request object as argument
        if (APIS_WITHOUT_REQUEST_OBJECT.contains(apiName)) {
            assertEquals("incorrect number of arguments for method [" + method + "]", 1, method.getParameterTypes().length);
            assertThat("the parameter to method [" + method + "] is the wrong type",
                method.getParameterTypes()[0], equalTo(RequestOptions.class));
        } else {
            assertEquals("incorrect number of arguments for method [" + method + "]", 2, method.getParameterTypes().length);
            // This is no longer true for all methods. Some methods can contain these 2 args backwards because of deprecation
            if (method.getParameterTypes()[0].equals(RequestOptions.class)) {
                assertThat("the first parameter to method [" + method + "] is the wrong type",
                    method.getParameterTypes()[0], equalTo(RequestOptions.class));
                assertThat("the second parameter to method [" + method + "] is the wrong type",
                    method.getParameterTypes()[1].getSimpleName(), endsWith("Request"));
            } else {
                assertThat("the first parameter to method [" + method + "] is the wrong type",
                    method.getParameterTypes()[0].getSimpleName(), endsWith("Request"));
                assertThat("the second parameter to method [" + method + "] is the wrong type",
                    method.getParameterTypes()[1], equalTo(RequestOptions.class));
            }
        }
    }

    private static void assertAsyncMethod(Map<String, Set<Method>> methods, Method method, String apiName) {
        assertTrue("async method [" + method.getName() + "] doesn't have corresponding sync method",
                methods.containsKey(apiName.substring(0, apiName.length() - 6)));
        assertThat("async method [" + method + "] should return Cancellable", method.getReturnType(), equalTo(Cancellable.class));
        assertEquals("async method [" + method + "] should not throw any exceptions", 0, method.getExceptionTypes().length);
        if (APIS_WITHOUT_REQUEST_OBJECT.contains(apiName.replaceAll("_async$", ""))) {
            assertEquals(2, method.getParameterTypes().length);
            assertThat(method.getParameterTypes()[0], equalTo(RequestOptions.class));
            assertThat(method.getParameterTypes()[1], equalTo(ActionListener.class));
        } else {
            assertEquals("async method [" + method + "] has the wrong number of arguments", 3, method.getParameterTypes().length);
            // This is no longer true for all methods. Some methods can contain these 2 args backwards because of deprecation
            if (method.getParameterTypes()[0].equals(RequestOptions.class)) {
                assertThat("the first parameter to async method [" + method + "] should be a request type",
                    method.getParameterTypes()[0], equalTo(RequestOptions.class));
                assertThat("the second parameter to async method [" + method + "] is the wrong type",
                    method.getParameterTypes()[1].getSimpleName(), endsWith("Request"));
            } else {
                assertThat("the first parameter to async method [" + method + "] should be a request type",
                    method.getParameterTypes()[0].getSimpleName(), endsWith("Request"));
                assertThat("the second parameter to async method [" + method + "] is the wrong type",
                    method.getParameterTypes()[1], equalTo(RequestOptions.class));
            }
            assertThat("the third parameter to async method [" + method + "] is the wrong type",
                method.getParameterTypes()[2], equalTo(ActionListener.class));
        }
    }

    private static void assertSubmitTaskMethod(Map<String, Set<Method>> methods, Method method, String apiName,
                                               ClientYamlSuiteRestSpec restSpec) {
        String methodName = extractMethodName(apiName);
        assertTrue("submit task method [" + method.getName() + "] doesn't have corresponding sync method",
            methods.containsKey(methodName));
        assertEquals("submit task method [" + method + "] has the wrong number of arguments", 2, method.getParameterTypes().length);
        assertThat("the first parameter to submit task method [" + method + "] is the wrong type",
            method.getParameterTypes()[0].getSimpleName(), endsWith("Request"));
        assertThat("the second parameter to submit task method [" + method + "] is the wrong type",
            method.getParameterTypes()[1], equalTo(RequestOptions.class));

        assertThat("submit task method [" + method + "] must have wait_for_completion parameter in rest spec",
            restSpec.getApi(methodName).getParams(), Matchers.hasKey("wait_for_completion"));
    }

    private static String extractMethodName(String apiName) {
        return apiName.substring(SUBMIT_TASK_PREFIX.length(), apiName.length() - SUBMIT_TASK_SUFFIX.length());
    }

    private static boolean isSubmitTaskMethod(String apiName) {
        return apiName.startsWith(SUBMIT_TASK_PREFIX) && apiName.endsWith(SUBMIT_TASK_SUFFIX);
    }

    private static Stream<Tuple<String, Method>> getSubClientMethods(String namespace, Class<?> clientClass) {
        return Arrays.stream(clientClass.getMethods()).filter(method -> method.getDeclaringClass().equals(clientClass))
                .map(method -> Tuple.tuple(namespace + "." + toSnakeCase(method.getName()), method))
                .flatMap(tuple -> tuple.v2().getReturnType().getName().endsWith("Client")
                    ? getSubClientMethods(tuple.v1(), tuple.v2().getReturnType()) : Stream.of(tuple));
    }

    private static String toSnakeCase(String camelCase) {
        StringBuilder snakeCaseString = new StringBuilder();
        for (Character aChar : camelCase.toCharArray()) {
            if (Character.isUpperCase(aChar)) {
                snakeCaseString.append('_');
                snakeCaseString.append(Character.toLowerCase(aChar));
            } else {
                snakeCaseString.append(aChar);
            }
        }
        return snakeCaseString.toString();
    }

    private static class TrackingActionListener implements ActionListener<Integer> {
        private final AtomicInteger statusCode = new AtomicInteger(-1);
        private final AtomicReference<Exception> exception = new AtomicReference<>();

        @Override
        public void onResponse(Integer statusCode) {
            assertTrue(this.statusCode.compareAndSet(-1, statusCode));
        }

        @Override
        public void onFailure(Exception e) {
            assertTrue(exception.compareAndSet(null, e));
        }
    }

    private static StatusLine newStatusLine(RestStatus restStatus) {
        return new BasicStatusLine(HTTP_PROTOCOL, restStatus.getStatus(), restStatus.name());
    }
}<|MERGE_RESOLUTION|>--- conflicted
+++ resolved
@@ -800,15 +800,11 @@
             "indices.get_upgrade",
             "indices.put_alias",
             "render_search_template",
-<<<<<<< HEAD
             "script_painless_execute"
-=======
-            "scripts_painless_execute",
             "indices.create_data_stream",
             "indices.get_data_stream",
             "indices.delete_data_stream",
             "indices.simulate_template"
->>>>>>> b072f5f0
         };
         //These API are not required for high-level client feature completeness
         String[] notRequiredApi = new String[] {
