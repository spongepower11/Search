/*
 * Licensed to Elasticsearch under one or more contributor
 * license agreements. See the NOTICE file distributed with
 * this work for additional information regarding copyright
 * ownership. Elasticsearch licenses this file to you under
 * the Apache License, Version 2.0 (the "License"); you may
 * not use this file except in compliance with the License.
 * You may obtain a copy of the License at
 *
 *    http://www.apache.org/licenses/LICENSE-2.0
 *
 * Unless required by applicable law or agreed to in writing,
 * software distributed under the License is distributed on an
 * "AS IS" BASIS, WITHOUT WARRANTIES OR CONDITIONS OF ANY
 * KIND, either express or implied.  See the License for the
 * specific language governing permissions and limitations
 * under the License.
 */

package org.elasticsearch.client;

import com.fasterxml.jackson.core.JsonParseException;
import org.apache.http.HttpEntity;
import org.apache.http.HttpHost;
import org.apache.http.HttpResponse;
import org.apache.http.ProtocolVersion;
import org.apache.http.RequestLine;
import org.apache.http.StatusLine;
import org.apache.http.client.methods.HttpGet;
import org.apache.http.entity.ContentType;
import org.apache.http.message.BasicHttpResponse;
import org.apache.http.message.BasicRequestLine;
import org.apache.http.message.BasicStatusLine;
import org.apache.http.nio.entity.NByteArrayEntity;
import org.apache.http.nio.entity.NStringEntity;
import org.elasticsearch.Build;
import org.elasticsearch.ElasticsearchException;
import org.elasticsearch.Version;
import org.elasticsearch.action.ActionListener;
import org.elasticsearch.action.ActionRequest;
import org.elasticsearch.action.ActionRequestValidationException;
import org.elasticsearch.action.main.MainRequest;
import org.elasticsearch.action.main.MainResponse;
import org.elasticsearch.action.search.ClearScrollRequest;
import org.elasticsearch.action.search.ClearScrollResponse;
import org.elasticsearch.action.search.SearchResponse;
import org.elasticsearch.action.search.SearchResponseSections;
import org.elasticsearch.action.search.SearchScrollRequest;
import org.elasticsearch.action.search.ShardSearchFailure;
import org.elasticsearch.client.indexlifecycle.AllocateAction;
import org.elasticsearch.client.indexlifecycle.DeleteAction;
import org.elasticsearch.client.indexlifecycle.ForceMergeAction;
import org.elasticsearch.client.indexlifecycle.FreezeAction;
import org.elasticsearch.client.indexlifecycle.LifecycleAction;
import org.elasticsearch.client.indexlifecycle.ReadOnlyAction;
import org.elasticsearch.client.indexlifecycle.RolloverAction;
import org.elasticsearch.client.indexlifecycle.SetPriorityAction;
import org.elasticsearch.client.indexlifecycle.ShrinkAction;
import org.elasticsearch.client.indexlifecycle.UnfollowAction;
import org.elasticsearch.cluster.ClusterName;
import org.elasticsearch.common.CheckedFunction;
import org.elasticsearch.common.bytes.BytesReference;
import org.elasticsearch.common.collect.Tuple;
import org.elasticsearch.common.util.set.Sets;
import org.elasticsearch.common.xcontent.NamedXContentRegistry;
import org.elasticsearch.common.xcontent.ToXContent;
import org.elasticsearch.common.xcontent.XContentBuilder;
import org.elasticsearch.common.xcontent.XContentParser;
import org.elasticsearch.common.xcontent.cbor.CborXContent;
import org.elasticsearch.common.xcontent.smile.SmileXContent;
import org.elasticsearch.index.rankeval.DiscountedCumulativeGain;
import org.elasticsearch.index.rankeval.EvaluationMetric;
import org.elasticsearch.index.rankeval.ExpectedReciprocalRank;
import org.elasticsearch.index.rankeval.MeanReciprocalRank;
import org.elasticsearch.index.rankeval.MetricDetail;
import org.elasticsearch.index.rankeval.PrecisionAtK;
import org.elasticsearch.join.aggregations.ChildrenAggregationBuilder;
import org.elasticsearch.rest.RestStatus;
import org.elasticsearch.search.SearchHits;
import org.elasticsearch.search.aggregations.Aggregation;
import org.elasticsearch.search.aggregations.InternalAggregations;
import org.elasticsearch.search.aggregations.matrix.stats.MatrixStatsAggregationBuilder;
import org.elasticsearch.search.suggest.Suggest;
import org.elasticsearch.test.ESTestCase;
import org.elasticsearch.test.InternalAggregationTestCase;
import org.elasticsearch.test.rest.yaml.restspec.ClientYamlSuiteRestApi;
import org.elasticsearch.test.rest.yaml.restspec.ClientYamlSuiteRestSpec;
import org.hamcrest.Matchers;
import org.junit.Before;

import java.io.IOException;
import java.lang.reflect.Method;
import java.lang.reflect.Modifier;
import java.net.SocketTimeoutException;
import java.util.ArrayList;
import java.util.Arrays;
import java.util.Collections;
import java.util.HashMap;
import java.util.HashSet;
import java.util.List;
import java.util.Map;
import java.util.Optional;
import java.util.Set;
import java.util.concurrent.atomic.AtomicInteger;
import java.util.concurrent.atomic.AtomicReference;
import java.util.stream.Collectors;
import java.util.stream.Stream;

import static org.elasticsearch.common.xcontent.XContentHelper.toXContent;
import static org.hamcrest.CoreMatchers.endsWith;
import static org.hamcrest.CoreMatchers.equalTo;
import static org.hamcrest.CoreMatchers.instanceOf;
import static org.mockito.Matchers.any;
import static org.mockito.Mockito.mock;
import static org.mockito.Mockito.times;
import static org.mockito.Mockito.verify;
import static org.mockito.Mockito.when;

public class RestHighLevelClientTests extends ESTestCase {

    private static final String SUBMIT_TASK_PREFIX = "submit_";
    private static final String SUBMIT_TASK_SUFFIX = "_task";
    private static final ProtocolVersion HTTP_PROTOCOL = new ProtocolVersion("http", 1, 1);
    private static final RequestLine REQUEST_LINE = new BasicRequestLine(HttpGet.METHOD_NAME, "/", HTTP_PROTOCOL);

    /**
     * These APIs do not use a Request object (because they don't have a body, or any request parameters).
     * The method naming/parameter assertions use this {@code Set} to determine which rules to apply.
     * (This is also used for async variants of these APIs when they exist)
     */
    private static final Set<String> APIS_WITHOUT_REQUEST_OBJECT = Sets.newHashSet(
        // core
        "ping", "info",
        // security
        "security.get_ssl_certificates", "security.authenticate", "security.get_user_privileges",
        // license
        "license.get_trial_status", "license.get_basic_status"

    );

    private RestClient restClient;
    private RestHighLevelClient restHighLevelClient;

    @Before
    public void initClient() {
        restClient = mock(RestClient.class);
        restHighLevelClient = new RestHighLevelClient(restClient, RestClient::close, Collections.emptyList());
    }

    public void testCloseIsIdempotent() throws IOException {
        restHighLevelClient.close();
        verify(restClient, times(1)).close();
        restHighLevelClient.close();
        verify(restClient, times(2)).close();
        restHighLevelClient.close();
        verify(restClient, times(3)).close();
    }

    public void testPingSuccessful() throws IOException {
        Response response = mock(Response.class);
        when(response.getStatusLine()).thenReturn(newStatusLine(RestStatus.OK));
        when(restClient.performRequest(any(Request.class))).thenReturn(response);
        assertTrue(restHighLevelClient.ping(RequestOptions.DEFAULT));
    }

    public void testPing404NotFound() throws IOException {
        Response response = mock(Response.class);
        when(response.getStatusLine()).thenReturn(newStatusLine(RestStatus.NOT_FOUND));
        when(restClient.performRequest(any(Request.class))).thenReturn(response);
        assertFalse(restHighLevelClient.ping(RequestOptions.DEFAULT));
    }

    public void testPingSocketTimeout() throws IOException {
        when(restClient.performRequest(any(Request.class))).thenThrow(new SocketTimeoutException());
        expectThrows(SocketTimeoutException.class, () -> restHighLevelClient.ping(RequestOptions.DEFAULT));
    }

    public void testInfo() throws IOException {
        MainResponse testInfo = new MainResponse("nodeName", Version.CURRENT, new ClusterName("clusterName"), "clusterUuid",
                Build.CURRENT);
        mockResponse(testInfo);
        MainResponse receivedInfo = restHighLevelClient.info(RequestOptions.DEFAULT);
        assertEquals(testInfo, receivedInfo);
    }

    public void testSearchScroll() throws IOException {
        SearchResponse mockSearchResponse = new SearchResponse(new SearchResponseSections(SearchHits.empty(), InternalAggregations.EMPTY,
                null, false, false, null, 1), randomAlphaOfLengthBetween(5, 10), 5, 5, 0, 100, ShardSearchFailure.EMPTY_ARRAY,
                SearchResponse.Clusters.EMPTY);
        mockResponse(mockSearchResponse);
        SearchResponse searchResponse = restHighLevelClient.scroll(
                new SearchScrollRequest(randomAlphaOfLengthBetween(5, 10)), RequestOptions.DEFAULT);
        assertEquals(mockSearchResponse.getScrollId(), searchResponse.getScrollId());
        assertEquals(0, searchResponse.getHits().getTotalHits().value);
        assertEquals(5, searchResponse.getTotalShards());
        assertEquals(5, searchResponse.getSuccessfulShards());
        assertEquals(100, searchResponse.getTook().getMillis());
    }

    public void testClearScroll() throws IOException {
        ClearScrollResponse mockClearScrollResponse = new ClearScrollResponse(randomBoolean(), randomIntBetween(0, Integer.MAX_VALUE));
        mockResponse(mockClearScrollResponse);
        ClearScrollRequest clearScrollRequest = new ClearScrollRequest();
        clearScrollRequest.addScrollId(randomAlphaOfLengthBetween(5, 10));
        ClearScrollResponse clearScrollResponse = restHighLevelClient.clearScroll(clearScrollRequest, RequestOptions.DEFAULT);
        assertEquals(mockClearScrollResponse.isSucceeded(), clearScrollResponse.isSucceeded());
        assertEquals(mockClearScrollResponse.getNumFreed(), clearScrollResponse.getNumFreed());
    }

    private void mockResponse(ToXContent toXContent) throws IOException {
        Response response = mock(Response.class);
        ContentType contentType = ContentType.parse(RequestConverters.REQUEST_BODY_CONTENT_TYPE.mediaType());
        String requestBody = toXContent(toXContent, RequestConverters.REQUEST_BODY_CONTENT_TYPE, false).utf8ToString();
        when(response.getEntity()).thenReturn(new NStringEntity(requestBody, contentType));
        when(restClient.performRequest(any(Request.class))).thenReturn(response);
    }

    public void testRequestValidation() {
        ActionRequestValidationException validationException = new ActionRequestValidationException();
        validationException.addValidationError("validation error");
        ActionRequest request = new ActionRequest() {
            @Override
            public ActionRequestValidationException validate() {
                return validationException;
            }
        };

        {
            ActionRequestValidationException actualException = expectThrows(ActionRequestValidationException.class,
                    () -> restHighLevelClient.performRequest(request, null, RequestOptions.DEFAULT, null, null));
            assertSame(validationException, actualException);
        }
        {
            TrackingActionListener trackingActionListener = new TrackingActionListener();
            restHighLevelClient.performRequestAsync(request, null, RequestOptions.DEFAULT, null, trackingActionListener, null);
            assertSame(validationException, trackingActionListener.exception.get());
        }
    }

    public void testParseEntity() throws IOException {
        {
            IllegalStateException ise = expectThrows(IllegalStateException.class, () -> restHighLevelClient.parseEntity(null, null));
            assertEquals("Response body expected but not returned", ise.getMessage());
        }
        {
            IllegalStateException ise = expectThrows(IllegalStateException.class,
                    () -> restHighLevelClient.parseEntity(new NStringEntity("", (ContentType) null), null));
            assertEquals("Elasticsearch didn't return the [Content-Type] header, unable to parse response body", ise.getMessage());
        }
        {
            NStringEntity entity = new NStringEntity("", ContentType.APPLICATION_SVG_XML);
            IllegalStateException ise = expectThrows(IllegalStateException.class, () -> restHighLevelClient.parseEntity(entity, null));
            assertEquals("Unsupported Content-Type: " + entity.getContentType().getValue(), ise.getMessage());
        }
        {
            CheckedFunction<XContentParser, String, IOException> entityParser = parser -> {
                assertEquals(XContentParser.Token.START_OBJECT, parser.nextToken());
                assertEquals(XContentParser.Token.FIELD_NAME, parser.nextToken());
                assertTrue(parser.nextToken().isValue());
                String value = parser.text();
                assertEquals(XContentParser.Token.END_OBJECT, parser.nextToken());
                return value;
            };
            HttpEntity jsonEntity = new NStringEntity("{\"field\":\"value\"}", ContentType.APPLICATION_JSON);
            assertEquals("value", restHighLevelClient.parseEntity(jsonEntity, entityParser));
            HttpEntity yamlEntity = new NStringEntity("---\nfield: value\n", ContentType.create("application/yaml"));
            assertEquals("value", restHighLevelClient.parseEntity(yamlEntity, entityParser));
            HttpEntity smileEntity = createBinaryEntity(SmileXContent.contentBuilder(), ContentType.create("application/smile"));
            assertEquals("value", restHighLevelClient.parseEntity(smileEntity, entityParser));
            HttpEntity cborEntity = createBinaryEntity(CborXContent.contentBuilder(), ContentType.create("application/cbor"));
            assertEquals("value", restHighLevelClient.parseEntity(cborEntity, entityParser));
        }
    }

    private static HttpEntity createBinaryEntity(XContentBuilder xContentBuilder, ContentType contentType) throws IOException {
        try (XContentBuilder builder = xContentBuilder) {
            builder.startObject();
            builder.field("field", "value");
            builder.endObject();
            return new NByteArrayEntity(BytesReference.bytes(builder).toBytesRef().bytes, contentType);
        }
    }

    public void testConvertExistsResponse() {
        RestStatus restStatus = randomBoolean() ? RestStatus.OK : randomFrom(RestStatus.values());
        HttpResponse httpResponse = new BasicHttpResponse(newStatusLine(restStatus));
        Response response = new Response(REQUEST_LINE, new HttpHost("localhost", 9200), httpResponse);
        boolean result = RestHighLevelClient.convertExistsResponse(response);
        assertEquals(restStatus == RestStatus.OK, result);
    }

    public void testParseResponseException() throws IOException {
        {
            RestStatus restStatus = randomFrom(RestStatus.values());
            HttpResponse httpResponse = new BasicHttpResponse(newStatusLine(restStatus));
            Response response = new Response(REQUEST_LINE, new HttpHost("localhost", 9200), httpResponse);
            ResponseException responseException = new ResponseException(response);
            ElasticsearchException elasticsearchException = restHighLevelClient.parseResponseException(responseException);
            assertEquals(responseException.getMessage(), elasticsearchException.getMessage());
            assertEquals(restStatus, elasticsearchException.status());
            assertSame(responseException, elasticsearchException.getCause());
        }
        {
            RestStatus restStatus = randomFrom(RestStatus.values());
            HttpResponse httpResponse = new BasicHttpResponse(newStatusLine(restStatus));
            httpResponse.setEntity(new NStringEntity("{\"error\":\"test error message\",\"status\":" + restStatus.getStatus() + "}",
                    ContentType.APPLICATION_JSON));
            Response response = new Response(REQUEST_LINE, new HttpHost("localhost", 9200), httpResponse);
            ResponseException responseException = new ResponseException(response);
            ElasticsearchException elasticsearchException = restHighLevelClient.parseResponseException(responseException);
            assertEquals("Elasticsearch exception [type=exception, reason=test error message]", elasticsearchException.getMessage());
            assertEquals(restStatus, elasticsearchException.status());
            assertSame(responseException, elasticsearchException.getSuppressed()[0]);
        }
        {
            RestStatus restStatus = randomFrom(RestStatus.values());
            HttpResponse httpResponse = new BasicHttpResponse(newStatusLine(restStatus));
            httpResponse.setEntity(new NStringEntity("{\"error\":", ContentType.APPLICATION_JSON));
            Response response = new Response(REQUEST_LINE, new HttpHost("localhost", 9200), httpResponse);
            ResponseException responseException = new ResponseException(response);
            ElasticsearchException elasticsearchException = restHighLevelClient.parseResponseException(responseException);
            assertEquals("Unable to parse response body", elasticsearchException.getMessage());
            assertEquals(restStatus, elasticsearchException.status());
            assertSame(responseException, elasticsearchException.getCause());
            assertThat(elasticsearchException.getSuppressed()[0], instanceOf(IOException.class));
        }
        {
            RestStatus restStatus = randomFrom(RestStatus.values());
            HttpResponse httpResponse = new BasicHttpResponse(newStatusLine(restStatus));
            httpResponse.setEntity(new NStringEntity("{\"status\":" + restStatus.getStatus() + "}", ContentType.APPLICATION_JSON));
            Response response = new Response(REQUEST_LINE, new HttpHost("localhost", 9200), httpResponse);
            ResponseException responseException = new ResponseException(response);
            ElasticsearchException elasticsearchException = restHighLevelClient.parseResponseException(responseException);
            assertEquals("Unable to parse response body", elasticsearchException.getMessage());
            assertEquals(restStatus, elasticsearchException.status());
            assertSame(responseException, elasticsearchException.getCause());
            assertThat(elasticsearchException.getSuppressed()[0], instanceOf(IllegalStateException.class));
        }
    }

    public void testPerformRequestOnSuccess() throws IOException {
        MainRequest mainRequest = new MainRequest();
        CheckedFunction<MainRequest, Request, IOException> requestConverter = request -> new Request(HttpGet.METHOD_NAME, "/");
        RestStatus restStatus = randomFrom(RestStatus.values());
        HttpResponse httpResponse = new BasicHttpResponse(newStatusLine(restStatus));
        Response mockResponse = new Response(REQUEST_LINE, new HttpHost("localhost", 9200), httpResponse);
        when(restClient.performRequest(any(Request.class))).thenReturn(mockResponse);
        {
            Integer result = restHighLevelClient.performRequest(mainRequest, requestConverter, RequestOptions.DEFAULT,
                    response -> response.getStatusLine().getStatusCode(), Collections.emptySet());
            assertEquals(restStatus.getStatus(), result.intValue());
        }
        {
            IOException ioe = expectThrows(IOException.class, () -> restHighLevelClient.performRequest(mainRequest,
                    requestConverter, RequestOptions.DEFAULT, response -> {throw new IllegalStateException();}, Collections.emptySet()));
            assertEquals("Unable to parse response body for Response{requestLine=GET / http/1.1, host=http://localhost:9200, " +
                    "response=http/1.1 " + restStatus.getStatus() + " " + restStatus.name() + "}", ioe.getMessage());
        }
    }

    public void testPerformRequestOnResponseExceptionWithoutEntity() throws IOException {
        MainRequest mainRequest = new MainRequest();
        CheckedFunction<MainRequest, Request, IOException> requestConverter = request -> new Request(HttpGet.METHOD_NAME, "/");
        RestStatus restStatus = randomFrom(RestStatus.values());
        HttpResponse httpResponse = new BasicHttpResponse(newStatusLine(restStatus));
        Response mockResponse = new Response(REQUEST_LINE, new HttpHost("localhost", 9200), httpResponse);
        ResponseException responseException = new ResponseException(mockResponse);
        when(restClient.performRequest(any(Request.class))).thenThrow(responseException);
        ElasticsearchException elasticsearchException = expectThrows(ElasticsearchException.class,
                () -> restHighLevelClient.performRequest(mainRequest, requestConverter, RequestOptions.DEFAULT,
                        response -> response.getStatusLine().getStatusCode(), Collections.emptySet()));
        assertEquals(responseException.getMessage(), elasticsearchException.getMessage());
        assertEquals(restStatus, elasticsearchException.status());
        assertSame(responseException, elasticsearchException.getCause());
    }

    public void testPerformRequestOnResponseExceptionWithEntity() throws IOException {
        MainRequest mainRequest = new MainRequest();
        CheckedFunction<MainRequest, Request, IOException> requestConverter = request -> new Request(HttpGet.METHOD_NAME, "/");
        RestStatus restStatus = randomFrom(RestStatus.values());
        HttpResponse httpResponse = new BasicHttpResponse(newStatusLine(restStatus));
        httpResponse.setEntity(new NStringEntity("{\"error\":\"test error message\",\"status\":" + restStatus.getStatus() + "}",
                ContentType.APPLICATION_JSON));
        Response mockResponse = new Response(REQUEST_LINE, new HttpHost("localhost", 9200), httpResponse);
        ResponseException responseException = new ResponseException(mockResponse);
        when(restClient.performRequest(any(Request.class))).thenThrow(responseException);
        ElasticsearchException elasticsearchException = expectThrows(ElasticsearchException.class,
                () -> restHighLevelClient.performRequest(mainRequest, requestConverter, RequestOptions.DEFAULT,
                        response -> response.getStatusLine().getStatusCode(), Collections.emptySet()));
        assertEquals("Elasticsearch exception [type=exception, reason=test error message]", elasticsearchException.getMessage());
        assertEquals(restStatus, elasticsearchException.status());
        assertSame(responseException, elasticsearchException.getSuppressed()[0]);
    }

    public void testPerformRequestOnResponseExceptionWithBrokenEntity() throws IOException {
        MainRequest mainRequest = new MainRequest();
        CheckedFunction<MainRequest, Request, IOException> requestConverter = request -> new Request(HttpGet.METHOD_NAME, "/");
        RestStatus restStatus = randomFrom(RestStatus.values());
        HttpResponse httpResponse = new BasicHttpResponse(newStatusLine(restStatus));
        httpResponse.setEntity(new NStringEntity("{\"error\":", ContentType.APPLICATION_JSON));
        Response mockResponse = new Response(REQUEST_LINE, new HttpHost("localhost", 9200), httpResponse);
        ResponseException responseException = new ResponseException(mockResponse);
        when(restClient.performRequest(any(Request.class))).thenThrow(responseException);
        ElasticsearchException elasticsearchException = expectThrows(ElasticsearchException.class,
                () -> restHighLevelClient.performRequest(mainRequest, requestConverter, RequestOptions.DEFAULT,
                        response -> response.getStatusLine().getStatusCode(), Collections.emptySet()));
        assertEquals("Unable to parse response body", elasticsearchException.getMessage());
        assertEquals(restStatus, elasticsearchException.status());
        assertSame(responseException, elasticsearchException.getCause());
        assertThat(elasticsearchException.getSuppressed()[0], instanceOf(JsonParseException.class));
    }

    public void testPerformRequestOnResponseExceptionWithBrokenEntity2() throws IOException {
        MainRequest mainRequest = new MainRequest();
        CheckedFunction<MainRequest, Request, IOException> requestConverter = request -> new Request(HttpGet.METHOD_NAME, "/");
        RestStatus restStatus = randomFrom(RestStatus.values());
        HttpResponse httpResponse = new BasicHttpResponse(newStatusLine(restStatus));
        httpResponse.setEntity(new NStringEntity("{\"status\":" + restStatus.getStatus() + "}", ContentType.APPLICATION_JSON));
        Response mockResponse = new Response(REQUEST_LINE, new HttpHost("localhost", 9200), httpResponse);
        ResponseException responseException = new ResponseException(mockResponse);
        when(restClient.performRequest(any(Request.class))).thenThrow(responseException);
        ElasticsearchException elasticsearchException = expectThrows(ElasticsearchException.class,
                () -> restHighLevelClient.performRequest(mainRequest, requestConverter, RequestOptions.DEFAULT,
                        response -> response.getStatusLine().getStatusCode(), Collections.emptySet()));
        assertEquals("Unable to parse response body", elasticsearchException.getMessage());
        assertEquals(restStatus, elasticsearchException.status());
        assertSame(responseException, elasticsearchException.getCause());
        assertThat(elasticsearchException.getSuppressed()[0], instanceOf(IllegalStateException.class));
    }

    public void testPerformRequestOnResponseExceptionWithIgnores() throws IOException {
        MainRequest mainRequest = new MainRequest();
        CheckedFunction<MainRequest, Request, IOException> requestConverter = request -> new Request(HttpGet.METHOD_NAME, "/");
        HttpResponse httpResponse = new BasicHttpResponse(newStatusLine(RestStatus.NOT_FOUND));
        Response mockResponse = new Response(REQUEST_LINE, new HttpHost("localhost", 9200), httpResponse);
        ResponseException responseException = new ResponseException(mockResponse);
        when(restClient.performRequest(any(Request.class))).thenThrow(responseException);
        //although we got an exception, we turn it into a successful response because the status code was provided among ignores
        assertEquals(Integer.valueOf(404), restHighLevelClient.performRequest(mainRequest, requestConverter, RequestOptions.DEFAULT,
                response -> response.getStatusLine().getStatusCode(), Collections.singleton(404)));
    }

    public void testPerformRequestOnResponseExceptionWithIgnoresErrorNoBody() throws IOException {
        MainRequest mainRequest = new MainRequest();
        CheckedFunction<MainRequest, Request, IOException> requestConverter = request -> new Request(HttpGet.METHOD_NAME, "/");
        HttpResponse httpResponse = new BasicHttpResponse(newStatusLine(RestStatus.NOT_FOUND));
        Response mockResponse = new Response(REQUEST_LINE, new HttpHost("localhost", 9200), httpResponse);
        ResponseException responseException = new ResponseException(mockResponse);
        when(restClient.performRequest(any(Request.class))).thenThrow(responseException);
        ElasticsearchException elasticsearchException = expectThrows(ElasticsearchException.class,
                () -> restHighLevelClient.performRequest(mainRequest, requestConverter, RequestOptions.DEFAULT,
                        response -> {throw new IllegalStateException();}, Collections.singleton(404)));
        assertEquals(RestStatus.NOT_FOUND, elasticsearchException.status());
        assertSame(responseException, elasticsearchException.getCause());
        assertEquals(responseException.getMessage(), elasticsearchException.getMessage());
    }

    public void testPerformRequestOnResponseExceptionWithIgnoresErrorValidBody() throws IOException {
        MainRequest mainRequest = new MainRequest();
        CheckedFunction<MainRequest, Request, IOException> requestConverter = request -> new Request(HttpGet.METHOD_NAME, "/");
        HttpResponse httpResponse = new BasicHttpResponse(newStatusLine(RestStatus.NOT_FOUND));
        httpResponse.setEntity(new NStringEntity("{\"error\":\"test error message\",\"status\":404}",
                ContentType.APPLICATION_JSON));
        Response mockResponse = new Response(REQUEST_LINE, new HttpHost("localhost", 9200), httpResponse);
        ResponseException responseException = new ResponseException(mockResponse);
        when(restClient.performRequest(any(Request.class))).thenThrow(responseException);
        ElasticsearchException elasticsearchException = expectThrows(ElasticsearchException.class,
                () -> restHighLevelClient.performRequest(mainRequest, requestConverter, RequestOptions.DEFAULT,
                        response -> {throw new IllegalStateException();}, Collections.singleton(404)));
        assertEquals(RestStatus.NOT_FOUND, elasticsearchException.status());
        assertSame(responseException, elasticsearchException.getSuppressed()[0]);
        assertEquals("Elasticsearch exception [type=exception, reason=test error message]", elasticsearchException.getMessage());
    }

    public void testWrapResponseListenerOnSuccess() {
        {
            TrackingActionListener trackingActionListener = new TrackingActionListener();
            ResponseListener responseListener = restHighLevelClient.wrapResponseListener(
                    response -> response.getStatusLine().getStatusCode(), trackingActionListener, Collections.emptySet());
            RestStatus restStatus = randomFrom(RestStatus.values());
            HttpResponse httpResponse = new BasicHttpResponse(newStatusLine(restStatus));
            responseListener.onSuccess(new Response(REQUEST_LINE, new HttpHost("localhost", 9200), httpResponse));
            assertNull(trackingActionListener.exception.get());
            assertEquals(restStatus.getStatus(), trackingActionListener.statusCode.get());
        }
        {
            TrackingActionListener trackingActionListener = new TrackingActionListener();
            ResponseListener responseListener = restHighLevelClient.wrapResponseListener(
                    response -> {throw new IllegalStateException();}, trackingActionListener, Collections.emptySet());
            RestStatus restStatus = randomFrom(RestStatus.values());
            HttpResponse httpResponse = new BasicHttpResponse(newStatusLine(restStatus));
            responseListener.onSuccess(new Response(REQUEST_LINE, new HttpHost("localhost", 9200), httpResponse));
            assertThat(trackingActionListener.exception.get(), instanceOf(IOException.class));
            IOException ioe = (IOException) trackingActionListener.exception.get();
            assertEquals("Unable to parse response body for Response{requestLine=GET / http/1.1, host=http://localhost:9200, " +
                    "response=http/1.1 " + restStatus.getStatus() + " " + restStatus.name() + "}", ioe.getMessage());
            assertThat(ioe.getCause(), instanceOf(IllegalStateException.class));
        }
    }

    public void testWrapResponseListenerOnException() {
        TrackingActionListener trackingActionListener = new TrackingActionListener();
        ResponseListener responseListener = restHighLevelClient.wrapResponseListener(
                response -> response.getStatusLine().getStatusCode(), trackingActionListener, Collections.emptySet());
        IllegalStateException exception = new IllegalStateException();
        responseListener.onFailure(exception);
        assertSame(exception, trackingActionListener.exception.get());
    }

    public void testWrapResponseListenerOnResponseExceptionWithoutEntity() throws IOException {
        TrackingActionListener trackingActionListener = new TrackingActionListener();
        ResponseListener responseListener = restHighLevelClient.wrapResponseListener(
                response -> response.getStatusLine().getStatusCode(), trackingActionListener, Collections.emptySet());
        RestStatus restStatus = randomFrom(RestStatus.values());
        HttpResponse httpResponse = new BasicHttpResponse(newStatusLine(restStatus));
        Response response = new Response(REQUEST_LINE, new HttpHost("localhost", 9200), httpResponse);
        ResponseException responseException = new ResponseException(response);
        responseListener.onFailure(responseException);
        assertThat(trackingActionListener.exception.get(), instanceOf(ElasticsearchException.class));
        ElasticsearchException elasticsearchException = (ElasticsearchException) trackingActionListener.exception.get();
        assertEquals(responseException.getMessage(), elasticsearchException.getMessage());
        assertEquals(restStatus, elasticsearchException.status());
        assertSame(responseException, elasticsearchException.getCause());
    }

    public void testWrapResponseListenerOnResponseExceptionWithEntity() throws IOException {
        TrackingActionListener trackingActionListener = new TrackingActionListener();
        ResponseListener responseListener = restHighLevelClient.wrapResponseListener(
                response -> response.getStatusLine().getStatusCode(), trackingActionListener, Collections.emptySet());
        RestStatus restStatus = randomFrom(RestStatus.values());
        HttpResponse httpResponse = new BasicHttpResponse(newStatusLine(restStatus));
        httpResponse.setEntity(new NStringEntity("{\"error\":\"test error message\",\"status\":" + restStatus.getStatus() + "}",
                ContentType.APPLICATION_JSON));
        Response response = new Response(REQUEST_LINE, new HttpHost("localhost", 9200), httpResponse);
        ResponseException responseException = new ResponseException(response);
        responseListener.onFailure(responseException);
        assertThat(trackingActionListener.exception.get(), instanceOf(ElasticsearchException.class));
        ElasticsearchException elasticsearchException = (ElasticsearchException)trackingActionListener.exception.get();
        assertEquals("Elasticsearch exception [type=exception, reason=test error message]", elasticsearchException.getMessage());
        assertEquals(restStatus, elasticsearchException.status());
        assertSame(responseException, elasticsearchException.getSuppressed()[0]);
    }

    public void testWrapResponseListenerOnResponseExceptionWithBrokenEntity() throws IOException {
        {
            TrackingActionListener trackingActionListener = new TrackingActionListener();
            ResponseListener responseListener = restHighLevelClient.wrapResponseListener(
                    response -> response.getStatusLine().getStatusCode(), trackingActionListener, Collections.emptySet());
            RestStatus restStatus = randomFrom(RestStatus.values());
            HttpResponse httpResponse = new BasicHttpResponse(newStatusLine(restStatus));
            httpResponse.setEntity(new NStringEntity("{\"error\":", ContentType.APPLICATION_JSON));
            Response response = new Response(REQUEST_LINE, new HttpHost("localhost", 9200), httpResponse);
            ResponseException responseException = new ResponseException(response);
            responseListener.onFailure(responseException);
            assertThat(trackingActionListener.exception.get(), instanceOf(ElasticsearchException.class));
            ElasticsearchException elasticsearchException = (ElasticsearchException)trackingActionListener.exception.get();
            assertEquals("Unable to parse response body", elasticsearchException.getMessage());
            assertEquals(restStatus, elasticsearchException.status());
            assertSame(responseException, elasticsearchException.getCause());
            assertThat(elasticsearchException.getSuppressed()[0], instanceOf(JsonParseException.class));
        }
        {
            TrackingActionListener trackingActionListener = new TrackingActionListener();
            ResponseListener responseListener = restHighLevelClient.wrapResponseListener(
                    response -> response.getStatusLine().getStatusCode(), trackingActionListener, Collections.emptySet());
            RestStatus restStatus = randomFrom(RestStatus.values());
            HttpResponse httpResponse = new BasicHttpResponse(newStatusLine(restStatus));
            httpResponse.setEntity(new NStringEntity("{\"status\":" + restStatus.getStatus() + "}", ContentType.APPLICATION_JSON));
            Response response = new Response(REQUEST_LINE, new HttpHost("localhost", 9200), httpResponse);
            ResponseException responseException = new ResponseException(response);
            responseListener.onFailure(responseException);
            assertThat(trackingActionListener.exception.get(), instanceOf(ElasticsearchException.class));
            ElasticsearchException elasticsearchException = (ElasticsearchException)trackingActionListener.exception.get();
            assertEquals("Unable to parse response body", elasticsearchException.getMessage());
            assertEquals(restStatus, elasticsearchException.status());
            assertSame(responseException, elasticsearchException.getCause());
            assertThat(elasticsearchException.getSuppressed()[0], instanceOf(IllegalStateException.class));
        }
    }

    public void testWrapResponseListenerOnResponseExceptionWithIgnores() throws IOException {
        TrackingActionListener trackingActionListener = new TrackingActionListener();
        ResponseListener responseListener = restHighLevelClient.wrapResponseListener(
                response -> response.getStatusLine().getStatusCode(), trackingActionListener, Collections.singleton(404));
        HttpResponse httpResponse = new BasicHttpResponse(newStatusLine(RestStatus.NOT_FOUND));
        Response response = new Response(REQUEST_LINE, new HttpHost("localhost", 9200), httpResponse);
        ResponseException responseException = new ResponseException(response);
        responseListener.onFailure(responseException);
        //although we got an exception, we turn it into a successful response because the status code was provided among ignores
        assertNull(trackingActionListener.exception.get());
        assertEquals(404, trackingActionListener.statusCode.get());
    }

    public void testWrapResponseListenerOnResponseExceptionWithIgnoresErrorNoBody() throws IOException {
        TrackingActionListener trackingActionListener = new TrackingActionListener();
        //response parsing throws exception while handling ignores. same as when GetResponse#fromXContent throws error when trying
        //to parse a 404 response which contains an error rather than a valid document not found response.
        ResponseListener responseListener = restHighLevelClient.wrapResponseListener(
                response -> { throw new IllegalStateException(); }, trackingActionListener, Collections.singleton(404));
        HttpResponse httpResponse = new BasicHttpResponse(newStatusLine(RestStatus.NOT_FOUND));
        Response response = new Response(REQUEST_LINE, new HttpHost("localhost", 9200), httpResponse);
        ResponseException responseException = new ResponseException(response);
        responseListener.onFailure(responseException);
        assertThat(trackingActionListener.exception.get(), instanceOf(ElasticsearchException.class));
        ElasticsearchException elasticsearchException = (ElasticsearchException)trackingActionListener.exception.get();
        assertEquals(RestStatus.NOT_FOUND, elasticsearchException.status());
        assertSame(responseException, elasticsearchException.getCause());
        assertEquals(responseException.getMessage(), elasticsearchException.getMessage());
    }

    public void testWrapResponseListenerOnResponseExceptionWithIgnoresErrorValidBody() throws IOException {
        TrackingActionListener trackingActionListener = new TrackingActionListener();
        //response parsing throws exception while handling ignores. same as when GetResponse#fromXContent throws error when trying
        //to parse a 404 response which contains an error rather than a valid document not found response.
        ResponseListener responseListener = restHighLevelClient.wrapResponseListener(
                response -> { throw new IllegalStateException(); }, trackingActionListener, Collections.singleton(404));
        HttpResponse httpResponse = new BasicHttpResponse(newStatusLine(RestStatus.NOT_FOUND));
        httpResponse.setEntity(new NStringEntity("{\"error\":\"test error message\",\"status\":404}",
                ContentType.APPLICATION_JSON));
        Response response = new Response(REQUEST_LINE, new HttpHost("localhost", 9200), httpResponse);
        ResponseException responseException = new ResponseException(response);
        responseListener.onFailure(responseException);
        assertThat(trackingActionListener.exception.get(), instanceOf(ElasticsearchException.class));
        ElasticsearchException elasticsearchException = (ElasticsearchException)trackingActionListener.exception.get();
        assertEquals(RestStatus.NOT_FOUND, elasticsearchException.status());
        assertSame(responseException, elasticsearchException.getSuppressed()[0]);
        assertEquals("Elasticsearch exception [type=exception, reason=test error message]", elasticsearchException.getMessage());
    }

    public void testDefaultNamedXContents() {
        List<NamedXContentRegistry.Entry> namedXContents = RestHighLevelClient.getDefaultNamedXContents();
        int expectedInternalAggregations = InternalAggregationTestCase.getDefaultNamedXContents().size();
        int expectedSuggestions = 3;
        assertEquals(expectedInternalAggregations + expectedSuggestions, namedXContents.size());
        Map<Class<?>, Integer> categories = new HashMap<>();
        for (NamedXContentRegistry.Entry namedXContent : namedXContents) {
            Integer counter = categories.putIfAbsent(namedXContent.categoryClass, 1);
            if (counter != null) {
                categories.put(namedXContent.categoryClass, counter + 1);
            }
        }
        assertEquals(2, categories.size());
        assertEquals(expectedInternalAggregations, categories.get(Aggregation.class).intValue());
        assertEquals(expectedSuggestions, categories.get(Suggest.Suggestion.class).intValue());
    }

    public void testProvidedNamedXContents() {
        List<NamedXContentRegistry.Entry> namedXContents = RestHighLevelClient.getProvidedNamedXContents();
        assertEquals(20, namedXContents.size());
        Map<Class<?>, Integer> categories = new HashMap<>();
        List<String> names = new ArrayList<>();
        for (NamedXContentRegistry.Entry namedXContent : namedXContents) {
            names.add(namedXContent.name.getPreferredName());
            Integer counter = categories.putIfAbsent(namedXContent.categoryClass, 1);
            if (counter != null) {
                categories.put(namedXContent.categoryClass, counter + 1);
            }
        }
        assertEquals("Had: " + categories, 4, categories.size());
        assertEquals(Integer.valueOf(3), categories.get(Aggregation.class));
        assertTrue(names.contains(ChildrenAggregationBuilder.NAME));
        assertTrue(names.contains(MatrixStatsAggregationBuilder.NAME));
        assertEquals(Integer.valueOf(4), categories.get(EvaluationMetric.class));
        assertTrue(names.contains(PrecisionAtK.NAME));
        assertTrue(names.contains(DiscountedCumulativeGain.NAME));
        assertTrue(names.contains(MeanReciprocalRank.NAME));
        assertTrue(names.contains(ExpectedReciprocalRank.NAME));
        assertEquals(Integer.valueOf(4), categories.get(MetricDetail.class));
        assertTrue(names.contains(PrecisionAtK.NAME));
        assertTrue(names.contains(MeanReciprocalRank.NAME));
        assertTrue(names.contains(DiscountedCumulativeGain.NAME));
        assertTrue(names.contains(ExpectedReciprocalRank.NAME));
        assertEquals(Integer.valueOf(9), categories.get(LifecycleAction.class));
        assertTrue(names.contains(UnfollowAction.NAME));
        assertTrue(names.contains(AllocateAction.NAME));
        assertTrue(names.contains(DeleteAction.NAME));
        assertTrue(names.contains(ForceMergeAction.NAME));
        assertTrue(names.contains(ReadOnlyAction.NAME));
        assertTrue(names.contains(RolloverAction.NAME));
        assertTrue(names.contains(ShrinkAction.NAME));
        assertTrue(names.contains(FreezeAction.NAME));
        assertTrue(names.contains(SetPriorityAction.NAME));
    }

    public void testApiNamingConventions() throws Exception {
        //this list should be empty once the high-level client is feature complete
        String[] notYetSupportedApi = new String[]{
            "cluster.remote_info",
            "create",
            "get_source",
            "indices.delete_alias",
            "indices.exists_type",
            "indices.get_upgrade",
            "indices.put_alias",
            "render_search_template",
            "scripts_painless_execute"
        };
        //These API are not required for high-level client feature completeness
        String[] notRequiredApi = new String[] {
            "cluster.allocation_explain",
            "cluster.pending_tasks",
            "cluster.reroute",
            "cluster.state",
            "cluster.stats",
            "indices.shard_stores",
            "indices.upgrade",
            "indices.recovery",
            "indices.segments",
            "indices.stats",
            "ingest.processor_grok",
            "nodes.info",
            "nodes.stats",
            "nodes.hot_threads",
            "nodes.usage",
            "nodes.reload_secure_settings",
            "search_shards",
        };
        List<String> booleanReturnMethods = Arrays.asList(
            "security.enable_user",
            "security.disable_user",
            "security.change_password");
        Set<String> deprecatedMethods = new HashSet<>();
        deprecatedMethods.add("indices.force_merge");
        deprecatedMethods.add("multi_get");
        deprecatedMethods.add("multi_search");
        deprecatedMethods.add("search_scroll");

        ClientYamlSuiteRestSpec restSpec = ClientYamlSuiteRestSpec.load("/rest-api-spec/api");
        Set<String> apiSpec = restSpec.getApis().stream().map(ClientYamlSuiteRestApi::getName).collect(Collectors.toSet());
        Set<String> apiUnsupported = new HashSet<>(apiSpec);
        Set<String> apiNotFound = new HashSet<>();

        Set<String> topLevelMethodsExclusions = new HashSet<>();
        topLevelMethodsExclusions.add("getLowLevelClient");
        topLevelMethodsExclusions.add("close");

        Map<String, Set<Method>> methods = Arrays.stream(RestHighLevelClient.class.getMethods())
                .filter(method -> method.getDeclaringClass().equals(RestHighLevelClient.class)
                        && topLevelMethodsExclusions.contains(method.getName()) == false)
                .map(method -> Tuple.tuple(toSnakeCase(method.getName()), method))
                .flatMap(tuple -> tuple.v2().getReturnType().getName().endsWith("Client")
                        ? getSubClientMethods(tuple.v1(), tuple.v2().getReturnType()) : Stream.of(tuple))
<<<<<<< HEAD
                .filter(tuple -> tuple.v2().getAnnotation(Deprecated.class) == null)
                .collect(Collectors.toMap(Tuple::v1, Tuple::v2));

        Set<String> apiNotFound = new HashSet<>();
=======
                .collect(Collectors.groupingBy(Tuple::v1,
                    Collectors.mapping(Tuple::v2, Collectors.toSet())));
>>>>>>> 5c1a1f7a

        for (Map.Entry<String, Set<Method>> entry : methods.entrySet()) {
            String apiName = entry.getKey();

            for (Method method : entry.getValue()) {
                assertTrue("method [" + apiName + "] is not final",
                    Modifier.isFinal(method.getClass().getModifiers()) || Modifier.isFinal(method.getModifiers()));
<<<<<<< HEAD
            assertTrue("method [" + method + "] should be public", Modifier.isPublic(method.getModifiers()));

            //we convert all the method names to snake case, hence we need to look for the '_async' suffix rather than 'Async'
            if (apiName.endsWith("_async")) {
                assertAsyncMethod(methods, method, apiName);
            } else if (isSubmitTaskMethod(apiName)) {
                assertSubmitTaskMethod(methods, method, apiName, restSpec);
            } else {
                assertSyncMethod(method, apiName, booleanReturnMethods);
                boolean remove = apiSpec.remove(apiName);
                if (remove == false) {
                    if (deprecatedMethods.contains(apiName)) {
                        assertTrue("method [" + method.getName() + "], api [" + apiName + "] should be deprecated",
                            method.isAnnotationPresent(Deprecated.class));
                    } else {
                        //TODO xpack api are currently ignored, we need to load xpack yaml spec too
                        if (apiName.startsWith("xpack.") == false &&
                            apiName.startsWith("license.") == false &&
                            apiName.startsWith("machine_learning.") == false &&
                            apiName.startsWith("rollup.") == false &&
                            apiName.startsWith("watcher.") == false &&
                            apiName.startsWith("graph.") == false &&
                            apiName.startsWith("migration.") == false &&
                            apiName.startsWith("security.") == false &&
                            apiName.startsWith("index_lifecycle.") == false &&
                            apiName.startsWith("ccr.") == false &&
                            apiName.endsWith("freeze") == false) {
                            apiNotFound.add(apiName);
=======
                assertTrue("method [" + method + "] should be public", Modifier.isPublic(method.getModifiers()));

                //we convert all the method names to snake case, hence we need to look for the '_async' suffix rather than 'Async'
                if (apiName.endsWith("_async")) {
                    assertAsyncMethod(methods, method, apiName);
                } else if (isSubmitTaskMethod(apiName)) {
                    assertSubmitTaskMethod(methods, method, apiName, restSpec);
                } else {
                    assertSyncMethod(method, apiName);
                    apiUnsupported.remove(apiName);
                    if (apiSpec.contains(apiName) == false) {
                        if (deprecatedMethods.contains(apiName)) {
                            assertTrue("method [" + method.getName() + "], api [" + apiName + "] should be deprecated",
                                method.isAnnotationPresent(Deprecated.class));
                        } else {
                            //TODO xpack api are currently ignored, we need to load xpack yaml spec too
                            if (apiName.startsWith("xpack.") == false &&
                                apiName.startsWith("license.") == false &&
                                apiName.startsWith("machine_learning.") == false &&
                                apiName.startsWith("rollup.") == false &&
                                apiName.startsWith("watcher.") == false &&
                                apiName.startsWith("graph.") == false &&
                                apiName.startsWith("migration.") == false &&
                                apiName.startsWith("security.") == false &&
                                apiName.startsWith("index_lifecycle.") == false &&
                                apiName.startsWith("ccr.") == false &&
                                apiName.endsWith("freeze") == false) {
                                apiNotFound.add(apiName);
                            }
>>>>>>> 5c1a1f7a
                        }
                    }
                }
            }
        }
        assertThat("Some client method doesn't match a corresponding API defined in the REST spec: " + apiNotFound,
            apiNotFound.size(), equalTo(0));

        //we decided not to support cat API in the high-level REST client, they are supposed to be used from a low-level client
        apiUnsupported.removeIf(api -> api.startsWith("cat."));
        Stream.concat(Arrays.stream(notYetSupportedApi), Arrays.stream(notRequiredApi)).forEach(
            api -> assertTrue(api + " API is either not defined in the spec or already supported by the high-level client",
                apiUnsupported.remove(api)));
        assertThat("Some API are not supported but they should be: " + apiUnsupported, apiUnsupported.size(), equalTo(0));
    }

    private static void assertSyncMethod(Method method, String apiName, List<String> booleanReturnMethods) {
        //A few methods return a boolean rather than a response object
        if (apiName.equals("ping") || apiName.contains("exist") || booleanReturnMethods.contains(apiName)) {
            assertThat("the return type for method [" + method + "] is incorrect",
                method.getReturnType().getSimpleName(), equalTo("boolean"));
        } else {
            // It's acceptable for 404s to be represented as empty Optionals 
            if (!method.getReturnType().isAssignableFrom(Optional.class)) {
                assertThat("the return type for method [" + method + "] is incorrect",
                    method.getReturnType().getSimpleName(), endsWith("Response"));
            }
        }

        assertEquals("incorrect number of exceptions for method [" + method + "]", 1, method.getExceptionTypes().length);
        //a few methods don't accept a request object as argument
        if (APIS_WITHOUT_REQUEST_OBJECT.contains(apiName)) {
            assertEquals("incorrect number of arguments for method [" + method + "]", 1, method.getParameterTypes().length);
            assertThat("the parameter to method [" + method + "] is the wrong type",
                method.getParameterTypes()[0], equalTo(RequestOptions.class));
        } else {
            assertEquals("incorrect number of arguments for method [" + method + "]", 2, method.getParameterTypes().length);
            // This is no longer true for all methods. Some methods can contain these 2 args backwards because of deprecation
            if (method.getParameterTypes()[0].equals(RequestOptions.class)) {
                assertThat("the first parameter to method [" + method + "] is the wrong type",
                    method.getParameterTypes()[0], equalTo(RequestOptions.class));
                assertThat("the second parameter to method [" + method + "] is the wrong type",
                    method.getParameterTypes()[1].getSimpleName(), endsWith("Request"));
            } else {
                assertThat("the first parameter to method [" + method + "] is the wrong type",
                    method.getParameterTypes()[0].getSimpleName(), endsWith("Request"));
                assertThat("the second parameter to method [" + method + "] is the wrong type",
                    method.getParameterTypes()[1], equalTo(RequestOptions.class));
            }
        }
    }

    private static void assertAsyncMethod(Map<String, Set<Method>> methods, Method method, String apiName) {
        assertTrue("async method [" + method.getName() + "] doesn't have corresponding sync method",
                methods.containsKey(apiName.substring(0, apiName.length() - 6)));
        assertThat("async method [" + method + "] should return void", method.getReturnType(), equalTo(Void.TYPE));
        assertEquals("async method [" + method + "] should not throw any exceptions", 0, method.getExceptionTypes().length);
        if (APIS_WITHOUT_REQUEST_OBJECT.contains(apiName.replaceAll("_async$", ""))) {
            assertEquals(2, method.getParameterTypes().length);
            assertThat(method.getParameterTypes()[0], equalTo(RequestOptions.class));
            assertThat(method.getParameterTypes()[1], equalTo(ActionListener.class));
        } else {
            assertEquals("async method [" + method + "] has the wrong number of arguments", 3, method.getParameterTypes().length);
            // This is no longer true for all methods. Some methods can contain these 2 args backwards because of deprecation
            if (method.getParameterTypes()[0].equals(RequestOptions.class)) {
                assertThat("the first parameter to async method [" + method + "] should be a request type",
                    method.getParameterTypes()[0], equalTo(RequestOptions.class));
                assertThat("the second parameter to async method [" + method + "] is the wrong type",
                    method.getParameterTypes()[1].getSimpleName(), endsWith("Request"));
            } else {
                assertThat("the first parameter to async method [" + method + "] should be a request type",
                    method.getParameterTypes()[0].getSimpleName(), endsWith("Request"));
                assertThat("the second parameter to async method [" + method + "] is the wrong type",
                    method.getParameterTypes()[1], equalTo(RequestOptions.class));
            }

            assertThat("the third parameter to async method [" + method + "] is the wrong type",
                method.getParameterTypes()[2], equalTo(ActionListener.class));
        }
    }

    private static void assertSubmitTaskMethod(Map<String, Set<Method>> methods, Method method, String apiName,
                                               ClientYamlSuiteRestSpec restSpec) {
        String methodName = extractMethodName(apiName);
        assertTrue("submit task method [" + method.getName() + "] doesn't have corresponding sync method",
            methods.containsKey(methodName));
        assertEquals("submit task method [" + method + "] has the wrong number of arguments", 2, method.getParameterTypes().length);
        assertThat("the first parameter to submit task method [" + method + "] is the wrong type",
            method.getParameterTypes()[0].getSimpleName(), endsWith("Request"));
        assertThat("the second parameter to submit task method [" + method + "] is the wrong type",
            method.getParameterTypes()[1], equalTo(RequestOptions.class));

        assertThat("submit task method [" + method + "] must have wait_for_completion parameter in rest spec",
            restSpec.getApi(methodName).getParams(), Matchers.hasKey("wait_for_completion"));
    }

    private static String extractMethodName(String apiName) {
        return apiName.substring(SUBMIT_TASK_PREFIX.length(), apiName.length() - SUBMIT_TASK_SUFFIX.length());
    }

    private static boolean isSubmitTaskMethod(String apiName) {
        return apiName.startsWith(SUBMIT_TASK_PREFIX) && apiName.endsWith(SUBMIT_TASK_SUFFIX);
    }

    private static Stream<Tuple<String, Method>> getSubClientMethods(String namespace, Class<?> clientClass) {
        return Arrays.stream(clientClass.getMethods()).filter(method -> method.getDeclaringClass().equals(clientClass))
                .map(method -> Tuple.tuple(namespace + "." + toSnakeCase(method.getName()), method))
                .flatMap(tuple -> tuple.v2().getReturnType().getName().endsWith("Client")
                    ? getSubClientMethods(tuple.v1(), tuple.v2().getReturnType()) : Stream.of(tuple));
    }

    private static String toSnakeCase(String camelCase) {
        StringBuilder snakeCaseString = new StringBuilder();
        for (Character aChar : camelCase.toCharArray()) {
            if (Character.isUpperCase(aChar)) {
                snakeCaseString.append('_');
                snakeCaseString.append(Character.toLowerCase(aChar));
            } else {
                snakeCaseString.append(aChar);
            }
        }
        return snakeCaseString.toString();
    }

    private static class TrackingActionListener implements ActionListener<Integer> {
        private final AtomicInteger statusCode = new AtomicInteger(-1);
        private final AtomicReference<Exception> exception = new AtomicReference<>();

        @Override
        public void onResponse(Integer statusCode) {
            assertTrue(this.statusCode.compareAndSet(-1, statusCode));
        }

        @Override
        public void onFailure(Exception e) {
            assertTrue(exception.compareAndSet(null, e));
        }
    }

    private static StatusLine newStatusLine(RestStatus restStatus) {
        return new BasicStatusLine(HTTP_PROTOCOL, restStatus.getStatus(), restStatus.name());
    }
}<|MERGE_RESOLUTION|>--- conflicted
+++ resolved
@@ -740,15 +740,9 @@
                 .map(method -> Tuple.tuple(toSnakeCase(method.getName()), method))
                 .flatMap(tuple -> tuple.v2().getReturnType().getName().endsWith("Client")
                         ? getSubClientMethods(tuple.v1(), tuple.v2().getReturnType()) : Stream.of(tuple))
-<<<<<<< HEAD
                 .filter(tuple -> tuple.v2().getAnnotation(Deprecated.class) == null)
-                .collect(Collectors.toMap(Tuple::v1, Tuple::v2));
-
-        Set<String> apiNotFound = new HashSet<>();
-=======
                 .collect(Collectors.groupingBy(Tuple::v1,
                     Collectors.mapping(Tuple::v2, Collectors.toSet())));
->>>>>>> 5c1a1f7a
 
         for (Map.Entry<String, Set<Method>> entry : methods.entrySet()) {
             String apiName = entry.getKey();
@@ -756,36 +750,6 @@
             for (Method method : entry.getValue()) {
                 assertTrue("method [" + apiName + "] is not final",
                     Modifier.isFinal(method.getClass().getModifiers()) || Modifier.isFinal(method.getModifiers()));
-<<<<<<< HEAD
-            assertTrue("method [" + method + "] should be public", Modifier.isPublic(method.getModifiers()));
-
-            //we convert all the method names to snake case, hence we need to look for the '_async' suffix rather than 'Async'
-            if (apiName.endsWith("_async")) {
-                assertAsyncMethod(methods, method, apiName);
-            } else if (isSubmitTaskMethod(apiName)) {
-                assertSubmitTaskMethod(methods, method, apiName, restSpec);
-            } else {
-                assertSyncMethod(method, apiName, booleanReturnMethods);
-                boolean remove = apiSpec.remove(apiName);
-                if (remove == false) {
-                    if (deprecatedMethods.contains(apiName)) {
-                        assertTrue("method [" + method.getName() + "], api [" + apiName + "] should be deprecated",
-                            method.isAnnotationPresent(Deprecated.class));
-                    } else {
-                        //TODO xpack api are currently ignored, we need to load xpack yaml spec too
-                        if (apiName.startsWith("xpack.") == false &&
-                            apiName.startsWith("license.") == false &&
-                            apiName.startsWith("machine_learning.") == false &&
-                            apiName.startsWith("rollup.") == false &&
-                            apiName.startsWith("watcher.") == false &&
-                            apiName.startsWith("graph.") == false &&
-                            apiName.startsWith("migration.") == false &&
-                            apiName.startsWith("security.") == false &&
-                            apiName.startsWith("index_lifecycle.") == false &&
-                            apiName.startsWith("ccr.") == false &&
-                            apiName.endsWith("freeze") == false) {
-                            apiNotFound.add(apiName);
-=======
                 assertTrue("method [" + method + "] should be public", Modifier.isPublic(method.getModifiers()));
 
                 //we convert all the method names to snake case, hence we need to look for the '_async' suffix rather than 'Async'
@@ -794,7 +758,7 @@
                 } else if (isSubmitTaskMethod(apiName)) {
                     assertSubmitTaskMethod(methods, method, apiName, restSpec);
                 } else {
-                    assertSyncMethod(method, apiName);
+                    assertSyncMethod(method, apiName, booleanReturnMethods);
                     apiUnsupported.remove(apiName);
                     if (apiSpec.contains(apiName) == false) {
                         if (deprecatedMethods.contains(apiName)) {
@@ -815,7 +779,6 @@
                                 apiName.endsWith("freeze") == false) {
                                 apiNotFound.add(apiName);
                             }
->>>>>>> 5c1a1f7a
                         }
                     }
                 }
@@ -891,7 +854,6 @@
                 assertThat("the second parameter to async method [" + method + "] is the wrong type",
                     method.getParameterTypes()[1], equalTo(RequestOptions.class));
             }
-
             assertThat("the third parameter to async method [" + method + "] is the wrong type",
                 method.getParameterTypes()[2], equalTo(ActionListener.class));
         }
