/*
 * Licensed to Elasticsearch under one or more contributor
 * license agreements. See the NOTICE file distributed with
 * this work for additional information regarding copyright
 * ownership. Elasticsearch licenses this file to you under
 * the Apache License, Version 2.0 (the "License"); you may
 * not use this file except in compliance with the License.
 * You may obtain a copy of the License at
 *
 *    http://www.apache.org/licenses/LICENSE-2.0
 *
 * Unless required by applicable law or agreed to in writing,
 * software distributed under the License is distributed on an
 * "AS IS" BASIS, WITHOUT WARRANTIES OR CONDITIONS OF ANY
 * KIND, either express or implied.  See the License for the
 * specific language governing permissions and limitations
 * under the License.
 */

package org.elasticsearch.client;

import com.fasterxml.jackson.core.JsonParseException;
import org.apache.http.HttpEntity;
import org.apache.http.HttpHost;
import org.apache.http.HttpResponse;
import org.apache.http.ProtocolVersion;
import org.apache.http.RequestLine;
import org.apache.http.StatusLine;
import org.apache.http.client.methods.HttpGet;
import org.apache.http.entity.ContentType;
import org.apache.http.message.BasicHttpResponse;
import org.apache.http.message.BasicRequestLine;
import org.apache.http.message.BasicStatusLine;
import org.apache.http.nio.entity.NByteArrayEntity;
import org.apache.http.nio.entity.NStringEntity;
import org.apache.lucene.util.BytesRef;
import org.elasticsearch.ElasticsearchException;
import org.elasticsearch.action.ActionListener;
import org.elasticsearch.action.ActionRequest;
import org.elasticsearch.action.ActionRequestValidationException;
import org.elasticsearch.action.search.ClearScrollRequest;
import org.elasticsearch.action.search.ClearScrollResponse;
import org.elasticsearch.action.search.SearchResponse;
import org.elasticsearch.action.search.SearchResponseSections;
import org.elasticsearch.action.search.SearchScrollRequest;
import org.elasticsearch.action.search.ShardSearchFailure;
import org.elasticsearch.client.core.MainRequest;
import org.elasticsearch.client.core.MainResponse;
import org.elasticsearch.client.ilm.AllocateAction;
import org.elasticsearch.client.ilm.DeleteAction;
import org.elasticsearch.client.ilm.ForceMergeAction;
import org.elasticsearch.client.ilm.FreezeAction;
import org.elasticsearch.client.ilm.LifecycleAction;
import org.elasticsearch.client.ilm.ReadOnlyAction;
import org.elasticsearch.client.ilm.RolloverAction;
import org.elasticsearch.client.ilm.SetPriorityAction;
import org.elasticsearch.client.ilm.ShrinkAction;
import org.elasticsearch.client.ilm.UnfollowAction;
import org.elasticsearch.client.ml.dataframe.DataFrameAnalysis;
import org.elasticsearch.client.ml.dataframe.OutlierDetection;
import org.elasticsearch.client.ml.dataframe.evaluation.classification.AccuracyMetric;
import org.elasticsearch.client.ml.dataframe.evaluation.classification.Classification;
import org.elasticsearch.client.ml.dataframe.evaluation.classification.MulticlassConfusionMatrixMetric;
import org.elasticsearch.client.ml.dataframe.evaluation.regression.MeanSquaredErrorMetric;
import org.elasticsearch.client.ml.dataframe.evaluation.regression.RSquaredMetric;
import org.elasticsearch.client.ml.dataframe.evaluation.regression.Regression;
import org.elasticsearch.client.ml.dataframe.evaluation.softclassification.AucRocMetric;
import org.elasticsearch.client.ml.dataframe.evaluation.softclassification.BinarySoftClassification;
import org.elasticsearch.client.ml.dataframe.evaluation.softclassification.ConfusionMatrixMetric;
import org.elasticsearch.client.ml.dataframe.evaluation.softclassification.PrecisionMetric;
import org.elasticsearch.client.ml.dataframe.evaluation.softclassification.RecallMetric;
import org.elasticsearch.client.ml.dataframe.stats.classification.ClassificationStats;
import org.elasticsearch.client.ml.dataframe.stats.outlierdetection.OutlierDetectionStats;
import org.elasticsearch.client.ml.dataframe.stats.regression.RegressionStats;
import org.elasticsearch.client.ml.inference.preprocessing.CustomWordEmbedding;
import org.elasticsearch.client.ml.inference.preprocessing.FrequencyEncoding;
import org.elasticsearch.client.ml.inference.preprocessing.OneHotEncoding;
import org.elasticsearch.client.ml.inference.preprocessing.TargetMeanEncoding;
import org.elasticsearch.client.ml.inference.trainedmodel.ClassificationConfig;
import org.elasticsearch.client.ml.inference.trainedmodel.RegressionConfig;
import org.elasticsearch.client.ml.inference.trainedmodel.ensemble.Ensemble;
import org.elasticsearch.client.ml.inference.trainedmodel.ensemble.LogisticRegression;
import org.elasticsearch.client.ml.inference.trainedmodel.ensemble.WeightedMode;
import org.elasticsearch.client.ml.inference.trainedmodel.ensemble.WeightedSum;
import org.elasticsearch.client.ml.inference.trainedmodel.langident.LangIdentNeuralNetwork;
import org.elasticsearch.client.ml.inference.trainedmodel.tree.Tree;
import org.elasticsearch.client.transform.transforms.SyncConfig;
import org.elasticsearch.client.transform.transforms.TimeSyncConfig;
import org.elasticsearch.common.CheckedFunction;
import org.elasticsearch.common.bytes.BytesReference;
import org.elasticsearch.common.collect.Tuple;
import org.elasticsearch.common.util.set.Sets;
import org.elasticsearch.common.xcontent.NamedXContentRegistry;
import org.elasticsearch.common.xcontent.ToXContent;
import org.elasticsearch.common.xcontent.ToXContentFragment;
import org.elasticsearch.common.xcontent.XContentBuilder;
import org.elasticsearch.common.xcontent.XContentParser;
import org.elasticsearch.common.xcontent.cbor.CborXContent;
import org.elasticsearch.common.xcontent.smile.SmileXContent;
import org.elasticsearch.index.rankeval.DiscountedCumulativeGain;
import org.elasticsearch.index.rankeval.EvaluationMetric;
import org.elasticsearch.index.rankeval.ExpectedReciprocalRank;
import org.elasticsearch.index.rankeval.MeanReciprocalRank;
import org.elasticsearch.index.rankeval.MetricDetail;
import org.elasticsearch.index.rankeval.PrecisionAtK;
import org.elasticsearch.index.rankeval.RecallAtK;
import org.elasticsearch.join.aggregations.ChildrenAggregationBuilder;
import org.elasticsearch.rest.RestStatus;
import org.elasticsearch.search.SearchHits;
import org.elasticsearch.search.aggregations.Aggregation;
import org.elasticsearch.search.aggregations.InternalAggregations;
import org.elasticsearch.search.aggregations.matrix.stats.MatrixStatsAggregationBuilder;
import org.elasticsearch.search.suggest.Suggest;
import org.elasticsearch.test.ESTestCase;
import org.elasticsearch.test.InternalAggregationTestCase;
import org.elasticsearch.test.rest.yaml.restspec.ClientYamlSuiteRestApi;
import org.elasticsearch.test.rest.yaml.restspec.ClientYamlSuiteRestSpec;
import org.hamcrest.Matchers;
import org.junit.Before;

import java.io.ByteArrayOutputStream;
import java.io.IOException;
import java.lang.reflect.Method;
import java.lang.reflect.Modifier;
import java.net.SocketTimeoutException;
import java.nio.charset.StandardCharsets;
import java.util.ArrayList;
import java.util.Arrays;
import java.util.Collections;
import java.util.HashMap;
import java.util.HashSet;
import java.util.List;
import java.util.Map;
import java.util.Optional;
import java.util.Set;
import java.util.concurrent.atomic.AtomicInteger;
import java.util.concurrent.atomic.AtomicReference;
import java.util.stream.Collectors;
import java.util.stream.Stream;
import java.util.zip.GZIPOutputStream;

import static org.elasticsearch.client.ml.dataframe.evaluation.MlEvaluationNamedXContentProvider.registeredMetricName;
import static org.elasticsearch.common.xcontent.XContentHelper.toXContent;
import static org.hamcrest.CoreMatchers.endsWith;
import static org.hamcrest.CoreMatchers.equalTo;
import static org.hamcrest.CoreMatchers.instanceOf;
import static org.hamcrest.Matchers.hasItems;
import static org.mockito.Matchers.any;
import static org.mockito.Mockito.mock;
import static org.mockito.Mockito.times;
import static org.mockito.Mockito.verify;
import static org.mockito.Mockito.when;

public class RestHighLevelClientTests extends ESTestCase {

    private static final String SUBMIT_TASK_PREFIX = "submit_";
    private static final String SUBMIT_TASK_SUFFIX = "_task";
    private static final ProtocolVersion HTTP_PROTOCOL = new ProtocolVersion("http", 1, 1);
    private static final RequestLine REQUEST_LINE = new BasicRequestLine(HttpGet.METHOD_NAME, "/", HTTP_PROTOCOL);

    /**
     * These APIs do not use a Request object (because they don't have a body, or any request parameters).
     * The method naming/parameter assertions use this {@code Set} to determine which rules to apply.
     * (This is also used for async variants of these APIs when they exist)
     */
    private static final Set<String> APIS_WITHOUT_REQUEST_OBJECT = Sets.newHashSet(
        // core
        "ping", "info",
        // security
        "security.get_ssl_certificates", "security.authenticate", "security.get_user_privileges", "security.get_builtin_privileges",
        // license
        "license.get_trial_status", "license.get_basic_status"

    );

    private RestClient restClient;
    private RestHighLevelClient restHighLevelClient;

    @Before
    public void initClient() {
        restClient = mock(RestClient.class);
        restHighLevelClient = new RestHighLevelClient(restClient, RestClient::close, Collections.emptyList());
    }

    public void testCloseIsIdempotent() throws IOException {
        restHighLevelClient.close();
        verify(restClient, times(1)).close();
        restHighLevelClient.close();
        verify(restClient, times(2)).close();
        restHighLevelClient.close();
        verify(restClient, times(3)).close();
    }

    public void testPingSuccessful() throws IOException {
        Response response = mock(Response.class);
        when(response.getStatusLine()).thenReturn(newStatusLine(RestStatus.OK));
        when(restClient.performRequest(any(Request.class))).thenReturn(response);
        assertTrue(restHighLevelClient.ping(RequestOptions.DEFAULT));
    }

    public void testPing404NotFound() throws IOException {
        Response response = mock(Response.class);
        when(response.getStatusLine()).thenReturn(newStatusLine(RestStatus.NOT_FOUND));
        when(restClient.performRequest(any(Request.class))).thenReturn(response);
        assertFalse(restHighLevelClient.ping(RequestOptions.DEFAULT));
    }

    public void testPingSocketTimeout() throws IOException {
        when(restClient.performRequest(any(Request.class))).thenThrow(new SocketTimeoutException());
        expectThrows(SocketTimeoutException.class, () -> restHighLevelClient.ping(RequestOptions.DEFAULT));
    }

    public void testInfo() throws IOException {
        MainResponse testInfo = new MainResponse("nodeName", new MainResponse.Version("number", "buildFlavor", "buildType", "buildHash",
            "buildDate", true, "luceneVersion", "minimumWireCompatibilityVersion", "minimumIndexCompatibilityVersion"),
            "clusterName", "clusterUuid", "You Know, for Search");
        mockResponse((ToXContentFragment) (builder, params) -> {
            // taken from the server side MainResponse
            builder.field("name", testInfo.getNodeName());
            builder.field("cluster_name", testInfo.getClusterName());
            builder.field("cluster_uuid", testInfo.getClusterUuid());
            builder.startObject("version")
                .field("number", testInfo.getVersion().getNumber())
                .field("build_flavor", testInfo.getVersion().getBuildFlavor())
                .field("build_type", testInfo.getVersion().getBuildType())
                .field("build_hash", testInfo.getVersion().getBuildHash())
                .field("build_date", testInfo.getVersion().getBuildDate())
                .field("build_snapshot", testInfo.getVersion().isSnapshot())
                .field("lucene_version", testInfo.getVersion().getLuceneVersion())
                .field("minimum_wire_compatibility_version", testInfo.getVersion().getMinimumWireCompatibilityVersion())
                .field("minimum_index_compatibility_version", testInfo.getVersion().getMinimumIndexCompatibilityVersion())
                .endObject();
            builder.field("tagline", testInfo.getTagline());
            return builder;
        });
        MainResponse receivedInfo = restHighLevelClient.info(RequestOptions.DEFAULT);
        assertEquals(testInfo, receivedInfo);
    }

    public void testSearchScroll() throws IOException {
        SearchResponse mockSearchResponse = new SearchResponse(new SearchResponseSections(SearchHits.empty(), InternalAggregations.EMPTY,
                null, false, false, null, 1), randomAlphaOfLengthBetween(5, 10), 5, 5, 0, 100, ShardSearchFailure.EMPTY_ARRAY,
                SearchResponse.Clusters.EMPTY, null);
        mockResponse(mockSearchResponse);
        SearchResponse searchResponse = restHighLevelClient.scroll(
                new SearchScrollRequest(randomAlphaOfLengthBetween(5, 10)), RequestOptions.DEFAULT);
        assertEquals(mockSearchResponse.getScrollId(), searchResponse.getScrollId());
        assertEquals(0, searchResponse.getHits().getTotalHits().value);
        assertEquals(5, searchResponse.getTotalShards());
        assertEquals(5, searchResponse.getSuccessfulShards());
        assertEquals(100, searchResponse.getTook().getMillis());
    }

    public void testClearScroll() throws IOException {
        ClearScrollResponse mockClearScrollResponse = new ClearScrollResponse(randomBoolean(), randomIntBetween(0, Integer.MAX_VALUE));
        mockResponse(mockClearScrollResponse);
        ClearScrollRequest clearScrollRequest = new ClearScrollRequest();
        clearScrollRequest.addScrollId(randomAlphaOfLengthBetween(5, 10));
        ClearScrollResponse clearScrollResponse = restHighLevelClient.clearScroll(clearScrollRequest, RequestOptions.DEFAULT);
        assertEquals(mockClearScrollResponse.isSucceeded(), clearScrollResponse.isSucceeded());
        assertEquals(mockClearScrollResponse.getNumFreed(), clearScrollResponse.getNumFreed());
    }

    private void mockResponse(ToXContent toXContent) throws IOException {
        Response response = mock(Response.class);
        ContentType contentType = ContentType.parse(RequestConverters.REQUEST_BODY_CONTENT_TYPE.mediaType());
        String requestBody = toXContent(toXContent, RequestConverters.REQUEST_BODY_CONTENT_TYPE, false).utf8ToString();
        when(response.getEntity()).thenReturn(new NStringEntity(requestBody, contentType));
        when(restClient.performRequest(any(Request.class))).thenReturn(response);
    }

    public void testRequestValidation() {
        ActionRequestValidationException validationException = new ActionRequestValidationException();
        validationException.addValidationError("validation error");
        ActionRequest request = new ActionRequest() {
            @Override
            public ActionRequestValidationException validate() {
                return validationException;
            }
        };

        {
            ActionRequestValidationException actualException = expectThrows(ActionRequestValidationException.class,
                    () -> restHighLevelClient.performRequest(request, null, RequestOptions.DEFAULT, null, null));
            assertSame(validationException, actualException);
        }
        {
            TrackingActionListener trackingActionListener = new TrackingActionListener();
            restHighLevelClient.performRequestAsync(request, null, RequestOptions.DEFAULT, null, trackingActionListener, null);
            assertSame(validationException, trackingActionListener.exception.get());
        }
    }

    public void testParseEntity() throws IOException {
        {
            IllegalStateException ise = expectThrows(IllegalStateException.class, () -> restHighLevelClient.parseEntity(null, null));
            assertEquals("Response body expected but not returned", ise.getMessage());
        }
        {
            IllegalStateException ise = expectThrows(IllegalStateException.class,
                    () -> restHighLevelClient.parseEntity(new NStringEntity("", (ContentType) null), null));
            assertEquals("Elasticsearch didn't return the [Content-Type] header, unable to parse response body", ise.getMessage());
        }
        {
            NStringEntity entity = new NStringEntity("", ContentType.APPLICATION_SVG_XML);
            IllegalStateException ise = expectThrows(IllegalStateException.class, () -> restHighLevelClient.parseEntity(entity, null));
            assertEquals("Unsupported Content-Type: " + entity.getContentType().getValue(), ise.getMessage());
        }
        {
            CheckedFunction<XContentParser, String, IOException> entityParser = parser -> {
                assertEquals(XContentParser.Token.START_OBJECT, parser.nextToken());
                assertEquals(XContentParser.Token.FIELD_NAME, parser.nextToken());
                assertTrue(parser.nextToken().isValue());
                String value = parser.text();
                assertEquals(XContentParser.Token.END_OBJECT, parser.nextToken());
                return value;
            };
            HttpEntity jsonEntity = new NStringEntity("{\"field\":\"value\"}", ContentType.APPLICATION_JSON);
            assertEquals("value", restHighLevelClient.parseEntity(jsonEntity, entityParser));
            HttpEntity yamlEntity = new NStringEntity("---\nfield: value\n", ContentType.create("application/yaml"));
            assertEquals("value", restHighLevelClient.parseEntity(yamlEntity, entityParser));
            HttpEntity smileEntity = createBinaryEntity(SmileXContent.contentBuilder(), ContentType.create("application/smile"));
            assertEquals("value", restHighLevelClient.parseEntity(smileEntity, entityParser));
            HttpEntity cborEntity = createBinaryEntity(CborXContent.contentBuilder(), ContentType.create("application/cbor"));
            assertEquals("value", restHighLevelClient.parseEntity(cborEntity, entityParser));
        }
    }

    public void testParseCompressedEntity() throws IOException {
        CheckedFunction<XContentParser, String, IOException> entityParser = parser -> {
            assertEquals(XContentParser.Token.START_OBJECT, parser.nextToken());
            assertEquals(XContentParser.Token.FIELD_NAME, parser.nextToken());
            assertTrue(parser.nextToken().isValue());
            String value = parser.text();
            assertEquals(XContentParser.Token.END_OBJECT, parser.nextToken());
            return value;
        };

        HttpEntity jsonEntity = createGzipEncodedEntity("{\"field\":\"value\"}", ContentType.APPLICATION_JSON);
        assertEquals("value", restHighLevelClient.parseEntity(jsonEntity, entityParser));
        HttpEntity yamlEntity = createGzipEncodedEntity("---\nfield: value\n", ContentType.create("application/yaml"));
        assertEquals("value", restHighLevelClient.parseEntity(yamlEntity, entityParser));
        HttpEntity smileEntity = createGzipEncodedEntity(SmileXContent.contentBuilder(), ContentType.create("application/smile"));
        assertEquals("value", restHighLevelClient.parseEntity(smileEntity, entityParser));
        HttpEntity cborEntity = createGzipEncodedEntity(CborXContent.contentBuilder(), ContentType.create("application/cbor"));
        assertEquals("value", restHighLevelClient.parseEntity(cborEntity, entityParser));
    }

    private HttpEntity createGzipEncodedEntity(String content, ContentType contentType) throws IOException {
        byte[] gzipEncodedContent = compressContentWithGzip(content.getBytes(StandardCharsets.UTF_8));
        NByteArrayEntity httpEntity = new NByteArrayEntity(gzipEncodedContent, contentType);
        httpEntity.setContentEncoding("gzip");

        return httpEntity;
    }

    private HttpEntity createGzipEncodedEntity(XContentBuilder xContentBuilder, ContentType contentType) throws IOException {
        try (XContentBuilder builder = xContentBuilder) {
            builder.startObject();
            builder.field("field", "value");
            builder.endObject();

            BytesRef bytesRef = BytesReference.bytes(xContentBuilder).toBytesRef();
            byte[] gzipEncodedContent = compressContentWithGzip(bytesRef.bytes);
            NByteArrayEntity httpEntity = new NByteArrayEntity(gzipEncodedContent, contentType);
            httpEntity.setContentEncoding("gzip");

            return httpEntity;
        }
    }

    private static byte[] compressContentWithGzip(byte[] content) throws IOException {
        ByteArrayOutputStream bos = new ByteArrayOutputStream(content.length);
        GZIPOutputStream gzip = new GZIPOutputStream(bos);
        gzip.write(content);
        gzip.close();
        bos.close();

        return bos.toByteArray();
    }

    private static HttpEntity createBinaryEntity(XContentBuilder xContentBuilder, ContentType contentType) throws IOException {
        try (XContentBuilder builder = xContentBuilder) {
            builder.startObject();
            builder.field("field", "value");
            builder.endObject();
            return new NByteArrayEntity(BytesReference.bytes(builder).toBytesRef().bytes, contentType);
        }
    }

    public void testConvertExistsResponse() {
        RestStatus restStatus = randomBoolean() ? RestStatus.OK : randomFrom(RestStatus.values());
        HttpResponse httpResponse = new BasicHttpResponse(newStatusLine(restStatus));
        Response response = new Response(REQUEST_LINE, new HttpHost("localhost", 9200), httpResponse);
        boolean result = RestHighLevelClient.convertExistsResponse(response);
        assertEquals(restStatus == RestStatus.OK, result);
    }

    public void testParseResponseException() throws IOException {
        {
            RestStatus restStatus = randomFrom(RestStatus.values());
            HttpResponse httpResponse = new BasicHttpResponse(newStatusLine(restStatus));
            Response response = new Response(REQUEST_LINE, new HttpHost("localhost", 9200), httpResponse);
            ResponseException responseException = new ResponseException(response);
            ElasticsearchException elasticsearchException = restHighLevelClient.parseResponseException(responseException);
            assertEquals(responseException.getMessage(), elasticsearchException.getMessage());
            assertEquals(restStatus, elasticsearchException.status());
            assertSame(responseException, elasticsearchException.getCause());
        }
        {
            RestStatus restStatus = randomFrom(RestStatus.values());
            HttpResponse httpResponse = new BasicHttpResponse(newStatusLine(restStatus));
            httpResponse.setEntity(new NStringEntity("{\"error\":\"test error message\",\"status\":" + restStatus.getStatus() + "}",
                    ContentType.APPLICATION_JSON));
            Response response = new Response(REQUEST_LINE, new HttpHost("localhost", 9200), httpResponse);
            ResponseException responseException = new ResponseException(response);
            ElasticsearchException elasticsearchException = restHighLevelClient.parseResponseException(responseException);
            assertEquals("Elasticsearch exception [type=exception, reason=test error message]", elasticsearchException.getMessage());
            assertEquals(restStatus, elasticsearchException.status());
            assertSame(responseException, elasticsearchException.getSuppressed()[0]);
        }
        {
            RestStatus restStatus = randomFrom(RestStatus.values());
            HttpResponse httpResponse = new BasicHttpResponse(newStatusLine(restStatus));
            httpResponse.setEntity(new NStringEntity("{\"error\":", ContentType.APPLICATION_JSON));
            Response response = new Response(REQUEST_LINE, new HttpHost("localhost", 9200), httpResponse);
            ResponseException responseException = new ResponseException(response);
            ElasticsearchException elasticsearchException = restHighLevelClient.parseResponseException(responseException);
            assertEquals("Unable to parse response body", elasticsearchException.getMessage());
            assertEquals(restStatus, elasticsearchException.status());
            assertSame(responseException, elasticsearchException.getCause());
            assertThat(elasticsearchException.getSuppressed()[0], instanceOf(IOException.class));
        }
        {
            RestStatus restStatus = randomFrom(RestStatus.values());
            HttpResponse httpResponse = new BasicHttpResponse(newStatusLine(restStatus));
            httpResponse.setEntity(new NStringEntity("{\"status\":" + restStatus.getStatus() + "}", ContentType.APPLICATION_JSON));
            Response response = new Response(REQUEST_LINE, new HttpHost("localhost", 9200), httpResponse);
            ResponseException responseException = new ResponseException(response);
            ElasticsearchException elasticsearchException = restHighLevelClient.parseResponseException(responseException);
            assertEquals("Unable to parse response body", elasticsearchException.getMessage());
            assertEquals(restStatus, elasticsearchException.status());
            assertSame(responseException, elasticsearchException.getCause());
            assertThat(elasticsearchException.getSuppressed()[0], instanceOf(IllegalStateException.class));
        }
    }

    public void testPerformRequestOnSuccess() throws IOException {
        MainRequest mainRequest = new MainRequest();
        CheckedFunction<MainRequest, Request, IOException> requestConverter = request -> new Request(HttpGet.METHOD_NAME, "/");
        RestStatus restStatus = randomFrom(RestStatus.values());
        HttpResponse httpResponse = new BasicHttpResponse(newStatusLine(restStatus));
        Response mockResponse = new Response(REQUEST_LINE, new HttpHost("localhost", 9200), httpResponse);
        when(restClient.performRequest(any(Request.class))).thenReturn(mockResponse);
        {
            Integer result = restHighLevelClient.performRequest(mainRequest, requestConverter, RequestOptions.DEFAULT,
                    response -> response.getStatusLine().getStatusCode(), Collections.emptySet());
            assertEquals(restStatus.getStatus(), result.intValue());
        }
        {
            IOException ioe = expectThrows(IOException.class, () -> restHighLevelClient.performRequest(mainRequest,
                    requestConverter, RequestOptions.DEFAULT, response -> {throw new IllegalStateException();}, Collections.emptySet()));
            assertEquals("Unable to parse response body for Response{requestLine=GET / http/1.1, host=http://localhost:9200, " +
                    "response=http/1.1 " + restStatus.getStatus() + " " + restStatus.name() + "}", ioe.getMessage());
        }
    }

    public void testPerformRequestOnResponseExceptionWithoutEntity() throws IOException {
        MainRequest mainRequest = new MainRequest();
        CheckedFunction<MainRequest, Request, IOException> requestConverter = request -> new Request(HttpGet.METHOD_NAME, "/");
        RestStatus restStatus = randomFrom(RestStatus.values());
        HttpResponse httpResponse = new BasicHttpResponse(newStatusLine(restStatus));
        Response mockResponse = new Response(REQUEST_LINE, new HttpHost("localhost", 9200), httpResponse);
        ResponseException responseException = new ResponseException(mockResponse);
        when(restClient.performRequest(any(Request.class))).thenThrow(responseException);
        ElasticsearchException elasticsearchException = expectThrows(ElasticsearchException.class,
                () -> restHighLevelClient.performRequest(mainRequest, requestConverter, RequestOptions.DEFAULT,
                        response -> response.getStatusLine().getStatusCode(), Collections.emptySet()));
        assertEquals(responseException.getMessage(), elasticsearchException.getMessage());
        assertEquals(restStatus, elasticsearchException.status());
        assertSame(responseException, elasticsearchException.getCause());
    }

    public void testPerformRequestOnResponseExceptionWithEntity() throws IOException {
        MainRequest mainRequest = new MainRequest();
        CheckedFunction<MainRequest, Request, IOException> requestConverter = request -> new Request(HttpGet.METHOD_NAME, "/");
        RestStatus restStatus = randomFrom(RestStatus.values());
        HttpResponse httpResponse = new BasicHttpResponse(newStatusLine(restStatus));
        httpResponse.setEntity(new NStringEntity("{\"error\":\"test error message\",\"status\":" + restStatus.getStatus() + "}",
                ContentType.APPLICATION_JSON));
        Response mockResponse = new Response(REQUEST_LINE, new HttpHost("localhost", 9200), httpResponse);
        ResponseException responseException = new ResponseException(mockResponse);
        when(restClient.performRequest(any(Request.class))).thenThrow(responseException);
        ElasticsearchException elasticsearchException = expectThrows(ElasticsearchException.class,
                () -> restHighLevelClient.performRequest(mainRequest, requestConverter, RequestOptions.DEFAULT,
                        response -> response.getStatusLine().getStatusCode(), Collections.emptySet()));
        assertEquals("Elasticsearch exception [type=exception, reason=test error message]", elasticsearchException.getMessage());
        assertEquals(restStatus, elasticsearchException.status());
        assertSame(responseException, elasticsearchException.getSuppressed()[0]);
    }

    public void testPerformRequestOnResponseExceptionWithBrokenEntity() throws IOException {
        MainRequest mainRequest = new MainRequest();
        CheckedFunction<MainRequest, Request, IOException> requestConverter = request -> new Request(HttpGet.METHOD_NAME, "/");
        RestStatus restStatus = randomFrom(RestStatus.values());
        HttpResponse httpResponse = new BasicHttpResponse(newStatusLine(restStatus));
        httpResponse.setEntity(new NStringEntity("{\"error\":", ContentType.APPLICATION_JSON));
        Response mockResponse = new Response(REQUEST_LINE, new HttpHost("localhost", 9200), httpResponse);
        ResponseException responseException = new ResponseException(mockResponse);
        when(restClient.performRequest(any(Request.class))).thenThrow(responseException);
        ElasticsearchException elasticsearchException = expectThrows(ElasticsearchException.class,
                () -> restHighLevelClient.performRequest(mainRequest, requestConverter, RequestOptions.DEFAULT,
                        response -> response.getStatusLine().getStatusCode(), Collections.emptySet()));
        assertEquals("Unable to parse response body", elasticsearchException.getMessage());
        assertEquals(restStatus, elasticsearchException.status());
        assertSame(responseException, elasticsearchException.getCause());
        assertThat(elasticsearchException.getSuppressed()[0], instanceOf(JsonParseException.class));
    }

    public void testPerformRequestOnResponseExceptionWithBrokenEntity2() throws IOException {
        MainRequest mainRequest = new MainRequest();
        CheckedFunction<MainRequest, Request, IOException> requestConverter = request -> new Request(HttpGet.METHOD_NAME, "/");
        RestStatus restStatus = randomFrom(RestStatus.values());
        HttpResponse httpResponse = new BasicHttpResponse(newStatusLine(restStatus));
        httpResponse.setEntity(new NStringEntity("{\"status\":" + restStatus.getStatus() + "}", ContentType.APPLICATION_JSON));
        Response mockResponse = new Response(REQUEST_LINE, new HttpHost("localhost", 9200), httpResponse);
        ResponseException responseException = new ResponseException(mockResponse);
        when(restClient.performRequest(any(Request.class))).thenThrow(responseException);
        ElasticsearchException elasticsearchException = expectThrows(ElasticsearchException.class,
                () -> restHighLevelClient.performRequest(mainRequest, requestConverter, RequestOptions.DEFAULT,
                        response -> response.getStatusLine().getStatusCode(), Collections.emptySet()));
        assertEquals("Unable to parse response body", elasticsearchException.getMessage());
        assertEquals(restStatus, elasticsearchException.status());
        assertSame(responseException, elasticsearchException.getCause());
        assertThat(elasticsearchException.getSuppressed()[0], instanceOf(IllegalStateException.class));
    }

    public void testPerformRequestOnResponseExceptionWithIgnores() throws IOException {
        MainRequest mainRequest = new MainRequest();
        CheckedFunction<MainRequest, Request, IOException> requestConverter = request -> new Request(HttpGet.METHOD_NAME, "/");
        HttpResponse httpResponse = new BasicHttpResponse(newStatusLine(RestStatus.NOT_FOUND));
        Response mockResponse = new Response(REQUEST_LINE, new HttpHost("localhost", 9200), httpResponse);
        ResponseException responseException = new ResponseException(mockResponse);
        when(restClient.performRequest(any(Request.class))).thenThrow(responseException);
        //although we got an exception, we turn it into a successful response because the status code was provided among ignores
        assertEquals(Integer.valueOf(404), restHighLevelClient.performRequest(mainRequest, requestConverter, RequestOptions.DEFAULT,
                response -> response.getStatusLine().getStatusCode(), Collections.singleton(404)));
    }

    public void testPerformRequestOnResponseExceptionWithIgnoresErrorNoBody() throws IOException {
        MainRequest mainRequest = new MainRequest();
        CheckedFunction<MainRequest, Request, IOException> requestConverter = request -> new Request(HttpGet.METHOD_NAME, "/");
        HttpResponse httpResponse = new BasicHttpResponse(newStatusLine(RestStatus.NOT_FOUND));
        Response mockResponse = new Response(REQUEST_LINE, new HttpHost("localhost", 9200), httpResponse);
        ResponseException responseException = new ResponseException(mockResponse);
        when(restClient.performRequest(any(Request.class))).thenThrow(responseException);
        ElasticsearchException elasticsearchException = expectThrows(ElasticsearchException.class,
                () -> restHighLevelClient.performRequest(mainRequest, requestConverter, RequestOptions.DEFAULT,
                        response -> {throw new IllegalStateException();}, Collections.singleton(404)));
        assertEquals(RestStatus.NOT_FOUND, elasticsearchException.status());
        assertSame(responseException, elasticsearchException.getCause());
        assertEquals(responseException.getMessage(), elasticsearchException.getMessage());
    }

    public void testPerformRequestOnResponseExceptionWithIgnoresErrorValidBody() throws IOException {
        MainRequest mainRequest = new MainRequest();
        CheckedFunction<MainRequest, Request, IOException> requestConverter = request -> new Request(HttpGet.METHOD_NAME, "/");
        HttpResponse httpResponse = new BasicHttpResponse(newStatusLine(RestStatus.NOT_FOUND));
        httpResponse.setEntity(new NStringEntity("{\"error\":\"test error message\",\"status\":404}",
                ContentType.APPLICATION_JSON));
        Response mockResponse = new Response(REQUEST_LINE, new HttpHost("localhost", 9200), httpResponse);
        ResponseException responseException = new ResponseException(mockResponse);
        when(restClient.performRequest(any(Request.class))).thenThrow(responseException);
        ElasticsearchException elasticsearchException = expectThrows(ElasticsearchException.class,
                () -> restHighLevelClient.performRequest(mainRequest, requestConverter, RequestOptions.DEFAULT,
                        response -> {throw new IllegalStateException();}, Collections.singleton(404)));
        assertEquals(RestStatus.NOT_FOUND, elasticsearchException.status());
        assertSame(responseException, elasticsearchException.getSuppressed()[0]);
        assertEquals("Elasticsearch exception [type=exception, reason=test error message]", elasticsearchException.getMessage());
    }

    public void testWrapResponseListenerOnSuccess() {
        {
            TrackingActionListener trackingActionListener = new TrackingActionListener();
            ResponseListener responseListener = restHighLevelClient.wrapResponseListener(
                    response -> response.getStatusLine().getStatusCode(), trackingActionListener, Collections.emptySet());
            RestStatus restStatus = randomFrom(RestStatus.values());
            HttpResponse httpResponse = new BasicHttpResponse(newStatusLine(restStatus));
            responseListener.onSuccess(new Response(REQUEST_LINE, new HttpHost("localhost", 9200), httpResponse));
            assertNull(trackingActionListener.exception.get());
            assertEquals(restStatus.getStatus(), trackingActionListener.statusCode.get());
        }
        {
            TrackingActionListener trackingActionListener = new TrackingActionListener();
            ResponseListener responseListener = restHighLevelClient.wrapResponseListener(
                    response -> {throw new IllegalStateException();}, trackingActionListener, Collections.emptySet());
            RestStatus restStatus = randomFrom(RestStatus.values());
            HttpResponse httpResponse = new BasicHttpResponse(newStatusLine(restStatus));
            responseListener.onSuccess(new Response(REQUEST_LINE, new HttpHost("localhost", 9200), httpResponse));
            assertThat(trackingActionListener.exception.get(), instanceOf(IOException.class));
            IOException ioe = (IOException) trackingActionListener.exception.get();
            assertEquals("Unable to parse response body for Response{requestLine=GET / http/1.1, host=http://localhost:9200, " +
                    "response=http/1.1 " + restStatus.getStatus() + " " + restStatus.name() + "}", ioe.getMessage());
            assertThat(ioe.getCause(), instanceOf(IllegalStateException.class));
        }
    }

    public void testWrapResponseListenerOnException() {
        TrackingActionListener trackingActionListener = new TrackingActionListener();
        ResponseListener responseListener = restHighLevelClient.wrapResponseListener(
                response -> response.getStatusLine().getStatusCode(), trackingActionListener, Collections.emptySet());
        IllegalStateException exception = new IllegalStateException();
        responseListener.onFailure(exception);
        assertSame(exception, trackingActionListener.exception.get());
    }

    public void testWrapResponseListenerOnResponseExceptionWithoutEntity() throws IOException {
        TrackingActionListener trackingActionListener = new TrackingActionListener();
        ResponseListener responseListener = restHighLevelClient.wrapResponseListener(
                response -> response.getStatusLine().getStatusCode(), trackingActionListener, Collections.emptySet());
        RestStatus restStatus = randomFrom(RestStatus.values());
        HttpResponse httpResponse = new BasicHttpResponse(newStatusLine(restStatus));
        Response response = new Response(REQUEST_LINE, new HttpHost("localhost", 9200), httpResponse);
        ResponseException responseException = new ResponseException(response);
        responseListener.onFailure(responseException);
        assertThat(trackingActionListener.exception.get(), instanceOf(ElasticsearchException.class));
        ElasticsearchException elasticsearchException = (ElasticsearchException) trackingActionListener.exception.get();
        assertEquals(responseException.getMessage(), elasticsearchException.getMessage());
        assertEquals(restStatus, elasticsearchException.status());
        assertSame(responseException, elasticsearchException.getCause());
    }

    public void testWrapResponseListenerOnResponseExceptionWithEntity() throws IOException {
        TrackingActionListener trackingActionListener = new TrackingActionListener();
        ResponseListener responseListener = restHighLevelClient.wrapResponseListener(
                response -> response.getStatusLine().getStatusCode(), trackingActionListener, Collections.emptySet());
        RestStatus restStatus = randomFrom(RestStatus.values());
        HttpResponse httpResponse = new BasicHttpResponse(newStatusLine(restStatus));
        httpResponse.setEntity(new NStringEntity("{\"error\":\"test error message\",\"status\":" + restStatus.getStatus() + "}",
                ContentType.APPLICATION_JSON));
        Response response = new Response(REQUEST_LINE, new HttpHost("localhost", 9200), httpResponse);
        ResponseException responseException = new ResponseException(response);
        responseListener.onFailure(responseException);
        assertThat(trackingActionListener.exception.get(), instanceOf(ElasticsearchException.class));
        ElasticsearchException elasticsearchException = (ElasticsearchException)trackingActionListener.exception.get();
        assertEquals("Elasticsearch exception [type=exception, reason=test error message]", elasticsearchException.getMessage());
        assertEquals(restStatus, elasticsearchException.status());
        assertSame(responseException, elasticsearchException.getSuppressed()[0]);
    }

    public void testWrapResponseListenerOnResponseExceptionWithBrokenEntity() throws IOException {
        {
            TrackingActionListener trackingActionListener = new TrackingActionListener();
            ResponseListener responseListener = restHighLevelClient.wrapResponseListener(
                    response -> response.getStatusLine().getStatusCode(), trackingActionListener, Collections.emptySet());
            RestStatus restStatus = randomFrom(RestStatus.values());
            HttpResponse httpResponse = new BasicHttpResponse(newStatusLine(restStatus));
            httpResponse.setEntity(new NStringEntity("{\"error\":", ContentType.APPLICATION_JSON));
            Response response = new Response(REQUEST_LINE, new HttpHost("localhost", 9200), httpResponse);
            ResponseException responseException = new ResponseException(response);
            responseListener.onFailure(responseException);
            assertThat(trackingActionListener.exception.get(), instanceOf(ElasticsearchException.class));
            ElasticsearchException elasticsearchException = (ElasticsearchException)trackingActionListener.exception.get();
            assertEquals("Unable to parse response body", elasticsearchException.getMessage());
            assertEquals(restStatus, elasticsearchException.status());
            assertSame(responseException, elasticsearchException.getCause());
            assertThat(elasticsearchException.getSuppressed()[0], instanceOf(JsonParseException.class));
        }
        {
            TrackingActionListener trackingActionListener = new TrackingActionListener();
            ResponseListener responseListener = restHighLevelClient.wrapResponseListener(
                    response -> response.getStatusLine().getStatusCode(), trackingActionListener, Collections.emptySet());
            RestStatus restStatus = randomFrom(RestStatus.values());
            HttpResponse httpResponse = new BasicHttpResponse(newStatusLine(restStatus));
            httpResponse.setEntity(new NStringEntity("{\"status\":" + restStatus.getStatus() + "}", ContentType.APPLICATION_JSON));
            Response response = new Response(REQUEST_LINE, new HttpHost("localhost", 9200), httpResponse);
            ResponseException responseException = new ResponseException(response);
            responseListener.onFailure(responseException);
            assertThat(trackingActionListener.exception.get(), instanceOf(ElasticsearchException.class));
            ElasticsearchException elasticsearchException = (ElasticsearchException)trackingActionListener.exception.get();
            assertEquals("Unable to parse response body", elasticsearchException.getMessage());
            assertEquals(restStatus, elasticsearchException.status());
            assertSame(responseException, elasticsearchException.getCause());
            assertThat(elasticsearchException.getSuppressed()[0], instanceOf(IllegalStateException.class));
        }
    }

    public void testWrapResponseListenerOnResponseExceptionWithIgnores() throws IOException {
        TrackingActionListener trackingActionListener = new TrackingActionListener();
        ResponseListener responseListener = restHighLevelClient.wrapResponseListener(
                response -> response.getStatusLine().getStatusCode(), trackingActionListener, Collections.singleton(404));
        HttpResponse httpResponse = new BasicHttpResponse(newStatusLine(RestStatus.NOT_FOUND));
        Response response = new Response(REQUEST_LINE, new HttpHost("localhost", 9200), httpResponse);
        ResponseException responseException = new ResponseException(response);
        responseListener.onFailure(responseException);
        //although we got an exception, we turn it into a successful response because the status code was provided among ignores
        assertNull(trackingActionListener.exception.get());
        assertEquals(404, trackingActionListener.statusCode.get());
    }

    public void testWrapResponseListenerOnResponseExceptionWithIgnoresErrorNoBody() throws IOException {
        TrackingActionListener trackingActionListener = new TrackingActionListener();
        //response parsing throws exception while handling ignores. same as when GetResponse#fromXContent throws error when trying
        //to parse a 404 response which contains an error rather than a valid document not found response.
        ResponseListener responseListener = restHighLevelClient.wrapResponseListener(
                response -> { throw new IllegalStateException(); }, trackingActionListener, Collections.singleton(404));
        HttpResponse httpResponse = new BasicHttpResponse(newStatusLine(RestStatus.NOT_FOUND));
        Response response = new Response(REQUEST_LINE, new HttpHost("localhost", 9200), httpResponse);
        ResponseException responseException = new ResponseException(response);
        responseListener.onFailure(responseException);
        assertThat(trackingActionListener.exception.get(), instanceOf(ElasticsearchException.class));
        ElasticsearchException elasticsearchException = (ElasticsearchException)trackingActionListener.exception.get();
        assertEquals(RestStatus.NOT_FOUND, elasticsearchException.status());
        assertSame(responseException, elasticsearchException.getCause());
        assertEquals(responseException.getMessage(), elasticsearchException.getMessage());
    }

    public void testWrapResponseListenerOnResponseExceptionWithIgnoresErrorValidBody() throws IOException {
        TrackingActionListener trackingActionListener = new TrackingActionListener();
        //response parsing throws exception while handling ignores. same as when GetResponse#fromXContent throws error when trying
        //to parse a 404 response which contains an error rather than a valid document not found response.
        ResponseListener responseListener = restHighLevelClient.wrapResponseListener(
                response -> { throw new IllegalStateException(); }, trackingActionListener, Collections.singleton(404));
        HttpResponse httpResponse = new BasicHttpResponse(newStatusLine(RestStatus.NOT_FOUND));
        httpResponse.setEntity(new NStringEntity("{\"error\":\"test error message\",\"status\":404}",
                ContentType.APPLICATION_JSON));
        Response response = new Response(REQUEST_LINE, new HttpHost("localhost", 9200), httpResponse);
        ResponseException responseException = new ResponseException(response);
        responseListener.onFailure(responseException);
        assertThat(trackingActionListener.exception.get(), instanceOf(ElasticsearchException.class));
        ElasticsearchException elasticsearchException = (ElasticsearchException)trackingActionListener.exception.get();
        assertEquals(RestStatus.NOT_FOUND, elasticsearchException.status());
        assertSame(responseException, elasticsearchException.getSuppressed()[0]);
        assertEquals("Elasticsearch exception [type=exception, reason=test error message]", elasticsearchException.getMessage());
    }

    public void testDefaultNamedXContents() {
        List<NamedXContentRegistry.Entry> namedXContents = RestHighLevelClient.getDefaultNamedXContents();
        int expectedInternalAggregations = InternalAggregationTestCase.getDefaultNamedXContents().size();
        int expectedSuggestions = 3;

        // Explicitly check for metrics from the analytics module because they aren't in InternalAggregationTestCase
        assertTrue(namedXContents.removeIf(e -> e.name.getPreferredName().equals("string_stats")));
        assertTrue(namedXContents.removeIf(e -> e.name.getPreferredName().equals("top_metrics")));

        assertEquals(expectedInternalAggregations + expectedSuggestions, namedXContents.size());
        Map<Class<?>, Integer> categories = new HashMap<>();
        for (NamedXContentRegistry.Entry namedXContent : namedXContents) {
            Integer counter = categories.putIfAbsent(namedXContent.categoryClass, 1);
            if (counter != null) {
                categories.put(namedXContent.categoryClass, counter + 1);
            }
        }
        assertEquals(2, categories.size());
        assertEquals(expectedInternalAggregations, categories.get(Aggregation.class).intValue());
        assertEquals(expectedSuggestions, categories.get(Suggest.Suggestion.class).intValue());
    }

    public void testProvidedNamedXContents() {
        List<NamedXContentRegistry.Entry> namedXContents = RestHighLevelClient.getProvidedNamedXContents();
        assertEquals(64, namedXContents.size());
        Map<Class<?>, Integer> categories = new HashMap<>();
        List<String> names = new ArrayList<>();
        for (NamedXContentRegistry.Entry namedXContent : namedXContents) {
            names.add(namedXContent.name.getPreferredName());
            Integer counter = categories.putIfAbsent(namedXContent.categoryClass, 1);
            if (counter != null) {
                categories.put(namedXContent.categoryClass, counter + 1);
            }
        }
        assertEquals("Had: " + categories, 14, categories.size());
        assertEquals(Integer.valueOf(3), categories.get(Aggregation.class));
        assertTrue(names.contains(ChildrenAggregationBuilder.NAME));
        assertTrue(names.contains(MatrixStatsAggregationBuilder.NAME));
        assertEquals(Integer.valueOf(5), categories.get(EvaluationMetric.class));
        assertTrue(names.contains(PrecisionAtK.NAME));
        assertTrue(names.contains(RecallAtK.NAME));
        assertTrue(names.contains(DiscountedCumulativeGain.NAME));
        assertTrue(names.contains(MeanReciprocalRank.NAME));
        assertTrue(names.contains(ExpectedReciprocalRank.NAME));
        assertEquals(Integer.valueOf(5), categories.get(MetricDetail.class));
        assertTrue(names.contains(PrecisionAtK.NAME));
        assertTrue(names.contains(RecallAtK.NAME));
        assertTrue(names.contains(MeanReciprocalRank.NAME));
        assertTrue(names.contains(DiscountedCumulativeGain.NAME));
        assertTrue(names.contains(ExpectedReciprocalRank.NAME));
        assertEquals(Integer.valueOf(9), categories.get(LifecycleAction.class));
        assertTrue(names.contains(UnfollowAction.NAME));
        assertTrue(names.contains(AllocateAction.NAME));
        assertTrue(names.contains(DeleteAction.NAME));
        assertTrue(names.contains(ForceMergeAction.NAME));
        assertTrue(names.contains(ReadOnlyAction.NAME));
        assertTrue(names.contains(RolloverAction.NAME));
        assertTrue(names.contains(ShrinkAction.NAME));
        assertTrue(names.contains(FreezeAction.NAME));
        assertTrue(names.contains(SetPriorityAction.NAME));
        assertEquals(Integer.valueOf(3), categories.get(DataFrameAnalysis.class));
        assertTrue(names.contains(OutlierDetection.NAME.getPreferredName()));
        assertTrue(names.contains(org.elasticsearch.client.ml.dataframe.Regression.NAME.getPreferredName()));
        assertTrue(names.contains(org.elasticsearch.client.ml.dataframe.Classification.NAME.getPreferredName()));
        assertTrue(names.contains(OutlierDetectionStats.NAME.getPreferredName()));
        assertTrue(names.contains(RegressionStats.NAME.getPreferredName()));
        assertTrue(names.contains(ClassificationStats.NAME.getPreferredName()));
        assertEquals(Integer.valueOf(1), categories.get(SyncConfig.class));
        assertTrue(names.contains(TimeSyncConfig.NAME));
        assertEquals(Integer.valueOf(3), categories.get(org.elasticsearch.client.ml.dataframe.evaluation.Evaluation.class));
        assertThat(names, hasItems(BinarySoftClassification.NAME, Classification.NAME, Regression.NAME));
        assertEquals(Integer.valueOf(10), categories.get(org.elasticsearch.client.ml.dataframe.evaluation.EvaluationMetric.class));
        assertThat(names,
            hasItems(
                registeredMetricName(BinarySoftClassification.NAME, AucRocMetric.NAME),
                registeredMetricName(BinarySoftClassification.NAME, PrecisionMetric.NAME),
                registeredMetricName(BinarySoftClassification.NAME, RecallMetric.NAME),
                registeredMetricName(BinarySoftClassification.NAME, ConfusionMatrixMetric.NAME),
                registeredMetricName(Classification.NAME, AccuracyMetric.NAME),
                registeredMetricName(
                    Classification.NAME, org.elasticsearch.client.ml.dataframe.evaluation.classification.PrecisionMetric.NAME),
                registeredMetricName(
                    Classification.NAME, org.elasticsearch.client.ml.dataframe.evaluation.classification.RecallMetric.NAME),
                registeredMetricName(Classification.NAME, MulticlassConfusionMatrixMetric.NAME),
                registeredMetricName(Regression.NAME, MeanSquaredErrorMetric.NAME),
                registeredMetricName(Regression.NAME, RSquaredMetric.NAME)));
        assertEquals(Integer.valueOf(10), categories.get(org.elasticsearch.client.ml.dataframe.evaluation.EvaluationMetric.Result.class));
        assertThat(names,
            hasItems(
                registeredMetricName(BinarySoftClassification.NAME, AucRocMetric.NAME),
                registeredMetricName(BinarySoftClassification.NAME, PrecisionMetric.NAME),
                registeredMetricName(BinarySoftClassification.NAME, RecallMetric.NAME),
                registeredMetricName(BinarySoftClassification.NAME, ConfusionMatrixMetric.NAME),
                registeredMetricName(Classification.NAME, AccuracyMetric.NAME),
                registeredMetricName(
                    Classification.NAME, org.elasticsearch.client.ml.dataframe.evaluation.classification.PrecisionMetric.NAME),
                registeredMetricName(
                    Classification.NAME, org.elasticsearch.client.ml.dataframe.evaluation.classification.RecallMetric.NAME),
                registeredMetricName(Classification.NAME, MulticlassConfusionMatrixMetric.NAME),
                registeredMetricName(Regression.NAME, MeanSquaredErrorMetric.NAME),
                registeredMetricName(Regression.NAME, RSquaredMetric.NAME)));
        assertEquals(Integer.valueOf(4), categories.get(org.elasticsearch.client.ml.inference.preprocessing.PreProcessor.class));
        assertThat(names, hasItems(FrequencyEncoding.NAME, OneHotEncoding.NAME, TargetMeanEncoding.NAME, CustomWordEmbedding.NAME));
        assertEquals(Integer.valueOf(3), categories.get(org.elasticsearch.client.ml.inference.trainedmodel.TrainedModel.class));
        assertThat(names, hasItems(Tree.NAME, Ensemble.NAME, LangIdentNeuralNetwork.NAME));
        assertEquals(Integer.valueOf(3),
            categories.get(org.elasticsearch.client.ml.inference.trainedmodel.ensemble.OutputAggregator.class));
        assertThat(names, hasItems(WeightedMode.NAME, WeightedSum.NAME, LogisticRegression.NAME));
        assertEquals(Integer.valueOf(2),
            categories.get(org.elasticsearch.client.ml.inference.trainedmodel.InferenceConfig.class));
        assertThat(names, hasItems(ClassificationConfig.NAME.getPreferredName(), RegressionConfig.NAME.getPreferredName()));
    }

    public void testApiNamingConventions() throws Exception {
        //this list should be empty once the high-level client is feature complete
        String[] notYetSupportedApi = new String[]{
            "create",
            "get_script_context",
            "get_script_languages",
            "indices.exists_type",
            "indices.get_upgrade",
            "indices.put_alias",
            "render_search_template",
            "scripts_painless_execute",
            "indices.create_data_stream",
            "indices.get_data_streams",
<<<<<<< HEAD
            "indices.delete_data_stream",
            "indices.simulate_index_template",
            "clear_reader",
            "open_reader"
=======
            "indices.delete_data_stream"
>>>>>>> 839ac4dd
        };
        //These API are not required for high-level client feature completeness
        String[] notRequiredApi = new String[] {
            "cluster.allocation_explain",
            "cluster.pending_tasks",
            "cluster.reroute",
            "cluster.state",
            "cluster.stats",
            "cluster.post_voting_config_exclusions",
            "cluster.delete_voting_config_exclusions",
            "indices.shard_stores",
            "indices.upgrade",
            "indices.recovery",
            "indices.segments",
            "indices.stats",
            "ingest.processor_grok",
            "nodes.info",
            "nodes.stats",
            "nodes.hot_threads",
            "nodes.usage",
            "nodes.reload_secure_settings",
            "search_shards",
        };
        List<String> booleanReturnMethods = Arrays.asList(
            "security.enable_user",
            "security.disable_user",
            "security.change_password");
        Set<String> deprecatedMethods = new HashSet<>();
        deprecatedMethods.add("indices.force_merge");
        deprecatedMethods.add("multi_get");
        deprecatedMethods.add("multi_search");
        deprecatedMethods.add("search_scroll");

        ClientYamlSuiteRestSpec restSpec = ClientYamlSuiteRestSpec.load("/rest-api-spec/api");
        Set<String> apiSpec = restSpec.getApis().stream().map(ClientYamlSuiteRestApi::getName).collect(Collectors.toSet());
        Set<String> apiUnsupported = new HashSet<>(apiSpec);
        Set<String> apiNotFound = new HashSet<>();

        Set<String> topLevelMethodsExclusions = new HashSet<>();
        topLevelMethodsExclusions.add("getLowLevelClient");
        topLevelMethodsExclusions.add("close");

        Map<String, Set<Method>> methods = Arrays.stream(RestHighLevelClient.class.getMethods())
                .filter(method -> method.getDeclaringClass().equals(RestHighLevelClient.class)
                        && topLevelMethodsExclusions.contains(method.getName()) == false)
                .map(method -> Tuple.tuple(toSnakeCase(method.getName()), method))
                .flatMap(tuple -> tuple.v2().getReturnType().getName().endsWith("Client")
                        ? getSubClientMethods(tuple.v1(), tuple.v2().getReturnType()) : Stream.of(tuple))
                .filter(tuple -> tuple.v2().getAnnotation(Deprecated.class) == null)
                .collect(Collectors.groupingBy(Tuple::v1,
                    Collectors.mapping(Tuple::v2, Collectors.toSet())));

        // TODO remove in 8.0 - we will undeprecate indices.get_template because the current getIndexTemplate
        // impl will replace the existing getTemplate method.
        // The above general-purpose code ignores all deprecated methods which in this case leaves `getTemplate`
        // looking like it doesn't have a valid implementatation when it does.
        apiUnsupported.remove("indices.get_template");

        // Synced flush is deprecated
        apiUnsupported.remove("indices.flush_synced");

        for (Map.Entry<String, Set<Method>> entry : methods.entrySet()) {
            String apiName = entry.getKey();

            for (Method method : entry.getValue()) {
                assertTrue("method [" + apiName + "] is not final",
                    Modifier.isFinal(method.getClass().getModifiers()) || Modifier.isFinal(method.getModifiers()));
                assertTrue("method [" + method + "] should be public", Modifier.isPublic(method.getModifiers()));

                //we convert all the method names to snake case, hence we need to look for the '_async' suffix rather than 'Async'
                if (apiName.endsWith("_async")) {
                    assertAsyncMethod(methods, method, apiName);
                } else if (isSubmitTaskMethod(apiName)) {
                    assertSubmitTaskMethod(methods, method, apiName, restSpec);
                } else {
                    assertSyncMethod(method, apiName, booleanReturnMethods);
                    apiUnsupported.remove(apiName);
                    if (apiSpec.contains(apiName) == false) {
                        if (deprecatedMethods.contains(apiName)) {
                            assertTrue("method [" + method.getName() + "], api [" + apiName + "] should be deprecated",
                                method.isAnnotationPresent(Deprecated.class));
                        } else {
                            //TODO xpack api are currently ignored, we need to load xpack yaml spec too
                            if (apiName.startsWith("xpack.") == false &&
                                apiName.startsWith("license.") == false &&
                                apiName.startsWith("machine_learning.") == false &&
                                apiName.startsWith("rollup.") == false &&
                                apiName.startsWith("watcher.") == false &&
                                apiName.startsWith("graph.") == false &&
                                apiName.startsWith("migration.") == false &&
                                apiName.startsWith("security.") == false &&
                                apiName.startsWith("index_lifecycle.") == false &&
                                apiName.startsWith("ccr.") == false &&
                                apiName.startsWith("enrich.") == false &&
                                apiName.startsWith("transform.") == false &&
                                apiName.startsWith("eql.") == false &&
                                apiName.endsWith("freeze") == false &&
                                apiName.endsWith("reload_analyzers") == false &&
                                apiName.startsWith("async_search") == false &&
                                // IndicesClientIT.getIndexTemplate should be renamed "getTemplate" in version 8.0 when we
                                // can get rid of 7.0's deprecated "getTemplate"
                                apiName.equals("indices.get_index_template") == false) {
                                apiNotFound.add(apiName);
                            }
                        }
                    }
                }
            }
        }
        assertThat("Some client method doesn't match a corresponding API defined in the REST spec: " + apiNotFound,
            apiNotFound.size(), equalTo(0));

        //we decided not to support cat API in the high-level REST client, they are supposed to be used from a low-level client
        apiUnsupported.removeIf(api -> api.startsWith("cat."));
        Stream.concat(Arrays.stream(notYetSupportedApi), Arrays.stream(notRequiredApi)).forEach(
            api -> assertTrue(api + " API is either not defined in the spec or already supported by the high-level client",
                apiUnsupported.remove(api)));
        assertThat("Some API are not supported but they should be: " + apiUnsupported, apiUnsupported.size(), equalTo(0));
    }

    private static void assertSyncMethod(Method method, String apiName, List<String> booleanReturnMethods) {
        //A few methods return a boolean rather than a response object
        if (apiName.equals("ping") || apiName.contains("exist") || booleanReturnMethods.contains(apiName)) {
            assertThat("the return type for method [" + method + "] is incorrect",
                method.getReturnType().getSimpleName(), equalTo("boolean"));
        } else {
            // It's acceptable for 404s to be represented as empty Optionals
            if (!method.getReturnType().isAssignableFrom(Optional.class)) {
                assertThat("the return type for method [" + method + "] is incorrect",
                    method.getReturnType().getSimpleName(), endsWith("Response"));
            }
        }

        assertEquals("incorrect number of exceptions for method [" + method + "]", 1, method.getExceptionTypes().length);
        //a few methods don't accept a request object as argument
        if (APIS_WITHOUT_REQUEST_OBJECT.contains(apiName)) {
            assertEquals("incorrect number of arguments for method [" + method + "]", 1, method.getParameterTypes().length);
            assertThat("the parameter to method [" + method + "] is the wrong type",
                method.getParameterTypes()[0], equalTo(RequestOptions.class));
        } else {
            assertEquals("incorrect number of arguments for method [" + method + "]", 2, method.getParameterTypes().length);
            // This is no longer true for all methods. Some methods can contain these 2 args backwards because of deprecation
            if (method.getParameterTypes()[0].equals(RequestOptions.class)) {
                assertThat("the first parameter to method [" + method + "] is the wrong type",
                    method.getParameterTypes()[0], equalTo(RequestOptions.class));
                assertThat("the second parameter to method [" + method + "] is the wrong type",
                    method.getParameterTypes()[1].getSimpleName(), endsWith("Request"));
            } else {
                assertThat("the first parameter to method [" + method + "] is the wrong type",
                    method.getParameterTypes()[0].getSimpleName(), endsWith("Request"));
                assertThat("the second parameter to method [" + method + "] is the wrong type",
                    method.getParameterTypes()[1], equalTo(RequestOptions.class));
            }
        }
    }

    private static void assertAsyncMethod(Map<String, Set<Method>> methods, Method method, String apiName) {
        assertTrue("async method [" + method.getName() + "] doesn't have corresponding sync method",
                methods.containsKey(apiName.substring(0, apiName.length() - 6)));
        assertThat("async method [" + method + "] should return Cancellable", method.getReturnType(), equalTo(Cancellable.class));
        assertEquals("async method [" + method + "] should not throw any exceptions", 0, method.getExceptionTypes().length);
        if (APIS_WITHOUT_REQUEST_OBJECT.contains(apiName.replaceAll("_async$", ""))) {
            assertEquals(2, method.getParameterTypes().length);
            assertThat(method.getParameterTypes()[0], equalTo(RequestOptions.class));
            assertThat(method.getParameterTypes()[1], equalTo(ActionListener.class));
        } else {
            assertEquals("async method [" + method + "] has the wrong number of arguments", 3, method.getParameterTypes().length);
            // This is no longer true for all methods. Some methods can contain these 2 args backwards because of deprecation
            if (method.getParameterTypes()[0].equals(RequestOptions.class)) {
                assertThat("the first parameter to async method [" + method + "] should be a request type",
                    method.getParameterTypes()[0], equalTo(RequestOptions.class));
                assertThat("the second parameter to async method [" + method + "] is the wrong type",
                    method.getParameterTypes()[1].getSimpleName(), endsWith("Request"));
            } else {
                assertThat("the first parameter to async method [" + method + "] should be a request type",
                    method.getParameterTypes()[0].getSimpleName(), endsWith("Request"));
                assertThat("the second parameter to async method [" + method + "] is the wrong type",
                    method.getParameterTypes()[1], equalTo(RequestOptions.class));
            }
            assertThat("the third parameter to async method [" + method + "] is the wrong type",
                method.getParameterTypes()[2], equalTo(ActionListener.class));
        }
    }

    private static void assertSubmitTaskMethod(Map<String, Set<Method>> methods, Method method, String apiName,
                                               ClientYamlSuiteRestSpec restSpec) {
        String methodName = extractMethodName(apiName);
        assertTrue("submit task method [" + method.getName() + "] doesn't have corresponding sync method",
            methods.containsKey(methodName));
        assertEquals("submit task method [" + method + "] has the wrong number of arguments", 2, method.getParameterTypes().length);
        assertThat("the first parameter to submit task method [" + method + "] is the wrong type",
            method.getParameterTypes()[0].getSimpleName(), endsWith("Request"));
        assertThat("the second parameter to submit task method [" + method + "] is the wrong type",
            method.getParameterTypes()[1], equalTo(RequestOptions.class));

        assertThat("submit task method [" + method + "] must have wait_for_completion parameter in rest spec",
            restSpec.getApi(methodName).getParams(), Matchers.hasKey("wait_for_completion"));
    }

    private static String extractMethodName(String apiName) {
        return apiName.substring(SUBMIT_TASK_PREFIX.length(), apiName.length() - SUBMIT_TASK_SUFFIX.length());
    }

    private static boolean isSubmitTaskMethod(String apiName) {
        return apiName.startsWith(SUBMIT_TASK_PREFIX) && apiName.endsWith(SUBMIT_TASK_SUFFIX);
    }

    private static Stream<Tuple<String, Method>> getSubClientMethods(String namespace, Class<?> clientClass) {
        return Arrays.stream(clientClass.getMethods()).filter(method -> method.getDeclaringClass().equals(clientClass))
                .map(method -> Tuple.tuple(namespace + "." + toSnakeCase(method.getName()), method))
                .flatMap(tuple -> tuple.v2().getReturnType().getName().endsWith("Client")
                    ? getSubClientMethods(tuple.v1(), tuple.v2().getReturnType()) : Stream.of(tuple));
    }

    private static String toSnakeCase(String camelCase) {
        StringBuilder snakeCaseString = new StringBuilder();
        for (Character aChar : camelCase.toCharArray()) {
            if (Character.isUpperCase(aChar)) {
                snakeCaseString.append('_');
                snakeCaseString.append(Character.toLowerCase(aChar));
            } else {
                snakeCaseString.append(aChar);
            }
        }
        return snakeCaseString.toString();
    }

    private static class TrackingActionListener implements ActionListener<Integer> {
        private final AtomicInteger statusCode = new AtomicInteger(-1);
        private final AtomicReference<Exception> exception = new AtomicReference<>();

        @Override
        public void onResponse(Integer statusCode) {
            assertTrue(this.statusCode.compareAndSet(-1, statusCode));
        }

        @Override
        public void onFailure(Exception e) {
            assertTrue(exception.compareAndSet(null, e));
        }
    }

    private static StatusLine newStatusLine(RestStatus restStatus) {
        return new BasicStatusLine(HTTP_PROTOCOL, restStatus.getStatus(), restStatus.name());
    }
}<|MERGE_RESOLUTION|>--- conflicted
+++ resolved
@@ -860,14 +860,9 @@
             "scripts_painless_execute",
             "indices.create_data_stream",
             "indices.get_data_streams",
-<<<<<<< HEAD
             "indices.delete_data_stream",
-            "indices.simulate_index_template",
             "clear_reader",
             "open_reader"
-=======
-            "indices.delete_data_stream"
->>>>>>> 839ac4dd
         };
         //These API are not required for high-level client feature completeness
         String[] notRequiredApi = new String[] {
