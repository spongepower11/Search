/*
 * Licensed to Elasticsearch under one or more contributor
 * license agreements. See the NOTICE file distributed with
 * this work for additional information regarding copyright
 * ownership. Elasticsearch licenses this file to you under
 * the Apache License, Version 2.0 (the "License"); you may
 * not use this file except in compliance with the License.
 * You may obtain a copy of the License at
 *
 *    http://www.apache.org/licenses/LICENSE-2.0
 *
 * Unless required by applicable law or agreed to in writing,
 * software distributed under the License is distributed on an
 * "AS IS" BASIS, WITHOUT WARRANTIES OR CONDITIONS OF ANY
 * KIND, either express or implied.  See the License for the
 * specific language governing permissions and limitations
 * under the License.
 */

package org.elasticsearch.client.documentation;

import org.elasticsearch.action.ActionListener;
import org.elasticsearch.action.LatchedActionListener;
import org.elasticsearch.action.admin.cluster.repositories.delete.DeleteRepositoryRequest;
import org.elasticsearch.action.admin.cluster.repositories.delete.DeleteRepositoryResponse;
import org.elasticsearch.action.admin.cluster.repositories.get.GetRepositoriesRequest;
import org.elasticsearch.action.admin.cluster.repositories.get.GetRepositoriesResponse;
import org.elasticsearch.action.admin.cluster.repositories.put.PutRepositoryRequest;
import org.elasticsearch.action.admin.cluster.repositories.put.PutRepositoryResponse;
import org.elasticsearch.action.admin.cluster.repositories.verify.VerifyRepositoryRequest;
import org.elasticsearch.action.admin.cluster.repositories.verify.VerifyRepositoryResponse;
import org.elasticsearch.action.admin.cluster.snapshots.create.CreateSnapshotRequest;
import org.elasticsearch.action.admin.cluster.snapshots.create.CreateSnapshotResponse;
import org.elasticsearch.action.admin.cluster.snapshots.get.GetSnapshotsRequest;
import org.elasticsearch.action.admin.cluster.snapshots.get.GetSnapshotsResponse;
import org.elasticsearch.action.admin.indices.create.CreateIndexRequest;
import org.elasticsearch.action.support.IndicesOptions;
import org.elasticsearch.action.admin.cluster.snapshots.delete.DeleteSnapshotRequest;
import org.elasticsearch.action.admin.cluster.snapshots.delete.DeleteSnapshotResponse;
import org.elasticsearch.action.admin.cluster.snapshots.status.SnapshotStats;
import org.elasticsearch.action.admin.cluster.snapshots.status.SnapshotStatus;
import org.elasticsearch.action.admin.cluster.snapshots.status.SnapshotsStatusRequest;
import org.elasticsearch.action.admin.cluster.snapshots.status.SnapshotsStatusResponse;
import org.elasticsearch.client.ESRestHighLevelClientTestCase;
import org.elasticsearch.client.Request;
import org.elasticsearch.client.RequestOptions;
import org.elasticsearch.client.Response;
import org.elasticsearch.client.RestHighLevelClient;
import org.elasticsearch.cluster.SnapshotsInProgress;
import org.elasticsearch.cluster.metadata.RepositoryMetaData;
import org.elasticsearch.common.settings.Settings;
import org.elasticsearch.common.unit.TimeValue;
import org.elasticsearch.common.xcontent.XContentType;
import org.elasticsearch.repositories.fs.FsRepository;
import org.elasticsearch.rest.RestStatus;
import org.elasticsearch.snapshots.SnapshotInfo;

import java.io.IOException;
import java.util.HashMap;
import java.util.List;
import java.util.Locale;
import java.util.Map;
import java.util.concurrent.CountDownLatch;
import java.util.concurrent.TimeUnit;

import static org.hamcrest.Matchers.equalTo;

/**
 * This class is used to generate the Java Snapshot API documentation.
 * You need to wrap your code between two tags like:
 * // tag::example
 * // end::example
 *
 * Where example is your tag name.
 *
 * Then in the documentation, you can extract what is between tag and end tags with
 * ["source","java",subs="attributes,callouts,macros"]
 * --------------------------------------------------
 * include-tagged::{doc-tests}/SnapshotClientDocumentationIT.java[example]
 * --------------------------------------------------
 *
 * The column width of the code block is 84. If the code contains a line longer
 * than 84, the line will be cut and a horizontal scroll bar will be displayed.
 * (the code indentation of the tag is not included in the width)
 */
public class SnapshotClientDocumentationIT extends ESRestHighLevelClientTestCase {

    private static final String repositoryName = "test_repository";
    private static final String snapshotName = "test_snapshot";
    private static final String indexName = "test_index";

    public void testSnapshotCreateRepository() throws IOException {
        RestHighLevelClient client = highLevelClient();

        // tag::create-repository-request
        PutRepositoryRequest request = new PutRepositoryRequest();
        // end::create-repository-request

        // tag::create-repository-create-settings
        String locationKey = FsRepository.LOCATION_SETTING.getKey();
        String locationValue = ".";
        String compressKey = FsRepository.COMPRESS_SETTING.getKey();
        boolean compressValue = true;

        Settings settings = Settings.builder()
            .put(locationKey, locationValue)
            .put(compressKey, compressValue)
            .build(); // <1>
        // end::create-repository-create-settings

        // tag::create-repository-request-repository-settings
        request.settings(settings); // <1>
        // end::create-repository-request-repository-settings

        {
            // tag::create-repository-settings-builder
            Settings.Builder settingsBuilder = Settings.builder()
                .put(locationKey, locationValue)
                .put(compressKey, compressValue);
            request.settings(settingsBuilder); // <1>
            // end::create-repository-settings-builder
        }
        {
            // tag::create-repository-settings-map
            Map<String, Object> map = new HashMap<>();
            map.put(locationKey, locationValue);
            map.put(compressKey, compressValue);
            request.settings(map); // <1>
            // end::create-repository-settings-map
        }
        {
            // tag::create-repository-settings-source
            request.settings("{\"location\": \".\", \"compress\": \"true\"}",
                XContentType.JSON); // <1>
            // end::create-repository-settings-source
        }

        // tag::create-repository-request-name
        request.name(repositoryName); // <1>
        // end::create-repository-request-name
        // tag::create-repository-request-type
        request.type(FsRepository.TYPE); // <1>
        // end::create-repository-request-type

        // tag::create-repository-request-masterTimeout
        request.masterNodeTimeout(TimeValue.timeValueMinutes(1)); // <1>
        request.masterNodeTimeout("1m"); // <2>
        // end::create-repository-request-masterTimeout
        // tag::create-repository-request-timeout
        request.timeout(TimeValue.timeValueMinutes(1)); // <1>
        request.timeout("1m"); // <2>
        // end::create-repository-request-timeout
        // tag::create-repository-request-verify
        request.verify(true); // <1>
        // end::create-repository-request-verify

        // tag::create-repository-execute
        PutRepositoryResponse response = client.snapshot().createRepository(request, RequestOptions.DEFAULT);
        // end::create-repository-execute

        // tag::create-repository-response
        boolean acknowledged = response.isAcknowledged(); // <1>
        // end::create-repository-response
        assertTrue(acknowledged);
    }

    public void testSnapshotCreateRepositoryAsync() throws InterruptedException {
        RestHighLevelClient client = highLevelClient();
        {
            PutRepositoryRequest request = new PutRepositoryRequest(repositoryName);

            // tag::create-repository-execute-listener
            ActionListener<PutRepositoryResponse> listener =
                new ActionListener<PutRepositoryResponse>() {
                    @Override
                    public void onResponse(PutRepositoryResponse putRepositoryResponse) {
                        // <1>
                    }

                    @Override
                    public void onFailure(Exception e) {
                        // <2>
                    }
                };
            // end::create-repository-execute-listener

            // Replace the empty listener by a blocking listener in test
            final CountDownLatch latch = new CountDownLatch(1);
            listener = new LatchedActionListener<>(listener, latch);

            // tag::create-repository-execute-async
            client.snapshot().createRepositoryAsync(request, RequestOptions.DEFAULT, listener); // <1>
            // end::create-repository-execute-async

            assertTrue(latch.await(30L, TimeUnit.SECONDS));
        }
    }

    public void testSnapshotGetRepository() throws IOException {
        RestHighLevelClient client = highLevelClient();

        createTestRepositories();

        // tag::get-repository-request
        GetRepositoriesRequest request = new GetRepositoriesRequest();
        // end::get-repository-request

        // tag::get-repository-request-repositories
        String [] repositories = new String[] {repositoryName};
        request.repositories(repositories); // <1>
        // end::get-repository-request-repositories
        // tag::get-repository-request-local
        request.local(true); // <1>
        // end::get-repository-request-local
        // tag::get-repository-request-masterTimeout
        request.masterNodeTimeout(TimeValue.timeValueMinutes(1)); // <1>
        request.masterNodeTimeout("1m"); // <2>
        // end::get-repository-request-masterTimeout

        // tag::get-repository-execute
        GetRepositoriesResponse response = client.snapshot().getRepositories(request, RequestOptions.DEFAULT);
        // end::get-repository-execute

        // tag::get-repository-response
        List<RepositoryMetaData> repositoryMetaDataResponse = response.repositories();
        // end::get-repository-response
        assertThat(1, equalTo(repositoryMetaDataResponse.size()));
        assertThat(repositoryName, equalTo(repositoryMetaDataResponse.get(0).name()));
    }

    public void testSnapshotGetRepositoryAsync() throws InterruptedException {
        RestHighLevelClient client = highLevelClient();
        {
            GetRepositoriesRequest request = new GetRepositoriesRequest();

            // tag::get-repository-execute-listener
            ActionListener<GetRepositoriesResponse> listener =
                    new ActionListener<GetRepositoriesResponse>() {
                @Override
                public void onResponse(GetRepositoriesResponse getRepositoriesResponse) {
                    // <1>
                }

                @Override
                public void onFailure(Exception e) {
                    // <2>
                }
            };
            // end::get-repository-execute-listener

            // Replace the empty listener by a blocking listener in test
            final CountDownLatch latch = new CountDownLatch(1);
            listener = new LatchedActionListener<>(listener, latch);

            // tag::get-repository-execute-async
            client.snapshot().getRepositoriesAsync(request, RequestOptions.DEFAULT, listener); // <1>
            // end::get-repository-execute-async

            assertTrue(latch.await(30L, TimeUnit.SECONDS));
        }
    }

    public void testSnapshotDeleteRepository() throws IOException {
        RestHighLevelClient client = highLevelClient();

        createTestRepositories();

        // tag::delete-repository-request
        DeleteRepositoryRequest request = new DeleteRepositoryRequest(repositoryName);
        // end::delete-repository-request

        // tag::delete-repository-request-masterTimeout
        request.masterNodeTimeout(TimeValue.timeValueMinutes(1)); // <1>
        request.masterNodeTimeout("1m"); // <2>
        // end::delete-repository-request-masterTimeout
        // tag::delete-repository-request-timeout
        request.timeout(TimeValue.timeValueMinutes(1)); // <1>
        request.timeout("1m"); // <2>
        // end::delete-repository-request-timeout

        // tag::delete-repository-execute
        DeleteRepositoryResponse response = client.snapshot().deleteRepository(request, RequestOptions.DEFAULT);
        // end::delete-repository-execute

        // tag::delete-repository-response
        boolean acknowledged = response.isAcknowledged(); // <1>
        // end::delete-repository-response
        assertTrue(acknowledged);
    }

    public void testSnapshotDeleteRepositoryAsync() throws InterruptedException {
        RestHighLevelClient client = highLevelClient();
        {
            DeleteRepositoryRequest request = new DeleteRepositoryRequest();

            // tag::delete-repository-execute-listener
            ActionListener<DeleteRepositoryResponse> listener =
                new ActionListener<DeleteRepositoryResponse>() {
                    @Override
                    public void onResponse(DeleteRepositoryResponse deleteRepositoryResponse) {
                        // <1>
                    }

                    @Override
                    public void onFailure(Exception e) {
                        // <2>
                    }
                };
            // end::delete-repository-execute-listener

            // Replace the empty listener by a blocking listener in test
            final CountDownLatch latch = new CountDownLatch(1);
            listener = new LatchedActionListener<>(listener, latch);

            // tag::delete-repository-execute-async
            client.snapshot().deleteRepositoryAsync(request, RequestOptions.DEFAULT, listener); // <1>
            // end::delete-repository-execute-async

            assertTrue(latch.await(30L, TimeUnit.SECONDS));
        }
    }

    public void testSnapshotVerifyRepository() throws IOException {
        RestHighLevelClient client = highLevelClient();
        createTestRepositories();

        // tag::verify-repository-request
        VerifyRepositoryRequest request = new VerifyRepositoryRequest(repositoryName);
        // end::verify-repository-request

        // tag::verify-repository-request-masterTimeout
        request.masterNodeTimeout(TimeValue.timeValueMinutes(1)); // <1>
        request.masterNodeTimeout("1m"); // <2>
        // end::verify-repository-request-masterTimeout
        // tag::verify-repository-request-timeout
        request.timeout(TimeValue.timeValueMinutes(1)); // <1>
        request.timeout("1m"); // <2>
        // end::verify-repository-request-timeout

        // tag::verify-repository-execute
        VerifyRepositoryResponse response = client.snapshot().verifyRepository(request, RequestOptions.DEFAULT);
        // end::verify-repository-execute

        // tag::verify-repository-response
        List<VerifyRepositoryResponse.NodeView> repositoryMetaDataResponse = response.getNodes();
        // end::verify-repository-response
        assertThat(1, equalTo(repositoryMetaDataResponse.size()));
        assertThat("node-0", equalTo(repositoryMetaDataResponse.get(0).getName()));
    }

    public void testSnapshotVerifyRepositoryAsync() throws InterruptedException {
        RestHighLevelClient client = highLevelClient();
        {
            VerifyRepositoryRequest request = new VerifyRepositoryRequest(repositoryName);

            // tag::verify-repository-execute-listener
            ActionListener<VerifyRepositoryResponse> listener =
                new ActionListener<VerifyRepositoryResponse>() {
                    @Override
                    public void onResponse(VerifyRepositoryResponse verifyRepositoryRestResponse) {
                        // <1>
                    }

                    @Override
                    public void onFailure(Exception e) {
                        // <2>
                    }
                };
            // end::verify-repository-execute-listener

            // Replace the empty listener by a blocking listener in test
            final CountDownLatch latch = new CountDownLatch(1);
            listener = new LatchedActionListener<>(listener, latch);

            // tag::verify-repository-execute-async
            client.snapshot().verifyRepositoryAsync(request, RequestOptions.DEFAULT, listener); // <1>
            // end::verify-repository-execute-async

            assertTrue(latch.await(30L, TimeUnit.SECONDS));
        }
    }

<<<<<<< HEAD
    public void testSnapshotSnapshotsStatus() throws IOException {
        RestHighLevelClient client = highLevelClient();
        createTestRepositories();
        createTestIndex();
        createTestSnapshots();

        // tag::snapshots-status-request
        SnapshotsStatusRequest request = new SnapshotsStatusRequest();
        // end::snapshots-status-request

        // tag::snapshots-status-request-repository
        request.repository(repositoryName); // <1>
        // end::snapshots-status-request-repository
        // tag::snapshots-status-request-snapshots
        String [] snapshots = new String[] {snapshotName};
        request.snapshots(snapshots); // <1>
        // end::snapshots-status-request-snapshots
        // tag::snapshots-status-request-ignoreUnavailable
        request.ignoreUnavailable(true); // <1>
        // end::snapshots-status-request-ignoreUnavailable
        // tag::snapshots-status-request-masterTimeout
        request.masterNodeTimeout(TimeValue.timeValueMinutes(1)); // <1>
        request.masterNodeTimeout("1m"); // <2>
        // end::snapshots-status-request-masterTimeout

        // tag::snapshots-status-execute
        SnapshotsStatusResponse response = client.snapshot().status(request, RequestOptions.DEFAULT);
        // end::snapshots-status-execute

        // tag::snapshots-status-response
        List<SnapshotStatus> snapshotStatusesResponse = response.getSnapshots();
        SnapshotStatus snapshotStatus = snapshotStatusesResponse.get(0); // <1>
        SnapshotsInProgress.State snapshotState = snapshotStatus.getState(); // <2>
        SnapshotStats shardStats = snapshotStatus.getIndices().get(indexName).getShards().get(0).getStats(); // <3>
        // end::snapshots-status-response
        assertThat(snapshotStatusesResponse.size(), equalTo(1));
        assertThat(snapshotStatusesResponse.get(0).getSnapshot().getRepository(), equalTo(SnapshotClientDocumentationIT.repositoryName));
        assertThat(snapshotStatusesResponse.get(0).getSnapshot().getSnapshotId().getName(), equalTo(snapshotName));
        assertThat(snapshotState.completed(), equalTo(true));
    }

    public void testSnapshotSnapshotsStatusAsync() throws InterruptedException {
        RestHighLevelClient client = highLevelClient();
        {
            SnapshotsStatusRequest request = new SnapshotsStatusRequest();

            // tag::snapshots-status-execute-listener
            ActionListener<SnapshotsStatusResponse> listener =
                new ActionListener<SnapshotsStatusResponse>() {
                    @Override
                    public void onResponse(SnapshotsStatusResponse snapshotsStatusResponse) {
=======
    public void testSnapshotCreate() throws IOException {
        RestHighLevelClient client = highLevelClient();

        CreateIndexRequest createIndexRequest = new CreateIndexRequest("test-index0");
        client.indices().create(createIndexRequest, RequestOptions.DEFAULT);
        createIndexRequest = new CreateIndexRequest("test-index1");
        client.indices().create(createIndexRequest, RequestOptions.DEFAULT);

        createTestRepositories();

        // tag::create-snapshot-request
        CreateSnapshotRequest request = new CreateSnapshotRequest();
        // end::create-snapshot-request

        // tag::create-snapshot-request-repositoryName
        request.repository(repositoryName); // <1>
        // end::create-snapshot-request-repositoryName
        // tag::create-snapshot-request-snapshotName
        request.snapshot(snapshotName); // <1>
        // end::create-snapshot-request-snapshotName
        // tag::create-snapshot-request-indices
        request.indices("test-index0", "test-index1"); // <1>
        // end::create-snapshot-request-indices
        // tag::create-snapshot-request-indicesOptions
        request.indicesOptions(IndicesOptions.fromOptions(false, false, true, true)); // <1>
        // end::create-snapshot-request-indicesOptions
        // tag::create-snapshot-request-partial
        request.partial(false); // <1>
        // end::create-snapshot-request-partial
        // tag::create-snapshot-request-includeGlobalState
        request.includeGlobalState(true); // <1>
        // end::create-snapshot-request-includeGlobalState

        // tag::create-snapshot-request-masterTimeout
        request.masterNodeTimeout(TimeValue.timeValueMinutes(1)); // <1>
        request.masterNodeTimeout("1m"); // <2>
        // end::create-snapshot-request-masterTimeout
        // tag::create-snapshot-request-waitForCompletion
        request.waitForCompletion(true); // <1>
        // end::create-snapshot-request-waitForCompletion

        // tag::create-snapshot-execute
        CreateSnapshotResponse response = client.snapshot().createSnapshot(request, RequestOptions.DEFAULT);
        // end::create-snapshot-execute

        // tag::create-snapshot-response
        RestStatus status = response.status(); // <1>
        // end::create-snapshot-response

        assertEquals(RestStatus.OK, status);
    }

    public void testSnapshotCreateAsync() throws InterruptedException {
        RestHighLevelClient client = highLevelClient();
        {
            CreateSnapshotRequest request = new CreateSnapshotRequest(repositoryName, snapshotName);

            // tag::create-snapshot-execute-listener
            ActionListener<CreateSnapshotResponse> listener =
                new ActionListener<CreateSnapshotResponse>() {
                    @Override
                    public void onResponse(CreateSnapshotResponse createSnapshotResponse) {
                        // <1>
                    }

                    @Override
                    public void onFailure(Exception exception) {
                        // <2>
                    }
                };
            // end::create-snapshot-execute-listener

            // Replace the empty listener by a blocking listener in test
            final CountDownLatch latch = new CountDownLatch(1);
            listener = new LatchedActionListener<>(listener, latch);

            // tag::create-snapshot-execute-async
            client.snapshot().createSnapshotAsync(request, RequestOptions.DEFAULT, listener); // <1>
            // end::create-snapshot-execute-async

            assertTrue(latch.await(30L, TimeUnit.SECONDS));
        }
    }

    public void testSnapshotGetSnapshots() throws IOException {
        RestHighLevelClient client = highLevelClient();

        createTestRepositories();
        createTestSnapshots();

        // tag::get-snapshots-request
        GetSnapshotsRequest request = new GetSnapshotsRequest();
        // end::get-snapshots-request

        // tag::get-snapshots-request-repositoryName
        request.repository(repositoryName); // <1>
        // end::get-snapshots-request-repositoryName

        // tag::get-snapshots-request-snapshots
        String[] snapshots = { snapshotName };
        request.snapshots(snapshots); // <1>
        // end::get-snapshots-request-snapshots

        // tag::get-snapshots-request-masterTimeout
        request.masterNodeTimeout(TimeValue.timeValueMinutes(1)); // <1>
        request.masterNodeTimeout("1m"); // <2>
        // end::get-snapshots-request-masterTimeout

        // tag::get-snapshots-request-verbose
        request.verbose(true); // <1>
        // end::get-snapshots-request-verbose

        // tag::get-snapshots-request-ignore-unavailable
        request.ignoreUnavailable(false); // <1>
        // end::get-snapshots-request-ignore-unavailable

        // tag::get-snapshots-execute
        GetSnapshotsResponse response = client.snapshot().get(request, RequestOptions.DEFAULT);
        // end::get-snapshots-execute

        // tag::get-snapshots-response
        List<SnapshotInfo> snapshotsInfos = response.getSnapshots(); // <1>
        // end::get-snapshots-response
        assertEquals(1, snapshotsInfos.size());
    }

    public void testSnapshotGetSnapshotsAsync() throws InterruptedException {
        RestHighLevelClient client = highLevelClient();
        {
            GetSnapshotsRequest request = new GetSnapshotsRequest(repositoryName);

            // tag::get-snapshots-execute-listener
            ActionListener<GetSnapshotsResponse> listener =
                new ActionListener<GetSnapshotsResponse>() {
                    @Override
                    public void onResponse(GetSnapshotsResponse getSnapshotsResponse) {
>>>>>>> 1c4f4807
                        // <1>
                    }

                    @Override
                    public void onFailure(Exception e) {
                        // <2>
                    }
                };
<<<<<<< HEAD
            // end::snapshots-status-execute-listener

            // Replace the empty listener with a blocking listener in test
            final CountDownLatch latch = new CountDownLatch(1);
            listener = new LatchedActionListener<>(listener, latch);

            // tag::snapshots-status-execute-async
            client.snapshot().statusAsync(request, RequestOptions.DEFAULT, listener); // <1>
            // end::snapshots-status-execute-async
=======
            // end::get-snapshots-execute-listener

            // Replace the empty listener by a blocking listener in test
            final CountDownLatch latch = new CountDownLatch(1);
            listener = new LatchedActionListener<>(listener, latch);

            // tag::get-snapshots-execute-async
            client.snapshot().getAsync(request, RequestOptions.DEFAULT, listener); // <1>
            // end::get-snapshots-execute-async
>>>>>>> 1c4f4807

            assertTrue(latch.await(30L, TimeUnit.SECONDS));
        }
    }

    public void testSnapshotDeleteSnapshot() throws IOException {
        RestHighLevelClient client = highLevelClient();

        createTestRepositories();
        createTestIndex();
        createTestSnapshots();

        // tag::delete-snapshot-request
        DeleteSnapshotRequest request = new DeleteSnapshotRequest(repositoryName);
        request.snapshot(snapshotName);
        // end::delete-snapshot-request

        // tag::delete-snapshot-request-masterTimeout
        request.masterNodeTimeout(TimeValue.timeValueMinutes(1)); // <1>
        request.masterNodeTimeout("1m"); // <2>
        // end::delete-snapshot-request-masterTimeout

        // tag::delete-snapshot-execute
        DeleteSnapshotResponse response = client.snapshot().delete(request, RequestOptions.DEFAULT);
        // end::delete-snapshot-execute

        // tag::delete-snapshot-response
        boolean acknowledged = response.isAcknowledged(); // <1>
        // end::delete-snapshot-response
        assertTrue(acknowledged);
    }

    public void testSnapshotDeleteSnapshotAsync() throws InterruptedException {
        RestHighLevelClient client = highLevelClient();
        {
            DeleteSnapshotRequest request = new DeleteSnapshotRequest();

            // tag::delete-snapshot-execute-listener
            ActionListener<DeleteSnapshotResponse> listener =
                new ActionListener<DeleteSnapshotResponse>() {
                    @Override
                    public void onResponse(DeleteSnapshotResponse deleteSnapshotResponse) {
                        // <1>
                    }

                    @Override
                    public void onFailure(Exception e) {
                        // <2>
                    }
                };
            // end::delete-snapshot-execute-listener

            // Replace the empty listener by a blocking listener in test
            final CountDownLatch latch = new CountDownLatch(1);
            listener = new LatchedActionListener<>(listener, latch);

            // tag::delete-snapshot-execute-async
            client.snapshot().deleteAsync(request, RequestOptions.DEFAULT, listener); // <1>
            // end::delete-snapshot-execute-async

            assertTrue(latch.await(30L, TimeUnit.SECONDS));
        }
    }

    private void createTestRepositories() throws IOException {
        PutRepositoryRequest request = new PutRepositoryRequest(repositoryName);
        request.type(FsRepository.TYPE);
        request.settings("{\"location\": \".\"}", XContentType.JSON);
        assertTrue(highLevelClient().snapshot().createRepository(request, RequestOptions.DEFAULT).isAcknowledged());
    }

    private void createTestIndex() throws IOException {
        createIndex(indexName, Settings.EMPTY);
    }

    private void createTestSnapshots() throws IOException {
        Request createSnapshot = new Request("put", String.format(Locale.ROOT, "_snapshot/%s/%s", repositoryName, snapshotName));
        createSnapshot.addParameter("wait_for_completion", "true");
        createSnapshot.setJsonEntity("{\"indices\":\"" + indexName + "\"}");
        Response response = highLevelClient().getLowLevelClient().performRequest(createSnapshot);
        // check that the request went ok without parsing JSON here. When using the high level client, check acknowledgement instead.
        assertEquals(200, response.getStatusLine().getStatusCode());
    }
}<|MERGE_RESOLUTION|>--- conflicted
+++ resolved
@@ -380,59 +380,6 @@
         }
     }
 
-<<<<<<< HEAD
-    public void testSnapshotSnapshotsStatus() throws IOException {
-        RestHighLevelClient client = highLevelClient();
-        createTestRepositories();
-        createTestIndex();
-        createTestSnapshots();
-
-        // tag::snapshots-status-request
-        SnapshotsStatusRequest request = new SnapshotsStatusRequest();
-        // end::snapshots-status-request
-
-        // tag::snapshots-status-request-repository
-        request.repository(repositoryName); // <1>
-        // end::snapshots-status-request-repository
-        // tag::snapshots-status-request-snapshots
-        String [] snapshots = new String[] {snapshotName};
-        request.snapshots(snapshots); // <1>
-        // end::snapshots-status-request-snapshots
-        // tag::snapshots-status-request-ignoreUnavailable
-        request.ignoreUnavailable(true); // <1>
-        // end::snapshots-status-request-ignoreUnavailable
-        // tag::snapshots-status-request-masterTimeout
-        request.masterNodeTimeout(TimeValue.timeValueMinutes(1)); // <1>
-        request.masterNodeTimeout("1m"); // <2>
-        // end::snapshots-status-request-masterTimeout
-
-        // tag::snapshots-status-execute
-        SnapshotsStatusResponse response = client.snapshot().status(request, RequestOptions.DEFAULT);
-        // end::snapshots-status-execute
-
-        // tag::snapshots-status-response
-        List<SnapshotStatus> snapshotStatusesResponse = response.getSnapshots();
-        SnapshotStatus snapshotStatus = snapshotStatusesResponse.get(0); // <1>
-        SnapshotsInProgress.State snapshotState = snapshotStatus.getState(); // <2>
-        SnapshotStats shardStats = snapshotStatus.getIndices().get(indexName).getShards().get(0).getStats(); // <3>
-        // end::snapshots-status-response
-        assertThat(snapshotStatusesResponse.size(), equalTo(1));
-        assertThat(snapshotStatusesResponse.get(0).getSnapshot().getRepository(), equalTo(SnapshotClientDocumentationIT.repositoryName));
-        assertThat(snapshotStatusesResponse.get(0).getSnapshot().getSnapshotId().getName(), equalTo(snapshotName));
-        assertThat(snapshotState.completed(), equalTo(true));
-    }
-
-    public void testSnapshotSnapshotsStatusAsync() throws InterruptedException {
-        RestHighLevelClient client = highLevelClient();
-        {
-            SnapshotsStatusRequest request = new SnapshotsStatusRequest();
-
-            // tag::snapshots-status-execute-listener
-            ActionListener<SnapshotsStatusResponse> listener =
-                new ActionListener<SnapshotsStatusResponse>() {
-                    @Override
-                    public void onResponse(SnapshotsStatusResponse snapshotsStatusResponse) {
-=======
     public void testSnapshotCreate() throws IOException {
         RestHighLevelClient client = highLevelClient();
 
@@ -569,7 +516,6 @@
                 new ActionListener<GetSnapshotsResponse>() {
                     @Override
                     public void onResponse(GetSnapshotsResponse getSnapshotsResponse) {
->>>>>>> 1c4f4807
                         // <1>
                     }
 
@@ -578,7 +524,79 @@
                         // <2>
                     }
                 };
-<<<<<<< HEAD
+            // end::get-snapshots-execute-listener
+
+            // Replace the empty listener by a blocking listener in test
+            final CountDownLatch latch = new CountDownLatch(1);
+            listener = new LatchedActionListener<>(listener, latch);
+
+            // tag::get-snapshots-execute-async
+            client.snapshot().getAsync(request, RequestOptions.DEFAULT, listener); // <1>
+            // end::get-snapshots-execute-async
+
+            assertTrue(latch.await(30L, TimeUnit.SECONDS));
+        }
+    }
+
+    public void testSnapshotSnapshotsStatus() throws IOException {
+        RestHighLevelClient client = highLevelClient();
+        createTestRepositories();
+        createTestIndex();
+        createTestSnapshots();
+
+        // tag::snapshots-status-request
+        SnapshotsStatusRequest request = new SnapshotsStatusRequest();
+        // end::snapshots-status-request
+
+        // tag::snapshots-status-request-repository
+        request.repository(repositoryName); // <1>
+        // end::snapshots-status-request-repository
+        // tag::snapshots-status-request-snapshots
+        String [] snapshots = new String[] {snapshotName};
+        request.snapshots(snapshots); // <1>
+        // end::snapshots-status-request-snapshots
+        // tag::snapshots-status-request-ignoreUnavailable
+        request.ignoreUnavailable(true); // <1>
+        // end::snapshots-status-request-ignoreUnavailable
+        // tag::snapshots-status-request-masterTimeout
+        request.masterNodeTimeout(TimeValue.timeValueMinutes(1)); // <1>
+        request.masterNodeTimeout("1m"); // <2>
+        // end::snapshots-status-request-masterTimeout
+
+        // tag::snapshots-status-execute
+        SnapshotsStatusResponse response = client.snapshot().status(request, RequestOptions.DEFAULT);
+        // end::snapshots-status-execute
+
+        // tag::snapshots-status-response
+        List<SnapshotStatus> snapshotStatusesResponse = response.getSnapshots();
+        SnapshotStatus snapshotStatus = snapshotStatusesResponse.get(0); // <1>
+        SnapshotsInProgress.State snapshotState = snapshotStatus.getState(); // <2>
+        SnapshotStats shardStats = snapshotStatus.getIndices().get(indexName).getShards().get(0).getStats(); // <3>
+        // end::snapshots-status-response
+        assertThat(snapshotStatusesResponse.size(), equalTo(1));
+        assertThat(snapshotStatusesResponse.get(0).getSnapshot().getRepository(), equalTo(SnapshotClientDocumentationIT.repositoryName));
+        assertThat(snapshotStatusesResponse.get(0).getSnapshot().getSnapshotId().getName(), equalTo(snapshotName));
+        assertThat(snapshotState.completed(), equalTo(true));
+    }
+
+    public void testSnapshotSnapshotsStatusAsync() throws InterruptedException {
+        RestHighLevelClient client = highLevelClient();
+        {
+            SnapshotsStatusRequest request = new SnapshotsStatusRequest();
+
+            // tag::snapshots-status-execute-listener
+            ActionListener<SnapshotsStatusResponse> listener =
+                new ActionListener<SnapshotsStatusResponse>() {
+                    @Override
+                    public void onResponse(SnapshotsStatusResponse snapshotsStatusResponse) {
+                        // <1>
+                    }
+
+                    @Override
+                    public void onFailure(Exception e) {
+                        // <2>
+                    }
+                };
             // end::snapshots-status-execute-listener
 
             // Replace the empty listener with a blocking listener in test
@@ -588,17 +606,6 @@
             // tag::snapshots-status-execute-async
             client.snapshot().statusAsync(request, RequestOptions.DEFAULT, listener); // <1>
             // end::snapshots-status-execute-async
-=======
-            // end::get-snapshots-execute-listener
-
-            // Replace the empty listener by a blocking listener in test
-            final CountDownLatch latch = new CountDownLatch(1);
-            listener = new LatchedActionListener<>(listener, latch);
-
-            // tag::get-snapshots-execute-async
-            client.snapshot().getAsync(request, RequestOptions.DEFAULT, listener); // <1>
-            // end::get-snapshots-execute-async
->>>>>>> 1c4f4807
 
             assertTrue(latch.await(30L, TimeUnit.SECONDS));
         }
