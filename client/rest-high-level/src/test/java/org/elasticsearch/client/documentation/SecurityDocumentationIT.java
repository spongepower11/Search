/*
 * Licensed to Elasticsearch under one or more contributor
 * license agreements. See the NOTICE file distributed with
 * this work for additional information regarding copyright
 * ownership. Elasticsearch licenses this file to you under
 * the Apache License, Version 2.0 (the "License"); you may
 * not use this file except in compliance with the License.
 * You may obtain a copy of the License at
 *
 *    http://www.apache.org/licenses/LICENSE-2.0
 *
 * Unless required by applicable law or agreed to in writing,
 * software distributed under the License is distributed on an
 * "AS IS" BASIS, WITHOUT WARRANTIES OR CONDITIONS OF ANY
 * KIND, either express or implied.  See the License for the
 * specific language governing permissions and limitations
 * under the License.
 */

package org.elasticsearch.client.documentation;

import org.apache.http.client.methods.HttpPost;
import org.apache.http.entity.ContentType;
import org.apache.http.nio.entity.NStringEntity;
import org.elasticsearch.action.ActionListener;
import org.elasticsearch.action.LatchedActionListener;
import org.elasticsearch.action.support.PlainActionFuture;
import org.elasticsearch.client.ESRestHighLevelClientTestCase;
import org.elasticsearch.client.Request;
import org.elasticsearch.client.RequestOptions;
import org.elasticsearch.client.Response;
import org.elasticsearch.client.RestHighLevelClient;
import org.elasticsearch.client.security.AuthenticateResponse;
import org.elasticsearch.client.security.ChangePasswordRequest;
import org.elasticsearch.client.security.ClearRealmCacheRequest;
import org.elasticsearch.client.security.ClearRealmCacheResponse;
import org.elasticsearch.client.security.ClearRolesCacheRequest;
import org.elasticsearch.client.security.ClearRolesCacheResponse;
import org.elasticsearch.client.security.CreateTokenRequest;
import org.elasticsearch.client.security.CreateTokenResponse;
import org.elasticsearch.client.security.DeletePrivilegesRequest;
import org.elasticsearch.client.security.DeletePrivilegesResponse;
import org.elasticsearch.client.security.DeleteRoleMappingRequest;
import org.elasticsearch.client.security.DeleteRoleMappingResponse;
import org.elasticsearch.client.security.DeleteRoleRequest;
import org.elasticsearch.client.security.DeleteRoleResponse;
import org.elasticsearch.client.security.DisableUserRequest;
import org.elasticsearch.client.security.EmptyResponse;
import org.elasticsearch.client.security.EnableUserRequest;
import org.elasticsearch.client.security.ExpressionRoleMapping;
import org.elasticsearch.client.security.GetPrivilegesRequest;
import org.elasticsearch.client.security.GetPrivilegesResponse;
import org.elasticsearch.client.security.GetRoleMappingsRequest;
import org.elasticsearch.client.security.GetRoleMappingsResponse;
import org.elasticsearch.client.security.GetSslCertificatesResponse;
import org.elasticsearch.client.security.HasPrivilegesRequest;
import org.elasticsearch.client.security.HasPrivilegesResponse;
import org.elasticsearch.client.security.InvalidateTokenRequest;
import org.elasticsearch.client.security.InvalidateTokenResponse;
import org.elasticsearch.client.security.PutRoleMappingRequest;
import org.elasticsearch.client.security.PutRoleMappingResponse;
import org.elasticsearch.client.security.PutUserRequest;
import org.elasticsearch.client.security.PutUserResponse;
import org.elasticsearch.client.security.RefreshPolicy;
import org.elasticsearch.client.security.support.CertificateInfo;
import org.elasticsearch.client.security.support.expressiondsl.RoleMapperExpression;
import org.elasticsearch.client.security.support.expressiondsl.expressions.AnyRoleMapperExpression;
import org.elasticsearch.client.security.support.expressiondsl.fields.FieldRoleMapperExpression;
import org.elasticsearch.client.security.user.User;
<<<<<<< HEAD
import org.elasticsearch.client.security.user.privileges.ApplicationPrivilege;
=======
import org.elasticsearch.client.security.user.privileges.IndicesPrivileges;
>>>>>>> 8659af68
import org.elasticsearch.common.Strings;
import org.elasticsearch.common.util.set.Sets;
import org.elasticsearch.common.xcontent.XContentBuilder;
import org.elasticsearch.rest.RestStatus;
import org.hamcrest.Matchers;

import java.io.IOException;
import java.util.Arrays;
import java.util.Collections;
import java.util.HashMap;
import java.util.Iterator;
import java.util.List;
import java.util.Map;
import java.util.Set;
import java.util.concurrent.CountDownLatch;
import java.util.concurrent.TimeUnit;

import static org.elasticsearch.common.xcontent.XContentFactory.jsonBuilder;
import static org.hamcrest.Matchers.contains;
import static org.hamcrest.Matchers.containsInAnyOrder;
import static org.hamcrest.Matchers.empty;
import static org.hamcrest.Matchers.emptyIterable;
import static org.hamcrest.Matchers.equalTo;
import static org.hamcrest.Matchers.is;
import static org.hamcrest.Matchers.isIn;
import static org.hamcrest.Matchers.not;
import static org.hamcrest.Matchers.nullValue;

public class SecurityDocumentationIT extends ESRestHighLevelClientTestCase {

    public void testPutUser() throws Exception {
        RestHighLevelClient client = highLevelClient();

        {
            //tag::put-user-execute
            char[] password = new char[]{'p', 'a', 's', 's', 'w', 'o', 'r', 'd'};
            User user = new User("example", Collections.singletonList("superuser"));
            PutUserRequest request = new PutUserRequest(user, password, true, RefreshPolicy.NONE);
            PutUserResponse response = client.security().putUser(request, RequestOptions.DEFAULT);
            //end::put-user-execute

            //tag::put-user-response
            boolean isCreated = response.isCreated(); // <1>
            //end::put-user-response

            assertTrue(isCreated);
        }

        {
            char[] password = new char[]{'p', 'a', 's', 's', 'w', 'o', 'r', 'd'};
            User user2 = new User("example2", Collections.singletonList("superuser"));
            PutUserRequest request = new PutUserRequest(user2, password, true, RefreshPolicy.NONE);
            // tag::put-user-execute-listener
            ActionListener<PutUserResponse> listener = new ActionListener<PutUserResponse>() {
                @Override
                public void onResponse(PutUserResponse response) {
                    // <1>
                }

                @Override
                public void onFailure(Exception e) {
                    // <2>
                }
            };
            // end::put-user-execute-listener

            // Replace the empty listener by a blocking listener in test
            final CountDownLatch latch = new CountDownLatch(1);
            listener = new LatchedActionListener<>(listener, latch);

            // tag::put-user-execute-async
            client.security().putUserAsync(request, RequestOptions.DEFAULT, listener); // <1>
            // end::put-user-execute-async

            assertTrue(latch.await(30L, TimeUnit.SECONDS));
        }
    }

    public void testPutRoleMapping() throws Exception {
        final RestHighLevelClient client = highLevelClient();

        {
            // tag::put-role-mapping-execute
            final RoleMapperExpression rules = AnyRoleMapperExpression.builder()
                .addExpression(FieldRoleMapperExpression.ofUsername("*"))
                .addExpression(FieldRoleMapperExpression.ofGroups("cn=admins,dc=example,dc=com"))
                .build();
            final PutRoleMappingRequest request = new PutRoleMappingRequest("mapping-example", true, Collections.singletonList("superuser"),
                rules, null, RefreshPolicy.NONE);
            final PutRoleMappingResponse response = client.security().putRoleMapping(request, RequestOptions.DEFAULT);
            // end::put-role-mapping-execute
            // tag::put-role-mapping-response
            boolean isCreated = response.isCreated(); // <1>
            // end::put-role-mapping-response
            assertTrue(isCreated);
        }

        {
            final RoleMapperExpression rules = AnyRoleMapperExpression.builder()
                .addExpression(FieldRoleMapperExpression.ofUsername("*"))
                .addExpression(FieldRoleMapperExpression.ofGroups("cn=admins,dc=example,dc=com"))
                .build();
            final PutRoleMappingRequest request = new PutRoleMappingRequest("mapping-example", true, Collections.singletonList("superuser"),
                rules, null, RefreshPolicy.NONE);
            // tag::put-role-mapping-execute-listener
            ActionListener<PutRoleMappingResponse> listener = new ActionListener<PutRoleMappingResponse>() {
                @Override
                public void onResponse(PutRoleMappingResponse response) {
                    // <1>
                }

                @Override
                public void onFailure(Exception e) {
                    // <2>
                }
            };
            // end::put-role-mapping-execute-listener

            // Replace the empty listener by a blocking listener in test
            final CountDownLatch latch = new CountDownLatch(1);
            listener = new LatchedActionListener<>(listener, latch);

            // tag::put-role-mapping-execute-async
            client.security().putRoleMappingAsync(request, RequestOptions.DEFAULT, listener); // <1>
            // end::put-role-mapping-execute-async

            assertTrue(latch.await(30L, TimeUnit.SECONDS));
        }
    }

    public void testGetRoleMappings() throws Exception {
        final RestHighLevelClient client = highLevelClient();

        final RoleMapperExpression rules1 = AnyRoleMapperExpression.builder().addExpression(FieldRoleMapperExpression.ofUsername("*"))
            .addExpression(FieldRoleMapperExpression.ofGroups("cn=admins,dc=example,dc=com")).build();
        final PutRoleMappingRequest putRoleMappingRequest1 = new PutRoleMappingRequest("mapping-example-1", true, Collections.singletonList(
            "superuser"), rules1, null, RefreshPolicy.NONE);
        final PutRoleMappingResponse putRoleMappingResponse1 = client.security().putRoleMapping(putRoleMappingRequest1,
            RequestOptions.DEFAULT);
        boolean isCreated1 = putRoleMappingResponse1.isCreated();
        assertTrue(isCreated1);
        final RoleMapperExpression rules2 = AnyRoleMapperExpression.builder().addExpression(FieldRoleMapperExpression.ofGroups(
            "cn=admins,dc=example,dc=com")).build();
        final Map<String, Object> metadata2 = new HashMap<>();
        metadata2.put("k1", "v1");
        final PutRoleMappingRequest putRoleMappingRequest2 = new PutRoleMappingRequest("mapping-example-2", true, Collections.singletonList(
            "monitoring"), rules2, metadata2, RefreshPolicy.NONE);
        final PutRoleMappingResponse putRoleMappingResponse2 = client.security().putRoleMapping(putRoleMappingRequest2,
            RequestOptions.DEFAULT);
        boolean isCreated2 = putRoleMappingResponse2.isCreated();
        assertTrue(isCreated2);

        {
            // tag::get-role-mappings-execute
            final GetRoleMappingsRequest request = new GetRoleMappingsRequest("mapping-example-1");
            final GetRoleMappingsResponse response = client.security().getRoleMappings(request, RequestOptions.DEFAULT);
            // end::get-role-mappings-execute
            // tag::get-role-mappings-response
            List<ExpressionRoleMapping> mappings = response.getMappings();
            // end::get-role-mappings-response
            assertNotNull(mappings);
            assertThat(mappings.size(), is(1));
            assertThat(mappings.get(0).isEnabled(), is(true));
            assertThat(mappings.get(0).getName(), is("mapping-example-1"));
            assertThat(mappings.get(0).getExpression(), equalTo(rules1));
            assertThat(mappings.get(0).getMetadata(), equalTo(Collections.emptyMap()));
            assertThat(mappings.get(0).getRoles(), contains("superuser"));
        }

        {
            // tag::get-role-mappings-list-execute
            final GetRoleMappingsRequest request = new GetRoleMappingsRequest("mapping-example-1", "mapping-example-2");
            final GetRoleMappingsResponse response = client.security().getRoleMappings(request, RequestOptions.DEFAULT);
            // end::get-role-mappings-list-execute
            List<ExpressionRoleMapping> mappings = response.getMappings();
            assertNotNull(mappings);
            assertThat(mappings.size(), is(2));
            for (ExpressionRoleMapping roleMapping : mappings) {
                assertThat(roleMapping.isEnabled(), is(true));
                assertThat(roleMapping.getName(), isIn(new String[]{"mapping-example-1", "mapping-example-2"}));
                if (roleMapping.getName().equals("mapping-example-1")) {
                    assertThat(roleMapping.getMetadata(), equalTo(Collections.emptyMap()));
                    assertThat(roleMapping.getExpression(), equalTo(rules1));
                    assertThat(roleMapping.getRoles(), contains("superuser"));
                } else {
                    assertThat(roleMapping.getMetadata(), equalTo(metadata2));
                    assertThat(roleMapping.getExpression(), equalTo(rules2));
                    assertThat(roleMapping.getRoles(), contains("monitoring"));
                }
            }
        }

        {
            // tag::get-role-mappings-all-execute
            final GetRoleMappingsRequest request = new GetRoleMappingsRequest();
            final GetRoleMappingsResponse response = client.security().getRoleMappings(request, RequestOptions.DEFAULT);
            // end::get-role-mappings-all-execute
            List<ExpressionRoleMapping> mappings = response.getMappings();
            assertNotNull(mappings);
            assertThat(mappings.size(), is(2));
            for (ExpressionRoleMapping roleMapping : mappings) {
                assertThat(roleMapping.isEnabled(), is(true));
                assertThat(roleMapping.getName(), isIn(new String[]{"mapping-example-1", "mapping-example-2"}));
                if (roleMapping.getName().equals("mapping-example-1")) {
                    assertThat(roleMapping.getMetadata(), equalTo(Collections.emptyMap()));
                    assertThat(roleMapping.getExpression(), equalTo(rules1));
                    assertThat(roleMapping.getRoles(), contains("superuser"));
                } else {
                    assertThat(roleMapping.getMetadata(), equalTo(metadata2));
                    assertThat(roleMapping.getExpression(), equalTo(rules2));
                    assertThat(roleMapping.getRoles(), contains("monitoring"));
                }
            }
        }

        {
            final GetRoleMappingsRequest request = new GetRoleMappingsRequest();
            // tag::get-role-mappings-execute-listener
            ActionListener<GetRoleMappingsResponse> listener = new ActionListener<GetRoleMappingsResponse>() {
                @Override
                public void onResponse(GetRoleMappingsResponse response) {
                    // <1>
                }

                @Override
                public void onFailure(Exception e) {
                    // <2>
                }
            };
            // end::get-role-mappings-execute-listener

            // Replace the empty listener by a blocking listener in test
            final CountDownLatch latch = new CountDownLatch(1);
            listener = new LatchedActionListener<>(listener, latch);

            // tag::get-role-mappings-execute-async
            client.security().getRoleMappingsAsync(request, RequestOptions.DEFAULT, listener); // <1>
            // end::get-role-mappings-execute-async

            assertTrue(latch.await(30L, TimeUnit.SECONDS));
        }
    }

    public void testEnableUser() throws Exception {
        RestHighLevelClient client = highLevelClient();
        char[] password = new char[]{'p', 'a', 's', 's', 'w', 'o', 'r', 'd'};
        User enable_user = new User("enable_user", Collections.singletonList("superuser"));
        PutUserRequest putUserRequest = new PutUserRequest(enable_user, password, true, RefreshPolicy.IMMEDIATE);
        PutUserResponse putUserResponse = client.security().putUser(putUserRequest, RequestOptions.DEFAULT);
        assertTrue(putUserResponse.isCreated());

        {
            //tag::enable-user-execute
            EnableUserRequest request = new EnableUserRequest("enable_user", RefreshPolicy.NONE);
            EmptyResponse response = client.security().enableUser(request, RequestOptions.DEFAULT);
            //end::enable-user-execute

            assertNotNull(response);
        }

        {
            //tag::enable-user-execute-listener
            EnableUserRequest request = new EnableUserRequest("enable_user", RefreshPolicy.NONE);
            ActionListener<EmptyResponse> listener = new ActionListener<EmptyResponse>() {
                @Override
                public void onResponse(EmptyResponse setUserEnabledResponse) {
                    // <1>
                }

                @Override
                public void onFailure(Exception e) {
                    // <2>
                }
            };
            //end::enable-user-execute-listener

            // Replace the empty listener by a blocking listener in test
            final CountDownLatch latch = new CountDownLatch(1);
            listener = new LatchedActionListener<>(listener, latch);

            // tag::enable-user-execute-async
            client.security().enableUserAsync(request, RequestOptions.DEFAULT, listener); // <1>
            // end::enable-user-execute-async

            assertTrue(latch.await(30L, TimeUnit.SECONDS));
        }
    }

    public void testDisableUser() throws Exception {
        RestHighLevelClient client = highLevelClient();
        char[] password = new char[]{'p', 'a', 's', 's', 'w', 'o', 'r', 'd'};
        User disable_user = new User("disable_user", Collections.singletonList("superuser"));
        PutUserRequest putUserRequest = new PutUserRequest(disable_user, password, true, RefreshPolicy.IMMEDIATE);
        PutUserResponse putUserResponse = client.security().putUser(putUserRequest, RequestOptions.DEFAULT);
        assertTrue(putUserResponse.isCreated());
        {
            //tag::disable-user-execute
            DisableUserRequest request = new DisableUserRequest("disable_user", RefreshPolicy.NONE);
            EmptyResponse response = client.security().disableUser(request, RequestOptions.DEFAULT);
            //end::disable-user-execute

            assertNotNull(response);
        }

        {
            //tag::disable-user-execute-listener
            DisableUserRequest request = new DisableUserRequest("disable_user", RefreshPolicy.NONE);
            ActionListener<EmptyResponse> listener = new ActionListener<EmptyResponse>() {
                @Override
                public void onResponse(EmptyResponse setUserEnabledResponse) {
                    // <1>
                }

                @Override
                public void onFailure(Exception e) {
                    // <2>
                }
            };
            //end::disable-user-execute-listener

            // Replace the empty listener by a blocking listener in test
            final CountDownLatch latch = new CountDownLatch(1);
            listener = new LatchedActionListener<>(listener, latch);

            // tag::disable-user-execute-async
            client.security().disableUserAsync(request, RequestOptions.DEFAULT, listener); // <1>
            // end::disable-user-execute-async

            assertTrue(latch.await(30L, TimeUnit.SECONDS));
        }
    }

    public void testAuthenticate() throws Exception {
        RestHighLevelClient client = highLevelClient();
        {
            //tag::authenticate-execute
            AuthenticateResponse response = client.security().authenticate(RequestOptions.DEFAULT);
            //end::authenticate-execute

            //tag::authenticate-response
            User user = response.getUser(); // <1>
            boolean enabled = response.enabled(); // <2>
            //end::authenticate-response

            assertThat(user.getUsername(), is("test_user"));
            assertThat(user.getRoles(), contains(new String[] {"superuser"}));
            assertThat(user.getFullName(), nullValue());
            assertThat(user.getEmail(), nullValue());
            assertThat(user.getMetadata().isEmpty(), is(true));
            assertThat(enabled, is(true));
        }

        {
            // tag::authenticate-execute-listener
            ActionListener<AuthenticateResponse> listener = new ActionListener<AuthenticateResponse>() {
                @Override
                public void onResponse(AuthenticateResponse response) {
                    // <1>
                }

                @Override
                public void onFailure(Exception e) {
                    // <2>
                }
            };
            // end::authenticate-execute-listener

            // Replace the empty listener by a blocking listener in test
            final CountDownLatch latch = new CountDownLatch(1);
            listener = new LatchedActionListener<>(listener, latch);

            // tag::authenticate-execute-async
            client.security().authenticateAsync(RequestOptions.DEFAULT, listener); // <1>
            // end::authenticate-execute-async

            assertTrue(latch.await(30L, TimeUnit.SECONDS));
        }
    }

    public void testHasPrivileges() throws Exception {
        RestHighLevelClient client = highLevelClient();
        {
            //tag::has-privileges-request
            HasPrivilegesRequest request = new HasPrivilegesRequest(
                Sets.newHashSet("monitor", "manage"),
                Sets.newHashSet(
                    IndicesPrivileges.builder().indices("logstash-2018-10-05").privileges("read", "write").build(),
                    IndicesPrivileges.builder().indices("logstash-2018-*").privileges("read").build()
                ),
                null
            );
            //end::has-privileges-request

            //tag::has-privileges-execute
            HasPrivilegesResponse response = client.security().hasPrivileges(request, RequestOptions.DEFAULT);
            //end::has-privileges-execute

            //tag::has-privileges-response
            boolean hasMonitor = response.hasClusterPrivilege("monitor"); // <1>
            boolean hasWrite = response.hasIndexPrivilege("logstash-2018-10-05", "write"); // <2>
            boolean hasRead = response.hasIndexPrivilege("logstash-2018-*", "read"); // <3>
            //end::has-privileges-response

            assertThat(response.getUsername(), is("test_user"));
            assertThat(response.hasAllRequested(), is(true));
            assertThat(hasMonitor, is(true));
            assertThat(hasWrite, is(true));
            assertThat(hasRead, is(true));
            assertThat(response.getApplicationPrivileges().entrySet(), emptyIterable());
        }

        {
            HasPrivilegesRequest request = new HasPrivilegesRequest(Collections.singleton("monitor"),null,null);

            // tag::has-privileges-execute-listener
            ActionListener<HasPrivilegesResponse> listener = new ActionListener<HasPrivilegesResponse>() {
                @Override
                public void onResponse(HasPrivilegesResponse response) {
                    // <1>
                }

                @Override
                public void onFailure(Exception e) {
                    // <2>
                }
            };
            // end::has-privileges-execute-listener

            // Replace the empty listener by a blocking listener in test
            final CountDownLatch latch = new CountDownLatch(1);
            listener = new LatchedActionListener<>(listener, latch);

            // tag::has-privileges-execute-async
            client.security().hasPrivilegesAsync(request, RequestOptions.DEFAULT, listener); // <1>
            // end::has-privileges-execute-async

            assertTrue(latch.await(30L, TimeUnit.SECONDS));
        }
    }

    public void testClearRealmCache() throws Exception {
        RestHighLevelClient client = highLevelClient();
        {
            //tag::clear-realm-cache-request
            ClearRealmCacheRequest request = new ClearRealmCacheRequest(Collections.emptyList(), Collections.emptyList());
            //end::clear-realm-cache-request
            //tag::clear-realm-cache-execute
            ClearRealmCacheResponse response = client.security().clearRealmCache(request, RequestOptions.DEFAULT);
            //end::clear-realm-cache-execute

            assertNotNull(response);
            assertThat(response.getNodes(), not(empty()));

            //tag::clear-realm-cache-response
            List<ClearRealmCacheResponse.Node> nodes = response.getNodes(); // <1>
            //end::clear-realm-cache-response
        }
        {
            //tag::clear-realm-cache-execute-listener
            ClearRealmCacheRequest request = new ClearRealmCacheRequest(Collections.emptyList(), Collections.emptyList());
            ActionListener<ClearRealmCacheResponse> listener = new ActionListener<ClearRealmCacheResponse>() {
                @Override
                public void onResponse(ClearRealmCacheResponse clearRealmCacheResponse) {
                    // <1>
                }

                @Override
                public void onFailure(Exception e) {
                    // <2>
                }
            };
            //end::clear-realm-cache-execute-listener

            // Replace the empty listener by a blocking listener in test
            final CountDownLatch latch = new CountDownLatch(1);
            listener = new LatchedActionListener<>(listener, latch);

            // tag::clear-realm-cache-execute-async
            client.security().clearRealmCacheAsync(request, RequestOptions.DEFAULT, listener); // <1>
            // end::clear-realm-cache-execute-async

            assertTrue(latch.await(30L, TimeUnit.SECONDS));
        }
    }

    public void testClearRolesCache() throws Exception {
        RestHighLevelClient client = highLevelClient();
        {
            //tag::clear-roles-cache-request
            ClearRolesCacheRequest request = new ClearRolesCacheRequest("my_role");
            //end::clear-roles-cache-request
            //tag::clear-roles-cache-execute
            ClearRolesCacheResponse response = client.security().clearRolesCache(request, RequestOptions.DEFAULT);
            //end::clear-roles-cache-execute

            assertNotNull(response);
            assertThat(response.getNodes(), not(empty()));

            //tag::clear-roles-cache-response
            List<ClearRolesCacheResponse.Node> nodes = response.getNodes(); // <1>
            //end::clear-roles-cache-response
        }

        {
            //tag::clear-roles-cache-execute-listener
            ClearRolesCacheRequest request = new ClearRolesCacheRequest("my_role");
            ActionListener<ClearRolesCacheResponse> listener = new ActionListener<ClearRolesCacheResponse>() {
                @Override
                public void onResponse(ClearRolesCacheResponse clearRolesCacheResponse) {
                    // <1>
                }

                @Override
                public void onFailure(Exception e) {
                    // <2>
                }
            };
            //end::clear-roles-cache-execute-listener

            // Replace the empty listener by a blocking listener in test
            final CountDownLatch latch = new CountDownLatch(1);
            listener = new LatchedActionListener<>(listener, latch);

            // tag::clear-roles-cache-execute-async
            client.security().clearRolesCacheAsync(request, RequestOptions.DEFAULT, listener); // <1>
            // end::clear-roles-cache-execute-async

            assertTrue(latch.await(30L, TimeUnit.SECONDS));
        }
    }

    public void testGetSslCertificates() throws Exception {
        RestHighLevelClient client = highLevelClient();
        {
            //tag::get-certificates-execute
            GetSslCertificatesResponse response = client.security().getSslCertificates(RequestOptions.DEFAULT);
            //end::get-certificates-execute

            assertNotNull(response);

            //tag::get-certificates-response
            List<CertificateInfo> certificates = response.getCertificates(); // <1>
            //end::get-certificates-response

            assertThat(certificates.size(), Matchers.equalTo(9));
            final Iterator<CertificateInfo> it = certificates.iterator();
            CertificateInfo c = it.next();
            assertThat(c.getSubjectDn(), Matchers.equalTo("CN=testnode-client-profile"));
            assertThat(c.getPath(), Matchers.equalTo("testnode.jks"));
            assertThat(c.getFormat(), Matchers.equalTo("jks"));
            c = it.next();
            assertThat(c.getSubjectDn(), Matchers.equalTo("CN=Elasticsearch Test Node, OU=elasticsearch, O=org"));
            assertThat(c.getPath(), Matchers.equalTo("testnode.crt"));
            assertThat(c.getFormat(), Matchers.equalTo("PEM"));
            c = it.next();
            assertThat(c.getSubjectDn(), Matchers.equalTo("CN=OpenLDAP, OU=Elasticsearch, O=Elastic, L=Mountain View, ST=CA, C=US"));
            assertThat(c.getPath(), Matchers.equalTo("testnode.jks"));
            assertThat(c.getFormat(), Matchers.equalTo("jks"));
            c = it.next();
            assertThat(c.getSubjectDn(), Matchers.equalTo("CN=Elasticsearch Test Node, OU=elasticsearch, O=org"));
            assertThat(c.getPath(), Matchers.equalTo("testnode.jks"));
            assertThat(c.getFormat(), Matchers.equalTo("jks"));
            c = it.next();
            assertThat(c.getSubjectDn(), Matchers.equalTo("CN=Elasticsearch Test Client, OU=elasticsearch, O=org"));
            assertThat(c.getPath(), Matchers.equalTo("testnode.jks"));
            assertThat(c.getFormat(), Matchers.equalTo("jks"));
            c = it.next();
            assertThat(c.getSubjectDn(), Matchers.equalTo("CN=ad-ELASTICSEARCHAD-CA, DC=ad, DC=test, DC=elasticsearch, DC=com"));
            assertThat(c.getPath(), Matchers.equalTo("testnode.jks"));
            assertThat(c.getFormat(), Matchers.equalTo("jks"));
            c = it.next();
            assertThat(c.getSubjectDn(), Matchers.equalTo("CN=Elasticsearch Test Node"));
            assertThat(c.getPath(), Matchers.equalTo("testnode.jks"));
            assertThat(c.getFormat(), Matchers.equalTo("jks"));
            c = it.next();
            assertThat(c.getSubjectDn(), Matchers.equalTo("CN=samba4"));
            assertThat(c.getPath(), Matchers.equalTo("testnode.jks"));
            assertThat(c.getFormat(), Matchers.equalTo("jks"));
            c = it.next();
            assertThat(c.getSubjectDn(), Matchers.equalTo("CN=Elasticsearch Test Node"));
            assertThat(c.getPath(), Matchers.equalTo("testnode.jks"));
            assertThat(c.getFormat(), Matchers.equalTo("jks"));
        }

        {
            // tag::get-certificates-execute-listener
            ActionListener<GetSslCertificatesResponse> listener = new ActionListener<GetSslCertificatesResponse>() {
                @Override
                public void onResponse(GetSslCertificatesResponse getSslCertificatesResponse) {
                    // <1>
                }

                @Override
                public void onFailure(Exception e) {
                    // <2>
                }
            };
            // end::get-certificates-execute-listener

            // Replace the empty listener by a blocking listener in test
            final CountDownLatch latch = new CountDownLatch(1);
            listener = new LatchedActionListener<>(listener, latch);

            // tag::get-certificates-execute-async
            client.security().getSslCertificatesAsync(RequestOptions.DEFAULT, listener); // <1>
            // end::get-certificates-execute-async

            assertTrue(latch.await(30L, TimeUnit.SECONDS));
        }
    }

    public void testChangePassword() throws Exception {
        RestHighLevelClient client = highLevelClient();
        char[] password = new char[]{'p', 'a', 's', 's', 'w', 'o', 'r', 'd'};
        char[] newPassword = new char[]{'n', 'e', 'w', 'p', 'a', 's', 's', 'w', 'o', 'r', 'd'};
        User user = new User("change_password_user", Collections.singletonList("superuser"), Collections.emptyMap(), null, null);
        PutUserRequest putUserRequest = new PutUserRequest(user, password, true, RefreshPolicy.NONE);
        PutUserResponse putUserResponse = client.security().putUser(putUserRequest, RequestOptions.DEFAULT);
        assertTrue(putUserResponse.isCreated());
        {
            //tag::change-password-execute
            ChangePasswordRequest request = new ChangePasswordRequest("change_password_user", newPassword, RefreshPolicy.NONE);
            EmptyResponse response = client.security().changePassword(request, RequestOptions.DEFAULT);
            //end::change-password-execute

            assertNotNull(response);
        }
        {
            //tag::change-password-execute-listener
            ChangePasswordRequest request = new ChangePasswordRequest("change_password_user", password, RefreshPolicy.NONE);
            ActionListener<EmptyResponse> listener = new ActionListener<EmptyResponse>() {
                @Override
                public void onResponse(EmptyResponse response) {
                    // <1>
                }

                @Override
                public void onFailure(Exception e) {
                    // <2>
                }
            };
            //end::change-password-execute-listener

            // Replace the empty listener by a blocking listener in test
            final CountDownLatch latch = new CountDownLatch(1);
            listener = new LatchedActionListener<>(listener, latch);

            //tag::change-password-execute-async
            client.security().changePasswordAsync(request, RequestOptions.DEFAULT, listener); // <1>
            //end::change-password-execute-async

            assertTrue(latch.await(30L, TimeUnit.SECONDS));
        }
    }

    public void testDeleteRoleMapping() throws Exception {
        final RestHighLevelClient client = highLevelClient();

        {
            // Create role mappings
            final RoleMapperExpression rules = FieldRoleMapperExpression.ofUsername("*");
            final PutRoleMappingRequest request = new PutRoleMappingRequest("mapping-example", true, Collections.singletonList("superuser"),
                rules, null, RefreshPolicy.NONE);
            final PutRoleMappingResponse response = client.security().putRoleMapping(request, RequestOptions.DEFAULT);
            boolean isCreated = response.isCreated();
            assertTrue(isCreated);
        }

        {
            // tag::delete-role-mapping-execute
            final DeleteRoleMappingRequest request = new DeleteRoleMappingRequest("mapping-example", RefreshPolicy.NONE);
            final DeleteRoleMappingResponse response = client.security().deleteRoleMapping(request, RequestOptions.DEFAULT);
            // end::delete-role-mapping-execute
            // tag::delete-role-mapping-response
            boolean isFound = response.isFound(); // <1>
            // end::delete-role-mapping-response

            assertTrue(isFound);
        }

        {
            final DeleteRoleMappingRequest request = new DeleteRoleMappingRequest("mapping-example", RefreshPolicy.NONE);
            // tag::delete-role-mapping-execute-listener
            ActionListener<DeleteRoleMappingResponse> listener = new ActionListener<DeleteRoleMappingResponse>() {
                @Override
                public void onResponse(DeleteRoleMappingResponse response) {
                    // <1>
                }

                @Override
                public void onFailure(Exception e) {
                    // <2>
                }
            };
            // end::delete-role-mapping-execute-listener

            // Replace the empty listener by a blocking listener in test
            final CountDownLatch latch = new CountDownLatch(1);
            listener = new LatchedActionListener<>(listener, latch);

            // tag::delete-role-mapping-execute-async
            client.security().deleteRoleMappingAsync(request, RequestOptions.DEFAULT, listener); // <1>
            // end::delete-role-mapping-execute-async

            assertTrue(latch.await(30L, TimeUnit.SECONDS));
        }
    }

    public void testDeleteRole() throws Exception {
        RestHighLevelClient client = highLevelClient();
        addRole("testrole");

        {
            // tag::delete-role-request
            DeleteRoleRequest deleteRoleRequest = new DeleteRoleRequest(
                "testrole");    // <1>
            // end::delete-role-request

            // tag::delete-role-execute
            DeleteRoleResponse deleteRoleResponse = client.security().deleteRole(deleteRoleRequest, RequestOptions.DEFAULT);
            // end::delete-role-execute

            // tag::delete-role-response
            boolean found = deleteRoleResponse.isFound();    // <1>
            // end::delete-role-response
            assertTrue(found);

            // check if deleting the already deleted role again will give us a different response
            deleteRoleResponse = client.security().deleteRole(deleteRoleRequest, RequestOptions.DEFAULT);
            assertFalse(deleteRoleResponse.isFound());
        }

        {
            DeleteRoleRequest deleteRoleRequest = new DeleteRoleRequest("testrole");

            ActionListener<DeleteRoleResponse> listener;
            //tag::delete-role-execute-listener
            listener = new ActionListener<DeleteRoleResponse>() {
                @Override
                public void onResponse(DeleteRoleResponse deleteRoleResponse) {
                    // <1>
                }

                @Override
                public void onFailure(Exception e) {
                    // <2>
                }
            };
            //end::delete-role-execute-listener

            // Replace the empty listener by a blocking listener in test
            final CountDownLatch latch = new CountDownLatch(1);
            listener = new LatchedActionListener<>(listener, latch);

            //tag::delete-role-execute-async
            client.security().deleteRoleAsync(deleteRoleRequest, RequestOptions.DEFAULT, listener); // <1>
            //end::delete-role-execute-async

            assertTrue(latch.await(30L, TimeUnit.SECONDS));
        }
    }

    // TODO: move all calls to high-level REST client once APIs for adding new role exist
    private void addRole(String roleName) throws IOException {
        Request addRoleRequest = new Request(HttpPost.METHOD_NAME, "/_xpack/security/role/" + roleName);
        try (XContentBuilder builder = jsonBuilder()) {
            builder.startObject();
            {
                builder.array("cluster", "all");
            }
            builder.endObject();
            addRoleRequest.setEntity(new NStringEntity(Strings.toString(builder), ContentType.APPLICATION_JSON));
        }
        client().performRequest(addRoleRequest);
    }

    public void testCreateToken() throws Exception {
        RestHighLevelClient client = highLevelClient();

        {
            // Setup user
            User token_user = new User("token_user", Collections.singletonList("kibana_user"));
            PutUserRequest putUserRequest = new PutUserRequest(token_user, "password".toCharArray(), true, RefreshPolicy.IMMEDIATE);
            PutUserResponse putUserResponse = client.security().putUser(putUserRequest, RequestOptions.DEFAULT);
            assertTrue(putUserResponse.isCreated());
        }
        {
            // tag::create-token-password-request
            final char[] password = new char[]{'p', 'a', 's', 's', 'w', 'o', 'r', 'd'};
            CreateTokenRequest createTokenRequest = CreateTokenRequest.passwordGrant("token_user", password);
            // end::create-token-password-request

            // tag::create-token-execute
            CreateTokenResponse createTokenResponse = client.security().createToken(createTokenRequest, RequestOptions.DEFAULT);
            // end::create-token-execute

            // tag::create-token-response
            String accessToken = createTokenResponse.getAccessToken();    // <1>
            String refreshToken = createTokenResponse.getRefreshToken();    // <2>
            // end::create-token-response
            assertNotNull(accessToken);
            assertNotNull(refreshToken);
            assertNotNull(createTokenResponse.getExpiresIn());

            // tag::create-token-refresh-request
            createTokenRequest = CreateTokenRequest.refreshTokenGrant(refreshToken);
            // end::create-token-refresh-request

            CreateTokenResponse refreshResponse = client.security().createToken(createTokenRequest, RequestOptions.DEFAULT);
            assertNotNull(refreshResponse.getAccessToken());
            assertNotNull(refreshResponse.getRefreshToken());
        }

        {
            // tag::create-token-client-credentials-request
            CreateTokenRequest createTokenRequest = CreateTokenRequest.clientCredentialsGrant();
            // end::create-token-client-credentials-request

            ActionListener<CreateTokenResponse> listener;
            //tag::create-token-execute-listener
            listener = new ActionListener<CreateTokenResponse>() {
                @Override
                public void onResponse(CreateTokenResponse createTokenResponse) {
                    // <1>
                }

                @Override
                public void onFailure(Exception e) {
                    // <2>
                }
            };
            //end::create-token-execute-listener

            // Avoid unused variable warning
            assertNotNull(listener);

            // Replace the empty listener by a blocking listener in test
            final PlainActionFuture<CreateTokenResponse> future = new PlainActionFuture<>();
            listener = future;

            //tag::create-token-execute-async
            client.security().createTokenAsync(createTokenRequest, RequestOptions.DEFAULT, listener); // <1>
            //end::create-token-execute-async

            assertNotNull(future.get(30, TimeUnit.SECONDS));
            assertNotNull(future.get().getAccessToken());
            // "client-credentials" grants aren't refreshable
            assertNull(future.get().getRefreshToken());
        }
    }

    public void testInvalidateToken() throws Exception {
        RestHighLevelClient client = highLevelClient();

        String accessToken;
        String refreshToken;
        {
            // Setup user
            final char[] password = "password".toCharArray();
            User invalidate_token_user = new User("invalidate_token", Collections.singletonList("kibana_user"));
            PutUserRequest putUserRequest = new PutUserRequest(invalidate_token_user, password, true, RefreshPolicy.IMMEDIATE);
            PutUserResponse putUserResponse = client.security().putUser(putUserRequest, RequestOptions.DEFAULT);
            assertTrue(putUserResponse.isCreated());

            // Create tokens
            final CreateTokenRequest createTokenRequest = CreateTokenRequest.passwordGrant("invalidate_token", password);
            final CreateTokenResponse tokenResponse = client.security().createToken(createTokenRequest, RequestOptions.DEFAULT);
            accessToken = tokenResponse.getAccessToken();
            refreshToken = tokenResponse.getRefreshToken();
        }
        {
            // tag::invalidate-access-token-request
            InvalidateTokenRequest invalidateTokenRequest = InvalidateTokenRequest.accessToken(accessToken);
            // end::invalidate-access-token-request

            // tag::invalidate-token-execute
            InvalidateTokenResponse invalidateTokenResponse =
                client.security().invalidateToken(invalidateTokenRequest, RequestOptions.DEFAULT);
            // end::invalidate-token-execute

            // tag::invalidate-token-response
            boolean isCreated = invalidateTokenResponse.isCreated();
            // end::invalidate-token-response
            assertTrue(isCreated);
        }

        {
            // tag::invalidate-refresh-token-request
            InvalidateTokenRequest invalidateTokenRequest = InvalidateTokenRequest.refreshToken(refreshToken);
            // end::invalidate-refresh-token-request

            ActionListener<InvalidateTokenResponse> listener;
            //tag::invalidate-token-execute-listener
            listener = new ActionListener<InvalidateTokenResponse>() {
                @Override
                public void onResponse(InvalidateTokenResponse invalidateTokenResponse) {
                    // <1>
                }

                @Override
                public void onFailure(Exception e) {
                    // <2>
                }
            };
            //end::invalidate-token-execute-listener

            // Avoid unused variable warning
            assertNotNull(listener);

            // Replace the empty listener by a blocking listener in test
            final PlainActionFuture<InvalidateTokenResponse> future = new PlainActionFuture<>();
            listener = future;

            //tag::invalidate-token-execute-async
            client.security().invalidateTokenAsync(invalidateTokenRequest, RequestOptions.DEFAULT, listener); // <1>
            //end::invalidate-token-execute-async

            final InvalidateTokenResponse response = future.get(30, TimeUnit.SECONDS);
            assertNotNull(response);
            assertTrue(response.isCreated());// technically, this should be false, but the API is broken
            // See https://github.com/elastic/elasticsearch/issues/35115
        }
    }

    public void testGetPrivileges() throws Exception {
        final RestHighLevelClient client = highLevelClient();
        final ApplicationPrivilege readTestappPrivilege =
            new ApplicationPrivilege("testapp", "read", Arrays.asList("action:login", "data:read/*"), null);
        final Map<String, Object> metadata = new HashMap<>();
        metadata.put("key1", "value1");
        final ApplicationPrivilege writeTestappPrivilege =
            new ApplicationPrivilege("testapp", "write", Arrays.asList("action:login", "data:write/*"), metadata);
        final ApplicationPrivilege allTestappPrivilege =
            new ApplicationPrivilege("testapp", "all", Arrays.asList("action:login", "data:write/*", "manage:*"), null);
        final Map<String, Object> metadata2 = new HashMap<>();
        metadata2.put("key2", "value2");
        final ApplicationPrivilege readTestapp2Privilege =
            new ApplicationPrivilege("testapp2", "read", Arrays.asList("action:login", "data:read/*"), metadata2);
        final ApplicationPrivilege writeTestapp2Privilege =
            new ApplicationPrivilege("testapp2", "write", Arrays.asList("action:login", "data:write/*"), null);
        final ApplicationPrivilege allTestapp2Privilege =
            new ApplicationPrivilege("testapp2", "all", Arrays.asList("action:login", "data:write/*", "manage:*"), null);

        {
            //TODO Replace this with a call to PutPrivileges once it is implemented
            final Request createPrivilegeRequest = new Request("POST", "/_xpack/security/privilege");
            createPrivilegeRequest.setJsonEntity("{" +
                "  \"testapp\": {" +
                "    \"read\": {" +
                "      \"actions\": [ \"action:login\", \"data:read/*\" ]" +
                "    }," +
                "    \"write\": {" +
                "      \"actions\": [ \"action:login\", \"data:write/*\" ]," +
                "      \"metadata\": { \"key1\": \"value1\" }" +
                "    }," +
                "    \"all\": {" +
                "      \"actions\": [ \"action:login\", \"data:write/*\" , \"manage:*\"]" +
                "    }" +
                "  }," +
                "  \"testapp2\": {" +
                "    \"read\": {" +
                "      \"actions\": [ \"action:login\", \"data:read/*\" ]," +
                "      \"metadata\": { \"key2\": \"value2\" }" +
                "    }," +
                "    \"write\": {" +
                "      \"actions\": [ \"action:login\", \"data:write/*\" ]" +
                "    }," +
                "    \"all\": {" +
                "      \"actions\": [ \"action:login\", \"data:write/*\" , \"manage:*\"]" +
                "    }" +
                "  }" +
                "}");
            final Response createPrivilegeResponse = client.getLowLevelClient().performRequest(createPrivilegeRequest);
            assertEquals(RestStatus.OK.getStatus(), createPrivilegeResponse.getStatusLine().getStatusCode());
        }

        {
            //tag::get-privileges-request
            GetPrivilegesRequest request = new GetPrivilegesRequest("testapp", "write");
            //end::get-privileges-request
            //tag::get-privileges-execute
            GetPrivilegesResponse response = client.security().getPrivileges(request, RequestOptions.DEFAULT);
            //end::get-privileges-execute
            assertNotNull(response);
            assertThat(response.getPrivileges().size(), equalTo(1));
            assertThat(response.getPrivileges().contains(writeTestappPrivilege), equalTo(true));
        }

        {
            //tag::get-all-application-privileges-request
            GetPrivilegesRequest request = GetPrivilegesRequest.getApplicationPrivileges("testapp");
            //end::get-all-application-privileges-request
            GetPrivilegesResponse response = client.security().getPrivileges(request, RequestOptions.DEFAULT);

            assertNotNull(response);
            assertThat(response.getPrivileges().size(), equalTo(3));
            final GetPrivilegesResponse exptectedResponse =
                new GetPrivilegesResponse(Arrays.asList(readTestappPrivilege, writeTestappPrivilege, allTestappPrivilege));
            assertThat(response, equalTo(exptectedResponse));
            Set<ApplicationPrivilege> privileges = response.getPrivileges();
            for (ApplicationPrivilege privilege : privileges) {
                assertThat(privilege.getApplication(), equalTo("testapp"));
                if (privilege.getName().equals("read")) {
                    assertThat(privilege.getActions(), containsInAnyOrder("action:login", "data:read/*"));
                    assertThat(privilege.getMetadata().isEmpty(), equalTo(true));
                } else if (privilege.getName().equals("write")) {
                    assertThat(privilege.getActions(), containsInAnyOrder("action:login", "data:write/*"));
                    assertThat(privilege.getMetadata().isEmpty(), equalTo(false));
                    assertThat(privilege.getMetadata().get("key1"), equalTo("value1"));
                } else if (privilege.getName().equals("all")) {
                    assertThat(privilege.getActions(), containsInAnyOrder("action:login", "data:write/*", "manage:*"));
                    assertThat(privilege.getMetadata().isEmpty(), equalTo(true));
                }
            }
        }

        {
            //tag::get-all-privileges-request
            GetPrivilegesRequest request = GetPrivilegesRequest.getAllPrivileges();
            //end::get-all-privileges-request
            GetPrivilegesResponse response = client.security().getPrivileges(request, RequestOptions.DEFAULT);

            assertNotNull(response);
            assertThat(response.getPrivileges().size(), equalTo(6));
            final GetPrivilegesResponse exptectedResponse =
                new GetPrivilegesResponse(Arrays.asList(readTestappPrivilege, writeTestappPrivilege, allTestappPrivilege,
                    readTestapp2Privilege, writeTestapp2Privilege, allTestapp2Privilege));
            assertThat(response, equalTo(exptectedResponse));
        }

        {
            GetPrivilegesRequest request = new GetPrivilegesRequest("testapp", "read");
            //tag::get-privileges-execute-listener
            ActionListener<GetPrivilegesResponse> listener = new ActionListener<GetPrivilegesResponse>() {
                @Override
                public void onResponse(GetPrivilegesResponse getPrivilegesResponse) {
                    // <1>
                }

                @Override
                public void onFailure(Exception e) {
                    // <2>
                }
            };
            //end::get-privileges-execute-listener

            // Avoid unused variable warning
            assertNotNull(listener);

            // Replace the empty listener by a blocking listener in test
            final PlainActionFuture<GetPrivilegesResponse> future = new PlainActionFuture<>();
            listener = future;

            //tag::get-privileges-execute-async
            client.security().getPrivilegesAsync(request, RequestOptions.DEFAULT, listener); // <1>
            //end::get-privileges-execute-async

            final GetPrivilegesResponse response = future.get(30, TimeUnit.SECONDS);
            assertNotNull(response);
            assertThat(response.getPrivileges().size(), equalTo(1));
            assertThat(response.getPrivileges().contains(readTestappPrivilege), equalTo(true));
        }
    }

    public void testDeletePrivilege() throws Exception {
        RestHighLevelClient client = highLevelClient();
        {
            final Request createPrivilegeRequest = new Request("POST", "/_xpack/security/privilege");
            createPrivilegeRequest.setJsonEntity("{" +
                "  \"testapp\": {" +
                "    \"read\": {" +
                "      \"actions\": [ \"action:login\", \"data:read/*\" ]" +
                "    }," +
                "    \"write\": {" +
                "      \"actions\": [ \"action:login\", \"data:write/*\" ]" +
                "    }," +
                "    \"all\": {" +
                "      \"actions\": [ \"action:login\", \"data:write/*\" ]" +
                "    }" +
                "  }" +
                "}");

            final Response createPrivilegeResponse = client.getLowLevelClient().performRequest(createPrivilegeRequest);
            assertEquals(RestStatus.OK.getStatus(), createPrivilegeResponse.getStatusLine().getStatusCode());
        }
        {
            // tag::delete-privileges-request
            DeletePrivilegesRequest request = new DeletePrivilegesRequest(
                "testapp",          // <1>
                "read", "write"); // <2>
            // end::delete-privileges-request

            // tag::delete-privileges-execute
            DeletePrivilegesResponse response = client.security().deletePrivileges(request, RequestOptions.DEFAULT);
            // end::delete-privileges-execute

            // tag::delete-privileges-response
            String application = response.getApplication();        // <1>
            boolean found = response.isFound("read");              // <2>
            // end::delete-privileges-response
            assertThat(application, equalTo("testapp"));
            assertTrue(response.isFound("write"));
            assertTrue(found);

            // check if deleting the already deleted privileges again will give us a different response
            response = client.security().deletePrivileges(request, RequestOptions.DEFAULT);
            assertFalse(response.isFound("write"));
        }
        {
            DeletePrivilegesRequest deletePrivilegesRequest = new DeletePrivilegesRequest("testapp", "all");

            ActionListener<DeletePrivilegesResponse> listener;
            //tag::delete-privileges-execute-listener
            listener = new ActionListener<DeletePrivilegesResponse>() {
                @Override
                public void onResponse(DeletePrivilegesResponse deletePrivilegesResponse) {
                    // <1>
                }

                @Override
                public void onFailure(Exception e) {
                    // <2>
                }
            };
            //end::delete-privileges-execute-listener

            // Replace the empty listener by a blocking listener in test
            final CountDownLatch latch = new CountDownLatch(1);
            listener = new LatchedActionListener<>(listener, latch);

            //tag::delete-privileges-execute-async
            client.security().deletePrivilegesAsync(deletePrivilegesRequest, RequestOptions.DEFAULT, listener); // <1>
            //end::delete-privileges-execute-async

            assertTrue(latch.await(30L, TimeUnit.SECONDS));
        }
    }
}
<|MERGE_RESOLUTION|>--- conflicted
+++ resolved
@@ -67,11 +67,8 @@
 import org.elasticsearch.client.security.support.expressiondsl.expressions.AnyRoleMapperExpression;
 import org.elasticsearch.client.security.support.expressiondsl.fields.FieldRoleMapperExpression;
 import org.elasticsearch.client.security.user.User;
-<<<<<<< HEAD
 import org.elasticsearch.client.security.user.privileges.ApplicationPrivilege;
-=======
 import org.elasticsearch.client.security.user.privileges.IndicesPrivileges;
->>>>>>> 8659af68
 import org.elasticsearch.common.Strings;
 import org.elasticsearch.common.util.set.Sets;
 import org.elasticsearch.common.xcontent.XContentBuilder;
@@ -484,7 +481,7 @@
         }
 
         {
-            HasPrivilegesRequest request = new HasPrivilegesRequest(Collections.singleton("monitor"),null,null);
+            HasPrivilegesRequest request = new HasPrivilegesRequest(Collections.singleton("monitor"), null, null);
 
             // tag::has-privileges-execute-listener
             ActionListener<HasPrivilegesResponse> listener = new ActionListener<HasPrivilegesResponse>() {
