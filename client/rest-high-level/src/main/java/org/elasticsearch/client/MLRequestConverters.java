--- conflicted
+++ resolved
@@ -194,19 +194,14 @@
         return request;
     }
 
-<<<<<<< HEAD
     static Request postData(PostDataRequest postDataRequest) throws IOException {
-=======
-    static Request getInfluencers(GetInfluencersRequest getInfluencersRequest) throws IOException {
->>>>>>> 23934e39
-        String endpoint = new EndpointBuilder()
-                .addPathPartAsIs("_xpack")
-                .addPathPartAsIs("ml")
-                .addPathPartAsIs("anomaly_detectors")
-<<<<<<< HEAD
-                .addPathPart(postDataRequest.getJobId())
-                .addPathPartAsIs("_data")
-                .build();
+        String endpoint = new EndpointBuilder()
+            .addPathPartAsIs("_xpack")
+            .addPathPartAsIs("ml")
+            .addPathPartAsIs("anomaly_detectors")
+            .addPathPart(postDataRequest.getJobId())
+            .addPathPartAsIs("_data")
+            .build();
         Request request = new Request(HttpPost.METHOD_NAME, endpoint);
 
         RequestConverters.Params params = new RequestConverters.Params(request);
@@ -225,14 +220,20 @@
                 createContentType(postDataRequest.getXContentType()));
             request.setEntity(byteEntity);
         }
-=======
+        return request;
+    }
+
+    static Request getInfluencers(GetInfluencersRequest getInfluencersRequest) throws IOException {
+        String endpoint = new EndpointBuilder()
+                .addPathPartAsIs("_xpack")
+                .addPathPartAsIs("ml")
+                .addPathPartAsIs("anomaly_detectors")
                 .addPathPart(getInfluencersRequest.getJobId())
                 .addPathPartAsIs("results")
                 .addPathPartAsIs("influencers")
                 .build();
         Request request = new Request(HttpGet.METHOD_NAME, endpoint);
         request.setEntity(createEntity(getInfluencersRequest, REQUEST_BODY_CONTENT_TYPE));
->>>>>>> 23934e39
         return request;
     }
 }