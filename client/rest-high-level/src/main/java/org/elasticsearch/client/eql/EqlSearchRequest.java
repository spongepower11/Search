/*
 * Licensed to Elasticsearch under one or more contributor
 * license agreements. See the NOTICE file distributed with
 * this work for additional information regarding copyright
 * ownership. Elasticsearch licenses this file to you under
 * the Apache License, Version 2.0 (the "License"); you may
 * not use this file except in compliance with the License.
 * You may obtain a copy of the License at
 *
 *    http://www.apache.org/licenses/LICENSE-2.0
 *
 * Unless required by applicable law or agreed to in writing,
 * software distributed under the License is distributed on an
 * "AS IS" BASIS, WITHOUT WARRANTIES OR CONDITIONS OF ANY
 * KIND, either express or implied.  See the License for the
 * specific language governing permissions and limitations
 * under the License.
 */

package org.elasticsearch.client.eql;

import org.elasticsearch.action.support.IndicesOptions;
import org.elasticsearch.client.Validatable;
import org.elasticsearch.common.xcontent.ToXContent;
import org.elasticsearch.common.xcontent.ToXContentObject;
import org.elasticsearch.common.xcontent.XContentBuilder;
import org.elasticsearch.index.query.QueryBuilder;
import org.elasticsearch.search.searchafter.SearchAfterBuilder;

import java.io.IOException;
import java.util.Arrays;
import java.util.Objects;

public class EqlSearchRequest implements Validatable, ToXContentObject {

    private String[] indices;
    private IndicesOptions indicesOptions = IndicesOptions.fromOptions(false, false, true, false);

<<<<<<< HEAD
    private QueryBuilder query = null;
    private String timestampField = "timestamp";
=======
    private QueryBuilder filter = null;
    private String timestampField = "@timestamp";
>>>>>>> d49a9aac
    private String eventTypeField = "event_type";
    private String implicitJoinKeyField = "agent.id";
    private int fetchSize = 50;
    private SearchAfterBuilder searchAfterBuilder;
    private String query;

    static final String KEY_FILTER = "filter";
    static final String KEY_TIMESTAMP_FIELD = "timestamp_field";
    static final String KEY_EVENT_TYPE_FIELD = "event_type_field";
    static final String KEY_IMPLICIT_JOIN_KEY_FIELD = "implicit_join_key_field";
    static final String KEY_SIZE = "size";
    static final String KEY_SEARCH_AFTER = "search_after";
    static final String KEY_QUERY = "query";

    public EqlSearchRequest(String indices, String query) {
        indices(indices);
        query(query);
    }

    @Override
    public XContentBuilder toXContent(XContentBuilder builder, ToXContent.Params params) throws IOException {
        builder.startObject();
        if (filter != null) {
            builder.field(KEY_FILTER, filter);
        }
        builder.field(KEY_TIMESTAMP_FIELD, timestampField());
        builder.field(KEY_EVENT_TYPE_FIELD, eventTypeField());
        if (implicitJoinKeyField != null) {
            builder.field(KEY_IMPLICIT_JOIN_KEY_FIELD, implicitJoinKeyField());
        }
        builder.field(KEY_SIZE, fetchSize());

        if (searchAfterBuilder != null) {
            builder.array(KEY_SEARCH_AFTER, searchAfterBuilder.getSortValues());
        }

        builder.field(KEY_QUERY, query);
        builder.endObject();
        return builder;
    }

    public EqlSearchRequest indices(String... indices) {
        Objects.requireNonNull(indices, "indices must not be null");
        for (String index : indices) {
            Objects.requireNonNull(index, "index must not be null");
        }
        this.indices = indices;
        return this;
    }

    public QueryBuilder filter() {
        return this.filter;
    }

    public EqlSearchRequest filter(QueryBuilder filter) {
        this.filter = filter;
        return this;
    }

    public String timestampField() {
        return this.timestampField;
    }

    public EqlSearchRequest timestampField(String timestampField) {
        Objects.requireNonNull(timestampField, "timestamp field must not be null");
        this.timestampField = timestampField;
        return this;
    }

    public String eventTypeField() {
        return this.eventTypeField;
    }

    public EqlSearchRequest eventTypeField(String eventTypeField) {
        Objects.requireNonNull(eventTypeField, "event type field must not be null");
        this.eventTypeField = eventTypeField;
        return this;
    }

    public String implicitJoinKeyField() {
        return this.implicitJoinKeyField;
    }

    public EqlSearchRequest implicitJoinKeyField(String implicitJoinKeyField) {
        Objects.requireNonNull(implicitJoinKeyField, "implicit join key must not be null");
        this.implicitJoinKeyField = implicitJoinKeyField;
        return this;
    }

    public int fetchSize() {
        return this.fetchSize;
    }

    public EqlSearchRequest fetchSize(int size) {
        this.fetchSize = size;
        if (fetchSize <= 0) {
            throw new IllegalArgumentException("size must be greater than 0");
        }
        return this;
    }

    public Object[] searchAfter() {
        if (searchAfterBuilder == null) {
            return null;
        }
        return searchAfterBuilder.getSortValues();
    }

    public EqlSearchRequest searchAfter(Object[] values) {
        this.searchAfterBuilder = new SearchAfterBuilder().setSortValues(values);
        return this;
    }

    private EqlSearchRequest setSearchAfter(SearchAfterBuilder builder) {
        this.searchAfterBuilder = builder;
        return this;
    }

    public String query() {
        return this.query;
    }

    public EqlSearchRequest query(String query) {
        Objects.requireNonNull(query, "query must not be null");
        this.query = query;
        return this;
    }

    @Override
    public boolean equals(Object o) {
        if (this == o) {
            return true;
        }
        if (o == null || getClass() != o.getClass()) {
            return false;
        }
        EqlSearchRequest that = (EqlSearchRequest) o;
        return fetchSize == that.fetchSize &&
                Arrays.equals(indices, that.indices) &&
                Objects.equals(indicesOptions, that.indicesOptions) &&
                Objects.equals(filter, that.filter) &&
                Objects.equals(timestampField, that.timestampField) &&
                Objects.equals(eventTypeField, that.eventTypeField) &&
                Objects.equals(implicitJoinKeyField, that.implicitJoinKeyField) &&
                Objects.equals(searchAfterBuilder, that.searchAfterBuilder) &&
                Objects.equals(query, that.query);
    }

    @Override
    public int hashCode() {
        return Objects.hash(
            Arrays.hashCode(indices),
            indicesOptions,
            filter,
            fetchSize,
            timestampField,
            eventTypeField,
            implicitJoinKeyField,
            searchAfterBuilder,
            query);
    }

    public String[] indices() {
        return Arrays.copyOf(this.indices, this.indices.length);
    }

    public EqlSearchRequest indicesOptions(IndicesOptions indicesOptions) {
        this.indicesOptions = Objects.requireNonNull(indicesOptions, "indicesOptions must not be null");
        return this;
    }

    public IndicesOptions indicesOptions() {
        return indicesOptions;
    }
}<|MERGE_RESOLUTION|>--- conflicted
+++ resolved
@@ -36,13 +36,8 @@
     private String[] indices;
     private IndicesOptions indicesOptions = IndicesOptions.fromOptions(false, false, true, false);
 
-<<<<<<< HEAD
-    private QueryBuilder query = null;
+    private QueryBuilder filter = null;
     private String timestampField = "timestamp";
-=======
-    private QueryBuilder filter = null;
-    private String timestampField = "@timestamp";
->>>>>>> d49a9aac
     private String eventTypeField = "event_type";
     private String implicitJoinKeyField = "agent.id";
     private int fetchSize = 50;
