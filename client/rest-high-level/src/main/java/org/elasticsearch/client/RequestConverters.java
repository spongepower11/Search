/*
 * Licensed to Elasticsearch under one or more contributor
 * license agreements. See the NOTICE file distributed with
 * this work for additional information regarding copyright
 * ownership. Elasticsearch licenses this file to you under
 * the Apache License, Version 2.0 (the "License"); you may
 * not use this file except in compliance with the License.
 * You may obtain a copy of the License at
 *
 *    http://www.apache.org/licenses/LICENSE-2.0
 *
 * Unless required by applicable law or agreed to in writing,
 * software distributed under the License is distributed on an
 * "AS IS" BASIS, WITHOUT WARRANTIES OR CONDITIONS OF ANY
 * KIND, either express or implied.  See the License for the
 * specific language governing permissions and limitations
 * under the License.
 */

package org.elasticsearch.client;

import org.apache.http.HttpEntity;
import org.apache.http.client.methods.HttpDelete;
import org.apache.http.client.methods.HttpGet;
import org.apache.http.client.methods.HttpHead;
import org.apache.http.client.methods.HttpPost;
import org.apache.http.client.methods.HttpPut;
import org.apache.http.entity.ByteArrayEntity;
import org.apache.http.entity.ContentType;
import org.apache.lucene.util.BytesRef;
import org.elasticsearch.action.DocWriteRequest;
import org.elasticsearch.action.admin.cluster.health.ClusterHealthRequest;
import org.elasticsearch.action.admin.cluster.node.tasks.cancel.CancelTasksRequest;
import org.elasticsearch.action.admin.cluster.node.tasks.list.ListTasksRequest;
import org.elasticsearch.action.admin.cluster.repositories.delete.DeleteRepositoryRequest;
import org.elasticsearch.action.admin.cluster.repositories.get.GetRepositoriesRequest;
import org.elasticsearch.action.admin.cluster.repositories.put.PutRepositoryRequest;
import org.elasticsearch.action.admin.cluster.repositories.verify.VerifyRepositoryRequest;
import org.elasticsearch.action.admin.cluster.snapshots.create.CreateSnapshotRequest;
import org.elasticsearch.action.admin.cluster.snapshots.delete.DeleteSnapshotRequest;
import org.elasticsearch.action.admin.cluster.snapshots.get.GetSnapshotsRequest;
import org.elasticsearch.action.admin.cluster.snapshots.restore.RestoreSnapshotRequest;
import org.elasticsearch.action.admin.cluster.snapshots.status.SnapshotsStatusRequest;
import org.elasticsearch.action.admin.cluster.storedscripts.DeleteStoredScriptRequest;
import org.elasticsearch.action.admin.cluster.storedscripts.GetStoredScriptRequest;
import org.elasticsearch.action.admin.indices.alias.IndicesAliasesRequest;
import org.elasticsearch.action.admin.indices.alias.get.GetAliasesRequest;
import org.elasticsearch.action.admin.indices.analyze.AnalyzeRequest;
import org.elasticsearch.action.admin.indices.cache.clear.ClearIndicesCacheRequest;
import org.elasticsearch.action.admin.indices.close.CloseIndexRequest;
import org.elasticsearch.action.admin.indices.create.CreateIndexRequest;
import org.elasticsearch.action.admin.indices.delete.DeleteIndexRequest;
import org.elasticsearch.action.admin.indices.flush.FlushRequest;
import org.elasticsearch.action.admin.indices.flush.SyncedFlushRequest;
import org.elasticsearch.action.admin.indices.forcemerge.ForceMergeRequest;
import org.elasticsearch.action.admin.indices.get.GetIndexRequest;
import org.elasticsearch.action.admin.indices.mapping.get.GetFieldMappingsRequest;
import org.elasticsearch.action.admin.indices.mapping.get.GetMappingsRequest;
import org.elasticsearch.action.admin.indices.mapping.put.PutMappingRequest;
import org.elasticsearch.action.admin.indices.open.OpenIndexRequest;
import org.elasticsearch.action.admin.indices.refresh.RefreshRequest;
import org.elasticsearch.action.admin.indices.rollover.RolloverRequest;
import org.elasticsearch.action.admin.indices.settings.get.GetSettingsRequest;
import org.elasticsearch.action.admin.indices.settings.put.UpdateSettingsRequest;
import org.elasticsearch.action.admin.indices.shrink.ResizeRequest;
import org.elasticsearch.action.admin.indices.shrink.ResizeType;
import org.elasticsearch.action.admin.indices.template.get.GetIndexTemplatesRequest;
import org.elasticsearch.action.admin.indices.template.put.PutIndexTemplateRequest;
import org.elasticsearch.action.admin.indices.validate.query.ValidateQueryRequest;
import org.elasticsearch.action.bulk.BulkRequest;
import org.elasticsearch.action.delete.DeleteRequest;
import org.elasticsearch.action.explain.ExplainRequest;
import org.elasticsearch.action.fieldcaps.FieldCapabilitiesRequest;
import org.elasticsearch.action.get.GetRequest;
import org.elasticsearch.action.get.MultiGetRequest;
import org.elasticsearch.action.index.IndexRequest;
import org.elasticsearch.action.ingest.DeletePipelineRequest;
import org.elasticsearch.action.ingest.GetPipelineRequest;
import org.elasticsearch.action.ingest.PutPipelineRequest;
import org.elasticsearch.action.ingest.SimulatePipelineRequest;
import org.elasticsearch.action.search.ClearScrollRequest;
import org.elasticsearch.action.search.MultiSearchRequest;
import org.elasticsearch.action.search.SearchRequest;
import org.elasticsearch.action.search.SearchScrollRequest;
import org.elasticsearch.action.support.ActiveShardCount;
import org.elasticsearch.action.support.IndicesOptions;
import org.elasticsearch.action.support.WriteRequest;
import org.elasticsearch.action.update.UpdateRequest;
import org.elasticsearch.client.security.RefreshPolicy;
import org.elasticsearch.cluster.health.ClusterHealthStatus;
import org.elasticsearch.common.Nullable;
import org.elasticsearch.common.Priority;
import org.elasticsearch.common.Strings;
import org.elasticsearch.common.SuppressForbidden;
import org.elasticsearch.common.bytes.BytesReference;
import org.elasticsearch.common.lucene.uid.Versions;
import org.elasticsearch.common.unit.TimeValue;
import org.elasticsearch.common.xcontent.DeprecationHandler;
import org.elasticsearch.common.xcontent.NamedXContentRegistry;
import org.elasticsearch.common.xcontent.ToXContent;
import org.elasticsearch.common.xcontent.XContent;
import org.elasticsearch.common.xcontent.XContentBuilder;
import org.elasticsearch.common.xcontent.XContentHelper;
import org.elasticsearch.common.xcontent.XContentParser;
import org.elasticsearch.common.xcontent.XContentType;
import org.elasticsearch.index.VersionType;
import org.elasticsearch.index.rankeval.RankEvalRequest;
import org.elasticsearch.index.reindex.AbstractBulkByScrollRequest;
import org.elasticsearch.index.reindex.DeleteByQueryRequest;
import org.elasticsearch.index.reindex.ReindexRequest;
import org.elasticsearch.index.reindex.UpdateByQueryRequest;
import org.elasticsearch.protocol.xpack.XPackInfoRequest;
import org.elasticsearch.protocol.xpack.XPackUsageRequest;
<<<<<<< HEAD
import org.elasticsearch.protocol.xpack.license.DeleteLicenseRequest;
import org.elasticsearch.protocol.xpack.license.GetLicenseRequest;
import org.elasticsearch.protocol.xpack.license.PutLicenseRequest;
=======
import org.elasticsearch.protocol.xpack.graph.GraphExploreRequest;
import org.elasticsearch.protocol.xpack.migration.IndexUpgradeInfoRequest;
>>>>>>> cd4bdde3
import org.elasticsearch.protocol.xpack.watcher.DeleteWatchRequest;
import org.elasticsearch.protocol.xpack.watcher.PutWatchRequest;
import org.elasticsearch.rest.action.search.RestSearchAction;
import org.elasticsearch.script.mustache.MultiSearchTemplateRequest;
import org.elasticsearch.script.mustache.SearchTemplateRequest;
import org.elasticsearch.search.fetch.subphase.FetchSourceContext;
import org.elasticsearch.tasks.TaskId;

import java.io.ByteArrayOutputStream;
import java.io.IOException;
import java.net.URI;
import java.net.URISyntaxException;
import java.nio.charset.Charset;
import java.util.EnumSet;
import java.util.Locale;
import java.util.StringJoiner;
import java.util.stream.Collectors;

final class RequestConverters {
    static final XContentType REQUEST_BODY_CONTENT_TYPE = XContentType.JSON;

    private RequestConverters() {
        // Contains only status utility methods
    }

    static Request cancelTasks(CancelTasksRequest cancelTasksRequest) {
        Request request = new Request(HttpPost.METHOD_NAME, "/_tasks/_cancel");
        Params params = new Params(request);
        params.withTimeout(cancelTasksRequest.getTimeout())
            .withTaskId(cancelTasksRequest.getTaskId())
            .withNodes(cancelTasksRequest.getNodes())
            .withParentTaskId(cancelTasksRequest.getParentTaskId())
            .withActions(cancelTasksRequest.getActions());
        return request;
    }

    static Request delete(DeleteRequest deleteRequest) {
        String endpoint = endpoint(deleteRequest.index(), deleteRequest.type(), deleteRequest.id());
        Request request = new Request(HttpDelete.METHOD_NAME, endpoint);

        Params parameters = new Params(request);
        parameters.withRouting(deleteRequest.routing());
        parameters.withTimeout(deleteRequest.timeout());
        parameters.withVersion(deleteRequest.version());
        parameters.withVersionType(deleteRequest.versionType());
        parameters.withRefreshPolicy(deleteRequest.getRefreshPolicy());
        parameters.withWaitForActiveShards(deleteRequest.waitForActiveShards());
        return request;
    }

    static Request deleteIndex(DeleteIndexRequest deleteIndexRequest) {
        String endpoint = endpoint(deleteIndexRequest.indices());
        Request request = new Request(HttpDelete.METHOD_NAME, endpoint);

        Params parameters = new Params(request);
        parameters.withTimeout(deleteIndexRequest.timeout());
        parameters.withMasterTimeout(deleteIndexRequest.masterNodeTimeout());
        parameters.withIndicesOptions(deleteIndexRequest.indicesOptions());
        return request;
    }

    static Request openIndex(OpenIndexRequest openIndexRequest) {
        String endpoint = endpoint(openIndexRequest.indices(), "_open");
        Request request = new Request(HttpPost.METHOD_NAME, endpoint);

        Params parameters = new Params(request);
        parameters.withTimeout(openIndexRequest.timeout());
        parameters.withMasterTimeout(openIndexRequest.masterNodeTimeout());
        parameters.withWaitForActiveShards(openIndexRequest.waitForActiveShards());
        parameters.withIndicesOptions(openIndexRequest.indicesOptions());
        return request;
    }

    static Request closeIndex(CloseIndexRequest closeIndexRequest) {
        String endpoint = endpoint(closeIndexRequest.indices(), "_close");
        Request request = new Request(HttpPost.METHOD_NAME, endpoint);

        Params parameters = new Params(request);
        parameters.withTimeout(closeIndexRequest.timeout());
        parameters.withMasterTimeout(closeIndexRequest.masterNodeTimeout());
        parameters.withIndicesOptions(closeIndexRequest.indicesOptions());
        return request;
    }

    static Request createIndex(CreateIndexRequest createIndexRequest) throws IOException {
        String endpoint = endpoint(createIndexRequest.indices());
        Request request = new Request(HttpPut.METHOD_NAME, endpoint);

        Params parameters = new Params(request);
        parameters.withTimeout(createIndexRequest.timeout());
        parameters.withMasterTimeout(createIndexRequest.masterNodeTimeout());
        parameters.withWaitForActiveShards(createIndexRequest.waitForActiveShards());

        request.setEntity(createEntity(createIndexRequest, REQUEST_BODY_CONTENT_TYPE));
        return request;
    }

    static Request updateAliases(IndicesAliasesRequest indicesAliasesRequest) throws IOException {
        Request request = new Request(HttpPost.METHOD_NAME, "/_aliases");

        Params parameters = new Params(request);
        parameters.withTimeout(indicesAliasesRequest.timeout());
        parameters.withMasterTimeout(indicesAliasesRequest.masterNodeTimeout());

        request.setEntity(createEntity(indicesAliasesRequest, REQUEST_BODY_CONTENT_TYPE));
        return request;
    }

    static Request putMapping(PutMappingRequest putMappingRequest) throws IOException {
        // The concreteIndex is an internal concept, not applicable to requests made over the REST API.
        if (putMappingRequest.getConcreteIndex() != null) {
            throw new IllegalArgumentException("concreteIndex cannot be set on PutMapping requests made over the REST API");
        }

        Request request = new Request(HttpPut.METHOD_NAME, endpoint(putMappingRequest.indices(), "_mapping", putMappingRequest.type()));

        Params parameters = new Params(request);
        parameters.withTimeout(putMappingRequest.timeout());
        parameters.withMasterTimeout(putMappingRequest.masterNodeTimeout());

        request.setEntity(createEntity(putMappingRequest, REQUEST_BODY_CONTENT_TYPE));
        return request;
    }

    static Request getMappings(GetMappingsRequest getMappingsRequest) throws IOException {
        String[] indices = getMappingsRequest.indices() == null ? Strings.EMPTY_ARRAY : getMappingsRequest.indices();
        String[] types = getMappingsRequest.types() == null ? Strings.EMPTY_ARRAY : getMappingsRequest.types();

        Request request = new Request(HttpGet.METHOD_NAME, endpoint(indices, "_mapping", types));

        Params parameters = new Params(request);
        parameters.withMasterTimeout(getMappingsRequest.masterNodeTimeout());
        parameters.withIndicesOptions(getMappingsRequest.indicesOptions());
        parameters.withLocal(getMappingsRequest.local());
        return request;
    }

    static Request getFieldMapping(GetFieldMappingsRequest getFieldMappingsRequest) throws IOException {
        String[] indices = getFieldMappingsRequest.indices() == null ? Strings.EMPTY_ARRAY : getFieldMappingsRequest.indices();
        String[] types = getFieldMappingsRequest.types() == null ? Strings.EMPTY_ARRAY : getFieldMappingsRequest.types();
        String[] fields = getFieldMappingsRequest.fields() == null ? Strings.EMPTY_ARRAY : getFieldMappingsRequest.fields();

        String endpoint = new EndpointBuilder().addCommaSeparatedPathParts(indices)
            .addPathPartAsIs("_mapping").addCommaSeparatedPathParts(types)
            .addPathPartAsIs("field").addCommaSeparatedPathParts(fields)
            .build();

        Request request = new Request(HttpGet.METHOD_NAME, endpoint);

        Params parameters = new Params(request);
        parameters.withIndicesOptions(getFieldMappingsRequest.indicesOptions());
        parameters.withIncludeDefaults(getFieldMappingsRequest.includeDefaults());
        parameters.withLocal(getFieldMappingsRequest.local());
        return request;
    }

    static Request refresh(RefreshRequest refreshRequest) {
        String[] indices = refreshRequest.indices() == null ? Strings.EMPTY_ARRAY : refreshRequest.indices();
        Request request = new Request(HttpPost.METHOD_NAME, endpoint(indices, "_refresh"));

        Params parameters = new Params(request);
        parameters.withIndicesOptions(refreshRequest.indicesOptions());
        return request;
    }

    static Request flush(FlushRequest flushRequest) {
        String[] indices = flushRequest.indices() == null ? Strings.EMPTY_ARRAY : flushRequest.indices();
        Request request = new Request(HttpPost.METHOD_NAME, endpoint(indices, "_flush"));

        Params parameters = new Params(request);
        parameters.withIndicesOptions(flushRequest.indicesOptions());
        parameters.putParam("wait_if_ongoing", Boolean.toString(flushRequest.waitIfOngoing()));
        parameters.putParam("force", Boolean.toString(flushRequest.force()));
        return request;
    }

    static Request flushSynced(SyncedFlushRequest syncedFlushRequest) {
        String[] indices = syncedFlushRequest.indices() == null ? Strings.EMPTY_ARRAY : syncedFlushRequest.indices();
        Request request = new Request(HttpPost.METHOD_NAME, endpoint(indices, "_flush/synced"));
        Params parameters = new Params(request);
        parameters.withIndicesOptions(syncedFlushRequest.indicesOptions());
        return request;
    }

    static Request forceMerge(ForceMergeRequest forceMergeRequest) {
        String[] indices = forceMergeRequest.indices() == null ? Strings.EMPTY_ARRAY : forceMergeRequest.indices();
        Request request = new Request(HttpPost.METHOD_NAME, endpoint(indices, "_forcemerge"));

        Params parameters = new Params(request);
        parameters.withIndicesOptions(forceMergeRequest.indicesOptions());
        parameters.putParam("max_num_segments", Integer.toString(forceMergeRequest.maxNumSegments()));
        parameters.putParam("only_expunge_deletes", Boolean.toString(forceMergeRequest.onlyExpungeDeletes()));
        parameters.putParam("flush", Boolean.toString(forceMergeRequest.flush()));
        return request;
    }

    static Request clearCache(ClearIndicesCacheRequest clearIndicesCacheRequest) {
        String[] indices = clearIndicesCacheRequest.indices() == null ? Strings.EMPTY_ARRAY :clearIndicesCacheRequest.indices();
        Request request = new Request(HttpPost.METHOD_NAME, endpoint(indices, "_cache/clear"));

        Params parameters = new Params(request);
        parameters.withIndicesOptions(clearIndicesCacheRequest.indicesOptions());
        parameters.putParam("query", Boolean.toString(clearIndicesCacheRequest.queryCache()));
        parameters.putParam("fielddata", Boolean.toString(clearIndicesCacheRequest.fieldDataCache()));
        parameters.putParam("request", Boolean.toString(clearIndicesCacheRequest.requestCache()));
        parameters.putParam("fields", String.join(",", clearIndicesCacheRequest.fields()));
        return request;
    }

    static Request info() {
        return new Request(HttpGet.METHOD_NAME, "/");
    }

    static Request bulk(BulkRequest bulkRequest) throws IOException {
        Request request = new Request(HttpPost.METHOD_NAME, "/_bulk");

        Params parameters = new Params(request);
        parameters.withTimeout(bulkRequest.timeout());
        parameters.withRefreshPolicy(bulkRequest.getRefreshPolicy());

        // Bulk API only supports newline delimited JSON or Smile. Before executing
        // the bulk, we need to check that all requests have the same content-type
        // and this content-type is supported by the Bulk API.
        XContentType bulkContentType = null;
        for (int i = 0; i < bulkRequest.numberOfActions(); i++) {
            DocWriteRequest<?> action = bulkRequest.requests().get(i);

            DocWriteRequest.OpType opType = action.opType();
            if (opType == DocWriteRequest.OpType.INDEX || opType == DocWriteRequest.OpType.CREATE) {
                bulkContentType = enforceSameContentType((IndexRequest) action, bulkContentType);

            } else if (opType == DocWriteRequest.OpType.UPDATE) {
                UpdateRequest updateRequest = (UpdateRequest) action;
                if (updateRequest.doc() != null) {
                    bulkContentType = enforceSameContentType(updateRequest.doc(), bulkContentType);
                }
                if (updateRequest.upsertRequest() != null) {
                    bulkContentType = enforceSameContentType(updateRequest.upsertRequest(), bulkContentType);
                }
            }
        }

        if (bulkContentType == null) {
            bulkContentType = XContentType.JSON;
        }

        final byte separator = bulkContentType.xContent().streamSeparator();
        final ContentType requestContentType = createContentType(bulkContentType);

        ByteArrayOutputStream content = new ByteArrayOutputStream();
        for (DocWriteRequest<?> action : bulkRequest.requests()) {
            DocWriteRequest.OpType opType = action.opType();

            try (XContentBuilder metadata = XContentBuilder.builder(bulkContentType.xContent())) {
                metadata.startObject();
                {
                    metadata.startObject(opType.getLowercase());
                    if (Strings.hasLength(action.index())) {
                        metadata.field("_index", action.index());
                    }
                    if (Strings.hasLength(action.type())) {
                        metadata.field("_type", action.type());
                    }
                    if (Strings.hasLength(action.id())) {
                        metadata.field("_id", action.id());
                    }
                    if (Strings.hasLength(action.routing())) {
                        metadata.field("routing", action.routing());
                    }
                    if (action.version() != Versions.MATCH_ANY) {
                        metadata.field("version", action.version());
                    }

                    VersionType versionType = action.versionType();
                    if (versionType != VersionType.INTERNAL) {
                        if (versionType == VersionType.EXTERNAL) {
                            metadata.field("version_type", "external");
                        } else if (versionType == VersionType.EXTERNAL_GTE) {
                            metadata.field("version_type", "external_gte");
                        } else if (versionType == VersionType.FORCE) {
                            metadata.field("version_type", "force");
                        }
                    }

                    if (opType == DocWriteRequest.OpType.INDEX || opType == DocWriteRequest.OpType.CREATE) {
                        IndexRequest indexRequest = (IndexRequest) action;
                        if (Strings.hasLength(indexRequest.getPipeline())) {
                            metadata.field("pipeline", indexRequest.getPipeline());
                        }
                    } else if (opType == DocWriteRequest.OpType.UPDATE) {
                        UpdateRequest updateRequest = (UpdateRequest) action;
                        if (updateRequest.retryOnConflict() > 0) {
                            metadata.field("retry_on_conflict", updateRequest.retryOnConflict());
                        }
                        if (updateRequest.fetchSource() != null) {
                            metadata.field("_source", updateRequest.fetchSource());
                        }
                    }
                    metadata.endObject();
                }
                metadata.endObject();

                BytesRef metadataSource = BytesReference.bytes(metadata).toBytesRef();
                content.write(metadataSource.bytes, metadataSource.offset, metadataSource.length);
                content.write(separator);
            }

            BytesRef source = null;
            if (opType == DocWriteRequest.OpType.INDEX || opType == DocWriteRequest.OpType.CREATE) {
                IndexRequest indexRequest = (IndexRequest) action;
                BytesReference indexSource = indexRequest.source();
                XContentType indexXContentType = indexRequest.getContentType();

                try (XContentParser parser = XContentHelper.createParser(
                        /*
                         * EMPTY and THROW are fine here because we just call
                         * copyCurrentStructure which doesn't touch the
                         * registry or deprecation.
                         */
                        NamedXContentRegistry.EMPTY, DeprecationHandler.THROW_UNSUPPORTED_OPERATION,
                        indexSource, indexXContentType)) {
                    try (XContentBuilder builder = XContentBuilder.builder(bulkContentType.xContent())) {
                        builder.copyCurrentStructure(parser);
                        source = BytesReference.bytes(builder).toBytesRef();
                    }
                }
            } else if (opType == DocWriteRequest.OpType.UPDATE) {
                source = XContentHelper.toXContent((UpdateRequest) action, bulkContentType, false).toBytesRef();
            }

            if (source != null) {
                content.write(source.bytes, source.offset, source.length);
                content.write(separator);
            }
        }
        request.setEntity(new ByteArrayEntity(content.toByteArray(), 0, content.size(), requestContentType));
        return request;
    }

    static Request exists(GetRequest getRequest) {
        return getStyleRequest(HttpHead.METHOD_NAME, getRequest);
    }

    static Request get(GetRequest getRequest) {
        return getStyleRequest(HttpGet.METHOD_NAME, getRequest);
    }

    private static Request getStyleRequest(String method, GetRequest getRequest) {
        Request request = new Request(method, endpoint(getRequest.index(), getRequest.type(), getRequest.id()));

        Params parameters = new Params(request);
        parameters.withPreference(getRequest.preference());
        parameters.withRouting(getRequest.routing());
        parameters.withRefresh(getRequest.refresh());
        parameters.withRealtime(getRequest.realtime());
        parameters.withStoredFields(getRequest.storedFields());
        parameters.withVersion(getRequest.version());
        parameters.withVersionType(getRequest.versionType());
        parameters.withFetchSourceContext(getRequest.fetchSourceContext());

        return request;
    }

    static Request multiGet(MultiGetRequest multiGetRequest) throws IOException {
        Request request = new Request(HttpPost.METHOD_NAME, "/_mget");

        Params parameters = new Params(request);
        parameters.withPreference(multiGetRequest.preference());
        parameters.withRealtime(multiGetRequest.realtime());
        parameters.withRefresh(multiGetRequest.refresh());

        request.setEntity(createEntity(multiGetRequest, REQUEST_BODY_CONTENT_TYPE));
        return request;
    }

    static Request index(IndexRequest indexRequest) {
        String method = Strings.hasLength(indexRequest.id()) ? HttpPut.METHOD_NAME : HttpPost.METHOD_NAME;
        boolean isCreate = (indexRequest.opType() == DocWriteRequest.OpType.CREATE);
        String endpoint = endpoint(indexRequest.index(), indexRequest.type(), indexRequest.id(), isCreate ? "_create" : null);
        Request request = new Request(method, endpoint);

        Params parameters = new Params(request);
        parameters.withRouting(indexRequest.routing());
        parameters.withTimeout(indexRequest.timeout());
        parameters.withVersion(indexRequest.version());
        parameters.withVersionType(indexRequest.versionType());
        parameters.withPipeline(indexRequest.getPipeline());
        parameters.withRefreshPolicy(indexRequest.getRefreshPolicy());
        parameters.withWaitForActiveShards(indexRequest.waitForActiveShards());

        BytesRef source = indexRequest.source().toBytesRef();
        ContentType contentType = createContentType(indexRequest.getContentType());
        request.setEntity(new ByteArrayEntity(source.bytes, source.offset, source.length, contentType));
        return request;
    }

    static Request ping() {
        return new Request(HttpHead.METHOD_NAME, "/");
    }

    static Request update(UpdateRequest updateRequest) throws IOException {
        String endpoint = endpoint(updateRequest.index(), updateRequest.type(), updateRequest.id(), "_update");
        Request request = new Request(HttpPost.METHOD_NAME, endpoint);

        Params parameters = new Params(request);
        parameters.withRouting(updateRequest.routing());
        parameters.withTimeout(updateRequest.timeout());
        parameters.withRefreshPolicy(updateRequest.getRefreshPolicy());
        parameters.withWaitForActiveShards(updateRequest.waitForActiveShards());
        parameters.withDocAsUpsert(updateRequest.docAsUpsert());
        parameters.withFetchSourceContext(updateRequest.fetchSource());
        parameters.withRetryOnConflict(updateRequest.retryOnConflict());
        parameters.withVersion(updateRequest.version());
        parameters.withVersionType(updateRequest.versionType());

        // The Java API allows update requests with different content types
        // set for the partial document and the upsert document. This client
        // only accepts update requests that have the same content types set
        // for both doc and upsert.
        XContentType xContentType = null;
        if (updateRequest.doc() != null) {
            xContentType = updateRequest.doc().getContentType();
        }
        if (updateRequest.upsertRequest() != null) {
            XContentType upsertContentType = updateRequest.upsertRequest().getContentType();
            if ((xContentType != null) && (xContentType != upsertContentType)) {
                throw new IllegalStateException("Update request cannot have different content types for doc [" + xContentType + "]" +
                        " and upsert [" + upsertContentType + "] documents");
            } else {
                xContentType = upsertContentType;
            }
        }
        if (xContentType == null) {
            xContentType = Requests.INDEX_CONTENT_TYPE;
        }
        request.setEntity(createEntity(updateRequest, xContentType));
        return request;
    }

    static Request search(SearchRequest searchRequest) throws IOException {
        Request request = new Request(HttpPost.METHOD_NAME, endpoint(searchRequest.indices(), searchRequest.types(), "_search"));

        Params params = new Params(request);
        addSearchRequestParams(params, searchRequest);

        if (searchRequest.source() != null) {
            request.setEntity(createEntity(searchRequest.source(), REQUEST_BODY_CONTENT_TYPE));
        }
        return request;
    }

    private static void addSearchRequestParams(Params params, SearchRequest searchRequest) {
        params.putParam(RestSearchAction.TYPED_KEYS_PARAM, "true");
        params.withRouting(searchRequest.routing());
        params.withPreference(searchRequest.preference());
        params.withIndicesOptions(searchRequest.indicesOptions());
        params.putParam("search_type", searchRequest.searchType().name().toLowerCase(Locale.ROOT));
        if (searchRequest.requestCache() != null) {
            params.putParam("request_cache", Boolean.toString(searchRequest.requestCache()));
        }
        if (searchRequest.allowPartialSearchResults() != null) {
            params.putParam("allow_partial_search_results", Boolean.toString(searchRequest.allowPartialSearchResults()));
        }
        params.putParam("batched_reduce_size", Integer.toString(searchRequest.getBatchedReduceSize()));
        if (searchRequest.scroll() != null) {
            params.putParam("scroll", searchRequest.scroll().keepAlive());
        }
    }

    static Request searchScroll(SearchScrollRequest searchScrollRequest) throws IOException {
        Request request = new Request(HttpPost.METHOD_NAME, "/_search/scroll");
        request.setEntity(createEntity(searchScrollRequest, REQUEST_BODY_CONTENT_TYPE));
        return request;
    }

    static Request clearScroll(ClearScrollRequest clearScrollRequest) throws IOException {
        Request request = new Request(HttpDelete.METHOD_NAME, "/_search/scroll");
        request.setEntity(createEntity(clearScrollRequest, REQUEST_BODY_CONTENT_TYPE));
        return request;
    }

    static Request multiSearch(MultiSearchRequest multiSearchRequest) throws IOException {
        Request request = new Request(HttpPost.METHOD_NAME, "/_msearch");

        Params params = new Params(request);
        params.putParam(RestSearchAction.TYPED_KEYS_PARAM, "true");
        if (multiSearchRequest.maxConcurrentSearchRequests() != MultiSearchRequest.MAX_CONCURRENT_SEARCH_REQUESTS_DEFAULT) {
            params.putParam("max_concurrent_searches", Integer.toString(multiSearchRequest.maxConcurrentSearchRequests()));
        }

        XContent xContent = REQUEST_BODY_CONTENT_TYPE.xContent();
        byte[] source = MultiSearchRequest.writeMultiLineFormat(multiSearchRequest, xContent);
        request.setEntity(new ByteArrayEntity(source, createContentType(xContent.type())));
        return request;
    }

    static Request searchTemplate(SearchTemplateRequest searchTemplateRequest) throws IOException {
        Request request;

        if (searchTemplateRequest.isSimulate()) {
            request = new Request(HttpGet.METHOD_NAME, "_render/template");
        } else {
            SearchRequest searchRequest = searchTemplateRequest.getRequest();
            String endpoint = endpoint(searchRequest.indices(), searchRequest.types(), "_search/template");
            request = new Request(HttpGet.METHOD_NAME, endpoint);

            Params params = new Params(request);
            addSearchRequestParams(params, searchRequest);
        }

        request.setEntity(createEntity(searchTemplateRequest, REQUEST_BODY_CONTENT_TYPE));
        return request;
    }

    static Request multiSearchTemplate(MultiSearchTemplateRequest multiSearchTemplateRequest) throws IOException {
        Request request = new Request(HttpPost.METHOD_NAME, "/_msearch/template");

        Params params = new Params(request);
        params.putParam(RestSearchAction.TYPED_KEYS_PARAM, "true");
        if (multiSearchTemplateRequest.maxConcurrentSearchRequests() != MultiSearchRequest.MAX_CONCURRENT_SEARCH_REQUESTS_DEFAULT) {
            params.putParam("max_concurrent_searches", Integer.toString(multiSearchTemplateRequest.maxConcurrentSearchRequests()));
        }

        XContent xContent = REQUEST_BODY_CONTENT_TYPE.xContent();
        byte[] source = MultiSearchTemplateRequest.writeMultiLineFormat(multiSearchTemplateRequest, xContent);
        request.setEntity(new ByteArrayEntity(source, createContentType(xContent.type())));
        return request;
    }

    static Request existsAlias(GetAliasesRequest getAliasesRequest) {
        if ((getAliasesRequest.indices() == null || getAliasesRequest.indices().length == 0) &&
                (getAliasesRequest.aliases() == null || getAliasesRequest.aliases().length == 0)) {
            throw new IllegalArgumentException("existsAlias requires at least an alias or an index");
        }
        String[] indices = getAliasesRequest.indices() == null ? Strings.EMPTY_ARRAY : getAliasesRequest.indices();
        String[] aliases = getAliasesRequest.aliases() == null ? Strings.EMPTY_ARRAY : getAliasesRequest.aliases();

        Request request = new Request(HttpHead.METHOD_NAME, endpoint(indices, "_alias", aliases));

        Params params = new Params(request);
        params.withIndicesOptions(getAliasesRequest.indicesOptions());
        params.withLocal(getAliasesRequest.local());
        return request;
    }

    static Request explain(ExplainRequest explainRequest) throws IOException {
        Request request = new Request(HttpGet.METHOD_NAME,
            endpoint(explainRequest.index(), explainRequest.type(), explainRequest.id(), "_explain"));

        Params params = new Params(request);
        params.withStoredFields(explainRequest.storedFields());
        params.withFetchSourceContext(explainRequest.fetchSourceContext());
        params.withRouting(explainRequest.routing());
        params.withPreference(explainRequest.preference());
        request.setEntity(createEntity(explainRequest, REQUEST_BODY_CONTENT_TYPE));
        return request;
    }

    static Request fieldCaps(FieldCapabilitiesRequest fieldCapabilitiesRequest) {
        Request request = new Request(HttpGet.METHOD_NAME, endpoint(fieldCapabilitiesRequest.indices(), "_field_caps"));

        Params params = new Params(request);
        params.withFields(fieldCapabilitiesRequest.fields());
        params.withIndicesOptions(fieldCapabilitiesRequest.indicesOptions());
        return request;
    }

    static Request rankEval(RankEvalRequest rankEvalRequest) throws IOException {
        Request request = new Request(HttpGet.METHOD_NAME, endpoint(rankEvalRequest.indices(), Strings.EMPTY_ARRAY, "_rank_eval"));

        Params params = new Params(request);
        params.withIndicesOptions(rankEvalRequest.indicesOptions());

        request.setEntity(createEntity(rankEvalRequest.getRankEvalSpec(), REQUEST_BODY_CONTENT_TYPE));
        return request;
    }

    static Request split(ResizeRequest resizeRequest) throws IOException {
        if (resizeRequest.getResizeType() != ResizeType.SPLIT) {
            throw new IllegalArgumentException("Wrong resize type [" + resizeRequest.getResizeType() + "] for indices split request");
        }
        return resize(resizeRequest);
    }

    static Request shrink(ResizeRequest resizeRequest) throws IOException {
        if (resizeRequest.getResizeType() != ResizeType.SHRINK) {
            throw new IllegalArgumentException("Wrong resize type [" + resizeRequest.getResizeType() + "] for indices shrink request");
        }
        return resize(resizeRequest);
    }

    private static Request resize(ResizeRequest resizeRequest) throws IOException {
        String endpoint = new EndpointBuilder().addPathPart(resizeRequest.getSourceIndex())
                .addPathPartAsIs("_" + resizeRequest.getResizeType().name().toLowerCase(Locale.ROOT))
                .addPathPart(resizeRequest.getTargetIndexRequest().index()).build();
        Request request = new Request(HttpPut.METHOD_NAME, endpoint);

        Params params = new Params(request);
        params.withTimeout(resizeRequest.timeout());
        params.withMasterTimeout(resizeRequest.masterNodeTimeout());
        params.withWaitForActiveShards(resizeRequest.getTargetIndexRequest().waitForActiveShards());

        request.setEntity(createEntity(resizeRequest, REQUEST_BODY_CONTENT_TYPE));
        return request;
    }

    static Request getPipeline(GetPipelineRequest getPipelineRequest) {
        String endpoint = new EndpointBuilder()
            .addPathPartAsIs("_ingest/pipeline")
            .addCommaSeparatedPathParts(getPipelineRequest.getIds())
            .build();
        Request request = new Request(HttpGet.METHOD_NAME, endpoint);

        Params parameters = new Params(request);
        parameters.withMasterTimeout(getPipelineRequest.masterNodeTimeout());
        return request;
    }

    static Request putPipeline(PutPipelineRequest putPipelineRequest) throws IOException {
        String endpoint = new EndpointBuilder()
            .addPathPartAsIs("_ingest/pipeline")
            .addPathPart(putPipelineRequest.getId())
            .build();
        Request request = new Request(HttpPut.METHOD_NAME, endpoint);

        Params parameters = new Params(request);
        parameters.withTimeout(putPipelineRequest.timeout());
        parameters.withMasterTimeout(putPipelineRequest.masterNodeTimeout());

        request.setEntity(createEntity(putPipelineRequest, REQUEST_BODY_CONTENT_TYPE));
        return request;
    }

    static Request deletePipeline(DeletePipelineRequest deletePipelineRequest) {
        String endpoint = new EndpointBuilder()
            .addPathPartAsIs("_ingest/pipeline")
            .addPathPart(deletePipelineRequest.getId())
            .build();
        Request request = new Request(HttpDelete.METHOD_NAME, endpoint);

        Params parameters = new Params(request);
        parameters.withTimeout(deletePipelineRequest.timeout());
        parameters.withMasterTimeout(deletePipelineRequest.masterNodeTimeout());

        return request;
    }

    static Request listTasks(ListTasksRequest listTaskRequest) {
        if (listTaskRequest.getTaskId() != null && listTaskRequest.getTaskId().isSet()) {
            throw new IllegalArgumentException("TaskId cannot be used for list tasks request");
        }
        Request request  = new Request(HttpGet.METHOD_NAME, "/_tasks");
        Params params = new Params(request);
        params.withTimeout(listTaskRequest.getTimeout())
            .withDetailed(listTaskRequest.getDetailed())
            .withWaitForCompletion(listTaskRequest.getWaitForCompletion())
            .withParentTaskId(listTaskRequest.getParentTaskId())
            .withNodes(listTaskRequest.getNodes())
            .withActions(listTaskRequest.getActions())
            .putParam("group_by", "none");
        return request;
    }

    static Request reindex(ReindexRequest reindexRequest) throws IOException {
        String endpoint = new EndpointBuilder().addPathPart("_reindex").build();
        Request request = new Request(HttpPost.METHOD_NAME, endpoint);
        Params params = new Params(request)
            .withRefresh(reindexRequest.isRefresh())
            .withTimeout(reindexRequest.getTimeout())
            .withWaitForActiveShards(reindexRequest.getWaitForActiveShards());

        if (reindexRequest.getScrollTime() != null) {
            params.putParam("scroll", reindexRequest.getScrollTime());
        }
        request.setEntity(createEntity(reindexRequest, REQUEST_BODY_CONTENT_TYPE));
        return request;
    }

    static Request updateByQuery(UpdateByQueryRequest updateByQueryRequest) throws IOException {
        String endpoint =
            endpoint(updateByQueryRequest.indices(), updateByQueryRequest.getDocTypes(), "_update_by_query");
        Request request = new Request(HttpPost.METHOD_NAME, endpoint);
        Params params = new Params(request)
            .withRouting(updateByQueryRequest.getRouting())
            .withPipeline(updateByQueryRequest.getPipeline())
            .withRefresh(updateByQueryRequest.isRefresh())
            .withTimeout(updateByQueryRequest.getTimeout())
            .withWaitForActiveShards(updateByQueryRequest.getWaitForActiveShards())
            .withIndicesOptions(updateByQueryRequest.indicesOptions());
        if (updateByQueryRequest.isAbortOnVersionConflict() == false) {
            params.putParam("conflicts", "proceed");
        }
        if (updateByQueryRequest.getBatchSize() != AbstractBulkByScrollRequest.DEFAULT_SCROLL_SIZE) {
            params.putParam("scroll_size", Integer.toString(updateByQueryRequest.getBatchSize()));
        }
        if (updateByQueryRequest.getScrollTime() != AbstractBulkByScrollRequest.DEFAULT_SCROLL_TIMEOUT) {
            params.putParam("scroll", updateByQueryRequest.getScrollTime());
        }
        if (updateByQueryRequest.getSize() > 0) {
            params.putParam("size", Integer.toString(updateByQueryRequest.getSize()));
        }
        request.setEntity(createEntity(updateByQueryRequest, REQUEST_BODY_CONTENT_TYPE));
        return request;
    }

    static Request deleteByQuery(DeleteByQueryRequest deleteByQueryRequest) throws IOException {
        String endpoint =
            endpoint(deleteByQueryRequest.indices(), deleteByQueryRequest.getDocTypes(), "_delete_by_query");
        Request request = new Request(HttpPost.METHOD_NAME, endpoint);
        Params params = new Params(request)
            .withRouting(deleteByQueryRequest.getRouting())
            .withRefresh(deleteByQueryRequest.isRefresh())
            .withTimeout(deleteByQueryRequest.getTimeout())
            .withWaitForActiveShards(deleteByQueryRequest.getWaitForActiveShards())
            .withIndicesOptions(deleteByQueryRequest.indicesOptions());
        if (deleteByQueryRequest.isAbortOnVersionConflict() == false) {
            params.putParam("conflicts", "proceed");
        }
        if (deleteByQueryRequest.getBatchSize() != AbstractBulkByScrollRequest.DEFAULT_SCROLL_SIZE) {
            params.putParam("scroll_size", Integer.toString(deleteByQueryRequest.getBatchSize()));
        }
        if (deleteByQueryRequest.getScrollTime() != AbstractBulkByScrollRequest.DEFAULT_SCROLL_TIMEOUT) {
            params.putParam("scroll", deleteByQueryRequest.getScrollTime());
        }
        if (deleteByQueryRequest.getSize() > 0) {
            params.putParam("size", Integer.toString(deleteByQueryRequest.getSize()));
        }
        request.setEntity(createEntity(deleteByQueryRequest, REQUEST_BODY_CONTENT_TYPE));
        return request;
    }

    static Request rollover(RolloverRequest rolloverRequest) throws IOException {
        String endpoint = new EndpointBuilder().addPathPart(rolloverRequest.getAlias()).addPathPartAsIs("_rollover")
                .addPathPart(rolloverRequest.getNewIndexName()).build();
        Request request = new Request(HttpPost.METHOD_NAME, endpoint);

        Params params = new Params(request);
        params.withTimeout(rolloverRequest.timeout());
        params.withMasterTimeout(rolloverRequest.masterNodeTimeout());
        params.withWaitForActiveShards(rolloverRequest.getCreateIndexRequest().waitForActiveShards());
        if (rolloverRequest.isDryRun()) {
            params.putParam("dry_run", Boolean.TRUE.toString());
        }

        request.setEntity(createEntity(rolloverRequest, REQUEST_BODY_CONTENT_TYPE));
        return request;
    }

    static Request getSettings(GetSettingsRequest getSettingsRequest) {
        String[] indices = getSettingsRequest.indices() == null ? Strings.EMPTY_ARRAY : getSettingsRequest.indices();
        String[] names = getSettingsRequest.names() == null ? Strings.EMPTY_ARRAY : getSettingsRequest.names();

        String endpoint = endpoint(indices, "_settings", names);
        Request request = new Request(HttpGet.METHOD_NAME, endpoint);

        Params params = new Params(request);
        params.withIndicesOptions(getSettingsRequest.indicesOptions());
        params.withLocal(getSettingsRequest.local());
        params.withIncludeDefaults(getSettingsRequest.includeDefaults());
        params.withMasterTimeout(getSettingsRequest.masterNodeTimeout());

        return request;
    }

    static Request getIndex(GetIndexRequest getIndexRequest) {
        String[] indices = getIndexRequest.indices() == null ? Strings.EMPTY_ARRAY : getIndexRequest.indices();

        String endpoint = endpoint(indices);
        Request request = new Request(HttpGet.METHOD_NAME, endpoint);

        Params params = new Params(request);
        params.withIndicesOptions(getIndexRequest.indicesOptions());
        params.withLocal(getIndexRequest.local());
        params.withIncludeDefaults(getIndexRequest.includeDefaults());
        params.withHuman(getIndexRequest.humanReadable());
        params.withMasterTimeout(getIndexRequest.masterNodeTimeout());

        return request;
    }

    static Request indicesExist(GetIndexRequest getIndexRequest) {
        // this can be called with no indices as argument by transport client, not via REST though
        if (getIndexRequest.indices() == null || getIndexRequest.indices().length == 0) {
            throw new IllegalArgumentException("indices are mandatory");
        }
        String endpoint = endpoint(getIndexRequest.indices(), "");
        Request request = new Request(HttpHead.METHOD_NAME, endpoint);

        Params params = new Params(request);
        params.withLocal(getIndexRequest.local());
        params.withHuman(getIndexRequest.humanReadable());
        params.withIndicesOptions(getIndexRequest.indicesOptions());
        params.withIncludeDefaults(getIndexRequest.includeDefaults());
        return request;
    }

    static Request indexPutSettings(UpdateSettingsRequest updateSettingsRequest) throws IOException {
        String[] indices = updateSettingsRequest.indices() == null ? Strings.EMPTY_ARRAY : updateSettingsRequest.indices();
        Request request = new Request(HttpPut.METHOD_NAME, endpoint(indices, "_settings"));

        Params parameters = new Params(request);
        parameters.withTimeout(updateSettingsRequest.timeout());
        parameters.withMasterTimeout(updateSettingsRequest.masterNodeTimeout());
        parameters.withIndicesOptions(updateSettingsRequest.indicesOptions());
        parameters.withPreserveExisting(updateSettingsRequest.isPreserveExisting());

        request.setEntity(createEntity(updateSettingsRequest, REQUEST_BODY_CONTENT_TYPE));
        return request;
    }

    static Request getRepositories(GetRepositoriesRequest getRepositoriesRequest) {
        String[] repositories = getRepositoriesRequest.repositories() == null ? Strings.EMPTY_ARRAY : getRepositoriesRequest.repositories();
        String endpoint = new EndpointBuilder().addPathPartAsIs("_snapshot").addCommaSeparatedPathParts(repositories).build();
        Request request = new Request(HttpGet.METHOD_NAME, endpoint);

        Params parameters = new Params(request);
        parameters.withMasterTimeout(getRepositoriesRequest.masterNodeTimeout());
        parameters.withLocal(getRepositoriesRequest.local());
        return request;
    }

    static Request createRepository(PutRepositoryRequest putRepositoryRequest) throws IOException {
        String endpoint = new EndpointBuilder().addPathPart("_snapshot").addPathPart(putRepositoryRequest.name()).build();
        Request request = new Request(HttpPut.METHOD_NAME, endpoint);

        Params parameters = new Params(request);
        parameters.withMasterTimeout(putRepositoryRequest.masterNodeTimeout());
        parameters.withTimeout(putRepositoryRequest.timeout());
        parameters.withVerify(putRepositoryRequest.verify());

        request.setEntity(createEntity(putRepositoryRequest, REQUEST_BODY_CONTENT_TYPE));
        return request;
    }

    static Request deleteRepository(DeleteRepositoryRequest deleteRepositoryRequest) {
        String endpoint = new EndpointBuilder().addPathPartAsIs("_snapshot").addPathPart(deleteRepositoryRequest.name()).build();
        Request request = new Request(HttpDelete.METHOD_NAME, endpoint);

        Params parameters = new Params(request);
        parameters.withMasterTimeout(deleteRepositoryRequest.masterNodeTimeout());
        parameters.withTimeout(deleteRepositoryRequest.timeout());
        return request;
    }

    static Request verifyRepository(VerifyRepositoryRequest verifyRepositoryRequest) {
        String endpoint = new EndpointBuilder().addPathPartAsIs("_snapshot")
            .addPathPart(verifyRepositoryRequest.name())
            .addPathPartAsIs("_verify")
            .build();
        Request request = new Request(HttpPost.METHOD_NAME, endpoint);

        Params parameters = new Params(request);
        parameters.withMasterTimeout(verifyRepositoryRequest.masterNodeTimeout());
        parameters.withTimeout(verifyRepositoryRequest.timeout());
        return request;
    }

    static Request createSnapshot(CreateSnapshotRequest createSnapshotRequest) throws IOException {
        String endpoint = new EndpointBuilder().addPathPart("_snapshot")
            .addPathPart(createSnapshotRequest.repository())
            .addPathPart(createSnapshotRequest.snapshot())
            .build();
        Request request = new Request(HttpPut.METHOD_NAME, endpoint);
        Params params = new Params(request);
        params.withMasterTimeout(createSnapshotRequest.masterNodeTimeout());
        params.withWaitForCompletion(createSnapshotRequest.waitForCompletion());
        request.setEntity(createEntity(createSnapshotRequest, REQUEST_BODY_CONTENT_TYPE));
        return request;
    }

    static Request getSnapshots(GetSnapshotsRequest getSnapshotsRequest) {
        EndpointBuilder endpointBuilder = new EndpointBuilder().addPathPartAsIs("_snapshot")
            .addPathPart(getSnapshotsRequest.repository());
        String endpoint;
        if (getSnapshotsRequest.snapshots().length == 0) {
            endpoint = endpointBuilder.addPathPart("_all").build();
        } else {
            endpoint = endpointBuilder.addCommaSeparatedPathParts(getSnapshotsRequest.snapshots()).build();
        }

        Request request = new Request(HttpGet.METHOD_NAME, endpoint);

        Params parameters = new Params(request);
        parameters.withMasterTimeout(getSnapshotsRequest.masterNodeTimeout());
        parameters.putParam("ignore_unavailable", Boolean.toString(getSnapshotsRequest.ignoreUnavailable()));
        parameters.putParam("verbose", Boolean.toString(getSnapshotsRequest.verbose()));

        return request;
    }

    static Request snapshotsStatus(SnapshotsStatusRequest snapshotsStatusRequest) {
        String endpoint = new EndpointBuilder().addPathPartAsIs("_snapshot")
            .addPathPart(snapshotsStatusRequest.repository())
            .addCommaSeparatedPathParts(snapshotsStatusRequest.snapshots())
            .addPathPartAsIs("_status")
            .build();
        Request request = new Request(HttpGet.METHOD_NAME, endpoint);

        Params parameters = new Params(request);
        parameters.withMasterTimeout(snapshotsStatusRequest.masterNodeTimeout());
        parameters.withIgnoreUnavailable(snapshotsStatusRequest.ignoreUnavailable());
        return request;
    }

    static Request restoreSnapshot(RestoreSnapshotRequest restoreSnapshotRequest) throws IOException {
        String endpoint = new EndpointBuilder().addPathPartAsIs("_snapshot")
            .addPathPart(restoreSnapshotRequest.repository())
            .addPathPart(restoreSnapshotRequest.snapshot())
            .addPathPartAsIs("_restore")
            .build();
        Request request = new Request(HttpPost.METHOD_NAME, endpoint);
        Params parameters = new Params(request);
        parameters.withMasterTimeout(restoreSnapshotRequest.masterNodeTimeout());
        parameters.withWaitForCompletion(restoreSnapshotRequest.waitForCompletion());
        request.setEntity(createEntity(restoreSnapshotRequest, REQUEST_BODY_CONTENT_TYPE));
        return request;
    }

    static Request deleteSnapshot(DeleteSnapshotRequest deleteSnapshotRequest) {
        String endpoint = new EndpointBuilder().addPathPartAsIs("_snapshot")
            .addPathPart(deleteSnapshotRequest.repository())
            .addPathPart(deleteSnapshotRequest.snapshot())
            .build();
        Request request = new Request(HttpDelete.METHOD_NAME, endpoint);

        Params parameters = new Params(request);
        parameters.withMasterTimeout(deleteSnapshotRequest.masterNodeTimeout());
        return request;
    }

    static Request putTemplate(PutIndexTemplateRequest putIndexTemplateRequest) throws IOException {
        String endpoint = new EndpointBuilder().addPathPartAsIs("_template").addPathPart(putIndexTemplateRequest.name()).build();
        Request request = new Request(HttpPut.METHOD_NAME, endpoint);
        Params params = new Params(request);
        params.withMasterTimeout(putIndexTemplateRequest.masterNodeTimeout());
        if (putIndexTemplateRequest.create()) {
            params.putParam("create", Boolean.TRUE.toString());
        }
        if (Strings.hasText(putIndexTemplateRequest.cause())) {
            params.putParam("cause", putIndexTemplateRequest.cause());
        }
        request.setEntity(createEntity(putIndexTemplateRequest, REQUEST_BODY_CONTENT_TYPE));
        return request;
    }

    static Request validateQuery(ValidateQueryRequest validateQueryRequest) throws IOException {
        String[] indices = validateQueryRequest.indices() == null ? Strings.EMPTY_ARRAY : validateQueryRequest.indices();
        String[] types = validateQueryRequest.types() == null || indices.length <= 0 ? Strings.EMPTY_ARRAY : validateQueryRequest.types();
        String endpoint = endpoint(indices, types, "_validate/query");
        Request request = new Request(HttpGet.METHOD_NAME, endpoint);
        Params params = new Params(request);
        params.withIndicesOptions(validateQueryRequest.indicesOptions());
        params.putParam("explain", Boolean.toString(validateQueryRequest.explain()));
        params.putParam("all_shards", Boolean.toString(validateQueryRequest.allShards()));
        params.putParam("rewrite", Boolean.toString(validateQueryRequest.rewrite()));
        request.setEntity(createEntity(validateQueryRequest, REQUEST_BODY_CONTENT_TYPE));
        return request;
    }

    static Request simulatePipeline(SimulatePipelineRequest simulatePipelineRequest) throws IOException {
        EndpointBuilder builder = new EndpointBuilder().addPathPartAsIs("_ingest/pipeline");
        if (simulatePipelineRequest.getId() != null && !simulatePipelineRequest.getId().isEmpty()) {
            builder.addPathPart(simulatePipelineRequest.getId());
        }
        builder.addPathPartAsIs("_simulate");
        String endpoint = builder.build();
        Request request = new Request(HttpPost.METHOD_NAME, endpoint);
        Params params = new Params(request);
        params.putParam("verbose", Boolean.toString(simulatePipelineRequest.isVerbose()));
        request.setEntity(createEntity(simulatePipelineRequest, REQUEST_BODY_CONTENT_TYPE));
        return request;
    }

    static Request getAlias(GetAliasesRequest getAliasesRequest) {
        String[] indices = getAliasesRequest.indices() == null ? Strings.EMPTY_ARRAY : getAliasesRequest.indices();
        String[] aliases = getAliasesRequest.aliases() == null ? Strings.EMPTY_ARRAY : getAliasesRequest.aliases();
        String endpoint = endpoint(indices, "_alias", aliases);
        Request request = new Request(HttpGet.METHOD_NAME, endpoint);
        Params params = new Params(request);
        params.withIndicesOptions(getAliasesRequest.indicesOptions());
        params.withLocal(getAliasesRequest.local());
        return request;
    }

    static Request getTemplates(GetIndexTemplatesRequest getIndexTemplatesRequest) throws IOException {
        String[] names = getIndexTemplatesRequest.names();
        String endpoint = new EndpointBuilder().addPathPartAsIs("_template").addCommaSeparatedPathParts(names).build();
        Request request = new Request(HttpGet.METHOD_NAME, endpoint);
        Params params = new Params(request);
        params.withLocal(getIndexTemplatesRequest.local());
        params.withMasterTimeout(getIndexTemplatesRequest.masterNodeTimeout());
        return request;
    }

    static Request analyze(AnalyzeRequest request) throws IOException {
        EndpointBuilder builder = new EndpointBuilder();
        String index = request.index();
        if (index != null) {
            builder.addPathPart(index);
        }
        builder.addPathPartAsIs("_analyze");
        Request req = new Request(HttpGet.METHOD_NAME, builder.build());
        req.setEntity(createEntity(request, REQUEST_BODY_CONTENT_TYPE));
        return req;
    }

    static Request getScript(GetStoredScriptRequest getStoredScriptRequest) {
        String endpoint = new EndpointBuilder().addPathPartAsIs("_scripts").addPathPart(getStoredScriptRequest.id()).build();
        Request request = new Request(HttpGet.METHOD_NAME, endpoint);
        Params params = new Params(request);
        params.withMasterTimeout(getStoredScriptRequest.masterNodeTimeout());
        return request;
    }

    static Request deleteScript(DeleteStoredScriptRequest deleteStoredScriptRequest) {
        String endpoint = new EndpointBuilder().addPathPartAsIs("_scripts").addPathPart(deleteStoredScriptRequest.id()).build();
        Request request = new Request(HttpDelete.METHOD_NAME, endpoint);
        Params params = new Params(request);
        params.withTimeout(deleteStoredScriptRequest.timeout());
        params.withMasterTimeout(deleteStoredScriptRequest.masterNodeTimeout());
        return request;
    }

    static Request xPackInfo(XPackInfoRequest infoRequest) {
        Request request = new Request(HttpGet.METHOD_NAME, "/_xpack");
        if (false == infoRequest.isVerbose()) {
            request.addParameter("human", "false");
        }
        if (false == infoRequest.getCategories().equals(EnumSet.allOf(XPackInfoRequest.Category.class))) {
            request.addParameter("categories", infoRequest.getCategories().stream()
                    .map(c -> c.toString().toLowerCase(Locale.ROOT))
                    .collect(Collectors.joining(",")));
        }
        return request;
    }

    static Request xPackWatcherPutWatch(PutWatchRequest putWatchRequest) {
        String endpoint = new EndpointBuilder()
            .addPathPartAsIs("_xpack")
            .addPathPartAsIs("watcher")
            .addPathPartAsIs("watch")
            .addPathPart(putWatchRequest.getId())
            .build();

        Request request = new Request(HttpPut.METHOD_NAME, endpoint);
        Params params = new Params(request).withVersion(putWatchRequest.getVersion());
        if (putWatchRequest.isActive() == false) {
            params.putParam("active", "false");
        }
        ContentType contentType = createContentType(putWatchRequest.xContentType());
        BytesReference source = putWatchRequest.getSource();
        request.setEntity(new ByteArrayEntity(source.toBytesRef().bytes, 0, source.length(), contentType));
        return request;
    }

    static Request xPackWatcherDeleteWatch(DeleteWatchRequest deleteWatchRequest) {
        String endpoint = new EndpointBuilder()
            .addPathPartAsIs("_xpack")
            .addPathPartAsIs("watcher")
            .addPathPartAsIs("watch")
            .addPathPart(deleteWatchRequest.getId())
            .build();

        Request request = new Request(HttpDelete.METHOD_NAME, endpoint);
        return request;
    }

    static Request xpackUsage(XPackUsageRequest usageRequest) {
        Request request = new Request(HttpGet.METHOD_NAME, "/_xpack/usage");
        Params parameters = new Params(request);
        parameters.withMasterTimeout(usageRequest.masterNodeTimeout());
        return request;
    }

<<<<<<< HEAD
    static Request putLicense(PutLicenseRequest putLicenseRequest) {
        String endpoint = new EndpointBuilder()
            .addPathPartAsIs("_xpack")
            .addPathPartAsIs("license")
            .build();
        Request request = new Request(HttpPut.METHOD_NAME, endpoint);
        Params parameters = new Params(request);
        parameters.withTimeout(putLicenseRequest.timeout());
        parameters.withMasterTimeout(putLicenseRequest.masterNodeTimeout());
        if (putLicenseRequest.isAcknowledge()) {
            parameters.putParam("acknowledge", "true");
        }
        request.setJsonEntity(putLicenseRequest.getLicenseDefinition());
        return request;
    }

    static Request getLicense(GetLicenseRequest getLicenseRequest) {
        String endpoint = new EndpointBuilder()
            .addPathPartAsIs("_xpack")
            .addPathPartAsIs("license")
            .build();
        Request request = new Request(HttpGet.METHOD_NAME, endpoint);
        Params parameters = new Params(request);
        parameters.withLocal(getLicenseRequest.local());
        return request;
    }

    static Request deleteLicense(DeleteLicenseRequest deleteLicenseRequest) {
        Request request = new Request(HttpDelete.METHOD_NAME, "/_xpack/license");
        Params parameters = new Params(request);
        parameters.withTimeout(deleteLicenseRequest.timeout());
        parameters.withMasterTimeout(deleteLicenseRequest.masterNodeTimeout());
=======
    static Request getMigrationAssistance(IndexUpgradeInfoRequest indexUpgradeInfoRequest) {
        EndpointBuilder endpointBuilder = new EndpointBuilder()
            .addPathPartAsIs("_xpack/migration/assistance")
            .addCommaSeparatedPathParts(indexUpgradeInfoRequest.indices());
        String endpoint = endpointBuilder.build();
        Request request = new Request(HttpGet.METHOD_NAME, endpoint);
        Params parameters = new Params(request);
        parameters.withIndicesOptions(indexUpgradeInfoRequest.indicesOptions());
>>>>>>> cd4bdde3
        return request;
    }

    static HttpEntity createEntity(ToXContent toXContent, XContentType xContentType) throws IOException {
        BytesRef source = XContentHelper.toXContent(toXContent, xContentType, false).toBytesRef();
        return new ByteArrayEntity(source.bytes, source.offset, source.length, createContentType(xContentType));
    }

    static String endpoint(String index, String type, String id) {
        return new EndpointBuilder().addPathPart(index, type, id).build();
    }

    static String endpoint(String index, String type, String id, String endpoint) {
        return new EndpointBuilder().addPathPart(index, type, id).addPathPartAsIs(endpoint).build();
    }

    static String endpoint(String[] indices) {
        return new EndpointBuilder().addCommaSeparatedPathParts(indices).build();
    }

    static String endpoint(String[] indices, String endpoint) {
        return new EndpointBuilder().addCommaSeparatedPathParts(indices).addPathPartAsIs(endpoint).build();
    }

    static String endpoint(String[] indices, String[] types, String endpoint) {
        return new EndpointBuilder().addCommaSeparatedPathParts(indices).addCommaSeparatedPathParts(types)
                .addPathPartAsIs(endpoint).build();
    }

    static String endpoint(String[] indices, String endpoint, String[] suffixes) {
        return new EndpointBuilder().addCommaSeparatedPathParts(indices).addPathPartAsIs(endpoint)
                .addCommaSeparatedPathParts(suffixes).build();
    }

    static String endpoint(String[] indices, String endpoint, String type) {
        return new EndpointBuilder().addCommaSeparatedPathParts(indices).addPathPartAsIs(endpoint).addPathPart(type).build();
    }

    /**
     * Returns a {@link ContentType} from a given {@link XContentType}.
     *
     * @param xContentType the {@link XContentType}
     * @return the {@link ContentType}
     */
    @SuppressForbidden(reason = "Only allowed place to convert a XContentType to a ContentType")
    public static ContentType createContentType(final XContentType xContentType) {
        return ContentType.create(xContentType.mediaTypeWithoutParameters(), (Charset) null);
    }

    /**
     * Utility class to help with common parameter names and patterns. Wraps
     * a {@link Request} and adds the parameters to it directly.
     */
    static class Params {
        private final Request request;

        Params(Request request) {
            this.request = request;
        }

        Params putParam(String name, String value) {
            if (Strings.hasLength(value)) {
                request.addParameter(name, value);
            }
            return this;
        }

        Params putParam(String key, TimeValue value) {
            if (value != null) {
                return putParam(key, value.getStringRep());
            }
            return this;
        }

        Params withDocAsUpsert(boolean docAsUpsert) {
            if (docAsUpsert) {
                return putParam("doc_as_upsert", Boolean.TRUE.toString());
            }
            return this;
        }

        Params withFetchSourceContext(FetchSourceContext fetchSourceContext) {
            if (fetchSourceContext != null) {
                if (fetchSourceContext.fetchSource() == false) {
                    putParam("_source", Boolean.FALSE.toString());
                }
                if (fetchSourceContext.includes() != null && fetchSourceContext.includes().length > 0) {
                    putParam("_source_include", String.join(",", fetchSourceContext.includes()));
                }
                if (fetchSourceContext.excludes() != null && fetchSourceContext.excludes().length > 0) {
                    putParam("_source_exclude", String.join(",", fetchSourceContext.excludes()));
                }
            }
            return this;
        }

        Params withFields(String[] fields) {
            if (fields != null && fields.length > 0) {
                return putParam("fields", String.join(",", fields));
            }
            return this;
        }

        Params withMasterTimeout(TimeValue masterTimeout) {
            return putParam("master_timeout", masterTimeout);
        }

        Params withPipeline(String pipeline) {
            return putParam("pipeline", pipeline);
        }

        Params withPreference(String preference) {
            return putParam("preference", preference);
        }

        Params withRealtime(boolean realtime) {
            if (realtime == false) {
                return putParam("realtime", Boolean.FALSE.toString());
            }
            return this;
        }

        Params withRefresh(boolean refresh) {
            if (refresh) {
                return withRefreshPolicy(RefreshPolicy.IMMEDIATE);
            }
            return this;
        }

        /**
         *  @deprecated If creating a new HLRC ReST API call, use {@link RefreshPolicy}
         *  instead of {@link WriteRequest.RefreshPolicy} from the server project
         */
        @Deprecated
        Params withRefreshPolicy(WriteRequest.RefreshPolicy refreshPolicy) {
            if (refreshPolicy != WriteRequest.RefreshPolicy.NONE) {
                return putParam("refresh", refreshPolicy.getValue());
            }
            return this;
        }

        Params withRefreshPolicy(RefreshPolicy refreshPolicy) {
            if (refreshPolicy != RefreshPolicy.NONE) {
                return putParam("refresh", refreshPolicy.getValue());
            }
            return this;
        }

        Params withRetryOnConflict(int retryOnConflict) {
            if (retryOnConflict > 0) {
                return putParam("retry_on_conflict", String.valueOf(retryOnConflict));
            }
            return this;
        }

        Params withRouting(String routing) {
            return putParam("routing", routing);
        }

        Params withStoredFields(String[] storedFields) {
            if (storedFields != null && storedFields.length > 0) {
                return putParam("stored_fields", String.join(",", storedFields));
            }
            return this;
        }

        Params withTimeout(TimeValue timeout) {
            return putParam("timeout", timeout);
        }

        Params withVersion(long version) {
            if (version != Versions.MATCH_ANY) {
                return putParam("version", Long.toString(version));
            }
            return this;
        }

        Params withVersionType(VersionType versionType) {
            if (versionType != VersionType.INTERNAL) {
                return putParam("version_type", versionType.name().toLowerCase(Locale.ROOT));
            }
            return this;
        }

        Params withWaitForActiveShards(ActiveShardCount activeShardCount) {
            return withWaitForActiveShards(activeShardCount, ActiveShardCount.DEFAULT);
        }

        Params withWaitForActiveShards(ActiveShardCount activeShardCount, ActiveShardCount defaultActiveShardCount) {
            if (activeShardCount != null && activeShardCount != defaultActiveShardCount) {
                return putParam("wait_for_active_shards", activeShardCount.toString().toLowerCase(Locale.ROOT));
            }
            return this;
        }

        Params withIndicesOptions(IndicesOptions indicesOptions) {
            withIgnoreUnavailable(indicesOptions.ignoreUnavailable());
            putParam("allow_no_indices", Boolean.toString(indicesOptions.allowNoIndices()));
            String expandWildcards;
            if (indicesOptions.expandWildcardsOpen() == false && indicesOptions.expandWildcardsClosed() == false) {
                expandWildcards = "none";
            } else {
                StringJoiner joiner = new StringJoiner(",");
                if (indicesOptions.expandWildcardsOpen()) {
                    joiner.add("open");
                }
                if (indicesOptions.expandWildcardsClosed()) {
                    joiner.add("closed");
                }
                expandWildcards = joiner.toString();
            }
            putParam("expand_wildcards", expandWildcards);
            return this;
        }

        Params withIgnoreUnavailable(boolean ignoreUnavailable) {
            // Always explicitly place the ignore_unavailable value.
            putParam("ignore_unavailable", Boolean.toString(ignoreUnavailable));
            return this;
        }

        Params withHuman(boolean human) {
            if (human) {
                putParam("human", Boolean.toString(human));
            }
            return this;
        }

        Params withLocal(boolean local) {
            if (local) {
                putParam("local", Boolean.toString(local));
            }
            return this;
        }

        Params withIncludeDefaults(boolean includeDefaults) {
            if (includeDefaults) {
                return putParam("include_defaults", Boolean.TRUE.toString());
            }
            return this;
        }

        Params withPreserveExisting(boolean preserveExisting) {
            if (preserveExisting) {
                return putParam("preserve_existing", Boolean.TRUE.toString());
            }
            return this;
        }

        Params withDetailed(boolean detailed) {
            if (detailed) {
                return putParam("detailed", Boolean.TRUE.toString());
            }
            return this;
        }

        Params withWaitForCompletion(boolean waitForCompletion) {
            if (waitForCompletion) {
                return putParam("wait_for_completion", Boolean.TRUE.toString());
            }
            return this;
        }

        Params withNodes(String[] nodes) {
            if (nodes != null && nodes.length > 0) {
                return putParam("nodes", String.join(",", nodes));
            }
            return this;
        }

        Params withActions(String[] actions) {
            if (actions != null && actions.length > 0) {
                return putParam("actions", String.join(",", actions));
            }
            return this;
        }

        Params withTaskId(TaskId taskId) {
            if (taskId != null && taskId.isSet()) {
                return putParam("task_id", taskId.toString());
            }
            return this;
        }

        Params withParentTaskId(TaskId parentTaskId) {
            if (parentTaskId != null && parentTaskId.isSet()) {
                return putParam("parent_task_id", parentTaskId.toString());
            }
            return this;
        }

        Params withVerify(boolean verify) {
            if (verify) {
                return putParam("verify", Boolean.TRUE.toString());
            }
            return this;
        }

        Params withWaitForStatus(ClusterHealthStatus status) {
            if (status != null) {
                return putParam("wait_for_status", status.name().toLowerCase(Locale.ROOT));
            }
            return this;
        }

        Params withWaitForNoRelocatingShards(boolean waitNoRelocatingShards) {
            if (waitNoRelocatingShards) {
                return putParam("wait_for_no_relocating_shards", Boolean.TRUE.toString());
            }
            return this;
        }

        Params withWaitForNoInitializingShards(boolean waitNoInitShards) {
            if (waitNoInitShards) {
                return putParam("wait_for_no_initializing_shards", Boolean.TRUE.toString());
            }
            return this;
        }

        Params withWaitForNodes(String waitForNodes) {
            return putParam("wait_for_nodes", waitForNodes);
        }

        Params withLevel(ClusterHealthRequest.Level level) {
            return putParam("level", level.name().toLowerCase(Locale.ROOT));
        }

        Params withWaitForEvents(Priority waitForEvents) {
            if (waitForEvents != null) {
                return putParam("wait_for_events", waitForEvents.name().toLowerCase(Locale.ROOT));
            }
            return this;
        }
    }

    /**
     * Ensure that the {@link IndexRequest}'s content type is supported by the Bulk API and that it conforms
     * to the current {@link BulkRequest}'s content type (if it's known at the time of this method get called).
     *
     * @return the {@link IndexRequest}'s content type
     */
    static XContentType enforceSameContentType(IndexRequest indexRequest, @Nullable XContentType xContentType) {
        XContentType requestContentType = indexRequest.getContentType();
        if (requestContentType != XContentType.JSON && requestContentType != XContentType.SMILE) {
            throw new IllegalArgumentException("Unsupported content-type found for request with content-type [" + requestContentType
                    + "], only JSON and SMILE are supported");
        }
        if (xContentType == null) {
            return requestContentType;
        }
        if (requestContentType != xContentType) {
            throw new IllegalArgumentException("Mismatching content-type found for request with content-type [" + requestContentType
                    + "], previous requests have content-type [" + xContentType + "]");
        }
        return xContentType;
    }

    /**
     * Utility class to build request's endpoint given its parts as strings
     */
    static class EndpointBuilder {

        private final StringJoiner joiner = new StringJoiner("/", "/", "");

        EndpointBuilder addPathPart(String... parts) {
            for (String part : parts) {
                if (Strings.hasLength(part)) {
                    joiner.add(encodePart(part));
                }
            }
            return this;
        }

        EndpointBuilder addCommaSeparatedPathParts(String[] parts) {
            addPathPart(String.join(",", parts));
            return this;
        }

        EndpointBuilder addPathPartAsIs(String part) {
            if (Strings.hasLength(part)) {
                joiner.add(part);
            }
            return this;
        }

        String build() {
            return joiner.toString();
        }

        private static String encodePart(String pathPart) {
            try {
                //encode each part (e.g. index, type and id) separately before merging them into the path
                //we prepend "/" to the path part to make this pate absolute, otherwise there can be issues with
                //paths that start with `-` or contain `:`
                URI uri = new URI(null, null, null, -1, "/" + pathPart, null, null);
                //manually encode any slash that each part may contain
                return uri.getRawPath().substring(1).replaceAll("/", "%2F");
            } catch (URISyntaxException e) {
                throw new IllegalArgumentException("Path part [" + pathPart + "] couldn't be encoded", e);
            }
        }
    }
}<|MERGE_RESOLUTION|>--- conflicted
+++ resolved
@@ -111,14 +111,6 @@
 import org.elasticsearch.index.reindex.UpdateByQueryRequest;
 import org.elasticsearch.protocol.xpack.XPackInfoRequest;
 import org.elasticsearch.protocol.xpack.XPackUsageRequest;
-<<<<<<< HEAD
-import org.elasticsearch.protocol.xpack.license.DeleteLicenseRequest;
-import org.elasticsearch.protocol.xpack.license.GetLicenseRequest;
-import org.elasticsearch.protocol.xpack.license.PutLicenseRequest;
-=======
-import org.elasticsearch.protocol.xpack.graph.GraphExploreRequest;
-import org.elasticsearch.protocol.xpack.migration.IndexUpgradeInfoRequest;
->>>>>>> cd4bdde3
 import org.elasticsearch.protocol.xpack.watcher.DeleteWatchRequest;
 import org.elasticsearch.protocol.xpack.watcher.PutWatchRequest;
 import org.elasticsearch.rest.action.search.RestSearchAction;
@@ -1193,52 +1185,6 @@
         return request;
     }
 
-<<<<<<< HEAD
-    static Request putLicense(PutLicenseRequest putLicenseRequest) {
-        String endpoint = new EndpointBuilder()
-            .addPathPartAsIs("_xpack")
-            .addPathPartAsIs("license")
-            .build();
-        Request request = new Request(HttpPut.METHOD_NAME, endpoint);
-        Params parameters = new Params(request);
-        parameters.withTimeout(putLicenseRequest.timeout());
-        parameters.withMasterTimeout(putLicenseRequest.masterNodeTimeout());
-        if (putLicenseRequest.isAcknowledge()) {
-            parameters.putParam("acknowledge", "true");
-        }
-        request.setJsonEntity(putLicenseRequest.getLicenseDefinition());
-        return request;
-    }
-
-    static Request getLicense(GetLicenseRequest getLicenseRequest) {
-        String endpoint = new EndpointBuilder()
-            .addPathPartAsIs("_xpack")
-            .addPathPartAsIs("license")
-            .build();
-        Request request = new Request(HttpGet.METHOD_NAME, endpoint);
-        Params parameters = new Params(request);
-        parameters.withLocal(getLicenseRequest.local());
-        return request;
-    }
-
-    static Request deleteLicense(DeleteLicenseRequest deleteLicenseRequest) {
-        Request request = new Request(HttpDelete.METHOD_NAME, "/_xpack/license");
-        Params parameters = new Params(request);
-        parameters.withTimeout(deleteLicenseRequest.timeout());
-        parameters.withMasterTimeout(deleteLicenseRequest.masterNodeTimeout());
-=======
-    static Request getMigrationAssistance(IndexUpgradeInfoRequest indexUpgradeInfoRequest) {
-        EndpointBuilder endpointBuilder = new EndpointBuilder()
-            .addPathPartAsIs("_xpack/migration/assistance")
-            .addCommaSeparatedPathParts(indexUpgradeInfoRequest.indices());
-        String endpoint = endpointBuilder.build();
-        Request request = new Request(HttpGet.METHOD_NAME, endpoint);
-        Params parameters = new Params(request);
-        parameters.withIndicesOptions(indexUpgradeInfoRequest.indicesOptions());
->>>>>>> cd4bdde3
-        return request;
-    }
-
     static HttpEntity createEntity(ToXContent toXContent, XContentType xContentType) throws IOException {
         BytesRef source = XContentHelper.toXContent(toXContent, xContentType, false).toBytesRef();
         return new ByteArrayEntity(source.bytes, source.offset, source.length, createContentType(xContentType));
