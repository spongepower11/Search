/*
 * Licensed to Elasticsearch under one or more contributor
 * license agreements. See the NOTICE file distributed with
 * this work for additional information regarding copyright
 * ownership. Elasticsearch licenses this file to you under
 * the Apache License, Version 2.0 (the "License"); you may
 * not use this file except in compliance with the License.
 * You may obtain a copy of the License at
 *
 *    http://www.apache.org/licenses/LICENSE-2.0
 *
 * Unless required by applicable law or agreed to in writing,
 * software distributed under the License is distributed on an
 * "AS IS" BASIS, WITHOUT WARRANTIES OR CONDITIONS OF ANY
 * KIND, either express or implied.  See the License for the
 * specific language governing permissions and limitations
 * under the License.
 */

package org.elasticsearch.client;

import org.apache.http.HttpEntity;
import org.elasticsearch.ElasticsearchException;
import org.elasticsearch.ElasticsearchStatusException;
import org.elasticsearch.action.ActionListener;
import org.elasticsearch.action.ActionRequest;
import org.elasticsearch.action.ActionRequestValidationException;
import org.elasticsearch.action.admin.cluster.node.tasks.list.ListTasksResponse;
import org.elasticsearch.action.admin.cluster.storedscripts.DeleteStoredScriptRequest;
import org.elasticsearch.action.admin.cluster.storedscripts.GetStoredScriptRequest;
import org.elasticsearch.action.admin.cluster.storedscripts.GetStoredScriptResponse;
import org.elasticsearch.action.admin.cluster.storedscripts.PutStoredScriptRequest;
import org.elasticsearch.action.bulk.BulkRequest;
import org.elasticsearch.action.bulk.BulkResponse;
import org.elasticsearch.action.delete.DeleteRequest;
import org.elasticsearch.action.delete.DeleteResponse;
import org.elasticsearch.action.explain.ExplainRequest;
import org.elasticsearch.action.explain.ExplainResponse;
import org.elasticsearch.action.fieldcaps.FieldCapabilitiesRequest;
import org.elasticsearch.action.fieldcaps.FieldCapabilitiesResponse;
import org.elasticsearch.action.get.GetRequest;
import org.elasticsearch.action.get.GetResponse;
import org.elasticsearch.action.get.MultiGetRequest;
import org.elasticsearch.action.get.MultiGetResponse;
import org.elasticsearch.action.index.IndexRequest;
import org.elasticsearch.action.index.IndexResponse;
import org.elasticsearch.action.main.MainRequest;
import org.elasticsearch.action.main.MainResponse;
import org.elasticsearch.action.search.ClearScrollRequest;
import org.elasticsearch.action.search.ClearScrollResponse;
import org.elasticsearch.action.search.MultiSearchRequest;
import org.elasticsearch.action.search.MultiSearchResponse;
import org.elasticsearch.action.search.SearchRequest;
import org.elasticsearch.action.search.SearchResponse;
import org.elasticsearch.action.search.SearchScrollRequest;
import org.elasticsearch.action.support.master.AcknowledgedResponse;
import org.elasticsearch.action.update.UpdateRequest;
import org.elasticsearch.action.update.UpdateResponse;
import org.elasticsearch.common.CheckedConsumer;
import org.elasticsearch.common.CheckedFunction;
import org.elasticsearch.common.ParseField;
import org.elasticsearch.common.xcontent.ContextParser;
import org.elasticsearch.common.xcontent.DeprecationHandler;
import org.elasticsearch.common.xcontent.NamedXContentRegistry;
import org.elasticsearch.common.xcontent.XContentParser;
import org.elasticsearch.common.xcontent.XContentType;
import org.elasticsearch.index.rankeval.RankEvalRequest;
import org.elasticsearch.index.rankeval.RankEvalResponse;
import org.elasticsearch.index.reindex.BulkByScrollResponse;
import org.elasticsearch.index.reindex.DeleteByQueryRequest;
import org.elasticsearch.index.reindex.ReindexRequest;
import org.elasticsearch.index.reindex.UpdateByQueryRequest;
import org.elasticsearch.plugins.spi.NamedXContentProvider;
import org.elasticsearch.rest.BytesRestResponse;
import org.elasticsearch.rest.RestStatus;
import org.elasticsearch.script.mustache.MultiSearchTemplateRequest;
import org.elasticsearch.script.mustache.MultiSearchTemplateResponse;
import org.elasticsearch.script.mustache.SearchTemplateRequest;
import org.elasticsearch.script.mustache.SearchTemplateResponse;
import org.elasticsearch.search.aggregations.Aggregation;
import org.elasticsearch.search.aggregations.bucket.adjacency.AdjacencyMatrixAggregationBuilder;
import org.elasticsearch.search.aggregations.bucket.adjacency.ParsedAdjacencyMatrix;
import org.elasticsearch.search.aggregations.bucket.composite.CompositeAggregationBuilder;
import org.elasticsearch.search.aggregations.bucket.composite.ParsedComposite;
import org.elasticsearch.search.aggregations.bucket.filter.FilterAggregationBuilder;
import org.elasticsearch.search.aggregations.bucket.filter.FiltersAggregationBuilder;
import org.elasticsearch.search.aggregations.bucket.filter.ParsedFilter;
import org.elasticsearch.search.aggregations.bucket.filter.ParsedFilters;
import org.elasticsearch.search.aggregations.bucket.geogrid.GeoGridAggregationBuilder;
import org.elasticsearch.search.aggregations.bucket.geogrid.ParsedGeoHashGrid;
import org.elasticsearch.search.aggregations.bucket.global.GlobalAggregationBuilder;
import org.elasticsearch.search.aggregations.bucket.global.ParsedGlobal;
import org.elasticsearch.search.aggregations.bucket.histogram.AutoDateHistogramAggregationBuilder;
import org.elasticsearch.search.aggregations.bucket.histogram.DateHistogramAggregationBuilder;
import org.elasticsearch.search.aggregations.bucket.histogram.HistogramAggregationBuilder;
import org.elasticsearch.search.aggregations.bucket.histogram.ParsedAutoDateHistogram;
import org.elasticsearch.search.aggregations.bucket.histogram.ParsedDateHistogram;
import org.elasticsearch.search.aggregations.bucket.histogram.ParsedHistogram;
import org.elasticsearch.search.aggregations.bucket.missing.MissingAggregationBuilder;
import org.elasticsearch.search.aggregations.bucket.missing.ParsedMissing;
import org.elasticsearch.search.aggregations.bucket.nested.NestedAggregationBuilder;
import org.elasticsearch.search.aggregations.bucket.nested.ParsedNested;
import org.elasticsearch.search.aggregations.bucket.nested.ParsedReverseNested;
import org.elasticsearch.search.aggregations.bucket.nested.ReverseNestedAggregationBuilder;
import org.elasticsearch.search.aggregations.bucket.range.DateRangeAggregationBuilder;
import org.elasticsearch.search.aggregations.bucket.range.GeoDistanceAggregationBuilder;
import org.elasticsearch.search.aggregations.bucket.range.IpRangeAggregationBuilder;
import org.elasticsearch.search.aggregations.bucket.range.ParsedBinaryRange;
import org.elasticsearch.search.aggregations.bucket.range.ParsedDateRange;
import org.elasticsearch.search.aggregations.bucket.range.ParsedGeoDistance;
import org.elasticsearch.search.aggregations.bucket.range.ParsedRange;
import org.elasticsearch.search.aggregations.bucket.range.RangeAggregationBuilder;
import org.elasticsearch.search.aggregations.bucket.sampler.InternalSampler;
import org.elasticsearch.search.aggregations.bucket.sampler.ParsedSampler;
import org.elasticsearch.search.aggregations.bucket.significant.ParsedSignificantLongTerms;
import org.elasticsearch.search.aggregations.bucket.significant.ParsedSignificantStringTerms;
import org.elasticsearch.search.aggregations.bucket.significant.SignificantLongTerms;
import org.elasticsearch.search.aggregations.bucket.significant.SignificantStringTerms;
import org.elasticsearch.search.aggregations.bucket.terms.DoubleTerms;
import org.elasticsearch.search.aggregations.bucket.terms.LongTerms;
import org.elasticsearch.search.aggregations.bucket.terms.ParsedDoubleTerms;
import org.elasticsearch.search.aggregations.bucket.terms.ParsedLongTerms;
import org.elasticsearch.search.aggregations.bucket.terms.ParsedStringTerms;
import org.elasticsearch.search.aggregations.bucket.terms.StringTerms;
import org.elasticsearch.search.aggregations.metrics.AvgAggregationBuilder;
import org.elasticsearch.search.aggregations.metrics.CardinalityAggregationBuilder;
import org.elasticsearch.search.aggregations.metrics.ExtendedStatsAggregationBuilder;
import org.elasticsearch.search.aggregations.metrics.GeoBoundsAggregationBuilder;
import org.elasticsearch.search.aggregations.metrics.GeoCentroidAggregationBuilder;
import org.elasticsearch.search.aggregations.metrics.InternalHDRPercentileRanks;
import org.elasticsearch.search.aggregations.metrics.InternalHDRPercentiles;
import org.elasticsearch.search.aggregations.metrics.InternalTDigestPercentileRanks;
import org.elasticsearch.search.aggregations.metrics.InternalTDigestPercentiles;
import org.elasticsearch.search.aggregations.metrics.MaxAggregationBuilder;
import org.elasticsearch.search.aggregations.metrics.MinAggregationBuilder;
import org.elasticsearch.search.aggregations.metrics.ParsedAvg;
import org.elasticsearch.search.aggregations.metrics.ParsedCardinality;
import org.elasticsearch.search.aggregations.metrics.ParsedExtendedStats;
import org.elasticsearch.search.aggregations.metrics.ParsedGeoBounds;
import org.elasticsearch.search.aggregations.metrics.ParsedGeoCentroid;
import org.elasticsearch.search.aggregations.metrics.ParsedHDRPercentileRanks;
import org.elasticsearch.search.aggregations.metrics.ParsedHDRPercentiles;
import org.elasticsearch.search.aggregations.metrics.ParsedMax;
import org.elasticsearch.search.aggregations.metrics.ParsedMin;
import org.elasticsearch.search.aggregations.metrics.ParsedScriptedMetric;
import org.elasticsearch.search.aggregations.metrics.ParsedStats;
import org.elasticsearch.search.aggregations.metrics.ParsedSum;
import org.elasticsearch.search.aggregations.metrics.ParsedTDigestPercentileRanks;
import org.elasticsearch.search.aggregations.metrics.ParsedTDigestPercentiles;
import org.elasticsearch.search.aggregations.metrics.ParsedTopHits;
import org.elasticsearch.search.aggregations.metrics.ParsedValueCount;
import org.elasticsearch.search.aggregations.metrics.ScriptedMetricAggregationBuilder;
import org.elasticsearch.search.aggregations.metrics.StatsAggregationBuilder;
import org.elasticsearch.search.aggregations.metrics.SumAggregationBuilder;
import org.elasticsearch.search.aggregations.metrics.TopHitsAggregationBuilder;
import org.elasticsearch.search.aggregations.metrics.ValueCountAggregationBuilder;
import org.elasticsearch.search.aggregations.pipeline.InternalSimpleValue;
import org.elasticsearch.search.aggregations.pipeline.ParsedSimpleValue;
import org.elasticsearch.search.aggregations.pipeline.bucketmetrics.InternalBucketMetricValue;
import org.elasticsearch.search.aggregations.pipeline.bucketmetrics.ParsedBucketMetricValue;
import org.elasticsearch.search.aggregations.pipeline.bucketmetrics.percentile.ParsedPercentilesBucket;
import org.elasticsearch.search.aggregations.pipeline.bucketmetrics.percentile.PercentilesBucketPipelineAggregationBuilder;
import org.elasticsearch.search.aggregations.pipeline.bucketmetrics.stats.ParsedStatsBucket;
import org.elasticsearch.search.aggregations.pipeline.bucketmetrics.stats.StatsBucketPipelineAggregationBuilder;
import org.elasticsearch.search.aggregations.pipeline.bucketmetrics.stats.extended.ExtendedStatsBucketPipelineAggregationBuilder;
import org.elasticsearch.search.aggregations.pipeline.bucketmetrics.stats.extended.ParsedExtendedStatsBucket;
import org.elasticsearch.search.aggregations.pipeline.derivative.DerivativePipelineAggregationBuilder;
import org.elasticsearch.search.aggregations.pipeline.derivative.ParsedDerivative;
import org.elasticsearch.search.suggest.Suggest;
import org.elasticsearch.search.suggest.completion.CompletionSuggestion;
import org.elasticsearch.search.suggest.completion.CompletionSuggestionBuilder;
import org.elasticsearch.search.suggest.phrase.PhraseSuggestion;
import org.elasticsearch.search.suggest.phrase.PhraseSuggestionBuilder;
import org.elasticsearch.search.suggest.term.TermSuggestion;
import org.elasticsearch.search.suggest.term.TermSuggestionBuilder;

import java.io.Closeable;
import java.io.IOException;
import java.util.ArrayList;
import java.util.Collections;
import java.util.HashMap;
import java.util.List;
import java.util.Map;
import java.util.Objects;
import java.util.Optional;
import java.util.ServiceLoader;
import java.util.Set;
import java.util.function.Function;
import java.util.stream.Collectors;
import java.util.stream.Stream;

import static java.util.Collections.emptySet;
import static java.util.Collections.singleton;
import static java.util.stream.Collectors.toList;

/**
 * High level REST client that wraps an instance of the low level {@link RestClient} and allows to build requests and read responses.
 * The {@link RestClient} instance is internally built based on the provided {@link RestClientBuilder} and it gets closed automatically
 * when closing the {@link RestHighLevelClient} instance that wraps it.
 * In case an already existing instance of a low-level REST client needs to be provided, this class can be subclassed and the
 * {@link #RestHighLevelClient(RestClient, CheckedConsumer, List)}  constructor can be used.
 * This class can also be sub-classed to expose additional client methods that make use of endpoints added to Elasticsearch through
 * plugins, or to add support for custom response sections, again added to Elasticsearch through plugins.
 */
public class RestHighLevelClient implements Closeable {

    private final RestClient client;
    private final NamedXContentRegistry registry;
    private final CheckedConsumer<RestClient, IOException> doClose;

    private final IndicesClient indicesClient = new IndicesClient(this);
    private final ClusterClient clusterClient = new ClusterClient(this);
    private final IngestClient ingestClient = new IngestClient(this);
    private final SnapshotClient snapshotClient = new SnapshotClient(this);
    private final TasksClient tasksClient = new TasksClient(this);
    private final XPackClient xPackClient = new XPackClient(this);
    private final WatcherClient watcherClient = new WatcherClient(this);
    private final GraphClient graphClient = new GraphClient(this);
    private final LicenseClient licenseClient = new LicenseClient(this);
    private final MigrationClient migrationClient = new MigrationClient(this);
    private final MachineLearningClient machineLearningClient = new MachineLearningClient(this);
    private final SecurityClient securityClient = new SecurityClient(this);
    private final RollupClient rollupClient = new RollupClient(this);

    /**
     * Creates a {@link RestHighLevelClient} given the low level {@link RestClientBuilder} that allows to build the
     * {@link RestClient} to be used to perform requests.
     */
    public RestHighLevelClient(RestClientBuilder restClientBuilder) {
        this(restClientBuilder, Collections.emptyList());
    }

    /**
     * Creates a {@link RestHighLevelClient} given the low level {@link RestClientBuilder} that allows to build the
     * {@link RestClient} to be used to perform requests and parsers for custom response sections added to Elasticsearch through plugins.
     */
    protected RestHighLevelClient(RestClientBuilder restClientBuilder, List<NamedXContentRegistry.Entry> namedXContentEntries) {
        this(restClientBuilder.build(), RestClient::close, namedXContentEntries);
    }

    /**
     * Creates a {@link RestHighLevelClient} given the low level {@link RestClient} that it should use to perform requests and
     * a list of entries that allow to parse custom response sections added to Elasticsearch through plugins.
     * This constructor can be called by subclasses in case an externally created low-level REST client needs to be provided.
     * The consumer argument allows to control what needs to be done when the {@link #close()} method is called.
     * Also subclasses can provide parsers for custom response sections added to Elasticsearch through plugins.
     */
    protected RestHighLevelClient(RestClient restClient, CheckedConsumer<RestClient, IOException> doClose,
                                  List<NamedXContentRegistry.Entry> namedXContentEntries) {
        this.client = Objects.requireNonNull(restClient, "restClient must not be null");
        this.doClose = Objects.requireNonNull(doClose, "doClose consumer must not be null");
        this.registry = new NamedXContentRegistry(
                Stream.of(getDefaultNamedXContents().stream(), getProvidedNamedXContents().stream(), namedXContentEntries.stream())
                    .flatMap(Function.identity()).collect(toList()));
    }

    /**
     * Returns the low-level client that the current high-level client instance is using to perform requests
     */
    public final RestClient getLowLevelClient() {
        return client;
    }

    @Override
    public final void close() throws IOException {
        doClose.accept(client);
    }

    /**
     * Provides an {@link IndicesClient} which can be used to access the Indices API.
     *
     * See <a href="https://www.elastic.co/guide/en/elasticsearch/reference/current/indices.html">Indices API on elastic.co</a>
     */
    public final IndicesClient indices() {
        return indicesClient;
    }

    /**
     * Provides a {@link ClusterClient} which can be used to access the Cluster API.
     *
     * See <a href="https://www.elastic.co/guide/en/elasticsearch/reference/current/cluster.html">Cluster API on elastic.co</a>
     */
    public final ClusterClient cluster() {
        return clusterClient;
    }

    /**
     * Provides a {@link IngestClient} which can be used to access the Ingest API.
     *
     * See <a href="https://www.elastic.co/guide/en/elasticsearch/reference/current/ingest.html">Ingest API on elastic.co</a>
     */
    public final IngestClient ingest() {
        return ingestClient;
    }

    /**
     * Provides a {@link SnapshotClient} which can be used to access the Snapshot API.
     *
     * See <a href="https://www.elastic.co/guide/en/elasticsearch/reference/current/modules-snapshots.html">Snapshot API on elastic.co</a>
     */
    public final SnapshotClient snapshot() {
        return snapshotClient;
    }

    /**
     * Provides methods for accessing the Elastic Licensed Rollup APIs that
     * are shipped with the default distribution of Elasticsearch. All of
     * these APIs will 404 if run against the OSS distribution of Elasticsearch.
     * <p>
     * See the <a href="https://www.elastic.co/guide/en/elasticsearch/reference/current/rollup-apis.html">
     * Watcher APIs on elastic.co</a> for more information.
     */
    public RollupClient rollup() {
        return rollupClient;
    }

    /**
     * Provides a {@link TasksClient} which can be used to access the Tasks API.
     *
     * See <a href="https://www.elastic.co/guide/en/elasticsearch/reference/current/tasks.html">Task Management API on elastic.co</a>
     */
    public final TasksClient tasks() {
        return tasksClient;
    }

    /**
     * Provides methods for accessing the Elastic Licensed X-Pack Info
     * and Usage APIs that are shipped with the default distribution of
     * Elasticsearch. All of these APIs will 404 if run against the OSS
     * distribution of Elasticsearch.
     * <p>
     * See the <a href="https://www.elastic.co/guide/en/elasticsearch/reference/current/info-api.html">
     * Info APIs on elastic.co</a> for more information.
     */
    public final XPackClient xpack() {
        return xPackClient;
    }

    /**
     * Provides methods for accessing the Elastic Licensed Watcher APIs that
     * are shipped with the default distribution of Elasticsearch. All of
     * these APIs will 404 if run against the OSS distribution of Elasticsearch.
     * <p>
     * See the <a href="https://www.elastic.co/guide/en/elasticsearch/reference/current/watcher-api.html">
     * Watcher APIs on elastic.co</a> for more information.
     */
    public WatcherClient watcher() { return watcherClient; }

    /**
     * Provides methods for accessing the Elastic Licensed Graph explore API that
     * is shipped with the default distribution of Elasticsearch. All of
     * these APIs will 404 if run against the OSS distribution of Elasticsearch.
     * <p>
     * See the <a href="https://www.elastic.co/guide/en/elasticsearch/reference/current/graph-explore-api.html">
     * Graph API on elastic.co</a> for more information.
     */
    public GraphClient graph() { return graphClient; }

    /**
     * Provides methods for accessing the Elastic Licensed Licensing APIs that
     * are shipped with the default distribution of Elasticsearch. All of
     * these APIs will 404 if run against the OSS distribution of Elasticsearch.
     * <p>
     * See the <a href="https://www.elastic.co/guide/en/elasticsearch/reference/current/licensing-apis.html">
     * Licensing APIs on elastic.co</a> for more information.
     */
    public LicenseClient license() { return licenseClient; }

    /**
     * Provides methods for accessing the Elastic Licensed Licensing APIs that
     * are shipped with the default distribution of Elasticsearch. All of
     * these APIs will 404 if run against the OSS distribution of Elasticsearch.
     * <p>
     * See the <a href="https://www.elastic.co/guide/en/elasticsearch/reference/current/migration-api.html">
     * Migration APIs on elastic.co</a> for more information.
     */
    public MigrationClient migration() {
        return migrationClient;
    }

    /**
     * Provides methods for accessing the Elastic Licensed Machine Learning APIs that
     * are shipped with the Elastic Stack distribution of Elasticsearch. All of
     * these APIs will 404 if run against the OSS distribution of Elasticsearch.
     * <p>
     * See the <a href="https://www.elastic.co/guide/en/elasticsearch/reference/current/ml-apis.html">
     * Machine Learning APIs on elastic.co</a> for more information.
     *
     * @return the client wrapper for making Machine Learning API calls
     */
    public MachineLearningClient machineLearning() {
        return machineLearningClient;
    }

    /**
     * Provides methods for accessing the Elastic Licensed Security APIs that
     * are shipped with the Elastic Stack distribution of Elasticsearch. All of
     * these APIs will 404 if run against the OSS distribution of Elasticsearch.
     * <p>
     * See the <a href="https://www.elastic.co/guide/en/elasticsearch/reference/current/security-api.html">
     * Security APIs on elastic.co</a> for more information.
     *
     * @return the client wrapper for making Security API calls
     */
    public SecurityClient security() {
        return securityClient;
    }

    /**
     * Executes a bulk request using the Bulk API.
     * See <a href="https://www.elastic.co/guide/en/elasticsearch/reference/current/docs-bulk.html">Bulk API on elastic.co</a>
     * @param bulkRequest the request
     * @param options the request options (e.g. headers), use {@link RequestOptions#DEFAULT} if nothing needs to be customized
     * @return the response
     * @throws IOException in case there is a problem sending the request or parsing back the response
     */
    public final BulkResponse bulk(BulkRequest bulkRequest, RequestOptions options) throws IOException {
        return performRequestAndParseEntity(bulkRequest, RequestConverters::bulk, options, BulkResponse::fromXContent, emptySet());
    }

    /**
     * Asynchronously executes a bulk request using the Bulk API.
     * See <a href="https://www.elastic.co/guide/en/elasticsearch/reference/current/docs-bulk.html">Bulk API on elastic.co</a>
     * @param bulkRequest the request
     * @param options the request options (e.g. headers), use {@link RequestOptions#DEFAULT} if nothing needs to be customized
     * @param listener the listener to be notified upon request completion
     */
    public final void bulkAsync(BulkRequest bulkRequest, RequestOptions options, ActionListener<BulkResponse> listener) {
        performRequestAsyncAndParseEntity(bulkRequest, RequestConverters::bulk, options, BulkResponse::fromXContent, listener, emptySet());
    }

    /**
     * Executes a reindex request.
     * See <a href="https://www.elastic.co/guide/en/elasticsearch/reference/current/docs-reindex.html">Reindex API on elastic.co</a>
     * @param reindexRequest the request
     * @param options the request options (e.g. headers), use {@link RequestOptions#DEFAULT} if nothing needs to be customized
     * @return the response
     * @throws IOException in case there is a problem sending the request or parsing back the response
     */
    public final BulkByScrollResponse reindex(ReindexRequest reindexRequest, RequestOptions options) throws IOException {
        return performRequestAndParseEntity(
            reindexRequest, RequestConverters::reindex, options, BulkByScrollResponse::fromXContent, emptySet()
        );
    }

    /**
     * Asynchronously executes a reindex request.
     * See <a href="https://www.elastic.co/guide/en/elasticsearch/reference/current/docs-reindex.html">Reindex API on elastic.co</a>
     * @param reindexRequest the request
     * @param options the request options (e.g. headers), use {@link RequestOptions#DEFAULT} if nothing needs to be customized
     * @param listener the listener to be notified upon request completion
     */
    public final void reindexAsync(ReindexRequest reindexRequest, RequestOptions options, ActionListener<BulkByScrollResponse> listener) {
        performRequestAsyncAndParseEntity(
            reindexRequest, RequestConverters::reindex, options, BulkByScrollResponse::fromXContent, listener, emptySet()
        );
    }

    /**
     * Executes a update by query request.
     * See <a href="https://www.elastic.co/guide/en/elasticsearch/reference/current/docs-update-by-query.html">
     *     Update By Query API on elastic.co</a>
     * @param updateByQueryRequest the request
     * @param options the request options (e.g. headers), use {@link RequestOptions#DEFAULT} if nothing needs to be customized
     * @return the response
     * @throws IOException in case there is a problem sending the request or parsing back the response
     */
    public final BulkByScrollResponse updateByQuery(UpdateByQueryRequest updateByQueryRequest, RequestOptions options) throws IOException {
        return performRequestAndParseEntity(
            updateByQueryRequest, RequestConverters::updateByQuery, options, BulkByScrollResponse::fromXContent, emptySet()
        );
    }

    /**
     * Asynchronously executes an update by query request.
     * See <a href="https://www.elastic.co/guide/en/elasticsearch/reference/current/docs-update-by-query.html">
     *     Update By Query API on elastic.co</a>
     * @param updateByQueryRequest the request
     * @param options the request options (e.g. headers), use {@link RequestOptions#DEFAULT} if nothing needs to be customized
     * @param listener the listener to be notified upon request completion
     */
<<<<<<< HEAD
    public final void updateByQueryAsync(UpdateByQueryRequest reindexRequest, RequestOptions options,
                                         ActionListener<BulkByScrollResponse> listener) {
=======
    public final void updateByQueryAsync(UpdateByQueryRequest updateByQueryRequest, RequestOptions options,
                                   ActionListener<BulkByScrollResponse> listener) {
>>>>>>> 25d74bd0
        performRequestAsyncAndParseEntity(
                updateByQueryRequest, RequestConverters::updateByQuery, options, BulkByScrollResponse::fromXContent, listener, emptySet()
        );
    }

    /**
     * Executes a delete by query request.
     * See <a href="https://www.elastic.co/guide/en/elasticsearch/reference/current/docs-delete-by-query.html">
     *     Delete By Query API on elastic.co</a>
     * @param deleteByQueryRequest the request
     * @param options the request options (e.g. headers), use {@link RequestOptions#DEFAULT} if nothing needs to be customized
     * @return the response
     * @throws IOException in case there is a problem sending the request or parsing back the response
     */
    public final BulkByScrollResponse deleteByQuery(DeleteByQueryRequest deleteByQueryRequest, RequestOptions options) throws IOException {
        return performRequestAndParseEntity(
            deleteByQueryRequest, RequestConverters::deleteByQuery, options, BulkByScrollResponse::fromXContent, emptySet()
        );
    }

    /**
     * Asynchronously executes a delete by query request.
     * See <a href="https://www.elastic.co/guide/en/elasticsearch/reference/current/docs-delete-by-query.html">
     *     Delete By Query API on elastic.co</a>
<<<<<<< HEAD
     * @param options  the request options (e.g. headers), use {@link RequestOptions#DEFAULT} if nothing needs to be customized
=======
     * @param deleteByQueryRequest the request
     * @param options the request options (e.g. headers), use {@link RequestOptions#DEFAULT} if nothing needs to be customized
>>>>>>> 25d74bd0
     * @param listener the listener to be notified upon request completion
     */
    public final void deleteByQueryAsync(DeleteByQueryRequest deleteByQueryRequest, RequestOptions options,
                                         ActionListener<BulkByScrollResponse> listener) {
        performRequestAsyncAndParseEntity(
                deleteByQueryRequest, RequestConverters::deleteByQuery, options, BulkByScrollResponse::fromXContent, listener, emptySet()
        );
    }

    /**
     * Executes a reindex rethrottling request.
     * See the <a href="https://www.elastic.co/guide/en/elasticsearch/reference/current/docs-reindex.html#docs-reindex-rethrottle">
     *     Reindex rethrottling API on elastic.co</a>
     * @param rethrottleRequest the request
     * @param options the request options (e.g. headers), use {@link RequestOptions#DEFAULT} if nothing needs to be customized
     * @return the response
     * @throws IOException in case there is a problem sending the request or parsing back the response
     */
    public final ListTasksResponse reindexRethrottle(RethrottleRequest rethrottleRequest, RequestOptions options) throws IOException {
        return performRequestAndParseEntity(rethrottleRequest, RequestConverters::rethrottle, options, ListTasksResponse::fromXContent,
                emptySet());
    }

    /**
     * Executes a reindex rethrottling request.
     * See the <a href="https://www.elastic.co/guide/en/elasticsearch/reference/current/docs-reindex.html#docs-reindex-rethrottle">
     *     Reindex rethrottling API on elastic.co</a>
     * @param rethrottleRequest the request
     * @param options the request options (e.g. headers), use {@link RequestOptions#DEFAULT} if nothing needs to be customized
     * @param listener the listener to be notified upon request completion
     */
    public final void reindexRethrottleAsync(RethrottleRequest rethrottleRequest, RequestOptions options,
            ActionListener<ListTasksResponse> listener) {
        performRequestAsyncAndParseEntity(rethrottleRequest, RequestConverters::rethrottle, options, ListTasksResponse::fromXContent,
                listener, emptySet());
    }

    /**
     * Pings the remote Elasticsearch cluster and returns true if the ping succeeded, false otherwise
     * @param options the request options (e.g. headers), use {@link RequestOptions#DEFAULT} if nothing needs to be customized
     * @return <code>true</code> if the ping succeeded, false otherwise
     * @throws IOException in case there is a problem sending the request
     */
    public final boolean ping(RequestOptions options) throws IOException {
        return performRequest(new MainRequest(), (request) -> RequestConverters.ping(), options, RestHighLevelClient::convertExistsResponse,
                emptySet());
    }

    /**
     * Get the cluster info otherwise provided when sending an HTTP request to '/'
     * @param options the request options (e.g. headers), use {@link RequestOptions#DEFAULT} if nothing needs to be customized
     * @return the response
     * @throws IOException in case there is a problem sending the request or parsing back the response
     */
    public final MainResponse info(RequestOptions options) throws IOException {
        return performRequestAndParseEntity(new MainRequest(), (request) -> RequestConverters.info(), options,
                MainResponse::fromXContent, emptySet());
    }

    /**
     * Retrieves a document by id using the Get API.
     * See <a href="https://www.elastic.co/guide/en/elasticsearch/reference/current/docs-get.html">Get API on elastic.co</a>
     * @param getRequest the request
     * @param options the request options (e.g. headers), use {@link RequestOptions#DEFAULT} if nothing needs to be customized
     * @return the response
     * @throws IOException in case there is a problem sending the request or parsing back the response
     */
    public final GetResponse get(GetRequest getRequest, RequestOptions options) throws IOException {
        return performRequestAndParseEntity(getRequest, RequestConverters::get, options, GetResponse::fromXContent, singleton(404));
    }

    /**
     * Asynchronously retrieves a document by id using the Get API.
     * See <a href="https://www.elastic.co/guide/en/elasticsearch/reference/current/docs-get.html">Get API on elastic.co</a>
     * @param getRequest the request
     * @param options the request options (e.g. headers), use {@link RequestOptions#DEFAULT} if nothing needs to be customized
     * @param listener the listener to be notified upon request completion
     */
    public final void getAsync(GetRequest getRequest, RequestOptions options, ActionListener<GetResponse> listener) {
        performRequestAsyncAndParseEntity(getRequest, RequestConverters::get, options, GetResponse::fromXContent, listener,
                singleton(404));
    }

    /**
     * Retrieves multiple documents by id using the Multi Get API.
     * See <a href="https://www.elastic.co/guide/en/elasticsearch/reference/current/docs-multi-get.html">Multi Get API on elastic.co</a>
     * @param multiGetRequest the request
     * @param options the request options (e.g. headers), use {@link RequestOptions#DEFAULT} if nothing needs to be customized
     * @return the response
     * @throws IOException in case there is a problem sending the request or parsing back the response
     * @deprecated use {@link #mget(MultiGetRequest, RequestOptions)} instead
     */
    @Deprecated
    public final MultiGetResponse multiGet(MultiGetRequest multiGetRequest, RequestOptions options) throws IOException {
        return mget(multiGetRequest, options);
    }


    /**
     * Retrieves multiple documents by id using the Multi Get API.
     * See <a href="https://www.elastic.co/guide/en/elasticsearch/reference/current/docs-multi-get.html">Multi Get API on elastic.co</a>
     * @param multiGetRequest the request
     * @param options the request options (e.g. headers), use {@link RequestOptions#DEFAULT} if nothing needs to be customized
     * @return the response
     * @throws IOException in case there is a problem sending the request or parsing back the response
     */
    public final MultiGetResponse mget(MultiGetRequest multiGetRequest, RequestOptions options) throws IOException {
        return performRequestAndParseEntity(multiGetRequest, RequestConverters::multiGet, options, MultiGetResponse::fromXContent,
                singleton(404));
    }

    /**
     * Asynchronously retrieves multiple documents by id using the Multi Get API.
     * See <a href="https://www.elastic.co/guide/en/elasticsearch/reference/current/docs-multi-get.html">Multi Get API on elastic.co</a>
     * @param multiGetRequest the request
     * @param options the request options (e.g. headers), use {@link RequestOptions#DEFAULT} if nothing needs to be customized
     * @param listener the listener to be notified upon request completion
     * @deprecated use {@link #mgetAsync(MultiGetRequest, RequestOptions, ActionListener)} instead
     */
    @Deprecated
    public final void multiGetAsync(MultiGetRequest multiGetRequest, RequestOptions options, ActionListener<MultiGetResponse> listener) {
        mgetAsync(multiGetRequest, options, listener);
    }

    /**
     * Asynchronously retrieves multiple documents by id using the Multi Get API.
     * See <a href="https://www.elastic.co/guide/en/elasticsearch/reference/current/docs-multi-get.html">Multi Get API on elastic.co</a>
     * @param multiGetRequest the request
     * @param options the request options (e.g. headers), use {@link RequestOptions#DEFAULT} if nothing needs to be customized
     * @param listener the listener to be notified upon request completion
     */
    public final void mgetAsync(MultiGetRequest multiGetRequest, RequestOptions options, ActionListener<MultiGetResponse> listener) {
        performRequestAsyncAndParseEntity(multiGetRequest, RequestConverters::multiGet, options, MultiGetResponse::fromXContent, listener,
                singleton(404));
    }

    /**
     * Checks for the existence of a document. Returns true if it exists, false otherwise.
     * See <a href="https://www.elastic.co/guide/en/elasticsearch/reference/current/docs-get.html">Get API on elastic.co</a>
     * @param getRequest the request
     * @param options the request options (e.g. headers), use {@link RequestOptions#DEFAULT} if nothing needs to be customized
     * @return <code>true</code> if the document exists, <code>false</code> otherwise
     * @throws IOException in case there is a problem sending the request
     */
    public final boolean exists(GetRequest getRequest, RequestOptions options) throws IOException {
        return performRequest(getRequest, RequestConverters::exists, options, RestHighLevelClient::convertExistsResponse, emptySet());
    }

    /**
     * Asynchronously checks for the existence of a document. Returns true if it exists, false otherwise.
     * See <a href="https://www.elastic.co/guide/en/elasticsearch/reference/current/docs-get.html">Get API on elastic.co</a>
     * @param getRequest the request
     * @param options the request options (e.g. headers), use {@link RequestOptions#DEFAULT} if nothing needs to be customized
     * @param listener the listener to be notified upon request completion
     */
    public final void existsAsync(GetRequest getRequest, RequestOptions options, ActionListener<Boolean> listener) {
        performRequestAsync(getRequest, RequestConverters::exists, options, RestHighLevelClient::convertExistsResponse, listener,
                emptySet());
    }

    /**
     * Index a document using the Index API.
     * See <a href="https://www.elastic.co/guide/en/elasticsearch/reference/current/docs-index_.html">Index API on elastic.co</a>
     * @param indexRequest the request
     * @param options the request options (e.g. headers), use {@link RequestOptions#DEFAULT} if nothing needs to be customized
     * @return the response
     * @throws IOException in case there is a problem sending the request or parsing back the response
     */
    public final IndexResponse index(IndexRequest indexRequest, RequestOptions options) throws IOException {
        return performRequestAndParseEntity(indexRequest, RequestConverters::index, options, IndexResponse::fromXContent, emptySet());
    }

    /**
     * Asynchronously index a document using the Index API.
     * See <a href="https://www.elastic.co/guide/en/elasticsearch/reference/current/docs-index_.html">Index API on elastic.co</a>
     * @param indexRequest the request
     * @param options the request options (e.g. headers), use {@link RequestOptions#DEFAULT} if nothing needs to be customized
     * @param listener the listener to be notified upon request completion
     */
    public final void indexAsync(IndexRequest indexRequest, RequestOptions options, ActionListener<IndexResponse> listener) {
        performRequestAsyncAndParseEntity(indexRequest, RequestConverters::index, options, IndexResponse::fromXContent, listener,
                emptySet());
    }

    /**
     * Updates a document using the Update API.
     * See <a href="https://www.elastic.co/guide/en/elasticsearch/reference/current/docs-update.html">Update API on elastic.co</a>
     * @param updateRequest the request
     * @param options the request options (e.g. headers), use {@link RequestOptions#DEFAULT} if nothing needs to be customized
     * @return the response
     * @throws IOException in case there is a problem sending the request or parsing back the response
     */
    public final UpdateResponse update(UpdateRequest updateRequest, RequestOptions options) throws IOException {
        return performRequestAndParseEntity(updateRequest, RequestConverters::update, options, UpdateResponse::fromXContent, emptySet());
    }

    /**
     * Asynchronously updates a document using the Update API.
     * See <a href="https://www.elastic.co/guide/en/elasticsearch/reference/current/docs-update.html">Update API on elastic.co</a>
     * @param updateRequest the request
     * @param options the request options (e.g. headers), use {@link RequestOptions#DEFAULT} if nothing needs to be customized
     * @param listener the listener to be notified upon request completion
     */
    public final void updateAsync(UpdateRequest updateRequest, RequestOptions options, ActionListener<UpdateResponse> listener) {
        performRequestAsyncAndParseEntity(updateRequest, RequestConverters::update, options, UpdateResponse::fromXContent, listener,
                emptySet());
    }

    /**
     * Deletes a document by id using the Delete API.
     * See <a href="https://www.elastic.co/guide/en/elasticsearch/reference/current/docs-delete.html">Delete API on elastic.co</a>
     * @param deleteRequest the reuqest
     * @param options the request options (e.g. headers), use {@link RequestOptions#DEFAULT} if nothing needs to be customized
     * @return the response
     * @throws IOException in case there is a problem sending the request or parsing back the response
     */
    public final DeleteResponse delete(DeleteRequest deleteRequest, RequestOptions options) throws IOException {
        return performRequestAndParseEntity(deleteRequest, RequestConverters::delete, options, DeleteResponse::fromXContent,
                singleton(404));
    }

    /**
     * Asynchronously deletes a document by id using the Delete API.
     * See <a href="https://www.elastic.co/guide/en/elasticsearch/reference/current/docs-delete.html">Delete API on elastic.co</a>
     * @param deleteRequest the request
     * @param options the request options (e.g. headers), use {@link RequestOptions#DEFAULT} if nothing needs to be customized
     * @param listener the listener to be notified upon request completion
     */
    public final void deleteAsync(DeleteRequest deleteRequest, RequestOptions options, ActionListener<DeleteResponse> listener) {
        performRequestAsyncAndParseEntity(deleteRequest, RequestConverters::delete, options, DeleteResponse::fromXContent, listener,
            Collections.singleton(404));
    }

    /**
     * Executes a search request using the Search API.
     * See <a href="https://www.elastic.co/guide/en/elasticsearch/reference/current/search-search.html">Search API on elastic.co</a>
     * @param searchRequest the request
     * @param options the request options (e.g. headers), use {@link RequestOptions#DEFAULT} if nothing needs to be customized
     * @return the response
     * @throws IOException in case there is a problem sending the request or parsing back the response
     */
    public final SearchResponse search(SearchRequest searchRequest, RequestOptions options) throws IOException {
        return performRequestAndParseEntity(searchRequest, RequestConverters::search, options, SearchResponse::fromXContent, emptySet());
    }

    /**
     * Asynchronously executes a search using the Search API.
     * See <a href="https://www.elastic.co/guide/en/elasticsearch/reference/current/search-search.html">Search API on elastic.co</a>
     * @param searchRequest the request
     * @param options the request options (e.g. headers), use {@link RequestOptions#DEFAULT} if nothing needs to be customized
     * @param listener the listener to be notified upon request completion
     */
    public final void searchAsync(SearchRequest searchRequest, RequestOptions options, ActionListener<SearchResponse> listener) {
        performRequestAsyncAndParseEntity(searchRequest, RequestConverters::search, options, SearchResponse::fromXContent, listener,
                emptySet());
    }

    /**
     * Executes a multi search using the msearch API.
     * See <a href="https://www.elastic.co/guide/en/elasticsearch/reference/current/search-multi-search.html">Multi search API on
     * elastic.co</a>
     * @param multiSearchRequest the request
     * @param options the request options (e.g. headers), use {@link RequestOptions#DEFAULT} if nothing needs to be customized
     * @return the response
     * @throws IOException in case there is a problem sending the request or parsing back the response
     * @deprecated use {@link #msearch(MultiSearchRequest, RequestOptions)} instead
     */
    @Deprecated
    public final MultiSearchResponse multiSearch(MultiSearchRequest multiSearchRequest, RequestOptions options) throws IOException {
        return msearch(multiSearchRequest, options);
    }

    /**
     * Executes a multi search using the msearch API.
     * See <a href="https://www.elastic.co/guide/en/elasticsearch/reference/current/search-multi-search.html">Multi search API on
     * elastic.co</a>
     * @param multiSearchRequest the request
     * @param options the request options (e.g. headers), use {@link RequestOptions#DEFAULT} if nothing needs to be customized
     * @return the response
     * @throws IOException in case there is a problem sending the request or parsing back the response
     */
    public final MultiSearchResponse msearch(MultiSearchRequest multiSearchRequest, RequestOptions options) throws IOException {
        return performRequestAndParseEntity(multiSearchRequest, RequestConverters::multiSearch, options, MultiSearchResponse::fromXContext,
                emptySet());
    }

    /**
     * Asynchronously executes a multi search using the msearch API.
     * See <a href="https://www.elastic.co/guide/en/elasticsearch/reference/current/search-multi-search.html">Multi search API on
     * elastic.co</a>
     * @param searchRequest the request
     * @param options the request options (e.g. headers), use {@link RequestOptions#DEFAULT} if nothing needs to be customized
     * @param listener the listener to be notified upon request completion
     * @deprecated use {@link #msearchAsync(MultiSearchRequest, RequestOptions, ActionListener)} instead
     */
    @Deprecated
    public final void multiSearchAsync(MultiSearchRequest searchRequest, RequestOptions options,
                                   ActionListener<MultiSearchResponse> listener) {
        msearchAsync(searchRequest, options, listener);
    }

    /**
     * Asynchronously executes a multi search using the msearch API.
     * See <a href="https://www.elastic.co/guide/en/elasticsearch/reference/current/search-multi-search.html">Multi search API on
     * elastic.co</a>
     * @param searchRequest the request
     * @param options the request options (e.g. headers), use {@link RequestOptions#DEFAULT} if nothing needs to be customized
     * @param listener the listener to be notified upon request completion
     */
    public final void msearchAsync(MultiSearchRequest searchRequest, RequestOptions options,
                                   ActionListener<MultiSearchResponse> listener) {
        performRequestAsyncAndParseEntity(searchRequest, RequestConverters::multiSearch, options, MultiSearchResponse::fromXContext,
                listener, emptySet());
    }

    /**
     * Executes a search using the Search Scroll API.
     * See <a href="https://www.elastic.co/guide/en/elasticsearch/reference/current/search-request-scroll.html">Search Scroll
     * API on elastic.co</a>
     * @param searchScrollRequest the request
     * @param options the request options (e.g. headers), use {@link RequestOptions#DEFAULT} if nothing needs to be customized
     * @return the response
     * @throws IOException in case there is a problem sending the request or parsing back the response
     * @deprecated use {@link #scroll(SearchScrollRequest, RequestOptions)} instead
     */
    @Deprecated
    public final SearchResponse searchScroll(SearchScrollRequest searchScrollRequest, RequestOptions options) throws IOException {
        return scroll(searchScrollRequest, options);
    }

    /**
     * Executes a search using the Search Scroll API.
     * See <a href="https://www.elastic.co/guide/en/elasticsearch/reference/current/search-request-scroll.html">Search Scroll
     * API on elastic.co</a>
     * @param searchScrollRequest the request
     * @param options the request options (e.g. headers), use {@link RequestOptions#DEFAULT} if nothing needs to be customized
     * @return the response
     * @throws IOException in case there is a problem sending the request or parsing back the response
     */
    public final SearchResponse scroll(SearchScrollRequest searchScrollRequest, RequestOptions options) throws IOException {
        return performRequestAndParseEntity(searchScrollRequest, RequestConverters::searchScroll, options, SearchResponse::fromXContent,
                emptySet());
    }

    /**
     * Asynchronously executes a search using the Search Scroll API.
     * See <a href="https://www.elastic.co/guide/en/elasticsearch/reference/current/search-request-scroll.html">Search Scroll
     * API on elastic.co</a>
     * @param searchScrollRequest the request
     * @param options the request options (e.g. headers), use {@link RequestOptions#DEFAULT} if nothing needs to be customized
     * @param listener the listener to be notified upon request completion
     * @deprecated use {@link #scrollAsync(SearchScrollRequest, RequestOptions, ActionListener)} instead
     */
    @Deprecated
    public final void searchScrollAsync(SearchScrollRequest searchScrollRequest, RequestOptions options,
                                  ActionListener<SearchResponse> listener) {
        scrollAsync(searchScrollRequest, options, listener);
    }

    /**
     * Asynchronously executes a search using the Search Scroll API.
     * See <a href="https://www.elastic.co/guide/en/elasticsearch/reference/current/search-request-scroll.html">Search Scroll
     * API on elastic.co</a>
     * @param searchScrollRequest the request
     * @param options the request options (e.g. headers), use {@link RequestOptions#DEFAULT} if nothing needs to be customized
     * @param listener the listener to be notified upon request completion
     */
    public final void scrollAsync(SearchScrollRequest searchScrollRequest, RequestOptions options,
                                  ActionListener<SearchResponse> listener) {
        performRequestAsyncAndParseEntity(searchScrollRequest, RequestConverters::searchScroll, options, SearchResponse::fromXContent,
                listener, emptySet());
    }

    /**
     * Clears one or more scroll ids using the Clear Scroll API.
     * See <a href="https://www.elastic.co/guide/en/elasticsearch/reference/current/search-request-scroll.html#_clear_scroll_api">
     * Clear Scroll API on elastic.co</a>
     * @param clearScrollRequest the request
     * @param options the request options (e.g. headers), use {@link RequestOptions#DEFAULT} if nothing needs to be customized
     * @return the response
     * @throws IOException in case there is a problem sending the request or parsing back the response
     */
    public final ClearScrollResponse clearScroll(ClearScrollRequest clearScrollRequest, RequestOptions options) throws IOException {
        return performRequestAndParseEntity(clearScrollRequest, RequestConverters::clearScroll, options, ClearScrollResponse::fromXContent,
                emptySet());
    }

    /**
     * Asynchronously clears one or more scroll ids using the Clear Scroll API.
     * See <a href="https://www.elastic.co/guide/en/elasticsearch/reference/current/search-request-scroll.html#_clear_scroll_api">
     * Clear Scroll API on elastic.co</a>
     * @param clearScrollRequest the reuqest
     * @param options the request options (e.g. headers), use {@link RequestOptions#DEFAULT} if nothing needs to be customized
     * @param listener the listener to be notified upon request completion
     */
    public final void clearScrollAsync(ClearScrollRequest clearScrollRequest, RequestOptions options,
                                       ActionListener<ClearScrollResponse> listener) {
        performRequestAsyncAndParseEntity(clearScrollRequest, RequestConverters::clearScroll, options, ClearScrollResponse::fromXContent,
                listener, emptySet());
    }

    /**
     * Executes a request using the Search Template API.
     * See <a href="https://www.elastic.co/guide/en/elasticsearch/reference/current/search-template.html">Search Template API
     * on elastic.co</a>.
     * @param searchTemplateRequest the request
     * @param options the request options (e.g. headers), use {@link RequestOptions#DEFAULT} if nothing needs to be customized
     * @return the response
     * @throws IOException in case there is a problem sending the request or parsing back the response
     */
    public final SearchTemplateResponse searchTemplate(SearchTemplateRequest searchTemplateRequest,
                                                       RequestOptions options) throws IOException {
        return performRequestAndParseEntity(searchTemplateRequest, RequestConverters::searchTemplate, options,
            SearchTemplateResponse::fromXContent, emptySet());
    }

    /**
     * Asynchronously executes a request using the Search Template API.
     *
     * See <a href="https://www.elastic.co/guide/en/elasticsearch/reference/current/search-template.html">Search Template API
     * on elastic.co</a>.
     */
    public final void searchTemplateAsync(SearchTemplateRequest searchTemplateRequest, RequestOptions options,
                                          ActionListener<SearchTemplateResponse> listener) {
        performRequestAsyncAndParseEntity(searchTemplateRequest, RequestConverters::searchTemplate, options,
            SearchTemplateResponse::fromXContent, listener, emptySet());
    }

    /**
     * Executes a request using the Explain API.
     * See <a href="https://www.elastic.co/guide/en/elasticsearch/reference/current/search-explain.html">Explain API on elastic.co</a>
     * @param explainRequest the request
     * @param options the request options (e.g. headers), use {@link RequestOptions#DEFAULT} if nothing needs to be customized
     * @return the response
     * @throws IOException in case there is a problem sending the request or parsing back the response
     */
    public final ExplainResponse explain(ExplainRequest explainRequest, RequestOptions options) throws IOException {
        return performRequest(explainRequest, RequestConverters::explain, options,
            response -> {
                CheckedFunction<XContentParser, ExplainResponse, IOException> entityParser =
                    parser -> ExplainResponse.fromXContent(parser, convertExistsResponse(response));
                return parseEntity(response.getEntity(), entityParser);
            },
            singleton(404));
    }

    /**
     * Asynchronously executes a request using the Explain API.
     *
     * See <a href="https://www.elastic.co/guide/en/elasticsearch/reference/current/search-explain.html">Explain API on elastic.co</a>
     * @param explainRequest the request
     * @param options the request options (e.g. headers), use {@link RequestOptions#DEFAULT} if nothing needs to be customized
     * @param listener the listener to be notified upon request completion
     */
    public final void explainAsync(ExplainRequest explainRequest, RequestOptions options, ActionListener<ExplainResponse> listener) {
        performRequestAsync(explainRequest, RequestConverters::explain, options,
            response -> {
                CheckedFunction<XContentParser, ExplainResponse, IOException> entityParser =
                    parser -> ExplainResponse.fromXContent(parser, convertExistsResponse(response));
                return parseEntity(response.getEntity(), entityParser);
            },
            listener, singleton(404));
    }

    /**
     * Executes a request using the Ranking Evaluation API.
     * See <a href="https://www.elastic.co/guide/en/elasticsearch/reference/current/search-rank-eval.html">Ranking Evaluation API
     * on elastic.co</a>
     * @param rankEvalRequest the request
     * @param options the request options (e.g. headers), use {@link RequestOptions#DEFAULT} if nothing needs to be customized
     * @return the response
     * @throws IOException in case there is a problem sending the request or parsing back the response
     */
    public final RankEvalResponse rankEval(RankEvalRequest rankEvalRequest, RequestOptions options) throws IOException {
        return performRequestAndParseEntity(rankEvalRequest, RequestConverters::rankEval, options, RankEvalResponse::fromXContent,
                emptySet());
    }


    /**
     * Executes a request using the Multi Search Template API.
     *
     * See <a href="https://www.elastic.co/guide/en/elasticsearch/reference/current/multi-search-template.html">Multi Search Template API
     * on elastic.co</a>.
     */
    public final MultiSearchTemplateResponse msearchTemplate(MultiSearchTemplateRequest multiSearchTemplateRequest,
                                                             RequestOptions options) throws IOException {
        return performRequestAndParseEntity(multiSearchTemplateRequest, RequestConverters::multiSearchTemplate,
                options, MultiSearchTemplateResponse::fromXContext, emptySet());
    }

    /**
     * Asynchronously executes a request using the Multi Search Template API
     *
     * See <a href="https://www.elastic.co/guide/en/elasticsearch/reference/current/multi-search-template.html">Multi Search Template API
     * on elastic.co</a>.
     */
    public final void msearchTemplateAsync(MultiSearchTemplateRequest multiSearchTemplateRequest,
                                           RequestOptions options,
                                           ActionListener<MultiSearchTemplateResponse> listener) {
        performRequestAsyncAndParseEntity(multiSearchTemplateRequest, RequestConverters::multiSearchTemplate,
            options, MultiSearchTemplateResponse::fromXContext, listener, emptySet());
    }

    /**
     * Asynchronously executes a request using the Ranking Evaluation API.
     * See <a href="https://www.elastic.co/guide/en/elasticsearch/reference/current/search-rank-eval.html">Ranking Evaluation API
     * on elastic.co</a>
     * @param rankEvalRequest the request
     * @param options the request options (e.g. headers), use {@link RequestOptions#DEFAULT} if nothing needs to be customized
     * @param listener the listener to be notified upon request completion
     */
    public final void rankEvalAsync(RankEvalRequest rankEvalRequest, RequestOptions options,  ActionListener<RankEvalResponse> listener) {
        performRequestAsyncAndParseEntity(rankEvalRequest, RequestConverters::rankEval, options,  RankEvalResponse::fromXContent, listener,
                emptySet());
    }

    /**
     * Executes a request using the Field Capabilities API.
     * See <a href="https://www.elastic.co/guide/en/elasticsearch/reference/current/search-field-caps.html">Field Capabilities API
     * on elastic.co</a>.
     * @param fieldCapabilitiesRequest the request
     * @param options the request options (e.g. headers), use {@link RequestOptions#DEFAULT} if nothing needs to be customized
     * @return the response
     * @throws IOException in case there is a problem sending the request or parsing back the response
     */
    public final FieldCapabilitiesResponse fieldCaps(FieldCapabilitiesRequest fieldCapabilitiesRequest,
                                                     RequestOptions options) throws IOException {
        return performRequestAndParseEntity(fieldCapabilitiesRequest, RequestConverters::fieldCaps, options,
            FieldCapabilitiesResponse::fromXContent, emptySet());
    }

    /**
     * Get stored script by id.
     * See <a href="https://www.elastic.co/guide/en/elasticsearch/reference/current/modules-scripting-using.html">
     *     How to use scripts on elastic.co</a>
     * @param request the request
     * @param options the request options (e.g. headers), use {@link RequestOptions#DEFAULT} if nothing needs to be customized
     * @return the response
     * @throws IOException in case there is a problem sending the request or parsing back the response
     */
    public GetStoredScriptResponse getScript(GetStoredScriptRequest request, RequestOptions options) throws IOException {
        return performRequestAndParseEntity(request, RequestConverters::getScript, options,
            GetStoredScriptResponse::fromXContent, emptySet());
    }

    /**
     * Asynchronously get stored script by id.
     * See <a href="https://www.elastic.co/guide/en/elasticsearch/reference/current/modules-scripting-using.html">
     *     How to use scripts on elastic.co</a>
     * @param request the request
     * @param options the request options (e.g. headers), use {@link RequestOptions#DEFAULT} if nothing needs to be customized
     * @param listener the listener to be notified upon request completion
     */
    public void getScriptAsync(GetStoredScriptRequest request, RequestOptions options,
                               ActionListener<GetStoredScriptResponse> listener) {
        performRequestAsyncAndParseEntity(request, RequestConverters::getScript, options,
            GetStoredScriptResponse::fromXContent, listener, emptySet());
    }

    /**
     * Delete stored script by id.
     * See <a href="https://www.elastic.co/guide/en/elasticsearch/reference/current/modules-scripting-using.html">
     *     How to use scripts on elastic.co</a>
     * @param request the request
     * @param options the request options (e.g. headers), use {@link RequestOptions#DEFAULT} if nothing needs to be customized
     * @return the response
     * @throws IOException in case there is a problem sending the request or parsing back the response
     */
    public AcknowledgedResponse deleteScript(DeleteStoredScriptRequest request, RequestOptions options) throws IOException {
        return performRequestAndParseEntity(request, RequestConverters::deleteScript, options,
            AcknowledgedResponse::fromXContent, emptySet());
    }

    /**
     * Asynchronously delete stored script by id.
     * See <a href="https://www.elastic.co/guide/en/elasticsearch/reference/current/modules-scripting-using.html">
     *     How to use scripts on elastic.co</a>
     * @param request the request
     * @param options the request options (e.g. headers), use {@link RequestOptions#DEFAULT} if nothing needs to be customized
     * @param listener the listener to be notified upon request completion
     */
    public void deleteScriptAsync(DeleteStoredScriptRequest request, RequestOptions options,
                                  ActionListener<AcknowledgedResponse> listener) {
        performRequestAsyncAndParseEntity(request, RequestConverters::deleteScript, options,
            AcknowledgedResponse::fromXContent, listener, emptySet());
    }

    /**
     * Puts an stored script using the Scripting API.
     * See <a href="https://www.elastic.co/guide/en/elasticsearch/reference/current/modules-scripting-using.html"> Scripting API
     * on elastic.co</a>
     * @param putStoredScriptRequest the request
     * @param options the request options (e.g. headers), use {@link RequestOptions#DEFAULT} if nothing needs to be customized
     * @return the response
     * @throws IOException in case there is a problem sending the request or parsing back the response
     */
    public AcknowledgedResponse putScript(PutStoredScriptRequest putStoredScriptRequest,
                                             RequestOptions options) throws IOException {
        return performRequestAndParseEntity(putStoredScriptRequest, RequestConverters::putScript, options,
            AcknowledgedResponse::fromXContent, emptySet());
    }

    /**
     * Asynchronously puts an stored script using the Scripting API.
     * See <a href="https://www.elastic.co/guide/en/elasticsearch/reference/current/modules-scripting-using.html"> Scripting API
     * on elastic.co</a>
     * @param putStoredScriptRequest the request
     * @param options the request options (e.g. headers), use {@link RequestOptions#DEFAULT} if nothing needs to be customized
     * @param listener the listener to be notified upon request completion
     */
    public void putScriptAsync(PutStoredScriptRequest putStoredScriptRequest, RequestOptions options,
                               ActionListener<AcknowledgedResponse> listener) {
        performRequestAsyncAndParseEntity(putStoredScriptRequest, RequestConverters::putScript, options,
            AcknowledgedResponse::fromXContent, listener, emptySet());
    }

    /**
     * Asynchronously executes a request using the Field Capabilities API.
     * See <a href="https://www.elastic.co/guide/en/elasticsearch/reference/current/search-field-caps.html">Field Capabilities API
     * on elastic.co</a>.
     * @param fieldCapabilitiesRequest the request
     * @param options the request options (e.g. headers), use {@link RequestOptions#DEFAULT} if nothing needs to be customized
     * @param listener the listener to be notified upon request completion
     */
    public final void fieldCapsAsync(FieldCapabilitiesRequest fieldCapabilitiesRequest, RequestOptions options,
                                     ActionListener<FieldCapabilitiesResponse> listener) {
        performRequestAsyncAndParseEntity(fieldCapabilitiesRequest, RequestConverters::fieldCaps, options,
            FieldCapabilitiesResponse::fromXContent, listener, emptySet());
    }

    /**
     * @deprecated If creating a new HLRC ReST API call, consider creating new actions instead of reusing server actions. The Validation
     * layer has been added to the ReST client, and requests should extend {@link Validatable} instead of {@link ActionRequest}.
     */
    @Deprecated
    protected final <Req extends ActionRequest, Resp> Resp performRequestAndParseEntity(Req request,
                                                                            CheckedFunction<Req, Request, IOException> requestConverter,
                                                                            RequestOptions options,
                                                                            CheckedFunction<XContentParser, Resp, IOException> entityParser,
                                                                            Set<Integer> ignores) throws IOException {
        return performRequest(request, requestConverter, options,
                response -> parseEntity(response.getEntity(), entityParser), ignores);
    }

    /**
     * Defines a helper method for performing a request and then parsing the returned entity using the provided entityParser.
     */
    protected final <Req extends Validatable, Resp> Resp performRequestAndParseEntity(Req request,
                                                                  CheckedFunction<Req, Request, IOException> requestConverter,
                                                                  RequestOptions options,
                                                                  CheckedFunction<XContentParser, Resp, IOException> entityParser,
                                                                  Set<Integer> ignores) throws IOException {
        return performRequest(request, requestConverter, options,
                response -> parseEntity(response.getEntity(), entityParser), ignores);
    }

    /**
     * @deprecated If creating a new HLRC ReST API call, consider creating new actions instead of reusing server actions. The Validation
     * layer has been added to the ReST client, and requests should extend {@link Validatable} instead of {@link ActionRequest}.
     */
    @Deprecated
    protected final <Req extends ActionRequest, Resp> Resp performRequest(Req request,
                                                                           CheckedFunction<Req, Request, IOException> requestConverter,
                                                                           RequestOptions options,
                                                                           CheckedFunction<Response, Resp, IOException> responseConverter,
                                                                           Set<Integer> ignores) throws IOException {
        ActionRequestValidationException validationException = request.validate();
        if (validationException != null && validationException.validationErrors().isEmpty() == false) {
            throw validationException;
        }
        return internalPerformRequest(request, requestConverter, options, responseConverter, ignores);
    }

    /**
     * Defines a helper method for performing a request.
     */
    protected final <Req extends Validatable, Resp> Resp performRequest(Req request,
                                                             CheckedFunction<Req, Request, IOException> requestConverter,
                                                             RequestOptions options,
                                                             CheckedFunction<Response, Resp, IOException> responseConverter,
                                                             Set<Integer> ignores) throws IOException {
        Optional<ValidationException> validationException = request.validate();
        if (validationException != null && validationException.isPresent()) {
            throw validationException.get();
        }
        return internalPerformRequest(request, requestConverter, options, responseConverter, ignores);
    }

    /**
     * Provides common functionality for performing a request.
     */
    private <Req, Resp> Resp internalPerformRequest(Req request,
                                            CheckedFunction<Req, Request, IOException> requestConverter,
                                            RequestOptions options,
                                            CheckedFunction<Response, Resp, IOException> responseConverter,
                                            Set<Integer> ignores) throws IOException {
        Request req = requestConverter.apply(request);
        req.setOptions(options);
        Response response;
        try {
            response = client.performRequest(req);
        } catch (ResponseException e) {
            if (ignores.contains(e.getResponse().getStatusLine().getStatusCode())) {
                try {
                    return responseConverter.apply(e.getResponse());
                } catch (Exception innerException) {
                    // the exception is ignored as we now try to parse the response as an error.
                    // this covers cases like get where 404 can either be a valid document not found response,
                    // or an error for which parsing is completely different. We try to consider the 404 response as a valid one
                    // first. If parsing of the response breaks, we fall back to parsing it as an error.
                    throw parseResponseException(e);
                }
            }
            throw parseResponseException(e);
        }

        try {
            return responseConverter.apply(response);
        } catch(Exception e) {
            throw new IOException("Unable to parse response body for " + response, e);
        }
    }

    /**
     * @deprecated If creating a new HLRC ReST API call, consider creating new actions instead of reusing server actions. The Validation
     * layer has been added to the ReST client, and requests should extend {@link Validatable} instead of {@link ActionRequest}.
     */
    @Deprecated
    protected final <Req extends ActionRequest, Resp> void performRequestAsyncAndParseEntity(Req request,
                                                                         CheckedFunction<Req, Request, IOException> requestConverter,
                                                                         RequestOptions options,
                                                                         CheckedFunction<XContentParser, Resp, IOException> entityParser,
                                                                         ActionListener<Resp> listener, Set<Integer> ignores) {
        performRequestAsync(request, requestConverter, options,
                response -> parseEntity(response.getEntity(), entityParser), listener, ignores);
    }

    /**
     * Defines a helper method for asynchronously performing a request.
     */
    protected final <Req extends Validatable, Resp> void performRequestAsyncAndParseEntity(Req request,
                                                                       CheckedFunction<Req, Request, IOException> requestConverter,
                                                                       RequestOptions options,
                                                                       CheckedFunction<XContentParser, Resp, IOException> entityParser,
                                                                       ActionListener<Resp> listener, Set<Integer> ignores) {
        performRequestAsync(request, requestConverter, options,
                response -> parseEntity(response.getEntity(), entityParser), listener, ignores);
    }


    /**
     * @deprecated If creating a new HLRC ReST API call, consider creating new actions instead of reusing server actions. The Validation
     * layer has been added to the ReST client, and requests should extend {@link Validatable} instead of {@link ActionRequest}.
     */
    @Deprecated
    protected final <Req extends ActionRequest, Resp> void performRequestAsync(Req request,
                                                                            CheckedFunction<Req, Request, IOException> requestConverter,
                                                                            RequestOptions options,
                                                                            CheckedFunction<Response, Resp, IOException> responseConverter,
                                                                            ActionListener<Resp> listener, Set<Integer> ignores) {
        ActionRequestValidationException validationException = request.validate();
        if (validationException != null && validationException.validationErrors().isEmpty() == false) {
            listener.onFailure(validationException);
            return;
        }
        internalPerformRequestAsync(request, requestConverter, options, responseConverter, listener, ignores);
    }

    /**
     * Defines a helper method for asynchronously performing a request.
     */
    protected final <Req extends Validatable, Resp> void performRequestAsync(Req request,
                                                                          CheckedFunction<Req, Request, IOException> requestConverter,
                                                                          RequestOptions options,
                                                                          CheckedFunction<Response, Resp, IOException> responseConverter,
                                                                          ActionListener<Resp> listener, Set<Integer> ignores) {
        Optional<ValidationException> validationException = request.validate();
        if (validationException != null && validationException.isPresent()) {
            listener.onFailure(validationException.get());
            return;
        }
        internalPerformRequestAsync(request, requestConverter, options, responseConverter, listener, ignores);
    }

    /**
     * Provides common functionality for asynchronously performing a request.
     */
    private <Req, Resp> void internalPerformRequestAsync(Req request,
                                                 CheckedFunction<Req, Request, IOException> requestConverter,
                                                 RequestOptions options,
                                                 CheckedFunction<Response, Resp, IOException> responseConverter,
                                                 ActionListener<Resp> listener, Set<Integer> ignores) {
        Request req;
        try {
            req = requestConverter.apply(request);
        } catch (Exception e) {
            listener.onFailure(e);
            return;
        }
        req.setOptions(options);

        ResponseListener responseListener = wrapResponseListener(responseConverter, listener, ignores);
        client.performRequestAsync(req, responseListener);
    }


    final <Resp> ResponseListener wrapResponseListener(CheckedFunction<Response, Resp, IOException> responseConverter,
                                                        ActionListener<Resp> actionListener, Set<Integer> ignores) {
        return new ResponseListener() {
            @Override
            public void onSuccess(Response response) {
                try {
                    actionListener.onResponse(responseConverter.apply(response));
                } catch(Exception e) {
                    IOException ioe = new IOException("Unable to parse response body for " + response, e);
                    onFailure(ioe);
                }
            }

            @Override
            public void onFailure(Exception exception) {
                if (exception instanceof ResponseException) {
                    ResponseException responseException = (ResponseException) exception;
                    Response response = responseException.getResponse();
                    if (ignores.contains(response.getStatusLine().getStatusCode())) {
                        try {
                            actionListener.onResponse(responseConverter.apply(response));
                        } catch (Exception innerException) {
                            // the exception is ignored as we now try to parse the response as an error.
                            // this covers cases like get where 404 can either be a valid document not found response,
                            // or an error for which parsing is completely different. We try to consider the 404 response as a valid one
                            // first. If parsing of the response breaks, we fall back to parsing it as an error.
                            actionListener.onFailure(parseResponseException(responseException));
                        }
                    } else {
                        actionListener.onFailure(parseResponseException(responseException));
                    }
                } else {
                    actionListener.onFailure(exception);
                }
            }
        };
    }

    /**
     * Converts a {@link ResponseException} obtained from the low level REST client into an {@link ElasticsearchException}.
     * If a response body was returned, tries to parse it as an error returned from Elasticsearch.
     * If no response body was returned or anything goes wrong while parsing the error, returns a new {@link ElasticsearchStatusException}
     * that wraps the original {@link ResponseException}. The potential exception obtained while parsing is added to the returned
     * exception as a suppressed exception. This method is guaranteed to not throw any exception eventually thrown while parsing.
     */
    protected final ElasticsearchStatusException parseResponseException(ResponseException responseException) {
        Response response = responseException.getResponse();
        HttpEntity entity = response.getEntity();
        ElasticsearchStatusException elasticsearchException;
        if (entity == null) {
            elasticsearchException = new ElasticsearchStatusException(
                    responseException.getMessage(), RestStatus.fromCode(response.getStatusLine().getStatusCode()), responseException);
        } else {
            try {
                elasticsearchException = parseEntity(entity, BytesRestResponse::errorFromXContent);
                elasticsearchException.addSuppressed(responseException);
            } catch (Exception e) {
                RestStatus restStatus = RestStatus.fromCode(response.getStatusLine().getStatusCode());
                elasticsearchException = new ElasticsearchStatusException("Unable to parse response body", restStatus, responseException);
                elasticsearchException.addSuppressed(e);
            }
        }
        return elasticsearchException;
    }

    protected final <Resp> Resp parseEntity(final HttpEntity entity,
                                      final CheckedFunction<XContentParser, Resp, IOException> entityParser) throws IOException {
        if (entity == null) {
            throw new IllegalStateException("Response body expected but not returned");
        }
        if (entity.getContentType() == null) {
            throw new IllegalStateException("Elasticsearch didn't return the [Content-Type] header, unable to parse response body");
        }
        XContentType xContentType = XContentType.fromMediaTypeOrFormat(entity.getContentType().getValue());
        if (xContentType == null) {
            throw new IllegalStateException("Unsupported Content-Type: " + entity.getContentType().getValue());
        }
        try (XContentParser parser = xContentType.xContent().createParser(registry, DEPRECATION_HANDLER, entity.getContent())) {
            return entityParser.apply(parser);
        }
    }

    static boolean convertExistsResponse(Response response) {
        return response.getStatusLine().getStatusCode() == 200;
    }

    /**
     * Ignores deprecation warnings. This is appropriate because it is only
     * used to parse responses from Elasticsearch. Any deprecation warnings
     * emitted there just mean that you are talking to an old version of
     * Elasticsearch. There isn't anything you can do about the deprecation.
     */
    private static final DeprecationHandler DEPRECATION_HANDLER = new DeprecationHandler() {
        @Override
        public void usedDeprecatedName(String usedName, String modernName) {}
        @Override
        public void usedDeprecatedField(String usedName, String replacedWith) {}
    };

    static List<NamedXContentRegistry.Entry> getDefaultNamedXContents() {
        Map<String, ContextParser<Object, ? extends Aggregation>> map = new HashMap<>();
        map.put(CardinalityAggregationBuilder.NAME, (p, c) -> ParsedCardinality.fromXContent(p, (String) c));
        map.put(InternalHDRPercentiles.NAME, (p, c) -> ParsedHDRPercentiles.fromXContent(p, (String) c));
        map.put(InternalHDRPercentileRanks.NAME, (p, c) -> ParsedHDRPercentileRanks.fromXContent(p, (String) c));
        map.put(InternalTDigestPercentiles.NAME, (p, c) -> ParsedTDigestPercentiles.fromXContent(p, (String) c));
        map.put(InternalTDigestPercentileRanks.NAME, (p, c) -> ParsedTDigestPercentileRanks.fromXContent(p, (String) c));
        map.put(PercentilesBucketPipelineAggregationBuilder.NAME, (p, c) -> ParsedPercentilesBucket.fromXContent(p, (String) c));
        map.put(MinAggregationBuilder.NAME, (p, c) -> ParsedMin.fromXContent(p, (String) c));
        map.put(MaxAggregationBuilder.NAME, (p, c) -> ParsedMax.fromXContent(p, (String) c));
        map.put(SumAggregationBuilder.NAME, (p, c) -> ParsedSum.fromXContent(p, (String) c));
        map.put(AvgAggregationBuilder.NAME, (p, c) -> ParsedAvg.fromXContent(p, (String) c));
        map.put(ValueCountAggregationBuilder.NAME, (p, c) -> ParsedValueCount.fromXContent(p, (String) c));
        map.put(InternalSimpleValue.NAME, (p, c) -> ParsedSimpleValue.fromXContent(p, (String) c));
        map.put(DerivativePipelineAggregationBuilder.NAME, (p, c) -> ParsedDerivative.fromXContent(p, (String) c));
        map.put(InternalBucketMetricValue.NAME, (p, c) -> ParsedBucketMetricValue.fromXContent(p, (String) c));
        map.put(StatsAggregationBuilder.NAME, (p, c) -> ParsedStats.fromXContent(p, (String) c));
        map.put(StatsBucketPipelineAggregationBuilder.NAME, (p, c) -> ParsedStatsBucket.fromXContent(p, (String) c));
        map.put(ExtendedStatsAggregationBuilder.NAME, (p, c) -> ParsedExtendedStats.fromXContent(p, (String) c));
        map.put(ExtendedStatsBucketPipelineAggregationBuilder.NAME,
                (p, c) -> ParsedExtendedStatsBucket.fromXContent(p, (String) c));
        map.put(GeoBoundsAggregationBuilder.NAME, (p, c) -> ParsedGeoBounds.fromXContent(p, (String) c));
        map.put(GeoCentroidAggregationBuilder.NAME, (p, c) -> ParsedGeoCentroid.fromXContent(p, (String) c));
        map.put(HistogramAggregationBuilder.NAME, (p, c) -> ParsedHistogram.fromXContent(p, (String) c));
        map.put(DateHistogramAggregationBuilder.NAME, (p, c) -> ParsedDateHistogram.fromXContent(p, (String) c));
        map.put(AutoDateHistogramAggregationBuilder.NAME, (p, c) -> ParsedAutoDateHistogram.fromXContent(p, (String) c));
        map.put(StringTerms.NAME, (p, c) -> ParsedStringTerms.fromXContent(p, (String) c));
        map.put(LongTerms.NAME, (p, c) -> ParsedLongTerms.fromXContent(p, (String) c));
        map.put(DoubleTerms.NAME, (p, c) -> ParsedDoubleTerms.fromXContent(p, (String) c));
        map.put(MissingAggregationBuilder.NAME, (p, c) -> ParsedMissing.fromXContent(p, (String) c));
        map.put(NestedAggregationBuilder.NAME, (p, c) -> ParsedNested.fromXContent(p, (String) c));
        map.put(ReverseNestedAggregationBuilder.NAME, (p, c) -> ParsedReverseNested.fromXContent(p, (String) c));
        map.put(GlobalAggregationBuilder.NAME, (p, c) -> ParsedGlobal.fromXContent(p, (String) c));
        map.put(FilterAggregationBuilder.NAME, (p, c) -> ParsedFilter.fromXContent(p, (String) c));
        map.put(InternalSampler.PARSER_NAME, (p, c) -> ParsedSampler.fromXContent(p, (String) c));
        map.put(GeoGridAggregationBuilder.NAME, (p, c) -> ParsedGeoHashGrid.fromXContent(p, (String) c));
        map.put(RangeAggregationBuilder.NAME, (p, c) -> ParsedRange.fromXContent(p, (String) c));
        map.put(DateRangeAggregationBuilder.NAME, (p, c) -> ParsedDateRange.fromXContent(p, (String) c));
        map.put(GeoDistanceAggregationBuilder.NAME, (p, c) -> ParsedGeoDistance.fromXContent(p, (String) c));
        map.put(FiltersAggregationBuilder.NAME, (p, c) -> ParsedFilters.fromXContent(p, (String) c));
        map.put(AdjacencyMatrixAggregationBuilder.NAME, (p, c) -> ParsedAdjacencyMatrix.fromXContent(p, (String) c));
        map.put(SignificantLongTerms.NAME, (p, c) -> ParsedSignificantLongTerms.fromXContent(p, (String) c));
        map.put(SignificantStringTerms.NAME, (p, c) -> ParsedSignificantStringTerms.fromXContent(p, (String) c));
        map.put(ScriptedMetricAggregationBuilder.NAME, (p, c) -> ParsedScriptedMetric.fromXContent(p, (String) c));
        map.put(IpRangeAggregationBuilder.NAME, (p, c) -> ParsedBinaryRange.fromXContent(p, (String) c));
        map.put(TopHitsAggregationBuilder.NAME, (p, c) -> ParsedTopHits.fromXContent(p, (String) c));
        map.put(CompositeAggregationBuilder.NAME, (p, c) -> ParsedComposite.fromXContent(p, (String) c));
        List<NamedXContentRegistry.Entry> entries = map.entrySet().stream()
                .map(entry -> new NamedXContentRegistry.Entry(Aggregation.class, new ParseField(entry.getKey()), entry.getValue()))
                .collect(Collectors.toList());
        entries.add(new NamedXContentRegistry.Entry(Suggest.Suggestion.class, new ParseField(TermSuggestionBuilder.SUGGESTION_NAME),
                (parser, context) -> TermSuggestion.fromXContent(parser, (String)context)));
        entries.add(new NamedXContentRegistry.Entry(Suggest.Suggestion.class, new ParseField(PhraseSuggestionBuilder.SUGGESTION_NAME),
                (parser, context) -> PhraseSuggestion.fromXContent(parser, (String)context)));
        entries.add(new NamedXContentRegistry.Entry(Suggest.Suggestion.class, new ParseField(CompletionSuggestionBuilder.SUGGESTION_NAME),
                (parser, context) -> CompletionSuggestion.fromXContent(parser, (String)context)));
        return entries;
    }

    /**
     * Loads and returns the {@link NamedXContentRegistry.Entry} parsers provided by plugins.
     */
    static List<NamedXContentRegistry.Entry> getProvidedNamedXContents() {
        List<NamedXContentRegistry.Entry> entries = new ArrayList<>();
        for (NamedXContentProvider service : ServiceLoader.load(NamedXContentProvider.class)) {
            entries.addAll(service.getNamedXContentParsers());
        }
        return entries;
    }
}<|MERGE_RESOLUTION|>--- conflicted
+++ resolved
@@ -479,15 +479,10 @@
      * @param options the request options (e.g. headers), use {@link RequestOptions#DEFAULT} if nothing needs to be customized
      * @param listener the listener to be notified upon request completion
      */
-<<<<<<< HEAD
-    public final void updateByQueryAsync(UpdateByQueryRequest reindexRequest, RequestOptions options,
+    public final void updateByQueryAsync(UpdateByQueryRequest updateByQueryRequest, RequestOptions options,
                                          ActionListener<BulkByScrollResponse> listener) {
-=======
-    public final void updateByQueryAsync(UpdateByQueryRequest updateByQueryRequest, RequestOptions options,
-                                   ActionListener<BulkByScrollResponse> listener) {
->>>>>>> 25d74bd0
         performRequestAsyncAndParseEntity(
-                updateByQueryRequest, RequestConverters::updateByQuery, options, BulkByScrollResponse::fromXContent, listener, emptySet()
+            updateByQueryRequest, RequestConverters::updateByQuery, options, BulkByScrollResponse::fromXContent, listener, emptySet()
         );
     }
 
@@ -510,47 +505,45 @@
      * Asynchronously executes a delete by query request.
      * See <a href="https://www.elastic.co/guide/en/elasticsearch/reference/current/docs-delete-by-query.html">
      *     Delete By Query API on elastic.co</a>
-<<<<<<< HEAD
-     * @param options  the request options (e.g. headers), use {@link RequestOptions#DEFAULT} if nothing needs to be customized
-=======
      * @param deleteByQueryRequest the request
      * @param options the request options (e.g. headers), use {@link RequestOptions#DEFAULT} if nothing needs to be customized
->>>>>>> 25d74bd0
      * @param listener the listener to be notified upon request completion
      */
     public final void deleteByQueryAsync(DeleteByQueryRequest deleteByQueryRequest, RequestOptions options,
                                          ActionListener<BulkByScrollResponse> listener) {
         performRequestAsyncAndParseEntity(
-                deleteByQueryRequest, RequestConverters::deleteByQuery, options, BulkByScrollResponse::fromXContent, listener, emptySet()
+            deleteByQueryRequest, RequestConverters::deleteByQuery, options, BulkByScrollResponse::fromXContent, listener, emptySet()
         );
     }
 
     /**
      * Executes a reindex rethrottling request.
      * See the <a href="https://www.elastic.co/guide/en/elasticsearch/reference/current/docs-reindex.html#docs-reindex-rethrottle">
-     *     Reindex rethrottling API on elastic.co</a>
+     * Reindex rethrottling API on elastic.co</a>
+     *
      * @param rethrottleRequest the request
-     * @param options the request options (e.g. headers), use {@link RequestOptions#DEFAULT} if nothing needs to be customized
+     * @param options           the request options (e.g. headers), use {@link RequestOptions#DEFAULT} if nothing needs to be customized
      * @return the response
      * @throws IOException in case there is a problem sending the request or parsing back the response
      */
     public final ListTasksResponse reindexRethrottle(RethrottleRequest rethrottleRequest, RequestOptions options) throws IOException {
         return performRequestAndParseEntity(rethrottleRequest, RequestConverters::rethrottle, options, ListTasksResponse::fromXContent,
-                emptySet());
+            emptySet());
     }
 
     /**
      * Executes a reindex rethrottling request.
      * See the <a href="https://www.elastic.co/guide/en/elasticsearch/reference/current/docs-reindex.html#docs-reindex-rethrottle">
-     *     Reindex rethrottling API on elastic.co</a>
+     * Reindex rethrottling API on elastic.co</a>
+     *
      * @param rethrottleRequest the request
-     * @param options the request options (e.g. headers), use {@link RequestOptions#DEFAULT} if nothing needs to be customized
-     * @param listener the listener to be notified upon request completion
+     * @param options           the request options (e.g. headers), use {@link RequestOptions#DEFAULT} if nothing needs to be customized
+     * @param listener          the listener to be notified upon request completion
      */
     public final void reindexRethrottleAsync(RethrottleRequest rethrottleRequest, RequestOptions options,
-            ActionListener<ListTasksResponse> listener) {
+                                             ActionListener<ListTasksResponse> listener) {
         performRequestAsyncAndParseEntity(rethrottleRequest, RequestConverters::rethrottle, options, ListTasksResponse::fromXContent,
-                listener, emptySet());
+            listener, emptySet());
     }
 
     /**
