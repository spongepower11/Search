--- conflicted
+++ resolved
@@ -67,12 +67,8 @@
     static final ConstructingObjectParser<Map.Entry<String, Tuple<Long, ElasticsearchException>>, Void> AUTO_FOLLOW_EXCEPTIONS_PARSER =
         new ConstructingObjectParser<>(
             "auto_follow_stats_errors",
-<<<<<<< HEAD
             true,
-            args -> new AbstractMap.SimpleEntry<>((String) args[0], (ElasticsearchException) args[1]));
-=======
             args -> new AbstractMap.SimpleEntry<>((String) args[0], Tuple.tuple((Long) args[1], (ElasticsearchException) args[2])));
->>>>>>> d625b79d
 
     private static final ConstructingObjectParser<Map.Entry<String, AutoFollowedCluster>, Void> AUTO_FOLLOWED_CLUSTERS_PARSER =
         new ConstructingObjectParser<>(
