/*
 * Copyright Elasticsearch B.V. and/or licensed to Elasticsearch B.V. under one
 * or more contributor license agreements. Licensed under the Elastic License
 * 2.0 and the Server Side Public License, v 1; you may not use this file except
 * in compliance with, at your election, the Elastic License 2.0 or the Server
 * Side Public License, v 1.
 */

package org.elasticsearch.client.security;

import org.elasticsearch.xcontent.ConstructingObjectParser;
import org.elasticsearch.xcontent.ParseField;
import org.elasticsearch.xcontent.XContentParser;

import java.io.IOException;
import java.util.Collections;
import java.util.List;
import java.util.Objects;

public class NodeEnrollmentResponse {

    private final String httpCaKey;
    private final String httpCaCert;
    private final String transportCaCert;
    private final String transportKey;
    private final String transportCert;
    private final List<String> nodesAddresses;

    public NodeEnrollmentResponse(
        String httpCaKey,
        String httpCaCert,
<<<<<<< HEAD
=======
        String transportCaCert,
>>>>>>> 30e15ba8
        String transportKey,
        String transportCert,
        List<String> nodesAddresses
    ) {
        this.httpCaKey = httpCaKey;
        this.httpCaCert = httpCaCert;
        this.transportCaCert = transportCaCert;
        this.transportKey = transportKey;
        this.transportCert = transportCert;
        this.nodesAddresses = Collections.unmodifiableList(nodesAddresses);
    }

    public String getHttpCaKey() {
        return httpCaKey;
    }

    public String getHttpCaCert() {
        return httpCaCert;
    }

    public String getTransportKey() {
        return transportKey;
    }

    public String getTransportCaCert() {
        return transportCaCert;
    }

    public String getTransportCert() {
        return transportCert;
    }

    public List<String> getNodesAddresses() {
        return nodesAddresses;
    }

    private static final ParseField HTTP_CA_KEY = new ParseField("http_ca_key");
    private static final ParseField HTTP_CA_CERT = new ParseField("http_ca_cert");
    private static final ParseField TRANSPORT_CA_CERT = new ParseField("transport_ca_cert");
    private static final ParseField TRANSPORT_KEY = new ParseField("transport_key");
    private static final ParseField TRANSPORT_CERT = new ParseField("transport_cert");
    private static final ParseField NODES_ADDRESSES = new ParseField("nodes_addresses");

    @SuppressWarnings("unchecked")
    public static final ConstructingObjectParser<NodeEnrollmentResponse, Void> PARSER = new ConstructingObjectParser<>(
        NodeEnrollmentResponse.class.getName(),
        true,
        a -> {
            final String httpCaKey = (String) a[0];
            final String httpCaCert = (String) a[1];
<<<<<<< HEAD
            final String transportKey = (String) a[2];
            final String transportCert = (String) a[3];
            final List<String> nodesAddresses = (List<String>) a[4];
            return new NodeEnrollmentResponse(httpCaKey, httpCaCert, transportKey, transportCert, nodesAddresses);
=======
            final String transportCaCert = (String) a[2];
            final String transportKey = (String) a[3];
            final String transportCert = (String) a[4];
            final List<String> nodesAddresses = (List<String>) a[5];
            return new NodeEnrollmentResponse(httpCaKey, httpCaCert, transportCaCert, transportKey, transportCert, nodesAddresses);
>>>>>>> 30e15ba8
        }
    );

    static {
        PARSER.declareString(ConstructingObjectParser.constructorArg(), HTTP_CA_KEY);
        PARSER.declareString(ConstructingObjectParser.constructorArg(), HTTP_CA_CERT);
        PARSER.declareString(ConstructingObjectParser.constructorArg(), TRANSPORT_CA_CERT);
        PARSER.declareString(ConstructingObjectParser.constructorArg(), TRANSPORT_KEY);
        PARSER.declareString(ConstructingObjectParser.constructorArg(), TRANSPORT_CERT);
        PARSER.declareStringArray(ConstructingObjectParser.constructorArg(), NODES_ADDRESSES);
    }

    public static NodeEnrollmentResponse fromXContent(XContentParser parser) throws IOException {
        return PARSER.apply(parser, null);
    }

    @Override
    public boolean equals(Object o) {
        if (this == o) return true;
        if (o == null || getClass() != o.getClass()) return false;
        NodeEnrollmentResponse that = (NodeEnrollmentResponse) o;
        return httpCaKey.equals(that.httpCaKey)
            && httpCaCert.equals(that.httpCaCert)
<<<<<<< HEAD
=======
            && transportCaCert.equals(that.transportCaCert)
>>>>>>> 30e15ba8
            && transportKey.equals(that.transportKey)
            && transportCert.equals(that.transportCert)
            && nodesAddresses.equals(that.nodesAddresses);
    }

    @Override
    public int hashCode() {
<<<<<<< HEAD
        return Objects.hash(httpCaKey, httpCaCert, transportKey, transportCert, nodesAddresses);
=======
        return Objects.hash(httpCaKey, httpCaCert, transportCaCert, transportKey, transportCert, nodesAddresses);
>>>>>>> 30e15ba8
    }
}<|MERGE_RESOLUTION|>--- conflicted
+++ resolved
@@ -29,10 +29,7 @@
     public NodeEnrollmentResponse(
         String httpCaKey,
         String httpCaCert,
-<<<<<<< HEAD
-=======
         String transportCaCert,
->>>>>>> 30e15ba8
         String transportKey,
         String transportCert,
         List<String> nodesAddresses
@@ -83,18 +80,11 @@
         a -> {
             final String httpCaKey = (String) a[0];
             final String httpCaCert = (String) a[1];
-<<<<<<< HEAD
-            final String transportKey = (String) a[2];
-            final String transportCert = (String) a[3];
-            final List<String> nodesAddresses = (List<String>) a[4];
-            return new NodeEnrollmentResponse(httpCaKey, httpCaCert, transportKey, transportCert, nodesAddresses);
-=======
             final String transportCaCert = (String) a[2];
             final String transportKey = (String) a[3];
             final String transportCert = (String) a[4];
             final List<String> nodesAddresses = (List<String>) a[5];
             return new NodeEnrollmentResponse(httpCaKey, httpCaCert, transportCaCert, transportKey, transportCert, nodesAddresses);
->>>>>>> 30e15ba8
         }
     );
 
@@ -118,10 +108,7 @@
         NodeEnrollmentResponse that = (NodeEnrollmentResponse) o;
         return httpCaKey.equals(that.httpCaKey)
             && httpCaCert.equals(that.httpCaCert)
-<<<<<<< HEAD
-=======
             && transportCaCert.equals(that.transportCaCert)
->>>>>>> 30e15ba8
             && transportKey.equals(that.transportKey)
             && transportCert.equals(that.transportCert)
             && nodesAddresses.equals(that.nodesAddresses);
@@ -129,10 +116,6 @@
 
     @Override
     public int hashCode() {
-<<<<<<< HEAD
-        return Objects.hash(httpCaKey, httpCaCert, transportKey, transportCert, nodesAddresses);
-=======
         return Objects.hash(httpCaKey, httpCaCert, transportCaCert, transportKey, transportCert, nodesAddresses);
->>>>>>> 30e15ba8
     }
 }