--- conflicted
+++ resolved
@@ -593,17 +593,6 @@
         return new Request(HttpPost.METHOD_NAME, endpoint, params.getParams(), entity);
     }
 
-<<<<<<< HEAD
-    static Request getAlias(GetAliasesRequest getAliasesRequest) {
-        Params params = Params.builder();
-        params.withIndicesOptions(getAliasesRequest.indicesOptions());
-        params.withLocal(getAliasesRequest.local());
-
-        String[] indices = getAliasesRequest.indices() == null ? Strings.EMPTY_ARRAY : getAliasesRequest.indices();
-        String[] aliases = getAliasesRequest.aliases() == null ? Strings.EMPTY_ARRAY : getAliasesRequest.aliases();
-        String endpoint = endpoint(indices, "_alias", aliases);
-        return new Request(HttpGet.METHOD_NAME, endpoint, params.getParams(), null);
-=======
     static Request indicesExist(GetIndexRequest request) {
         //this can be called with no indices as argument by transport client, not via REST though
         if (request.indices() == null || request.indices().length == 0) {
@@ -617,7 +606,17 @@
         params.withFlatSettings(request.flatSettings());
         params.withIncludeDefaults(request.includeDefaults());
         return new Request(HttpHead.METHOD_NAME, endpoint, params.getParams(), null);
->>>>>>> 5dcfdb09
+    }
+
+    static Request getAlias(GetAliasesRequest getAliasesRequest) {
+        Params params = Params.builder();
+        params.withIndicesOptions(getAliasesRequest.indicesOptions());
+        params.withLocal(getAliasesRequest.local());
+
+        String[] indices = getAliasesRequest.indices() == null ? Strings.EMPTY_ARRAY : getAliasesRequest.indices();
+        String[] aliases = getAliasesRequest.aliases() == null ? Strings.EMPTY_ARRAY : getAliasesRequest.aliases();
+        String endpoint = endpoint(indices, "_alias", aliases);
+        return new Request(HttpGet.METHOD_NAME, endpoint, params.getParams(), null);
     }
 
     private static HttpEntity createEntity(ToXContent toXContent, XContentType xContentType) throws IOException {
