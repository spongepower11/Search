--- conflicted
+++ resolved
@@ -23,11 +23,8 @@
 import org.apache.http.client.methods.HttpGet;
 import org.apache.http.client.methods.HttpPost;
 import org.apache.http.client.methods.HttpPut;
-<<<<<<< HEAD
 import org.elasticsearch.client.license.StartTrialRequest;
-=======
 import org.elasticsearch.client.license.StartBasicRequest;
->>>>>>> 2cc3caf5
 import org.elasticsearch.protocol.xpack.license.DeleteLicenseRequest;
 import org.elasticsearch.protocol.xpack.license.GetLicenseRequest;
 import org.elasticsearch.protocol.xpack.license.PutLicenseRequest;
@@ -63,7 +60,6 @@
         return request;
     }
 
-<<<<<<< HEAD
     static Request startTrial(StartTrialRequest startTrialRequest) {
         final String endpoint = new RequestConverters.EndpointBuilder().addPathPartAsIs("_xpack", "license", "start_trial").build();
         final Request request = new Request(HttpPost.METHOD_NAME, endpoint);
@@ -73,8 +69,9 @@
         if (startTrialRequest.getLicenseType() != null) {
             parameters.putParam("type", startTrialRequest.getLicenseType());
         }
+        return request;
+    }
 
-=======
     static Request startBasic(StartBasicRequest startBasicRequest) {
         String endpoint = new RequestConverters.EndpointBuilder()
             .addPathPartAsIs("_xpack", "license", "start_basic")
@@ -86,7 +83,6 @@
         if (startBasicRequest.isAcknowledge()) {
             parameters.putParam("acknowledge", "true");
         }
->>>>>>> 2cc3caf5
         return request;
     }
 }