--- conflicted
+++ resolved
@@ -128,13 +128,7 @@
         private static final ParseField MESSAGE = new ParseField("message");
         private static final ParseField URL = new ParseField("url");
         private static final ParseField DETAILS = new ParseField("details");
-<<<<<<< HEAD
         private static final ParseField RESOLVE_DURING_ROLLING_UPGRADE = new ParseField("resolve_during_rolling_upgrade");
-
-        static final ConstructingObjectParser<DeprecationIssue, Void> PARSER =
-            new ConstructingObjectParser<>("deprecation_issue", true,
-                a -> new DeprecationIssue(Level.fromString((String) a[0]), (String) a[1], (String) a[2], (String) a[3], (boolean) a[4]));
-=======
         private static final ParseField META = new ParseField("_meta");
 
         static final ConstructingObjectParser<DeprecationIssue, Void> PARSER =
@@ -143,22 +137,19 @@
                 String message = (String) args[1];
                 String url = (String) args[2];
                 String details = (String) args[3];
+                boolean resolveDuringRollingUpgrade = (boolean) args[4];
                 @SuppressWarnings("unchecked")
-                Map<String, Object> meta = (Map<String, Object>) args[4];
-                return new DeprecationIssue(Level.fromString(logLevel), message, url, details, meta);
+                Map<String, Object> meta = (Map<String, Object>) args[5];
+                return new DeprecationIssue(Level.fromString(logLevel), message, url, details, resolveDuringRollingUpgrade, meta);
             });
->>>>>>> 3f44a5b3
 
         static {
             PARSER.declareString(ConstructingObjectParser.constructorArg(), LEVEL);
             PARSER.declareString(ConstructingObjectParser.constructorArg(), MESSAGE);
             PARSER.declareString(ConstructingObjectParser.constructorArg(), URL);
             PARSER.declareString(ConstructingObjectParser.optionalConstructorArg(), DETAILS);
-<<<<<<< HEAD
             PARSER.declareBoolean(ConstructingObjectParser.constructorArg(), RESOLVE_DURING_ROLLING_UPGRADE);
-=======
             PARSER.declareObject(ConstructingObjectParser.optionalConstructorArg(), (p, c) -> p.map(), META);
->>>>>>> 3f44a5b3
         }
 
         public enum Level {
@@ -180,24 +171,16 @@
         private final String message;
         private final String url;
         private final String details;
-<<<<<<< HEAD
         private final boolean resolveDuringRollingUpgrade;
-
-        public DeprecationIssue(Level level, String message, String url, @Nullable String details, boolean resolveDuringRollingUpgrade) {
-=======
         private final Map<String, Object> meta;
 
-        public DeprecationIssue(Level level, String message, String url, @Nullable String details, @Nullable Map<String, Object> meta) {
->>>>>>> 3f44a5b3
+        public DeprecationIssue(Level level, String message, String url, @Nullable String details, boolean resolveDuringRollingUpgrade, @Nullable Map<String, Object> meta) {
             this.level = level;
             this.message = message;
             this.url = url;
             this.details = details;
-<<<<<<< HEAD
             this.resolveDuringRollingUpgrade = resolveDuringRollingUpgrade;
-=======
             this.meta = meta;
->>>>>>> 3f44a5b3
         }
 
         public Level getLevel() {
@@ -216,13 +199,12 @@
             return details;
         }
 
-<<<<<<< HEAD
         public boolean isResolveDuringRollingUpgrade() {
             return resolveDuringRollingUpgrade;
-=======
+        }
+
         public Map<String, Object> getMeta() {
             return meta;
->>>>>>> 3f44a5b3
         }
 
         @Override
@@ -238,20 +220,13 @@
                 Objects.equals(message, that.message) &&
                 Objects.equals(url, that.url) &&
                 Objects.equals(details, that.details) &&
-<<<<<<< HEAD
-                Objects.equals(resolveDuringRollingUpgrade, that.resolveDuringRollingUpgrade);
-=======
+                Objects.equals(resolveDuringRollingUpgrade, that.resolveDuringRollingUpgrade) &&
                 Objects.equals(meta, that.meta);
->>>>>>> 3f44a5b3
         }
 
         @Override
         public int hashCode() {
-<<<<<<< HEAD
-            return Objects.hash(level, message, url, details, resolveDuringRollingUpgrade);
-=======
-            return Objects.hash(level, message, url, details, meta);
->>>>>>> 3f44a5b3
+            return Objects.hash(level, message, url, details, resolveDuringRollingUpgrade, meta);
         }
     }
 }