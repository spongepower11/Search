--- conflicted
+++ resolved
@@ -143,22 +143,13 @@
         Long generation = (Long) args[4];
         String statusStr = (String) args[5];
         ClusterHealthStatus status = ClusterHealthStatus.fromString(statusStr);
-<<<<<<< HEAD
         String indexTemplate = (String) args[6];
         String ilmPolicy = (String) args[7];
         Map<String, Object> metadata = (Map<String, Object>) args[8];
         boolean hidden = args[9] != null && (boolean) args[9];
         boolean system = args[10] != null && (boolean) args[10];
         boolean allowCustomRouting = args[11] != null && (boolean) args[11];
-=======
-        String indexTemplate = (String) args[5];
-        String ilmPolicy = (String) args[6];
-        Map<String, Object> metadata = (Map<String, Object>) args[7];
-        boolean hidden = args[8] != null && (boolean) args[8];
-        boolean system = args[9] != null && (boolean) args[9];
-        boolean allowCustomRouting = args[10] != null && (boolean) args[10];
         boolean replicated = args[11] != null && (boolean) args[11];
->>>>>>> 60f9b633
         return new DataStream(
             dataStreamName,
             type,
