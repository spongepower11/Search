--- conflicted
+++ resolved
@@ -46,11 +46,8 @@
     private final Map<String, Object> metadata;
 
     public DataStream(String name, String timeStampField, List<String> indices, long generation, ClusterHealthStatus dataStreamStatus,
-<<<<<<< HEAD
-                      @Nullable String indexTemplate, @Nullable String ilmPolicyName, boolean hidden) {
-=======
-                      @Nullable String indexTemplate, @Nullable String ilmPolicyName, @Nullable  Map<String, Object> metadata) {
->>>>>>> 7b10d87d
+                      @Nullable String indexTemplate, @Nullable String ilmPolicyName, @Nullable  Map<String, Object> metadata,
+                      boolean hidden) {
         this.name = name;
         this.timeStampField = timeStampField;
         this.indices = indices;
@@ -58,11 +55,8 @@
         this.dataStreamStatus = dataStreamStatus;
         this.indexTemplate = indexTemplate;
         this.ilmPolicyName = ilmPolicyName;
-<<<<<<< HEAD
+        this.metadata = metadata;
         this.hidden = hidden;
-=======
-        this.metadata = metadata;
->>>>>>> 7b10d87d
     }
 
     public String getName() {
@@ -93,13 +87,12 @@
         return ilmPolicyName;
     }
 
-<<<<<<< HEAD
+    public Map<String, Object> getMetadata() {
+        return metadata;
+    }
+
     public boolean isHidden() {
         return hidden;
-=======
-    public Map<String, Object> getMetadata() {
-        return metadata;
->>>>>>> 7b10d87d
     }
 
     public static final ParseField NAME_FIELD = new ParseField("name");
@@ -109,11 +102,8 @@
     public static final ParseField STATUS_FIELD = new ParseField("status");
     public static final ParseField INDEX_TEMPLATE_FIELD = new ParseField("template");
     public static final ParseField ILM_POLICY_FIELD = new ParseField("ilm_policy");
-<<<<<<< HEAD
+    public static final ParseField METADATA_FIELD = new ParseField("_meta");
     public static final ParseField HIDDEN_FIELD = new ParseField("hidden");
-=======
-    public static final ParseField METADATA_FIELD = new ParseField("_meta");
->>>>>>> 7b10d87d
 
     @SuppressWarnings("unchecked")
     private static final ConstructingObjectParser<DataStream, Void> PARSER = new ConstructingObjectParser<>("data_stream",
@@ -127,14 +117,10 @@
             ClusterHealthStatus status = ClusterHealthStatus.fromString(statusStr);
             String indexTemplate = (String) args[5];
             String ilmPolicy = (String) args[6];
-<<<<<<< HEAD
-            Boolean hidden = (Boolean) args[7];
+            Map<String, Object> metadata = (Map<String, Object>) args[7];
+            Boolean hidden = (Boolean) args[8];
             hidden = hidden != null && hidden;
-            return new DataStream(dataStreamName, timeStampField, indices, generation, status, indexTemplate, ilmPolicy, hidden);
-=======
-            Map<String, Object> metadata = (Map<String, Object>) args[7];
-            return new DataStream(dataStreamName, timeStampField, indices, generation, status, indexTemplate, ilmPolicy, metadata);
->>>>>>> 7b10d87d
+            return new DataStream(dataStreamName, timeStampField, indices, generation, status, indexTemplate, ilmPolicy, metadata, hidden);
         });
 
     static {
@@ -145,11 +131,8 @@
         PARSER.declareString(ConstructingObjectParser.constructorArg(), STATUS_FIELD);
         PARSER.declareString(ConstructingObjectParser.optionalConstructorArg(), INDEX_TEMPLATE_FIELD);
         PARSER.declareString(ConstructingObjectParser.optionalConstructorArg(), ILM_POLICY_FIELD);
-<<<<<<< HEAD
+        PARSER.declareObject(ConstructingObjectParser.optionalConstructorArg(), (p, c) -> p.map(), METADATA_FIELD);
         PARSER.declareBoolean(ConstructingObjectParser.optionalConstructorArg(), HIDDEN_FIELD);
-=======
-        PARSER.declareObject(ConstructingObjectParser.optionalConstructorArg(), (p, c) -> p.map(), METADATA_FIELD);
->>>>>>> 7b10d87d
     }
 
     public static DataStream fromXContent(XContentParser parser) throws IOException {
