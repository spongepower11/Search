/*
 * Licensed to Elasticsearch under one or more contributor
 * license agreements. See the NOTICE file distributed with
 * this work for additional information regarding copyright
 * ownership. Elasticsearch licenses this file to you under
 * the Apache License, Version 2.0 (the "License"); you may
 * not use this file except in compliance with the License.
 * You may obtain a copy of the License at
 *
 *    http://www.apache.org/licenses/LICENSE-2.0
 *
 * Unless required by applicable law or agreed to in writing,
 * software distributed under the License is distributed on an
 * "AS IS" BASIS, WITHOUT WARRANTIES OR CONDITIONS OF ANY
 * KIND, either express or implied.  See the License for the
 * specific language governing permissions and limitations
 * under the License.
 */

package org.elasticsearch.client;

import org.elasticsearch.action.ActionListener;
import org.elasticsearch.protocol.xpack.XPackInfoRequest;
import org.elasticsearch.protocol.xpack.XPackInfoResponse;
import org.elasticsearch.protocol.xpack.XPackUsageRequest;
import org.elasticsearch.protocol.xpack.XPackUsageResponse;

import java.io.IOException;

import static java.util.Collections.emptySet;

/**
 * A wrapper for the {@link RestHighLevelClient} that provides methods for
 * accessing the Elastic Licensed X-Pack APIs that are shipped with the
 * default distribution of Elasticsearch. All of these APIs will 404 if run
 * against the OSS distribution of Elasticsearch.
 * <p>
 * See the <a href="https://www.elastic.co/guide/en/elasticsearch/reference/current/xpack-api.html">
 * X-Pack APIs on elastic.co</a> for more information.
 */
public final class XPackClient {

    private final RestHighLevelClient restHighLevelClient;
<<<<<<< HEAD
    private final WatcherClient watcherClient;
    private final SecurityClient securityClient;
    private final LicenseClient licenseClient;

    XPackClient(RestHighLevelClient restHighLevelClient) {
        this.restHighLevelClient = restHighLevelClient;
        this.watcherClient = new WatcherClient(restHighLevelClient);
        this.securityClient = new SecurityClient(restHighLevelClient);
        this.licenseClient = new LicenseClient(restHighLevelClient);
    }

    public WatcherClient watcher() {
        return watcherClient;
=======

    XPackClient(RestHighLevelClient restHighLevelClient) {
        this.restHighLevelClient = restHighLevelClient;
>>>>>>> 1a45b27d
    }

    /**
     * Fetch information about X-Pack from the cluster.
     * See <a href="https://www.elastic.co/guide/en/elasticsearch/reference/current/info-api.html">
     * the docs</a> for more.
     * @param request the request
     * @param options the request options (e.g. headers), use {@link RequestOptions#DEFAULT} if nothing needs to be customized
     * @return the response
     * @throws IOException in case there is a problem sending the request or parsing back the response
     */
    public XPackInfoResponse info(XPackInfoRequest request, RequestOptions options) throws IOException {
        return restHighLevelClient.performRequestAndParseEntity(request, RequestConverters::xPackInfo, options,
            XPackInfoResponse::fromXContent, emptySet());
    }

    /**
     * Asynchronously fetch information about X-Pack from the cluster.
     * See <a href="https://www.elastic.co/guide/en/elasticsearch/reference/current/info-api.html">
     * the docs</a> for more.
     * @param request the request
     * @param options the request options (e.g. headers), use {@link RequestOptions#DEFAULT} if nothing needs to be customized
     * @param listener the listener to be notified upon request completion
     */
    public void infoAsync(XPackInfoRequest request, RequestOptions options,
                                  ActionListener<XPackInfoResponse> listener) {
        restHighLevelClient.performRequestAsyncAndParseEntity(request, RequestConverters::xPackInfo, options,
            XPackInfoResponse::fromXContent, listener, emptySet());
    }

    /**
     * Fetch usage information about X-Pack features from the cluster.
     * @param options the request options (e.g. headers), use {@link RequestOptions#DEFAULT} if nothing needs to be customized
     * @return the response
     * @throws IOException in case there is a problem sending the request or parsing back the response
     */
    public XPackUsageResponse usage(XPackUsageRequest request, RequestOptions options) throws IOException {
        return restHighLevelClient.performRequestAndParseEntity(request, RequestConverters::xpackUsage, options,
            XPackUsageResponse::fromXContent, emptySet());
    }

    /**
     * Asynchronously fetch usage information about X-Pack features from the cluster.
     * @param options the request options (e.g. headers), use {@link RequestOptions#DEFAULT} if nothing needs to be customized
     * @param listener the listener to be notified upon request completion
     */
    public void usageAsync(XPackUsageRequest request, RequestOptions options, ActionListener<XPackUsageResponse> listener) {
        restHighLevelClient.performRequestAsyncAndParseEntity(request, RequestConverters::xpackUsage, options,
            XPackUsageResponse::fromXContent, listener, emptySet());
    }
<<<<<<< HEAD

    /**
     * Provides an {@link SecurityClient} which can be used to access the Security APIs.
     *
     * See <a href="https://www.elastic.co/guide/en/elasticsearch/reference/current/security-api.html">Security APIs on elastic.co</a>
     */
    public SecurityClient security() {
        return securityClient;
    }

    /**
     * A wrapper for the {@link RestHighLevelClient} that provides methods for
     * accessing the Elastic Licensing APIs.
     * <p>
     * See the <a href="https://www.elastic.co/guide/en/elasticsearch/reference/current/licensing-apis.html">
     * X-Pack APIs on elastic.co</a> for more information.
     */
    public LicenseClient license() {
        return licenseClient;
    }
=======
>>>>>>> 1a45b27d
}<|MERGE_RESOLUTION|>--- conflicted
+++ resolved
@@ -41,25 +41,9 @@
 public final class XPackClient {
 
     private final RestHighLevelClient restHighLevelClient;
-<<<<<<< HEAD
-    private final WatcherClient watcherClient;
-    private final SecurityClient securityClient;
-    private final LicenseClient licenseClient;
 
     XPackClient(RestHighLevelClient restHighLevelClient) {
         this.restHighLevelClient = restHighLevelClient;
-        this.watcherClient = new WatcherClient(restHighLevelClient);
-        this.securityClient = new SecurityClient(restHighLevelClient);
-        this.licenseClient = new LicenseClient(restHighLevelClient);
-    }
-
-    public WatcherClient watcher() {
-        return watcherClient;
-=======
-
-    XPackClient(RestHighLevelClient restHighLevelClient) {
-        this.restHighLevelClient = restHighLevelClient;
->>>>>>> 1a45b27d
     }
 
     /**
@@ -110,27 +94,4 @@
         restHighLevelClient.performRequestAsyncAndParseEntity(request, RequestConverters::xpackUsage, options,
             XPackUsageResponse::fromXContent, listener, emptySet());
     }
-<<<<<<< HEAD
-
-    /**
-     * Provides an {@link SecurityClient} which can be used to access the Security APIs.
-     *
-     * See <a href="https://www.elastic.co/guide/en/elasticsearch/reference/current/security-api.html">Security APIs on elastic.co</a>
-     */
-    public SecurityClient security() {
-        return securityClient;
-    }
-
-    /**
-     * A wrapper for the {@link RestHighLevelClient} that provides methods for
-     * accessing the Elastic Licensing APIs.
-     * <p>
-     * See the <a href="https://www.elastic.co/guide/en/elasticsearch/reference/current/licensing-apis.html">
-     * X-Pack APIs on elastic.co</a> for more information.
-     */
-    public LicenseClient license() {
-        return licenseClient;
-    }
-=======
->>>>>>> 1a45b27d
 }