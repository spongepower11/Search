/*
 * Licensed to Elasticsearch under one or more contributor
 * license agreements. See the NOTICE file distributed with
 * this work for additional information regarding copyright
 * ownership. Elasticsearch licenses this file to you under
 * the Apache License, Version 2.0 (the "License"); you may
 * not use this file except in compliance with the License.
 * You may obtain a copy of the License at
 *
 *    http://www.apache.org/licenses/LICENSE-2.0
 *
 * Unless required by applicable law or agreed to in writing,
 * software distributed under the License is distributed on an
 * "AS IS" BASIS, WITHOUT WARRANTIES OR CONDITIONS OF ANY
 * KIND, either express or implied.  See the License for the
 * specific language governing permissions and limitations
 * under the License.
 */

package org.elasticsearch.client.security.user.privileges;

import org.elasticsearch.common.Nullable;
import org.elasticsearch.common.ParseField;
import org.elasticsearch.common.Strings;
import org.elasticsearch.common.collect.Tuple;
import org.elasticsearch.common.xcontent.ConstructingObjectParser;
import org.elasticsearch.common.xcontent.XContentParser;
import org.elasticsearch.common.xcontent.ObjectParser.ValueType;

import java.util.Arrays;
import java.util.Collection;
import java.util.Collections;
import java.util.HashSet;
import java.util.Map;
import java.util.Objects;
import java.util.Set;

import static org.elasticsearch.common.xcontent.ConstructingObjectParser.optionalConstructorArg;

/**
 * Represents an aggregation of privileges.
 */
public final class Role {

    public static final ParseField CLUSTER = new ParseField("cluster");
    public static final ParseField GLOBAL = new ParseField("global");
    public static final ParseField INDICES = new ParseField("indices");
    public static final ParseField APPLICATIONS = new ParseField("applications");
    public static final ParseField RUN_AS = new ParseField("run_as");
    public static final ParseField METADATA = new ParseField("metadata");
    public static final ParseField TRANSIENT_METADATA = new ParseField("transient_metadata");

    @SuppressWarnings("unchecked")
    public static final ConstructingObjectParser<Tuple<Role, Map<String, Object>>, String> PARSER =
        new ConstructingObjectParser<>("role_descriptor", false, (constructorObjects, roleName) -> {
                // Don't ignore unknown fields. It is dangerous if the object we parse is also
                // part of a request that we build later on, and the fields that we now ignore
                // will end up being implicitly set to null in that request.
                int i = 0;
                final Collection<String> clusterPrivileges = (Collection<String>) constructorObjects[i++];
                final GlobalPrivileges globalApplicationPrivileges = (GlobalPrivileges) constructorObjects[i++];
                final Collection<IndicesPrivileges> indicesPrivileges = (Collection<IndicesPrivileges>) constructorObjects[i++];
                final Collection<ApplicationResourcePrivileges> applicationResourcePrivileges =
                        (Collection<ApplicationResourcePrivileges>) constructorObjects[i++];
                final Collection<String> runAsPrivilege = (Collection<String>) constructorObjects[i++];
                final Map<String, Object> metadata = (Map<String, Object>) constructorObjects[i++];
                final Map<String, Object> transientMetadata = (Map<String, Object>) constructorObjects[i];
                return new Tuple<>(
                        new Role(roleName, clusterPrivileges, globalApplicationPrivileges, indicesPrivileges, applicationResourcePrivileges,
                                runAsPrivilege, metadata),
                        transientMetadata != null ? Collections.unmodifiableMap(transientMetadata) : Collections.emptyMap());
            });

    static {
        PARSER.declareStringArray(optionalConstructorArg(), CLUSTER);
        PARSER.declareObject(optionalConstructorArg(), (parser,c)-> GlobalPrivileges.PARSER.parse(parser,null), GLOBAL);
        PARSER.declareFieldArray(optionalConstructorArg(), (parser,c)->IndicesPrivileges.PARSER.parse(parser,null), INDICES,
            ValueType.OBJECT_ARRAY);
        PARSER.declareFieldArray(optionalConstructorArg(), (parser,c)->ApplicationResourcePrivileges.PARSER.parse(parser,null),
            APPLICATIONS, ValueType.OBJECT_ARRAY);
        PARSER.declareStringArray(optionalConstructorArg(), RUN_AS);
        PARSER.declareObject(optionalConstructorArg(), (parser, c) -> parser.map(), METADATA);
        PARSER.declareObject(optionalConstructorArg(), (parser, c) -> parser.map(), TRANSIENT_METADATA);
    }

    private final String name;
    private final Set<String> clusterPrivileges;
    private final @Nullable GlobalPrivileges globalPrivileges;
    private final Set<IndicesPrivileges> indicesPrivileges;
    private final Set<ApplicationResourcePrivileges> applicationPrivileges;
    private final Set<String> runAsPrivilege;
    private final Map<String, Object> metadata;

    private Role(String name, @Nullable Collection<String> clusterPrivileges,
                 @Nullable GlobalPrivileges globalPrivileges,
                 @Nullable Collection<IndicesPrivileges> indicesPrivileges,
<<<<<<< HEAD
                 @Nullable Collection<ApplicationResourcePrivileges> applicationPrivileges,
                 @Nullable Collection<String> runAsPrivilege, @Nullable Map<String, Object> metadata,
                 @Nullable Map<String, Object> transientMetadata) {
=======
                 @Nullable Collection<ApplicationResourcePrivileges> applicationResourcePrivileges,
                 @Nullable Collection<String> runAsPrivilege, @Nullable Map<String, Object> metadata) {
>>>>>>> de067696
        if (Strings.hasText(name) == false){
            throw new IllegalArgumentException("role name must be provided");
        } else {
            this.name = name;
        }
        // no cluster privileges are granted unless otherwise specified
        this.clusterPrivileges = Collections
                .unmodifiableSet(clusterPrivileges != null ? new HashSet<>(clusterPrivileges) : Collections.emptySet());
        this.globalPrivileges = globalPrivileges;
        // no indices privileges are granted unless otherwise specified
        this.indicesPrivileges = Collections
                .unmodifiableSet(indicesPrivileges != null ? new HashSet<>(indicesPrivileges) : Collections.emptySet());
        // no application resource privileges are granted unless otherwise specified
        this.applicationPrivileges = Collections.unmodifiableSet(
                applicationPrivileges != null ? new HashSet<>(applicationPrivileges) : Collections.emptySet());
        // no run as privileges are granted unless otherwise specified
        this.runAsPrivilege = Collections.unmodifiableSet(runAsPrivilege != null ? new HashSet<>(runAsPrivilege) : Collections.emptySet());
        this.metadata = metadata != null ? Collections.unmodifiableMap(metadata) : Collections.emptyMap();
    }

    public String getName() {
        return name;
    }

    public Set<String> getClusterPrivileges() {
        return clusterPrivileges;
    }

    public GlobalPrivileges getGlobalPrivileges() {
        return globalPrivileges;
    }

    public Set<IndicesPrivileges> getIndicesPrivileges() {
        return indicesPrivileges;
    }

    public Set<ApplicationResourcePrivileges> getApplicationPrivileges() {
        return applicationPrivileges;
    }

    public Set<String> getRunAsPrivilege() {
        return runAsPrivilege;
    }

    public Map<String, Object> getMetadata() {
        return metadata;
    }

    @Override
    public boolean equals(Object o) {
        if (this == o) return true;
        if (o == null || getClass() != o.getClass()) return false;
        Role that = (Role) o;
        return name.equals(that.name)
            && clusterPrivileges.equals(that.clusterPrivileges)
            && Objects.equals(globalPrivileges, that.globalPrivileges)
            && indicesPrivileges.equals(that.indicesPrivileges)
            && applicationPrivileges.equals(that.applicationPrivileges)
            && runAsPrivilege.equals(that.runAsPrivilege)
            && metadata.equals(that.metadata);
    }

    @Override
    public int hashCode() {
<<<<<<< HEAD
        return Objects.hash(name, clusterPrivileges, globalPrivileges, indicesPrivileges, applicationPrivileges,
            runAsPrivilege, metadata, transientMetadata);
=======
        return Objects.hash(name, clusterPrivileges, globalApplicationPrivileges, indicesPrivileges, applicationResourcePrivileges,
            runAsPrivilege, metadata);
>>>>>>> de067696
    }

    @Override
    public String toString() {
        StringBuilder sb = new StringBuilder("{");
        sb.append("Name=").append(name).append(",");
        if (false == clusterPrivileges.isEmpty()) {
            sb.append("ClusterPrivileges=");
            sb.append(clusterPrivileges.toString());
            sb.append(", ");
        }
        if (globalPrivileges != null) {
            sb.append("GlobalPrivileges=");
            sb.append(globalPrivileges.toString());
            sb.append(", ");
        }
        if (false == indicesPrivileges.isEmpty()) {
            sb.append("IndicesPrivileges=");
            sb.append(indicesPrivileges.toString());
            sb.append(", ");
        }
        if (false == applicationPrivileges.isEmpty()) {
            sb.append("ApplicationPrivileges=");
            sb.append(applicationPrivileges.toString());
            sb.append(", ");
        }
        if (false == runAsPrivilege.isEmpty()) {
            sb.append("RunAsPrivilege=");
            sb.append(runAsPrivilege.toString());
            sb.append(", ");
        }
        if (false == metadata.isEmpty()) {
            sb.append("Metadata=[");
            sb.append(metadata.toString());
            sb.append("], ");
        }
        sb.append("}");
        return sb.toString();
    }

    public static Tuple<Role, Map<String, Object>> fromXContent(XContentParser parser, String name) {
        return PARSER.apply(parser, name);
    }

    public static Builder builder() {
        return new Builder();
    }

    public static final class Builder {

        private @Nullable String name = null;
        private @Nullable Collection<String> clusterPrivileges = null;
        private @Nullable GlobalPrivileges globalApplicationPrivileges = null;
        private @Nullable Collection<IndicesPrivileges> indicesPrivileges = null;
        private @Nullable Collection<ApplicationResourcePrivileges> applicationResourcePrivileges = null;
        private @Nullable Collection<String> runAsPrivilege = null;
        private @Nullable Map<String, Object> metadata = null;

        private Builder() {
        }

        public Builder name(String name) {
            if (Strings.hasText(name) == false){
                throw new IllegalArgumentException("role name must be provided");
            } else {
                this.name = name;
            }
            return this;
        }

        public Builder clusterPrivileges(String... clusterPrivileges) {
            return clusterPrivileges(Arrays
                    .asList(Objects.requireNonNull(clusterPrivileges, "Cluster privileges cannot be null. Pass an empty array instead.")));
        }

        public Builder clusterPrivileges(Collection<String> clusterPrivileges) {
            this.clusterPrivileges = Objects.requireNonNull(clusterPrivileges,
                    "Cluster privileges cannot be null. Pass an empty collection instead.");
            return this;
        }

        public Builder globalApplicationPrivileges(GlobalPrivileges globalApplicationPrivileges) {
            this.globalApplicationPrivileges = globalApplicationPrivileges;
            return this;
        }

        public Builder indicesPrivileges(IndicesPrivileges... indicesPrivileges) {
            return indicesPrivileges(Arrays
                    .asList(Objects.requireNonNull(indicesPrivileges, "Indices privileges cannot be null. Pass an empty array instead.")));
        }

        public Builder indicesPrivileges(Collection<IndicesPrivileges> indicesPrivileges) {
            this.indicesPrivileges = Objects.requireNonNull(indicesPrivileges,
                    "Indices privileges cannot be null. Pass an empty collection instead.");
            return this;
        }

        public Builder applicationResourcePrivileges(ApplicationResourcePrivileges... applicationResourcePrivileges) {
            return applicationResourcePrivileges(Arrays.asList(Objects.requireNonNull(applicationResourcePrivileges,
                    "Application resource privileges cannot be null. Pass an empty array instead.")));
        }

        public Builder applicationResourcePrivileges(Collection<ApplicationResourcePrivileges> applicationResourcePrivileges) {
            this.applicationResourcePrivileges = Objects.requireNonNull(applicationResourcePrivileges,
                    "Application resource privileges cannot be null. Pass an empty collection instead.");
            return this;
        }

        public Builder runAsPrivilege(String... runAsPrivilege) {
            return runAsPrivilege(Arrays
                    .asList(Objects.requireNonNull(runAsPrivilege, "Run as privilege cannot be null. Pass an empty array instead.")));
        }

        public Builder runAsPrivilege(Collection<String> runAsPrivilege) {
            this.runAsPrivilege = Objects.requireNonNull(runAsPrivilege,
                    "Run as privilege cannot be null. Pass an empty collection instead.");
            return this;
        }

        public Builder metadata(Map<String, Object> metadata) {
            this.metadata = Objects.requireNonNull(metadata, "Metadata cannot be null. Pass an empty map instead.");
            return this;
        }

        public Role build() {
            return new Role(name, clusterPrivileges, globalApplicationPrivileges, indicesPrivileges, applicationResourcePrivileges,
                runAsPrivilege, metadata);
        }
    }

    /**
     * Canonical cluster privilege names. There is no enforcement to only use these.
     */
    public static class ClusterPrivilegeName {
        public static final String NONE = "none";
        public static final String ALL = "all";
        public static final String MONITOR = "monitor";
        public static final String MONITOR_ML = "monitor_ml";
        public static final String MONITOR_WATCHER = "monitor_watcher";
        public static final String MONITOR_ROLLUP = "monitor_rollup";
        public static final String MANAGE = "manage";
        public static final String MANAGE_ML = "manage_ml";
        public static final String MANAGE_WATCHER = "manage_watcher";
        public static final String MANAGE_ROLLUP = "manage_rollup";
        public static final String MANAGE_INDEX_TEMPLATES = "manage_index_templates";
        public static final String MANAGE_INGEST_PIPELINES = "manage_ingest_pipelines";
        public static final String TRANSPORT_CLIENT = "transport_client";
        public static final String MANAGE_SECURITY = "manage_security";
        public static final String MANAGE_SAML = "manage_saml";
        public static final String MANAGE_TOKEN = "manage_token";
        public static final String MANAGE_PIPELINE = "manage_pipeline";
        public static final String MANAGE_CCR = "manage_ccr";
        public static final String READ_CCR = "read_ccr";
        public static final String[] ALL_ARRAY = new String[] { NONE, ALL, MONITOR, MONITOR_ML, MONITOR_WATCHER, MONITOR_ROLLUP, MANAGE,
                MANAGE_ML, MANAGE_WATCHER, MANAGE_ROLLUP, MANAGE_INDEX_TEMPLATES, MANAGE_INGEST_PIPELINES, TRANSPORT_CLIENT,
                MANAGE_SECURITY, MANAGE_SAML, MANAGE_TOKEN, MANAGE_PIPELINE, MANAGE_CCR, READ_CCR };
    }

    /**
     * Canonical index privilege names. There is no enforcement to only use these.
     */
    public static class IndexPrivilegeName {
        public static final String NONE = "none";
        public static final String ALL = "all";
        public static final String READ = "read";
        public static final String READ_CROSS = "read_cross_cluster";
        public static final String CREATE = "create";
        public static final String INDEX = "index";
        public static final String DELETE = "delete";
        public static final String WRITE = "write";
        public static final String MONITOR = "monitor";
        public static final String MANAGE = "manage";
        public static final String DELETE_INDEX = "delete_index";
        public static final String CREATE_INDEX = "create_index";
        public static final String VIEW_INDEX_METADATA = "view_index_metadata";
        public static final String MANAGE_FOLLOW_INDEX = "manage_follow_index";
        public static final String[] ALL_ARRAY = new String[] { NONE, ALL, READ, READ_CROSS, CREATE, INDEX, DELETE, WRITE, MONITOR, MANAGE,
                DELETE_INDEX, CREATE_INDEX, VIEW_INDEX_METADATA, MANAGE_FOLLOW_INDEX };
    }

}<|MERGE_RESOLUTION|>--- conflicted
+++ resolved
@@ -94,14 +94,8 @@
     private Role(String name, @Nullable Collection<String> clusterPrivileges,
                  @Nullable GlobalPrivileges globalPrivileges,
                  @Nullable Collection<IndicesPrivileges> indicesPrivileges,
-<<<<<<< HEAD
                  @Nullable Collection<ApplicationResourcePrivileges> applicationPrivileges,
-                 @Nullable Collection<String> runAsPrivilege, @Nullable Map<String, Object> metadata,
-                 @Nullable Map<String, Object> transientMetadata) {
-=======
-                 @Nullable Collection<ApplicationResourcePrivileges> applicationResourcePrivileges,
                  @Nullable Collection<String> runAsPrivilege, @Nullable Map<String, Object> metadata) {
->>>>>>> de067696
         if (Strings.hasText(name) == false){
             throw new IllegalArgumentException("role name must be provided");
         } else {
@@ -166,13 +160,8 @@
 
     @Override
     public int hashCode() {
-<<<<<<< HEAD
         return Objects.hash(name, clusterPrivileges, globalPrivileges, indicesPrivileges, applicationPrivileges,
-            runAsPrivilege, metadata, transientMetadata);
-=======
-        return Objects.hash(name, clusterPrivileges, globalApplicationPrivileges, indicesPrivileges, applicationResourcePrivileges,
             runAsPrivilege, metadata);
->>>>>>> de067696
     }
 
     @Override
