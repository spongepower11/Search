--- conflicted
+++ resolved
@@ -35,13 +35,10 @@
 import org.elasticsearch.action.admin.indices.mapping.put.PutMappingResponse;
 import org.elasticsearch.action.admin.indices.open.OpenIndexRequest;
 import org.elasticsearch.action.admin.indices.open.OpenIndexResponse;
-<<<<<<< HEAD
 import org.elasticsearch.action.admin.indices.refresh.RefreshRequest;
 import org.elasticsearch.action.admin.indices.refresh.RefreshResponse;
-=======
 import org.elasticsearch.action.admin.indices.shrink.ResizeRequest;
 import org.elasticsearch.action.admin.indices.shrink.ResizeResponse;
->>>>>>> de6d31eb
 
 import java.io.IOException;
 import java.util.Collections;
@@ -121,9 +118,10 @@
      * See <a href="https://www.elastic.co/guide/en/elasticsearch/reference/current/indices-put-mapping.html">
      * Put Mapping API on elastic.co</a>
      */
-    public void putMappingAsync(PutMappingRequest putMappingRequest, ActionListener<PutMappingResponse> listener, Header... headers) {
+    public void putMappingAsync(PutMappingRequest putMappingRequest, ActionListener<PutMappingResponse> listener,
+                                       Header... headers) {
         restHighLevelClient.performRequestAsyncAndParseEntity(putMappingRequest, Request::putMapping, PutMappingResponse::fromXContent,
-            listener, emptySet(), headers);
+                listener, emptySet(), headers);
     }
 
     /**
@@ -135,7 +133,7 @@
      */
     public IndicesAliasesResponse updateAliases(IndicesAliasesRequest indicesAliasesRequest, Header... headers) throws IOException {
         return restHighLevelClient.performRequestAndParseEntity(indicesAliasesRequest, Request::updateAliases,
-            IndicesAliasesResponse::fromXContent, emptySet(), headers);
+                IndicesAliasesResponse::fromXContent, emptySet(), headers);
     }
 
     /**
@@ -145,17 +143,10 @@
      * "https://www.elastic.co/guide/en/elasticsearch/reference/current/indices-aliases.html">
      * Index Aliases API on elastic.co</a>
      */
-<<<<<<< HEAD
-    public void updateAliasesAsync(IndicesAliasesRequest indicesAliasesRequestRequest, ActionListener<IndicesAliasesResponse> listener,
-                                   Header... headers) {
-        restHighLevelClient.performRequestAsyncAndParseEntity(indicesAliasesRequestRequest, Request::updateAliases,
-            IndicesAliasesResponse::fromXContent, listener, emptySet(), headers);
-=======
     public void updateAliasesAsync(IndicesAliasesRequest indicesAliasesRequest, ActionListener<IndicesAliasesResponse> listener,
             Header... headers) {
         restHighLevelClient.performRequestAsyncAndParseEntity(indicesAliasesRequest, Request::updateAliases,
                 IndicesAliasesResponse::fromXContent, listener, emptySet(), headers);
->>>>>>> de6d31eb
     }
 
     /**
@@ -210,7 +201,7 @@
      */
     public boolean existsAlias(GetAliasesRequest getAliasesRequest, Header... headers) throws IOException {
         return restHighLevelClient.performRequest(getAliasesRequest, Request::existsAlias, RestHighLevelClient::convertExistsResponse,
-            emptySet(), headers);
+                emptySet(), headers);
     }
 
     /**
@@ -221,7 +212,7 @@
      */
     public void existsAliasAsync(GetAliasesRequest getAliasesRequest, ActionListener<Boolean> listener, Header... headers) {
         restHighLevelClient.performRequestAsync(getAliasesRequest, Request::existsAlias, RestHighLevelClient::convertExistsResponse,
-            listener, emptySet(), headers);
+                listener, emptySet(), headers);
     }
 
     /**
@@ -231,7 +222,7 @@
      */
     public final RefreshResponse refresh(RefreshRequest refreshRequest, Header... headers) throws IOException {
         return restHighLevelClient.performRequestAndParseEntity(refreshRequest, Request::refresh, RefreshResponse::fromXContent,
-            emptySet(), headers);
+                emptySet(), headers);
     }
 
     /**
@@ -241,7 +232,7 @@
      */
     public final void refreshAsync(RefreshRequest refreshRequest, ActionListener<RefreshResponse> listener, Header... headers) {
         restHighLevelClient.performRequestAsyncAndParseEntity(refreshRequest, Request::refresh, RefreshResponse::fromXContent,
-            listener, emptySet(), headers);
+                listener, emptySet(), headers);
     }
 
     /**
