/*
 * Licensed to Elasticsearch under one or more contributor
 * license agreements. See the NOTICE file distributed with
 * this work for additional information regarding copyright
 * ownership. Elasticsearch licenses this file to you under
 * the Apache License, Version 2.0 (the "License"); you may
 * not use this file except in compliance with the License.
 * You may obtain a copy of the License at
 *
 *    http://www.apache.org/licenses/LICENSE-2.0
 *
 * Unless required by applicable law or agreed to in writing,
 * software distributed under the License is distributed on an
 * "AS IS" BASIS, WITHOUT WARRANTIES OR CONDITIONS OF ANY
 * KIND, either express or implied.  See the License for the
 * specific language governing permissions and limitations
 * under the License.
 */

package org.elasticsearch.client;

import org.apache.http.Header;
import org.elasticsearch.action.ActionListener;
import org.elasticsearch.action.admin.indices.alias.IndicesAliasesRequest;
import org.elasticsearch.action.admin.indices.alias.IndicesAliasesResponse;
import org.elasticsearch.action.admin.indices.alias.get.GetAliasesRequest;
import org.elasticsearch.action.admin.indices.close.CloseIndexRequest;
import org.elasticsearch.action.admin.indices.close.CloseIndexResponse;
import org.elasticsearch.action.admin.indices.create.CreateIndexRequest;
import org.elasticsearch.action.admin.indices.create.CreateIndexResponse;
import org.elasticsearch.action.admin.indices.delete.DeleteIndexRequest;
import org.elasticsearch.action.admin.indices.delete.DeleteIndexResponse;
import org.elasticsearch.action.admin.indices.get.GetIndexRequest;
import org.elasticsearch.action.admin.indices.mapping.put.PutMappingRequest;
import org.elasticsearch.action.admin.indices.mapping.put.PutMappingResponse;
import org.elasticsearch.action.admin.indices.open.OpenIndexRequest;
import org.elasticsearch.action.admin.indices.open.OpenIndexResponse;
<<<<<<< HEAD
import org.elasticsearch.action.admin.indices.refresh.RefreshRequest;
import org.elasticsearch.action.admin.indices.refresh.RefreshResponse;
=======
import org.elasticsearch.action.admin.indices.rollover.RolloverRequest;
import org.elasticsearch.action.admin.indices.rollover.RolloverResponse;
>>>>>>> c90d0fdf
import org.elasticsearch.action.admin.indices.shrink.ResizeRequest;
import org.elasticsearch.action.admin.indices.shrink.ResizeResponse;

import java.io.IOException;
import java.util.Collections;

import static java.util.Collections.emptySet;

/**
 * A wrapper for the {@link RestHighLevelClient} that provides methods for accessing the Indices API.
 * <p>
 * See <a href="https://www.elastic.co/guide/en/elasticsearch/reference/current/indices.html">Indices API on elastic.co</a>
 */
public final class IndicesClient {
    private final RestHighLevelClient restHighLevelClient;

    IndicesClient(RestHighLevelClient restHighLevelClient) {
        this.restHighLevelClient = restHighLevelClient;
    }

    /**
     * Deletes an index using the Delete Index API
     * <p>
     * See <a href="https://www.elastic.co/guide/en/elasticsearch/reference/current/indices-delete-index.html">
     * Delete Index API on elastic.co</a>
     */
    public DeleteIndexResponse delete(DeleteIndexRequest deleteIndexRequest, Header... headers) throws IOException {
        return restHighLevelClient.performRequestAndParseEntity(deleteIndexRequest, Request::deleteIndex, DeleteIndexResponse::fromXContent,
                emptySet(), headers);
    }

    /**
     * Asynchronously deletes an index using the Delete Index API
     * <p>
     * See <a href="https://www.elastic.co/guide/en/elasticsearch/reference/current/indices-delete-index.html">
     * Delete Index API on elastic.co</a>
     */
    public void deleteAsync(DeleteIndexRequest deleteIndexRequest, ActionListener<DeleteIndexResponse> listener, Header... headers) {
        restHighLevelClient.performRequestAsyncAndParseEntity(deleteIndexRequest, Request::deleteIndex, DeleteIndexResponse::fromXContent,
                listener, emptySet(), headers);
    }

    /**
     * Creates an index using the Create Index API
     * <p>
     * See <a href="https://www.elastic.co/guide/en/elasticsearch/reference/current/indices-create-index.html">
     * Create Index API on elastic.co</a>
     */
    public CreateIndexResponse create(CreateIndexRequest createIndexRequest, Header... headers) throws IOException {
        return restHighLevelClient.performRequestAndParseEntity(createIndexRequest, Request::createIndex, CreateIndexResponse::fromXContent,
                emptySet(), headers);
    }

    /**
     * Asynchronously creates an index using the Create Index API
     * <p>
     * See <a href="https://www.elastic.co/guide/en/elasticsearch/reference/current/indices-create-index.html">
     * Create Index API on elastic.co</a>
     */
    public void createAsync(CreateIndexRequest createIndexRequest, ActionListener<CreateIndexResponse> listener, Header... headers) {
        restHighLevelClient.performRequestAsyncAndParseEntity(createIndexRequest, Request::createIndex, CreateIndexResponse::fromXContent,
                listener, emptySet(), headers);
    }

    /**
     * Updates the mappings on an index using the Put Mapping API
     * <p>
     * See <a href="https://www.elastic.co/guide/en/elasticsearch/reference/current/indices-put-mapping.html">
     * Put Mapping API on elastic.co</a>
     */
    public PutMappingResponse putMapping(PutMappingRequest putMappingRequest, Header... headers) throws IOException {
        return restHighLevelClient.performRequestAndParseEntity(putMappingRequest, Request::putMapping, PutMappingResponse::fromXContent,
                emptySet(), headers);
    }

    /**
     * Asynchronously updates the mappings on an index using the Put Mapping API
     * <p>
     * See <a href="https://www.elastic.co/guide/en/elasticsearch/reference/current/indices-put-mapping.html">
     * Put Mapping API on elastic.co</a>
     */
    public void putMappingAsync(PutMappingRequest putMappingRequest, ActionListener<PutMappingResponse> listener,
                                       Header... headers) {
        restHighLevelClient.performRequestAsyncAndParseEntity(putMappingRequest, Request::putMapping, PutMappingResponse::fromXContent,
                listener, emptySet(), headers);
    }

    /**
     * Updates aliases using the Index Aliases API
     * <p>
     * See <a href=
     * "https://www.elastic.co/guide/en/elasticsearch/reference/current/indices-aliases.html">
     * Index Aliases API on elastic.co</a>
     */
    public IndicesAliasesResponse updateAliases(IndicesAliasesRequest indicesAliasesRequest, Header... headers) throws IOException {
        return restHighLevelClient.performRequestAndParseEntity(indicesAliasesRequest, Request::updateAliases,
                IndicesAliasesResponse::fromXContent, emptySet(), headers);
    }

    /**
     * Asynchronously updates aliases using the Index Aliases API
     * <p>
     * See <a href=
     * "https://www.elastic.co/guide/en/elasticsearch/reference/current/indices-aliases.html">
     * Index Aliases API on elastic.co</a>
     */
    public void updateAliasesAsync(IndicesAliasesRequest indicesAliasesRequest, ActionListener<IndicesAliasesResponse> listener,
            Header... headers) {
        restHighLevelClient.performRequestAsyncAndParseEntity(indicesAliasesRequest, Request::updateAliases,
                IndicesAliasesResponse::fromXContent, listener, emptySet(), headers);
    }

    /**
     * Opens an index using the Open Index API
     * <p>
     * See <a href="https://www.elastic.co/guide/en/elasticsearch/reference/current/indices-open-close.html">
     * Open Index API on elastic.co</a>
     */
    public OpenIndexResponse open(OpenIndexRequest openIndexRequest, Header... headers) throws IOException {
        return restHighLevelClient.performRequestAndParseEntity(openIndexRequest, Request::openIndex, OpenIndexResponse::fromXContent,
                emptySet(), headers);
    }

    /**
     * Asynchronously opens an index using the Open Index API
     * <p>
     * See <a href="https://www.elastic.co/guide/en/elasticsearch/reference/current/indices-open-close.html">
     * Open Index API on elastic.co</a>
     */
    public void openAsync(OpenIndexRequest openIndexRequest, ActionListener<OpenIndexResponse> listener, Header... headers) {
        restHighLevelClient.performRequestAsyncAndParseEntity(openIndexRequest, Request::openIndex, OpenIndexResponse::fromXContent,
                listener, emptySet(), headers);
    }

    /**
     * Closes an index using the Close Index API
     * <p>
     * See <a href="https://www.elastic.co/guide/en/elasticsearch/reference/current/indices-open-close.html">
     * Close Index API on elastic.co</a>
     */
    public CloseIndexResponse close(CloseIndexRequest closeIndexRequest, Header... headers) throws IOException {
        return restHighLevelClient.performRequestAndParseEntity(closeIndexRequest, Request::closeIndex, CloseIndexResponse::fromXContent,
                emptySet(), headers);
    }

    /**
     * Asynchronously closes an index using the Close Index API
     * <p>
     * See <a href="https://www.elastic.co/guide/en/elasticsearch/reference/current/indices-open-close.html">
     * Close Index API on elastic.co</a>
     */
    public void closeAsync(CloseIndexRequest closeIndexRequest, ActionListener<CloseIndexResponse> listener, Header... headers) {
        restHighLevelClient.performRequestAsyncAndParseEntity(closeIndexRequest, Request::closeIndex, CloseIndexResponse::fromXContent,
                listener, emptySet(), headers);
    }

    /**
     * Checks if one or more aliases exist using the Aliases Exist API
     * <p>
     * See <a href="https://www.elastic.co/guide/en/elasticsearch/reference/current/indices-aliases.html">
     * Indices Aliases API on elastic.co</a>
     */
    public boolean existsAlias(GetAliasesRequest getAliasesRequest, Header... headers) throws IOException {
        return restHighLevelClient.performRequest(getAliasesRequest, Request::existsAlias, RestHighLevelClient::convertExistsResponse,
                emptySet(), headers);
    }

    /**
     * Asynchronously checks if one or more aliases exist using the Aliases Exist API
     * <p>
     * See <a href="https://www.elastic.co/guide/en/elasticsearch/reference/current/indices-aliases.html">
     * Indices Aliases API on elastic.co</a>
     */
    public void existsAliasAsync(GetAliasesRequest getAliasesRequest, ActionListener<Boolean> listener, Header... headers) {
        restHighLevelClient.performRequestAsync(getAliasesRequest, Request::existsAlias, RestHighLevelClient::convertExistsResponse,
                listener, emptySet(), headers);
    }

    /**
     * Refresh one or more indices using the Refresh API
     * <p>
     * See <a href="https://www.elastic.co/guide/en/elasticsearch/reference/current/indices-refresh.html"> Refresh API on elastic.co</a>
     */
    public final RefreshResponse refresh(RefreshRequest refreshRequest, Header... headers) throws IOException {
        return restHighLevelClient.performRequestAndParseEntity(refreshRequest, Request::refresh, RefreshResponse::fromXContent,
                emptySet(), headers);
    }

    /**
     * Asynchronously refresh one or more indices using the Refresh API
     * <p>
     * See <a href="https://www.elastic.co/guide/en/elasticsearch/reference/current/indices-refresh.html"> Refresh API on elastic.co</a>
     */
    public final void refreshAsync(RefreshRequest refreshRequest, ActionListener<RefreshResponse> listener, Header... headers) {
        restHighLevelClient.performRequestAsyncAndParseEntity(refreshRequest, Request::refresh, RefreshResponse::fromXContent,
                listener, emptySet(), headers);
    }

    /**
     * Checks if the index (indices) exists or not.
     * <p>
     * See <a href="https://www.elastic.co/guide/en/elasticsearch/reference/current/indices-exists.html">
     * Indices Exists API on elastic.co</a>
     */
    public boolean exists(GetIndexRequest request, Header... headers) throws IOException {
        return restHighLevelClient.performRequest(
            request,
            Request::indicesExist,
            RestHighLevelClient::convertExistsResponse,
            Collections.emptySet(),
            headers
        );
    }

    /**
     * Asynchronously checks if the index (indices) exists or not.
     * <p>
     * See <a href="https://www.elastic.co/guide/en/elasticsearch/reference/current/indices-exists.html">
     * Indices Exists API on elastic.co</a>
     */
    public void existsAsync(GetIndexRequest request, ActionListener<Boolean> listener, Header... headers) {
        restHighLevelClient.performRequestAsync(
            request,
            Request::indicesExist,
            RestHighLevelClient::convertExistsResponse,
            listener,
            Collections.emptySet(),
            headers
        );
    }

    /**
     * Shrinks an index using the Shrink Index API
     * <p>
     * See <a href="https://www.elastic.co/guide/en/elasticsearch/reference/current/indices-shrink-index.html">
     * Shrink Index API on elastic.co</a>
     */
    public ResizeResponse shrink(ResizeRequest resizeRequest, Header... headers) throws IOException {
        return restHighLevelClient.performRequestAndParseEntity(resizeRequest, Request::shrink, ResizeResponse::fromXContent,
                emptySet(), headers);
    }

    /**
     * Asynchronously shrinks an index using the Shrink index API
     * <p>
     * See <a href="https://www.elastic.co/guide/en/elasticsearch/reference/current/indices-shrink-index.html">
     * Shrink Index API on elastic.co</a>
     */
    public void shrinkAsync(ResizeRequest resizeRequest, ActionListener<ResizeResponse> listener, Header... headers) {
        restHighLevelClient.performRequestAsyncAndParseEntity(resizeRequest, Request::shrink, ResizeResponse::fromXContent,
                listener, emptySet(), headers);
    }

    /**
     * Splits an index using the Split Index API
     * <p>
     * See <a href="https://www.elastic.co/guide/en/elasticsearch/reference/current/indices-split-index.html">
     * Split Index API on elastic.co</a>
     */
    public ResizeResponse split(ResizeRequest resizeRequest, Header... headers) throws IOException {
        return restHighLevelClient.performRequestAndParseEntity(resizeRequest, Request::split, ResizeResponse::fromXContent,
                emptySet(), headers);
    }

    /**
     * Asynchronously splits an index using the Split Index API
     * <p>
     * See <a href="https://www.elastic.co/guide/en/elasticsearch/reference/current/indices-split-index.html">
     * Split Index API on elastic.co</a>
     */
    public void splitAsync(ResizeRequest resizeRequest, ActionListener<ResizeResponse> listener, Header... headers) {
        restHighLevelClient.performRequestAsyncAndParseEntity(resizeRequest, Request::split, ResizeResponse::fromXContent,
                listener, emptySet(), headers);
    }

    /**
     * Rolls over an index using the Rollover Index API
     * <p>
     * See <a href="https://www.elastic.co/guide/en/elasticsearch/reference/current/indices-rollover-index.html">
     * Rollover Index API on elastic.co</a>
     */
    public RolloverResponse rollover(RolloverRequest rolloverRequest, Header... headers) throws IOException {
        return restHighLevelClient.performRequestAndParseEntity(rolloverRequest, Request::rollover, RolloverResponse::fromXContent,
                emptySet(), headers);
    }

    /**
     * Asynchronously rolls over an index using the Rollover Index API
     * <p>
     * See <a href="https://www.elastic.co/guide/en/elasticsearch/reference/current/indices-rollover-index.html">
     * Rollover Index API on elastic.co</a>
     */
    public void rolloverAsync(RolloverRequest rolloverRequest, ActionListener<RolloverResponse> listener, Header... headers) {
        restHighLevelClient.performRequestAsyncAndParseEntity(rolloverRequest, Request::rollover, RolloverResponse::fromXContent,
                listener, emptySet(), headers);
    }
}<|MERGE_RESOLUTION|>--- conflicted
+++ resolved
@@ -35,13 +35,10 @@
 import org.elasticsearch.action.admin.indices.mapping.put.PutMappingResponse;
 import org.elasticsearch.action.admin.indices.open.OpenIndexRequest;
 import org.elasticsearch.action.admin.indices.open.OpenIndexResponse;
-<<<<<<< HEAD
+import org.elasticsearch.action.admin.indices.rollover.RolloverRequest;
+import org.elasticsearch.action.admin.indices.rollover.RolloverResponse;
 import org.elasticsearch.action.admin.indices.refresh.RefreshRequest;
 import org.elasticsearch.action.admin.indices.refresh.RefreshResponse;
-=======
-import org.elasticsearch.action.admin.indices.rollover.RolloverRequest;
-import org.elasticsearch.action.admin.indices.rollover.RolloverResponse;
->>>>>>> c90d0fdf
 import org.elasticsearch.action.admin.indices.shrink.ResizeRequest;
 import org.elasticsearch.action.admin.indices.shrink.ResizeResponse;
 
@@ -225,7 +222,7 @@
      * <p>
      * See <a href="https://www.elastic.co/guide/en/elasticsearch/reference/current/indices-refresh.html"> Refresh API on elastic.co</a>
      */
-    public final RefreshResponse refresh(RefreshRequest refreshRequest, Header... headers) throws IOException {
+    public RefreshResponse refresh(RefreshRequest refreshRequest, Header... headers) throws IOException {
         return restHighLevelClient.performRequestAndParseEntity(refreshRequest, Request::refresh, RefreshResponse::fromXContent,
                 emptySet(), headers);
     }
@@ -235,7 +232,7 @@
      * <p>
      * See <a href="https://www.elastic.co/guide/en/elasticsearch/reference/current/indices-refresh.html"> Refresh API on elastic.co</a>
      */
-    public final void refreshAsync(RefreshRequest refreshRequest, ActionListener<RefreshResponse> listener, Header... headers) {
+    public void refreshAsync(RefreshRequest refreshRequest, ActionListener<RefreshResponse> listener, Header... headers) {
         restHighLevelClient.performRequestAsyncAndParseEntity(refreshRequest, Request::refresh, RefreshResponse::fromXContent,
                 listener, emptySet(), headers);
     }
