/*
 * Licensed to Elasticsearch under one or more contributor
 * license agreements. See the NOTICE file distributed with
 * this work for additional information regarding copyright
 * ownership. Elasticsearch licenses this file to you under
 * the Apache License, Version 2.0 (the "License"); you may
 * not use this file except in compliance with the License.
 * You may obtain a copy of the License at
 *
 *    http://www.apache.org/licenses/LICENSE-2.0
 *
 * Unless required by applicable law or agreed to in writing,
 * software distributed under the License is distributed on an
 * "AS IS" BASIS, WITHOUT WARRANTIES OR CONDITIONS OF ANY
 * KIND, either express or implied.  See the License for the
 * specific language governing permissions and limitations
 * under the License.
 */

package org.elasticsearch.client;

import org.elasticsearch.action.ActionListener;
<<<<<<< HEAD
import org.elasticsearch.client.security.AuthenticateRequest;
import org.elasticsearch.client.security.AuthenticateResponse;
=======
import org.elasticsearch.client.security.PutRoleMappingRequest;
import org.elasticsearch.client.security.PutRoleMappingResponse;
>>>>>>> aeb3cda5
import org.elasticsearch.client.security.DisableUserRequest;
import org.elasticsearch.client.security.EnableUserRequest;
import org.elasticsearch.client.security.GetSslCertificatesRequest;
import org.elasticsearch.client.security.GetSslCertificatesResponse;
import org.elasticsearch.client.security.PutUserRequest;
import org.elasticsearch.client.security.PutUserResponse;
import org.elasticsearch.client.security.EmptyResponse;
import org.elasticsearch.client.security.ChangePasswordRequest;
import org.elasticsearch.client.security.DeleteRoleMappingRequest;
import org.elasticsearch.client.security.DeleteRoleMappingResponse;

import java.io.IOException;

import static java.util.Collections.emptySet;

/**
 * A wrapper for the {@link RestHighLevelClient} that provides methods for accessing the Security APIs.
 * <p>
 * See <a href="https://www.elastic.co/guide/en/elasticsearch/reference/current/security-api.html">Security APIs on elastic.co</a>
 */
public final class SecurityClient {

    private final RestHighLevelClient restHighLevelClient;

    SecurityClient(RestHighLevelClient restHighLevelClient) {
        this.restHighLevelClient = restHighLevelClient;
    }

    /**
     * Create/update a user in the native realm synchronously.
     * See <a href="https://www.elastic.co/guide/en/elasticsearch/reference/current/security-api-users.html">
     * the docs</a> for more.
     *
     * @param request the request with the user's information
     * @param options the request options (e.g. headers), use {@link RequestOptions#DEFAULT} if nothing needs to be customized
     * @return the response from the put user call
     * @throws IOException in case there is a problem sending the request or parsing back the response
     */
    public PutUserResponse putUser(PutUserRequest request, RequestOptions options) throws IOException {
        return restHighLevelClient.performRequestAndParseEntity(request, SecurityRequestConverters::putUser, options,
            PutUserResponse::fromXContent, emptySet());
    }

    /**
     * Asynchronously create/update a user in the native realm.
     * See <a href="https://www.elastic.co/guide/en/elasticsearch/reference/current/security-api-users.html">
     * the docs</a> for more.
     *
     * @param request  the request with the user's information
     * @param options  the request options (e.g. headers), use {@link RequestOptions#DEFAULT} if nothing needs to be customized
     * @param listener the listener to be notified upon request completion
     */
    public void putUserAsync(PutUserRequest request, RequestOptions options, ActionListener<PutUserResponse> listener) {
        restHighLevelClient.performRequestAsyncAndParseEntity(request, SecurityRequestConverters::putUser, options,
            PutUserResponse::fromXContent, listener, emptySet());
    }

    /**
     * Create/Update a role mapping.
     * See <a href="https://www.elastic.co/guide/en/elasticsearch/reference/current/security-api-put-role-mapping.html">
     * the docs</a> for more.
     * @param request the request with the role mapping information
     * @param options the request options (e.g. headers), use {@link RequestOptions#DEFAULT} if nothing needs to be customized
     * @return the response from the put role mapping call
     * @throws IOException in case there is a problem sending the request or parsing back the response
     */
    public PutRoleMappingResponse putRoleMapping(final PutRoleMappingRequest request, final RequestOptions options) throws IOException {
        return restHighLevelClient.performRequestAndParseEntity(request, SecurityRequestConverters::putRoleMapping, options,
                PutRoleMappingResponse::fromXContent, emptySet());
    }

    /**
     * Asynchronously create/update a role mapping.
     * See <a href="https://www.elastic.co/guide/en/elasticsearch/reference/current/security-api-put-role-mapping.html">
     * the docs</a> for more.
     * @param request the request with the role mapping information
     * @param options the request options (e.g. headers), use {@link RequestOptions#DEFAULT} if nothing needs to be customized
     * @param listener the listener to be notified upon request completion
     */
    public void putRoleMappingAsync(final PutRoleMappingRequest request, final RequestOptions options,
            final ActionListener<PutRoleMappingResponse> listener) {
        restHighLevelClient.performRequestAsyncAndParseEntity(request, SecurityRequestConverters::putRoleMapping, options,
                PutRoleMappingResponse::fromXContent, listener, emptySet());
    }

    /**
     * Enable a native realm or built-in user synchronously.
     * See <a href="https://www.elastic.co/guide/en/elasticsearch/reference/current/security-api-enable-user.html">
     * the docs</a> for more.
     *
     * @param request the request with the user to enable
     * @param options the request options (e.g. headers), use {@link RequestOptions#DEFAULT} if nothing needs to be customized
     * @return the response from the enable user call
     * @throws IOException in case there is a problem sending the request or parsing back the response
     */
    public EmptyResponse enableUser(EnableUserRequest request, RequestOptions options) throws IOException {
        return restHighLevelClient.performRequestAndParseEntity(request, SecurityRequestConverters::enableUser, options,
            EmptyResponse::fromXContent, emptySet());
    }

    /**
     * Enable a native realm or built-in user asynchronously.
     * See <a href="https://www.elastic.co/guide/en/elasticsearch/reference/current/security-api-enable-user.html">
     * the docs</a> for more.
     *
     * @param request  the request with the user to enable
     * @param options  the request options (e.g. headers), use {@link RequestOptions#DEFAULT} if nothing needs to be customized
     * @param listener the listener to be notified upon request completion
     */
    public void enableUserAsync(EnableUserRequest request, RequestOptions options,
                                ActionListener<EmptyResponse> listener) {
        restHighLevelClient.performRequestAsyncAndParseEntity(request, SecurityRequestConverters::enableUser, options,
            EmptyResponse::fromXContent, listener, emptySet());
    }

    /**
     * Disable a native realm or built-in user synchronously.
     * See <a href="https://www.elastic.co/guide/en/elasticsearch/reference/current/security-api-disable-user.html">
     * the docs</a> for more.
     *
     * @param request the request with the user to disable
     * @param options the request options (e.g. headers), use {@link RequestOptions#DEFAULT} if nothing needs to be customized
     * @return the response from the enable user call
     * @throws IOException in case there is a problem sending the request or parsing back the response
     */
    public EmptyResponse disableUser(DisableUserRequest request, RequestOptions options) throws IOException {
        return restHighLevelClient.performRequestAndParseEntity(request, SecurityRequestConverters::disableUser, options,
            EmptyResponse::fromXContent, emptySet());
    }

    /**
     * Disable a native realm or built-in user asynchronously.
     * See <a href="https://www.elastic.co/guide/en/elasticsearch/reference/current/security-api-disable-user.html">
     * the docs</a> for more.
     *
     * @param request  the request with the user to disable
     * @param options  the request options (e.g. headers), use {@link RequestOptions#DEFAULT} if nothing needs to be customized
     * @param listener the listener to be notified upon request completion
     */
    public void disableUserAsync(DisableUserRequest request, RequestOptions options,
                                 ActionListener<EmptyResponse> listener) {
        restHighLevelClient.performRequestAsyncAndParseEntity(request, SecurityRequestConverters::disableUser, options,
            EmptyResponse::fromXContent, listener, emptySet());
    }

    /**
<<<<<<< HEAD
     * Authenticate the current user (pertaining to request headers)
     * and return all the information about the authenticated user.
     * See <a href="https://www.elastic.co/guide/en/elasticsearch/reference/current/security-api-authenticate.html">
     * the docs</a> for more.
     * 
     * @param options the request options (e.g. headers), use {@link RequestOptions#DEFAULT} if nothing needs to be customized 
     * @return the responsee from the authenticate user call
     */
    public AuthenticateResponse authenticate(RequestOptions options) throws IOException {
        return restHighLevelClient.performRequestAndParseEntity(AuthenticateRequest.INSTANCE, AuthenticateRequest::getRequest, options,
                AuthenticateResponse::fromXContent, emptySet());
    }

    /**
     * Authenticate the current user (pertaining to request headers) asynchronously
     * and return all the information about the authenticated user.
     * See <a href="https://www.elastic.co/guide/en/elasticsearch/reference/current/security-api-authenticate.html">
     * the docs</a> for more.
     * 
     * @param options the request options (e.g. headers), use {@link RequestOptions#DEFAULT} if nothing needs to be customized 
     * @param listener the listener to be notified upon request completion 
     */
    public void authenticateAsync(RequestOptions options, ActionListener<AuthenticateResponse> listener) {
        restHighLevelClient.performRequestAsyncAndParseEntity(AuthenticateRequest.INSTANCE, AuthenticateRequest::getRequest, options,
                AuthenticateResponse::fromXContent, listener, emptySet());
=======
     * Synchronously retrieve the X.509 certificates that are used to encrypt communications in an Elasticsearch cluster.
     * See <a href="https://www.elastic.co/guide/en/elasticsearch/reference/current/security-api-ssl.html">
     * the docs</a> for more.
     *
     * @param options the request options (e.g. headers), use {@link RequestOptions#DEFAULT} if nothing needs to be customized
     * @return the response from the get certificates call
     * @throws IOException in case there is a problem sending the request or parsing back the response
     */
    public GetSslCertificatesResponse getSslCertificates(RequestOptions options) throws IOException {
        return restHighLevelClient.performRequestAndParseEntity(GetSslCertificatesRequest.INSTANCE, GetSslCertificatesRequest::getRequest,
            options, GetSslCertificatesResponse::fromXContent, emptySet());
    }

    /**
     * Asynchronously retrieve the X.509 certificates that are used to encrypt communications in an Elasticsearch cluster.
     * See <a href="https://www.elastic.co/guide/en/elasticsearch/reference/current/security-api-ssl.html">
     * the docs</a> for more.
     *
     * @param options  the request options (e.g. headers), use {@link RequestOptions#DEFAULT} if nothing needs to be customized
     * @param listener the listener to be notified upon request completion
     */
    public void getSslCertificatesAsync(RequestOptions options, ActionListener<GetSslCertificatesResponse> listener) {
        restHighLevelClient.performRequestAsyncAndParseEntity(GetSslCertificatesRequest.INSTANCE, GetSslCertificatesRequest::getRequest,
            options, GetSslCertificatesResponse::fromXContent, listener, emptySet());
    }

    /**
     * Change the password of a user of a native realm or built-in user synchronously.
     * See <a href="https://www.elastic.co/guide/en/elasticsearch/reference/current/security-api-change-password.html">
     * the docs</a> for more.
     *
     * @param request the request with the user's new password
     * @param options the request options (e.g. headers), use {@link RequestOptions#DEFAULT} if nothing needs to be customized
     * @return the response from the change user password call
     * @throws IOException in case there is a problem sending the request or parsing back the response
     */
    public EmptyResponse changePassword(ChangePasswordRequest request, RequestOptions options) throws IOException {
        return restHighLevelClient.performRequestAndParseEntity(request, SecurityRequestConverters::changePassword, options,
            EmptyResponse::fromXContent, emptySet());
    }

    /**
     * Change the password of a user of a native realm or built-in user asynchronously.
     * See <a href="https://www.elastic.co/guide/en/elasticsearch/reference/current/security-api-change-password.html">
     * the docs</a> for more.
     *
     * @param request  the request with the user's new password
     * @param options  the request options (e.g. headers), use {@link RequestOptions#DEFAULT} if nothing needs to be customized
     * @param listener the listener to be notified upon request completion
     */
    public void changePasswordAsync(ChangePasswordRequest request, RequestOptions options,
                                    ActionListener<EmptyResponse> listener) {
        restHighLevelClient.performRequestAsyncAndParseEntity(request, SecurityRequestConverters::changePassword, options,
            EmptyResponse::fromXContent, listener, emptySet());
    }

    /**
     * Delete a role mapping.
     * See <a href="https://www.elastic.co/guide/en/elasticsearch/reference/current/security-api-delete-role-mapping.html">
     * the docs</a> for more.
     * @param request the request with the role mapping name to be deleted.
     * @param options the request options (e.g. headers), use {@link RequestOptions#DEFAULT} if nothing needs to be customized
     * @return the response from the delete role mapping call
     * @throws IOException in case there is a problem sending the request or parsing back the response
     */
    public DeleteRoleMappingResponse deleteRoleMapping(DeleteRoleMappingRequest request, RequestOptions options) throws IOException {
        return restHighLevelClient.performRequestAndParseEntity(request, SecurityRequestConverters::deleteRoleMapping, options,
                DeleteRoleMappingResponse::fromXContent, emptySet());
    }

    /**
     * Asynchronously delete a role mapping.
     * See <a href="https://www.elastic.co/guide/en/elasticsearch/reference/current/security-api-delete-role-mapping.html">
     * the docs</a> for more.
     * @param request the request with the role mapping name to be deleted.
     * @param options the request options (e.g. headers), use {@link RequestOptions#DEFAULT} if nothing needs to be customized
     * @param listener the listener to be notified upon request completion
     */
    public void deleteRoleMappingAsync(DeleteRoleMappingRequest request, RequestOptions options,
            ActionListener<DeleteRoleMappingResponse> listener) {
        restHighLevelClient.performRequestAsyncAndParseEntity(request, SecurityRequestConverters::deleteRoleMapping, options,
                DeleteRoleMappingResponse::fromXContent, listener, emptySet());
>>>>>>> aeb3cda5
    }

}<|MERGE_RESOLUTION|>--- conflicted
+++ resolved
@@ -20,13 +20,10 @@
 package org.elasticsearch.client;
 
 import org.elasticsearch.action.ActionListener;
-<<<<<<< HEAD
 import org.elasticsearch.client.security.AuthenticateRequest;
 import org.elasticsearch.client.security.AuthenticateResponse;
-=======
 import org.elasticsearch.client.security.PutRoleMappingRequest;
 import org.elasticsearch.client.security.PutRoleMappingResponse;
->>>>>>> aeb3cda5
 import org.elasticsearch.client.security.DisableUserRequest;
 import org.elasticsearch.client.security.EnableUserRequest;
 import org.elasticsearch.client.security.GetSslCertificatesRequest;
@@ -173,7 +170,6 @@
     }
 
     /**
-<<<<<<< HEAD
      * Authenticate the current user (pertaining to request headers)
      * and return all the information about the authenticated user.
      * See <a href="https://www.elastic.co/guide/en/elasticsearch/reference/current/security-api-authenticate.html">
@@ -199,7 +195,9 @@
     public void authenticateAsync(RequestOptions options, ActionListener<AuthenticateResponse> listener) {
         restHighLevelClient.performRequestAsyncAndParseEntity(AuthenticateRequest.INSTANCE, AuthenticateRequest::getRequest, options,
                 AuthenticateResponse::fromXContent, listener, emptySet());
-=======
+    }
+
+    /**
      * Synchronously retrieve the X.509 certificates that are used to encrypt communications in an Elasticsearch cluster.
      * See <a href="https://www.elastic.co/guide/en/elasticsearch/reference/current/security-api-ssl.html">
      * the docs</a> for more.
@@ -282,7 +280,6 @@
             ActionListener<DeleteRoleMappingResponse> listener) {
         restHighLevelClient.performRequestAsyncAndParseEntity(request, SecurityRequestConverters::deleteRoleMapping, options,
                 DeleteRoleMappingResponse::fromXContent, listener, emptySet());
->>>>>>> aeb3cda5
     }
 
 }