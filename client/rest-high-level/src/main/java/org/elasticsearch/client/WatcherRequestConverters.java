/*
 * Licensed to Elasticsearch under one or more contributor
 * license agreements. See the NOTICE file distributed with
 * this work for additional information regarding copyright
 * ownership. Elasticsearch licenses this file to you under
 * the Apache License, Version 2.0 (the "License"); you may
 * not use this file except in compliance with the License.
 * You may obtain a copy of the License at
 *
 *    http://www.apache.org/licenses/LICENSE-2.0
 *
 * Unless required by applicable law or agreed to in writing,
 * software distributed under the License is distributed on an
 * "AS IS" BASIS, WITHOUT WARRANTIES OR CONDITIONS OF ANY
 * KIND, either express or implied.  See the License for the
 * specific language governing permissions and limitations
 * under the License.
 */

package org.elasticsearch.client;

import org.apache.http.client.methods.HttpDelete;
import org.apache.http.client.methods.HttpPut;
import org.apache.http.entity.ByteArrayEntity;
import org.apache.http.entity.ContentType;
<<<<<<< HEAD
import org.elasticsearch.client.watcher.ActivateWatchRequest;
=======
import org.elasticsearch.client.watcher.AckWatchRequest;
>>>>>>> c6fcb600
import org.elasticsearch.common.bytes.BytesReference;
import org.elasticsearch.protocol.xpack.watcher.DeleteWatchRequest;
import org.elasticsearch.protocol.xpack.watcher.PutWatchRequest;

public class WatcherRequestConverters {

    static Request putWatch(PutWatchRequest putWatchRequest) {
        String endpoint = new RequestConverters.EndpointBuilder()
            .addPathPartAsIs("_xpack")
            .addPathPartAsIs("watcher")
            .addPathPartAsIs("watch")
            .addPathPart(putWatchRequest.getId())
            .build();

        Request request = new Request(HttpPut.METHOD_NAME, endpoint);
        RequestConverters.Params params = new RequestConverters.Params(request).withVersion(putWatchRequest.getVersion());
        if (putWatchRequest.isActive() == false) {
            params.putParam("active", "false");
        }
        ContentType contentType = RequestConverters.createContentType(putWatchRequest.xContentType());
        BytesReference source = putWatchRequest.getSource();
        request.setEntity(new ByteArrayEntity(source.toBytesRef().bytes, 0, source.length(), contentType));
        return request;
    }

    static Request deleteWatch(DeleteWatchRequest deleteWatchRequest) {
        String endpoint = new RequestConverters.EndpointBuilder()
            .addPathPartAsIs("_xpack")
            .addPathPartAsIs("watcher")
            .addPathPartAsIs("watch")
            .addPathPart(deleteWatchRequest.getId())
            .build();

        Request request = new Request(HttpDelete.METHOD_NAME, endpoint);
        return request;
    }

<<<<<<< HEAD
    static Request activateWatch(ActivateWatchRequest activateWatchRequest) {
=======
    public static Request ackWatch(AckWatchRequest ackWatchRequest) {
>>>>>>> c6fcb600
        String endpoint = new RequestConverters.EndpointBuilder()
            .addPathPartAsIs("_xpack")
            .addPathPartAsIs("watcher")
            .addPathPartAsIs("watch")
<<<<<<< HEAD
            .addPathPart(activateWatchRequest.getWatchId())
            .addPathPartAsIs("_activate")
            .build();

=======
            .addPathPart(ackWatchRequest.getWatchId())
            .addPathPartAsIs("_ack")
            .addCommaSeparatedPathParts(ackWatchRequest.getActionIds())
            .build();
>>>>>>> c6fcb600
        Request request = new Request(HttpPut.METHOD_NAME, endpoint);
        return request;
    }
}<|MERGE_RESOLUTION|>--- conflicted
+++ resolved
@@ -23,11 +23,8 @@
 import org.apache.http.client.methods.HttpPut;
 import org.apache.http.entity.ByteArrayEntity;
 import org.apache.http.entity.ContentType;
-<<<<<<< HEAD
 import org.elasticsearch.client.watcher.ActivateWatchRequest;
-=======
 import org.elasticsearch.client.watcher.AckWatchRequest;
->>>>>>> c6fcb600
 import org.elasticsearch.common.bytes.BytesReference;
 import org.elasticsearch.protocol.xpack.watcher.DeleteWatchRequest;
 import org.elasticsearch.protocol.xpack.watcher.PutWatchRequest;
@@ -65,26 +62,28 @@
         return request;
     }
 
-<<<<<<< HEAD
-    static Request activateWatch(ActivateWatchRequest activateWatchRequest) {
-=======
+
     public static Request ackWatch(AckWatchRequest ackWatchRequest) {
->>>>>>> c6fcb600
         String endpoint = new RequestConverters.EndpointBuilder()
             .addPathPartAsIs("_xpack")
             .addPathPartAsIs("watcher")
             .addPathPartAsIs("watch")
-<<<<<<< HEAD
-            .addPathPart(activateWatchRequest.getWatchId())
-            .addPathPartAsIs("_activate")
-            .build();
-
-=======
             .addPathPart(ackWatchRequest.getWatchId())
             .addPathPartAsIs("_ack")
             .addCommaSeparatedPathParts(ackWatchRequest.getActionIds())
             .build();
->>>>>>> c6fcb600
+        Request request = new Request(HttpPut.METHOD_NAME, endpoint);
+        return request;
+    }
+
+    static Request activateWatch(ActivateWatchRequest activateWatchRequest) {
+        String endpoint = new RequestConverters.EndpointBuilder()
+            .addPathPartAsIs("_xpack")
+            .addPathPartAsIs("watcher")
+            .addPathPartAsIs("watch")
+            .addPathPart(activateWatchRequest.getWatchId())
+            .addPathPartAsIs("_activate")
+            .build();
         Request request = new Request(HttpPut.METHOD_NAME, endpoint);
         return request;
     }
