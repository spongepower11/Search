--- conflicted
+++ resolved
@@ -28,13 +28,10 @@
 import org.elasticsearch.action.admin.cluster.repositories.put.PutRepositoryResponse;
 import org.elasticsearch.action.admin.cluster.repositories.verify.VerifyRepositoryRequest;
 import org.elasticsearch.action.admin.cluster.repositories.verify.VerifyRepositoryResponse;
-<<<<<<< HEAD
+import org.elasticsearch.action.admin.cluster.snapshots.create.CreateSnapshotRequest;
+import org.elasticsearch.action.admin.cluster.snapshots.create.CreateSnapshotResponse;
 import org.elasticsearch.action.admin.cluster.snapshots.status.SnapshotsStatusRequest;
 import org.elasticsearch.action.admin.cluster.snapshots.status.SnapshotsStatusResponse;
-=======
-import org.elasticsearch.action.admin.cluster.snapshots.create.CreateSnapshotRequest;
-import org.elasticsearch.action.admin.cluster.snapshots.create.CreateSnapshotResponse;
->>>>>>> 1c4f4807
 import org.elasticsearch.action.admin.cluster.snapshots.delete.DeleteSnapshotRequest;
 import org.elasticsearch.action.admin.cluster.snapshots.delete.DeleteSnapshotResponse;
 import org.elasticsearch.action.admin.cluster.snapshots.get.GetSnapshotsRequest;
@@ -174,12 +171,6 @@
     }
 
     /**
-<<<<<<< HEAD
-     * Gets the status of requested snapshots.
-     * See <a href="https://www.elastic.co/guide/en/elasticsearch/reference/current/modules-snapshots.html"> Snapshot and Restore
-     * API on elastic.co</a>
-     * @param snapshotsStatusRequest the request
-=======
      * Creates a snapshot.
      * <p>
      * See <a href="https://www.elastic.co/guide/en/elasticsearch/reference/current/modules-snapshots.html"> Snapshot and Restore
@@ -209,12 +200,38 @@
      * API on elastic.co</a>
      *
      * @param getSnapshotsRequest the request
->>>>>>> 1c4f4807
-     * @param options the request options (e.g. headers), use {@link RequestOptions#DEFAULT} if nothing needs to be customized
-     * @return the response
-     * @throws IOException in case there is a problem sending the request or parsing back the response
-     */
-<<<<<<< HEAD
+     * @param options the request options (e.g. headers), use {@link RequestOptions#DEFAULT} if nothing needs to be customized
+     * @return the response
+     * @throws IOException in case there is a problem sending the request or parsing back the response
+     */
+    public GetSnapshotsResponse get(GetSnapshotsRequest getSnapshotsRequest, RequestOptions options) throws IOException {
+        return restHighLevelClient.performRequestAndParseEntity(getSnapshotsRequest, RequestConverters::getSnapshots, options,
+            GetSnapshotsResponse::fromXContent, emptySet());
+    }
+
+    /**
+     * Asynchronously get snapshots.
+     * See <a href="https://www.elastic.co/guide/en/elasticsearch/reference/current/modules-snapshots.html"> Snapshot and Restore
+     * API on elastic.co</a>
+     *
+     * @param getSnapshotsRequest the request
+     * @param options the request options (e.g. headers), use {@link RequestOptions#DEFAULT} if nothing needs to be customized
+     * @param listener the listener to be notified upon request completion
+     */
+    public void getAsync(GetSnapshotsRequest getSnapshotsRequest, RequestOptions options, ActionListener<GetSnapshotsResponse> listener) {
+        restHighLevelClient.performRequestAsyncAndParseEntity(getSnapshotsRequest, RequestConverters::getSnapshots, options,
+            GetSnapshotsResponse::fromXContent, listener, emptySet());
+    }
+
+    /**
+     * Gets the status of requested snapshots.
+     * See <a href="https://www.elastic.co/guide/en/elasticsearch/reference/current/modules-snapshots.html"> Snapshot and Restore
+     * API on elastic.co</a>
+     * @param snapshotsStatusRequest the request
+     * @param options the request options (e.g. headers), use {@link RequestOptions#DEFAULT} if nothing needs to be customized
+     * @return the response
+     * @throws IOException in case there is a problem sending the request or parsing back the response
+     */
     public SnapshotsStatusResponse status(SnapshotsStatusRequest snapshotsStatusRequest, RequestOptions options)
         throws IOException {
         return restHighLevelClient.performRequestAndParseEntity(snapshotsStatusRequest, RequestConverters::snapshotsStatus, options,
@@ -233,25 +250,6 @@
                             ActionListener<SnapshotsStatusResponse> listener) {
         restHighLevelClient.performRequestAsyncAndParseEntity(snapshotsStatusRequest, RequestConverters::snapshotsStatus, options,
             SnapshotsStatusResponse::fromXContent, listener, emptySet());
-=======
-    public GetSnapshotsResponse get(GetSnapshotsRequest getSnapshotsRequest, RequestOptions options) throws IOException {
-        return restHighLevelClient.performRequestAndParseEntity(getSnapshotsRequest, RequestConverters::getSnapshots, options,
-            GetSnapshotsResponse::fromXContent, emptySet());
-    }
-
-    /**
-     * Asynchronously get snapshots.
-     * See <a href="https://www.elastic.co/guide/en/elasticsearch/reference/current/modules-snapshots.html"> Snapshot and Restore
-     * API on elastic.co</a>
-     *
-     * @param getSnapshotsRequest the request
-     * @param options the request options (e.g. headers), use {@link RequestOptions#DEFAULT} if nothing needs to be customized
-     * @param listener the listener to be notified upon request completion
-     */
-    public void getAsync(GetSnapshotsRequest getSnapshotsRequest, RequestOptions options, ActionListener<GetSnapshotsResponse> listener) {
-        restHighLevelClient.performRequestAsyncAndParseEntity(getSnapshotsRequest, RequestConverters::getSnapshots, options,
-            GetSnapshotsResponse::fromXContent, listener, emptySet());
->>>>>>> 1c4f4807
     }
 
     /**
