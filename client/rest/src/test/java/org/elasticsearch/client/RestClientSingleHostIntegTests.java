--- conflicted
+++ resolved
@@ -377,21 +377,13 @@
 
     private Response bodyTest(RestClient restClient, String method, int statusCode, Header[] headers) throws IOException {
         String requestBody = "{ \"field\": \"value\" }";
-<<<<<<< HEAD
-        StringEntity entity = new StringEntity(requestBody, ContentType.APPLICATION_JSON);
-        Response esResponse;
-        try {
-            esResponse = restClient.performRequest(method, "/" + statusCode, Collections.<String, String>emptyMap(), entity, headers);
-        } catch (ResponseException e) {
-=======
-        int statusCode = randomStatusCode(getRandom());
         Request request = new Request(method, "/" + statusCode);
         request.setJsonEntity(requestBody);
+        request.setHeaders(headers);
         Response esResponse;
         try {
             esResponse = restClient.performRequest(request);
         } catch(ResponseException e) {
->>>>>>> 0f85c642
             esResponse = e.getResponse();
         }
         assertEquals(method, esResponse.getRequestLine().getMethod());
