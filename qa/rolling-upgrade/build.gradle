--- conflicted
+++ resolved
@@ -29,11 +29,8 @@
     numBwcNodes = 2
     numNodes = 2
     clusterName = 'rolling-upgrade'
-<<<<<<< HEAD
+    setting 'repositories.url.allowed_urls', 'http://snapshot.test*'
     setting 'logger.org.elasticsearch.action.search', 'TRACE'
-=======
-    setting 'repositories.url.allowed_urls', 'http://snapshot.test*'
->>>>>>> a1cc683c
   }
   systemProperty 'tests.rest.suite', 'old_cluster'
 }
@@ -45,11 +42,8 @@
     clusterName = 'rolling-upgrade'
     unicastTransportUri = { seedNode, node, ant -> oldClusterTest.nodes.get(0).transportUri() }
     dataDir = "${-> oldClusterTest.nodes[1].dataDir}"
-<<<<<<< HEAD
+    setting 'repositories.url.allowed_urls', 'http://snapshot.test*'
     setting'logger.org.elasticsearch.action.search', 'TRACE'
-=======
-    setting 'repositories.url.allowed_urls', 'http://snapshot.test*'
->>>>>>> a1cc683c
   }
   systemProperty 'tests.rest.suite', 'mixed_cluster'
   finalizedBy 'oldClusterTest#node0.stop'
@@ -62,11 +56,8 @@
     clusterName = 'rolling-upgrade'
     unicastTransportUri = { seedNode, node, ant -> mixedClusterTest.nodes.get(0).transportUri() }
     dataDir = "${-> oldClusterTest.nodes[0].dataDir}"
-<<<<<<< HEAD
+    setting 'repositories.url.allowed_urls', 'http://snapshot.test*'
     setting 'logger.org.elasticsearch.action.search', 'TRACE'
-=======
-    setting 'repositories.url.allowed_urls', 'http://snapshot.test*'
->>>>>>> a1cc683c
   }
   systemProperty 'tests.rest.suite', 'upgraded_cluster'
   // only need to kill the mixed cluster tests node here because we explicitly told it to not stop nodes upon completion
