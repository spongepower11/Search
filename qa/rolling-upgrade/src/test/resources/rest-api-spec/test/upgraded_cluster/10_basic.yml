---
"Verify that we can still find things with the template":
  - do:
      search_template:
        rest_total_hits_as_int: true
        index: test_search_template
        body:
          id: test_search_template
          params:
            f1: v5_old
  - match: { hits.total: 1 }

---
"Verify custom cluster metadata still exists after rolling upgrade":
  - do:
      snapshot.get_repository:
        repository: my_repo
  - is_true: my_repo

  - do:
      ingest.get_pipeline:
        id: "my_pipeline"
  - match: { my_pipeline.description: "_description" }

---
"Index percolator query and use the percolate query in upgraded cluster":
  - do:
      index:
        index: queries
        id: q4
        refresh: true
        body:
          id: q4
          query:
            bool:
              minimum_should_match: 2
              should:
                - term:
                    field1: value
                - term:
                    field2: value

  - do:
      search:
        rest_total_hits_as_int: true
        index: queries
        body:
          query:
            percolate:
              field: query
              document:
                field1: value
  - match: { hits.total: 1 }
  - match: { hits.hits.0._id: q1 }

  - do:
      search:
        rest_total_hits_as_int: true
        index: queries
        body:
          sort: id
          query:
            percolate:
              field: query
              document:
                field1: value
                field2: value
  - match: { hits.total: 3 }
  - match: { hits.hits.0._id: q1 }
  - match: { hits.hits.1._id: q2 }
  - match: { hits.hits.2._id: q4 }

  - do:
      search:
        rest_total_hits_as_int: true
        index: queries
        body:
          query:
            percolate:
              field: query
              document:
                field2: value
                field3: value
  - match: { hits.total: 1 }
  - match: { hits.hits.0._id: q3 }

---
"Find a task result record from the old cluster":
  - skip:
      features:
        - headers
        - allowed_warnings

  - do:
      # We don't require this warning because there's a very brief window during upgrades before the IndexMetaData is upgraded when warnings
      # may not be emitted. That they do get upgraded is tested specifically by FullClusterRestartIT#testSystemIndexMetadataIsUpgraded().
      allowed_warnings:
        - "this request accesses system indices: [.tasks], but in a future major version, direct access to system indices will be prevented by default"
      search:
        rest_total_hits_as_int: true
        index: .tasks
        body:
          query:
            match:
              task.description:
                query: 'reindexed_index_copy'
  - match: { hits.total: 1 }
  - match: { hits.hits.0._id: '/.+:\d+/' }
  - set: {hits.hits.0._id: task_id}

  - do:
      tasks.get:
        task_id: $task_id

  - is_false: node_failures
  - is_true: task

  - do:
      headers: { "X-Opaque-Id": "Reindexing Again" }
      reindex:
        wait_for_completion: false
        body:
          source:
            index: reindexed_index_copy
            size: 1
          dest:
            index: reindexed_index_another_copy
  - match: { task: '/.+:\d+/' }
  - set: { task: task_id }

  - do:
      tasks.get:
        wait_for_completion: true
        task_id: $task_id
<<<<<<< HEAD
  - match: { task.headers.X-Opaque-Id: "Reindexing Again" }

---
"Component and composable templates can be retrieved and updated":
  - do:
      cluster.get_component_template:
        name: my-ct

  - match: {component_templates.0.name: my-ct}
  - match: {component_templates.0.component_template.version: 2}
  - match: {component_templates.0.component_template._meta: {foo: bar, baz: {eggplant: true}}}
  - match: {component_templates.0.component_template.template.settings: {index: {number_of_shards: '1', number_of_replicas: '0'}}}
  - match: {component_templates.0.component_template.template.mappings: {dynamic: false}}
  - match: {component_templates.0.component_template.template.aliases: {aliasname: {}}}

  - do:
      indices.get_index_template:
        name: my-it

  - match: {index_templates.0.index_template.index_patterns: ["test-*"]}
  - match: {index_templates.0.index_template.template.settings.index: {number_of_shards: '1', number_of_replicas: '0'}}
  - is_true: index_templates.0.index_template.template.mappings
  - length: {index_templates.0.index_template.template.aliases: 3}
  - is_true: index_templates.0.index_template.template.aliases.test_alias
  - match: {index_templates.0.index_template.template.aliases.test_blias.index_routing: "b" }
  - match: {index_templates.0.index_template.template.aliases.test_blias.search_routing: "b" }
  - match: {index_templates.0.index_template.template.aliases.test_clias.filter.term.user: "kimchy" }
  - do:
      cluster.put_component_template:
        name: my-ct
        body:
          template:
            settings:
              number_of_shards:   1
              number_of_replicas: 0
            mappings:
              dynamic: true
            aliases:
              aliasname: {}
          version: 2
          _meta:
            foo: bar
            baz:
              eggplant: true

  - do:
      cluster.get_component_template:
        name: my-ct

  - match: {component_templates.0.name: my-ct}
  - match: {component_templates.0.component_template.version: 2}
  - match: {component_templates.0.component_template._meta: {foo: bar, baz: {eggplant: true}}}
  - match: {component_templates.0.component_template.template.settings: {index: {number_of_shards: '1', number_of_replicas: '0'}}}
  - is_true: component_templates.0.component_template.template.mappings
  - match: {component_templates.0.component_template.template.aliases: {aliasname: {}}}
=======
  - match: { task.headers.X-Opaque-Id: "Reindexing Again" }
>>>>>>> fa645e19
<|MERGE_RESOLUTION|>--- conflicted
+++ resolved
@@ -132,7 +132,6 @@
       tasks.get:
         wait_for_completion: true
         task_id: $task_id
-<<<<<<< HEAD
   - match: { task.headers.X-Opaque-Id: "Reindexing Again" }
 
 ---
@@ -187,7 +186,4 @@
   - match: {component_templates.0.component_template._meta: {foo: bar, baz: {eggplant: true}}}
   - match: {component_templates.0.component_template.template.settings: {index: {number_of_shards: '1', number_of_replicas: '0'}}}
   - is_true: component_templates.0.component_template.template.mappings
-  - match: {component_templates.0.component_template.template.aliases: {aliasname: {}}}
-=======
-  - match: { task.headers.X-Opaque-Id: "Reindexing Again" }
->>>>>>> fa645e19
+  - match: {component_templates.0.component_template.template.aliases: {aliasname: {}}}