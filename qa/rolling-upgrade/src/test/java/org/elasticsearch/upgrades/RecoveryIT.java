/*
 * Licensed to Elasticsearch under one or more contributor
 * license agreements. See the NOTICE file distributed with
 * this work for additional information regarding copyright
 * ownership. Elasticsearch licenses this file to you under
 * the Apache License, Version 2.0 (the "License"); you may
 * not use this file except in compliance with the License.
 * You may obtain a copy of the License at
 *
 *    http://www.apache.org/licenses/LICENSE-2.0
 *
 * Unless required by applicable law or agreed to in writing,
 * software distributed under the License is distributed on an
 * "AS IS" BASIS, WITHOUT WARRANTIES OR CONDITIONS OF ANY
 * KIND, either express or implied.  See the License for the
 * specific language governing permissions and limitations
 * under the License.
 */
package org.elasticsearch.upgrades;

import org.apache.http.util.EntityUtils;
import org.elasticsearch.Version;
import org.elasticsearch.action.support.PlainActionFuture;
import org.elasticsearch.client.Request;
import org.elasticsearch.client.Response;
import org.elasticsearch.client.ResponseException;
import org.elasticsearch.cluster.metadata.IndexMetaData;
import org.elasticsearch.cluster.metadata.MetaDataIndexStateService;
import org.elasticsearch.cluster.routing.allocation.decider.EnableAllocationDecider;
import org.elasticsearch.common.Booleans;
import org.elasticsearch.common.Strings;
import org.elasticsearch.common.settings.Settings;
import org.elasticsearch.common.util.concurrent.AbstractRunnable;
import org.elasticsearch.common.xcontent.support.XContentMapValues;
import org.elasticsearch.index.IndexSettings;
import org.elasticsearch.index.seqno.RetentionLeaseUtils;
import org.elasticsearch.test.rest.yaml.ObjectPath;
import org.hamcrest.Matchers;

import java.io.IOException;
import java.util.ArrayList;
import java.util.Collection;
import java.util.HashMap;
import java.util.List;
import java.util.Locale;
import java.util.Map;
import java.util.concurrent.Future;
import java.util.concurrent.TimeUnit;
import java.util.function.Predicate;

import static com.carrotsearch.randomizedtesting.RandomizedTest.randomAsciiLettersOfLength;
import static org.elasticsearch.cluster.routing.UnassignedInfo.INDEX_DELAYED_NODE_LEFT_TIMEOUT_SETTING;
import static org.elasticsearch.cluster.routing.allocation.decider.EnableAllocationDecider.INDEX_ROUTING_ALLOCATION_ENABLE_SETTING;
import static org.elasticsearch.cluster.routing.allocation.decider.MaxRetryAllocationDecider.SETTING_ALLOCATION_MAX_RETRY;
import static org.hamcrest.Matchers.equalTo;
import static org.hamcrest.Matchers.hasSize;
import static org.hamcrest.Matchers.is;
import static org.hamcrest.Matchers.isIn;
import static org.hamcrest.Matchers.notNullValue;
import static org.hamcrest.Matchers.nullValue;
import static org.hamcrest.Matchers.oneOf;

/**
 * In depth testing of the recovery mechanism during a rolling restart.
 */
public class RecoveryIT extends AbstractRollingTestCase {

    private static String CLUSTER_NAME = System.getProperty("tests.clustername");

    public void testHistoryUUIDIsGenerated() throws Exception {
        final String index = "index_history_uuid";
        if (CLUSTER_TYPE == ClusterType.OLD) {
            Settings.Builder settings = Settings.builder()
                .put(IndexMetaData.INDEX_NUMBER_OF_SHARDS_SETTING.getKey(), 1)
                .put(IndexMetaData.INDEX_NUMBER_OF_REPLICAS_SETTING.getKey(), 1)
                // if the node with the replica is the first to be restarted, while a replica is still recovering
                // then delayed allocation will kick in. When the node comes back, the master will search for a copy
                // but the recovering copy will be seen as invalid and the cluster health won't return to GREEN
                // before timing out
                .put(INDEX_DELAYED_NODE_LEFT_TIMEOUT_SETTING.getKey(), "100ms");
            createIndex(index, settings.build());
        } else if (CLUSTER_TYPE == ClusterType.UPGRADED) {
            ensureGreen(index);
            Request shardStatsRequest = new Request("GET", index + "/_stats");
            shardStatsRequest.addParameter("level", "shards");
            Response response = client().performRequest(shardStatsRequest);
            ObjectPath objectPath = ObjectPath.createFromResponse(response);
            List<Object> shardStats = objectPath.evaluate("indices." + index + ".shards.0");
            assertThat(shardStats, hasSize(2));
            String expectHistoryUUID = null;
            for (int shard = 0; shard < 2; shard++) {
                String nodeID = objectPath.evaluate("indices." + index + ".shards.0." + shard + ".routing.node");
                String historyUUID = objectPath.evaluate("indices." + index + ".shards.0." + shard + ".commit.user_data.history_uuid");
                assertThat("no history uuid found for shard on " + nodeID, historyUUID, notNullValue());
                if (expectHistoryUUID == null) {
                    expectHistoryUUID = historyUUID;
                } else {
                    assertThat("different history uuid found for shard on " + nodeID, historyUUID, equalTo(expectHistoryUUID));
                }
            }
        }
    }

    private int indexDocs(String index, final int idStart, final int numDocs) throws IOException {
        for (int i = 0; i < numDocs; i++) {
            final int id = idStart + i;
            Request indexDoc = new Request("PUT", index + "/_doc/" + id);
            indexDoc.setJsonEntity("{\"test\": \"test_" + randomAsciiLettersOfLength(2) + "\"}");
            client().performRequest(indexDoc);
        }
        return numDocs;
    }

    private Future<Void> asyncIndexDocs(String index, final int idStart, final int numDocs) throws IOException {
        PlainActionFuture<Void> future = new PlainActionFuture<>();
        Thread background = new Thread(new AbstractRunnable() {
            @Override
            public void onFailure(Exception e) {
                future.onFailure(e);
            }

            @Override
            protected void doRun() throws Exception {
                indexDocs(index, idStart, numDocs);
                future.onResponse(null);
            }
        });
        background.start();
        return future;
    }

    public void testRecoveryWithConcurrentIndexing() throws Exception {
        final String index = "recovery_with_concurrent_indexing";
        Response response = client().performRequest(new Request("GET", "_nodes"));
        ObjectPath objectPath = ObjectPath.createFromResponse(response);
        final Map<String, Object> nodeMap = objectPath.evaluate("nodes");
        List<String> nodes = new ArrayList<>(nodeMap.keySet());

        switch (CLUSTER_TYPE) {
            case OLD:
                Settings.Builder settings = Settings.builder()
                    .put(IndexMetaData.INDEX_NUMBER_OF_SHARDS_SETTING.getKey(), 1)
                    .put(IndexMetaData.INDEX_NUMBER_OF_REPLICAS_SETTING.getKey(), 2)
                    // if the node with the replica is the first to be restarted, while a replica is still recovering
                    // then delayed allocation will kick in. When the node comes back, the master will search for a copy
                    // but the recovering copy will be seen as invalid and the cluster health won't return to GREEN
                    // before timing out
                    .put(INDEX_DELAYED_NODE_LEFT_TIMEOUT_SETTING.getKey(), "100ms")
                    .put(SETTING_ALLOCATION_MAX_RETRY.getKey(), "0"); // fail faster
                createIndex(index, settings.build());
                indexDocs(index, 0, 10);
                ensureGreen(index);
                // make sure that we can index while the replicas are recovering
                updateIndexSettings(index, Settings.builder().put(INDEX_ROUTING_ALLOCATION_ENABLE_SETTING.getKey(), "primaries"));
                break;
            case MIXED:
                updateIndexSettings(index, Settings.builder().put(INDEX_ROUTING_ALLOCATION_ENABLE_SETTING.getKey(), (String)null));
                asyncIndexDocs(index, 10, 50).get();
                ensureGreen(index);
                client().performRequest(new Request("POST", index + "/_refresh"));
                assertCount(index, "_only_nodes:" + nodes.get(0), 60);
                assertCount(index, "_only_nodes:" + nodes.get(1), 60);
                assertCount(index, "_only_nodes:" + nodes.get(2), 60);
                // make sure that we can index while the replicas are recovering
                updateIndexSettings(index, Settings.builder().put(INDEX_ROUTING_ALLOCATION_ENABLE_SETTING.getKey(), "primaries"));
                break;
            case UPGRADED:
                updateIndexSettings(index, Settings.builder().put(INDEX_ROUTING_ALLOCATION_ENABLE_SETTING.getKey(), (String)null));
                asyncIndexDocs(index, 60, 45).get();
                ensureGreen(index);
                client().performRequest(new Request("POST", index + "/_refresh"));
                assertCount(index, "_only_nodes:" + nodes.get(0), 105);
                assertCount(index, "_only_nodes:" + nodes.get(1), 105);
                assertCount(index, "_only_nodes:" + nodes.get(2), 105);
                break;
            default:
                throw new IllegalStateException("unknown type " + CLUSTER_TYPE);
        }
    }

    private void assertCount(final String index, final String preference, final int expectedCount) throws IOException {
        final int actualDocs;
        try {
            final Request request = new Request("GET", index + "/_count");
            if (preference != null) {
                request.addParameter("preference", preference);
            }
            final Response response = client().performRequest(request);
            actualDocs = Integer.parseInt(ObjectPath.createFromResponse(response).evaluate("count").toString());
        } catch (ResponseException e) {
            try {
                final Response recoveryStateResponse = client().performRequest(new Request("GET", index + "/_recovery"));
                fail("failed to get doc count for index [" + index + "] with preference [" + preference + "]" + " response [" + e + "]"
                    + " recovery [" + EntityUtils.toString(recoveryStateResponse.getEntity()) + "]");
            } catch (Exception inner) {
                e.addSuppressed(inner);
            }
            throw e;
        }
        assertThat("preference [" + preference + "]", actualDocs, equalTo(expectedCount));
    }

    private String getNodeId(Predicate<Version> versionPredicate) throws IOException {
        Response response = client().performRequest(new Request("GET", "_nodes"));
        ObjectPath objectPath = ObjectPath.createFromResponse(response);
        Map<String, Object> nodesAsMap = objectPath.evaluate("nodes");
        for (String id : nodesAsMap.keySet()) {
            Version version = Version.fromString(objectPath.evaluate("nodes." + id + ".version"));
            if (versionPredicate.test(version)) {
                return id;
            }
        }
        return null;
    }

    public void testRelocationWithConcurrentIndexing() throws Exception {
        final String index = "relocation_with_concurrent_indexing";
        switch (CLUSTER_TYPE) {
            case OLD:
                Settings.Builder settings = Settings.builder()
                    .put(IndexMetaData.INDEX_NUMBER_OF_SHARDS_SETTING.getKey(), 1)
                    .put(IndexMetaData.INDEX_NUMBER_OF_REPLICAS_SETTING.getKey(), 2)
                    // if the node with the replica is the first to be restarted, while a replica is still recovering
                    // then delayed allocation will kick in. When the node comes back, the master will search for a copy
                    // but the recovering copy will be seen as invalid and the cluster health won't return to GREEN
                    // before timing out
                    .put(INDEX_DELAYED_NODE_LEFT_TIMEOUT_SETTING.getKey(), "100ms")
                    .put(SETTING_ALLOCATION_MAX_RETRY.getKey(), "0"); // fail faster
                createIndex(index, settings.build());
                indexDocs(index, 0, 10);
                ensureGreen(index);
                // make sure that no shards are allocated, so we can make sure the primary stays on the old node (when one
                // node stops, we lose the master too, so a replica will not be promoted)
                updateIndexSettings(index, Settings.builder().put(INDEX_ROUTING_ALLOCATION_ENABLE_SETTING.getKey(), "none"));
                break;
            case MIXED:
                final String newNode = getNodeId(v -> v.equals(Version.CURRENT));
                final String oldNode = getNodeId(v -> v.before(Version.CURRENT));
                // remove the replica and guaranteed the primary is placed on the old node
                updateIndexSettings(index, Settings.builder()
                    .put(IndexMetaData.INDEX_NUMBER_OF_REPLICAS_SETTING.getKey(), 0)
                    .put(INDEX_ROUTING_ALLOCATION_ENABLE_SETTING.getKey(), (String)null)
                    .put("index.routing.allocation.include._id", oldNode)
                );
                ensureGreen(index); // wait for the primary to be assigned
                ensureNoInitializingShards(); // wait for all other shard activity to finish
                updateIndexSettings(index, Settings.builder().put("index.routing.allocation.include._id", newNode));
                asyncIndexDocs(index, 10, 50).get();
                // ensure the relocation from old node to new node has occurred; otherwise ensureGreen can
                // return true even though shards haven't moved to the new node yet (allocation was throttled).
                assertBusy(() -> {
                    Map<String, ?> state = entityAsMap(client().performRequest(new Request("GET", "/_cluster/state")));
                    String xpath = "routing_table.indices." + index + ".shards.0.node";
                    @SuppressWarnings("unchecked") List<String> assignedNodes = (List<String>) XContentMapValues.extractValue(xpath, state);
                    assertNotNull(state.toString(), assignedNodes);
                    assertThat(state.toString(), newNode, isIn(assignedNodes));
                }, 60, TimeUnit.SECONDS);
                ensureGreen(index);
                client().performRequest(new Request("POST", index + "/_refresh"));
                assertCount(index, "_only_nodes:" + newNode, 60);
                break;
            case UPGRADED:
                updateIndexSettings(index, Settings.builder()
                    .put(IndexMetaData.INDEX_NUMBER_OF_REPLICAS_SETTING.getKey(), 2)
                    .put("index.routing.allocation.include._id", (String)null)
                );
                asyncIndexDocs(index, 60, 45).get();
                ensureGreen(index);
                client().performRequest(new Request("POST", index + "/_refresh"));
                Response response = client().performRequest(new Request("GET", "_nodes"));
                ObjectPath objectPath = ObjectPath.createFromResponse(response);
                final Map<String, Object> nodeMap = objectPath.evaluate("nodes");
                List<String> nodes = new ArrayList<>(nodeMap.keySet());

                assertCount(index, "_only_nodes:" + nodes.get(0), 105);
                assertCount(index, "_only_nodes:" + nodes.get(1), 105);
                assertCount(index, "_only_nodes:" + nodes.get(2), 105);
                break;
            default:
                throw new IllegalStateException("unknown type " + CLUSTER_TYPE);
        }
    }

    public void testRecovery() throws Exception {
        final String index = "recover_with_soft_deletes";
        if (CLUSTER_TYPE == ClusterType.OLD) {
            Settings.Builder settings = Settings.builder()
                .put(IndexMetaData.INDEX_NUMBER_OF_SHARDS_SETTING.getKey(), 1)
                .put(IndexMetaData.INDEX_NUMBER_OF_REPLICAS_SETTING.getKey(), 1)
                // if the node with the replica is the first to be restarted, while a replica is still recovering
                // then delayed allocation will kick in. When the node comes back, the master will search for a copy
                // but the recovering copy will be seen as invalid and the cluster health won't return to GREEN
                // before timing out
                .put(INDEX_DELAYED_NODE_LEFT_TIMEOUT_SETTING.getKey(), "100ms")
                .put(SETTING_ALLOCATION_MAX_RETRY.getKey(), "0"); // fail faster
            if (randomBoolean()) {
                settings.put(IndexSettings.INDEX_SOFT_DELETES_SETTING.getKey(), randomBoolean());
            }
            createIndex(index, settings.build());
            int numDocs = randomInt(10);
            indexDocs(index, 0, numDocs);
            if (randomBoolean()) {
                client().performRequest(new Request("POST", "/" + index + "/_flush"));
            }
            for (int i = 0; i < numDocs; i++) {
                if (randomBoolean()) {
                    indexDocs(index, i, 1); // update
                } else if (randomBoolean()) {
                    if (getNodeId(v -> v.onOrAfter(Version.V_7_0_0)) == null) {
                        client().performRequest(new Request("DELETE", index + "/test/" + i));
                    } else {
                        client().performRequest(new Request("DELETE", index + "/_doc/" + i));
                    }
                }
            }
        }
        ensureGreen(index);
    }

    public void testRetentionLeasesEstablishedWhenPromotingPrimary() throws Exception {
        final String index = "recover_and_create_leases_in_promotion";
        if (CLUSTER_TYPE == ClusterType.OLD) {
            Settings.Builder settings = Settings.builder()
                .put(IndexMetaData.INDEX_NUMBER_OF_SHARDS_SETTING.getKey(), between(1, 5))
                .put(IndexMetaData.INDEX_NUMBER_OF_REPLICAS_SETTING.getKey(), between(1, 2)) // triggers nontrivial promotion
                .put(INDEX_DELAYED_NODE_LEFT_TIMEOUT_SETTING.getKey(), "100ms")
                .put(SETTING_ALLOCATION_MAX_RETRY.getKey(), "0") // fail faster
                .put(IndexSettings.INDEX_SOFT_DELETES_SETTING.getKey(), randomBoolean());
            createIndex(index, settings.build());
            int numDocs = randomInt(10);
            indexDocs(index, 0, numDocs);
            if (randomBoolean()) {
                client().performRequest(new Request("POST", "/" + index + "/_flush"));
            }
        }
        ensureGreen(index);
        if (CLUSTER_TYPE == ClusterType.UPGRADED) {
            assertBusy(() -> RetentionLeaseUtils.assertAllCopiesHavePeerRecoveryRetentionLeases(client(), index));
        }
    }

    public void testRetentionLeasesEstablishedWhenRelocatingPrimary() throws Exception {
        final String index = "recover_and_create_leases_in_relocation";
        switch (CLUSTER_TYPE) {
            case OLD:
                Settings.Builder settings = Settings.builder()
                    .put(IndexMetaData.INDEX_NUMBER_OF_SHARDS_SETTING.getKey(), between(1, 5))
                    .put(IndexMetaData.INDEX_NUMBER_OF_REPLICAS_SETTING.getKey(), between(0, 1))
                    .put(INDEX_DELAYED_NODE_LEFT_TIMEOUT_SETTING.getKey(), "100ms")
                    .put(SETTING_ALLOCATION_MAX_RETRY.getKey(), "0") // fail faster
                    .put(IndexSettings.INDEX_SOFT_DELETES_SETTING.getKey(), randomBoolean());
                createIndex(index, settings.build());
                int numDocs = randomInt(10);
                indexDocs(index, 0, numDocs);
                if (randomBoolean()) {
                    client().performRequest(new Request("POST", "/" + index + "/_flush"));
                }
                ensureGreen(index);
                break;

            case MIXED:
                // trigger a primary relocation by excluding the last old node with a shard filter
                final Map<?, ?> nodesMap
                    = ObjectPath.createFromResponse(client().performRequest(new Request("GET", "/_nodes"))).evaluate("nodes");
                final List<String> oldNodeNames = new ArrayList<>();
                for (Object nodeDetails : nodesMap.values()) {
                    final Map<?, ?> nodeDetailsMap = (Map<?, ?>) nodeDetails;
                    final String versionString = (String) nodeDetailsMap.get("version");
                    if (versionString.equals(Version.CURRENT.toString()) == false) {
                        oldNodeNames.add((String) nodeDetailsMap.get("name"));
                    }
                }

                if (oldNodeNames.size() == 1) {
                    final String oldNodeName = oldNodeNames.get(0);
                    logger.info("--> excluding index [{}] from node [{}]", index, oldNodeName);
                    final Request putSettingsRequest = new Request("PUT", "/" + index + "/_settings");
                    putSettingsRequest.setJsonEntity("{\"index.routing.allocation.exclude._name\":\"" + oldNodeName + "\"}");
                    assertOK(client().performRequest(putSettingsRequest));
                    ensureGreen(index);
                    assertBusy(() -> RetentionLeaseUtils.assertAllCopiesHavePeerRecoveryRetentionLeases(client(), index));
                } else {
                    ensureGreen(index);
                }
                break;

            case UPGRADED:
                ensureGreen(index);
                assertBusy(() -> RetentionLeaseUtils.assertAllCopiesHavePeerRecoveryRetentionLeases(client(), index));
                break;
        }
    }

    /**
     * This test creates an index in the non upgraded cluster and closes it. It then checks that the index
     * is effectively closed and potentially replicated (if the version the index was created on supports
     * the replication of closed indices) during the rolling upgrade.
     */
    public void testRecoveryClosedIndex() throws Exception {
        final String indexName = "closed_index_created_on_old";
        if (CLUSTER_TYPE == ClusterType.OLD) {
            createIndex(indexName, Settings.builder()
                .put(IndexMetaData.INDEX_NUMBER_OF_SHARDS_SETTING.getKey(), 1)
                .put(IndexMetaData.INDEX_NUMBER_OF_REPLICAS_SETTING.getKey(), 1)
                // if the node with the replica is the first to be restarted, while a replica is still recovering
                // then delayed allocation will kick in. When the node comes back, the master will search for a copy
                // but the recovering copy will be seen as invalid and the cluster health won't return to GREEN
                // before timing out
                .put(INDEX_DELAYED_NODE_LEFT_TIMEOUT_SETTING.getKey(), "100ms")
                .put(SETTING_ALLOCATION_MAX_RETRY.getKey(), "0") // fail faster
                .build());
            ensureGreen(indexName);
            closeIndex(indexName);
        }

        final Version indexVersionCreated = indexVersionCreated(indexName);
        if (indexVersionCreated.onOrAfter(Version.V_7_2_0)) {
            // index was created on a version that supports the replication of closed indices,
            // so we expect the index to be closed and replicated
            ensureGreen(indexName);
            assertClosedIndex(indexName, true);
        } else {
            assertClosedIndex(indexName, false);
        }
    }

    /**
     * This test creates and closes a new index at every stage of the rolling upgrade. It then checks that the index
     * is effectively closed and potentially replicated if the cluster supports replication of closed indices at the
     * time the index was closed.
     */
    public void testCloseIndexDuringRollingUpgrade() throws Exception {
        final Version minimumNodeVersion = minimumNodeVersion();
        final String indexName =
            String.join("_", "index", CLUSTER_TYPE.toString(), Integer.toString(minimumNodeVersion.id)).toLowerCase(Locale.ROOT);

        if (indexExists(indexName) == false) {
            createIndex(indexName, Settings.builder()
                .put(IndexMetaData.INDEX_NUMBER_OF_SHARDS_SETTING.getKey(), 1)
                .put(IndexMetaData.INDEX_NUMBER_OF_REPLICAS_SETTING.getKey(), 0)
                .build());
            ensureGreen(indexName);
            closeIndex(indexName);
        }

        if (minimumNodeVersion.onOrAfter(Version.V_7_2_0)) {
            // index is created on a version that supports the replication of closed indices,
            // so we expect the index to be closed and replicated
            ensureGreen(indexName);
            assertClosedIndex(indexName, true);
        } else {
            assertClosedIndex(indexName, false);
        }
    }

    /**
     * We test that a closed index makes no-op replica allocation/recovery only.
     */
    public void testClosedIndexNoopRecovery() throws Exception {
        final String indexName = "closed_index_replica_allocation";
        if (CLUSTER_TYPE == ClusterType.OLD) {
            createIndex(indexName, Settings.builder()
                .put(IndexMetaData.INDEX_NUMBER_OF_SHARDS_SETTING.getKey(), 1)
                .put(IndexMetaData.INDEX_NUMBER_OF_REPLICAS_SETTING.getKey(), 1)
                .put(EnableAllocationDecider.INDEX_ROUTING_REBALANCE_ENABLE_SETTING.getKey(), "none")
                .put(INDEX_DELAYED_NODE_LEFT_TIMEOUT_SETTING.getKey(), "120s")
                .put("index.routing.allocation.include._name", CLUSTER_NAME + "-0")
                .build());
            indexDocs(indexName, 0, randomInt(10));
            // allocate replica to node-2
            updateIndexSettings(indexName,
                Settings.builder().put(
                    "index.routing.allocation.include._name",
                    CLUSTER_NAME + "-0," + CLUSTER_NAME + "-2," + CLUSTER_NAME + "-*")
            );
            ensureGreen(indexName);
            closeIndex(indexName);
        }

        final Version indexVersionCreated = indexVersionCreated(indexName);
        if (indexVersionCreated.onOrAfter(Version.V_7_2_0)) {
            // index was created on a version that supports the replication of closed indices,
            // so we expect the index to be closed and replicated
            ensureGreen(indexName);
            assertClosedIndex(indexName, true);
            if (minimumNodeVersion().onOrAfter(Version.V_7_2_0)) {
                switch (CLUSTER_TYPE) {
                    case OLD: break;
                    case MIXED:
                        assertNoopRecoveries(indexName, s -> s.startsWith(CLUSTER_NAME + "-0"));
                        break;
                    case UPGRADED:
                        assertNoopRecoveries(indexName, s -> s.startsWith(CLUSTER_NAME));
                        break;
                }
            }
        } else {
            assertClosedIndex(indexName, false);
        }

    }
    /**
     * Returns the version in which the given index has been created
     */
    private static Version indexVersionCreated(final String indexName) throws IOException {
        final Request request = new Request("GET", "/" + indexName + "/_settings");
        final String versionCreatedSetting = indexName + ".settings.index.version.created";
        request.addParameter("filter_path", versionCreatedSetting);

        final Response response = client().performRequest(request);
        return Version.fromId(Integer.parseInt(ObjectPath.createFromResponse(response).evaluate(versionCreatedSetting)));
    }

    /**
     * Asserts that an index is closed in the cluster state. If `checkRoutingTable` is true, it also asserts
     * that the index has started shards.
     */
    @SuppressWarnings("unchecked")
    private void assertClosedIndex(final String index, final boolean checkRoutingTable) throws IOException {
        final Map<String, ?> state = entityAsMap(client().performRequest(new Request("GET", "/_cluster/state")));

        final Map<String, ?> metadata = (Map<String, Object>) XContentMapValues.extractValue("metadata.indices." + index, state);
        assertThat(metadata, notNullValue());
        assertThat(metadata.get("state"), equalTo("close"));

        final Map<String, ?> blocks = (Map<String, Object>) XContentMapValues.extractValue("blocks.indices." + index, state);
        assertThat(blocks, notNullValue());
        assertThat(blocks.containsKey(String.valueOf(MetaDataIndexStateService.INDEX_CLOSED_BLOCK_ID)), is(true));

        final Map<String, ?> settings = (Map<String, Object>) XContentMapValues.extractValue("settings", metadata);
        assertThat(settings, notNullValue());

        final int numberOfShards = Integer.parseInt((String) XContentMapValues.extractValue("index.number_of_shards", settings));
        final int numberOfReplicas = Integer.parseInt((String) XContentMapValues.extractValue("index.number_of_replicas", settings));

        final Map<String, ?> routingTable = (Map<String, Object>) XContentMapValues.extractValue("routing_table.indices." + index, state);
        if (checkRoutingTable) {
            assertThat(routingTable, notNullValue());
            assertThat(Booleans.parseBoolean((String) XContentMapValues.extractValue("index.verified_before_close", settings)), is(true));

            for (int i = 0; i < numberOfShards; i++) {
                final Collection<Map<String, ?>> shards =
                    (Collection<Map<String, ?>>) XContentMapValues.extractValue("shards." + i, routingTable);
                assertThat(shards, notNullValue());
                assertThat(shards.size(), equalTo(numberOfReplicas + 1));
                for (Map<String, ?> shard : shards) {
                    assertThat(XContentMapValues.extractValue("shard", shard), equalTo(i));
                    assertThat((String) XContentMapValues.extractValue("state", shard),
                        oneOf("STARTED", "RELOCATING", "RELOCATED"));
                    assertThat(XContentMapValues.extractValue("index", shard), equalTo(index));
                }
            }
        } else {
            assertThat(routingTable, nullValue());
            assertThat(XContentMapValues.extractValue("index.verified_before_close", settings), nullValue());
        }
    }

<<<<<<< HEAD
=======
    private void syncedFlush(String index) throws Exception {
        // We have to spin synced-flush requests here because we fire the global checkpoint sync for the last write operation.
        // A synced-flush request considers the global checkpoint sync as an going operation because it acquires a shard permit.
        assertBusy(() -> {
            try {
                Response resp = performSyncedFlush(index);
                Map<String, Object> result = ObjectPath.createFromResponse(resp).evaluate("_shards");
                assertThat(result.get("failed"), equalTo(0));
            } catch (ResponseException ex) {
                throw new AssertionError(ex); // cause assert busy to retry
            }
        });
        // ensure the global checkpoint is synced; otherwise we might trim the commit with syncId
        ensureGlobalCheckpointSynced(index);
    }

    @SuppressWarnings("unchecked")
    private void ensureGlobalCheckpointSynced(String index) throws Exception {
        assertBusy(() -> {
            Map<?, ?> stats = entityAsMap(client().performRequest(new Request("GET", index + "/_stats?level=shards")));
            List<Map<?, ?>> shardStats = (List<Map<?, ?>>) XContentMapValues.extractValue("indices." + index + ".shards.0", stats);
            shardStats.stream()
                .map(shard -> (Map<?, ?>) XContentMapValues.extractValue("seq_no", shard))
                .filter(Objects::nonNull)
                .forEach(seqNoStat -> {
                    long globalCheckpoint = ((Number) XContentMapValues.extractValue("global_checkpoint", seqNoStat)).longValue();
                    long localCheckpoint = ((Number) XContentMapValues.extractValue("local_checkpoint", seqNoStat)).longValue();
                    long maxSeqNo = ((Number) XContentMapValues.extractValue("max_seq_no", seqNoStat)).longValue();
                    assertThat(shardStats.toString(), localCheckpoint, equalTo(maxSeqNo));
                    assertThat(shardStats.toString(), globalCheckpoint, equalTo(maxSeqNo));
                });
        }, 60, TimeUnit.SECONDS);
    }

>>>>>>> 75b68fa5
    /** Ensure that we can always execute update requests regardless of the version of cluster */
    public void testUpdateDoc() throws Exception {
        final String index = "test_update_doc";
        if (CLUSTER_TYPE == ClusterType.OLD) {
            Settings.Builder settings = Settings.builder()
                .put(IndexMetaData.INDEX_NUMBER_OF_SHARDS_SETTING.getKey(), 1)
                .put(IndexMetaData.INDEX_NUMBER_OF_REPLICAS_SETTING.getKey(), 2);
            createIndex(index, settings.build());
            indexDocs(index, 0, 100);
        }
        if (randomBoolean()) {
            ensureGreen(index);
        }
        Map<Integer, Long> updates = new HashMap<>();
        for (int docId = 0; docId < 100; docId++) {
            final int times = randomIntBetween(0, 2);
            for (int i = 0; i < times; i++) {
                long value = randomNonNegativeLong();
                Request update = new Request("POST", index + "/_update/" + docId);
                update.setJsonEntity("{\"doc\": {\"updated_field\": " + value + "}}");
                client().performRequest(update);
                updates.put(docId, value);
            }
        }
        client().performRequest(new Request("POST", index + "/_refresh"));
        for (int docId : updates.keySet()) {
            Request get = new Request("GET", index + "/_doc/" + docId);
            Map<String, Object> doc = entityAsMap(client().performRequest(get));
            assertThat(XContentMapValues.extractValue("_source.updated_field", doc), equalTo(updates.get(docId)));
        }
        if (randomBoolean()) {
            flush(index, randomBoolean());
        }
    }

    private void assertNoopRecoveries(String indexName, Predicate<String> targetNode) throws IOException {
        Map<String, Object> recoveries = entityAsMap(client()
            .performRequest(new Request("GET", indexName + "/_recovery?detailed=true")));

        @SuppressWarnings("unchecked")
        List<Map<String, ?>> shards = (List<Map<String,?>>) XContentMapValues.extractValue(indexName + ".shards", recoveries);
        assertNotNull(shards);
        boolean foundReplica = false;
        for (Map<String, ?> shard : shards) {
            if (shard.get("primary") == Boolean.FALSE
                && targetNode.test((String) XContentMapValues.extractValue("target.name", shard))) {
                List<?> details = (List<?>) XContentMapValues.extractValue("index.files.details", shard);
                // once detailed recoveries works, remove this if.
                if (details == null) {
                    long totalFiles = ((Number) XContentMapValues.extractValue("index.files.total", shard)).longValue();
                    long reusedFiles = ((Number) XContentMapValues.extractValue("index.files.reused", shard)).longValue();
                    logger.info("total [{}] reused [{}]", totalFiles, reusedFiles);
                    assertEquals("must reuse all files, recoveries [" + recoveries + "]", totalFiles, reusedFiles);
                } else {
                    assertNotNull(details);
                    assertThat(details, Matchers.empty());
                }

                long translogRecovered = ((Number) XContentMapValues.extractValue("translog.recovered", shard)).longValue();
                assertEquals("must be noop, recoveries [" + recoveries + "]", 0, translogRecovered);
                foundReplica = true;
            }
        }

        assertTrue("must find replica", foundReplica);
    }

    /**
     * Tests that with or without soft-deletes, we should perform an operation-based recovery if there were some
     * but not too many uncommitted documents (i.e., less than 10% of committed documents or the extra translog)
     * before we upgrade each node. This is important when we move from translog based to retention leases based
     * peer recoveries.
     */
    public void testOperationBasedRecovery() throws Exception {
        final String index = "test_operation_based_recovery";
        if (CLUSTER_TYPE == ClusterType.OLD) {
            createIndex(index, Settings.builder()
                .put(IndexMetaData.INDEX_NUMBER_OF_SHARDS_SETTING.getKey(), 1)
                .put(IndexMetaData.INDEX_NUMBER_OF_REPLICAS_SETTING.getKey(), 2)
                .put(IndexSettings.INDEX_SOFT_DELETES_SETTING.getKey(), randomBoolean()).build());
            ensureGreen(index);
            indexDocs(index, 0, randomIntBetween(100, 200));
            flush(index, randomBoolean());
            ensurePeerRecoveryRetentionLeasesRenewedAndSynced(index);
            // uncommitted docs must be less than 10% of committed docs (see IndexSetting#FILE_BASED_RECOVERY_THRESHOLD_SETTING).
            indexDocs(index, randomIntBetween(0, 100), randomIntBetween(0, 3));
        } else {
            ensureGreen(index);
            assertNoFileBasedRecovery(index, nodeName ->
                   CLUSTER_TYPE == ClusterType.UPGRADED
                || nodeName.startsWith(CLUSTER_NAME + "-0")
                || (nodeName.startsWith(CLUSTER_NAME + "-1") && Booleans.parseBoolean(System.getProperty("tests.first_round")) == false));
            indexDocs(index, randomIntBetween(0, 100), randomIntBetween(0, 3));
            ensurePeerRecoveryRetentionLeasesRenewedAndSynced(index);
        }
    }

    /**
     * Verifies that once all shard copies on the new version, we should turn off the translog retention for indices with soft-deletes.
     */
    public void testTurnOffTranslogRetentionAfterUpgraded() throws Exception {
        final String index = "turn_off_translog_retention";
        if (CLUSTER_TYPE == ClusterType.OLD) {
            createIndex(index, Settings.builder()
                .put(IndexMetaData.INDEX_NUMBER_OF_SHARDS_SETTING.getKey(), 1)
                .put(IndexMetaData.INDEX_NUMBER_OF_REPLICAS_SETTING.getKey(), randomIntBetween(0, 2))
                .put(IndexSettings.INDEX_SOFT_DELETES_SETTING.getKey(), true).build());
            ensureGreen(index);
            indexDocs(index, 0, randomIntBetween(100, 200));
            flush(index, randomBoolean());
            indexDocs(index, randomIntBetween(0, 100), randomIntBetween(0, 100));
        }
        if (CLUSTER_TYPE == ClusterType.UPGRADED) {
            ensureGreen(index);
            flush(index, true);
            assertEmptyTranslog(index);
        }
    }

    public void testAutoExpandIndicesDuringRollingUpgrade() throws Exception {
        final String indexName = "test-auto-expand-filtering";
        final Version minimumNodeVersion = minimumNodeVersion();

        Response response = client().performRequest(new Request("GET", "_nodes"));
        ObjectPath objectPath = ObjectPath.createFromResponse(response);
        final Map<String, Object> nodeMap = objectPath.evaluate("nodes");
        List<String> nodes = new ArrayList<>(nodeMap.keySet());

        if (CLUSTER_TYPE == ClusterType.OLD) {
            createIndex(indexName, Settings.builder()
                .put(IndexMetaData.SETTING_NUMBER_OF_SHARDS, 1)
                .put(IndexMetaData.SETTING_NUMBER_OF_REPLICAS, randomInt(2))
                .put(IndexMetaData.SETTING_AUTO_EXPAND_REPLICAS, "0-all")
                .build());
            ensureGreen(indexName);
            updateIndexSettings(indexName,
                Settings.builder().put(IndexMetaData.INDEX_ROUTING_EXCLUDE_GROUP_PREFIX + "._id", nodes.get(randomInt(2))));
        }

        ensureGreen(indexName);

        final int numberOfReplicas = Integer.parseInt(
            getIndexSettingsAsMap(indexName).get(IndexMetaData.SETTING_NUMBER_OF_REPLICAS).toString());
        if (minimumNodeVersion.onOrAfter(Version.V_7_6_0)) {
            assertEquals(nodes.size() - 2, numberOfReplicas);
        } else {
            assertEquals(nodes.size() - 1, numberOfReplicas);
        }
    }

    public void testSoftDeletesDisabledWarning() throws Exception {
        final String indexName = "test_soft_deletes_disabled_warning";
        if (CLUSTER_TYPE == ClusterType.OLD) {
            boolean softDeletesEnabled = true;
            Settings.Builder settings = Settings.builder();
            if (randomBoolean()) {
                softDeletesEnabled = randomBoolean();
                settings.put(IndexSettings.INDEX_SOFT_DELETES_SETTING.getKey(), softDeletesEnabled);
            }
            Request request = new Request("PUT", "/" + indexName);
            request.setJsonEntity("{\"settings\": " + Strings.toString(settings.build()) + "}");
            if (softDeletesEnabled == false) {
                expectSoftDeletesWarning(request, indexName);
            }
            client().performRequest(request);
        }
        ensureGreen(indexName);
        indexDocs(indexName, randomInt(100), randomInt(100));
    }

    @SuppressWarnings("unchecked")
    private Map<String, Object> getIndexSettingsAsMap(String index) throws IOException {
        Map<String, Object> indexSettings = getIndexSettings(index);
        return (Map<String, Object>)((Map<String, Object>) indexSettings.get(index)).get("settings");
    }
}<|MERGE_RESOLUTION|>--- conflicted
+++ resolved
@@ -44,6 +44,7 @@
 import java.util.List;
 import java.util.Locale;
 import java.util.Map;
+import java.util.Objects;
 import java.util.concurrent.Future;
 import java.util.concurrent.TimeUnit;
 import java.util.function.Predicate;
@@ -556,8 +557,6 @@
         }
     }
 
-<<<<<<< HEAD
-=======
     private void syncedFlush(String index) throws Exception {
         // We have to spin synced-flush requests here because we fire the global checkpoint sync for the last write operation.
         // A synced-flush request considers the global checkpoint sync as an going operation because it acquires a shard permit.
@@ -592,7 +591,6 @@
         }, 60, TimeUnit.SECONDS);
     }
 
->>>>>>> 75b68fa5
     /** Ensure that we can always execute update requests regardless of the version of cluster */
     public void testUpdateDoc() throws Exception {
         final String index = "test_update_doc";
