--- conflicted
+++ resolved
@@ -30,10 +30,5 @@
 
 integTestCluster {
     plugin ':plugins:ingest-geoip'
-<<<<<<< HEAD
-    setting 'path.scripts', "${project.buildDir}/resources/test/scripts"
-=======
-    setting 'script.inline', 'true'
->>>>>>> 46530c1c
     setting 'script.max_compilations_per_minute', '1000'
 }