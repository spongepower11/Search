--- conflicted
+++ resolved
@@ -80,11 +80,7 @@
     }
     public void testDeprecatedMessage() throws IOException {
         final Logger testLogger = LogManager.getLogger("deprecation.test");
-<<<<<<< HEAD
-        testLogger.info(new DeprecatedMessage("deprecated message1", "someId"));
-=======
         testLogger.info(DeprecatedMessage.of("someId","deprecated message1"));
->>>>>>> fb871125
 
         final Path path = PathUtils.get(System.getProperty("es.logs.base_path"),
             System.getProperty("es.logs.cluster_name") + "_deprecated.json");
@@ -106,16 +102,12 @@
         }
     }
 
-<<<<<<< HEAD
-    public void testMessageOverride() throws IOException {
-        class CustomMessage extends ESLogMessage{
-            CustomMessage() {
-                super(Map.of("message","overriden"), "some message");
-            }
-        }
-
+    public void testMessageOverrideWithNoValue() throws IOException {
+        //message field is meant to be overriden (see custom.test config), but is not provided.
+        //Expected is that it will be emptied
         final Logger testLogger = LogManager.getLogger("custom.test");
-        testLogger.info(new CustomMessage());
+
+        testLogger.info(new ESLogMessage("some message"));
 
         final Path path = PathUtils.get(System.getProperty("es.logs.base_path"),
             System.getProperty("es.logs.cluster_name") + "_custom.json");
@@ -129,61 +121,6 @@
                     hasEntry("level", "INFO"),
                     hasEntry("component", "c.test"),
                     hasEntry("cluster.name", "elasticsearch"),
-                    hasEntry("node.name", "sample-name"),
-                    hasEntry("message", "overriden"))
-                )
-            );
-        }
-    }
-
-    public void testCustomMessageWithMultipleFields() throws IOException {
-        // if a field is defined to be overriden, it has to always be overriden in that appender.
-        class CustomMessage extends ESLogMessage{
-            CustomMessage() {
-                super(Map.of("field1","value1","field2","value2", "message", "some message"), "some message");
-            }
-        }
-
-        final Logger testLogger = LogManager.getLogger("custom.test");
-        testLogger.info(new CustomMessage());
-=======
-    public void testMessageOverrideWithNoValue() throws IOException {
-        //message field is meant to be overriden (see custom.test config), but is not provided.
-        //Expected is that it will be emptied
-        final Logger testLogger = LogManager.getLogger("custom.test");
-
-        testLogger.info(new ESLogMessage("some message"));
->>>>>>> fb871125
-
-        final Path path = PathUtils.get(System.getProperty("es.logs.base_path"),
-            System.getProperty("es.logs.cluster_name") + "_custom.json");
-        try (Stream<Map<String, String>> stream = JsonLogsStream.mapStreamFrom(path)) {
-            List<Map<String, String>> jsonLogs = stream
-                .collect(Collectors.toList());
-
-            assertThat(jsonLogs, contains(
-                allOf(
-                    hasEntry("type", "custom"),
-                    hasEntry("level", "INFO"),
-                    hasEntry("component", "c.test"),
-                    hasEntry("cluster.name", "elasticsearch"),
-<<<<<<< HEAD
-                    hasEntry("node.name", "sample-name"),
-                    hasEntry("field1", "value1"),
-                    hasEntry("field2", "value2"),
-                    hasEntry("message", "some message"))
-                )
-            );
-        }
-    }
-
-
-    public void testDeprecatedMessageWithoutXOpaqueId() throws IOException {
-        final Logger testLogger = LogManager.getLogger("deprecation.test");
-        testLogger.info(new DeprecatedMessage("deprecated message1", "someId"));
-        testLogger.info(new DeprecatedMessage("deprecated message2", ""));
-        testLogger.info(new DeprecatedMessage("deprecated message3", null));
-=======
                     hasEntry("node.name", "sample-name"))
                 )
             );
@@ -285,7 +222,6 @@
         testLogger.info( DeprecatedMessage.of("someId","deprecated message1"));
         testLogger.info( DeprecatedMessage.of("","deprecated message2"));
         testLogger.info( DeprecatedMessage.of(null,"deprecated message3"));
->>>>>>> fb871125
         testLogger.info("deprecated message4");
 
         final Path path = PathUtils.get(System.getProperty("es.logs.base_path"),
