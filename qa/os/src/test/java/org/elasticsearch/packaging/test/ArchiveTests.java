--- conflicted
+++ resolved
@@ -208,16 +208,9 @@
         });
 
         Platforms.onLinux(() -> {
-<<<<<<< HEAD
             final Shell sh = newShell();
-            // Create temporary directory with a space and link to java binary.
-            // Use it as java_home
-            String testJavaHome = FileUtils.mkdir(Paths.get("/home", ARCHIVE_OWNER, "java home")).toAbsolutePath().toString();
-=======
-            final Shell sh = new Shell();
             // Create temporary directory with a space and link to real java home
             String testJavaHome = Paths.get("/tmp", "java home").toString();
->>>>>>> 7583c07f
             try {
                 final String systemJavaHome = sh.run("echo $SYSTEM_JAVA_HOME").stdout.trim();
                 sh.run("ln -s \"" + systemJavaHome + "\" \"" + testJavaHome + "\"");
