/*
 * Licensed to Elasticsearch under one or more contributor
 * license agreements. See the NOTICE file distributed with
 * this work for additional information regarding copyright
 * ownership. Elasticsearch licenses this file to you under
 * the Apache License, Version 2.0 (the "License"); you may
 * not use this file except in compliance with the License.
 * You may obtain a copy of the License at
 *
 *    http://www.apache.org/licenses/LICENSE-2.0
 *
 * Unless required by applicable law or agreed to in writing,
 * software distributed under the License is distributed on an
 * "AS IS" BASIS, WITHOUT WARRANTIES OR CONDITIONS OF ANY
 * KIND, either express or implied.  See the License for the
 * specific language governing permissions and limitations
 * under the License.
 */

package org.elasticsearch.packaging.test;

import org.apache.http.client.fluent.Request;
import org.elasticsearch.packaging.util.Archives;
import org.elasticsearch.packaging.util.FileUtils;
import org.elasticsearch.packaging.util.Installation;
import org.elasticsearch.packaging.util.Platforms;
import org.elasticsearch.packaging.util.ServerUtils;
import org.elasticsearch.packaging.util.Shell;
import org.elasticsearch.packaging.util.Shell.Result;
import org.junit.BeforeClass;

import java.nio.file.Files;
import java.nio.file.Path;
import java.nio.file.Paths;
import java.util.stream.Stream;

import static org.elasticsearch.packaging.util.Archives.installArchive;
import static org.elasticsearch.packaging.util.Archives.verifyArchiveInstallation;
import static org.elasticsearch.packaging.util.FileUtils.append;
import static org.elasticsearch.packaging.util.FileUtils.cp;
import static org.elasticsearch.packaging.util.FileUtils.getTempDir;
import static org.elasticsearch.packaging.util.FileUtils.mkdir;
import static org.elasticsearch.packaging.util.FileUtils.mv;
import static org.elasticsearch.packaging.util.FileUtils.rm;
import static org.elasticsearch.packaging.util.ServerUtils.makeRequest;
import static org.hamcrest.CoreMatchers.containsString;
import static org.hamcrest.CoreMatchers.equalTo;
import static org.hamcrest.CoreMatchers.is;
import static org.hamcrest.CoreMatchers.not;
import static org.hamcrest.Matchers.isEmptyString;
import static org.junit.Assume.assumeThat;
import static org.junit.Assume.assumeTrue;

public class ArchiveTests extends PackagingTestCase {

    @BeforeClass
    public static void filterDistros() {
        assumeTrue("only archives", distribution.isArchive());
    }

    public void test10Install() throws Exception {
        installation = installArchive(distribution());
        verifyArchiveInstallation(installation, distribution());
    }

    public void test20PluginsListWithNoPlugins() throws Exception {
        final Installation.Executables bin = installation.executables();
        final Result r = sh.run(bin.elasticsearchPlugin + " list");

        assertThat(r.stdout, isEmptyString());
    }

    public void test30MissingBundledJdk() throws Exception {
        final Installation.Executables bin = installation.executables();
        sh.getEnv().remove("JAVA_HOME");

        final Path relocatedJdk = installation.bundledJdk.getParent().resolve("jdk.relocated");

        try {
            if (distribution().hasJdk) {
                mv(installation.bundledJdk, relocatedJdk);
            }
            // ask for elasticsearch version to quickly exit if java is actually found (ie test failure)
            final Result runResult = sh.runIgnoreExitCode(bin.elasticsearch.toString() + " -v");
            assertThat(runResult.exitCode, is(1));
            assertThat(runResult.stderr, containsString("could not find java in bundled jdk"));
        } finally {
            if (distribution().hasJdk) {
                mv(relocatedJdk, installation.bundledJdk);
            }
        }
    }

    public void test31BadJavaHome() throws Exception {
        final Installation.Executables bin = installation.executables();
        sh.getEnv().put("JAVA_HOME", "doesnotexist");

        // ask for elasticsearch version to quickly exit if java is actually found (ie test failure)
        final Result runResult = sh.runIgnoreExitCode(bin.elasticsearch.toString() + " -v");
        assertThat(runResult.exitCode, is(1));
        assertThat(runResult.stderr, containsString("could not find java in JAVA_HOME"));

    }

<<<<<<< HEAD
=======
    public void test40CreateKeystoreManually() throws Exception {
        final Installation.Executables bin = installation.executables();

        Platforms.onLinux(() -> sh.run("sudo -u " + ARCHIVE_OWNER + " " + bin.elasticsearchKeystore + " create"));

        // this is a hack around the fact that we can't run a command in the same session as the same user but not as administrator.
        // the keystore ends up being owned by the Administrators group, so we manually set it to be owned by the vagrant user here.
        // from the server's perspective the permissions aren't really different, this is just to reflect what we'd expect in the tests.
        // when we run these commands as a role user we won't have to do this
        Platforms.onWindows(() -> {
            sh.run(bin.elasticsearchKeystore + " create");
            sh.chown(installation.config("elasticsearch.keystore"));
        });

        assertThat(installation.config("elasticsearch.keystore"), file(File, ARCHIVE_OWNER, ARCHIVE_OWNER, p660));

        Platforms.onLinux(() -> {
            final Result r = sh.run("sudo -u " + ARCHIVE_OWNER + " " + bin.elasticsearchKeystore + " list");
            assertThat(r.stdout, containsString("keystore.seed"));
        });

        Platforms.onWindows(() -> {
            final Result r = sh.run(bin.elasticsearchKeystore + " list");
            assertThat(r.stdout, containsString("keystore.seed"));
        });
    }

>>>>>>> e928c27d
    public void test50StartAndStop() throws Exception {
        awaitElasticsearchStartup(Archives.startElasticsearch(installation, sh));

        assertTrue("gc logs exist", Files.exists(installation.logs.resolve("gc.log")));
        ServerUtils.runElasticsearchTests();

        Archives.stopElasticsearch(installation, sh);
    }

    public void test51JavaHomeOverride() throws Exception {
        Platforms.onLinux(() -> {
            String systemJavaHome1 = sh.run("echo $SYSTEM_JAVA_HOME").stdout.trim();
            sh.getEnv().put("JAVA_HOME", systemJavaHome1);
        });
        Platforms.onWindows(() -> {
            final String systemJavaHome1 = sh.run("$Env:SYSTEM_JAVA_HOME").stdout.trim();
            sh.getEnv().put("JAVA_HOME", systemJavaHome1);
        });

        awaitElasticsearchStartup(Archives.startElasticsearch(installation, sh));
        ServerUtils.runElasticsearchTests();
        Archives.stopElasticsearch(installation, sh);

<<<<<<< HEAD
        String systemJavaHome = sh.getEnv().get("JAVA_HOME");
        assertThat(FileUtils.slurpAllLogs(installation.logs, "elasticsearch.log", "elasticsearch*.log.gz"),
            containsString(systemJavaHome));
    }

    public void test51JavaHomeOverride() throws Exception {
        assertRunsWithJavaHome();
=======
        String systemJavaHome1 = sh.getEnv().get("JAVA_HOME");
        assertThat(FileUtils.slurpAllLogs(installation.logs, "elasticsearch.log", "*.log.gz"),
            containsString(systemJavaHome1));
>>>>>>> e928c27d
    }

    public void test52BundledJdkRemoved() throws Exception {
        assumeThat(distribution().hasJdk, is(true));

        Path relocatedJdk = installation.bundledJdk.getParent().resolve("jdk.relocated");
        try {
            mv(installation.bundledJdk, relocatedJdk);
            Platforms.onLinux(() -> {
                String systemJavaHome1 = sh.run("echo $SYSTEM_JAVA_HOME").stdout.trim();
                sh.getEnv().put("JAVA_HOME", systemJavaHome1);
            });
            Platforms.onWindows(() -> {
                final String systemJavaHome1 = sh.run("$Env:SYSTEM_JAVA_HOME").stdout.trim();
                sh.getEnv().put("JAVA_HOME", systemJavaHome1);
            });

            Archives.runElasticsearch(installation, sh);
            ServerUtils.runElasticsearchTests();
            Archives.stopElasticsearch(installation);

            String systemJavaHome1 = sh.getEnv().get("JAVA_HOME");
            assertThat(FileUtils.slurpAllLogs(installation.logs, "elasticsearch.log", "*.log.gz"),
                containsString(systemJavaHome1));
        } finally {
            mv(relocatedJdk, installation.bundledJdk);
        }
    }

    public void test53JavaHomeWithSpecialCharacters() throws Exception {
        Platforms.onWindows(() -> {
            final Shell sh = new Shell();
            String javaPath = "C:\\Program Files (x86)\\java";
            try {
                // once windows 2012 is no longer supported and powershell 5.0 is always available we can change this command
                sh.run("cmd /c mklink /D '" + javaPath + "' $Env:SYSTEM_JAVA_HOME");

                sh.getEnv().put("JAVA_HOME", "C:\\Program Files (x86)\\java");

                //verify ES can start, stop and run plugin list
                awaitElasticsearchStartup(Archives.startElasticsearch(installation, sh));

                Archives.stopElasticsearch(installation, sh);

                String pluginListCommand = installation.bin + "/elasticsearch-plugin list";
                Result result = sh.run(pluginListCommand);
                assertThat(result.exitCode, equalTo(0));

            } finally {
                //clean up sym link
                if (Files.exists(Paths.get(javaPath))) {
                    sh.run("cmd /c rmdir '" + javaPath + "' ");
                }
            }
        });

        Platforms.onLinux(() -> {
            final Shell sh = newShell();
            // Create temporary directory with a space and link to real java home
            String testJavaHome = Paths.get("/tmp", "java home").toString();
            try {
                final String systemJavaHome = sh.run("echo $SYSTEM_JAVA_HOME").stdout.trim();
                sh.run("ln -s \"" + systemJavaHome + "\" \"" + testJavaHome + "\"");
                sh.getEnv().put("JAVA_HOME", testJavaHome);

                //verify ES can start, stop and run plugin list
                awaitElasticsearchStartup(Archives.startElasticsearch(installation, sh));

                Archives.stopElasticsearch(installation, sh);

                String pluginListCommand = installation.bin + "/elasticsearch-plugin list";
                Result result = sh.run(pluginListCommand);
                assertThat(result.exitCode, equalTo(0));
            } finally {
                FileUtils.rm(Paths.get(testJavaHome));
            }
        });
    }

<<<<<<< HEAD
=======
    public void test60AutoCreateKeystore() throws Exception {
        sh.chown(installation.config("elasticsearch.keystore"));
        assertThat(installation.config("elasticsearch.keystore"), file(File, ARCHIVE_OWNER, ARCHIVE_OWNER, p660));

        final Installation.Executables bin = installation.executables();
        Platforms.onLinux(() -> {
            final Result result = sh.run("sudo -u " + ARCHIVE_OWNER + " " + bin.elasticsearchKeystore + " list");
            assertThat(result.stdout, containsString("keystore.seed"));
        });

        Platforms.onWindows(() -> {
            final Result result = sh.run(bin.elasticsearchKeystore + " list");
            assertThat(result.stdout, containsString("keystore.seed"));
        });
    }

>>>>>>> e928c27d
    public void test70CustomPathConfAndJvmOptions() throws Exception {

        final Path tempConf = getTempDir().resolve("esconf-alternate");

        try {
            mkdir(tempConf);
            cp(installation.config("elasticsearch.yml"), tempConf.resolve("elasticsearch.yml"));
            cp(installation.config("log4j2.properties"), tempConf.resolve("log4j2.properties"));

            // we have to disable Log4j from using JMX lest it will hit a security
            // manager exception before we have configured logging; this will fail
            // startup since we detect usages of logging before it is configured
            final String jvmOptions =
                "-Xms512m\n" +
                "-Xmx512m\n" +
                "-Dlog4j2.disable.jmx=true\n";
            append(tempConf.resolve("jvm.options"), jvmOptions);

            final Shell sh = newShell();
            sh.chown(tempConf);

            sh.getEnv().put("ES_PATH_CONF", tempConf.toString());
            sh.getEnv().put("ES_JAVA_OPTS", "-XX:-UseCompressedOops");

            awaitElasticsearchStartup(Archives.startElasticsearch(installation, sh));

            final String nodesResponse = makeRequest(Request.Get("http://localhost:9200/_nodes"));
            assertThat(nodesResponse, containsString("\"heap_init_in_bytes\":536870912"));
            assertThat(nodesResponse, containsString("\"using_compressed_ordinary_object_pointers\":\"false\""));

            Archives.stopElasticsearch(installation, sh);

        } finally {
            rm(tempConf);
        }
    }

    public void test80RelativePathConf() throws Exception {

        final Path temp = getTempDir().resolve("esconf-alternate");
        final Path tempConf = temp.resolve("config");

        try {
            mkdir(tempConf);
            Stream.of(
                "elasticsearch.yml",
                "log4j2.properties",
                "jvm.options"
            ).forEach(file -> cp(installation.config(file), tempConf.resolve(file)));

            append(tempConf.resolve("elasticsearch.yml"), "node.name: relative");

            final Shell sh = newShell();
            sh.chown(temp);

            sh.setWorkingDirectory(temp);
            sh.getEnv().put("ES_PATH_CONF", "config");
            awaitElasticsearchStartup(Archives.startElasticsearch(installation, sh));

            final String nodesResponse = makeRequest(Request.Get("http://localhost:9200/_nodes"));
            assertThat(nodesResponse, containsString("\"name\":\"relative\""));

            Archives.stopElasticsearch(installation, sh);

        } finally {
            rm(tempConf);
        }
    }

    public void test90SecurityCliPackaging() throws Exception {
        final Installation.Executables bin = installation.executables();

        if (distribution().isDefault()) {
            assertTrue(Files.exists(installation.lib.resolve("tools").resolve("security-cli")));
            final Platforms.PlatformAction action = () -> {
                Result result = sh.run(bin.elasticsearchCertutil + " --help");
                assertThat(result.stdout, containsString("Simplifies certificate creation for use with the Elastic Stack"));

                // Ensure that the exit code from the java command is passed back up through the shell script
                result = sh.runIgnoreExitCode(bin.elasticsearchCertutil + " invalid-command");
                assertThat(result.exitCode, is(not(0)));
                assertThat(result.stderr, containsString("Unknown command [invalid-command]"));
            };
            Platforms.onLinux(action);
            Platforms.onWindows(action);
        } else {
            assertFalse(Files.exists(installation.lib.resolve("tools").resolve("security-cli")));
        }
    }

    public void test91ElasticsearchShardCliPackaging() throws Exception {
        final Installation.Executables bin = installation.executables();

        Platforms.PlatformAction action = () -> {
            final Result result = sh.run(bin.elasticsearchShard + " -h");
            assertThat(result.stdout, containsString("A CLI tool to remove corrupted parts of unrecoverable shards"));
        };

        // TODO: this should be checked on all distributions
        if (distribution().isDefault()) {
            Platforms.onLinux(action);
            Platforms.onWindows(action);
        }
    }

    public void test92ElasticsearchNodeCliPackaging() throws Exception {
        final Installation.Executables bin = installation.executables();

        Platforms.PlatformAction action = () -> {
            final Result result = sh.run(bin.elasticsearchNode + " -h");
            assertThat(result.stdout,
                    containsString("A CLI tool to do unsafe cluster and index manipulations on current node"));
        };

        // TODO: this should be checked on all distributions
        if (distribution().isDefault()) {
            Platforms.onLinux(action);
            Platforms.onWindows(action);
        }
    }

    public void test93ElasticsearchNodeCustomDataPathAndNotEsHomeWorkDir() throws Exception {
        Path relativeDataPath = installation.data.relativize(installation.home);
        append(installation.config("elasticsearch.yml"), "path.data: " + relativeDataPath);

        sh.setWorkingDirectory(getTempDir());

        awaitElasticsearchStartup(Archives.startElasticsearch(installation, sh));
        Archives.stopElasticsearch(installation, sh);

        Result result = sh.run("echo y | " + installation.executables().elasticsearchNode + " unsafe-bootstrap");
        assertThat(result.stdout, containsString("Master node was successfully bootstrapped"));
    }

    public void test94ElasticsearchNodeExecuteCliNotEsHomeWorkDir() throws Exception {
        final Installation.Executables bin = installation.executables();
        // Run the cli tools from the tmp dir
        sh.setWorkingDirectory(getTempDir());

        Platforms.PlatformAction action = () -> {
            Result result = sh.run(bin.elasticsearchCertutil+ " -h");
            assertThat(result.stdout,
                containsString("Simplifies certificate creation for use with the Elastic Stack"));
            result = sh.run(bin.elasticsearchSyskeygen+ " -h");
            assertThat(result.stdout,
                containsString("system key tool"));
            result = sh.run(bin.elasticsearchSetupPasswords+ " -h");
            assertThat(result.stdout,
                containsString("Sets the passwords for reserved users"));
            result = sh.run(bin.elasticsearchUsers+ " -h");
            assertThat(result.stdout,
                containsString("Manages elasticsearch file users"));
        };

        // TODO: this should be checked on all distributions
        if (distribution().isDefault()) {
            Platforms.onLinux(action);
            Platforms.onWindows(action);
        }
    }

}<|MERGE_RESOLUTION|>--- conflicted
+++ resolved
@@ -102,36 +102,6 @@
 
     }
 
-<<<<<<< HEAD
-=======
-    public void test40CreateKeystoreManually() throws Exception {
-        final Installation.Executables bin = installation.executables();
-
-        Platforms.onLinux(() -> sh.run("sudo -u " + ARCHIVE_OWNER + " " + bin.elasticsearchKeystore + " create"));
-
-        // this is a hack around the fact that we can't run a command in the same session as the same user but not as administrator.
-        // the keystore ends up being owned by the Administrators group, so we manually set it to be owned by the vagrant user here.
-        // from the server's perspective the permissions aren't really different, this is just to reflect what we'd expect in the tests.
-        // when we run these commands as a role user we won't have to do this
-        Platforms.onWindows(() -> {
-            sh.run(bin.elasticsearchKeystore + " create");
-            sh.chown(installation.config("elasticsearch.keystore"));
-        });
-
-        assertThat(installation.config("elasticsearch.keystore"), file(File, ARCHIVE_OWNER, ARCHIVE_OWNER, p660));
-
-        Platforms.onLinux(() -> {
-            final Result r = sh.run("sudo -u " + ARCHIVE_OWNER + " " + bin.elasticsearchKeystore + " list");
-            assertThat(r.stdout, containsString("keystore.seed"));
-        });
-
-        Platforms.onWindows(() -> {
-            final Result r = sh.run(bin.elasticsearchKeystore + " list");
-            assertThat(r.stdout, containsString("keystore.seed"));
-        });
-    }
-
->>>>>>> e928c27d
     public void test50StartAndStop() throws Exception {
         awaitElasticsearchStartup(Archives.startElasticsearch(installation, sh));
 
@@ -155,19 +125,9 @@
         ServerUtils.runElasticsearchTests();
         Archives.stopElasticsearch(installation, sh);
 
-<<<<<<< HEAD
-        String systemJavaHome = sh.getEnv().get("JAVA_HOME");
-        assertThat(FileUtils.slurpAllLogs(installation.logs, "elasticsearch.log", "elasticsearch*.log.gz"),
-            containsString(systemJavaHome));
-    }
-
-    public void test51JavaHomeOverride() throws Exception {
-        assertRunsWithJavaHome();
-=======
         String systemJavaHome1 = sh.getEnv().get("JAVA_HOME");
         assertThat(FileUtils.slurpAllLogs(installation.logs, "elasticsearch.log", "*.log.gz"),
             containsString(systemJavaHome1));
->>>>>>> e928c27d
     }
 
     public void test52BundledJdkRemoved() throws Exception {
@@ -185,9 +145,9 @@
                 sh.getEnv().put("JAVA_HOME", systemJavaHome1);
             });
 
-            Archives.runElasticsearch(installation, sh);
+            awaitElasticsearchStartup(Archives.startElasticsearch(installation, sh));
             ServerUtils.runElasticsearchTests();
-            Archives.stopElasticsearch(installation);
+            Archives.stopElasticsearch(installation, sh);
 
             String systemJavaHome1 = sh.getEnv().get("JAVA_HOME");
             assertThat(FileUtils.slurpAllLogs(installation.logs, "elasticsearch.log", "*.log.gz"),
@@ -247,25 +207,6 @@
         });
     }
 
-<<<<<<< HEAD
-=======
-    public void test60AutoCreateKeystore() throws Exception {
-        sh.chown(installation.config("elasticsearch.keystore"));
-        assertThat(installation.config("elasticsearch.keystore"), file(File, ARCHIVE_OWNER, ARCHIVE_OWNER, p660));
-
-        final Installation.Executables bin = installation.executables();
-        Platforms.onLinux(() -> {
-            final Result result = sh.run("sudo -u " + ARCHIVE_OWNER + " " + bin.elasticsearchKeystore + " list");
-            assertThat(result.stdout, containsString("keystore.seed"));
-        });
-
-        Platforms.onWindows(() -> {
-            final Result result = sh.run(bin.elasticsearchKeystore + " list");
-            assertThat(result.stdout, containsString("keystore.seed"));
-        });
-    }
-
->>>>>>> e928c27d
     public void test70CustomPathConfAndJvmOptions() throws Exception {
 
         final Path tempConf = getTempDir().resolve("esconf-alternate");
