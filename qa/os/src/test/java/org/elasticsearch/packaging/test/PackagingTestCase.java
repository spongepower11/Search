/*
 * Copyright Elasticsearch B.V. and/or licensed to Elasticsearch B.V. under one
 * or more contributor license agreements. Licensed under the Elastic License
 * 2.0 and the Server Side Public License, v 1; you may not use this file except
 * in compliance with, at your election, the Elastic License 2.0 or the Server
 * Side Public License, v 1.
 */

package org.elasticsearch.packaging.test;

import com.carrotsearch.randomizedtesting.JUnit3MethodProvider;
import com.carrotsearch.randomizedtesting.RandomizedRunner;
import com.carrotsearch.randomizedtesting.annotations.TestCaseOrdering;
import com.carrotsearch.randomizedtesting.annotations.TestGroup;
import com.carrotsearch.randomizedtesting.annotations.TestMethodProviders;
import com.carrotsearch.randomizedtesting.annotations.Timeout;

import org.apache.http.client.fluent.Request;
import org.apache.logging.log4j.LogManager;
import org.apache.logging.log4j.Logger;
import org.elasticsearch.Version;
import org.elasticsearch.common.settings.Settings;
import org.elasticsearch.core.CheckedConsumer;
import org.elasticsearch.core.CheckedRunnable;
import org.elasticsearch.core.IOUtils;
import org.elasticsearch.core.Tuple;
import org.elasticsearch.packaging.util.Archives;
import org.elasticsearch.packaging.util.Distribution;
import org.elasticsearch.packaging.util.FileMatcher;
import org.elasticsearch.packaging.util.FileUtils;
import org.elasticsearch.packaging.util.Installation;
import org.elasticsearch.packaging.util.Packages;
import org.elasticsearch.packaging.util.Platforms;
import org.elasticsearch.packaging.util.ServerUtils;
import org.elasticsearch.packaging.util.Shell;
import org.elasticsearch.packaging.util.docker.Docker;
import org.elasticsearch.packaging.util.docker.DockerFileMatcher;
import org.elasticsearch.packaging.util.docker.DockerShell;
import org.hamcrest.CoreMatchers;
import org.hamcrest.Matcher;
import org.hamcrest.Matchers;
import org.junit.After;
import org.junit.AfterClass;
import org.junit.Assert;
import org.junit.Before;
import org.junit.BeforeClass;
import org.junit.Rule;
import org.junit.rules.TestName;
import org.junit.rules.TestWatcher;
import org.junit.runner.Description;
import org.junit.runner.RunWith;

import java.io.IOException;
import java.lang.annotation.Documented;
import java.lang.annotation.Inherited;
import java.lang.annotation.Retention;
import java.lang.annotation.RetentionPolicy;
import java.nio.file.Files;
import java.nio.file.Path;
import java.nio.file.Paths;
import java.nio.file.StandardCopyOption;
import java.nio.file.StandardOpenOption;
import java.nio.file.attribute.FileAttribute;
import java.nio.file.attribute.PosixFilePermissions;
import java.util.ArrayList;
import java.util.Collections;
import java.util.List;
import java.util.Locale;
import java.util.concurrent.TimeUnit;
import java.util.function.Predicate;
import java.util.stream.Collectors;
import java.util.stream.Stream;

import static java.nio.file.StandardOpenOption.TRUNCATE_EXISTING;
import static org.elasticsearch.packaging.util.Cleanup.cleanEverything;
import static org.elasticsearch.packaging.util.FileExistenceMatchers.fileExists;
import static org.elasticsearch.packaging.util.FileMatcher.Fileness.Directory;
import static org.elasticsearch.packaging.util.FileMatcher.Fileness.File;
import static org.elasticsearch.packaging.util.FileMatcher.p660;
import static org.elasticsearch.packaging.util.FileMatcher.p750;
import static org.elasticsearch.packaging.util.FileUtils.append;
import static org.elasticsearch.packaging.util.FileUtils.rm;
import static org.elasticsearch.packaging.util.docker.Docker.copyFromContainer;
import static org.elasticsearch.packaging.util.docker.Docker.ensureImageIsLoaded;
import static org.elasticsearch.packaging.util.docker.Docker.removeContainer;
import static org.hamcrest.CoreMatchers.anyOf;
import static org.hamcrest.CoreMatchers.containsString;
import static org.hamcrest.CoreMatchers.equalTo;
import static org.hamcrest.Matchers.contains;
import static org.hamcrest.Matchers.is;
import static org.hamcrest.Matchers.not;
import static org.junit.Assume.assumeFalse;
import static org.junit.Assume.assumeTrue;

/**
 * Class that all packaging test cases should inherit from
 */
@RunWith(RandomizedRunner.class)
@TestMethodProviders({ JUnit3MethodProvider.class })
@Timeout(millis = 20 * 60 * 1000) // 20 min
@TestCaseOrdering(TestCaseOrdering.AlphabeticOrder.class)
public abstract class PackagingTestCase extends Assert {

    /**
     * Annotation for tests which exhibit a known issue and are temporarily disabled.
     */
    @Documented
    @Inherited
    @Retention(RetentionPolicy.RUNTIME)
    @TestGroup(enabled = false, sysProperty = "tests.awaitsfix")
    @interface AwaitsFix {
        /** Point to JIRA entry. */
        String bugUrl();
    }

    protected final Logger logger = LogManager.getLogger(getClass());

    // the distribution being tested
    protected static final Distribution distribution;
    static {
        distribution = new Distribution(Paths.get(System.getProperty("tests.distribution")));
    }

    // the java installation already installed on the system
    protected static final String systemJavaHome;
    static {
        Shell initShell = new Shell();
        if (Platforms.WINDOWS) {
            systemJavaHome = initShell.run("$Env:SYSTEM_JAVA_HOME").stdout().trim();
        } else {
            assert Platforms.LINUX || Platforms.DARWIN;
            systemJavaHome = initShell.run("echo $SYSTEM_JAVA_HOME").stdout().trim();
        }
    }

    // the current installation of the distribution being tested
    protected static Installation installation;
    protected static Tuple<String, String> fileSuperuserForInstallation;

    private static boolean failed;

    @Rule
    public final TestWatcher testFailureRule = new TestWatcher() {
        @Override
        protected void failed(Throwable e, Description description) {
            failed = true;
        }
    };

    // a shell to run system commands with
    protected static Shell sh;

    @Rule
    public final TestName testNameRule = new TestName();

    @BeforeClass
    public static void init() throws Exception {
        assumeTrue("only compatible distributions", distribution.packaging.compatible);

        // make sure temp dir exists
        if (Files.exists(getRootTempDir()) == false) {
            Files.createDirectories(getRootTempDir());
        }

        // cleanup from previous test
        cleanup();

        // create shell
        if (distribution().isDocker()) {
            ensureImageIsLoaded(distribution);
            sh = new DockerShell();
        } else {
            sh = new Shell();
        }
    }

    @AfterClass
    public static void cleanupDocker() {
        if (distribution().isDocker()) {
            // runContainer also calls this, so we don't need this method to be annotated as `@After`
            removeContainer();
        }
    }

    @Before
    public void setup() throws Exception {
        assumeFalse(failed); // skip rest of tests once one fails

        sh.reset();
        if (distribution().hasJdk == false) {
            Platforms.onLinux(() -> sh.getEnv().put("ES_JAVA_HOME", systemJavaHome));
            Platforms.onWindows(() -> sh.getEnv().put("ES_JAVA_HOME", systemJavaHome));
        }
        if (installation != null
            && installation.distribution.isDocker() == false
            && Version.fromString(installation.distribution.baseVersion).onOrAfter(Version.V_7_11_0)) {
            // Explicitly set heap for versions 7.11 and later otherwise auto heap sizing will cause OOM issues
            setHeap("1g");
        }
    }

    @After
    public void teardown() throws Exception {
        // move log file so we can avoid false positives when grepping for
        // messages in logs during test
        if (installation != null && failed == false) {

            if (Files.exists(installation.logs)) {
                Path logFile = installation.logs.resolve("elasticsearch.log");
                String prefix = this.getClass().getSimpleName() + "." + testNameRule.getMethodName();
                if (Files.exists(logFile)) {
                    Path newFile = installation.logs.resolve(prefix + ".elasticsearch.log");
                    try {
                        FileUtils.mv(logFile, newFile);
                    } catch (Exception e) {
<<<<<<< HEAD
                        // There was a problem moving the log file. This usually means Windows wackiness
                        // where something still has the file open. Here we dump the log files to see
=======
                        // There was a problem cleaning up log files. This usually means Windows wackiness
                        // where something still has the file open. Here we dump what we can of the log files to see
>>>>>>> a40ed708
                        // if ES is still running.
                        dumpDebug();
                        throw e;
                    }
                }
                for (Path rotatedLogFile : FileUtils.lsGlob(installation.logs, "elasticsearch*.tar.gz")) {
                    Path newRotatedLogFile = installation.logs.resolve(prefix + "." + rotatedLogFile.getFileName());
                    FileUtils.mv(rotatedLogFile, newRotatedLogFile);
                }
            }
            if (Files.exists(Archives.getPowershellErrorPath(installation))) {
                FileUtils.rmWithRetries(Archives.getPowershellErrorPath(installation));
            }

        }

    }

    /** The {@link Distribution} that should be tested in this case */
    protected static Distribution distribution() {
        return distribution;
    }

    protected static void install() throws Exception {
        switch (distribution.packaging) {
            case TAR, ZIP -> {
                installation = Archives.installArchive(sh, distribution);
                Archives.verifyArchiveInstallation(installation, distribution);
            }
            case DEB, RPM -> {
                installation = Packages.installPackage(sh, distribution);
                Packages.verifyPackageInstallation(installation, distribution, sh);
            }
            case DOCKER, DOCKER_UBI, DOCKER_IRON_BANK, DOCKER_CLOUD, DOCKER_CLOUD_ESS -> {
                installation = Docker.runContainer(distribution);
                Docker.verifyContainerInstallation(installation);
            }
            default -> throw new IllegalStateException("Unknown Elasticsearch packaging type.");
        }

        // the purpose of the packaging tests are not to all test auto heap, so we explicitly set heap size to 1g
        if (distribution.isDocker() == false) {
            setHeap("1g");
        }
    }

    protected static void cleanup() throws Exception {
        installation = null;
        fileSuperuserForInstallation = null;
        cleanEverything();
    }

    /**
     * Prints all available information about the installed Elasticsearch process, including pid, logs and stdout/stderr.
     */
    protected void dumpDebug() {
        if (Files.exists(installation.home.resolve("elasticsearch.pid"))) {
            String pid = FileUtils.slurp(installation.home.resolve("elasticsearch.pid")).trim();
            logger.info("Dumping jstack of elasticsearch processb ({}) that failed to start", pid);
            sh.runIgnoreExitCode("jstack " + pid);
        }
        if (Files.exists(installation.logs.resolve("elasticsearch.log"))) {
            logger.warn("Elasticsearch log:\n" + FileUtils.slurpAllLogs(installation.logs, "elasticsearch.log", "*.log.gz"));
        }
        if (Files.exists(installation.logs.resolve("output.out"))) {
            logger.warn("Stdout:\n" + FileUtils.slurpTxtorGz(installation.logs.resolve("output.out")));
        }
        if (Files.exists(installation.logs.resolve("output.err"))) {
            logger.warn("Stderr:\n" + FileUtils.slurpTxtorGz(installation.logs.resolve("output.err")));
        }
    }

    /**
     * Starts and stops elasticsearch, and performs assertions while it is running.
     */
    protected void assertWhileRunning(Platforms.PlatformAction assertions) throws Exception {
        try {
            awaitElasticsearchStartup(runElasticsearchStartCommand(null, true, false));
        } catch (Exception e) {
            dumpDebug();
            throw e;
        }

        try {
            assertions.run();
        } catch (Exception e) {
            logger.warn("Elasticsearch log:\n" + FileUtils.slurpAllLogs(installation.logs, "elasticsearch.log", "*.log.gz"));
            throw e;
        }
        stopElasticsearch();
    }

    /**
     * Run the command to start Elasticsearch, but don't wait or test for success.
     * This method is useful for testing failure conditions in startup. To await success,
     * use {@link #startElasticsearch()}.
     * @param password Password for password-protected keystore, null for no password;
     *                 this option will fail for non-archive distributions
     * @param daemonize Run Elasticsearch in the background
     * @param useTty Use a tty for inputting the password rather than standard input;
     *               this option will fail for non-archive distributions
     * @return Shell results of the startup command.
     * @throws Exception when command fails immediately.
     */
    public Shell.Result runElasticsearchStartCommand(String password, boolean daemonize, boolean useTty) throws Exception {
        if (password != null) {
            assertTrue("Only archives support user-entered passwords", distribution().isArchive());
        }

        switch (distribution.packaging) {
            case TAR:
            case ZIP:
                if (useTty) {
                    return Archives.startElasticsearchWithTty(installation, sh, password, List.of(), null, daemonize);
                } else {
                    return Archives.runElasticsearchStartCommand(installation, sh, password, List.of(), daemonize);
                }
            case DEB:
            case RPM:
                return Packages.runElasticsearchStartCommand(sh);
            case DOCKER:
            case DOCKER_UBI:
            case DOCKER_IRON_BANK:
            case DOCKER_CLOUD:
            case DOCKER_CLOUD_ESS:
                // nothing, "installing" docker image is running it
                return Shell.NO_OP;
            default:
                throw new IllegalStateException("Unknown Elasticsearch packaging type.");
        }
    }

    public void stopElasticsearch() throws Exception {
        switch (distribution.packaging) {
            case TAR:
            case ZIP:
                Archives.stopElasticsearch(installation);
                break;
            case DEB:
            case RPM:
                Packages.stopElasticsearch(sh);
                break;
            case DOCKER:
            case DOCKER_UBI:
            case DOCKER_IRON_BANK:
            case DOCKER_CLOUD:
            case DOCKER_CLOUD_ESS:
                // nothing, "installing" docker image is running it
                break;
            default:
                throw new IllegalStateException("Unknown Elasticsearch packaging type.");
        }
    }

    public void awaitElasticsearchStartup(Shell.Result result) throws Exception {
        assertThat("Startup command should succeed. Stderr: [" + result + "]", result.exitCode(), equalTo(0));
        switch (distribution.packaging) {
            case TAR, ZIP -> Archives.assertElasticsearchStarted(installation);
            case DEB, RPM -> Packages.assertElasticsearchStarted(sh, installation);
            case DOCKER, DOCKER_UBI, DOCKER_IRON_BANK, DOCKER_CLOUD, DOCKER_CLOUD_ESS -> Docker.waitForElasticsearchToStart();
            default -> throw new IllegalStateException("Unknown Elasticsearch packaging type.");
        }
    }

    /**
     * Call {@link PackagingTestCase#awaitElasticsearchStartup}
     * returning the result.
     */
    public Shell.Result awaitElasticsearchStartupWithResult(Shell.Result result) throws Exception {
        awaitElasticsearchStartup(result);
        return result;
    }

    /**
     * Start Elasticsearch and wait until it's up and running. If you just want to run
     * the start command, use {@link #runElasticsearchStartCommand(String, boolean, boolean)}.
     * @throws Exception if Elasticsearch can't start
     */
    public void startElasticsearch() throws Exception {
        try {
            awaitElasticsearchStartup(runElasticsearchStartCommand(null, true, false));
        } catch (Exception e) {
            if (Files.exists(installation.home.resolve("elasticsearch.pid"))) {
                String pid = FileUtils.slurp(installation.home.resolve("elasticsearch.pid")).trim();
                logger.info("elasticsearch process ({}) failed to start", pid);
                if (sh.run("jps").stdout().contains(pid)) {
                    logger.info("Dumping jstack of elasticsearch process ({}) ", pid);
                    sh.runIgnoreExitCode("jstack " + pid);
                }
            }
            throw e;
        }
    }

    public void assertElasticsearchFailure(Shell.Result result, String expectedMessage, Packages.JournaldWrapper journaldWrapper) {
        assertElasticsearchFailure(result, Collections.singletonList(expectedMessage), journaldWrapper);
    }

    public void assertElasticsearchFailure(Shell.Result result, List<String> expectedMessages, Packages.JournaldWrapper journaldWrapper) {
        @SuppressWarnings("unchecked")
        Matcher<String>[] stringMatchers = expectedMessages.stream().map(CoreMatchers::containsString).toArray(Matcher[]::new);
        if (Files.exists(installation.logs.resolve("elasticsearch.log"))) {

            // If log file exists, then we have bootstrapped our logging and the
            // error should be in the logs
            assertThat(installation.logs.resolve("elasticsearch.log"), fileExists());
            String logfile = FileUtils.slurp(installation.logs.resolve("elasticsearch.log"));
            if (logfile.isBlank()) {
                // bootstrap errors still
            }
            assertThat(logfile, anyOf(stringMatchers));

        } else if (distribution().isPackage() && Platforms.isSystemd()) {

            // For systemd, retrieve the error from journalctl
            assertThat(result.stderr(), containsString("Job for elasticsearch.service failed"));
            Shell.Result error = journaldWrapper.getLogs();
            assertThat(error.stdout(), anyOf(stringMatchers));

        } else if (Platforms.WINDOWS && Files.exists(Archives.getPowershellErrorPath(installation))) {

            // In Windows, we have written our stdout and stderr to files in order to run
            // in the background
            String wrapperPid = result.stdout().trim();
            sh.runIgnoreExitCode("Wait-Process -Timeout " + Archives.ES_STARTUP_SLEEP_TIME_SECONDS + " -Id " + wrapperPid);
            sh.runIgnoreExitCode(
                "Get-EventSubscriber | "
                    + "Where-Object {($_.EventName -eq 'OutputDataReceived') -or ($_.EventName -eq 'ErrorDataReceived')} | "
                    + "Unregister-Event -Force"
            );
            assertThat(FileUtils.slurp(Archives.getPowershellErrorPath(installation)), anyOf(stringMatchers));

        } else {

            // Otherwise, error should be on shell stderr
            assertThat(result.stderr(), anyOf(stringMatchers));
        }
    }

    public void setFileSuperuser(String username, String password) {
        assertThat(installation, Matchers.not(Matchers.nullValue()));
        assertThat(fileSuperuserForInstallation, Matchers.nullValue());
        Shell.Result result = sh.run(
            installation.executables().usersTool + " useradd " + username + " -p " + password + " -r " + "superuser"
        );
        assertThat(result.isSuccess(), is(true));
        fileSuperuserForInstallation = new Tuple<>(username, password);
    }

    public void runElasticsearchTestsAsElastic(String elasticPassword) throws Exception {
        ServerUtils.runElasticsearchTests("elastic", elasticPassword, ServerUtils.getCaCert(installation));
    }

    public void runElasticsearchTests() throws Exception {
        ServerUtils.runElasticsearchTests(
            fileSuperuserForInstallation != null ? fileSuperuserForInstallation.v1() : null,
            fileSuperuserForInstallation != null ? fileSuperuserForInstallation.v2() : null,
            ServerUtils.getCaCert(installation)
        );
    }

    public String makeRequest(String request) throws Exception {
        return ServerUtils.makeRequest(
            Request.Get(request),
            fileSuperuserForInstallation != null ? fileSuperuserForInstallation.v1() : null,
            fileSuperuserForInstallation != null ? fileSuperuserForInstallation.v2() : null,
            ServerUtils.getCaCert(installation)
        );
    }

    public String makeRequestAsElastic(String request, String elasticPassword) throws Exception {
        return ServerUtils.makeRequest(Request.Get(request), "elastic", elasticPassword, ServerUtils.getCaCert(installation));
    }

    public int makeRequestAsElastic(String elasticPassword) throws Exception {
        return ServerUtils.makeRequestAndGetStatus(
            Request.Get("https://localhost:9200"),
            "elastic",
            elasticPassword,
            ServerUtils.getCaCert(installation)
        );
    }

    public static Path getRootTempDir() {
        if (distribution().isPackage()) {
            // The custom config directory is not under /tmp or /var/tmp because
            // systemd's private temp directory functionally means different
            // processes can have different views of what's in these directories
            return Paths.get("/var/test-tmp").toAbsolutePath();
        } else {
            // vagrant creates /tmp for us in windows so we use that to avoid long paths
            return Paths.get("/tmp").toAbsolutePath();
        }
    }

    private static final FileAttribute<?>[] NEW_DIR_PERMS;
    static {
        if (Platforms.WINDOWS) {
            NEW_DIR_PERMS = new FileAttribute<?>[0];
        } else {
            NEW_DIR_PERMS = new FileAttribute<?>[] { PosixFilePermissions.asFileAttribute(PosixFilePermissions.fromString("rwxr-xr-x")) };
        }
    }

    public static Path createTempDir(String prefix) throws IOException {
        return Files.createTempDirectory(getRootTempDir(), prefix, NEW_DIR_PERMS);
    }

    /**
     * Run the given action with a temporary copy of the config directory.
     *
     * Files under the path passed to the action may be modified as necessary for the
     * test to execute, and running Elasticsearch with {@link #startElasticsearch()} will
     * use the temporary directory.
     */
    public void withCustomConfig(CheckedConsumer<Path, Exception> action) throws Exception {
        Path tempDir = createTempDir("custom-config");
        Path tempConf = tempDir.resolve("elasticsearch");
        FileUtils.copyDirectory(installation.config, tempConf);

        // this is what install does
        sh.chown(tempDir);

        if (distribution.isPackage()) {
            Files.copy(installation.envFile, tempDir.resolve("elasticsearch.bk"), StandardCopyOption.COPY_ATTRIBUTES);// backup
            append(installation.envFile, "ES_PATH_CONF=" + tempConf + "\n");
        } else {
            sh.getEnv().put("ES_PATH_CONF", tempConf.toString());
        }

        // Auto-configuration file paths are absolute so we need to replace them in the config now that we copied them to tempConf
        // if auto-configuration has happened. Otherwise, the action below is a no-op.
        Path yml = tempConf.resolve("elasticsearch.yml");
        List<String> lines;
        try (Stream<String> allLines = Files.readAllLines(yml).stream()) {
            lines = allLines.map(l -> {
                if (l.contains(installation.config.toString())) {
                    return l.replace(installation.config.toString(), tempConf.toString());
                }
                return l;
            }).collect(Collectors.toList());
        }
        Files.write(yml, lines, TRUNCATE_EXISTING);
        action.accept(tempConf);
        if (distribution.isPackage()) {
            IOUtils.rm(installation.envFile);
            Files.copy(tempDir.resolve("elasticsearch.bk"), installation.envFile, StandardCopyOption.COPY_ATTRIBUTES);
        } else {
            sh.getEnv().remove("ES_PATH_CONF");
        }
        IOUtils.rm(tempDir);
    }

    public void withCustomConfigOwner(String tempOwner, Predicate<Distribution.Platform> predicate, CheckedRunnable<Exception> action)
        throws Exception {
        if (predicate.test(installation.distribution.platform)) {
            sh.chown(installation.config, tempOwner);
            action.run();
            sh.chown(installation.config);
        } else {
            action.run();
        }
    }

    /**
     * Manually set the heap size with a jvm.options.d file. This will be reset before each test.
     */
    public static void setHeap(String heapSize) throws IOException {
        setHeap(heapSize, installation.config);
    }

    public static void setHeap(String heapSize, Path config) throws IOException {
        Path heapOptions = config.resolve("jvm.options.d").resolve("heap.options");
        if (heapSize == null) {
            FileUtils.rm(heapOptions);
        } else {
            Files.writeString(
                heapOptions,
                String.format(Locale.ROOT, "-Xmx%1$s%n-Xms%1$s%n", heapSize),
                StandardOpenOption.CREATE,
                StandardOpenOption.TRUNCATE_EXISTING
            );
        }
    }

    /**
     * Runs the code block for 10 seconds waiting for no assertion to trip.
     */
    public static void assertBusy(CheckedRunnable<Exception> codeBlock) throws Exception {
        assertBusy(codeBlock, 10, TimeUnit.SECONDS);
    }

    /**
     * Runs the code block for the provided interval, waiting for no assertions to trip.
     */
    public static void assertBusy(CheckedRunnable<Exception> codeBlock, long maxWaitTime, TimeUnit unit) throws Exception {
        long maxTimeInMillis = TimeUnit.MILLISECONDS.convert(maxWaitTime, unit);
        // In case you've forgotten your high-school studies, log10(x) / log10(y) == log y(x)
        long iterations = Math.max(Math.round(Math.log10(maxTimeInMillis) / Math.log10(2)), 1);
        long timeInMillis = 1;
        long sum = 0;
        List<AssertionError> failures = new ArrayList<>();
        for (int i = 0; i < iterations; i++) {
            try {
                codeBlock.run();
                return;
            } catch (AssertionError e) {
                failures.add(e);
            }
            sum += timeInMillis;
            Thread.sleep(timeInMillis);
            timeInMillis *= 2;
        }
        timeInMillis = maxTimeInMillis - sum;
        Thread.sleep(Math.max(timeInMillis, 0));
        try {
            codeBlock.run();
        } catch (AssertionError e) {
            for (AssertionError failure : failures) {
                e.addSuppressed(failure);
            }
            throw e;
        }
    }

    /**
     * Validates that the installation {@code es} has been auto-configured. This applies to archives and docker only,
     * packages have nuances that justify their own version.
     * @param es the {@link Installation} to check
     */
    public void verifySecurityAutoConfigured(Installation es) throws Exception {
        final String autoConfigDirName = "certs";
        final Settings settings;
        if (es.distribution.isArchive()) {
            // We chown the installation on Windows to Administrators so that we can auto-configure it.
            String owner = Platforms.WINDOWS ? "BUILTIN\\Administrators" : "elasticsearch";
            assertThat(es.config(autoConfigDirName), FileMatcher.file(Directory, owner, owner, p750));
            Stream.of("http.p12", "http_ca.crt", "transport.p12")
                .forEach(file -> assertThat(es.config(autoConfigDirName).resolve(file), FileMatcher.file(File, owner, owner, p660)));
            settings = Settings.builder().loadFromPath(es.config("elasticsearch.yml")).build();
        } else if (es.distribution.isDocker()) {
            assertThat(es.config(autoConfigDirName), DockerFileMatcher.file(Directory, "elasticsearch", "root", p750));
            Stream.of("http.p12", "http_ca.crt", "transport.p12")
                .forEach(
                    file -> assertThat(
                        es.config(autoConfigDirName).resolve(file),
                        DockerFileMatcher.file(File, "elasticsearch", "root", p660)
                    )
                );
            Path localTempDir = createTempDir("docker-config");
            copyFromContainer(es.config("elasticsearch.yml"), localTempDir.resolve("docker_elasticsearch.yml"));
            settings = Settings.builder().loadFromPath(localTempDir.resolve("docker_elasticsearch.yml")).build();
            rm(localTempDir.resolve("docker_elasticsearch.yml"));
            rm(localTempDir);
        } else {
            assert es.distribution.isPackage();
            assertThat(es.config(autoConfigDirName), FileMatcher.file(Directory, "root", "elasticsearch", p750));
            Stream.of("http.p12", "http_ca.crt", "transport.p12")
                .forEach(
                    file -> assertThat(es.config(autoConfigDirName).resolve(file), FileMatcher.file(File, "root", "elasticsearch", p660))
                );
            assertThat(
                sh.run(es.executables().keystoreTool + " list").stdout(),
                Matchers.containsString("autoconfiguration.password_hash")
            );
            settings = Settings.builder().loadFromPath(es.config("elasticsearch.yml")).build();
        }
        assertThat(settings.get("xpack.security.enabled"), equalTo("true"));
        assertThat(settings.get("xpack.security.enrollment.enabled"), equalTo("true"));
        assertThat(settings.get("xpack.security.transport.ssl.enabled"), equalTo("true"));
        assertThat(settings.get("xpack.security.transport.ssl.verification_mode"), equalTo("certificate"));
        assertThat(settings.get("xpack.security.http.ssl.enabled"), equalTo("true"));
        assertThat(settings.get("xpack.security.enabled"), equalTo("true"));

        if (es.distribution.isDocker() == false) {
            assertThat(settings.get("http.host"), equalTo("0.0.0.0"));
        }
    }

    /**
     * Validates that the installation {@code es} has not been auto-configured. This applies to archives and docker only,
     * packages have nuances that justify their own version.
     * @param es the {@link Installation} to check
     */
    public static void verifySecurityNotAutoConfigured(Installation es) throws Exception {
        assertThat(Files.exists(es.config("certs")), Matchers.is(false));
        if (es.distribution.isPackage()) {
            if (Files.exists(es.config("elasticsearch.keystore"))) {
                assertThat(
                    sh.run(es.executables().keystoreTool + " list").stdout(),
                    not(Matchers.containsString("autoconfiguration.password_hash"))
                );
            }
        }
        List<String> configLines = Files.readAllLines(es.config("elasticsearch.yml"));
        assertThat(
            configLines,
            not(contains(containsString("#----------------------- BEGIN SECURITY AUTO CONFIGURATION -----------------------")))
        );
        Path caCert = ServerUtils.getCaCert(installation);
        if (caCert != null) {
            assertThat(caCert.toString(), Matchers.not(Matchers.containsString("certs")));
        }
    }
}<|MERGE_RESOLUTION|>--- conflicted
+++ resolved
@@ -213,13 +213,8 @@
                     try {
                         FileUtils.mv(logFile, newFile);
                     } catch (Exception e) {
-<<<<<<< HEAD
-                        // There was a problem moving the log file. This usually means Windows wackiness
-                        // where something still has the file open. Here we dump the log files to see
-=======
                         // There was a problem cleaning up log files. This usually means Windows wackiness
                         // where something still has the file open. Here we dump what we can of the log files to see
->>>>>>> a40ed708
                         // if ES is still running.
                         dumpDebug();
                         throw e;
