--- conflicted
+++ resolved
@@ -138,15 +138,8 @@
     private Predicate<String> errorOutput() {
         Predicate<String> p1 = output -> output.contains("Failed to auto-configure security features.");
         Predicate<String> p2 = output -> output.contains("However, authentication and authorization are still enabled.");
-<<<<<<< HEAD
-        Predicate<String> p3 = output -> output.contains("You can reset the password of the elastic built-in superuser with ");
-        Predicate<String> p4 = output -> output.contains(
-            "'/usr/share/elasticsearch/bin/elasticsearch-reset-password -u elastic' at any time."
-        );
-=======
         Predicate<String> p3 = output -> output.contains("You can reset the password of the elastic built-in superuser with");
         Predicate<String> p4 = output -> output.contains("/usr/share/elasticsearch/bin/elasticsearch-reset-password -u elastic");
->>>>>>> b635b96c
         return p1.and(p2).and(p3).and(p4);
     }
 
