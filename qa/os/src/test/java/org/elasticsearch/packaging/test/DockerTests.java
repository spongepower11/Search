/*
 * Licensed to Elasticsearch under one or more contributor
 * license agreements. See the NOTICE file distributed with
 * this work for additional information regarding copyright
 * ownership. Elasticsearch licenses this file to you under
 * the Apache License, Version 2.0 (the "License"); you may
 * not use this file except in compliance with the License.
 * You may obtain a copy of the License at
 *
 *    http://www.apache.org/licenses/LICENSE-2.0
 *
 * Unless required by applicable law or agreed to in writing,
 * software distributed under the License is distributed on an
 * "AS IS" BASIS, WITHOUT WARRANTIES OR CONDITIONS OF ANY
 * KIND, either express or implied.  See the License for the
 * specific language governing permissions and limitations
 * under the License.
 */

package org.elasticsearch.packaging.test;

import com.fasterxml.jackson.databind.JsonNode;
import org.apache.http.client.fluent.Request;
import org.elasticsearch.packaging.util.Distribution;
import org.elasticsearch.packaging.util.Docker.DockerShell;
import org.elasticsearch.packaging.util.Installation;
import org.elasticsearch.packaging.util.Platforms;
import org.elasticsearch.packaging.util.ServerUtils;
import org.elasticsearch.packaging.util.Shell.Result;
import org.junit.After;
import org.junit.AfterClass;
import org.junit.Before;
import org.junit.BeforeClass;

import java.io.IOException;
import java.nio.file.Files;
import java.nio.file.Path;
import java.util.HashMap;
import java.util.List;
import java.util.Map;
import java.util.Set;
import java.util.stream.Collectors;

import static java.nio.file.attribute.PosixFilePermissions.fromString;
import static org.elasticsearch.packaging.util.Docker.assertPermissionsAndOwnership;
import static org.elasticsearch.packaging.util.Docker.copyFromContainer;
import static org.elasticsearch.packaging.util.Docker.ensureImageIsLoaded;
import static org.elasticsearch.packaging.util.Docker.existsInContainer;
import static org.elasticsearch.packaging.util.Docker.getContainerLogs;
import static org.elasticsearch.packaging.util.Docker.getImageLabels;
import static org.elasticsearch.packaging.util.Docker.getJson;
import static org.elasticsearch.packaging.util.Docker.mkDirWithPrivilegeEscalation;
import static org.elasticsearch.packaging.util.Docker.removeContainer;
import static org.elasticsearch.packaging.util.Docker.rmDirWithPrivilegeEscalation;
import static org.elasticsearch.packaging.util.Docker.runContainer;
import static org.elasticsearch.packaging.util.Docker.runContainerExpectingFailure;
import static org.elasticsearch.packaging.util.Docker.verifyContainerInstallation;
import static org.elasticsearch.packaging.util.Docker.waitForElasticsearch;
import static org.elasticsearch.packaging.util.Docker.waitForPathToExist;
import static org.elasticsearch.packaging.util.FileMatcher.p600;
import static org.elasticsearch.packaging.util.FileMatcher.p660;
import static org.elasticsearch.packaging.util.FileMatcher.p775;
import static org.elasticsearch.packaging.util.FileUtils.append;
import static org.elasticsearch.packaging.util.FileUtils.getTempDir;
import static org.elasticsearch.packaging.util.FileUtils.rm;
import static org.elasticsearch.packaging.util.ServerUtils.makeRequest;
import static org.hamcrest.Matchers.arrayWithSize;
import static org.hamcrest.Matchers.containsString;
import static org.hamcrest.Matchers.emptyString;
import static org.hamcrest.Matchers.equalTo;
import static org.hamcrest.Matchers.greaterThanOrEqualTo;
import static org.hamcrest.Matchers.hasKey;
import static org.hamcrest.Matchers.hasSize;
import static org.hamcrest.Matchers.is;
import static org.hamcrest.Matchers.not;
import static org.hamcrest.Matchers.nullValue;
import static org.junit.Assume.assumeFalse;
import static org.junit.Assume.assumeTrue;

public class DockerTests extends PackagingTestCase {
    protected DockerShell sh;
    private Path tempDir;

    @BeforeClass
    public static void filterDistros() {
        assumeTrue("only Docker", distribution.packaging == Distribution.Packaging.DOCKER);

        ensureImageIsLoaded(distribution);
    }

    @AfterClass
    public static void cleanup() {
        // runContainer also calls this, so we don't need this method to be annotated as `@After`
        removeContainer();
    }

    @Before
    public void setupTest() throws IOException {
        sh = new DockerShell();
        installation = runContainer(distribution());
        tempDir = Files.createTempDirectory(getTempDir(), DockerTests.class.getSimpleName());
    }

    @After
    public void teardownTest() {
        rm(tempDir);
    }

    /**
     * Checks that the Docker image can be run, and that it passes various checks.
     */
    public void test010Install() {
        verifyContainerInstallation(installation, distribution());
    }

    /**
     * Check that the /_xpack API endpoint's presence is correct for the type of distribution being tested.
     */
    public void test011PresenceOfXpack() throws Exception {
        waitForElasticsearch(installation);
        final int statusCode = Request.Get("http://localhost:9200/_xpack").execute().returnResponse().getStatusLine().getStatusCode();

        if (distribution.isOSS()) {
            assertThat(statusCode, greaterThanOrEqualTo(400));
        } else {
            assertThat(statusCode, equalTo(200));
        }
    }

    /**
     * Checks that no plugins are initially active.
     */
    public void test020PluginsListWithNoPlugins() {
        final Installation.Executables bin = installation.executables();
        final Result r = sh.run(bin.pluginTool + " list");

        assertThat("Expected no plugins to be listed", r.stdout, emptyString());
    }

    /**
     * Check that a keystore can be manually created using the provided CLI tool.
     */
    public void test040CreateKeystoreManually() throws InterruptedException {
        final Installation.Executables bin = installation.executables();

        final Path keystorePath = installation.config("elasticsearch.keystore");

        waitForPathToExist(keystorePath);

        // Move the auto-created one out of the way, or else the CLI prompts asks us to confirm
        sh.run("mv " + keystorePath + " " + keystorePath + ".bak");

        sh.run(bin.keystoreTool + " create");

        final Result r = sh.run(bin.keystoreTool + " list");
        assertThat(r.stdout, containsString("keystore.seed"));
    }

    /**
     * Check that the default keystore is automatically created
     */
    public void test041AutoCreateKeystore() throws Exception {
        final Path keystorePath = installation.config("elasticsearch.keystore");

        waitForPathToExist(keystorePath);

        assertPermissionsAndOwnership(keystorePath, p660);

        final Installation.Executables bin = installation.executables();
        final Result result = sh.run(bin.keystoreTool + " list");
        assertThat(result.stdout, containsString("keystore.seed"));
    }

    /**
     * Check that the JDK's cacerts file is a symlink to the copy provided by the operating system.
     */
    public void test042JavaUsesTheOsProvidedKeystore() {
        final String path = sh.run("realpath jdk/lib/security/cacerts").stdout;

        assertThat(path, equalTo("/etc/pki/ca-trust/extracted/java/cacerts"));
    }

    /**
     * Checks that there are Amazon trusted certificates in the cacaerts keystore.
     */
    public void test043AmazonCaCertsAreInTheKeystore() {
        final boolean matches = sh.run("jdk/bin/keytool -cacerts -storepass changeit -list | grep trustedCertEntry").stdout.lines()
            .anyMatch(line -> line.contains("amazonrootca"));

        assertTrue("Expected Amazon trusted cert in cacerts", matches);
    }

    /**
     * Send some basic index, count and delete requests, in order to check that the installation
     * is minimally functional.
     */
    public void test050BasicApiTests() throws Exception {
        waitForElasticsearch(installation);

        assertTrue(existsInContainer(installation.logs.resolve("gc.log")));

        ServerUtils.runElasticsearchTests();
    }

    /**
     * Check that the default config can be overridden using a bind mount, and that env vars are respected
     */
    public void test070BindMountCustomPathConfAndJvmOptions() throws Exception {
        copyFromContainer(installation.config("elasticsearch.yml"), tempDir.resolve("elasticsearch.yml"));
        copyFromContainer(installation.config("log4j2.properties"), tempDir.resolve("log4j2.properties"));

        // we have to disable Log4j from using JMX lest it will hit a security
        // manager exception before we have configured logging; this will fail
        // startup since we detect usages of logging before it is configured
        final String jvmOptions = "-Xms512m\n-Xmx512m\n-Dlog4j2.disable.jmx=true\n";
        append(tempDir.resolve("jvm.options"), jvmOptions);

        // Make the temp directory and contents accessible when bind-mounted
        Files.setPosixFilePermissions(tempDir, fromString("rwxrwxrwx"));

        // Restart the container
        final Map<Path, Path> volumes = Map.of(tempDir, Path.of("/usr/share/elasticsearch/config"));
        runContainer(distribution(), volumes, Map.of("ES_JAVA_OPTS", "-XX:-UseCompressedOops"));

        waitForElasticsearch(installation);

        final JsonNode nodes = getJson("_nodes").get("nodes");
        final String nodeId = nodes.fieldNames().next();

        final int heapSize = nodes.at("/" + nodeId + "/jvm/mem/heap_init_in_bytes").intValue();
        final boolean usingCompressedPointers = nodes.at("/" + nodeId + "/jvm/using_compressed_ordinary_object_pointers").asBoolean();

        logger.warn(nodes.at("/" + nodeId + "/jvm/mem/heap_init_in_bytes"));

        assertThat("heap_init_in_bytes", heapSize, equalTo(536870912));
        assertThat("using_compressed_ordinary_object_pointers", usingCompressedPointers, equalTo(false));
    }

    /**
     * Check that the default config can be overridden using a bind mount, and that env vars are respected.
     */
    public void test071BindMountCustomPathWithDifferentUID() throws Exception {
        Platforms.onLinux(() -> {
            final Path tempEsDataDir = tempDir.resolve("esDataDir");
            // Make the local directory and contents accessible when bind-mounted
            mkDirWithPrivilegeEscalation(tempEsDataDir, 1500, 0);

            // Restart the container
            final Map<Path, Path> volumes = Map.of(tempEsDataDir.toAbsolutePath(), installation.data);

            runContainer(distribution(), volumes, null);

            waitForElasticsearch(installation);

            final JsonNode nodes = getJson("_nodes");

            assertThat(nodes.at("/_nodes/total").intValue(), equalTo(1));
            assertThat(nodes.at("/_nodes/successful").intValue(), equalTo(1));
            assertThat(nodes.at("/_nodes/failed").intValue(), equalTo(0));

            rmDirWithPrivilegeEscalation(tempEsDataDir);
        });
    }

    /**
     * Check that environment variables can be populated by setting variables with the suffix "_FILE",
     * which point to files that hold the required values.
     */
    public void test080SetEnvironmentVariablesUsingFiles() throws Exception {
        final String optionsFilename = "esJavaOpts.txt";

        // ES_JAVA_OPTS_FILE
        Files.writeString(tempDir.resolve(optionsFilename), "-XX:-UseCompressedOops\n");

        Map<String, String> envVars = Map.of("ES_JAVA_OPTS_FILE", "/run/secrets/" + optionsFilename);

        // File permissions need to be secured in order for the ES wrapper to accept
        // them for populating env var values
        Files.setPosixFilePermissions(tempDir.resolve(optionsFilename), p600);

        final Map<Path, Path> volumes = Map.of(tempDir, Path.of("/run/secrets"));

        // Restart the container
        runContainer(distribution(), volumes, envVars);

        waitForElasticsearch(installation);

        final String nodesResponse = makeRequest(Request.Get("http://localhost:9200/_nodes"));

        assertThat(nodesResponse, containsString("\"using_compressed_ordinary_object_pointers\":\"false\""));
    }

    /**
     * Check that the elastic user's password can be configured via a file and the ELASTIC_PASSWORD_FILE environment variable.
     */
    public void test081ConfigurePasswordThroughEnvironmentVariableFile() throws Exception {
        // Test relies on configuring security
        assumeTrue(distribution.isDefault());

        final String xpackPassword = "hunter2";
        final String passwordFilename = "password.txt";

        // ELASTIC_PASSWORD_FILE
        Files.writeString(tempDir.resolve(passwordFilename), xpackPassword + "\n");

        Map<String, String> envVars = Map.of(
            "ELASTIC_PASSWORD_FILE",
            "/run/secrets/" + passwordFilename,
            // Enable security so that we can test that the password has been used
            "xpack.security.enabled",
            "true"
        );

        // File permissions need to be secured in order for the ES wrapper to accept
        // them for populating env var values
        Files.setPosixFilePermissions(tempDir.resolve(passwordFilename), p600);

        final Map<Path, Path> volumes = Map.of(tempDir, Path.of("/run/secrets"));

        // Restart the container
        runContainer(distribution(), volumes, envVars);

        // If we configured security correctly, then this call will only work if we specify the correct credentials.
        try {
            waitForElasticsearch("green", null, installation, "elastic", "hunter2");
        } catch (Exception e) {
            throw new AssertionError(
                "Failed to check whether Elasticsearch had started. This could be because "
                    + "authentication isn't working properly. Check the container logs",
                e
            );
        }

        // Also check that an unauthenticated call fails
        final int statusCode = Request.Get("http://localhost:9200/_nodes").execute().returnResponse().getStatusLine().getStatusCode();
        assertThat("Expected server to require authentication", statusCode, equalTo(401));
    }

    /**
     * Check that when verifying the file permissions of _FILE environment variables, symlinks
     * are followed.
     */
    public void test082SymlinksAreFollowedWithEnvironmentVariableFiles() throws Exception {
        // Test relies on configuring security
        assumeTrue(distribution.isDefault());
        // Test relies on symlinks
        assumeFalse(Platforms.WINDOWS);

        final String xpackPassword = "hunter2";
        final String passwordFilename = "password.txt";
        final String symlinkFilename = "password_symlink";

        // ELASTIC_PASSWORD_FILE
        Files.writeString(tempDir.resolve(passwordFilename), xpackPassword + "\n");

        // Link to the password file. We can't use an absolute path for the target, because
        // it won't resolve inside the container.
        Files.createSymbolicLink(tempDir.resolve(symlinkFilename), Path.of(passwordFilename));

        Map<String, String> envVars = Map.of(
            "ELASTIC_PASSWORD_FILE",
            "/run/secrets/" + symlinkFilename,
            // Enable security so that we can test that the password has been used
            "xpack.security.enabled",
            "true"
        );

        // File permissions need to be secured in order for the ES wrapper to accept
        // them for populating env var values. The wrapper will resolve the symlink
        // and check the target's permissions.
        Files.setPosixFilePermissions(tempDir.resolve(passwordFilename), p600);

        final Map<Path, Path> volumes = Map.of(tempDir, Path.of("/run/secrets"));

        // Restart the container - this will check that Elasticsearch started correctly,
        // and didn't fail to follow the symlink and check the file permissions
        runContainer(distribution(), volumes, envVars);
    }

    /**
     * Check that environment variables cannot be used with _FILE environment variables.
     */
    public void test083CannotUseEnvVarsAndFiles() throws Exception {
        final String optionsFilename = "esJavaOpts.txt";

        // ES_JAVA_OPTS_FILE
        Files.writeString(tempDir.resolve(optionsFilename), "-XX:-UseCompressedOops\n");

        Map<String, String> envVars = Map.of(
            "ES_JAVA_OPTS",
            "-XX:+UseCompressedOops",
            "ES_JAVA_OPTS_FILE",
            "/run/secrets/" + optionsFilename
        );

        // File permissions need to be secured in order for the ES wrapper to accept
        // them for populating env var values
        Files.setPosixFilePermissions(tempDir.resolve(optionsFilename), p600);

        final Map<Path, Path> volumes = Map.of(tempDir, Path.of("/run/secrets"));

        final Result dockerLogs = runContainerExpectingFailure(distribution, volumes, envVars);

        assertThat(
            dockerLogs.stderr,
            containsString("ERROR: Both ES_JAVA_OPTS_FILE and ES_JAVA_OPTS are set. These are mutually exclusive.")
        );
    }

    /**
     * Check that when populating environment variables by setting variables with the suffix "_FILE",
     * the files' permissions are checked.
     */
    public void test084EnvironmentVariablesUsingFilesHaveCorrectPermissions() throws Exception {
        final String optionsFilename = "esJavaOpts.txt";

        // ES_JAVA_OPTS_FILE
        Files.writeString(tempDir.resolve(optionsFilename), "-XX:-UseCompressedOops\n");

        Map<String, String> envVars = Map.of("ES_JAVA_OPTS_FILE", "/run/secrets/" + optionsFilename);

        // Set invalid file permissions
        Files.setPosixFilePermissions(tempDir.resolve(optionsFilename), p660);

        final Map<Path, Path> volumes = Map.of(tempDir, Path.of("/run/secrets"));

        // Restart the container
        final Result dockerLogs = runContainerExpectingFailure(distribution(), volumes, envVars);

        assertThat(
            dockerLogs.stderr,
            containsString("ERROR: File /run/secrets/" + optionsFilename + " from ES_JAVA_OPTS_FILE must have file permissions 400 or 600")
        );
    }

    /**
     * Check that when verifying the file permissions of _FILE environment variables, symlinks
     * are followed, and that invalid target permissions are detected.
     */
    public void test085SymlinkToFileWithInvalidPermissionsIsRejected() throws Exception {
        // Test relies on configuring security
        assumeTrue(distribution.isDefault());
        // Test relies on symlinks
        assumeFalse(Platforms.WINDOWS);

        final String xpackPassword = "hunter2";
        final String passwordFilename = "password.txt";
        final String symlinkFilename = "password_symlink";

        // ELASTIC_PASSWORD_FILE
        Files.writeString(tempDir.resolve(passwordFilename), xpackPassword + "\n");

        // Link to the password file. We can't use an absolute path for the target, because
        // it won't resolve inside the container.
        Files.createSymbolicLink(tempDir.resolve(symlinkFilename), Path.of(passwordFilename));

        Map<String, String> envVars = Map.of(
            "ELASTIC_PASSWORD_FILE",
            "/run/secrets/" + symlinkFilename,
            // Enable security so that we can test that the password has been used
            "xpack.security.enabled",
            "true"
        );

        // Set invalid permissions on the file that the symlink targets
        Files.setPosixFilePermissions(tempDir.resolve(passwordFilename), p775);

        final Map<Path, Path> volumes = Map.of(tempDir, Path.of("/run/secrets"));

        // Restart the container
        final Result dockerLogs = runContainerExpectingFailure(distribution(), volumes, envVars);

        assertThat(
            dockerLogs.stderr,
            containsString(
                "ERROR: File "
                    + passwordFilename
                    + " (target of symlink /run/secrets/"
                    + symlinkFilename
                    + " from ELASTIC_PASSWORD_FILE) must have file permissions 400 or 600, but actually has: 775"
            )
        );
    }

    /**
     * Check that environment variables are translated to -E options even for commands invoked under
     * `docker exec`, where the Docker image's entrypoint is not executed.
     */
<<<<<<< HEAD
    public void test083EnvironmentVariablesAreRespectedUnderDockerExec() {
=======
    public void test086EnvironmentVariablesAreRespectedUnderDockerExec() {
>>>>>>> 09b46c86
        // This test relies on a CLI tool attempting to connect to Elasticsearch, and the
        // tool in question is only in the default distribution.
        assumeTrue(distribution.isDefault());

        runContainer(distribution(), null, Map.of("http.host", "this.is.not.valid"));

        // This will fail if the env var above is passed as a -E argument
        final Result result = sh.runIgnoreExitCode("elasticsearch-setup-passwords auto");

        assertFalse("elasticsearch-setup-passwords command should have failed", result.isSuccess());
        assertThat(result.stdout, containsString("java.net.UnknownHostException: this.is.not.valid: Name or service not known"));
    }

    /**
     * Check whether the elasticsearch-certutil tool has been shipped correctly,
     * and if present then it can execute.
     */
    public void test090SecurityCliPackaging() {
        final Installation.Executables bin = installation.executables();

        final Path securityCli = installation.lib.resolve("tools").resolve("security-cli");

        if (distribution().isDefault()) {
            assertTrue(existsInContainer(securityCli));

            Result result = sh.run(bin.certutilTool + " --help");
            assertThat(result.stdout, containsString("Simplifies certificate creation for use with the Elastic Stack"));

            // Ensure that the exit code from the java command is passed back up through the shell script
            result = sh.runIgnoreExitCode(bin.certutilTool + " invalid-command");
            assertThat(result.isSuccess(), is(false));
            assertThat(result.stdout, containsString("Unknown command [invalid-command]"));
        } else {
            assertFalse(existsInContainer(securityCli));
        }
    }

    /**
     * Check that the elasticsearch-shard tool is shipped in the Docker image and is executable.
     */
    public void test091ElasticsearchShardCliPackaging() {
        final Installation.Executables bin = installation.executables();

        final Result result = sh.run(bin.shardTool + " -h");
        assertThat(result.stdout, containsString("A CLI tool to remove corrupted parts of unrecoverable shards"));
    }

    /**
     * Check that the elasticsearch-node tool is shipped in the Docker image and is executable.
     */
    public void test092ElasticsearchNodeCliPackaging() {
        final Installation.Executables bin = installation.executables();

        final Result result = sh.run(bin.nodeTool + " -h");
        assertThat(
            "Failed to find expected message about the elasticsearch-node CLI tool",
            result.stdout,
            containsString("A CLI tool to do unsafe cluster and index manipulations on current node")
        );
    }

    /**
     * Check that no core dumps have been accidentally included in the Docker image.
     */
    public void test100NoCoreFilesInImage() {
        assertFalse("Unexpected core dump found in Docker image", existsInContainer("/core*"));
    }

    /**
     * Check that there are no files with a GID other than 0.
     */
    public void test101AllFilesAreGroupZero() {
        final String findResults = sh.run("find . -not -gid 0").stdout;

        assertThat("Found some files whose GID != 0", findResults, is(emptyString()));
    }

    /**
     * Check that the Docker image has the expected "Label Schema" labels.
     * @see <a href="http://label-schema.org/">Label Schema website</a>
     */
    public void test110OrgLabelSchemaLabels() throws Exception {
        final Map<String, String> labels = getImageLabels(distribution);

        final Map<String, String> staticLabels = new HashMap<>();
        staticLabels.put("name", "Elasticsearch");
        staticLabels.put("schema-version", "1.0");
        staticLabels.put("url", "https://www.elastic.co/products/elasticsearch");
        staticLabels.put("usage", "https://www.elastic.co/guide/en/elasticsearch/reference/index.html");
        staticLabels.put("vcs-url", "https://github.com/elastic/elasticsearch");
        staticLabels.put("vendor", "Elastic");

        if (distribution.isOSS()) {
            staticLabels.put("license", "Apache-2.0");
        } else {
            staticLabels.put("license", "Elastic-License");
        }

        // TODO: we should check the actual version value
        final Set<String> dynamicLabels = Set.of("build-date", "vcs-ref", "version");

        final String prefix = "org.label-schema";

        staticLabels.forEach((suffix, value) -> {
            String key = prefix + "." + suffix;
            assertThat(labels, hasKey(key));
            assertThat(labels.get(key), equalTo(value));
        });

        dynamicLabels.forEach(label -> {
            String key = prefix + "." + label;
            assertThat(labels, hasKey(key));
        });
    }

    /**
     * Check that the Docker image has the expected "Open Containers Annotations" labels.
     * @see <a href="https://github.com/opencontainers/image-spec/blob/master/annotations.md">Open Containers Annotations</a>
     */
    public void test110OrgOpencontainersLabels() throws Exception {
        final Map<String, String> labels = getImageLabels(distribution);

        final Map<String, String> staticLabels = new HashMap<>();
        staticLabels.put("title", "Elasticsearch");
        staticLabels.put("url", "https://www.elastic.co/products/elasticsearch");
        staticLabels.put("documentation", "https://www.elastic.co/guide/en/elasticsearch/reference/index.html");
        staticLabels.put("source", "https://github.com/elastic/elasticsearch");
        staticLabels.put("vendor", "Elastic");

        if (distribution.isOSS()) {
            staticLabels.put("licenses", "Apache-2.0");
        } else {
            staticLabels.put("licenses", "Elastic-License");
        }

        // TODO: we should check the actual version value
        final Set<String> dynamicLabels = Set.of("created", "revision", "version");

        final String prefix = "org.opencontainers.image";

        staticLabels.forEach((suffix, value) -> {
            String key = prefix + "." + suffix;
            assertThat(labels, hasKey(key));
            assertThat(labels.get(key), equalTo(value));
        });

        dynamicLabels.forEach(label -> {
            String key = prefix + "." + label;
            assertThat(labels, hasKey(key));
        });
    }

    /**
     * Check that the container logs contain the expected content for Elasticsearch itself.
     */
    public void test120DockerLogsIncludeElasticsearchLogs() throws Exception {
        waitForElasticsearch(installation);
        final Result containerLogs = getContainerLogs();

        assertThat("Container logs don't contain abbreviated class names", containerLogs.stdout, containsString("o.e.n.Node"));
        assertThat("Container logs don't contain INFO level messages", containerLogs.stdout, containsString("INFO"));
    }

    /**
     * Check that the Java process running inside the container has the expected UID, GID and username.
     */
    public void test130JavaHasCorrectOwnership() {
        final List<String> processes = sh.run("ps -o uid,gid,user -C java").stdout.lines().skip(1).collect(Collectors.toList());

        assertThat("Expected a single java process", processes, hasSize(1));

        final String[] fields = processes.get(0).trim().split("\\s+");

        assertThat(fields, arrayWithSize(3));
        assertThat("Incorrect UID", fields[0], equalTo("1000"));
        assertThat("Incorrect GID", fields[1], equalTo("0"));
        assertThat("Incorrect username", fields[2], equalTo("elasticsearch"));
    }

    /**
     * Check that the init process running inside the container has the expected PID, UID, GID and user.
     * The PID is particularly important because PID 1 handles signal forwarding and child reaping.
     */
    public void test131InitProcessHasCorrectPID() {
        final List<String> processes = sh.run("ps -o pid,uid,gid,user -p 1").stdout.lines().skip(1).collect(Collectors.toList());

        assertThat("Expected a single process", processes, hasSize(1));

        final String[] fields = processes.get(0).trim().split("\\s+");

        assertThat(fields, arrayWithSize(4));
        assertThat("Incorrect PID", fields[0], equalTo("1"));
        assertThat("Incorrect UID", fields[1], equalTo("1000"));
        assertThat("Incorrect GID", fields[2], equalTo("0"));
        assertThat("Incorrect username", fields[3], equalTo("elasticsearch"));
    }

    /**
     * Check that Elasticsearch reports per-node cgroup information.
     */
    public void test140CgroupOsStatsAreAvailable() throws Exception {
        waitForElasticsearch(installation);

        final JsonNode nodes = getJson("_nodes/stats/os").get("nodes");

        final String nodeId = nodes.fieldNames().next();

        final JsonNode cgroupStats = nodes.at("/" + nodeId + "/os/cgroup");
        assertFalse("Couldn't find /nodes/{nodeId}/os/cgroup in API response", cgroupStats.isMissingNode());

        assertThat("Failed to find [cpu] in node OS cgroup stats", cgroupStats.get("cpu"), not(nullValue()));
        assertThat("Failed to find [cpuacct] in node OS cgroup stats", cgroupStats.get("cpuacct"), not(nullValue()));
    }
}<|MERGE_RESOLUTION|>--- conflicted
+++ resolved
@@ -486,11 +486,7 @@
      * Check that environment variables are translated to -E options even for commands invoked under
      * `docker exec`, where the Docker image's entrypoint is not executed.
      */
-<<<<<<< HEAD
-    public void test083EnvironmentVariablesAreRespectedUnderDockerExec() {
-=======
     public void test086EnvironmentVariablesAreRespectedUnderDockerExec() {
->>>>>>> 09b46c86
         // This test relies on a CLI tool attempting to connect to Elasticsearch, and the
         // tool in question is only in the default distribution.
         assumeTrue(distribution.isDefault());
