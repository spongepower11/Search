/*
 * Copyright Elasticsearch B.V. and/or licensed to Elasticsearch B.V. under one
 * or more contributor license agreements. Licensed under the Elastic License
 * 2.0 and the Server Side Public License, v 1; you may not use this file except
 * in compliance with, at your election, the Elastic License 2.0 or the Server
 * Side Public License, v 1.
 */

package org.elasticsearch.common.ssl;

import org.elasticsearch.core.Nullable;
import org.elasticsearch.core.Tuple;

import javax.net.ssl.KeyManagerFactory;
import javax.net.ssl.TrustManagerFactory;
import javax.net.ssl.X509ExtendedKeyManager;
import java.io.IOException;
import java.nio.file.Path;
import java.security.AccessControlException;
import java.security.GeneralSecurityException;
import java.security.KeyStore;
import java.security.KeyStoreException;
import java.security.PrivateKey;
import java.security.UnrecoverableKeyException;
import java.security.cert.X509Certificate;
import java.util.ArrayList;
import java.util.Arrays;
import java.util.Collection;
import java.util.Enumeration;
import java.util.List;
import java.util.Objects;
import java.util.function.Function;
import java.util.stream.Collectors;

/**
 * A {@link SslKeyConfig} that builds a Key Manager from a keystore file.
 */
public class StoreKeyConfig implements SslKeyConfig {
    private final String keystorePath;
    private final String type;
    private final char[] storePassword;
    private final Function<KeyStore, KeyStore> filter;
    private final char[] keyPassword;
    private final String algorithm;
    private final Path configBasePath;

    /**
     * @param path          The path to the keystore file
     * @param storePassword The password for the keystore
     * @param type          The {@link KeyStore#getType() type} of the keystore (typically "PKCS12" or "jks").
     *                      See {@link KeyStoreUtil#inferKeyStoreType}.
     * @param filter        A function to process the keystore after it is loaded. See {@link KeyStoreUtil#filter}
     * @param keyPassword   The password for the key(s) within the keystore
     *                      (see {@link KeyManagerFactory#init(KeyStore, char[])}).
     * @param algorithm     The algorithm to use for the Key Manager (see {@link KeyManagerFactory#getAlgorithm()}).
     * @param configBasePath The base path for configuration files (used for error handling)
     */
    public StoreKeyConfig(String path, char[] storePassword, String type, @Nullable Function<KeyStore, KeyStore> filter,
                          char[] keyPassword, String algorithm, Path configBasePath) {
        this.keystorePath = Objects.requireNonNull(path, "Keystore path cannot be null");
        this.storePassword = Objects.requireNonNull(storePassword, "Keystore password cannot be null (but may be empty)");
        this.type = Objects.requireNonNull(type, "Keystore type cannot be null");
        this.filter = filter;
        this.keyPassword = Objects.requireNonNull(keyPassword, "Key password cannot be null (but may be empty)");
        this.algorithm = Objects.requireNonNull(algorithm, "Keystore algorithm cannot be null");
        this.configBasePath = Objects.requireNonNull(configBasePath, "Config path cannot be null");
    }

    @Override
    public SslTrustConfig asTrustConfig() {
        final String trustStoreAlgorithm = TrustManagerFactory.getDefaultAlgorithm();
        return new StoreTrustConfig(keystorePath, storePassword, type, trustStoreAlgorithm, false, configBasePath);
    }

    @Override
    public Collection<Path> getDependentFiles() {
        return List.of(resolvePath());
    }

    @Override
    public boolean hasKeyMaterial() {
        return true;
    }

    private Path resolvePath() {
        return configBasePath.resolve(keystorePath);
    }

    /**
     * Equivalent to {@link #getKeys(boolean) getKeys(false)}.
     */
    @Override
    public List<Tuple<PrivateKey, X509Certificate>> getKeys() {
        return getKeys(false);
    }

    /**
     * Return the list of keys inside the configured keystore, optionally applying the {@code filter} that was set during construction.
     */
    public List<Tuple<PrivateKey, X509Certificate>> getKeys(boolean filterKeystore) {
        final Path path = resolvePath();
        KeyStore keyStore = readKeyStore(path);
        if (filterKeystore) {
            keyStore = this.processKeyStore(keyStore);
        }
        return KeyStoreUtil.stream(keyStore, ex -> keystoreException(path, ex))
            .filter(KeyStoreUtil.KeyStoreEntry::isKeyEntry)
            .map(entry -> {
                final X509Certificate certificate = entry.getX509Certificate();
                if (certificate != null) {
                    return new Tuple<>(entry.getKey(keyPassword), certificate);
                }
                return null;
            })
            .filter(Objects::nonNull)
            .collect(Collectors.toUnmodifiableList());
    }

    @Override
    public Collection<StoredCertificate> getConfiguredCertificates() {
        final Path path = resolvePath();
        final KeyStore keyStore = readKeyStore(path);
        return KeyStoreUtil.stream(keyStore, ex -> keystoreException(path, ex))
            .flatMap(entry -> {
                final List<StoredCertificate> certificates = new ArrayList<>();
                boolean firstElement = true;
                for (X509Certificate certificate : entry.getX509CertificateChain()) {
                    certificates.add(new StoredCertificate(certificate, keystorePath, type, entry.getAlias(), firstElement));
                    firstElement = false;
                }
                return certificates.stream();
            })
            .collect(Collectors.toUnmodifiableList());
    }

    @Override
    public X509ExtendedKeyManager createKeyManager() {
        final Path path = resolvePath();
        return createKeyManager(path);
    }

    private X509ExtendedKeyManager createKeyManager(Path path) {
        try {
            KeyStore keyStore = readKeyStore(path);
            keyStore = processKeyStore(keyStore);
            checkKeyStore(keyStore, path);
            return KeyStoreUtil.createKeyManager(keyStore, keyPassword, algorithm);
        } catch (GeneralSecurityException e) {
            throw keystoreException(path, e);
        }
    }

    private KeyStore processKeyStore(KeyStore keyStore) {
        if (filter == null) {
            return keyStore;
        }
<<<<<<< HEAD
        final KeyStore processedKeystore = filter.apply(keyStore);
        if (processedKeystore != null) {
            return processedKeystore;
        }
        return keyStore;
=======
        return Objects.requireNonNull(filter.apply(keyStore), "A keystore filter may not return null");
>>>>>>> c6a90bb5
    }

    private KeyStore readKeyStore(Path path) {
        try {
            return KeyStoreUtil.readKeyStore(path, type, storePassword);
        } catch (AccessControlException e) {
            throw SslFileUtil.accessControlFailure("[" + type + "] keystore", List.of(path), e, configBasePath);
        } catch (IOException e) {
            throw SslFileUtil.ioException("[" + type + "] keystore", List.of(path), e);
        } catch (GeneralSecurityException e) {
            throw keystoreException(path, e);
        }
    }

    private SslConfigException keystoreException(Path path, GeneralSecurityException e) {
        String extra = null;
        if (e instanceof UnrecoverableKeyException) {
            extra = "this is usually caused by an incorrect key-password";
            if (keyPassword.length == 0) {
                extra += " (no key-password was provided)";
            } else if (Arrays.equals(storePassword, keyPassword)) {
                extra += " (we tried to access the key using the same password as the keystore)";
            }
        }
        return SslFileUtil.securityException("[" + type + "] keystore", path == null ? List.of() : List.of(path), e, extra);
    }

    /**
     * Verifies that the keystore contains at least 1 private key entry.
     */
    private void checkKeyStore(KeyStore keyStore, Path path) throws KeyStoreException {
        Enumeration<String> aliases = keyStore.aliases();
        while (aliases.hasMoreElements()) {
            String alias = aliases.nextElement();
            if (keyStore.isKeyEntry(alias)) {
                return;
            }
        }
        String message = "the " + keyStore.getType() + " keystore";
        if (path != null) {
            message += " [" + path + "]";
        }
        message += "does not contain a private key entry";
        throw new SslConfigException(message);
    }

    @Override
    public String toString() {
        final StringBuilder sb = new StringBuilder(getClass().getSimpleName());
        sb.append('{');

        String path = keystorePath;
        if (path != null) {
            sb.append("path=").append(path).append(", ");
        }
        sb.append("type=").append(type);
        sb.append(", storePassword=").append(storePassword.length == 0 ? "<empty>" : "<non-empty>");
        sb.append(", keyPassword=");
        if (keyPassword.length == 0) {
            sb.append("<empty>");
        } else if (Arrays.equals(storePassword, keyPassword)) {
            sb.append("<same-as-store-password>");
        } else {
            sb.append("<set>");
        }
        sb.append(", algorithm=").append(algorithm);
        sb.append('}');
        return sb.toString();
    }

    @Override
    public boolean equals(Object o) {
        if (this == o) return true;
        if (o == null || getClass() != o.getClass()) return false;
        StoreKeyConfig that = (StoreKeyConfig) o;
        return this.keystorePath.equals(that.keystorePath)
            && this.type.equals(that.type)
            && this.algorithm.equals(that.algorithm)
            && Arrays.equals(this.storePassword, that.storePassword)
            && Arrays.equals(this.keyPassword, that.keyPassword);
    }

    @Override
    public int hashCode() {
        int result = Objects.hash(keystorePath, type, algorithm);
        result = 31 * result + Arrays.hashCode(storePassword);
        result = 31 * result + Arrays.hashCode(keyPassword);
        return result;
    }
}<|MERGE_RESOLUTION|>--- conflicted
+++ resolved
@@ -154,15 +154,7 @@
         if (filter == null) {
             return keyStore;
         }
-<<<<<<< HEAD
-        final KeyStore processedKeystore = filter.apply(keyStore);
-        if (processedKeystore != null) {
-            return processedKeystore;
-        }
-        return keyStore;
-=======
         return Objects.requireNonNull(filter.apply(keyStore), "A keystore filter may not return null");
->>>>>>> c6a90bb5
     }
 
     private KeyStore readKeyStore(Path path) {
