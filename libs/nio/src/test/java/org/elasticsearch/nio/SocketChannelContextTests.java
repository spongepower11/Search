--- conflicted
+++ resolved
@@ -285,13 +285,8 @@
             when(channel.getRawChannel()).thenReturn(realChannel);
             when(channel.isOpen()).thenReturn(true);
             Runnable closer = mock(Runnable.class);
-<<<<<<< HEAD
-            IntFunction<InboundChannelBuffer.Page> pageAllocator = (n) -> new InboundChannelBuffer.Page(ByteBuffer.allocate(n), closer);
+            IntFunction<Page> pageAllocator = (n) -> new Page(ByteBuffer.allocate(n), closer);
             InboundChannelBuffer buffer = new InboundChannelBuffer(pageAllocator, 1 << 14);
-=======
-            Supplier<Page> pageSupplier = () -> new Page(ByteBuffer.allocate(1 << 14), closer);
-            InboundChannelBuffer buffer = new InboundChannelBuffer(pageSupplier);
->>>>>>> 0ca375ed
             buffer.ensureCapacity(1);
             TestSocketChannelContext context = new TestSocketChannelContext(channel, selector, exceptionHandler, readWriteHandler, buffer);
             context.closeFromSelector();
