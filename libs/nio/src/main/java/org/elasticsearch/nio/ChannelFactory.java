/*
 * Licensed to Elasticsearch under one or more contributor
 * license agreements. See the NOTICE file distributed with
 * this work for additional information regarding copyright
 * ownership. Elasticsearch licenses this file to you under
 * the Apache License, Version 2.0 (the "License"); you may
 * not use this file except in compliance with the License.
 * You may obtain a copy of the License at
 *
 *    http://www.apache.org/licenses/LICENSE-2.0
 *
 * Unless required by applicable law or agreed to in writing,
 * software distributed under the License is distributed on an
 * "AS IS" BASIS, WITHOUT WARRANTIES OR CONDITIONS OF ANY
 * KIND, either express or implied.  See the License for the
 * specific language governing permissions and limitations
 * under the License.
 */

package org.elasticsearch.nio;

import org.elasticsearch.common.CheckedRunnable;

import java.io.Closeable;
import java.io.IOException;
import java.io.UncheckedIOException;
import java.net.InetSocketAddress;
import java.net.SocketException;
import java.nio.channels.ServerSocketChannel;
import java.nio.channels.SocketChannel;
import java.nio.channels.spi.AbstractSelectableChannel;
import java.util.function.Supplier;

public abstract class ChannelFactory<ServerSocket extends NioServerSocketChannel, Socket extends NioSocketChannel> {

    private final boolean tcpNoDelay;
    private final boolean tcpKeepAlive;
    private final boolean tcpReuseAddress;
    private final int tcpSendBufferSize;
    private final int tcpReceiveBufferSize;
    private final ChannelFactory.RawChannelFactory rawChannelFactory;

    /**
     * This will create a {@link ChannelFactory}.
     */
    protected ChannelFactory(boolean tcpNoDelay, boolean tcpKeepAlive, boolean tcpReuseAddress, int tcpSendBufferSize,
                             int tcpReceiveBufferSize) {
        this(tcpNoDelay, tcpKeepAlive, tcpReuseAddress, tcpSendBufferSize, tcpReceiveBufferSize, new RawChannelFactory());
    }

    /**
     * This will create a {@link ChannelFactory} using the raw channel factory passed to the constructor.
     */
    protected ChannelFactory(boolean tcpNoDelay, boolean tcpKeepAlive, boolean tcpReuseAddress, int tcpSendBufferSize,
                             int tcpReceiveBufferSize, RawChannelFactory rawChannelFactory) {
        this.tcpNoDelay = tcpNoDelay;
        this.tcpKeepAlive = tcpKeepAlive;
        this.tcpReuseAddress = tcpReuseAddress;
        this.tcpSendBufferSize = tcpSendBufferSize;
        this.tcpReceiveBufferSize = tcpReceiveBufferSize;
        this.rawChannelFactory = rawChannelFactory;
    }

    public Socket openNioChannel(InetSocketAddress remoteAddress, Supplier<NioSelector> supplier) throws IOException {
        SocketChannel rawChannel = rawChannelFactory.openNioChannel();
        setNonBlocking(rawChannel);
        NioSelector selector = supplier.get();
        Socket channel = internalCreateChannel(selector, rawChannel, createSocketConfig(remoteAddress));
        scheduleChannel(channel, selector);
        return channel;
    }

    public Socket acceptNioChannel(SocketChannel rawChannel, Supplier<NioSelector> supplier) throws IOException {
        setNonBlocking(rawChannel);
        NioSelector selector = supplier.get();
        Socket channel = internalCreateChannel(selector, rawChannel, createSocketConfig(null));
        scheduleChannel(channel, selector);
        return channel;
    }

    public ServerSocket openNioServerSocketChannel(InetSocketAddress localAddress, Supplier<NioSelector> supplier) throws IOException {
        ServerSocketChannel rawChannel = rawChannelFactory.openNioServerSocketChannel();
        setNonBlocking(rawChannel);
        NioSelector selector = supplier.get();
        Config.ServerSocket config = new Config.ServerSocket(tcpReuseAddress, localAddress);
        ServerSocket serverChannel = internalCreateServerChannel(selector, rawChannel, config);
        scheduleServerChannel(serverChannel, selector);
        return serverChannel;
    }

    /**
     * This method should return a new {@link NioSocketChannel} implementation. When this method has
     * returned, the channel should be fully created and setup. Read and write contexts and the channel
     * exception handler should have been set.
     *
     * @param selector     the channel will be registered with
     * @param channel      the raw channel
     * @param socketConfig the socket config
     * @return the channel
     * @throws IOException related to the creation of the channel
     */
    public abstract Socket createChannel(NioSelector selector, SocketChannel channel, Config.Socket socketConfig) throws IOException;

    /**
     * This method should return a new {@link NioServerSocketChannel} implementation. When this method has
     * returned, the channel should be fully created and setup.
     *
     * @param selector the channel will be registered with
     * @param channel  the raw channel
     * @param socketConfig the socket config
     * @return the server channel
     * @throws IOException related to the creation of the channel
     */
    public abstract ServerSocket createServerChannel(NioSelector selector, ServerSocketChannel channel, Config.ServerSocket socketConfig)
        throws IOException;

    private Socket internalCreateChannel(NioSelector selector, SocketChannel rawChannel, Config.Socket config) throws IOException {
        try {
            Socket channel = createChannel(selector, rawChannel, config);
            assert channel.getContext() != null : "channel context should have been set on channel";
            return channel;
        } catch (UncheckedIOException e) {
            // This can happen if getRemoteAddress throws IOException.
            IOException cause = e.getCause();
            closeRawChannel(rawChannel, cause);
            throw cause;
        } catch (Exception e) {
            closeRawChannel(rawChannel, e);
            throw e;
        }
    }

    private ServerSocket internalCreateServerChannel(NioSelector selector, ServerSocketChannel rawChannel, Config.ServerSocket config)
        throws IOException {
        try {
            return createServerChannel(selector, rawChannel, config);
        } catch (Exception e) {
            closeRawChannel(rawChannel, e);
            throw e;
        }
    }

    private void scheduleChannel(Socket channel, NioSelector selector) {
        try {
            selector.scheduleForRegistration(channel);
        } catch (IllegalStateException e) {
            closeRawChannel(channel.getRawChannel(), e);
            throw e;
        }
    }

    private void scheduleServerChannel(ServerSocket channel, NioSelector selector) {
        try {
            selector.scheduleForRegistration(channel);
        } catch (IllegalStateException e) {
            closeRawChannel(channel.getRawChannel(), e);
            throw e;
        }
    }

    private void setNonBlocking(AbstractSelectableChannel rawChannel) throws IOException {
        try {
            rawChannel.configureBlocking(false);
        } catch (IOException e) {
            closeRawChannel(rawChannel, e);
            throw e;
        }
    }

    private static void closeRawChannel(Closeable c, Exception e) {
        try {
            c.close();
        } catch (IOException closeException) {
            e.addSuppressed(closeException);
        }
    }

    private Config.Socket createSocketConfig(InetSocketAddress remoteAddress) {
        return new Config.Socket(tcpNoDelay, tcpKeepAlive, tcpReuseAddress, tcpSendBufferSize, tcpReceiveBufferSize, remoteAddress);
    }

<<<<<<< HEAD
    public static class RawChannelFactory {
=======
        private static final boolean MAC_OS_X = System.getProperty("os.name").startsWith("Mac OS X");

        private static void setSocketOption(CheckedRunnable<SocketException> runnable) throws SocketException {
            try {
                runnable.run();
            } catch (SocketException e) {
                if (MAC_OS_X == false) {
                    // ignore on Mac, see https://github.com/elastic/elasticsearch/issues/41071
                    throw e;
                }
            }
        }

        private void configureSocketChannel(SocketChannel channel) throws IOException {
            channel.configureBlocking(false);
            java.net.Socket socket = channel.socket();
            setSocketOption(() -> socket.setTcpNoDelay(tcpNoDelay));
            setSocketOption(() -> socket.setKeepAlive(tcpKeepAlive));
            setSocketOption(() -> socket.setReuseAddress(tcpReusedAddress));
            if (tcpSendBufferSize > 0) {
                setSocketOption(() -> socket.setSendBufferSize(tcpSendBufferSize));
            }
            if (tcpReceiveBufferSize > 0) {
                setSocketOption(() -> socket.setSendBufferSize(tcpReceiveBufferSize));
            }
        }
>>>>>>> ff664717

        SocketChannel openNioChannel() throws IOException {
            return SocketChannel.open();
        }

        ServerSocketChannel openNioServerSocketChannel() throws IOException {
            return ServerSocketChannel.open();
        }
    }
}<|MERGE_RESOLUTION|>--- conflicted
+++ resolved
@@ -179,36 +179,7 @@
         return new Config.Socket(tcpNoDelay, tcpKeepAlive, tcpReuseAddress, tcpSendBufferSize, tcpReceiveBufferSize, remoteAddress);
     }
 
-<<<<<<< HEAD
     public static class RawChannelFactory {
-=======
-        private static final boolean MAC_OS_X = System.getProperty("os.name").startsWith("Mac OS X");
-
-        private static void setSocketOption(CheckedRunnable<SocketException> runnable) throws SocketException {
-            try {
-                runnable.run();
-            } catch (SocketException e) {
-                if (MAC_OS_X == false) {
-                    // ignore on Mac, see https://github.com/elastic/elasticsearch/issues/41071
-                    throw e;
-                }
-            }
-        }
-
-        private void configureSocketChannel(SocketChannel channel) throws IOException {
-            channel.configureBlocking(false);
-            java.net.Socket socket = channel.socket();
-            setSocketOption(() -> socket.setTcpNoDelay(tcpNoDelay));
-            setSocketOption(() -> socket.setKeepAlive(tcpKeepAlive));
-            setSocketOption(() -> socket.setReuseAddress(tcpReusedAddress));
-            if (tcpSendBufferSize > 0) {
-                setSocketOption(() -> socket.setSendBufferSize(tcpSendBufferSize));
-            }
-            if (tcpReceiveBufferSize > 0) {
-                setSocketOption(() -> socket.setSendBufferSize(tcpReceiveBufferSize));
-            }
-        }
->>>>>>> ff664717
 
         SocketChannel openNioChannel() throws IOException {
             return SocketChannel.open();
