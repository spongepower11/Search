/*
 * Licensed to Elasticsearch under one or more contributor
 * license agreements. See the NOTICE file distributed with
 * this work for additional information regarding copyright
 * ownership. Elasticsearch licenses this file to you under
 * the Apache License, Version 2.0 (the "License"); you may
 * not use this file except in compliance with the License.
 * You may obtain a copy of the License at
 *
 *    http://www.apache.org/licenses/LICENSE-2.0
 *
 * Unless required by applicable law or agreed to in writing,
 * software distributed under the License is distributed on an
 * "AS IS" BASIS, WITHOUT WARRANTIES OR CONDITIONS OF ANY
 * KIND, either express or implied.  See the License for the
 * specific language governing permissions and limitations
 * under the License.
 */

subprojects {
    /*
     * All subprojects are java projects using Elasticsearch's standard build
     * tools.
     */
    apply plugin: 'elasticsearch.build'

    /*
     * Subprojects may depend on the "core" lib but may not depend on any
     * other libs. This keeps are dependencies simpler.
     */
    project.afterEvaluate {
        configurations.all { Configuration conf ->
            dependencies.all { Dependency dep ->
                Project depProject = dependencyToProject(dep)
                if (depProject != null
<<<<<<< HEAD
                        && false == depProject.path.equals(':libs:elasticsearch-core')
=======
                        && false == depProject.path.equals(':libs:core')
>>>>>>> 0c7f6570
                        && false == isEclipse 
                        && depProject.path.startsWith(':libs')) {
                    throw new InvalidUserDataException("projects in :libs "
                            + "may not depend on other projects libs except "
<<<<<<< HEAD
                            + ":libs:elasticsearch-core but "
=======
                            + ":libs:core but "
>>>>>>> 0c7f6570
                            + "${project.path} depends on ${depProject.path}")
                }
            }
        }
    }
}<|MERGE_RESOLUTION|>--- conflicted
+++ resolved
@@ -33,20 +33,12 @@
             dependencies.all { Dependency dep ->
                 Project depProject = dependencyToProject(dep)
                 if (depProject != null
-<<<<<<< HEAD
-                        && false == depProject.path.equals(':libs:elasticsearch-core')
-=======
                         && false == depProject.path.equals(':libs:core')
->>>>>>> 0c7f6570
                         && false == isEclipse 
                         && depProject.path.startsWith(':libs')) {
                     throw new InvalidUserDataException("projects in :libs "
                             + "may not depend on other projects libs except "
-<<<<<<< HEAD
-                            + ":libs:elasticsearch-core but "
-=======
                             + ":libs:core but "
->>>>>>> 0c7f6570
                             + "${project.path} depends on ${depProject.path}")
                 }
             }
