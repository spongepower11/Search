/*
 * Copyright Elasticsearch B.V. and/or licensed to Elasticsearch B.V. under one
 * or more contributor license agreements. Licensed under the Elastic License
 * 2.0 and the Server Side Public License, v 1; you may not use this file except
 * in compliance with, at your election, the Elastic License 2.0 or the Server
 * Side Public License, v 1.
 */

package org.elasticsearch.cli;

import org.elasticsearch.core.Nullable;
import org.elasticsearch.core.SuppressForbidden;

import java.io.Console;
import java.io.IOException;
import java.io.InputStream;
import java.io.InputStreamReader;
import java.io.OutputStream;
import java.io.PrintWriter;
import java.io.Reader;
import java.nio.charset.Charset;
import java.util.Arrays;
import java.util.Locale;

/**
 * A Terminal wraps access to reading input and writing output for a cli.
 *
 * The available methods are similar to those of {@link Console}, with the ability
 * to read either normal text or a password, and the ability to print a line
 * of text. Printing is also gated by the {@link Verbosity} of the terminal,
 * which allows {@link #println(Verbosity,CharSequence)} calls which act like a logger,
 * only actually printing if the verbosity level of the terminal is above
 * the verbosity of the message.
*/
public abstract class Terminal {

    // Writer to standard error - not supplied by the {@link Console} API, so we share with subclasses
    private static final PrintWriter ERROR_WRITER = newErrorWriter();

    /** The default terminal implementation, which will be a console if available, or stdout/stderr if not. */
    public static final Terminal DEFAULT = ConsoleTerminal.isSupported() ? new ConsoleTerminal() : new SystemTerminal();

    @SuppressForbidden(reason = "Writer for System.err")
    private static PrintWriter newErrorWriter() {
        return new PrintWriter(System.err, true);
    }

    /** Defines the available verbosity levels of messages to be printed. */
    public enum Verbosity {
        SILENT, /* always printed */
        NORMAL, /* printed when no options are given to cli */
        VERBOSE /* printed only when cli is passed verbose option */
    }

    private final Reader reader;
    private final PrintWriter outWriter;
    private final PrintWriter errWriter;
    private Verbosity currentVerbosity = Verbosity.NORMAL;

    /**
     * Constructs a terminal instance.
     *
     * @param reader A character-based reader over the input of this terminal
     * @param outWriter A character-based writer for the output of this terminal
     * @param errWriter A character-based writer for the error stream of this terminal
     */
    protected Terminal(Reader reader, PrintWriter outWriter, PrintWriter errWriter) {
        this.reader = reader;
        this.outWriter = outWriter;
        this.errWriter = errWriter;
    }

    /**
     * Sets the verbosity of the terminal.
     *
     * <p> Defaults to {@link Verbosity#NORMAL}.
     */
    public void setVerbosity(Verbosity verbosity) {
        this.currentVerbosity = verbosity;
    }

<<<<<<< HEAD
=======
    /**
     * Return the current verbosity level of this terminal.
     */
>>>>>>> a40ed708
    public Verbosity getVerbosity() {
        return currentVerbosity;
    }

    private char[] read(String prompt) {
<<<<<<< HEAD
        // prompts should go to standard error to avoid mixing with list output
        errWriter.print(prompt);
        errWriter.flush();
=======
        errWriter.print(prompt); // prompts should go to standard error to avoid mixing with list output
        errWriter.flush(); // flush to ensure it is seen
>>>>>>> a40ed708
        final char[] line = readLineToCharArray(reader);
        if (line == null) {
            throw new IllegalStateException("unable to read from standard input; is standard input open and a tty attached?");
        }
        return line;
    }

    /** Reads clear text from the terminal input. See {@link Console#readLine()}. */
    public String readText(String prompt) {
        return new String(read(prompt));
    }

    /** Reads password text from the terminal input. See {@link Console#readPassword()}}. */
    public char[] readSecret(String prompt) {
        return read(prompt);
    }

    /** Returns a Reader which can be used to read directly from the terminal using standard input. */
    public final Reader getReader() {
        return reader;
    }

    /** Returns a Writer which can be used to write to the terminal directly using standard output. */
    public final PrintWriter getWriter() {
        return outWriter;
    }

    /** Returns a Writer which can be used to write to the terminal directly using standard error. */
    public final PrintWriter getErrorWriter() {
        return errWriter;
    }

    /**
     * Returns an InputStream which can be used to read from the terminal directly using standard input.
     *
     * <p> May return {@code null} if this Terminal is not capable of binary input.
     * This corresponds with the underlying stream of bytes read by {@link #reader}.
     */
    @Nullable
    public InputStream getInputStream() {
        return null;
    }

    /**
     * Returns an OutputStream which can be used to write to the terminal directly using standard output.
     *
     * <p> May return {@code null} if this Terminal is not capable of binary output.
     * This corresponds with the underlying stream of bytes written to by {@link #getWriter()}.
      */
    @Nullable
    public OutputStream getOutputStream() {
        return null;
    }

    /** Prints a line to the terminal at {@link Verbosity#NORMAL} verbosity level. */
    public final void println(CharSequence msg) {
        println(Verbosity.NORMAL, msg);
    }

    /** Prints a line to the terminal at {@code verbosity} level. */
    public final void println(Verbosity verbosity, CharSequence msg) {
        print(verbosity, outWriter, msg, true);
    }

    /** Prints message to the terminal's standard output at {@code verbosity} level, without a newline. */
    public final void print(Verbosity verbosity, String msg) {
        print(verbosity, outWriter, msg, false);
    }

    /**
     * Prints message to the terminal at {@code verbosity} level.
     *
     * Subclasses may override if the writers are not implemented.
     */
    protected void print(Verbosity verbosity, PrintWriter writer, CharSequence msg, boolean newline) {
        if (isPrintable(verbosity)) {
            if (newline) {
                writer.println(msg);
            } else {
                writer.print(msg);
            }
            writer.flush();
        }
    }

    /** Prints a line to the terminal's standard error at {@link Verbosity#NORMAL} verbosity level, without a newline. */
    public final void errorPrint(Verbosity verbosity, String msg) {
        print(verbosity, errWriter, msg, false);
    }

    /** Prints a line to the terminal's standard error at {@link Verbosity#NORMAL} verbosity level. */
    public final void errorPrintln(String msg) {
        errorPrintln(Verbosity.NORMAL, msg);
    }

    /** Prints a line to the terminal's standard error at {@code verbosity} level. */
    public final void errorPrintln(Verbosity verbosity, String msg) {
        print(verbosity, errWriter, msg, true);
    }

    /** Checks if is enough {@code verbosity} level to be printed */
    public final boolean isPrintable(Verbosity verbosity) {
        return this.currentVerbosity.ordinal() >= verbosity.ordinal();
    }

    /**
     * Prompt for a yes or no answer from the user. This method will loop until 'y' or 'n'
     * (or the default empty value) is entered.
     */
    public final boolean promptYesNo(String prompt, boolean defaultYes) {
        String answerPrompt = defaultYes ? " [Y/n]" : " [y/N]";
        while (true) {
            String answer = readText(prompt + answerPrompt);
            if (answer == null || answer.isEmpty()) {
                return defaultYes;
            }
            answer = answer.toLowerCase(Locale.ROOT);
            boolean answerYes = answer.equals("y");
            if (answerYes == false && answer.equals("n") == false) {
                errorPrintln("Did not understand answer '" + answer + "'");
                continue;
            }
            return answerYes;
        }
    }

    /**
     * Read from the reader until we find a newline. If that newline
     * character is immediately preceded by a carriage return, we have
     * a Windows-style newline, so we discard the carriage return as well
     * as the newline.
     */
    public static char[] readLineToCharArray(Reader reader) {
        char[] buf = new char[128];
        try {
            int len = 0;
            int next;
            while ((next = reader.read()) != -1) {
                char nextChar = (char) next;
                if (nextChar == '\n') {
                    break;
                }
                if (len >= buf.length) {
                    char[] newbuf = new char[buf.length * 2];
                    System.arraycopy(buf, 0, newbuf, 0, buf.length);
                    Arrays.fill(buf, '\0');
                    buf = newbuf;
                }
                buf[len++] = nextChar;
            }
            if (len == 0 && next == -1) {
                return null;
            }

            if (len > 0 && len < buf.length && buf[len - 1] == '\r') {
                len--;
            }

            char[] shortResult = Arrays.copyOf(buf, len);
            Arrays.fill(buf, '\0');
            return shortResult;
        } catch (IOException e) {
            throw new RuntimeException(e);
        }
    }

    /**
     * Flush the outputs of this terminal.
     */
    public final void flush() {
        outWriter.flush();
        errWriter.flush();
    }

    /**
     * Indicates whether this terminal is for a headless system i.e. is not interactive. If an instances answers
     * {@code false}, interactive operations can be attempted, but it is not guaranteed that they will succeed.
     *
     * @return if this terminal is headless.
     */
    public boolean isHeadless() {
        return false;
    }

    private static class ConsoleTerminal extends Terminal {

        private static final Console CONSOLE = System.console();

        ConsoleTerminal() {
            super(CONSOLE.reader(), CONSOLE.writer(), ERROR_WRITER);
        }

        static boolean isSupported() {
            return CONSOLE != null;
        }

        @Override
        public String readText(String prompt) {
            return CONSOLE.readLine("%s", prompt);
        }

        @Override
        public char[] readSecret(String prompt) {
            return CONSOLE.readPassword("%s", prompt);
        }
    }

    /** visible for testing */
    @SuppressForbidden(reason = "Access streams for construction")
    static class SystemTerminal extends Terminal {
        SystemTerminal() {
            super(
                // TODO: InputStreamReader can advance stdin past what it decodes. We need a way to buffer this and put it back
                // at the end of each character based read, so that switching to using getInputStream() returns binary data
                // right after the last character based input (newline)
                new InputStreamReader(System.in, Charset.defaultCharset()),
                new PrintWriter(System.out, true),
                ERROR_WRITER
            );
        }

        @Override
        public InputStream getInputStream() {
            return System.in;
        }

        @Override
        public OutputStream getOutputStream() {
            return System.out;
        }
    }
}<|MERGE_RESOLUTION|>--- conflicted
+++ resolved
@@ -79,25 +79,16 @@
         this.currentVerbosity = verbosity;
     }
 
-<<<<<<< HEAD
-=======
     /**
      * Return the current verbosity level of this terminal.
      */
->>>>>>> a40ed708
     public Verbosity getVerbosity() {
         return currentVerbosity;
     }
 
     private char[] read(String prompt) {
-<<<<<<< HEAD
-        // prompts should go to standard error to avoid mixing with list output
-        errWriter.print(prompt);
-        errWriter.flush();
-=======
         errWriter.print(prompt); // prompts should go to standard error to avoid mixing with list output
         errWriter.flush(); // flush to ensure it is seen
->>>>>>> a40ed708
         final char[] line = readLineToCharArray(reader);
         if (line == null) {
             throw new IllegalStateException("unable to read from standard input; is standard input open and a tty attached?");
