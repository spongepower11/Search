--- conflicted
+++ resolved
@@ -15,35 +15,24 @@
 apply plugin: 'elasticsearch.build'
 apply plugin: 'elasticsearch.publish'
 
-<<<<<<< HEAD
-configurations {
-  providerImpl {
-    attributes.attribute(ArtifactTypeDefinition.ARTIFACT_TYPE_ATTRIBUTE, ArtifactTypeDefinition.DIRECTORY_TYPE)
-=======
 def isImplAttr = Attribute.of("is.impl", Boolean)
 
 configurations {
   providerImpl {
     attributes.attribute(ArtifactTypeDefinition.ARTIFACT_TYPE_ATTRIBUTE, ArtifactTypeDefinition.DIRECTORY_TYPE)
     attributes.attribute(isImplAttr, true)
->>>>>>> aaf66f9e
   }
 }
 
 dependencies {
   registerTransform(
     UnzipTransform.class, transformSpec -> {
-<<<<<<< HEAD
-    transformSpec.getFrom().attribute(ArtifactTypeDefinition.ARTIFACT_TYPE_ATTRIBUTE, ArtifactTypeDefinition.JAR_TYPE);
-    transformSpec.getTo().attribute(ArtifactTypeDefinition.ARTIFACT_TYPE_ATTRIBUTE, ArtifactTypeDefinition.DIRECTORY_TYPE);
-=======
     transformSpec.getFrom()
       .attribute(ArtifactTypeDefinition.ARTIFACT_TYPE_ATTRIBUTE, ArtifactTypeDefinition.JAR_TYPE)
       .attribute(isImplAttr, true)
     transformSpec.getTo()
       .attribute(ArtifactTypeDefinition.ARTIFACT_TYPE_ATTRIBUTE, ArtifactTypeDefinition.DIRECTORY_TYPE)
       .attribute(isImplAttr, true)
->>>>>>> aaf66f9e
     transformSpec.parameters(parameters -> {
       parameters.includeArtifactName.set(true)
     })
@@ -65,20 +54,23 @@
   replaceSignatureFiles 'jdk-signatures'
 }
 
+tasks.named("thirdPartyAudit").configure {
+  ignoreMissingClasses(
+          // from com.fasterxml.jackson.dataformat.yaml.YAMLMapper (jackson-dataformat-yaml)
+          'com.fasterxml.jackson.databind.ObjectMapper',
+          'com.fasterxml.jackson.databind.cfg.MapperBuilder'
+  )
+}
+
 tasks.named("dependencyLicenses").configure {
   mapping from: /jackson-.*/, to: 'jackson'
 }
-
-<<<<<<< HEAD
-tasks.named("jarHell").configure { enabled = false }
 
 tasks.named("compileJava").configure {
   options.compilerArgs.add("-Xlint:-missing-explicit-ctor")
   options.compilerArgs.add("-Xlint:-exports") // requires transitive core
 }
 
-=======
->>>>>>> aaf66f9e
 File generatedResourcesDir = new File(buildDir, 'generated-resources')
 def generateProviderManifest = tasks.register("generateProviderManifest") {
   File manifestFile = new File(generatedResourcesDir, "LISTING.TXT")
