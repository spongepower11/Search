--- conflicted
+++ resolved
@@ -113,15 +113,9 @@
         }
     };
 
-<<<<<<< HEAD
-    public static MediaTypeParser<XContentType> mediaTypeParser = new MediaTypeParser<>(XContentType.values(),
+    public static final MediaTypeParser<XContentType> mediaTypeParser = new MediaTypeParser<>(XContentType.values(),
         Map.of("application/*", JSON, "application/x-ndjson", JSON));
 
-=======
-    public static final MediaTypeParser<XContentType> mediaTypeParser = new MediaTypeParser<>(XContentType.values())
-        .withAdditionalMediaType("application/*", JSON)
-        .withAdditionalMediaType("application/x-ndjson", JSON);
->>>>>>> 57ddb407
 
     /**
      * Accepts either a format string, which is equivalent to {@link XContentType#shortName()} or a media type that optionally has
