--- conflicted
+++ resolved
@@ -21,10 +21,7 @@
 
 import org.elasticsearch.common.collect.Tuple;
 
-<<<<<<< HEAD
-=======
 import java.util.Collections;
->>>>>>> b908bfeb
 import java.util.Map;
 import java.util.Set;
 
@@ -37,29 +34,16 @@
     String COMPATIBLE_WITH_PARAMETER_NAME = "compatible-with";
     String VERSION_PATTERN = "\\d+";
 
-<<<<<<< HEAD
-=======
     /**
      * Returns a corresponding format path parameter for a MediaType.
      * i.e. ?format=txt for plain/text media type
      */
     String queryParameter();
->>>>>>> b908bfeb
 
     /**
      * Returns a set of HeaderValues - allowed media type values on Accept or Content-Type headers
      * Also defines media type parameters for validation.
      */
-<<<<<<< HEAD
-    String formatPathParameter();
-
-    /**
-     * returns a set of Tuples where a key is a sting - MediaType's type with subtype i.e application/json
-     * and a value is a map of parameters to be validated.
-     * Map's key is a parameter name, value is a parameter regex which is used for validation
-     */
-    Set<Tuple<String, Map<String,String>>> mediaTypeMappings();
-=======
     Set<HeaderValue> headerValues();
 
     /**
@@ -76,5 +60,4 @@
             this(headerValue, Collections.emptyMap());
         }
     }
->>>>>>> b908bfeb
 }