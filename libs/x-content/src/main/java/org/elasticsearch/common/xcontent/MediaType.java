--- conflicted
+++ resolved
@@ -24,12 +24,7 @@
     String subtype();
     String format();
 
-<<<<<<< HEAD
     default String typeWithSubtype(){
-        return type()+"/"+subtype();
-=======
-    default String typeSubtype(){
         return type() + "/" + subtype();
->>>>>>> 57ddb407
     }
 }