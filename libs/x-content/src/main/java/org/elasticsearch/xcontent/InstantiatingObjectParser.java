--- conflicted
+++ resolved
@@ -117,11 +117,6 @@
                                 + valueClass.getName()
                         );
                     }
-<<<<<<< HEAD
-                    if (c.getParameterCount() != neededArguments) {
-                        throw new IllegalArgumentException(
-                            "Annotated constructor doesn't have " + neededArguments + " arguments in the class " + valueClass.getName()
-=======
                     if (c.getParameterCount() < neededArguments || c.getParameterCount() > neededArguments + 1) {
                         throw new IllegalArgumentException(
                             "Annotated constructor doesn't have "
@@ -130,7 +125,6 @@
                                 + (neededArguments + 1)
                                 + " arguments in the class "
                                 + valueClass.getName()
->>>>>>> d90fa4eb
                         );
                     }
                     constructor = c;
