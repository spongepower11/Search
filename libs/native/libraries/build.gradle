--- conflicted
+++ resolved
@@ -60,17 +60,13 @@
       it.path = it.path.replace("win32", "windows")
     }
   }
-<<<<<<< HEAD
-
   from layout.projectDirectory.dir('static')
-=======
   filePermissions {
     unix("644")
   }
   dirPermissions {
     unix("755")
   }
->>>>>>> 12e04e12
 }
 
 artifacts {
