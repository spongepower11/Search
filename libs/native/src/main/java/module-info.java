/*
 * Copyright Elasticsearch B.V. and/or licensed to Elasticsearch B.V. under one
 * or more contributor license agreements. Licensed under the Elastic License
 * 2.0 and the Server Side Public License, v 1; you may not use this file except
 * in compliance with, at your election, the Elastic License 2.0 or the Server
 * Side Public License, v 1.
 */

import org.elasticsearch.jdk.ModuleQualifiedExportsService;
import org.elasticsearch.nativeaccess.exports.NativeAccessModuleExportsService;
import org.elasticsearch.nativeaccess.lib.NativeLibraryProvider;

module org.elasticsearch.nativeaccess {
    requires org.elasticsearch.base;
    requires org.elasticsearch.logging;

<<<<<<< HEAD
    exports org.elasticsearch.nativeaccess to org.elasticsearch.nativeaccess.jna, org.elasticsearch.server;
=======
    exports org.elasticsearch.nativeaccess to org.elasticsearch.server, org.elasticsearch.systemd;
>>>>>>> 10dcb8e8
    // allows jna to implement a library provider, and ProviderLocator to load it
    exports org.elasticsearch.nativeaccess.lib to org.elasticsearch.nativeaccess.jna, org.elasticsearch.base;

    uses NativeLibraryProvider;

    // allows qualified exports from this module to modules not in the boot layer, ie jna
    exports org.elasticsearch.nativeaccess.exports to org.elasticsearch.base;

    provides ModuleQualifiedExportsService with NativeAccessModuleExportsService;

}<|MERGE_RESOLUTION|>--- conflicted
+++ resolved
@@ -14,11 +14,7 @@
     requires org.elasticsearch.base;
     requires org.elasticsearch.logging;
 
-<<<<<<< HEAD
-    exports org.elasticsearch.nativeaccess to org.elasticsearch.nativeaccess.jna, org.elasticsearch.server;
-=======
-    exports org.elasticsearch.nativeaccess to org.elasticsearch.server, org.elasticsearch.systemd;
->>>>>>> 10dcb8e8
+    exports org.elasticsearch.nativeaccess to org.elasticsearch.nativeaccess.jna, org.elasticsearch.server, org.elasticsearch.systemd;
     // allows jna to implement a library provider, and ProviderLocator to load it
     exports org.elasticsearch.nativeaccess.lib to org.elasticsearch.nativeaccess.jna, org.elasticsearch.base;
 
