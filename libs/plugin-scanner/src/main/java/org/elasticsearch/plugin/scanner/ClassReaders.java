/*
 * Copyright Elasticsearch B.V. and/or licensed to Elasticsearch B.V. under one
 * or more contributor license agreements. Licensed under the Elastic License
 * 2.0 and the Server Side Public License, v 1; you may not use this file except
 * in compliance with, at your election, the Elastic License 2.0 or the Server
 * Side Public License, v 1.
 */

package org.elasticsearch.plugin.scanner;

import org.elasticsearch.core.PathUtils;
import org.objectweb.asm.ClassReader;

import java.io.IOException;
import java.io.InputStream;
import java.io.UncheckedIOException;
import java.net.URISyntaxException;
import java.net.URL;
import java.nio.file.FileSystem;
import java.nio.file.FileSystems;
import java.nio.file.Files;
import java.nio.file.Path;
import java.nio.file.Paths;
import java.util.Arrays;
import java.util.Collections;
import java.util.List;
import java.util.Set;
import java.util.stream.Collectors;
import java.util.stream.Stream;

/**
 * A utility class containing methods to create streams of ASM's ClassReader
 *
 * @see ClassReader
 */
public class ClassReaders {
    private static final String MODULE_INFO = "module-info.class";

    /**
     * This method must be used within a try-with-resources statement or similar
     * control structure.
     */
    public static List<ClassReader> ofDirWithJars(Path dir) {
        if (dir == null) {
            return Collections.emptyList();
        }
<<<<<<< HEAD
        try (var list = Files.list(dir)) {
            return ofPaths(list);
=======
        Path dir = Paths.get(path);
        try (var stream = Files.list(dir)) {
            return ofPaths(stream);
>>>>>>> 89fb4d64
        } catch (IOException e) {
            throw new UncheckedIOException(e);
        }
    }

    public static List<ClassReader> ofPaths(Set<URL> classpathFiles) {
        return ofPaths(classpathFiles.stream().map(ClassReaders::toPath));
    }

    private static Path toPath(URL url) {
        try {
            return PathUtils.get(url.toURI());
        } catch (URISyntaxException e) {
            throw new AssertionError(e);
        }
    }

    /**
     * This method must be used within a try-with-resources statement or similar
     * control structure.
     */
    public static List<ClassReader> ofPaths(Stream<Path> list) {
        return list.filter(Files::exists).flatMap(p -> {
            if (p.toString().endsWith(".jar")) {
                return classesInJar(p).stream();
            } else {
                return classesInPath(p).stream();
            }
        }).toList();
    }

    private static List<ClassReader> classesInJar(Path jar) {
        try (FileSystem jarFs = FileSystems.newFileSystem(jar)) {
            Path root = jarFs.getPath("/");
            return classesInPath(root);
        } catch (IOException e) {
            throw new UncheckedIOException(e);
        }
    }

    private static List<ClassReader> classesInPath(Path root) {
        try (var stream = Files.walk(root)) {
            return stream.filter(p -> p.toString().endsWith(".class"))
                .filter(p -> p.toString().endsWith(MODULE_INFO) == false)
                .filter(p -> p.toString().startsWith("/META-INF") == false)// skip multi-release files
                .map(p -> {
                    try (InputStream is = Files.newInputStream(p)) {
                        byte[] classBytes = is.readAllBytes();
                        return new ClassReader(classBytes);
                    } catch (IOException ex) {
                        throw new UncheckedIOException(ex);
                    }
                })
                .collect(Collectors.toList());
        } catch (IOException e) {
            throw new UncheckedIOException(e);
        }
    }

    public static List<ClassReader> ofClassPath() throws IOException {
        String classpath = System.getProperty("java.class.path");
        return ofClassPath(classpath);
    }

    public static List<ClassReader> ofClassPath(String classpath) {
        if (classpath != null && classpath.equals("") == false) {// todo when do we set cp to "" ?
            var classpathSeparator = System.getProperty("path.separator");

            String[] pathelements = classpath.split(classpathSeparator);
            return ofPaths(Arrays.stream(pathelements).map(Paths::get));
        }
        return Collections.emptyList();
    }
}<|MERGE_RESOLUTION|>--- conflicted
+++ resolved
@@ -44,14 +44,8 @@
         if (dir == null) {
             return Collections.emptyList();
         }
-<<<<<<< HEAD
-        try (var list = Files.list(dir)) {
-            return ofPaths(list);
-=======
-        Path dir = Paths.get(path);
         try (var stream = Files.list(dir)) {
             return ofPaths(stream);
->>>>>>> 89fb4d64
         } catch (IOException e) {
             throw new UncheckedIOException(e);
         }
