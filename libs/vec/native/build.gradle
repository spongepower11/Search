/*
 * Copyright Elasticsearch B.V. and/or licensed to Elasticsearch B.V. under one
 * or more contributor license agreements. Licensed under the Elastic License
 * 2.0 and the Server Side Public License, v 1; you may not use this file except
 * in compliance with, at your election, the Elastic License 2.0 or the Server
 * Side Public License, v 1.
 */
apply plugin: 'c'

var os = org.gradle.internal.os.OperatingSystem.current()

// To update this library run publish_vec_binaries.sh  ( or ./gradlew vecSharedLibrary )
// Or
// For local development, build the docker image with:
//   docker build --platform linux/arm64 --progress=plain . (for aarch64)
//   docker build --platform linux/amd64 --progress=plain . (for x64)
// Grab the image id from the console output, then, e.g.
//   docker run 9c9f36564c148b275aeecc42749e7b4580ded79dcf51ff6ccc008c8861e7a979 > build/libs/vec/shared/$arch/libvec.so
//
// To run tests and benchmarks on a locally built libvec,
//  1. Temporarily comment out the download in libs/native/library/build.gradle
//       libs "org.elasticsearch:vec:${vecVersion}@zip"
//  2. Copy your locally built libvec binary, e.g.
//       cp libs/vec/native/build/libs/vec/shared/libvec.dylib libs/native/libraries/build/platform/darwin-aarch64/libvec.dylib
//
// Look at the disassemble:
//  objdump --disassemble-symbols=_dot8s build/libs/vec/shared/libvec.dylib
// Note: symbol decoration may differ on Linux, i.e. the leading underscore is not present
//
// gcc -shared -fpic -o libvec.so -I src/vec/headers/ src/vec/c/vec.c -O3

group = 'org.elasticsearch'

def platformName = System.getProperty("os.arch");

model {
  platforms {
    aarch64 {
      architecture "aarch64"
    }
    amd64 {
      architecture "x86-64"
    }
  }
  toolChains {
    gcc(Gcc) {
      target("aarch64") {
        cCompiler.executable = "/usr/bin/gcc"
        cCompiler.withArguments { args -> args.addAll(["-O3", "-std=c99", "-march=armv8-a"]) }
      }
      target("amd64") {
        cCompiler.executable = "/usr/bin/gcc"
<<<<<<< HEAD
        cCompiler.withArguments { args -> args.addAll(["-O3", "-std=c99", "-march=core-avx2", "-Wno-incompatible-pointer-types"]) }
=======
        cCompiler.withArguments { args -> args.addAll(["-O3", "-std=c99", "-march=core-avx2"]) }
>>>>>>> 7e9a6e54
      }
    }
    cl(VisualCpp) {
      eachPlatform { toolchain ->
        def platform = toolchain.getPlatform()
        if (platform.name == "x64") {
          cCompiler.withArguments { args -> args.addAll(["/O2", "/LD", "-march=core-avx2"]) }
        }
      }
    }
    clang(Clang) {
      target("amd64") {
        cCompiler.withArguments { args -> args.addAll(["-O3", "-std=c99", "-march=core-avx2"]) }
      }
    }
  }
  components {
    vec(NativeLibrarySpec) {
      targetPlatform "aarch64"
      targetPlatform "amd64"

      sources {
        c {
          source {
            srcDir "src/vec/c/${platformName}/"
            include "*.c"
          }
          exportedHeaders {
            srcDir "src/vec/headers/"
          }
        }
<<<<<<< HEAD
=======
      }
    }
  }
}

tasks.register('buildSharedLibrary') {
  description = 'Assembles native shared library for the host architecture'
  if (platformName.equals("aarch64")) {
    dependsOn tasks.vecAarch64SharedLibrary
    doLast {
      copy {
        from tasks.linkVecAarch64SharedLibrary.outputs.files.files
        into layout.buildDirectory.dir('output');
        duplicatesStrategy = 'INCLUDE'
      }
    }
  } else if (platformName.equals("amd64")) {
    dependsOn tasks.vecAmd64SharedLibrary
    doLast {
      copy {
        from tasks.linkVecAmd64SharedLibrary.outputs.files.files
        into layout.buildDirectory.dir('output');
        duplicatesStrategy = 'INCLUDE'
>>>>>>> 7e9a6e54
      }
    }
  } else {
    throw new GradleException("Unsupported platform: " + platformName)
  }
}

tasks.register('buildSharedLibrary') {
  description = 'Assembles native shared library for the host architecture'
  if (platformName.equals("aarch64")) {
    dependsOn tasks.vecAarch64SharedLibrary
  } else if (platformName.equals("amd64")) {
    dependsOn tasks.vecAmd64SharedLibrary
  } else {
    throw new GradleException("Unsupported platform: " + platformName)
  }
}<|MERGE_RESOLUTION|>--- conflicted
+++ resolved
@@ -50,11 +50,7 @@
       }
       target("amd64") {
         cCompiler.executable = "/usr/bin/gcc"
-<<<<<<< HEAD
         cCompiler.withArguments { args -> args.addAll(["-O3", "-std=c99", "-march=core-avx2", "-Wno-incompatible-pointer-types"]) }
-=======
-        cCompiler.withArguments { args -> args.addAll(["-O3", "-std=c99", "-march=core-avx2"]) }
->>>>>>> 7e9a6e54
       }
     }
     cl(VisualCpp) {
@@ -86,8 +82,6 @@
             srcDir "src/vec/headers/"
           }
         }
-<<<<<<< HEAD
-=======
       }
     }
   }
@@ -111,21 +105,9 @@
         from tasks.linkVecAmd64SharedLibrary.outputs.files.files
         into layout.buildDirectory.dir('output');
         duplicatesStrategy = 'INCLUDE'
->>>>>>> 7e9a6e54
       }
     }
   } else {
     throw new GradleException("Unsupported platform: " + platformName)
   }
-}
-
-tasks.register('buildSharedLibrary') {
-  description = 'Assembles native shared library for the host architecture'
-  if (platformName.equals("aarch64")) {
-    dependsOn tasks.vecAarch64SharedLibrary
-  } else if (platformName.equals("amd64")) {
-    dependsOn tasks.vecAmd64SharedLibrary
-  } else {
-    throw new GradleException("Unsupported platform: " + platformName)
-  }
 }