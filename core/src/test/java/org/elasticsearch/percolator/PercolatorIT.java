/*
 * Licensed to Elasticsearch under one or more contributor
 * license agreements. See the NOTICE file distributed with
 * this work for additional information regarding copyright
 * ownership. Elasticsearch licenses this file to you under
 * the Apache License, Version 2.0 (the "License"); you may
 * not use this file except in compliance with the License.
 * You may obtain a copy of the License at
 *
 *    http://www.apache.org/licenses/LICENSE-2.0
 *
 * Unless required by applicable law or agreed to in writing,
 * software distributed under the License is distributed on an
 * "AS IS" BASIS, WITHOUT WARRANTIES OR CONDITIONS OF ANY
 * KIND, either express or implied.  See the License for the
 * specific language governing permissions and limitations
 * under the License.
 */
package org.elasticsearch.percolator;

import org.apache.lucene.search.join.ScoreMode;
import org.elasticsearch.action.ShardOperationFailedException;
import org.elasticsearch.action.admin.cluster.node.stats.NodeStats;
import org.elasticsearch.action.admin.cluster.node.stats.NodesStatsResponse;
import org.elasticsearch.action.admin.indices.alias.Alias;
import org.elasticsearch.action.admin.indices.alias.IndicesAliasesResponse;
import org.elasticsearch.action.admin.indices.mapping.get.GetMappingsResponse;
import org.elasticsearch.action.admin.indices.stats.IndicesStatsResponse;
import org.elasticsearch.action.search.SearchResponse;
import org.elasticsearch.action.percolate.PercolateResponse;
import org.elasticsearch.action.percolate.PercolateSourceBuilder;
import org.elasticsearch.action.search.SearchResponse;
import org.elasticsearch.action.support.IndicesOptions;
import org.elasticsearch.client.Requests;
import org.elasticsearch.common.lucene.search.function.CombineFunction;
import org.elasticsearch.common.settings.Settings;
import org.elasticsearch.common.settings.Settings.Builder;
import org.elasticsearch.common.unit.TimeValue;
import org.elasticsearch.common.xcontent.XContentBuilder;
import org.elasticsearch.common.xcontent.XContentFactory;
import org.elasticsearch.index.engine.DocumentMissingException;
import org.elasticsearch.index.engine.VersionConflictEngineException;
import org.elasticsearch.index.percolator.PercolatorException;
import org.elasticsearch.index.query.Operator;
import org.elasticsearch.index.query.QueryBuilders;
import org.elasticsearch.index.query.QueryShardException;
import org.elasticsearch.index.query.functionscore.weight.WeightBuilder;
import org.elasticsearch.index.query.support.QueryInnerHits;
import org.elasticsearch.rest.RestStatus;
import org.elasticsearch.search.highlight.HighlightBuilder;
import org.elasticsearch.search.sort.SortBuilders;
import org.elasticsearch.test.ESIntegTestCase;

import java.io.IOException;
import java.util.ArrayList;
import java.util.Arrays;
import java.util.Comparator;
import java.util.HashMap;
import java.util.HashSet;
import java.util.Iterator;
import java.util.List;
import java.util.Map;
import java.util.NavigableSet;
import java.util.Set;
import java.util.TreeSet;

import static org.elasticsearch.action.percolate.PercolateSourceBuilder.docBuilder;
import static org.elasticsearch.common.settings.Settings.builder;
import static org.elasticsearch.common.settings.Settings.settingsBuilder;
import static org.elasticsearch.common.xcontent.XContentFactory.jsonBuilder;
import static org.elasticsearch.common.xcontent.XContentFactory.smileBuilder;
import static org.elasticsearch.common.xcontent.XContentFactory.yamlBuilder;
import static org.elasticsearch.index.query.QueryBuilders.boolQuery;
import static org.elasticsearch.index.query.QueryBuilders.constantScoreQuery;
import static org.elasticsearch.index.query.QueryBuilders.functionScoreQuery;
import static org.elasticsearch.index.query.QueryBuilders.hasChildQuery;
import static org.elasticsearch.index.query.QueryBuilders.matchAllQuery;
import static org.elasticsearch.index.query.QueryBuilders.matchQuery;
import static org.elasticsearch.index.query.QueryBuilders.nestedQuery;
import static org.elasticsearch.index.query.QueryBuilders.rangeQuery;
import static org.elasticsearch.index.query.QueryBuilders.termQuery;
import static org.elasticsearch.index.query.functionscore.ScoreFunctionBuilders.fieldValueFactorFunction;
import static org.elasticsearch.percolator.PercolatorTestUtil.convertFromTextArray;
import static org.elasticsearch.test.hamcrest.ElasticsearchAssertions.assertAcked;
import static org.elasticsearch.test.hamcrest.ElasticsearchAssertions.assertAllSuccessful;
import static org.elasticsearch.test.hamcrest.ElasticsearchAssertions.assertHitCount;
import static org.elasticsearch.test.hamcrest.ElasticsearchAssertions.assertMatchCount;
import static org.elasticsearch.test.hamcrest.ElasticsearchAssertions.assertNoFailures;
import static org.hamcrest.Matchers.anyOf;
import static org.hamcrest.Matchers.arrayContaining;
import static org.hamcrest.Matchers.arrayContainingInAnyOrder;
import static org.hamcrest.Matchers.arrayWithSize;
import static org.hamcrest.Matchers.containsString;
import static org.hamcrest.Matchers.emptyArray;
import static org.hamcrest.Matchers.equalTo;
import static org.hamcrest.Matchers.greaterThan;
import static org.hamcrest.Matchers.instanceOf;
import static org.hamcrest.Matchers.is;
import static org.hamcrest.Matchers.notNullValue;
import static org.hamcrest.Matchers.nullValue;

/**
 *
 */
public class PercolatorIT extends ESIntegTestCase {
    public void testSimple1() throws Exception {
        client().admin().indices().prepareCreate("test").execute().actionGet();
        ensureGreen();

        logger.info("--> Add dummy doc");
        client().prepareIndex("test", "type", "1").setSource("field1", "value").execute().actionGet();

        logger.info("--> register a queries");
        client().prepareIndex("test", PercolatorService.TYPE_NAME, "1")
                .setSource(jsonBuilder().startObject().field("query", matchQuery("field1", "b")).field("a", "b").endObject())
                .execute().actionGet();
        client().prepareIndex("test", PercolatorService.TYPE_NAME, "2")
                .setSource(jsonBuilder().startObject().field("query", matchQuery("field1", "c")).endObject())
                .execute().actionGet();
        client().prepareIndex("test", PercolatorService.TYPE_NAME, "3")
                .setSource(jsonBuilder().startObject().field("query", boolQuery()
                        .must(matchQuery("field1", "b"))
                        .must(matchQuery("field1", "c"))
                ).endObject())
                .execute().actionGet();
        client().prepareIndex("test", PercolatorService.TYPE_NAME, "4")
                .setSource(jsonBuilder().startObject().field("query", matchAllQuery()).endObject())
                .execute().actionGet();
        refresh();

        logger.info("--> Percolate doc with field1=b");
        PercolateResponse response = client().preparePercolate()
                .setIndices("test").setDocumentType("type")
                .setPercolateDoc(docBuilder().setDoc(jsonBuilder().startObject().field("field1", "b").endObject()))
                .execute().actionGet();
        assertMatchCount(response, 2l);
        assertThat(response.getMatches(), arrayWithSize(2));
        assertThat(convertFromTextArray(response.getMatches(), "test"), arrayContainingInAnyOrder("1", "4"));

        logger.info("--> Percolate doc with field1=c");
        response = client().preparePercolate()
                .setIndices("test").setDocumentType("type")
                .setPercolateDoc(docBuilder().setDoc(yamlBuilder().startObject().field("field1", "c").endObject()))
                .execute().actionGet();
        assertMatchCount(response, 2l);
        assertThat(response.getMatches(), arrayWithSize(2));
        assertThat(convertFromTextArray(response.getMatches(), "test"), arrayContainingInAnyOrder("2", "4"));

        logger.info("--> Percolate doc with field1=b c");
        response = client().preparePercolate()
                .setIndices("test").setDocumentType("type")
                .setPercolateDoc(docBuilder().setDoc(smileBuilder().startObject().field("field1", "b c").endObject()))
                .execute().actionGet();
        assertMatchCount(response, 4l);
        assertThat(response.getMatches(), arrayWithSize(4));
        assertThat(convertFromTextArray(response.getMatches(), "test"), arrayContainingInAnyOrder("1", "2", "3", "4"));

        logger.info("--> Percolate doc with field1=d");
        response = client().preparePercolate()
                .setIndices("test").setDocumentType("type")
                .setPercolateDoc(docBuilder().setDoc(jsonBuilder().startObject().field("field1", "d").endObject()))
                .execute().actionGet();
        assertMatchCount(response, 1l);
        assertThat(response.getMatches(), arrayWithSize(1));
        assertThat(convertFromTextArray(response.getMatches(), "test"), arrayContaining("4"));

        logger.info("--> Search dummy doc, percolate queries must not be included");
        SearchResponse searchResponse = client().prepareSearch("test", "test").execute().actionGet();
        assertThat(searchResponse.getHits().totalHits(), equalTo(1L));
        assertThat(searchResponse.getHits().getAt(0).type(), equalTo("type"));
        assertThat(searchResponse.getHits().getAt(0).id(), equalTo("1"));

        logger.info("--> Percolate non existing doc");
        try {
            client().preparePercolate()
                    .setIndices("test").setDocumentType("type")
                    .setGetRequest(Requests.getRequest("test").type("type").id("5"))
                    .execute().actionGet();
            fail("Exception should have been thrown");
        } catch (DocumentMissingException e) {
        }
    }

    public void testSimple2() throws Exception {
        assertAcked(prepareCreate("test").addMapping("type1", "field1", "type=long,doc_values=true"));
        ensureGreen();

        // introduce the doc
        XContentBuilder doc = XContentFactory.jsonBuilder().startObject().startObject("doc")
                .field("field1", 1)
                .field("field2", "value")
                .endObject().endObject();

        PercolateResponse response = client().preparePercolate().setSource(doc)
                .setIndices("test").setDocumentType("type1")
                .execute().actionGet();
        assertMatchCount(response, 0l);
        assertThat(response.getMatches(), emptyArray());

        // add first query...
        client().prepareIndex("test", PercolatorService.TYPE_NAME, "test1")
                .setSource(XContentFactory.jsonBuilder().startObject().field("query", termQuery("field2", "value")).endObject())
                .execute().actionGet();
        refresh();

        response = client().preparePercolate()
                .setIndices("test").setDocumentType("type1")
                .setSource(doc).execute().actionGet();
        assertMatchCount(response, 1l);
        assertThat(response.getMatches(), arrayWithSize(1));
        assertThat(convertFromTextArray(response.getMatches(), "test"), arrayContaining("test1"));

        // add second query...
        client().prepareIndex("test", PercolatorService.TYPE_NAME, "test2")
                .setSource(XContentFactory.jsonBuilder().startObject().field("query", termQuery("field1", 1)).endObject())
                .execute().actionGet();
        refresh();

        response = client().preparePercolate()
                .setIndices("test").setDocumentType("type1")
                .setSource(doc)
                .execute().actionGet();
        assertMatchCount(response, 2l);
        assertThat(response.getMatches(), arrayWithSize(2));
        assertThat(convertFromTextArray(response.getMatches(), "test"), arrayContainingInAnyOrder("test1", "test2"));


        client().prepareDelete("test", PercolatorService.TYPE_NAME, "test2").execute().actionGet();
        refresh();
        response = client().preparePercolate()
                .setIndices("test").setDocumentType("type1")
                .setSource(doc).execute().actionGet();
        assertMatchCount(response, 1l);
        assertThat(response.getMatches(), arrayWithSize(1));
        assertThat(convertFromTextArray(response.getMatches(), "test"), arrayContaining("test1"));
    }

    public void testPercolateQueriesWithRouting() throws Exception {
        client().admin().indices().prepareCreate("test")
                .setSettings(settingsBuilder().put("index.number_of_shards", 2))
                .execute().actionGet();
        ensureGreen();

        logger.info("--> register a queries");
        for (int i = 1; i <= 100; i++) {
            client().prepareIndex("test", PercolatorService.TYPE_NAME, Integer.toString(i))
                    .setSource(jsonBuilder().startObject().field("query", matchAllQuery()).endObject())
                    .setRouting(Integer.toString(i % 2))
                    .execute().actionGet();
        }
        refresh();

        logger.info("--> Percolate doc with no routing");
        PercolateResponse response = client().preparePercolate()
                .setIndices("test").setDocumentType("type")
                .setPercolateDoc(docBuilder().setDoc(jsonBuilder().startObject().startObject("doc").field("field1", "value").endObject().endObject()))
                .setSize(100)
                .execute().actionGet();
        assertMatchCount(response, 100l);
        assertThat(response.getMatches(), arrayWithSize(100));

        logger.info("--> Percolate doc with routing=0");
        response = client().preparePercolate()
                .setIndices("test").setDocumentType("type")
                .setPercolateDoc(docBuilder().setDoc(jsonBuilder().startObject().startObject("doc").field("field1", "value").endObject().endObject()))
                        .setSize(100)
                        .setRouting("0")
                        .execute().actionGet();
        assertMatchCount(response, 50l);
        assertThat(response.getMatches(), arrayWithSize(50));

        logger.info("--> Percolate doc with routing=1");
        response = client().preparePercolate()
                .setIndices("test").setDocumentType("type")
                .setPercolateDoc(docBuilder().setDoc(jsonBuilder().startObject().startObject("doc").field("field1", "value").endObject().endObject()))
                .setSize(100)
                .setRouting("1")
                .execute().actionGet();
        assertMatchCount(response, 50l);
        assertThat(response.getMatches(), arrayWithSize(50));
    }

<<<<<<< HEAD
    @Test
    public void storePercolateQueriesOnRecreatedIndex() throws Exception {
=======
    public void testStorePeroclateQueriesOnRecreatedIndex() throws Exception {
>>>>>>> ebec4bda
        createIndex("test");
        ensureGreen();

        client().prepareIndex("my-queries-index", "test", "1").setSource("field1", "value1").execute().actionGet();
        logger.info("--> register a query");
        client().prepareIndex("my-queries-index", PercolatorService.TYPE_NAME, "kuku1")
                .setSource(jsonBuilder().startObject()
                        .field("color", "blue")
                        .field("query", termQuery("field1", "value1"))
                        .endObject())
                .setRefresh(true)
                .execute().actionGet();

        cluster().wipeIndices("test");
        createIndex("test");
        ensureGreen();

        client().prepareIndex("my-queries-index", "test", "1").setSource("field1", "value1").execute().actionGet();
        logger.info("--> register a query");
        client().prepareIndex("my-queries-index", PercolatorService.TYPE_NAME, "kuku2")
                .setSource(jsonBuilder().startObject()
                        .field("color", "blue")
                        .field("query", termQuery("field1", "value1"))
                        .endObject())
                .setRefresh(true)
                .execute().actionGet();
    }

    // see #2814
    public void testPercolateCustomAnalyzer() throws Exception {
        Builder builder = builder();
        builder.put("index.analysis.analyzer.lwhitespacecomma.tokenizer", "whitespacecomma");
        builder.putArray("index.analysis.analyzer.lwhitespacecomma.filter", "lowercase");
        builder.put("index.analysis.tokenizer.whitespacecomma.type", "pattern");
        builder.put("index.analysis.tokenizer.whitespacecomma.pattern", "(,|\\s+)");

        XContentBuilder mapping = XContentFactory.jsonBuilder().startObject().startObject("doc")
                .startObject("properties")
                .startObject("filingcategory").field("type", "string").field("analyzer", "lwhitespacecomma").endObject()
                .endObject()
                .endObject().endObject();

        assertAcked(prepareCreate("test").setSettings(builder).addMapping("doc", mapping));
        ensureGreen();

        logger.info("--> register a query");
        client().prepareIndex("test", PercolatorService.TYPE_NAME, "1")
                .setSource(jsonBuilder().startObject()
                        .field("source", "productizer")
                        .field("query", QueryBuilders.constantScoreQuery(QueryBuilders.queryStringQuery("filingcategory:s")))
                        .endObject())
                .setRefresh(true)
                .execute().actionGet();
        refresh();

        PercolateResponse percolate = client().preparePercolate()
                .setIndices("test").setDocumentType("doc")
                .setSource(jsonBuilder().startObject()
                        .startObject("doc").field("filingcategory", "s").endObject()
                        .field("query", termQuery("source", "productizer"))
                        .endObject())
                .execute().actionGet();
        assertMatchCount(percolate, 1l);
        assertThat(percolate.getMatches(), arrayWithSize(1));

    }

    public void testCreateIndexAndThenRegisterPercolator() throws Exception {
        prepareCreate("test")
                .addMapping("type1", "field1", "type=string")
                .get();
        ensureGreen();

        logger.info("--> register a query");
        client().prepareIndex("test", PercolatorService.TYPE_NAME, "kuku")
                .setSource(jsonBuilder().startObject()
                        .field("color", "blue")
                        .field("query", termQuery("field1", "value1"))
                        .endObject())
                .execute().actionGet();
        refresh();
<<<<<<< HEAD

        CountResponse countResponse = client().prepareCount()
=======
        SearchResponse countResponse = client().prepareSearch().setSize(0)
>>>>>>> ebec4bda
                .setQuery(matchAllQuery()).setTypes(PercolatorService.TYPE_NAME)
                .execute().actionGet();
        assertThat(countResponse.getHits().totalHits(), equalTo(1l));


        for (int i = 0; i < 10; i++) {
            PercolateResponse percolate = client().preparePercolate()
                    .setIndices("test").setDocumentType("type1")
                    .setSource(jsonBuilder().startObject().startObject("doc").field("field1", "value1").endObject().endObject())
                    .execute().actionGet();
            assertMatchCount(percolate, 1l);
            assertThat(percolate.getMatches(), arrayWithSize(1));
        }

        for (int i = 0; i < 10; i++) {
            PercolateResponse percolate = client().preparePercolate()
                    .setIndices("test").setDocumentType("type1")
                    .setPreference("_local")
                    .setSource(jsonBuilder().startObject().startObject("doc").field("field1", "value1").endObject().endObject())
                    .execute().actionGet();
            assertMatchCount(percolate, 1l);
            assertThat(percolate.getMatches(), arrayWithSize(1));
        }


        logger.info("--> delete the index");
        client().admin().indices().prepareDelete("test").execute().actionGet();
        logger.info("--> make sure percolated queries for it have been deleted as well");
        countResponse = client().prepareSearch().setSize(0)
                .setQuery(matchAllQuery()).setTypes(PercolatorService.TYPE_NAME)
                .execute().actionGet();
        assertHitCount(countResponse, 0l);
    }

    public void testMultiplePercolators() throws Exception {
        assertAcked(prepareCreate("test").addMapping("type1", "field1", "type=string"));
        ensureGreen();

        logger.info("--> register a query 1");
        client().prepareIndex("test", PercolatorService.TYPE_NAME, "kuku")
                .setSource(jsonBuilder().startObject()
                        .field("color", "blue")
                        .field("query", termQuery("field1", "value1"))
                        .endObject())
                .setRefresh(true)
                .execute().actionGet();

        logger.info("--> register a query 2");
        client().prepareIndex("test", PercolatorService.TYPE_NAME, "bubu")
                .setSource(jsonBuilder().startObject()
                        .field("color", "green")
                        .field("query", termQuery("field1", "value2"))
                        .endObject())
                .setRefresh(true)
                .execute().actionGet();

        PercolateResponse percolate = client().preparePercolate()
                .setIndices("test").setDocumentType("type1")
                .setSource(jsonBuilder().startObject().startObject("doc").field("field1", "value1").endObject().endObject())
                .execute().actionGet();
        assertMatchCount(percolate, 1l);
        assertThat(percolate.getMatches(), arrayWithSize(1));
        assertThat(convertFromTextArray(percolate.getMatches(), "test"), arrayContaining("kuku"));

        percolate = client().preparePercolate()
                .setIndices("test").setDocumentType("type1")
                .setSource(jsonBuilder().startObject().startObject("doc").field("field1", "value2").endObject().endObject())
                .execute().actionGet();
        assertMatchCount(percolate, 1l);
        assertThat(percolate.getMatches(), arrayWithSize(1));
        assertThat(convertFromTextArray(percolate.getMatches(), "test"), arrayContaining("bubu"));

    }

    public void testDynamicAddingRemovingQueries() throws Exception {
        assertAcked(
                prepareCreate("test")
                        .addMapping("type1", "field1", "type=string")
        );
        ensureGreen();

        logger.info("--> register a query 1");
        client().prepareIndex("test", PercolatorService.TYPE_NAME, "kuku")
                .setSource(jsonBuilder().startObject()
                        .field("color", "blue")
                        .field("query", termQuery("field1", "value1"))
                        .endObject())
                .setRefresh(true)
                .execute().actionGet();

        PercolateResponse percolate = client().preparePercolate()
                .setIndices("test").setDocumentType("type1")
                .setSource(jsonBuilder().startObject().startObject("doc").field("field1", "value1").endObject().endObject())
                .execute().actionGet();
        assertMatchCount(percolate, 1l);
        assertThat(percolate.getMatches(), arrayWithSize(1));
        assertThat(convertFromTextArray(percolate.getMatches(), "test"), arrayContaining("kuku"));

        logger.info("--> register a query 2");
        client().prepareIndex("test", PercolatorService.TYPE_NAME, "bubu")
                .setSource(jsonBuilder().startObject()
                        .field("color", "green")
                        .field("query", termQuery("field1", "value2"))
                        .endObject())
                .setRefresh(true)
                .execute().actionGet();

        percolate = client().preparePercolate()
                .setIndices("test").setDocumentType("type1")
                .setSource(jsonBuilder().startObject().startObject("doc").field("field1", "value2").endObject().endObject())
                .execute().actionGet();
        assertMatchCount(percolate, 1l);
        assertThat(percolate.getMatches(), arrayWithSize(1));
        assertThat(convertFromTextArray(percolate.getMatches(), "test"), arrayContaining("bubu"));

        logger.info("--> register a query 3");
        client().prepareIndex("test", PercolatorService.TYPE_NAME, "susu")
                .setSource(jsonBuilder().startObject()
                        .field("color", "red")
                        .field("query", termQuery("field1", "value2"))
                        .endObject())
                .setRefresh(true)
                .execute().actionGet();

        PercolateSourceBuilder sourceBuilder = new PercolateSourceBuilder()
                .setDoc(docBuilder().setDoc(jsonBuilder().startObject().field("field1", "value2").endObject()))
                .setQueryBuilder(termQuery("color", "red"));
        percolate = client().preparePercolate()
                .setIndices("test").setDocumentType("type1")
                .setSource(sourceBuilder)
                .execute().actionGet();
        assertMatchCount(percolate, 1l);
        assertThat(percolate.getMatches(), arrayWithSize(1));
        assertThat(convertFromTextArray(percolate.getMatches(), "test"), arrayContaining("susu"));

        logger.info("--> deleting query 1");
        client().prepareDelete("test", PercolatorService.TYPE_NAME, "kuku").setRefresh(true).execute().actionGet();

        percolate = client().preparePercolate()
                .setIndices("test").setDocumentType("type1")
                .setSource(jsonBuilder().startObject().startObject("doc").startObject("type1")
                        .field("field1", "value1")
                        .endObject().endObject().endObject())
                .execute().actionGet();
        assertMatchCount(percolate, 0l);
        assertThat(percolate.getMatches(), emptyArray());
    }

    public void testPercolateStatistics() throws Exception {
        client().admin().indices().prepareCreate("test").execute().actionGet();
        ensureGreen();

        logger.info("--> register a query");
        client().prepareIndex("test", PercolatorService.TYPE_NAME, "1")
                .setSource(jsonBuilder().startObject().field("query", matchAllQuery()).endObject())
                .execute().actionGet();
        refresh();

        logger.info("--> First percolate request");
        PercolateResponse response = client().preparePercolate()
                .setIndices("test").setDocumentType("type")
                .setSource(jsonBuilder().startObject().startObject("doc").field("field", "val").endObject().endObject())
                .execute().actionGet();
        assertMatchCount(response, 1l);
        assertThat(convertFromTextArray(response.getMatches(), "test"), arrayContaining("1"));

        NumShards numShards = getNumShards("test");

        IndicesStatsResponse indicesResponse = client().admin().indices().prepareStats("test").execute().actionGet();
        assertThat(indicesResponse.getTotal().getPercolate().getCount(), equalTo((long) numShards.numPrimaries));
        assertThat(indicesResponse.getTotal().getPercolate().getCurrent(), equalTo(0l));
        assertThat(indicesResponse.getTotal().getPercolate().getNumQueries(), equalTo((long)numShards.dataCopies)); //number of copies
        assertThat(indicesResponse.getTotal().getPercolate().getMemorySizeInBytes(), equalTo(-1l));

        NodesStatsResponse nodesResponse = client().admin().cluster().prepareNodesStats().execute().actionGet();
        long percolateCount = 0;
        for (NodeStats nodeStats : nodesResponse) {
            percolateCount += nodeStats.getIndices().getPercolate().getCount();
        }
        assertThat(percolateCount, equalTo((long) numShards.numPrimaries));

        logger.info("--> Second percolate request");
        response = client().preparePercolate()
                .setIndices("test").setDocumentType("type")
                .setSource(jsonBuilder().startObject().startObject("doc").field("field", "val").endObject().endObject())
                .execute().actionGet();
        assertMatchCount(response, 1l);
        assertThat(response.getMatches(), arrayWithSize(1));
        assertThat(convertFromTextArray(response.getMatches(), "test"), arrayContaining("1"));

        indicesResponse = client().admin().indices().prepareStats().setPercolate(true).execute().actionGet();
        assertThat(indicesResponse.getTotal().getPercolate().getCount(), equalTo((long) numShards.numPrimaries * 2));
        assertThat(indicesResponse.getTotal().getPercolate().getCurrent(), equalTo(0l));
        assertThat(indicesResponse.getTotal().getPercolate().getNumQueries(), equalTo((long)numShards.dataCopies)); //number of copies
        assertThat(indicesResponse.getTotal().getPercolate().getMemorySizeInBytes(), equalTo(-1l));

        percolateCount = 0;
        nodesResponse = client().admin().cluster().prepareNodesStats().execute().actionGet();
        for (NodeStats nodeStats : nodesResponse) {
            percolateCount += nodeStats.getIndices().getPercolate().getCount();
        }
        assertThat(percolateCount, equalTo((long) numShards.numPrimaries *2));

        // We might be faster than 1 ms, so run upto 1000 times until have spend 1ms or more on percolating
        boolean moreThanOneMs = false;
        int counter = 3; // We already ran two times.
        do {
            indicesResponse = client().admin().indices().prepareStats("test").execute().actionGet();
            if (indicesResponse.getTotal().getPercolate().getTimeInMillis() > 0) {
                moreThanOneMs = true;
                break;
            }

            logger.info("--> {}th percolate request", counter);
            response = client().preparePercolate()
                    .setIndices("test").setDocumentType("type")
                    .setSource(jsonBuilder().startObject().startObject("doc").field("field", "val").endObject().endObject())
                    .execute().actionGet();
            assertThat(response.getMatches(), arrayWithSize(1));
            assertThat(convertFromTextArray(response.getMatches(), "test"), arrayContaining("1"));
        } while (++counter <= 1000);
        assertTrue("Something is off, we should have spent at least 1ms on percolating...", moreThanOneMs);

        long percolateSumTime = 0;
        nodesResponse = client().admin().cluster().prepareNodesStats().execute().actionGet();
        for (NodeStats nodeStats : nodesResponse) {
            percolateCount += nodeStats.getIndices().getPercolate().getCount();
            percolateSumTime += nodeStats.getIndices().getPercolate().getTimeInMillis();
        }
        assertThat(percolateSumTime, greaterThan(0l));
    }

    public void testPercolatingExistingDocs() throws Exception {
        client().admin().indices().prepareCreate("test").execute().actionGet();
        ensureGreen();

        logger.info("--> Adding docs");
        client().prepareIndex("test", "type", "1").setSource("field1", "b").execute().actionGet();
        client().prepareIndex("test", "type", "2").setSource("field1", "c").execute().actionGet();
        client().prepareIndex("test", "type", "3").setSource("field1", "b c").execute().actionGet();
        client().prepareIndex("test", "type", "4").setSource("field1", "d").execute().actionGet();

        logger.info("--> register a queries");
        client().prepareIndex("test", PercolatorService.TYPE_NAME, "1")
                .setSource(jsonBuilder().startObject().field("query", matchQuery("field1", "b")).field("a", "b").endObject())
                .execute().actionGet();
        client().prepareIndex("test", PercolatorService.TYPE_NAME, "2")
                .setSource(jsonBuilder().startObject().field("query", matchQuery("field1", "c")).endObject())
                .execute().actionGet();
        client().prepareIndex("test", PercolatorService.TYPE_NAME, "3")
                .setSource(jsonBuilder().startObject().field("query", boolQuery()
                        .must(matchQuery("field1", "b"))
                        .must(matchQuery("field1", "c"))
                ).endObject())
                .execute().actionGet();
        client().prepareIndex("test", PercolatorService.TYPE_NAME, "4")
                .setSource(jsonBuilder().startObject().field("query", matchAllQuery()).endObject())
                .execute().actionGet();
        refresh();

        logger.info("--> Percolate existing doc with id 1");
        PercolateResponse response = client().preparePercolate()
                .setIndices("test").setDocumentType("type")
                .setGetRequest(Requests.getRequest("test").type("type").id("1"))
                .execute().actionGet();
        assertMatchCount(response, 2l);
        assertThat(response.getMatches(), arrayWithSize(2));
        assertThat(convertFromTextArray(response.getMatches(), "test"), arrayContainingInAnyOrder("1", "4"));

        logger.info("--> Percolate existing doc with id 2");
        response = client().preparePercolate()
                .setIndices("test").setDocumentType("type")
                .setGetRequest(Requests.getRequest("test").type("type").id("2"))
                .execute().actionGet();
        assertMatchCount(response, 2l);
        assertThat(response.getMatches(), arrayWithSize(2));
        assertThat(convertFromTextArray(response.getMatches(), "test"), arrayContainingInAnyOrder("2", "4"));

        logger.info("--> Percolate existing doc with id 3");
        response = client().preparePercolate()
                .setIndices("test").setDocumentType("type")
                .setGetRequest(Requests.getRequest("test").type("type").id("3"))
                .execute().actionGet();
        assertMatchCount(response, 4l);
        assertThat(response.getMatches(), arrayWithSize(4));
        assertThat(convertFromTextArray(response.getMatches(), "test"), arrayContainingInAnyOrder("1", "2", "3", "4"));

        logger.info("--> Percolate existing doc with id 4");
        response = client().preparePercolate()
                .setIndices("test").setDocumentType("type")
                .setGetRequest(Requests.getRequest("test").type("type").id("4"))
                .execute().actionGet();
        assertMatchCount(response, 1l);
        assertThat(response.getMatches(), arrayWithSize(1));
        assertThat(convertFromTextArray(response.getMatches(), "test"), arrayContaining("4"));

        logger.info("--> Search normals docs, percolate queries must not be included");
        SearchResponse searchResponse = client().prepareSearch("test").execute().actionGet();
        assertThat(searchResponse.getHits().totalHits(), equalTo(4L));
        assertThat(searchResponse.getHits().getAt(0).type(), equalTo("type"));
        assertThat(searchResponse.getHits().getAt(1).type(), equalTo("type"));
        assertThat(searchResponse.getHits().getAt(2).type(), equalTo("type"));
        assertThat(searchResponse.getHits().getAt(3).type(), equalTo("type"));
    }

    public void testPercolatingExistingDocs_routing() throws Exception {
        client().admin().indices().prepareCreate("test").execute().actionGet();
        ensureGreen();

        logger.info("--> Adding docs");
        client().prepareIndex("test", "type", "1").setSource("field1", "b").setRouting("4").execute().actionGet();
        client().prepareIndex("test", "type", "2").setSource("field1", "c").setRouting("3").execute().actionGet();
        client().prepareIndex("test", "type", "3").setSource("field1", "b c").setRouting("2").execute().actionGet();
        client().prepareIndex("test", "type", "4").setSource("field1", "d").setRouting("1").execute().actionGet();

        logger.info("--> register a queries");
        client().prepareIndex("test", PercolatorService.TYPE_NAME, "1")
                .setSource(jsonBuilder().startObject().field("query", matchQuery("field1", "b")).field("a", "b").endObject())
                .execute().actionGet();
        client().prepareIndex("test", PercolatorService.TYPE_NAME, "2")
                .setSource(jsonBuilder().startObject().field("query", matchQuery("field1", "c")).endObject())
                .execute().actionGet();
        client().prepareIndex("test", PercolatorService.TYPE_NAME, "3")
                .setSource(jsonBuilder().startObject().field("query", boolQuery()
                        .must(matchQuery("field1", "b"))
                        .must(matchQuery("field1", "c"))
                ).endObject())
                .execute().actionGet();
        client().prepareIndex("test", PercolatorService.TYPE_NAME, "4")
                .setSource(jsonBuilder().startObject().field("query", matchAllQuery()).endObject())
                .execute().actionGet();
        refresh();

        logger.info("--> Percolate existing doc with id 1");
        PercolateResponse response = client().preparePercolate()
                .setIndices("test").setDocumentType("type")
                .setGetRequest(Requests.getRequest("test").type("type").id("1").routing("4"))
                .execute().actionGet();
        assertMatchCount(response, 2l);
        assertThat(response.getMatches(), arrayWithSize(2));
        assertThat(convertFromTextArray(response.getMatches(), "test"), arrayContainingInAnyOrder("1", "4"));

        logger.info("--> Percolate existing doc with id 2");
        response = client().preparePercolate()
                .setIndices("test").setDocumentType("type")
                .setGetRequest(Requests.getRequest("test").type("type").id("2").routing("3"))
                .execute().actionGet();
        assertMatchCount(response, 2l);
        assertThat(response.getMatches(), arrayWithSize(2));
        assertThat(convertFromTextArray(response.getMatches(), "test"), arrayContainingInAnyOrder("2", "4"));

        logger.info("--> Percolate existing doc with id 3");
        response = client().preparePercolate()
                .setIndices("test").setDocumentType("type")
                .setGetRequest(Requests.getRequest("test").type("type").id("3").routing("2"))
                .execute().actionGet();
        assertMatchCount(response, 4l);
        assertThat(response.getMatches(), arrayWithSize(4));
        assertThat(convertFromTextArray(response.getMatches(), "test"), arrayContainingInAnyOrder("1", "2", "3", "4"));

        logger.info("--> Percolate existing doc with id 4");
        response = client().preparePercolate()
                .setIndices("test").setDocumentType("type")
                .setGetRequest(Requests.getRequest("test").type("type").id("4").routing("1"))
                .execute().actionGet();
        assertMatchCount(response, 1l);
        assertThat(response.getMatches(), arrayWithSize(1));
        assertThat(convertFromTextArray(response.getMatches(), "test"), arrayContaining("4"));
    }

    public void testPercolatingExistingDocs_versionCheck() throws Exception {
        client().admin().indices().prepareCreate("test").execute().actionGet();
        ensureGreen();

        logger.info("--> Adding docs");
        client().prepareIndex("test", "type", "1").setSource("field1", "b").execute().actionGet();
        client().prepareIndex("test", "type", "2").setSource("field1", "c").execute().actionGet();
        client().prepareIndex("test", "type", "3").setSource("field1", "b c").execute().actionGet();
        client().prepareIndex("test", "type", "4").setSource("field1", "d").execute().actionGet();

        logger.info("--> registering queries");
        client().prepareIndex("test", PercolatorService.TYPE_NAME, "1")
                .setSource(jsonBuilder().startObject().field("query", matchQuery("field1", "b")).field("a", "b").endObject())
                .execute().actionGet();
        client().prepareIndex("test", PercolatorService.TYPE_NAME, "2")
                .setSource(jsonBuilder().startObject().field("query", matchQuery("field1", "c")).endObject())
                .execute().actionGet();
        client().prepareIndex("test", PercolatorService.TYPE_NAME, "3")
                .setSource(jsonBuilder().startObject().field("query", boolQuery()
                        .must(matchQuery("field1", "b"))
                        .must(matchQuery("field1", "c"))
                ).endObject())
                .execute().actionGet();
        client().prepareIndex("test", PercolatorService.TYPE_NAME, "4")
                .setSource(jsonBuilder().startObject().field("query", matchAllQuery()).endObject())
                .execute().actionGet();
        refresh();

        logger.info("--> Percolate existing doc with id 2 and version 1");
        PercolateResponse response = client().preparePercolate()
                .setIndices("test").setDocumentType("type")
                .setGetRequest(Requests.getRequest("test").type("type").id("2").version(1l))
                .execute().actionGet();
        assertMatchCount(response, 2l);
        assertThat(response.getMatches(), arrayWithSize(2));
        assertThat(convertFromTextArray(response.getMatches(), "test"), arrayContainingInAnyOrder("2", "4"));

        logger.info("--> Percolate existing doc with id 2 and version 2");
        try {
            client().preparePercolate()
                    .setIndices("test").setDocumentType("type")
                    .setGetRequest(Requests.getRequest("test").type("type").id("2").version(2l))
                    .execute().actionGet();
            fail("Error should have been thrown");
        } catch (VersionConflictEngineException e) {
        }

        logger.info("--> Index doc with id for the second time");
        client().prepareIndex("test", "type", "2").setSource("field1", "c").execute().actionGet();

        logger.info("--> Percolate existing doc with id 2 and version 2");
        response = client().preparePercolate()
                .setIndices("test").setDocumentType("type")
                .setGetRequest(Requests.getRequest("test").type("type").id("2").version(2l))
                .execute().actionGet();
        assertMatchCount(response, 2l);
        assertThat(response.getMatches(), arrayWithSize(2));
        assertThat(convertFromTextArray(response.getMatches(), "test"), arrayContainingInAnyOrder("2", "4"));
    }

    public void testPercolateMultipleIndicesAndAliases() throws Exception {
        createIndex("test1", "test2");
        ensureGreen();

        logger.info("--> registering queries");
        for (int i = 1; i <= 10; i++) {
            String index = i % 2 == 0 ? "test1" : "test2";
            client().prepareIndex(index, PercolatorService.TYPE_NAME, Integer.toString(i))
                    .setSource(jsonBuilder().startObject().field("query", matchAllQuery()).endObject())
                    .execute().actionGet();
        }
        refresh();

        logger.info("--> Percolate doc to index test1");
        PercolateResponse response = client().preparePercolate()
                .setIndices("test1").setDocumentType("type")
                .setSource(jsonBuilder().startObject().startObject("doc").field("field1", "value").endObject().endObject())
                .execute().actionGet();
        assertMatchCount(response, 5l);
        assertThat(response.getMatches(), arrayWithSize(5));

        logger.info("--> Percolate doc to index test2");
        response = client().preparePercolate()
                .setIndices("test2").setDocumentType("type")
                .setSource(jsonBuilder().startObject().startObject("doc").field("field1", "value").endObject().endObject())
                .execute().actionGet();
        assertMatchCount(response, 5l);
        assertThat(response.getMatches(), arrayWithSize(5));

        logger.info("--> Percolate doc to index test1 and test2");
        response = client().preparePercolate()
                .setIndices("test1", "test2").setDocumentType("type")
                .setSource(jsonBuilder().startObject().startObject("doc").field("field1", "value").endObject().endObject())
                .execute().actionGet();
        assertMatchCount(response, 10l);
        assertThat(response.getMatches(), arrayWithSize(10));

        logger.info("--> Percolate doc to index test2 and test3, with ignore missing");
        response = client().preparePercolate()
                .setIndices("test1", "test3").setDocumentType("type")
                .setIndicesOptions(IndicesOptions.lenientExpandOpen())
                .setSource(jsonBuilder().startObject().startObject("doc").field("field1", "value").endObject().endObject())
                .execute().actionGet();
        assertMatchCount(response, 5l);
        assertThat(response.getMatches(), arrayWithSize(5));

        logger.info("--> Adding aliases");
        IndicesAliasesResponse aliasesResponse = client().admin().indices().prepareAliases()
                .addAlias("test1", "my-alias1")
                .addAlias("test2", "my-alias1")
                .addAlias("test2", "my-alias2")
                .setTimeout(TimeValue.timeValueHours(10))
                .execute().actionGet();
        assertTrue(aliasesResponse.isAcknowledged());

        logger.info("--> Percolate doc to my-alias1");
        response = client().preparePercolate()
                .setIndices("my-alias1").setDocumentType("type")
                .setSource(jsonBuilder().startObject().startObject("doc").field("field1", "value").endObject().endObject())
                .execute().actionGet();
        assertMatchCount(response, 10l);
        assertThat(response.getMatches(), arrayWithSize(10));
        for (PercolateResponse.Match match : response) {
            assertThat(match.getIndex().string(), anyOf(equalTo("test1"), equalTo("test2")));
        }

        logger.info("--> Percolate doc to my-alias2");
        response = client().preparePercolate()
                .setIndices("my-alias2").setDocumentType("type")
                .setSource(jsonBuilder().startObject().startObject("doc").field("field1", "value").endObject().endObject())
                .execute().actionGet();
        assertMatchCount(response, 5l);
        assertThat(response.getMatches(), arrayWithSize(5));
        for (PercolateResponse.Match match : response) {
            assertThat(match.getIndex().string(), equalTo("test2"));
        }
    }

    public void testPercolateWithAliasFilter() throws Exception {
        assertAcked(prepareCreate("my-index")
                        .addMapping(PercolatorService.TYPE_NAME, "a", "type=string,index=not_analyzed")
                        .addAlias(new Alias("a").filter(QueryBuilders.termQuery("a", "a")))
                        .addAlias(new Alias("b").filter(QueryBuilders.termQuery("a", "b")))
                        .addAlias(new Alias("c").filter(QueryBuilders.termQuery("a", "c")))
        );
        client().prepareIndex("my-index", PercolatorService.TYPE_NAME, "1")
                .setSource(jsonBuilder().startObject().field("query", matchAllQuery()).field("a", "a").endObject())
                .get();
        client().prepareIndex("my-index", PercolatorService.TYPE_NAME, "2")
                .setSource(jsonBuilder().startObject().field("query", matchAllQuery()).field("a", "b").endObject())
                .get();
        refresh();

        // Specifying only the document to percolate and no filter, sorting or aggs, the queries are retrieved from
        // memory directly. Otherwise we need to retrieve those queries from lucene to be able to execute filters,
        // aggregations and sorting on top of them. So this test a different code execution path.
        PercolateResponse response = client().preparePercolate()
                .setIndices("a")
                .setDocumentType("my-type")
                .setPercolateDoc(new PercolateSourceBuilder.DocBuilder().setDoc("{}"))
                .get();
        assertNoFailures(response);
        assertThat(response.getCount(), equalTo(1l));
        assertThat(response.getMatches()[0].getId().string(), equalTo("1"));

        response = client().preparePercolate()
                .setIndices("b")
                .setDocumentType("my-type")
                .setPercolateDoc(new PercolateSourceBuilder.DocBuilder().setDoc("{}"))
                .get();
        assertNoFailures(response);
        assertThat(response.getCount(), equalTo(1l));
        assertThat(response.getMatches()[0].getId().string(), equalTo("2"));


        response = client().preparePercolate()
                .setIndices("c")
                .setDocumentType("my-type")
                .setPercolateDoc(new PercolateSourceBuilder.DocBuilder().setDoc("{}"))
                .get();
        assertNoFailures(response);
        assertThat(response.getCount(), equalTo(0l));

        // Testing that the alias filter and the filter specified while percolating are both taken into account.
        response = client().preparePercolate()
                .setIndices("a")
                .setDocumentType("my-type")
                .setPercolateDoc(new PercolateSourceBuilder.DocBuilder().setDoc("{}"))
                .setPercolateQuery(QueryBuilders.matchAllQuery())
                .get();
        assertNoFailures(response);
        assertThat(response.getCount(), equalTo(1l));
        assertThat(response.getMatches()[0].getId().string(), equalTo("1"));

        response = client().preparePercolate()
                .setIndices("b")
                .setDocumentType("my-type")
                .setPercolateDoc(new PercolateSourceBuilder.DocBuilder().setDoc("{}"))
                .setPercolateQuery(QueryBuilders.matchAllQuery())
                .get();
        assertNoFailures(response);
        assertThat(response.getCount(), equalTo(1l));
        assertThat(response.getMatches()[0].getId().string(), equalTo("2"));


        response = client().preparePercolate()
                .setIndices("c")
                .setDocumentType("my-type")
                .setPercolateDoc(new PercolateSourceBuilder.DocBuilder().setDoc("{}"))
                .setPercolateQuery(QueryBuilders.matchAllQuery())
                .get();
        assertNoFailures(response);
        assertThat(response.getCount(), equalTo(0l));
    }

    public void testCountPercolation() throws Exception {
        client().admin().indices().prepareCreate("test").execute().actionGet();
        ensureGreen();

        logger.info("--> Add dummy doc");
        client().prepareIndex("test", "type", "1").setSource("field1", "value").execute().actionGet();

        logger.info("--> register a queries");
        client().prepareIndex("test", PercolatorService.TYPE_NAME, "1")
                .setSource(jsonBuilder().startObject().field("query", matchQuery("field1", "b")).field("a", "b").endObject())
                .execute().actionGet();
        client().prepareIndex("test", PercolatorService.TYPE_NAME, "2")
                .setSource(jsonBuilder().startObject().field("query", matchQuery("field1", "c")).endObject())
                .execute().actionGet();
        client().prepareIndex("test", PercolatorService.TYPE_NAME, "3")
                .setSource(jsonBuilder().startObject().field("query", boolQuery()
                        .must(matchQuery("field1", "b"))
                        .must(matchQuery("field1", "c"))
                ).endObject())
                .execute().actionGet();
        client().prepareIndex("test", PercolatorService.TYPE_NAME, "4")
                .setSource(jsonBuilder().startObject().field("query", matchAllQuery()).endObject())
                .execute().actionGet();
        refresh();

        logger.info("--> Count percolate doc with field1=b");
        PercolateResponse response = client().preparePercolate()
                .setIndices("test").setDocumentType("type").setOnlyCount(true)
                .setPercolateDoc(docBuilder().setDoc(jsonBuilder().startObject().field("field1", "b").endObject()))
                .execute().actionGet();
        assertMatchCount(response, 2l);
        assertThat(response.getMatches(), nullValue());

        logger.info("--> Count percolate doc with field1=c");
        response = client().preparePercolate()
                .setIndices("test").setDocumentType("type").setOnlyCount(true)
                .setPercolateDoc(docBuilder().setDoc(yamlBuilder().startObject().field("field1", "c").endObject()))
                .execute().actionGet();
        assertMatchCount(response, 2l);
        assertThat(response.getMatches(), nullValue());

        logger.info("--> Count percolate doc with field1=b c");
        response = client().preparePercolate()
                .setIndices("test").setDocumentType("type").setOnlyCount(true)
                .setPercolateDoc(docBuilder().setDoc(smileBuilder().startObject().field("field1", "b c").endObject()))
                .execute().actionGet();
        assertMatchCount(response, 4l);
        assertThat(response.getMatches(), nullValue());

        logger.info("--> Count percolate doc with field1=d");
        response = client().preparePercolate()
                .setIndices("test").setDocumentType("type").setOnlyCount(true)
                .setPercolateDoc(docBuilder().setDoc(jsonBuilder().startObject().field("field1", "d").endObject()))
                .execute().actionGet();
        assertMatchCount(response, 1l);
        assertThat(response.getMatches(), nullValue());

        logger.info("--> Count percolate non existing doc");
        try {
            client().preparePercolate()
                    .setIndices("test").setDocumentType("type").setOnlyCount(true)
                    .setGetRequest(Requests.getRequest("test").type("type").id("5"))
                    .execute().actionGet();
            fail("Exception should have been thrown");
        } catch (DocumentMissingException e) {
        }
    }

    public void testCountPercolatingExistingDocs() throws Exception {
        client().admin().indices().prepareCreate("test").execute().actionGet();
        ensureGreen();

        logger.info("--> Adding docs");
        client().prepareIndex("test", "type", "1").setSource("field1", "b").execute().actionGet();
        client().prepareIndex("test", "type", "2").setSource("field1", "c").execute().actionGet();
        client().prepareIndex("test", "type", "3").setSource("field1", "b c").execute().actionGet();
        client().prepareIndex("test", "type", "4").setSource("field1", "d").execute().actionGet();

        logger.info("--> register a queries");
        client().prepareIndex("test", PercolatorService.TYPE_NAME, "1")
                .setSource(jsonBuilder().startObject().field("query", matchQuery("field1", "b")).field("a", "b").endObject())
                .execute().actionGet();
        client().prepareIndex("test", PercolatorService.TYPE_NAME, "2")
                .setSource(jsonBuilder().startObject().field("query", matchQuery("field1", "c")).endObject())
                .execute().actionGet();
        client().prepareIndex("test", PercolatorService.TYPE_NAME, "3")
                .setSource(jsonBuilder().startObject().field("query", boolQuery()
                        .must(matchQuery("field1", "b"))
                        .must(matchQuery("field1", "c"))
                ).endObject())
                .execute().actionGet();
        client().prepareIndex("test", PercolatorService.TYPE_NAME, "4")
                .setSource(jsonBuilder().startObject().field("query", matchAllQuery()).endObject())
                .execute().actionGet();
        refresh();

        logger.info("--> Count percolate existing doc with id 1");
        PercolateResponse response = client().preparePercolate()
                .setIndices("test").setDocumentType("type").setOnlyCount(true)
                .setGetRequest(Requests.getRequest("test").type("type").id("1"))
                .execute().actionGet();
        assertMatchCount(response, 2l);
        assertThat(response.getMatches(), nullValue());

        logger.info("--> Count percolate existing doc with id 2");
        response = client().preparePercolate()
                .setIndices("test").setDocumentType("type").setOnlyCount(true)
                .setGetRequest(Requests.getRequest("test").type("type").id("2"))
                .execute().actionGet();
        assertMatchCount(response, 2l);
        assertThat(response.getMatches(), nullValue());

        logger.info("--> Count percolate existing doc with id 3");
        response = client().preparePercolate()
                .setIndices("test").setDocumentType("type").setOnlyCount(true)
                .setGetRequest(Requests.getRequest("test").type("type").id("3"))
                .execute().actionGet();
        assertMatchCount(response, 4l);
        assertThat(response.getMatches(), nullValue());

        logger.info("--> Count percolate existing doc with id 4");
        response = client().preparePercolate()
                .setIndices("test").setDocumentType("type").setOnlyCount(true)
                .setGetRequest(Requests.getRequest("test").type("type").id("4"))
                .execute().actionGet();
        assertMatchCount(response, 1l);
        assertThat(response.getMatches(), nullValue());
    }

    public void testPercolateSizingWithQueryAndFilter() throws Exception {
        client().admin().indices().prepareCreate("test").execute().actionGet();
        ensureGreen();

        int numLevels = randomIntBetween(1, 25);
        long numQueriesPerLevel = randomIntBetween(10, 250);
        long totalQueries = numLevels * numQueriesPerLevel;
        logger.info("--> register " + totalQueries + " queries");
        for (int level = 1; level <= numLevels; level++) {
            for (int query = 1; query <= numQueriesPerLevel; query++) {
                client().prepareIndex("my-index", PercolatorService.TYPE_NAME, level + "-" + query)
                        .setSource(jsonBuilder().startObject().field("query", matchAllQuery()).field("level", level).endObject())
                        .execute().actionGet();
            }
        }
        refresh();

        boolean onlyCount = randomBoolean();
        PercolateResponse response = client().preparePercolate()
                .setIndices("my-index").setDocumentType("my-type")
                .setOnlyCount(onlyCount)
                .setPercolateDoc(docBuilder().setDoc("field", "value"))
                .setSize((int) totalQueries)
                .execute().actionGet();
        assertMatchCount(response, totalQueries);
        if (!onlyCount) {
            assertThat(response.getMatches().length, equalTo((int) totalQueries));
        }

        int size = randomIntBetween(0, (int) totalQueries - 1);
        response = client().preparePercolate()
                .setIndices("my-index").setDocumentType("my-type")
                .setOnlyCount(onlyCount)
                .setPercolateDoc(docBuilder().setDoc("field", "value"))
                .setSize(size)
                .execute().actionGet();
        assertMatchCount(response, totalQueries);
        if (!onlyCount) {
            assertThat(response.getMatches().length, equalTo(size));
        }

        // The query / filter capabilities are NOT in realtime
        refresh();

        int runs = randomIntBetween(3, 16);
        for (int i = 0; i < runs; i++) {
            onlyCount = randomBoolean();
            response = client().preparePercolate()
                    .setIndices("my-index").setDocumentType("my-type")
                    .setOnlyCount(onlyCount)
                    .setPercolateDoc(docBuilder().setDoc("field", "value"))
                    .setPercolateQuery(termQuery("level", 1 + randomInt(numLevels - 1)))
                    .setSize((int) numQueriesPerLevel)
                    .execute().actionGet();
            assertMatchCount(response, numQueriesPerLevel);
            if (!onlyCount) {
                assertThat(response.getMatches().length, equalTo((int) numQueriesPerLevel));
            }
        }

        for (int i = 0; i < runs; i++) {
            onlyCount = randomBoolean();
            response = client().preparePercolate()
                    .setIndices("my-index").setDocumentType("my-type")
                    .setOnlyCount(onlyCount)
                    .setPercolateDoc(docBuilder().setDoc("field", "value"))
                    .setPercolateQuery(termQuery("level", 1 + randomInt(numLevels - 1)))
                    .setSize((int) numQueriesPerLevel)
                    .execute().actionGet();
            assertMatchCount(response, numQueriesPerLevel);
            if (!onlyCount) {
                assertThat(response.getMatches().length, equalTo((int) numQueriesPerLevel));
            }
        }

        for (int i = 0; i < runs; i++) {
            onlyCount = randomBoolean();
            size = randomIntBetween(0, (int) numQueriesPerLevel - 1);
            response = client().preparePercolate()
                    .setIndices("my-index").setDocumentType("my-type")
                    .setOnlyCount(onlyCount)
                    .setSize(size)
                    .setPercolateDoc(docBuilder().setDoc("field", "value"))
                    .setPercolateQuery(termQuery("level", 1 + randomInt(numLevels - 1)))
                    .execute().actionGet();
            assertMatchCount(response, numQueriesPerLevel);
            if (!onlyCount) {
                assertThat(response.getMatches().length, equalTo(size));
            }
        }
    }

    public void testPercolateScoreAndSorting() throws Exception {
        createIndex("my-index");
        ensureGreen();

        // Add a dummy doc, that shouldn't never interfere with percolate operations.
        client().prepareIndex("my-index", "my-type", "1").setSource("field", "value").execute().actionGet();

        Map<Integer, NavigableSet<Integer>> controlMap = new HashMap<>();
        long numQueries = randomIntBetween(100, 250);
        logger.info("--> register " + numQueries + " queries");
        for (int i = 0; i < numQueries; i++) {
            int value = randomInt(10);
            client().prepareIndex("my-index", PercolatorService.TYPE_NAME, Integer.toString(i))
                    .setSource(jsonBuilder().startObject().field("query", matchAllQuery()).field("level", i).field("field1", value).endObject())
                    .execute().actionGet();
            if (!controlMap.containsKey(value)) {
                controlMap.put(value, new TreeSet<Integer>());
            }
            controlMap.get(value).add(i);
        }
        List<Integer> usedValues = new ArrayList<>(controlMap.keySet());
        refresh();

        // Only retrieve the score
        int runs = randomInt(27);
        for (int i = 0; i < runs; i++) {
            int size = randomIntBetween(1, 50);
            PercolateResponse response = client().preparePercolate().setIndices("my-index").setDocumentType("my-type")
                    .setScore(true)
                    .setSize(size)
                    .setPercolateDoc(docBuilder().setDoc("field", "value"))
                    .setPercolateQuery(QueryBuilders.functionScoreQuery(matchAllQuery(), fieldValueFactorFunction("level")))
                    .execute().actionGet();
            assertMatchCount(response, numQueries);
            assertThat(response.getMatches().length, equalTo(size));
            for (int j = 0; j < response.getMatches().length; j++) {
                String id = response.getMatches()[j].getId().string();
                assertThat(Integer.valueOf(id), equalTo((int) response.getMatches()[j].getScore()));
            }
        }

        // Sort the queries by the score
        for (int i = 0; i < runs; i++) {
            int size = randomIntBetween(1, 10);
            PercolateResponse response = client().preparePercolate().setIndices("my-index").setDocumentType("my-type")
                    .setSortByScore(true)
                    .setSize(size)
                    .setPercolateDoc(docBuilder().setDoc("field", "value"))
                    .setPercolateQuery(QueryBuilders.functionScoreQuery(matchAllQuery(), fieldValueFactorFunction("level")))
                    .execute().actionGet();
            assertMatchCount(response, numQueries);
            assertThat(response.getMatches().length, equalTo(size));

            int expectedId = (int) (numQueries - 1);
            for (PercolateResponse.Match match : response) {
                assertThat(match.getId().string(), equalTo(Integer.toString(expectedId)));
                assertThat(match.getScore(), equalTo((float) expectedId));
                assertThat(match.getIndex().string(), equalTo("my-index"));
                expectedId--;
            }
        }


        for (int i = 0; i < runs; i++) {
            int value = usedValues.get(randomInt(usedValues.size() - 1));
            NavigableSet<Integer> levels = controlMap.get(value);
            int size = randomIntBetween(1, levels.size());
            PercolateResponse response = client().preparePercolate().setIndices("my-index").setDocumentType("my-type")
                    .setSortByScore(true)
                    .setSize(size)
                    .setPercolateDoc(docBuilder().setDoc("field", "value"))
                    .setPercolateQuery(
                            QueryBuilders.functionScoreQuery(matchQuery("field1", value), fieldValueFactorFunction("level"))
                                    .boostMode(
                                    CombineFunction.REPLACE))
                    .execute().actionGet();

            assertMatchCount(response, levels.size());
            assertThat(response.getMatches().length, equalTo(Math.min(levels.size(), size)));
            Iterator<Integer> levelIterator = levels.descendingIterator();
            for (PercolateResponse.Match match : response) {
                int controlLevel = levelIterator.next();
                assertThat(match.getId().string(), equalTo(Integer.toString(controlLevel)));
                assertThat(match.getScore(), equalTo((float) controlLevel));
                assertThat(match.getIndex().string(), equalTo("my-index"));
            }
        }
    }

    public void testPercolateSortingWithNoSize() throws Exception {
        createIndex("my-index");
        ensureGreen();

        client().prepareIndex("my-index", PercolatorService.TYPE_NAME, "1")
                .setSource(jsonBuilder().startObject().field("query", matchAllQuery()).field("level", 1).endObject())
                .execute().actionGet();
        client().prepareIndex("my-index", PercolatorService.TYPE_NAME, "2")
                .setSource(jsonBuilder().startObject().field("query", matchAllQuery()).field("level", 2).endObject())
                .execute().actionGet();
        refresh();

        PercolateResponse response = client().preparePercolate().setIndices("my-index").setDocumentType("my-type")
                .setSortByScore(true)
                .setSize(2)
                .setPercolateDoc(docBuilder().setDoc("field", "value"))
                .setPercolateQuery(QueryBuilders.functionScoreQuery(matchAllQuery(), fieldValueFactorFunction("level")))
                .execute().actionGet();
        assertMatchCount(response, 2l);
        assertThat(response.getMatches()[0].getId().string(), equalTo("2"));
        assertThat(response.getMatches()[0].getScore(), equalTo(2f));
        assertThat(response.getMatches()[1].getId().string(), equalTo("1"));
        assertThat(response.getMatches()[1].getScore(), equalTo(1f));
    }

    public void testPercolateSortingUnsupportedField() throws Exception {
        client().admin().indices().prepareCreate("my-index")
                .addMapping("my-type", "field", "type=string")
                .addMapping(PercolatorService.TYPE_NAME, "level", "type=integer", "query", "type=object,enabled=false")
                .get();
        ensureGreen();

        client().prepareIndex("my-index", PercolatorService.TYPE_NAME, "1")
                .setSource(jsonBuilder().startObject().field("query", matchAllQuery()).field("level", 1).endObject())
                .get();
        client().prepareIndex("my-index", PercolatorService.TYPE_NAME, "2")
                .setSource(jsonBuilder().startObject().field("query", matchAllQuery()).field("level", 2).endObject())
                .get();
        refresh();

        PercolateResponse response = client().preparePercolate().setIndices("my-index").setDocumentType("my-type")
                .setSize(2)
                .setPercolateDoc(docBuilder().setDoc("field", "value"))
                .setPercolateQuery(QueryBuilders.functionScoreQuery(matchAllQuery(), fieldValueFactorFunction("level")))
                .addSort(SortBuilders.fieldSort("level"))
                .get();

        assertThat(response.getShardFailures().length, equalTo(getNumShards("my-index").numPrimaries));
        assertThat(response.getShardFailures()[0].status(), equalTo(RestStatus.BAD_REQUEST));
        assertThat(response.getShardFailures()[0].reason(), containsString("Only _score desc is supported"));
    }

    public void testPercolateOnEmptyIndex() throws Exception {
        client().admin().indices().prepareCreate("my-index").execute().actionGet();
        ensureGreen();

        PercolateResponse response = client().preparePercolate().setIndices("my-index").setDocumentType("my-type")
                .setSortByScore(true)
                .setSize(2)
                .setPercolateDoc(docBuilder().setDoc("field", "value"))
                .setPercolateQuery(QueryBuilders.functionScoreQuery(matchAllQuery(), fieldValueFactorFunction("level")))
                .execute().actionGet();
        assertMatchCount(response, 0l);
    }

<<<<<<< HEAD
    @Test
=======
    public void testPercolateNotEmptyIndexButNoRefresh() throws Exception {
        client().admin().indices().prepareCreate("my-index")
                .setSettings(settingsBuilder().put("index.refresh_interval", -1))
                .execute().actionGet();
        ensureGreen();

        client().prepareIndex("my-index", PercolatorService.TYPE_NAME, "1")
                .setSource(jsonBuilder().startObject().field("query", matchAllQuery()).field("level", 1).endObject())
                .execute().actionGet();

        PercolateResponse response = client().preparePercolate().setIndices("my-index").setDocumentType("my-type")
                .setSortByScore(true)
                .setSize(2)
                .setPercolateDoc(docBuilder().setDoc("field", "value"))
                .setPercolateQuery(QueryBuilders.functionScoreQuery(matchAllQuery(), fieldValueFactorFunction("level")))
                .execute().actionGet();
        assertMatchCount(response, 0l);
    }

>>>>>>> ebec4bda
    public void testPercolatorWithHighlighting() throws Exception {
        StringBuilder fieldMapping = new StringBuilder("type=string")
                .append(",store=").append(randomBoolean());
        if (randomBoolean()) {
            fieldMapping.append(",term_vector=with_positions_offsets");
        } else if (randomBoolean()) {
            fieldMapping.append(",index_options=offsets");
        }
        assertAcked(prepareCreate("test").addMapping("type", "field1", fieldMapping.toString()));

        logger.info("--> register a queries");
        client().prepareIndex("test", PercolatorService.TYPE_NAME, "1")
                .setSource(jsonBuilder().startObject().field("query", matchQuery("field1", "brown fox")).endObject())
                .execute().actionGet();
        client().prepareIndex("test", PercolatorService.TYPE_NAME, "2")
                .setSource(jsonBuilder().startObject().field("query", matchQuery("field1", "lazy dog")).endObject())
                .execute().actionGet();
        client().prepareIndex("test", PercolatorService.TYPE_NAME, "3")
                .setSource(jsonBuilder().startObject().field("query", termQuery("field1", "jumps")).endObject())
                .execute().actionGet();
        client().prepareIndex("test", PercolatorService.TYPE_NAME, "4")
                .setSource(jsonBuilder().startObject().field("query", termQuery("field1", "dog")).endObject())
                .execute().actionGet();
        client().prepareIndex("test", PercolatorService.TYPE_NAME, "5")
                .setSource(jsonBuilder().startObject().field("query", termQuery("field1", "fox")).endObject())
                .execute().actionGet();
        refresh();

        logger.info("--> Percolate doc with field1=The quick brown fox jumps over the lazy dog");
        PercolateResponse response = client().preparePercolate()
                .setIndices("test").setDocumentType("type")
                .setSize(5)
                .setPercolateDoc(docBuilder().setDoc(jsonBuilder().startObject().field("field1", "The quick brown fox jumps over the lazy dog").endObject()))
                .setHighlightBuilder(new HighlightBuilder().field("field1"))
                .execute().actionGet();
        assertMatchCount(response, 5l);
        assertThat(response.getMatches(), arrayWithSize(5));
        assertThat(convertFromTextArray(response.getMatches(), "test"), arrayContainingInAnyOrder("1", "2", "3", "4", "5"));

        PercolateResponse.Match[] matches = response.getMatches();
        Arrays.sort(matches, new Comparator<PercolateResponse.Match>() {
            @Override
            public int compare(PercolateResponse.Match a, PercolateResponse.Match b) {
                return a.getId().compareTo(b.getId());
            }
        });

        assertThat(matches[0].getHighlightFields().get("field1").fragments()[0].string(), equalTo("The quick <em>brown</em> <em>fox</em> jumps over the lazy dog"));
        assertThat(matches[1].getHighlightFields().get("field1").fragments()[0].string(), equalTo("The quick brown fox jumps over the <em>lazy</em> <em>dog</em>"));
        assertThat(matches[2].getHighlightFields().get("field1").fragments()[0].string(), equalTo("The quick brown fox <em>jumps</em> over the lazy dog"));
        assertThat(matches[3].getHighlightFields().get("field1").fragments()[0].string(), equalTo("The quick brown fox jumps over the lazy <em>dog</em>"));
        assertThat(matches[4].getHighlightFields().get("field1").fragments()[0].string(), equalTo("The quick brown <em>fox</em> jumps over the lazy dog"));

        logger.info("--> Query percolate doc with field1=The quick brown fox jumps over the lazy dog");
        response = client().preparePercolate()
                .setIndices("test").setDocumentType("type")
                .setSize(5)
                .setPercolateDoc(docBuilder().setDoc(jsonBuilder().startObject().field("field1", "The quick brown fox jumps over the lazy dog").endObject()))
                .setHighlightBuilder(new HighlightBuilder().field("field1"))
                .setPercolateQuery(matchAllQuery())
                .execute().actionGet();
        assertMatchCount(response, 5l);
        assertThat(response.getMatches(), arrayWithSize(5));
        assertThat(convertFromTextArray(response.getMatches(), "test"), arrayContainingInAnyOrder("1", "2", "3", "4", "5"));

        matches = response.getMatches();
        Arrays.sort(matches, new Comparator<PercolateResponse.Match>() {
            @Override
            public int compare(PercolateResponse.Match a, PercolateResponse.Match b) {
                return a.getId().compareTo(b.getId());
            }
        });

        assertThat(matches[0].getHighlightFields().get("field1").fragments()[0].string(), equalTo("The quick <em>brown</em> <em>fox</em> jumps over the lazy dog"));
        assertThat(matches[1].getHighlightFields().get("field1").fragments()[0].string(), equalTo("The quick brown fox jumps over the <em>lazy</em> <em>dog</em>"));
        assertThat(matches[2].getHighlightFields().get("field1").fragments()[0].string(), equalTo("The quick brown fox <em>jumps</em> over the lazy dog"));
        assertThat(matches[3].getHighlightFields().get("field1").fragments()[0].string(), equalTo("The quick brown fox jumps over the lazy <em>dog</em>"));
        assertThat(matches[4].getHighlightFields().get("field1").fragments()[0].string(), equalTo("The quick brown <em>fox</em> jumps over the lazy dog"));

        logger.info("--> Query percolate with score for doc with field1=The quick brown fox jumps over the lazy dog");
        response = client().preparePercolate()
                .setIndices("test").setDocumentType("type")
                .setSize(5)
                .setPercolateDoc(docBuilder().setDoc(jsonBuilder().startObject().field("field1", "The quick brown fox jumps over the lazy dog").endObject()))
                .setHighlightBuilder(new HighlightBuilder().field("field1"))
                .setPercolateQuery(functionScoreQuery(new WeightBuilder().setWeight(5.5f)))
                .setScore(true)
                .execute().actionGet();
        assertNoFailures(response);
        assertThat(response.getMatches(), arrayWithSize(5));
        assertThat(convertFromTextArray(response.getMatches(), "test"), arrayContainingInAnyOrder("1", "2", "3", "4", "5"));

        matches = response.getMatches();
        Arrays.sort(matches, new Comparator<PercolateResponse.Match>() {
            @Override
            public int compare(PercolateResponse.Match a, PercolateResponse.Match b) {
                return a.getId().compareTo(b.getId());
            }
        });

        assertThat(matches[0].getScore(), equalTo(5.5f));
        assertThat(matches[0].getHighlightFields().get("field1").fragments()[0].string(), equalTo("The quick <em>brown</em> <em>fox</em> jumps over the lazy dog"));
        assertThat(matches[1].getScore(), equalTo(5.5f));
        assertThat(matches[1].getHighlightFields().get("field1").fragments()[0].string(), equalTo("The quick brown fox jumps over the <em>lazy</em> <em>dog</em>"));
        assertThat(matches[2].getScore(), equalTo(5.5f));
        assertThat(matches[2].getHighlightFields().get("field1").fragments()[0].string(), equalTo("The quick brown fox <em>jumps</em> over the lazy dog"));
        assertThat(matches[3].getScore(), equalTo(5.5f));
        assertThat(matches[3].getHighlightFields().get("field1").fragments()[0].string(), equalTo("The quick brown fox jumps over the lazy <em>dog</em>"));
        assertThat(matches[4].getScore(), equalTo(5.5f));
        assertThat(matches[4].getHighlightFields().get("field1").fragments()[0].string(), equalTo("The quick brown <em>fox</em> jumps over the lazy dog"));

        logger.info("--> Top percolate for doc with field1=The quick brown fox jumps over the lazy dog");
        response = client().preparePercolate()
                .setIndices("test").setDocumentType("type")
                .setSize(5)
                .setPercolateDoc(docBuilder().setDoc(jsonBuilder().startObject().field("field1", "The quick brown fox jumps over the lazy dog").endObject()))
                .setHighlightBuilder(new HighlightBuilder().field("field1"))
                .setPercolateQuery(functionScoreQuery(new WeightBuilder().setWeight(5.5f)))
                .setSortByScore(true)
                .execute().actionGet();
        assertMatchCount(response, 5l);
        assertThat(response.getMatches(), arrayWithSize(5));
        assertThat(convertFromTextArray(response.getMatches(), "test"), arrayContainingInAnyOrder("1", "2", "3", "4", "5"));

        matches = response.getMatches();
        Arrays.sort(matches, new Comparator<PercolateResponse.Match>() {
            @Override
            public int compare(PercolateResponse.Match a, PercolateResponse.Match b) {
                return a.getId().compareTo(b.getId());
            }
        });

        assertThat(matches[0].getScore(), equalTo(5.5f));
        assertThat(matches[0].getHighlightFields().get("field1").fragments()[0].string(), equalTo("The quick <em>brown</em> <em>fox</em> jumps over the lazy dog"));
        assertThat(matches[1].getScore(), equalTo(5.5f));
        assertThat(matches[1].getHighlightFields().get("field1").fragments()[0].string(), equalTo("The quick brown fox jumps over the <em>lazy</em> <em>dog</em>"));
        assertThat(matches[2].getScore(), equalTo(5.5f));
        assertThat(matches[2].getHighlightFields().get("field1").fragments()[0].string(), equalTo("The quick brown fox <em>jumps</em> over the lazy dog"));
        assertThat(matches[3].getScore(), equalTo(5.5f));
        assertThat(matches[3].getHighlightFields().get("field1").fragments()[0].string(), equalTo("The quick brown fox jumps over the lazy <em>dog</em>"));
        assertThat(matches[4].getScore(), equalTo(5.5f));
        assertThat(matches[4].getHighlightFields().get("field1").fragments()[0].string(), equalTo("The quick brown <em>fox</em> jumps over the lazy dog"));

        logger.info("--> Top percolate for doc with field1=The quick brown fox jumps over the lazy dog");
        response = client().preparePercolate()
                .setIndices("test").setDocumentType("type")
                .setSize(5)
                .setPercolateDoc(docBuilder().setDoc(jsonBuilder().startObject().field("field1", "The quick brown fox jumps over the lazy dog").endObject()))
                .setHighlightBuilder(new HighlightBuilder().field("field1").highlightQuery(QueryBuilders.matchQuery("field1", "jumps")))
                .setPercolateQuery(functionScoreQuery(new WeightBuilder().setWeight(5.5f)))
                .setSortByScore(true)
                .execute().actionGet();
        assertMatchCount(response, 5l);
        assertThat(response.getMatches(), arrayWithSize(5));
        assertThat(convertFromTextArray(response.getMatches(), "test"), arrayContainingInAnyOrder("1", "2", "3", "4", "5"));

        matches = response.getMatches();
        Arrays.sort(matches, new Comparator<PercolateResponse.Match>() {
            @Override
            public int compare(PercolateResponse.Match a, PercolateResponse.Match b) {
                return a.getId().compareTo(b.getId());
            }
        });

        assertThat(matches[0].getScore(), equalTo(5.5f));
        assertThat(matches[0].getHighlightFields().get("field1").fragments()[0].string(), equalTo("The quick brown fox <em>jumps</em> over the lazy dog"));
        assertThat(matches[1].getScore(), equalTo(5.5f));
        assertThat(matches[1].getHighlightFields().get("field1").fragments()[0].string(), equalTo("The quick brown fox <em>jumps</em> over the lazy dog"));
        assertThat(matches[2].getScore(), equalTo(5.5f));
        assertThat(matches[2].getHighlightFields().get("field1").fragments()[0].string(), equalTo("The quick brown fox <em>jumps</em> over the lazy dog"));
        assertThat(matches[3].getScore(), equalTo(5.5f));
        assertThat(matches[3].getHighlightFields().get("field1").fragments()[0].string(), equalTo("The quick brown fox <em>jumps</em> over the lazy dog"));
        assertThat(matches[4].getScore(), equalTo(5.5f));
        assertThat(matches[4].getHighlightFields().get("field1").fragments()[0].string(), equalTo("The quick brown fox <em>jumps</em> over the lazy dog"));

        // Highlighting an existing doc
        client().prepareIndex("test", "type", "1")
                .setSource(jsonBuilder().startObject().field("field1", "The quick brown fox jumps over the lazy dog").endObject())
                .get();
        refresh();

        logger.info("--> Top percolate for doc with field1=The quick brown fox jumps over the lazy dog");
        response = client().preparePercolate()
                .setIndices("test").setDocumentType("type")
                .setSize(5)
                .setGetRequest(Requests.getRequest("test").type("type").id("1"))
                .setHighlightBuilder(new HighlightBuilder().field("field1"))
                .setPercolateQuery(functionScoreQuery(new WeightBuilder().setWeight(5.5f)))
                .setSortByScore(true)
                .execute().actionGet();
        assertMatchCount(response, 5l);
        assertThat(response.getMatches(), arrayWithSize(5));
        assertThat(convertFromTextArray(response.getMatches(), "test"), arrayContainingInAnyOrder("1", "2", "3", "4", "5"));

        matches = response.getMatches();
        Arrays.sort(matches, new Comparator<PercolateResponse.Match>() {
            @Override
            public int compare(PercolateResponse.Match a, PercolateResponse.Match b) {
                return a.getId().compareTo(b.getId());
            }
        });

        assertThat(matches[0].getScore(), equalTo(5.5f));
        assertThat(matches[0].getHighlightFields().get("field1").fragments()[0].string(), equalTo("The quick <em>brown</em> <em>fox</em> jumps over the lazy dog"));
        assertThat(matches[1].getScore(), equalTo(5.5f));
        assertThat(matches[1].getHighlightFields().get("field1").fragments()[0].string(), equalTo("The quick brown fox jumps over the <em>lazy</em> <em>dog</em>"));
        assertThat(matches[2].getScore(), equalTo(5.5f));
        assertThat(matches[2].getHighlightFields().get("field1").fragments()[0].string(), equalTo("The quick brown fox <em>jumps</em> over the lazy dog"));
        assertThat(matches[3].getScore(), equalTo(5.5f));
        assertThat(matches[3].getHighlightFields().get("field1").fragments()[0].string(), equalTo("The quick brown fox jumps over the lazy <em>dog</em>"));
        assertThat(matches[4].getScore(), equalTo(5.5f));
        assertThat(matches[4].getHighlightFields().get("field1").fragments()[0].string(), equalTo("The quick brown <em>fox</em> jumps over the lazy dog"));
    }

    public void testPercolateNonMatchingConstantScoreQuery() throws Exception {
        assertAcked(prepareCreate("test").addMapping("doc", "message", "type=string"));
        ensureGreen();

        logger.info("--> register a query");
        client().prepareIndex("test", PercolatorService.TYPE_NAME, "1")
                .setSource(jsonBuilder().startObject()
                        .field("query", QueryBuilders.constantScoreQuery(QueryBuilders.boolQuery()
                                .must(QueryBuilders.queryStringQuery("root"))
                                .must(QueryBuilders.termQuery("message", "tree"))))
                        .endObject())
                .setRefresh(true)
                .execute().actionGet();
        refresh();

        PercolateResponse percolate = client().preparePercolate()
                .setIndices("test").setDocumentType("doc")
                .setSource(jsonBuilder().startObject()
                        .startObject("doc").field("message", "A new bonsai tree ").endObject()
                        .endObject())
                .execute().actionGet();
        assertNoFailures(percolate);
        assertMatchCount(percolate, 0l);
    }

    public void testNestedPercolation() throws IOException {
        initNestedIndexAndPercolation();
        PercolateResponse response = client().preparePercolate().setPercolateDoc(new PercolateSourceBuilder.DocBuilder().setDoc(getNotMatchingNestedDoc())).setIndices("nestedindex").setDocumentType("company").get();
        assertEquals(response.getMatches().length, 0);
        response = client().preparePercolate().setPercolateDoc(new PercolateSourceBuilder.DocBuilder().setDoc(getMatchingNestedDoc())).setIndices("nestedindex").setDocumentType("company").get();
        assertEquals(response.getMatches().length, 1);
        assertEquals(response.getMatches()[0].getId().string(), "Q");
    }

    public void testNonNestedDocumentDoesNotTriggerAssertion() throws IOException {
        initNestedIndexAndPercolation();
        XContentBuilder doc = jsonBuilder();
        doc.startObject();
        doc.field("some_unnested_field", "value");
        PercolateResponse response = client().preparePercolate().setPercolateDoc(new PercolateSourceBuilder.DocBuilder().setDoc(doc)).setIndices("nestedindex").setDocumentType("company").get();
        assertNoFailures(response);
    }

    public void testNestedPercolationOnExistingDoc() throws IOException {
        initNestedIndexAndPercolation();
        client().prepareIndex("nestedindex", "company", "notmatching").setSource(getNotMatchingNestedDoc()).get();
        client().prepareIndex("nestedindex", "company", "matching").setSource(getMatchingNestedDoc()).get();
        refresh();
        PercolateResponse response = client().preparePercolate().setGetRequest(Requests.getRequest("nestedindex").type("company").id("notmatching")).setDocumentType("company").setIndices("nestedindex").get();
        assertEquals(response.getMatches().length, 0);
        response = client().preparePercolate().setGetRequest(Requests.getRequest("nestedindex").type("company").id("matching")).setDocumentType("company").setIndices("nestedindex").get();
        assertEquals(response.getMatches().length, 1);
        assertEquals(response.getMatches()[0].getId().string(), "Q");
    }

    public void testPercolationWithDynamicTemplates() throws Exception {
        assertAcked(prepareCreate("idx").addMapping("type", jsonBuilder().startObject().startObject("type")
                .field("dynamic", false)
                .startObject("properties")
                .startObject("custom")
                .field("dynamic", true)
                .field("type", "object")
                .field("include_in_all", false)
                .endObject()
                .endObject()
                .startArray("dynamic_templates")
                .startObject()
                .startObject("custom_fields")
                .field("path_match", "custom.*")
                .startObject("mapping")
                .field("index", "not_analyzed")
                .endObject()
                .endObject()
                .endObject()
                .endArray()
                .endObject().endObject()));
        ensureGreen("idx");

        try {
            client().prepareIndex("idx", PercolatorService.TYPE_NAME, "1")
                    .setSource(jsonBuilder().startObject().field("query", QueryBuilders.queryStringQuery("color:red")).endObject())
                    .get();
            fail();
        } catch (PercolatorException e) {
        }
        refresh();

        PercolateResponse percolateResponse = client().preparePercolate().setDocumentType("type")
                .setPercolateDoc(new PercolateSourceBuilder.DocBuilder().setDoc(jsonBuilder().startObject().startObject("custom").field("color", "blue").endObject().endObject()))
                .get();

        assertMatchCount(percolateResponse, 0l);
        assertThat(percolateResponse.getMatches(), arrayWithSize(0));

        // The previous percolate request introduced the custom.color field, so now we register the query again
        // and the field name `color` will be resolved to `custom.color` field in mapping via smart field mapping resolving.
        client().prepareIndex("idx", PercolatorService.TYPE_NAME, "1")
                .setSource(jsonBuilder().startObject().field("query", QueryBuilders.queryStringQuery("custom.color:red")).endObject())
                .get();
        client().prepareIndex("idx", PercolatorService.TYPE_NAME, "2")
                .setSource(jsonBuilder().startObject().field("query", QueryBuilders.queryStringQuery("custom.color:blue")).field("type", "type").endObject())
                .get();
        refresh();

        // The second request will yield a match, since the query during the proper field during parsing.
        percolateResponse = client().preparePercolate().setDocumentType("type")
                .setPercolateDoc(new PercolateSourceBuilder.DocBuilder().setDoc(jsonBuilder().startObject().startObject("custom").field("color", "blue").endObject().endObject()))
                .get();

        assertMatchCount(percolateResponse, 1l);
        assertThat(percolateResponse.getMatches()[0].getId().string(), equalTo("2"));
    }

    public void testUpdateMappingDynamicallyWhilePercolating() throws Exception {
        createIndex("test");
        ensureSearchable();

        // percolation source
        XContentBuilder percolateDocumentSource = XContentFactory.jsonBuilder().startObject().startObject("doc")
                .field("field1", 1)
                .field("field2", "value")
                .endObject().endObject();

        PercolateResponse response = client().preparePercolate()
                .setIndices("test").setDocumentType("type1")
                .setSource(percolateDocumentSource).execute().actionGet();
        assertAllSuccessful(response);
        assertMatchCount(response, 0l);
        assertThat(response.getMatches(), arrayWithSize(0));

        assertMappingOnMaster("test", "type1");

        GetMappingsResponse mappingsResponse = client().admin().indices().prepareGetMappings("test").get();
        assertThat(mappingsResponse.getMappings().get("test"), notNullValue());
        assertThat(mappingsResponse.getMappings().get("test").get("type1"), notNullValue());
        assertThat(mappingsResponse.getMappings().get("test").get("type1").getSourceAsMap().isEmpty(), is(false));
        Map<String, Object> properties = (Map<String, Object>) mappingsResponse.getMappings().get("test").get("type1").getSourceAsMap().get("properties");
        assertThat(((Map<String, String>) properties.get("field1")).get("type"), equalTo("long"));
        assertThat(((Map<String, String>) properties.get("field2")).get("type"), equalTo("string"));
    }

    public void testDontReportDeletedPercolatorDocs() throws Exception {
        client().admin().indices().prepareCreate("test").execute().actionGet();
        ensureGreen();

        client().prepareIndex("test", PercolatorService.TYPE_NAME, "1")
                .setSource(jsonBuilder().startObject().field("query", matchAllQuery()).endObject())
                .get();
        client().prepareIndex("test", PercolatorService.TYPE_NAME, "1")
                .setSource(jsonBuilder().startObject().field("query", matchAllQuery()).endObject())
                .get();
        refresh();

        PercolateResponse response = client().preparePercolate()
                .setIndices("test").setDocumentType("type")
                .setPercolateDoc(docBuilder().setDoc(jsonBuilder().startObject().field("field", "value").endObject()))
                .setPercolateQuery(QueryBuilders.matchAllQuery())
                .get();
        assertMatchCount(response, 1l);
        assertThat(response.getMatches(), arrayWithSize(1));
        assertThat(convertFromTextArray(response.getMatches(), "test"), arrayContainingInAnyOrder("1"));
    }

    public void testAddQueryWithNoMapping() throws Exception {
        client().admin().indices().prepareCreate("test").get();
        ensureGreen();

        try {
            client().prepareIndex("test", PercolatorService.TYPE_NAME)
                    .setSource(jsonBuilder().startObject().field("query", termQuery("field1", "value")).endObject())
                    .get();
            fail();
        } catch (PercolatorException e) {
            assertThat(e.getRootCause(), instanceOf(QueryShardException.class));
        }

        try {
            client().prepareIndex("test", PercolatorService.TYPE_NAME)
                    .setSource(jsonBuilder().startObject().field("query", rangeQuery("field1").from(0).to(1)).endObject())
                    .get();
            fail();
        } catch (PercolatorException e) {
            assertThat(e.getRootCause(), instanceOf(QueryShardException.class));
        }
    }

    public void testPercolatorQueryWithNowRange() throws Exception {
        client().admin().indices().prepareCreate("test")
                .addMapping("my-type", "timestamp", "type=date,format=epoch_millis")
                .get();
        ensureGreen();

        client().prepareIndex("test", PercolatorService.TYPE_NAME, "1")
                .setSource(jsonBuilder().startObject().field("query", rangeQuery("timestamp").from("now-1d").to("now")).endObject())
                .get();
        client().prepareIndex("test", PercolatorService.TYPE_NAME, "2")
                .setSource(jsonBuilder().startObject().field("query", constantScoreQuery(rangeQuery("timestamp").from("now-1d").to("now"))).endObject())
                .get();
        refresh();

        logger.info("--> Percolate doc with field1=b");
        PercolateResponse response = client().preparePercolate()
                .setIndices("test").setDocumentType("my-type")
                .setPercolateDoc(docBuilder().setDoc("timestamp", System.currentTimeMillis()))
                .get();
        assertMatchCount(response, 2l);
        assertThat(response.getMatches(), arrayWithSize(2));
        assertThat(convertFromTextArray(response.getMatches(), "test"), arrayContainingInAnyOrder("1", "2"));
    }

    void initNestedIndexAndPercolation() throws IOException {
        XContentBuilder mapping = XContentFactory.jsonBuilder();
        mapping.startObject().startObject("properties").startObject("companyname").field("type", "string").endObject()
                .startObject("employee").field("type", "nested").startObject("properties")
                .startObject("name").field("type", "string").endObject().endObject().endObject().endObject()
                .endObject();

        assertAcked(client().admin().indices().prepareCreate("nestedindex").addMapping("company", mapping));
        ensureGreen("nestedindex");

        client().prepareIndex("nestedindex", PercolatorService.TYPE_NAME, "Q").setSource(jsonBuilder().startObject()
                .field("query", QueryBuilders.nestedQuery("employee", QueryBuilders.matchQuery("employee.name", "virginia potts").operator(Operator.AND)).scoreMode(ScoreMode.Avg)).endObject()).get();

        refresh();

    }

    XContentBuilder getMatchingNestedDoc() throws IOException {
        XContentBuilder doc = XContentFactory.jsonBuilder();
        doc.startObject().field("companyname", "stark").startArray("employee")
                .startObject().field("name", "virginia potts").endObject()
                .startObject().field("name", "tony stark").endObject()
                .endArray().endObject();
        return doc;
    }

    XContentBuilder getNotMatchingNestedDoc() throws IOException {
        XContentBuilder doc = XContentFactory.jsonBuilder();
        doc.startObject().field("companyname", "notstark").startArray("employee")
                .startObject().field("name", "virginia stark").endObject()
                .startObject().field("name", "tony potts").endObject()
                .endArray().endObject();
        return doc;
    }

    // issue
    public void testNestedDocFilter() throws IOException {
        String mapping = "{\n" +
                "    \"doc\": {\n" +
                "      \"properties\": {\n" +
                "        \"name\": {\"type\":\"string\"},\n" +
                "        \"persons\": {\n" +
                "          \"type\": \"nested\"\n," +
                "          \"properties\" : {\"foo\" : {\"type\" : \"string\"}}" +
                "        }\n" +
                "      }\n" +
                "    }\n" +
                "  }";
        String doc = "{\n" +
                "    \"name\": \"obama\",\n" +
                "    \"persons\": [\n" +
                "      {\n" +
                "        \"foo\": \"bar\"\n" +
                "      }\n" +
                "    ]\n" +
                "  }";
        String q1 = "{\n" +
                "  \"query\": {\n" +
                "    \"bool\": {\n" +
                "      \"must\": {\n" +
                "        \"match\": {\n" +
                "          \"name\": \"obama\"\n" +
                "        }\n" +
                "      }\n" +
                "    }\n" +
                "  },\n" +
                "\"text\":\"foo\""+
                "}";
        String q2 = "{\n" +
                "  \"query\": {\n" +
                "    \"bool\": {\n" +
                "      \"must_not\": {\n" +
                "        \"match\": {\n" +
                "          \"name\": \"obama\"\n" +
                "        }\n" +
                "      }\n" +
                "    }\n" +
                "  },\n" +
                "\"text\":\"foo\""+
                "}";
        String q3 = "{\n" +
                "  \"query\": {\n" +
                "    \"bool\": {\n" +
                "      \"must\": {\n" +
                "        \"match\": {\n" +
                "          \"persons.foo\": \"bar\"\n" +
                "        }\n" +
                "      }\n" +
                "    }\n" +
                "  },\n" +
                "\"text\":\"foo\""+
                "}";
        String q4 = "{\n" +
                "  \"query\": {\n" +
                "    \"bool\": {\n" +
                "      \"must_not\": {\n" +
                "        \"match\": {\n" +
                "          \"persons.foo\": \"bar\"\n" +
                "        }\n" +
                "      }\n" +
                "    }\n" +
                "  },\n" +
                "\"text\":\"foo\""+
                "}";
        String q5 = "{\n" +
                "  \"query\": {\n" +
                "    \"bool\": {\n" +
                "      \"must\": {\n" +
                "        \"nested\": {\n" +
                "          \"path\": \"persons\",\n" +
                "          \"query\": {\n" +
                "            \"match\": {\n" +
                "              \"persons.foo\": \"bar\"\n" +
                "            }\n" +
                "          }\n" +
                "        }\n" +
                "      }\n" +
                "    }\n" +
                "  },\n" +
                "\"text\":\"foo\""+
                "}";
        String q6 = "{\n" +
                "  \"query\": {\n" +
                "    \"bool\": {\n" +
                "      \"must_not\": {\n" +
                "        \"nested\": {\n" +
                "          \"path\": \"persons\",\n" +
                "          \"query\": {\n" +
                "            \"match\": {\n" +
                "              \"persons.foo\": \"bar\"\n" +
                "            }\n" +
                "          }\n" +
                "        }\n" +
                "      }\n" +
                "    }\n" +
                "  },\n" +
                "\"text\":\"foo\""+
                "}";
        assertAcked(client().admin().indices().prepareCreate("test").addMapping("doc", mapping));
        ensureGreen("test");
        client().prepareIndex("test", PercolatorService.TYPE_NAME).setSource(q1).setId("q1").get();
        client().prepareIndex("test", PercolatorService.TYPE_NAME).setSource(q2).setId("q2").get();
        client().prepareIndex("test", PercolatorService.TYPE_NAME).setSource(q3).setId("q3").get();
        client().prepareIndex("test", PercolatorService.TYPE_NAME).setSource(q4).setId("q4").get();
        client().prepareIndex("test", PercolatorService.TYPE_NAME).setSource(q5).setId("q5").get();
        client().prepareIndex("test", PercolatorService.TYPE_NAME).setSource(q6).setId("q6").get();
        refresh();
        PercolateResponse response = client().preparePercolate()
                .setIndices("test").setDocumentType("doc")
                .setPercolateDoc(docBuilder().setDoc(doc))
                .get();
        assertMatchCount(response, 3l);
        Set<String> expectedIds = new HashSet<>();
        expectedIds.add("q1");
        expectedIds.add("q4");
        expectedIds.add("q5");
        for (PercolateResponse.Match match : response.getMatches()) {
            assertTrue(expectedIds.remove(match.getId().string()));
        }
        assertTrue(expectedIds.isEmpty());
        response = client().preparePercolate().setOnlyCount(true)
                .setIndices("test").setDocumentType("doc")
                .setPercolateDoc(docBuilder().setDoc(doc))
                .get();
        assertMatchCount(response, 3l);
        response = client().preparePercolate().setScore(randomBoolean()).setSortByScore(randomBoolean()).setOnlyCount(randomBoolean()).setSize(10).setPercolateQuery(QueryBuilders.termQuery("text", "foo"))
                .setIndices("test").setDocumentType("doc")
                .setPercolateDoc(docBuilder().setDoc(doc))
                .get();
        assertMatchCount(response, 3l);
    }

    public void testMapUnmappedFieldAsString() throws IOException{
        // If index.percolator.map_unmapped_fields_as_string is set to true, unmapped field is mapped as an analyzed string.
        Settings.Builder settings = Settings.settingsBuilder()
                .put(indexSettings())
                .put("index.percolator.map_unmapped_fields_as_string", true);
        assertAcked(prepareCreate("test")
                .setSettings(settings));
        client().prepareIndex("test", PercolatorService.TYPE_NAME)
                .setSource(jsonBuilder().startObject().field("query", matchQuery("field1", "value")).endObject()).get();
        refresh();
        logger.info("--> Percolate doc with field1=value");
        PercolateResponse response1 = client().preparePercolate()
                .setIndices("test").setDocumentType("type")
                .setPercolateDoc(docBuilder().setDoc(jsonBuilder().startObject().field("field1", "value").endObject()))
                .execute().actionGet();
        assertMatchCount(response1, 1l);
        assertThat(response1.getMatches(), arrayWithSize(1));
    }

    public void testFailNicelyWithInnerHits() throws Exception {
        XContentBuilder mapping = XContentFactory.jsonBuilder().startObject()
                .startObject("mapping")
                    .startObject("properties")
                        .startObject("nested")
                            .field("type", "nested")
                            .startObject("properties")
                                .startObject("name")
                                    .field("type", "string")
                                .endObject()
                            .endObject()
                        .endObject()
                    .endObject()
                .endObject();

        assertAcked(prepareCreate("index").addMapping("mapping", mapping));
        try {
            client().prepareIndex("index", PercolatorService.TYPE_NAME, "1")
                    .setSource(jsonBuilder().startObject().field("query", nestedQuery("nested", matchQuery("nested.name", "value")).innerHit(new QueryInnerHits())).endObject())
                    .execute().actionGet();
            fail("Expected a parse error, because inner_hits isn't supported in the percolate api");
        } catch (Exception e) {
            assertThat(e.getCause(), instanceOf(QueryShardException.class));
            assertThat(e.getCause().getMessage(), containsString("inner_hits unsupported"));
        }
    }

    public void testParentChild() throws Exception {
        // We don't fail p/c queries, but those queries are unusable because only a single document can be provided in
        // the percolate api

        assertAcked(prepareCreate("index").addMapping("child", "_parent", "type=parent").addMapping("parent"));
        client().prepareIndex("index", PercolatorService.TYPE_NAME, "1")
                .setSource(jsonBuilder().startObject().field("query", hasChildQuery("child", matchAllQuery())).endObject())
                .execute().actionGet();
    }

    public void testPercolateDocumentWithParentField() throws Exception {
        assertAcked(prepareCreate("index").addMapping("child", "_parent", "type=parent").addMapping("parent"));
        client().prepareIndex("index", PercolatorService.TYPE_NAME, "1")
                .setSource(jsonBuilder().startObject().field("query", matchAllQuery()).endObject())
                .execute().actionGet();
        refresh();

        // Just percolating a document that has a _parent field in its mapping should just work:
        PercolateResponse response = client().preparePercolate()
                .setDocumentType("parent")
                .setPercolateDoc(new PercolateSourceBuilder.DocBuilder().setDoc("field", "value"))
                .get();
        assertMatchCount(response, 1);
        assertThat(response.getMatches()[0].getId().string(), equalTo("1"));
    }

    public void testFilterByNow() throws Exception {
        client().prepareIndex("index", PercolatorService.TYPE_NAME, "1")
                .setSource(jsonBuilder().startObject().field("query", matchAllQuery()).field("created", "2015-07-10T14:41:54+0000").endObject())
                .get();
        refresh();

        PercolateResponse response = client().preparePercolate()
                .setIndices("index")
                .setDocumentType("type")
                .setPercolateDoc(new PercolateSourceBuilder.DocBuilder().setDoc("{}"))
                .setPercolateQuery(rangeQuery("created").lte("now"))
                .get();
        assertMatchCount(response, 1);
    }
}
<|MERGE_RESOLUTION|>--- conflicted
+++ resolved
@@ -280,12 +280,7 @@
         assertThat(response.getMatches(), arrayWithSize(50));
     }
 
-<<<<<<< HEAD
-    @Test
     public void storePercolateQueriesOnRecreatedIndex() throws Exception {
-=======
-    public void testStorePeroclateQueriesOnRecreatedIndex() throws Exception {
->>>>>>> ebec4bda
         createIndex("test");
         ensureGreen();
 
@@ -367,12 +362,7 @@
                         .endObject())
                 .execute().actionGet();
         refresh();
-<<<<<<< HEAD
-
-        CountResponse countResponse = client().prepareCount()
-=======
         SearchResponse countResponse = client().prepareSearch().setSize(0)
->>>>>>> ebec4bda
                 .setQuery(matchAllQuery()).setTypes(PercolatorService.TYPE_NAME)
                 .execute().actionGet();
         assertThat(countResponse.getHits().totalHits(), equalTo(1l));
@@ -1333,29 +1323,6 @@
         assertMatchCount(response, 0l);
     }
 
-<<<<<<< HEAD
-    @Test
-=======
-    public void testPercolateNotEmptyIndexButNoRefresh() throws Exception {
-        client().admin().indices().prepareCreate("my-index")
-                .setSettings(settingsBuilder().put("index.refresh_interval", -1))
-                .execute().actionGet();
-        ensureGreen();
-
-        client().prepareIndex("my-index", PercolatorService.TYPE_NAME, "1")
-                .setSource(jsonBuilder().startObject().field("query", matchAllQuery()).field("level", 1).endObject())
-                .execute().actionGet();
-
-        PercolateResponse response = client().preparePercolate().setIndices("my-index").setDocumentType("my-type")
-                .setSortByScore(true)
-                .setSize(2)
-                .setPercolateDoc(docBuilder().setDoc("field", "value"))
-                .setPercolateQuery(QueryBuilders.functionScoreQuery(matchAllQuery(), fieldValueFactorFunction("level")))
-                .execute().actionGet();
-        assertMatchCount(response, 0l);
-    }
-
->>>>>>> ebec4bda
     public void testPercolatorWithHighlighting() throws Exception {
         StringBuilder fieldMapping = new StringBuilder("type=string")
                 .append(",store=").append(randomBoolean());
@@ -1815,7 +1782,6 @@
         return doc;
     }
 
-    // issue
     public void testNestedDocFilter() throws IOException {
         String mapping = "{\n" +
                 "    \"doc\": {\n" +
