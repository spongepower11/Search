--- conflicted
+++ resolved
@@ -19,12 +19,7 @@
 
 package org.elasticsearch.action.admin.indices.create;
 
-<<<<<<< HEAD
 import org.elasticsearch.ElasticsearchParseException;
-import org.elasticsearch.Version;
-import org.elasticsearch.common.bytes.BytesReference;
-=======
->>>>>>> 3f71772c
 import org.elasticsearch.common.io.stream.BytesStreamOutput;
 import org.elasticsearch.common.io.stream.StreamInput;
 import org.elasticsearch.common.xcontent.XContentType;
@@ -53,28 +48,6 @@
             }
         }
     }
-<<<<<<< HEAD
-
-    public void testSerializationBwc() throws IOException {
-        final byte[] data = Base64.getDecoder().decode("ADwDAANmb28APAMBB215X3R5cGULeyJ0eXBlIjp7fX0AAAD////+AA==");
-        final Version version = randomFrom(Version.V_5_0_0, Version.V_5_0_1, Version.V_5_0_2,
-            Version.V_5_0_3_UNRELEASED, Version.V_5_1_1_UNRELEASED, Version.V_5_1_2_UNRELEASED, Version.V_5_2_0_UNRELEASED);
-        try (StreamInput in = StreamInput.wrap(data)) {
-            in.setVersion(version);
-            CreateIndexRequest serialized = new CreateIndexRequest();
-            serialized.readFrom(in);
-            assertEquals("foo", serialized.index());
-            BytesReference bytesReference = JsonXContent.contentBuilder().startObject().startObject("type").endObject().endObject().bytes();
-            assertEquals(bytesReference.utf8ToString(), serialized.mappings().get("my_type"));
-
-            try (BytesStreamOutput out = new BytesStreamOutput()) {
-                out.setVersion(version);
-                serialized.writeTo(out);
-                out.flush();
-                assertArrayEquals(data, out.bytes().toBytesRef().bytes);
-            }
-        }
-    }
     
     public void testTopLevelKeys() throws IOException {
         String createIndex =
@@ -100,6 +73,4 @@
                 "unknown key [FOO_SHOULD_BE_ILLEGAL_HERE] for a [START_OBJECT], "
                 + "expected [settings], [mappings] or [aliases]"));
     }
-=======
->>>>>>> 3f71772c
 }