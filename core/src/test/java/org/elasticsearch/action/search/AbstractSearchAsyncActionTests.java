--- conflicted
+++ resolved
@@ -64,11 +64,7 @@
                 Collections.singletonMap("foo", new AliasFilter(new MatchAllQueryBuilder())), Collections.singletonMap("foo", 2.0f), null,
                 new SearchRequest(), null, new GroupShardsIterator<>(Collections.singletonList(
                 new SearchShardIterator(null, null, Collections.emptyList(), null))), timeProvider, 0, null,
-<<<<<<< HEAD
-                new InitialSearchPhase.SearchPhaseResults<>(10)) {
-=======
-            new InitialSearchPhase.ArraySearchPhaseResults<>(10)) {
->>>>>>> 5189bd14
+                new InitialSearchPhase.ArraySearchPhaseResults<>(10)) {
             @Override
             protected SearchPhase getNextPhase(final SearchPhaseResults<SearchPhaseResult> results, final SearchPhaseContext context) {
                 return null;
