/*
 * Licensed to Elasticsearch under one or more contributor
 * license agreements. See the NOTICE file distributed with
 * this work for additional information regarding copyright
 * ownership. Elasticsearch licenses this file to you under
 * the Apache License, Version 2.0 (the "License"); you may
 * not use this file except in compliance with the License.
 * You may obtain a copy of the License at
 *
 *    http://www.apache.org/licenses/LICENSE-2.0
 *
 * Unless required by applicable law or agreed to in writing,
 * software distributed under the License is distributed on an
 * "AS IS" BASIS, WITHOUT WARRANTIES OR CONDITIONS OF ANY
 * KIND, either express or implied.  See the License for the
 * specific language governing permissions and limitations
 * under the License.
 */

package org.elasticsearch.cluster.metadata;

import org.elasticsearch.Version;
import org.elasticsearch.action.admin.indices.shrink.ResizeType;
import org.elasticsearch.cluster.ClusterName;
import org.elasticsearch.cluster.ClusterState;
import org.elasticsearch.cluster.EmptyClusterInfoService;
import org.elasticsearch.cluster.block.ClusterBlocks;
import org.elasticsearch.cluster.node.DiscoveryNode;
import org.elasticsearch.cluster.node.DiscoveryNodes;
import org.elasticsearch.cluster.routing.RoutingTable;
import org.elasticsearch.cluster.routing.ShardRoutingState;
import org.elasticsearch.cluster.routing.allocation.AllocationService;
import org.elasticsearch.cluster.routing.allocation.allocator.BalancedShardsAllocator;
import org.elasticsearch.cluster.routing.allocation.decider.AllocationDeciders;
import org.elasticsearch.cluster.routing.allocation.decider.MaxRetryAllocationDecider;
import org.elasticsearch.common.Strings;
import org.elasticsearch.common.settings.Settings;
import org.elasticsearch.index.IndexNotFoundException;
import org.elasticsearch.ResourceAlreadyExistsException;
import org.elasticsearch.indices.InvalidIndexNameException;
import org.elasticsearch.test.ESTestCase;
import org.elasticsearch.test.VersionUtils;
import org.elasticsearch.test.gateway.TestGatewayAllocator;

import java.util.Arrays;
import java.util.Collections;
import java.util.Comparator;
import java.util.HashSet;
import java.util.List;

import static java.util.Collections.emptyMap;
import static java.util.Collections.min;
import static org.hamcrest.Matchers.endsWith;

public class MetaDataCreateIndexServiceTests extends ESTestCase {

    private ClusterState createClusterState(String name, int numShards, int numReplicas, Settings settings) {
        int numRoutingShards = settings.getAsInt(IndexMetaData.INDEX_NUMBER_OF_ROUTING_SHARDS_SETTING.getKey(), numShards);
        MetaData.Builder metaBuilder = MetaData.builder();
        IndexMetaData indexMetaData = IndexMetaData.builder(name).settings(settings(Version.CURRENT)
            .put(settings))
            .numberOfShards(numShards).numberOfReplicas(numReplicas)
            .setRoutingNumShards(numRoutingShards).build();
        metaBuilder.put(indexMetaData, false);
        MetaData metaData = metaBuilder.build();
        RoutingTable.Builder routingTableBuilder = RoutingTable.builder();
        routingTableBuilder.addAsNew(metaData.index(name));

        RoutingTable routingTable = routingTableBuilder.build();
        ClusterState clusterState = ClusterState.builder(org.elasticsearch.cluster.ClusterName.CLUSTER_NAME_SETTING
            .getDefault(Settings.EMPTY))
            .metaData(metaData).routingTable(routingTable).blocks(ClusterBlocks.builder().addBlocks(indexMetaData)).build();
        return clusterState;
    }

    public static boolean isShrinkable(int source, int target) {
        int x = source / target;
        assert source > target : source  + " <= " + target;
        return target * x == source;
    }

    public static boolean isSplitable(int source, int target) {
        int x = target / source;
        assert source < target : source  + " >= " + target;
        return source * x == target;
    }

    public void testValidateShrinkIndex() {
        int numShards = randomIntBetween(2, 42);
        ClusterState state = createClusterState("source", numShards, randomIntBetween(0, 10),
            Settings.builder().put("index.blocks.write", true).build());

        assertEquals("index [source] already exists",
            expectThrows(ResourceAlreadyExistsException.class, () ->
                MetaDataCreateIndexService.validateShrinkIndex(state, "target", Collections.emptySet(), "source", Settings.EMPTY)
            ).getMessage());

        assertEquals("no such index",
            expectThrows(IndexNotFoundException.class, () ->
                MetaDataCreateIndexService.validateShrinkIndex(state, "no such index", Collections.emptySet(), "target", Settings.EMPTY)
            ).getMessage());

        Settings targetSettings = Settings.builder().put("index.number_of_shards", 1).build();
        assertEquals("can't shrink an index with only one shard",
            expectThrows(IllegalArgumentException.class, () -> MetaDataCreateIndexService.validateShrinkIndex(createClusterState("source",
                1, 0, Settings.builder().put("index.blocks.write", true).build()), "source",
                Collections.emptySet(), "target", targetSettings)).getMessage());

        assertEquals("the number of target shards [10] must be less that the number of source shards [5]",
            expectThrows(IllegalArgumentException.class, () -> MetaDataCreateIndexService.validateShrinkIndex(createClusterState("source",
                5, 0, Settings.builder().put("index.blocks.write", true).build()), "source",
                Collections.emptySet(), "target", Settings.builder().put("index.number_of_shards", 10).build())).getMessage());


        assertEquals("index source must be read-only to resize index. use \"index.blocks.write=true\"",
            expectThrows(IllegalStateException.class, () ->
                    MetaDataCreateIndexService.validateShrinkIndex(
                        createClusterState("source", randomIntBetween(2, 100), randomIntBetween(0, 10), Settings.EMPTY)
                        , "source", Collections.emptySet(), "target", targetSettings)
            ).getMessage());

        assertEquals("index source must have all shards allocated on the same node to shrink index",
            expectThrows(IllegalStateException.class, () ->
                MetaDataCreateIndexService.validateShrinkIndex(state, "source", Collections.emptySet(), "target", targetSettings)

            ).getMessage());
        assertEquals("the number of source shards [8] must be a must be a multiple of [3]",
            expectThrows(IllegalArgumentException.class, () ->
                    MetaDataCreateIndexService.validateShrinkIndex(createClusterState("source", 8, randomIntBetween(0, 10),
                        Settings.builder().put("index.blocks.write", true).build()), "source", Collections.emptySet(), "target",
                        Settings.builder().put("index.number_of_shards", 3).build())
            ).getMessage());

        assertEquals("mappings are not allowed when resizing indices, all mappings are copied from the source index",
            expectThrows(IllegalArgumentException.class, () -> {
                MetaDataCreateIndexService.validateShrinkIndex(state, "source", Collections.singleton("foo"),
                    "target", targetSettings);
                }
            ).getMessage());

        // create one that won't fail
        ClusterState clusterState = ClusterState.builder(createClusterState("source", numShards, 0,
            Settings.builder().put("index.blocks.write", true).build())).nodes(DiscoveryNodes.builder().add(newNode("node1")))
            .build();
        AllocationService service = new AllocationService(Settings.builder().build(), new AllocationDeciders(Settings.EMPTY,
            Collections.singleton(new MaxRetryAllocationDecider(Settings.EMPTY))),
            new TestGatewayAllocator(), new BalancedShardsAllocator(Settings.EMPTY), EmptyClusterInfoService.INSTANCE);

        RoutingTable routingTable = service.reroute(clusterState, "reroute").routingTable();
        clusterState = ClusterState.builder(clusterState).routingTable(routingTable).build();
        // now we start the shard
        routingTable = service.applyStartedShards(clusterState,
            routingTable.index("source").shardsWithState(ShardRoutingState.INITIALIZING)).routingTable();
        clusterState = ClusterState.builder(clusterState).routingTable(routingTable).build();
        int targetShards;
        do {
            targetShards = randomIntBetween(1, numShards/2);
        } while (isShrinkable(numShards, targetShards) == false);
        MetaDataCreateIndexService.validateShrinkIndex(clusterState, "source", Collections.emptySet(), "target",
            Settings.builder().put("index.number_of_shards", targetShards).build());
    }

    public void testValidateSplitIndex() {
        int numShards = randomIntBetween(1, 42);
        Settings targetSettings = Settings.builder().put("index.number_of_shards", numShards * 2).build();
        ClusterState state = createClusterState("source", numShards, randomIntBetween(0, 10),
            Settings.builder().put("index.blocks.write", true).build());

        assertEquals("index [source] already exists",
            expectThrows(ResourceAlreadyExistsException.class, () ->
                MetaDataCreateIndexService.validateSplitIndex(state, "target", Collections.emptySet(), "source", targetSettings)
            ).getMessage());

        assertEquals("no such index",
            expectThrows(IndexNotFoundException.class, () ->
                MetaDataCreateIndexService.validateSplitIndex(state, "no such index", Collections.emptySet(), "target", targetSettings)
            ).getMessage());

        assertEquals("the number of source shards [10] must be less that the number of target shards [5]",
            expectThrows(IllegalArgumentException.class, () -> MetaDataCreateIndexService.validateSplitIndex(createClusterState("source",
                10, 0, Settings.builder().put("index.blocks.write", true).build()), "source", Collections.emptySet(),
                "target", Settings.builder().put("index.number_of_shards", 5).build())
            ).getMessage());


        assertEquals("index source must be read-only to resize index. use \"index.blocks.write=true\"",
            expectThrows(IllegalStateException.class, () ->
                MetaDataCreateIndexService.validateSplitIndex(
                    createClusterState("source", randomIntBetween(2, 100), randomIntBetween(0, 10), Settings.EMPTY)
                    , "source", Collections.emptySet(), "target", targetSettings)
            ).getMessage());


        assertEquals("the number of source shards [3] must be a must be a factor of [4]",
            expectThrows(IllegalArgumentException.class, () ->
                MetaDataCreateIndexService.validateSplitIndex(createClusterState("source", 3, randomIntBetween(0, 10),
                    Settings.builder().put("index.blocks.write", true).build()), "source", Collections.emptySet(), "target",
                    Settings.builder().put("index.number_of_shards", 4).build())
            ).getMessage());

        assertEquals("mappings are not allowed when resizing indices, all mappings are copied from the source index",
            expectThrows(IllegalArgumentException.class, () -> {
                    MetaDataCreateIndexService.validateSplitIndex(state, "source", Collections.singleton("foo"),
                        "target", targetSettings);
                }
            ).getMessage());

<<<<<<< HEAD
        assertEquals("mappings are not allowed when resizing indices, all mappings are copied from the source index",
            expectThrows(IllegalArgumentException.class, () -> {
                    MetaDataCreateIndexService.validateSplitIndex(state, "source", Collections.singleton("foo"),
                        "target", targetSettings);
                }
            ).getMessage());
=======
>>>>>>> 8aba7c8b
        int targetShards;
        do {
            targetShards = randomIntBetween(numShards+1, 100);
        } while (isSplitable(numShards, targetShards) == false);
        ClusterState clusterState = ClusterState.builder(createClusterState("source", numShards, 0,
            Settings.builder().put("index.blocks.write", true).put("index.number_of_routing_shards", targetShards).build()))
            .nodes(DiscoveryNodes.builder().add(newNode("node1"))).build();
        AllocationService service = new AllocationService(Settings.builder().build(), new AllocationDeciders(Settings.EMPTY,
            Collections.singleton(new MaxRetryAllocationDecider(Settings.EMPTY))),
            new TestGatewayAllocator(), new BalancedShardsAllocator(Settings.EMPTY), EmptyClusterInfoService.INSTANCE);

        RoutingTable routingTable = service.reroute(clusterState, "reroute").routingTable();
        clusterState = ClusterState.builder(clusterState).routingTable(routingTable).build();
        // now we start the shard
        routingTable = service.applyStartedShards(clusterState,
            routingTable.index("source").shardsWithState(ShardRoutingState.INITIALIZING)).routingTable();
        clusterState = ClusterState.builder(clusterState).routingTable(routingTable).build();

        MetaDataCreateIndexService.validateSplitIndex(clusterState, "source", Collections.emptySet(), "target",
            Settings.builder().put("index.number_of_shards", targetShards).build());
    }

    public void testResizeIndexSettings() {
        String indexName = randomAlphaOfLength(10);
        List<Version> versions = Arrays.asList(VersionUtils.randomVersion(random()), VersionUtils.randomVersion(random()),
            VersionUtils.randomVersion(random()));
        versions.sort(Comparator.comparingLong(l -> l.id));
        Version version = versions.get(0);
        Version minCompat = versions.get(1);
        Version upgraded = versions.get(2);
        // create one that won't fail
        ClusterState clusterState = ClusterState.builder(createClusterState(indexName, randomIntBetween(2, 10), 0,
            Settings.builder()
                .put("index.blocks.write", true)
                .put("index.similarity.default.type", "BM25")
                .put("index.version.created", version)
                .put("index.version.upgraded", upgraded)
                .put("index.version.minimum_compatible", minCompat.luceneVersion.toString())
                .put("index.analysis.analyzer.my_analyzer.tokenizer", "keyword")
                .build())).nodes(DiscoveryNodes.builder().add(newNode("node1")))
            .build();
        AllocationService service = new AllocationService(Settings.builder().build(), new AllocationDeciders(Settings.EMPTY,
            Collections.singleton(new MaxRetryAllocationDecider(Settings.EMPTY))),
            new TestGatewayAllocator(), new BalancedShardsAllocator(Settings.EMPTY), EmptyClusterInfoService.INSTANCE);

        RoutingTable routingTable = service.reroute(clusterState, "reroute").routingTable();
        clusterState = ClusterState.builder(clusterState).routingTable(routingTable).build();
        // now we start the shard
        routingTable = service.applyStartedShards(clusterState,
            routingTable.index(indexName).shardsWithState(ShardRoutingState.INITIALIZING)).routingTable();
        clusterState = ClusterState.builder(clusterState).routingTable(routingTable).build();

        Settings.Builder builder = Settings.builder();
        builder.put("index.number_of_shards", 1);
        MetaDataCreateIndexService.prepareResizeIndexSettings(clusterState, Collections.emptySet(), builder,
            clusterState.metaData().index(indexName).getIndex(), "target", ResizeType.SHRINK);
        assertEquals("similarity settings must be copied", "BM25", builder.build().get("index.similarity.default.type"));
        assertEquals("analysis settings must be copied",
            "keyword", builder.build().get("index.analysis.analyzer.my_analyzer.tokenizer"));
        assertEquals("node1", builder.build().get("index.routing.allocation.initial_recovery._id"));
        assertEquals("1", builder.build().get("index.allocation.max_retries"));
        assertEquals(version, builder.build().getAsVersion("index.version.created", null));
        assertEquals(upgraded, builder.build().getAsVersion("index.version.upgraded", null));
    }

    private DiscoveryNode newNode(String nodeId) {
        return new DiscoveryNode(nodeId, buildNewFakeTransportAddress(), emptyMap(),
            Collections.unmodifiableSet(new HashSet<>(Arrays.asList(DiscoveryNode.Role.MASTER, DiscoveryNode.Role.DATA))), Version.CURRENT);
    }

    public void testValidateIndexName() throws Exception {

        validateIndexName("index?name", "must not contain the following characters " + Strings.INVALID_FILENAME_CHARS);

        validateIndexName("index#name", "must not contain '#'");

        validateIndexName("_indexname", "must not start with '_', '-', or '+'");
        validateIndexName("-indexname", "must not start with '_', '-', or '+'");
        validateIndexName("+indexname", "must not start with '_', '-', or '+'");

        validateIndexName("INDEXNAME", "must be lowercase");

        validateIndexName("..", "must not be '.' or '..'");

        validateIndexName("foo:bar", "must not contain ':'");
    }

    private void validateIndexName(String indexName, String errorMessage) {
        InvalidIndexNameException e = expectThrows(InvalidIndexNameException.class,
            () -> MetaDataCreateIndexService.validateIndexName(indexName, ClusterState.builder(ClusterName.CLUSTER_NAME_SETTING
                .getDefault(Settings.EMPTY)).build()));
        assertThat(e.getMessage(), endsWith(errorMessage));
    }

    public void testShouldAutoCalculateNumRoutingShards() {
        assertTrue(MetaDataCreateIndexService.shouldAutoCalculateNumRoutingShards(2, 1, 1));
        assertFalse(MetaDataCreateIndexService.shouldAutoCalculateNumRoutingShards(10, 1, 20));
        assertTrue(MetaDataCreateIndexService.shouldAutoCalculateNumRoutingShards(10, 1, 5));
        assertTrue(MetaDataCreateIndexService.shouldAutoCalculateNumRoutingShards(10, 1, 16));
        assertFalse(MetaDataCreateIndexService.shouldAutoCalculateNumRoutingShards(2, 1, 8));
    }

    public void testCalculateNumRoutingShards() {
        assertEquals(1024, MetaDataCreateIndexService.calculateNumRoutingShards(1, Version.CURRENT));
        assertEquals(1024, MetaDataCreateIndexService.calculateNumRoutingShards(2, Version.CURRENT));
        assertEquals(1536, MetaDataCreateIndexService.calculateNumRoutingShards(3, Version.CURRENT));
        assertEquals(1152, MetaDataCreateIndexService.calculateNumRoutingShards(9, Version.CURRENT));
        assertEquals(1024, MetaDataCreateIndexService.calculateNumRoutingShards(512, Version.CURRENT));
        assertEquals(2048, MetaDataCreateIndexService.calculateNumRoutingShards(1024, Version.CURRENT));
        assertEquals(4096, MetaDataCreateIndexService.calculateNumRoutingShards(2048, Version.CURRENT));

        Version latestV6 = VersionUtils.getPreviousVersion(Version.V_7_0_0_alpha1);
        int numShards = randomIntBetween(1, 1000);
        assertEquals(numShards, MetaDataCreateIndexService.calculateNumRoutingShards(numShards, latestV6));
        assertEquals(numShards, MetaDataCreateIndexService.calculateNumRoutingShards(numShards,
            VersionUtils.randomVersionBetween(random(), VersionUtils.getFirstVersion(), latestV6)));

        for (int i = 0; i < 1000; i++) {
            int randomNumShards = randomIntBetween(1, 10000);
            int numRoutingShards = MetaDataCreateIndexService.calculateNumRoutingShards(randomNumShards, Version.CURRENT);
            double ratio = numRoutingShards / randomNumShards;
            int intRatio = (int) ratio;
            assertEquals(ratio, (double)(intRatio), 0.0d);
            assertTrue(1 < ratio);
            assertTrue(ratio <= 1024);
            assertEquals(0, intRatio % 2);
        }
    }
}<|MERGE_RESOLUTION|>--- conflicted
+++ resolved
@@ -205,15 +205,6 @@
                 }
             ).getMessage());
 
-<<<<<<< HEAD
-        assertEquals("mappings are not allowed when resizing indices, all mappings are copied from the source index",
-            expectThrows(IllegalArgumentException.class, () -> {
-                    MetaDataCreateIndexService.validateSplitIndex(state, "source", Collections.singleton("foo"),
-                        "target", targetSettings);
-                }
-            ).getMessage());
-=======
->>>>>>> 8aba7c8b
         int targetShards;
         do {
             targetShards = randomIntBetween(numShards+1, 100);
