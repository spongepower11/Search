/*
 * Licensed to Elasticsearch under one or more contributor
 * license agreements. See the NOTICE file distributed with
 * this work for additional information regarding copyright
 * ownership. Elasticsearch licenses this file to you under
 * the Apache License, Version 2.0 (the "License"); you may
 * not use this file except in compliance with the License.
 * You may obtain a copy of the License at
 *
 *    http://www.apache.org/licenses/LICENSE-2.0
 *
 * Unless required by applicable law or agreed to in writing,
 * software distributed under the License is distributed on an
 * "AS IS" BASIS, WITHOUT WARRANTIES OR CONDITIONS OF ANY
 * KIND, either express or implied.  See the License for the
 * specific language governing permissions and limitations
 * under the License.
 */

package org.elasticsearch.index.engine;

import org.apache.lucene.util.BytesRef;
import org.apache.lucene.util.BytesRefBuilder;
import org.apache.lucene.util.RamUsageTester;
import org.apache.lucene.util.TestUtil;
import org.elasticsearch.Assertions;
import org.elasticsearch.bootstrap.JavaVersion;
import org.elasticsearch.common.lease.Releasable;
import org.elasticsearch.common.util.concurrent.KeyedLock;
import org.elasticsearch.test.ESTestCase;

import java.io.IOException;
import java.util.ArrayList;
import java.util.HashMap;
import java.util.HashSet;
import java.util.List;
import java.util.Map;
import java.util.concurrent.ConcurrentHashMap;
import java.util.concurrent.CountDownLatch;
import java.util.concurrent.atomic.AtomicBoolean;
import java.util.concurrent.atomic.AtomicLong;
import java.util.stream.StreamSupport;

public class LiveVersionMapTests extends ESTestCase {

    public void testRamBytesUsed() throws Exception {
        assumeTrue("Test disabled for JDK 9", JavaVersion.current().compareTo(JavaVersion.parse("9")) < 0);
        LiveVersionMap map = new LiveVersionMap();
        for (int i = 0; i < 100000; ++i) {
            BytesRefBuilder uid = new BytesRefBuilder();
            uid.copyChars(TestUtil.randomSimpleString(random(), 10, 20));
            VersionValue version = new VersionValue(randomLong(), randomLong(), randomLong());
            try (Releasable r = map.acquireLock(uid.toBytesRef())) {
                map.putUnderLock(uid.toBytesRef(), version);
            }
        }
        long actualRamBytesUsed = RamUsageTester.sizeOf(map);
        long estimatedRamBytesUsed = map.ramBytesUsed();
        // less than 50% off
        assertEquals(actualRamBytesUsed, estimatedRamBytesUsed, actualRamBytesUsed / 2);

        // now refresh
        map.beforeRefresh();
        map.afterRefresh(true);

        for (int i = 0; i < 100000; ++i) {
            BytesRefBuilder uid = new BytesRefBuilder();
            uid.copyChars(TestUtil.randomSimpleString(random(), 10, 20));
            VersionValue version = new VersionValue(randomLong(), randomLong(), randomLong());
            try (Releasable r = map.acquireLock(uid.toBytesRef())) {
                map.putUnderLock(uid.toBytesRef(), version);
            }
        }
        actualRamBytesUsed = RamUsageTester.sizeOf(map);
        estimatedRamBytesUsed = map.ramBytesUsed();
        // less than 25% off
        assertEquals(actualRamBytesUsed, estimatedRamBytesUsed, actualRamBytesUsed / 4);
    }

    private BytesRef uid(String string) {
        BytesRefBuilder builder = new BytesRefBuilder();
        builder.copyChars(string);
        // length of the array must be the same as the len of the ref... there is an assertion in LiveVersionMap#putUnderLock
        return BytesRef.deepCopyOf(builder.get());
    }

    public void testBasics() throws IOException {
        LiveVersionMap map = new LiveVersionMap();
<<<<<<< HEAD
        map.putUnderLock(uid("test"), new VersionValue(1,1,1));
        assertEquals(new VersionValue(1,1,1), map.getUnderLock(uid("test")));
        map.beforeRefresh();
        assertEquals(new VersionValue(1,1,1), map.getUnderLock(uid("test")));
        map.afterRefresh(randomBoolean());
        assertNull(map.getUnderLock(uid("test")));


        map.putUnderLock(uid("test"), new DeleteVersionValue(1,1,1,1));
        assertEquals(new DeleteVersionValue(1,1,1,1), map.getUnderLock(uid("test")));
        map.beforeRefresh();
        assertEquals(new DeleteVersionValue(1,1,1,1), map.getUnderLock(uid("test")));
        map.afterRefresh(randomBoolean());
        assertEquals(new DeleteVersionValue(1,1,1,1), map.getUnderLock(uid("test")));
        map.pruneTombstones(k -> () -> {}, 2, 0);
        assertNull(map.getUnderLock(uid("test")));
=======
        try (Releasable r = map.acquireLock(uid("test"))) {
            map.putUnderLock(uid("test"), new VersionValue(1, 1, 1));
            assertEquals(new VersionValue(1, 1, 1), map.getUnderLock(uid("test")));
            map.beforeRefresh();
            assertEquals(new VersionValue(1, 1, 1), map.getUnderLock(uid("test")));
            map.afterRefresh(randomBoolean());
            assertNull(map.getUnderLock(uid("test")));
            map.putUnderLock(uid("test"), new DeleteVersionValue(1, 1, 1, Long.MAX_VALUE));
            assertEquals(new DeleteVersionValue(1, 1, 1, Long.MAX_VALUE), map.getUnderLock(uid("test")));
            map.beforeRefresh();
            assertEquals(new DeleteVersionValue(1, 1, 1, Long.MAX_VALUE), map.getUnderLock(uid("test")));
            map.afterRefresh(randomBoolean());
            assertEquals(new DeleteVersionValue(1, 1, 1, Long.MAX_VALUE), map.getUnderLock(uid("test")));
            map.removeTombstoneUnderLock(uid("test"));
            assertNull(map.getUnderLock(uid("test")));
        }
>>>>>>> 0f80e7c5
    }


    public void testAdjustMapSizeUnderLock() throws IOException {
        LiveVersionMap map = new LiveVersionMap();
        try (Releasable r = map.acquireLock(uid("test"))) {
            map.putUnderLock(uid("test"), new VersionValue(1, 1, 1));
        }
        boolean withinRefresh = randomBoolean();
        if (withinRefresh) {
            map.beforeRefresh();
        }
        try (Releasable r = map.acquireLock(uid("test"))) {
            assertEquals(new VersionValue(1, 1, 1), map.getUnderLock(uid("test")));
        }
        final String msg;
        if (Assertions.ENABLED) {
            msg = expectThrows(AssertionError.class, map::adjustMapSizeUnderLock).getMessage();
        } else {
            msg = expectThrows(IllegalStateException.class, map::adjustMapSizeUnderLock).getMessage();
        }
        assertEquals("map must be empty", msg);
        try (Releasable r = map.acquireLock(uid("test"))) {
            assertEquals(new VersionValue(1, 1, 1), map.getUnderLock(uid("test")));
        }
        if (withinRefresh == false) {
            map.beforeRefresh();
        }
        map.afterRefresh(randomBoolean());
        Map<BytesRef, VersionValue> allCurrent = map.getAllCurrent();
        map.adjustMapSizeUnderLock();
        assertNotSame(allCurrent, map.getAllCurrent());
    }

    public void testConcurrently() throws IOException, InterruptedException {
        HashSet<BytesRef> keySet = new HashSet<>();
        int numKeys = randomIntBetween(50, 200);
        for (int i = 0; i < numKeys; i++) {
            keySet.add(uid(TestUtil.randomSimpleString(random(), 10, 20)));
        }
        List<BytesRef> keyList = new ArrayList<>(keySet);
        ConcurrentHashMap<BytesRef, VersionValue> values = new ConcurrentHashMap<>();
        LiveVersionMap map = new LiveVersionMap();
        int numThreads = randomIntBetween(2, 5);

        Thread[] threads = new Thread[numThreads];
        CountDownLatch startGun = new CountDownLatch(numThreads);
        CountDownLatch done = new CountDownLatch(numThreads);
        int randomValuesPerThread = randomIntBetween(5000, 20000);
        AtomicLong clock = new AtomicLong(0);
        for (int j = 0; j < threads.length; j++) {
            threads[j] = new Thread(() -> {
                startGun.countDown();
                try {
                    startGun.await();
                } catch (InterruptedException e) {
                    done.countDown();
                    throw new AssertionError(e);
                }
                try {
                    for (int i = 0; i < randomValuesPerThread; ++i) {
                        BytesRef bytesRef = randomFrom(random(), keyList);
                        try (Releasable r = map.acquireLock(bytesRef)) {
                            VersionValue versionValue = values.computeIfAbsent(bytesRef,
                                v -> new VersionValue(randomLong(), randomLong(), randomLong()));
                            boolean isDelete = versionValue instanceof DeleteVersionValue;
                            if (isDelete) {
                                map.removeTombstoneUnderLock(bytesRef);
                            }
                            if (isDelete == false && rarely()) {
                                versionValue = new DeleteVersionValue(versionValue.version + 1, versionValue.seqNo + 1,
                                    versionValue.term, clock.incrementAndGet());
                            } else {
                                versionValue = new VersionValue(versionValue.version + 1, versionValue.seqNo + 1, versionValue.term);
                            }
                            values.put(bytesRef, versionValue);
                            map.putUnderLock(bytesRef, versionValue);
                        }
                        if (rarely()) {
                            map.pruneTombstones(keyedLock::acquire, 0, 0);
                        }
                    }
                } finally {
                    done.countDown();
                }
            });
            threads[j].start();
        }
        do {
            final Map<BytesRef, VersionValue> valueMap = new HashMap<>(map.getAllCurrent());
            map.beforeRefresh();
            valueMap.forEach((k, v) -> {
<<<<<<< HEAD
                try (Releasable r = keyedLock.acquire(k)) {
                    VersionValue actualValue = map.getUnderLock(k);
                    assertNotNull(actualValue);
                    assertTrue(v + " vs. " + actualValue, v.version <= actualValue.version);
=======
                try (Releasable r = map.acquireLock(k)) {
                    VersionValue actualValue = map.getUnderLock(k);
                    assertNotNull(actualValue);
                    assertTrue(v.version <= actualValue.version);
>>>>>>> 0f80e7c5
                }
            });
            map.afterRefresh(randomBoolean());
            valueMap.forEach((k, v) -> {
<<<<<<< HEAD
                try (Releasable r = keyedLock.acquire(k)) {
=======
                try (Releasable r = map.acquireLock(k)) {
>>>>>>> 0f80e7c5
                    VersionValue actualValue = map.getUnderLock(k);
                    if (actualValue != null) {
                        if (actualValue instanceof DeleteVersionValue) {
                            assertTrue(v.version <= actualValue.version); // deletes can be the same version
                        } else {
                            assertTrue(v.version < actualValue.version);
                        }

                    }
                }
            });
            if (randomBoolean()) {
                Thread.yield();
            }
        } while (done.getCount() != 0);

        for (int j = 0; j < threads.length; j++) {
            threads[j].join();
        }
        map.getAllCurrent().forEach((k, v) -> {
            VersionValue versionValue = values.get(k);
            assertNotNull(versionValue);
            assertEquals(v, versionValue);
        });

        map.getAllTombstones().entrySet().forEach(e -> {
            VersionValue versionValue = values.get(e.getKey());
            assertNotNull(versionValue);
            assertEquals(e.getValue(), versionValue);
            assertTrue(versionValue instanceof DeleteVersionValue);
        });
        map.beforeRefresh();
        map.afterRefresh(false);
        map.pruneTombstones(keyedLock::acquire, clock.incrementAndGet(), 0);
        assertEquals(0, StreamSupport.stream(map.getAllTombstones().entrySet().spliterator(), false).count());
    }

    public void testCarryOnSafeAccess() throws IOException {
        LiveVersionMap map = new LiveVersionMap();
        assertFalse(map.isUnsafe());
        assertFalse(map.isSafeAccessRequired());
        map.enforceSafeAccess();
        assertTrue(map.isSafeAccessRequired());
        assertFalse(map.isUnsafe());
        int numIters = randomIntBetween(1, 5);
        for (int i = 0; i < numIters; i++) { // if we don't do anything ie. no adds etc we will stay with the safe access required
            map.beforeRefresh();
            map.afterRefresh(randomBoolean());
            assertTrue("failed in iter: " + i, map.isSafeAccessRequired());
        }

        try (Releasable r = map.acquireLock(uid(""))) {
            map.maybePutUnderLock(new BytesRef(""), new VersionValue(randomLong(), randomLong(), randomLong()));
        }
        assertFalse(map.isUnsafe());
        assertEquals(1, map.getAllCurrent().size());

        map.beforeRefresh();
        map.afterRefresh(randomBoolean());
        assertFalse(map.isUnsafe());
        assertFalse(map.isSafeAccessRequired());
        try (Releasable r = map.acquireLock(uid(""))) {
            map.maybePutUnderLock(new BytesRef(""), new VersionValue(randomLong(), randomLong(), randomLong()));
        }
        assertTrue(map.isUnsafe());
        assertFalse(map.isSafeAccessRequired());
        assertEquals(0, map.getAllCurrent().size());
    }

    public void testRefreshTransition() throws IOException {
        LiveVersionMap map = new LiveVersionMap();
        try (Releasable r = map.acquireLock(uid("1"))) {
            map.maybePutUnderLock(uid("1"), new VersionValue(randomLong(), randomLong(), randomLong()));
            assertTrue(map.isUnsafe());
            assertNull(map.getUnderLock(uid("1")));
            map.beforeRefresh();
            assertTrue(map.isUnsafe());
            assertNull(map.getUnderLock(uid("1")));
            map.afterRefresh(randomBoolean());
            assertNull(map.getUnderLock(uid("1")));
            assertFalse(map.isUnsafe());

            map.enforceSafeAccess();
            map.maybePutUnderLock(uid("1"), new VersionValue(randomLong(), randomLong(), randomLong()));
            assertFalse(map.isUnsafe());
            assertNotNull(map.getUnderLock(uid("1")));
            map.beforeRefresh();
            assertFalse(map.isUnsafe());
            assertTrue(map.isSafeAccessRequired());
            assertNotNull(map.getUnderLock(uid("1")));
            map.afterRefresh(randomBoolean());
            assertNull(map.getUnderLock(uid("1")));
            assertFalse(map.isUnsafe());
            assertTrue(map.isSafeAccessRequired());
        }
    }

    public void testAddAndDeleteRefreshConcurrently() throws IOException, InterruptedException {
        LiveVersionMap map = new LiveVersionMap();
        int numIters = randomIntBetween(1000, 5000);
        AtomicBoolean done = new AtomicBoolean(false);
        AtomicLong version = new AtomicLong();
        CountDownLatch start = new CountDownLatch(2);
        BytesRef uid = uid("1");
        VersionValue initialVersion = new VersionValue(version.incrementAndGet(), 1, 1);
        map.putUnderLock(uid, initialVersion);
        Thread t = new Thread(() -> {
            start.countDown();
            try {
                start.await();
                VersionValue nextVersionValue = initialVersion;
                for (int i = 0; i < numIters; i++) {
                    VersionValue underLock = map.getUnderLock(uid);
                    if (underLock != null) {
                        assertEquals(underLock, nextVersionValue);
                    } else {
                        underLock = nextVersionValue;
                    }
                    if (underLock.isDelete()) {
                        nextVersionValue = new VersionValue(version.incrementAndGet(), 1, 1);
                    } else if (randomBoolean()) {
                        nextVersionValue = new VersionValue(version.incrementAndGet(), 1, 1);
                    } else {
                        nextVersionValue = new DeleteVersionValue(version.incrementAndGet(), 1, 1, 0);
                    }
                    map.putUnderLock(uid, nextVersionValue);
                }
            } catch (Exception e) {
                throw new AssertionError(e);
            } finally {
                done.set(true);
            }
        });
        t.start();
        start.countDown();
        while(done.get() == false) {
            map.beforeRefresh();
            Thread.yield();
            map.afterRefresh(false);
        }
        t.join();

        VersionValue underLock = map.getUnderLock(uid);
        if (underLock != null) {
            assertEquals(version.get(), underLock.version);
        }
    }
}<|MERGE_RESOLUTION|>--- conflicted
+++ resolved
@@ -26,7 +26,6 @@
 import org.elasticsearch.Assertions;
 import org.elasticsearch.bootstrap.JavaVersion;
 import org.elasticsearch.common.lease.Releasable;
-import org.elasticsearch.common.util.concurrent.KeyedLock;
 import org.elasticsearch.test.ESTestCase;
 
 import java.io.IOException;
@@ -86,41 +85,24 @@
 
     public void testBasics() throws IOException {
         LiveVersionMap map = new LiveVersionMap();
-<<<<<<< HEAD
-        map.putUnderLock(uid("test"), new VersionValue(1,1,1));
-        assertEquals(new VersionValue(1,1,1), map.getUnderLock(uid("test")));
-        map.beforeRefresh();
-        assertEquals(new VersionValue(1,1,1), map.getUnderLock(uid("test")));
-        map.afterRefresh(randomBoolean());
-        assertNull(map.getUnderLock(uid("test")));
-
-
-        map.putUnderLock(uid("test"), new DeleteVersionValue(1,1,1,1));
-        assertEquals(new DeleteVersionValue(1,1,1,1), map.getUnderLock(uid("test")));
-        map.beforeRefresh();
-        assertEquals(new DeleteVersionValue(1,1,1,1), map.getUnderLock(uid("test")));
-        map.afterRefresh(randomBoolean());
-        assertEquals(new DeleteVersionValue(1,1,1,1), map.getUnderLock(uid("test")));
-        map.pruneTombstones(k -> () -> {}, 2, 0);
-        assertNull(map.getUnderLock(uid("test")));
-=======
         try (Releasable r = map.acquireLock(uid("test"))) {
-            map.putUnderLock(uid("test"), new VersionValue(1, 1, 1));
-            assertEquals(new VersionValue(1, 1, 1), map.getUnderLock(uid("test")));
-            map.beforeRefresh();
-            assertEquals(new VersionValue(1, 1, 1), map.getUnderLock(uid("test")));
+            map.putUnderLock(uid("test"), new VersionValue(1,1,1));
+            assertEquals(new VersionValue(1,1,1), map.getUnderLock(uid("test")));
+            map.beforeRefresh();
+            assertEquals(new VersionValue(1,1,1), map.getUnderLock(uid("test")));
             map.afterRefresh(randomBoolean());
             assertNull(map.getUnderLock(uid("test")));
-            map.putUnderLock(uid("test"), new DeleteVersionValue(1, 1, 1, Long.MAX_VALUE));
-            assertEquals(new DeleteVersionValue(1, 1, 1, Long.MAX_VALUE), map.getUnderLock(uid("test")));
-            map.beforeRefresh();
-            assertEquals(new DeleteVersionValue(1, 1, 1, Long.MAX_VALUE), map.getUnderLock(uid("test")));
-            map.afterRefresh(randomBoolean());
-            assertEquals(new DeleteVersionValue(1, 1, 1, Long.MAX_VALUE), map.getUnderLock(uid("test")));
-            map.removeTombstoneUnderLock(uid("test"));
+
+
+            map.putUnderLock(uid("test"), new DeleteVersionValue(1,1,1,1));
+            assertEquals(new DeleteVersionValue(1,1,1,1), map.getUnderLock(uid("test")));
+            map.beforeRefresh();
+            assertEquals(new DeleteVersionValue(1,1,1,1), map.getUnderLock(uid("test")));
+            map.afterRefresh(randomBoolean());
+            assertEquals(new DeleteVersionValue(1,1,1,1), map.getUnderLock(uid("test")));
+            map.pruneTombstones(2, 0);
             assertNull(map.getUnderLock(uid("test")));
         }
->>>>>>> 0f80e7c5
     }
 
 
@@ -200,7 +182,7 @@
                             map.putUnderLock(bytesRef, versionValue);
                         }
                         if (rarely()) {
-                            map.pruneTombstones(keyedLock::acquire, 0, 0);
+                            map.pruneTombstones(0, 0);
                         }
                     }
                 } finally {
@@ -213,26 +195,15 @@
             final Map<BytesRef, VersionValue> valueMap = new HashMap<>(map.getAllCurrent());
             map.beforeRefresh();
             valueMap.forEach((k, v) -> {
-<<<<<<< HEAD
-                try (Releasable r = keyedLock.acquire(k)) {
-                    VersionValue actualValue = map.getUnderLock(k);
-                    assertNotNull(actualValue);
-                    assertTrue(v + " vs. " + actualValue, v.version <= actualValue.version);
-=======
                 try (Releasable r = map.acquireLock(k)) {
                     VersionValue actualValue = map.getUnderLock(k);
                     assertNotNull(actualValue);
                     assertTrue(v.version <= actualValue.version);
->>>>>>> 0f80e7c5
                 }
             });
             map.afterRefresh(randomBoolean());
             valueMap.forEach((k, v) -> {
-<<<<<<< HEAD
-                try (Releasable r = keyedLock.acquire(k)) {
-=======
                 try (Releasable r = map.acquireLock(k)) {
->>>>>>> 0f80e7c5
                     VersionValue actualValue = map.getUnderLock(k);
                     if (actualValue != null) {
                         if (actualValue instanceof DeleteVersionValue) {
@@ -266,7 +237,7 @@
         });
         map.beforeRefresh();
         map.afterRefresh(false);
-        map.pruneTombstones(keyedLock::acquire, clock.incrementAndGet(), 0);
+        map.pruneTombstones(clock.incrementAndGet(), 0);
         assertEquals(0, StreamSupport.stream(map.getAllTombstones().entrySet().spliterator(), false).count());
     }
 
