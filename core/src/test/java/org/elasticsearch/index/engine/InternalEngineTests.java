--- conflicted
+++ resolved
@@ -260,17 +260,10 @@
 
     public EngineConfig copy(EngineConfig config, EngineConfig.OpenMode openMode, Analyzer analyzer) {
         return new EngineConfig(openMode, config.getShardId(), config.getThreadPool(), config.getIndexSettings(), config.getWarmer(),
-<<<<<<< HEAD
-            config.getStore(), config.getDeletionPolicy(), config.getMergePolicy(), analyzer, config.getSimilarity(),
+            config.getStore(), config.getMergePolicy(), analyzer, config.getSimilarity(),
             new CodecService(null, logger), config.getEventListener(), config.getQueryCache(),
-            config.getQueryCachingPolicy(), config.getTranslogConfig(), config.getFlushMergesAfter(), config.getRefreshListeners(),
-            config.getIndexSort(), config.getTranslogRecoveryRunner());
-=======
-            config.getStore(), config.getMergePolicy(), analyzer, config.getSimilarity(),
-            new CodecService(null, logger), config.getEventListener(), config.getTranslogRecoveryPerformer(), config.getQueryCache(),
             config.getQueryCachingPolicy(), config.getTranslogConfig(),
-            config.getFlushMergesAfter(), config.getRefreshListeners(), config.getIndexSort());
->>>>>>> 779fb9a1
+            config.getFlushMergesAfter(), config.getRefreshListeners(), config.getIndexSort(), config.getTranslogRecoveryRunner());
     }
 
     @Override
@@ -437,16 +430,10 @@
                 // we don't need to notify anybody in this test
             }
         };
-<<<<<<< HEAD
         TranslogHandler handler = new TranslogHandler(xContentRegistry(), IndexSettingsModule.newIndexSettings(shardId.getIndexName(),
             indexSettings.getSettings()), logger);
-        EngineConfig config = new EngineConfig(openMode, shardId, threadPool, indexSettings, null, store, deletionPolicy,
+        EngineConfig config = new EngineConfig(openMode, shardId, threadPool, indexSettings, null, store,
                 mergePolicy, iwc.getAnalyzer(), iwc.getSimilarity(), new CodecService(null, logger), listener,
-=======
-        EngineConfig config = new EngineConfig(openMode, shardId, threadPool, indexSettings, null, store,
-            mergePolicy, iwc.getAnalyzer(), iwc.getSimilarity(), new CodecService(null, logger), listener,
-                new TranslogHandler(xContentRegistry(), shardId.getIndexName(), indexSettings.getSettings(), logger),
->>>>>>> 779fb9a1
                 IndexSearcher.getDefaultQueryCache(), IndexSearcher.getDefaultQueryCachingPolicy(), translogConfig,
                 TimeValue.timeValueMinutes(5), refreshListener, indexSort, handler);
 
@@ -2775,13 +2762,8 @@
             BigArrays.NON_RECYCLING_INSTANCE);
 
         EngineConfig brokenConfig = new EngineConfig(EngineConfig.OpenMode.OPEN_INDEX_AND_TRANSLOG, shardId, threadPool,
-<<<<<<< HEAD
-                config.getIndexSettings(), null, store, createSnapshotDeletionPolicy(), newMergePolicy(), config.getAnalyzer(),
+                config.getIndexSettings(), null, store, newMergePolicy(), config.getAnalyzer(),
                 config.getSimilarity(), new CodecService(null, logger), config.getEventListener(),
-=======
-                config.getIndexSettings(), null, store, newMergePolicy(), config.getAnalyzer(),
-                config.getSimilarity(), new CodecService(null, logger), config.getEventListener(), config.getTranslogRecoveryPerformer(),
->>>>>>> 779fb9a1
                 IndexSearcher.getDefaultQueryCache(), IndexSearcher.getDefaultQueryCachingPolicy(), translogConfig,
                 TimeValue.timeValueMinutes(5), config.getRefreshListeners(), null,
                 config.getTranslogRecoveryRunner());
