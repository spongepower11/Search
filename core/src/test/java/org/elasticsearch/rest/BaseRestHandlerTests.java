--- conflicted
+++ resolved
@@ -160,15 +160,9 @@
         final HashMap<String, String> params = new HashMap<>();
         params.put("format", randomAsciiOfLength(8));
         params.put("filter_path", randomAsciiOfLength(8));
-<<<<<<< HEAD
         params.put("pretty", "");
         params.put("human", null);
-        RestRequest request = new FakeRestRequest.Builder().withParams(params).build();
-=======
-        params.put("pretty", randomAsciiOfLength(8));
-        params.put("human", randomAsciiOfLength(8));
-        RestRequest request = new FakeRestRequest.Builder(xContentRegistry()).withParams(params).build();
->>>>>>> 417746ca
+        RestRequest request = new FakeRestRequest.Builder(xContentRegistry()).withParams(params).build();
         RestChannel channel = new FakeRestChannel(request, randomBoolean(), 1);
         handler.handleRequest(request, channel, mock(NodeClient.class));
         assertTrue(executed.get());
