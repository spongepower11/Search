--- conflicted
+++ resolved
@@ -57,7 +57,6 @@
     private Map<String, ScriptEngine> scriptEnginesByLangMap;
     private ScriptEngineRegistry scriptEngineRegistry;
     private ScriptContextRegistry scriptContextRegistry;
-    private ScriptSecurity scriptSecurity;
     private ScriptContext[] scriptContexts;
     private ScriptService scriptService;
     private Settings baseSettings;
@@ -105,12 +104,7 @@
 
     private void buildScriptService(Settings additionalSettings) throws IOException {
         Settings finalSettings = Settings.builder().put(baseSettings).put(additionalSettings).build();
-        // TODO:
-<<<<<<< HEAD
-        scriptService = new ScriptService(finalSettings, environment, resourceWatcherService, scriptEngineRegistry, scriptContextRegistry) {
-=======
-        scriptService = new ScriptService(finalSettings, scriptEngineRegistry, scriptContextRegistry, scriptSettings) {
->>>>>>> 46530c1c
+        scriptService = new ScriptService(finalSettings, scriptEngineRegistry, scriptContextRegistry) {
             @Override
             StoredScriptSource getScriptFromClusterState(String id, String lang) {
                 //mock the script that gets retrieved from an index
@@ -216,112 +210,6 @@
         assertCompileRejected("painless", "script", ScriptType.INLINE, ScriptContext.Standard.INGEST);
     }
 
-<<<<<<< HEAD
-=======
-    public void testDefaultBehaviourFineGrainedSettings() throws IOException {
-        Settings.Builder builder = Settings.builder();
-        buildScriptService(builder.build());
-
-        for (ScriptContext scriptContext : scriptContexts) {
-            assertCompileRejected("dtest", "script", ScriptType.INLINE, scriptContext);
-            assertCompileRejected("dtest", "script", ScriptType.STORED, scriptContext);
-        }
-    }
-
-    public void testFineGrainedSettings() throws IOException {
-        //collect the fine-grained settings to set for this run
-        int numScriptSettings = randomIntBetween(0, ScriptType.values().length);
-        Map<ScriptType, Boolean> scriptSourceSettings = new HashMap<>();
-        for (int i = 0; i < numScriptSettings; i++) {
-            ScriptType scriptType;
-            do {
-                scriptType = randomFrom(ScriptType.values());
-            } while (scriptSourceSettings.containsKey(scriptType));
-            scriptSourceSettings.put(scriptType, randomBoolean());
-        }
-        int numScriptContextSettings = randomIntBetween(0, this.scriptContextRegistry.scriptContexts().size());
-        Map<ScriptContext, Boolean> scriptContextSettings = new HashMap<>();
-        for (int i = 0; i < numScriptContextSettings; i++) {
-            ScriptContext scriptContext;
-            do {
-                scriptContext = randomFrom(this.scriptContexts);
-            } while (scriptContextSettings.containsKey(scriptContext));
-            scriptContextSettings.put(scriptContext, randomBoolean());
-        }
-        int numEngineSettings = randomIntBetween(0, ScriptType.values().length * scriptContexts.length);
-        Map<String, Boolean> engineSettings = new HashMap<>();
-        for (int i = 0; i < numEngineSettings; i++) {
-            String settingKey;
-            do {
-                ScriptType scriptType = randomFrom(ScriptType.values());
-                ScriptContext scriptContext = randomFrom(this.scriptContexts);
-                settingKey = scriptEngine.getType() + "." + scriptType + "." + scriptContext.getKey();
-            } while (engineSettings.containsKey(settingKey));
-            engineSettings.put(settingKey, randomBoolean());
-        }
-        List<String> deprecated = new ArrayList<>();
-        //set the selected fine-grained settings
-        Settings.Builder builder = Settings.builder();
-        for (Map.Entry<ScriptType, Boolean> entry : scriptSourceSettings.entrySet()) {
-            if (entry.getValue()) {
-                builder.put("script" + "." + entry.getKey().getName(), "true");
-            } else {
-                builder.put("script" + "." + entry.getKey().getName(), "false");
-            }
-            deprecated.add("script" + "." + entry.getKey().getName());
-        }
-        for (Map.Entry<ScriptContext, Boolean> entry : scriptContextSettings.entrySet()) {
-            if (entry.getValue()) {
-                builder.put("script" + "." + entry.getKey().getKey(), "true");
-            } else {
-                builder.put("script" + "." + entry.getKey().getKey(), "false");
-            }
-            deprecated.add("script" + "." + entry.getKey().getKey());
-        }
-        for (Map.Entry<String, Boolean> entry : engineSettings.entrySet()) {
-            int delimiter = entry.getKey().indexOf('.');
-            String part1 = entry.getKey().substring(0, delimiter);
-            String part2 = entry.getKey().substring(delimiter + 1);
-
-            String lang = randomFrom(scriptEnginesByLangMap.get(part1).getType());
-            if (entry.getValue()) {
-                builder.put("script.engine" + "." + lang + "." + part2, "true");
-            } else {
-                builder.put("script.engine" + "." + lang + "." + part2, "false");
-            }
-            deprecated.add("script.engine" + "." + lang + "." + part2);
-        }
-
-        buildScriptService(builder.build());
-
-        for (ScriptType scriptType : ScriptType.values()) {
-            String script = "script";
-            for (ScriptContext scriptContext : this.scriptContexts) {
-                //fallback mechanism: 1) engine specific settings 2) op based settings 3) source based settings
-                Boolean scriptEnabled = engineSettings.get(dangerousScriptEngine.getType() + "." + scriptType + "." + scriptContext.getKey());
-                if (scriptEnabled == null) {
-                    scriptEnabled = scriptContextSettings.get(scriptContext);
-                }
-                if (scriptEnabled == null) {
-                    scriptEnabled = scriptSourceSettings.get(scriptType);
-                }
-                if (scriptEnabled == null) {
-                    scriptEnabled = DEFAULT_SCRIPT_ENABLED.get(scriptType);
-                }
-
-                String lang = dangerousScriptEngine.getType();
-                if (scriptEnabled) {
-                    assertCompileAccepted(lang, script, scriptType, scriptContext);
-                } else {
-                    assertCompileRejected(lang, script, scriptType, scriptContext);
-                }
-            }
-        }
-        assertSettingDeprecationsAndWarnings(
-            ScriptSettingsTests.buildDeprecatedSettingsArray(scriptSettings, deprecated.toArray(new String[] {})));
-    }
-
->>>>>>> 46530c1c
     public void testCompileNonRegisteredContext() throws IOException {
         buildScriptService(Settings.EMPTY);
         String pluginName;
