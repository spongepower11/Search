--- conflicted
+++ resolved
@@ -21,36 +21,18 @@
 
 import org.elasticsearch.common.ParseFieldMatcher;
 import org.elasticsearch.common.ParsingException;
-<<<<<<< HEAD
 import org.elasticsearch.common.settings.Settings;
-import org.elasticsearch.common.xcontent.XContentFactory;
+import org.elasticsearch.common.xcontent.XContentBuilder;
 import org.elasticsearch.common.xcontent.XContentParser;
 import org.elasticsearch.common.xcontent.json.JsonXContent;
 import org.elasticsearch.env.Environment;
 import org.elasticsearch.test.AbstractQueryTestCase;
 import org.elasticsearch.index.query.QueryParseContext;
-=======
-import org.elasticsearch.common.io.stream.NamedWriteableRegistry;
-import org.elasticsearch.common.settings.Settings;
-import org.elasticsearch.common.xcontent.XContentBuilder;
-import org.elasticsearch.common.xcontent.XContentParser;
-import org.elasticsearch.common.xcontent.json.JsonXContent;
-import org.elasticsearch.env.Environment;
-import org.elasticsearch.index.query.QueryParseContext;
-import org.elasticsearch.indices.IndicesModule;
->>>>>>> 49bdd29f
 import org.elasticsearch.indices.query.IndicesQueriesRegistry;
 import org.elasticsearch.script.ScriptService;
 import org.elasticsearch.search.SearchModule;
-import org.elasticsearch.test.AbstractQueryTestCase;
 import org.elasticsearch.test.ESTestCase;
 
-<<<<<<< HEAD
-=======
-import java.util.ArrayList;
-import java.util.Collections;
-import java.util.List;
->>>>>>> 49bdd29f
 import java.util.Random;
 import java.util.regex.Matcher;
 import java.util.regex.Pattern;
@@ -122,13 +104,9 @@
     }
 
     public void testTwoAggs() throws Exception {
-<<<<<<< HEAD
         assumeFalse("Test only makes sense if JSON parser doesn't have strict duplicate checks enabled",
             JsonXContent.isStrictDuplicateDetectionEnabled());
-        String source = JsonXContent.contentBuilder()
-=======
-        XContentBuilder source = JsonXContent.contentBuilder()
->>>>>>> 49bdd29f
+        XContentBuilder source = JsonXContent.contentBuilder()
                 .startObject()
                     .startObject("by_date")
                         .startObject("date_histogram")
