/*
 * Licensed to Elasticsearch under one or more contributor
 * license agreements. See the NOTICE file distributed with
 * this work for additional information regarding copyright
 * ownership. Elasticsearch licenses this file to you under
 * the Apache License, Version 2.0 (the "License"); you may
 * not use this file except in compliance with the License.
 * You may obtain a copy of the License at
 *
 *    http://www.apache.org/licenses/LICENSE-2.0
 *
 * Unless required by applicable law or agreed to in writing,
 * software distributed under the License is distributed on an
 * "AS IS" BASIS, WITHOUT WARRANTIES OR CONDITIONS OF ANY
 * KIND, either express or implied.  See the License for the
 * specific language governing permissions and limitations
 * under the License.
 */
package org.elasticsearch.search.aggregations.metrics;

import java.util.Collection;
import java.util.Collections;
import java.util.HashMap;
import java.util.List;
import java.util.Map;

import org.elasticsearch.action.search.SearchResponse;
import org.elasticsearch.common.settings.Settings;
import org.elasticsearch.plugins.Plugin;
import org.elasticsearch.script.Script;
import org.elasticsearch.script.ScriptType;
import org.elasticsearch.search.aggregations.BucketOrder;
import org.elasticsearch.search.aggregations.InternalAggregation;
import org.elasticsearch.search.aggregations.bucket.filter.Filter;
import org.elasticsearch.search.aggregations.bucket.global.Global;
import org.elasticsearch.search.aggregations.bucket.histogram.Histogram;
import org.elasticsearch.search.aggregations.bucket.terms.Terms;
import org.elasticsearch.search.aggregations.metrics.avg.Avg;

import static org.elasticsearch.index.query.QueryBuilders.matchAllQuery;
import static org.elasticsearch.index.query.QueryBuilders.termQuery;
import static org.elasticsearch.search.aggregations.AggregationBuilders.avg;
import static org.elasticsearch.search.aggregations.AggregationBuilders.filter;
import static org.elasticsearch.search.aggregations.AggregationBuilders.global;
import static org.elasticsearch.search.aggregations.AggregationBuilders.histogram;
import static org.elasticsearch.search.aggregations.AggregationBuilders.terms;
import static org.elasticsearch.search.aggregations.metrics.MetricAggScriptPlugin.METRIC_SCRIPT_ENGINE;
import static org.elasticsearch.search.aggregations.metrics.MetricAggScriptPlugin.VALUE_FIELD_SCRIPT;
import static org.elasticsearch.search.aggregations.metrics.MetricAggScriptPlugin.SUM_FIELD_PARAMS_SCRIPT;
import static org.elasticsearch.search.aggregations.metrics.MetricAggScriptPlugin.SUM_VALUES_FIELD_SCRIPT;
import static org.elasticsearch.search.aggregations.metrics.MetricAggScriptPlugin.VALUE_SCRIPT;
import static org.elasticsearch.test.hamcrest.ElasticsearchAssertions.assertAcked;
import static org.elasticsearch.test.hamcrest.ElasticsearchAssertions.assertHitCount;
import static org.elasticsearch.test.hamcrest.ElasticsearchAssertions.assertSearchResponse;
import static org.hamcrest.Matchers.equalTo;
import static org.hamcrest.Matchers.is;
import static org.hamcrest.Matchers.notNullValue;

public class AvgIT extends AbstractNumericTestCase {

    @Override
    protected Collection<Class<? extends Plugin>> nodePlugins() {
        return Collections.singleton(MetricAggScriptPlugin.class);
    }

    @Override
    public void testEmptyAggregation() throws Exception {

        SearchResponse searchResponse = client().prepareSearch("empty_bucket_idx")
                .setQuery(matchAllQuery())
                .addAggregation(histogram("histo").field("value").interval(1L).minDocCount(0).subAggregation(avg("avg").field("value")))
                .execute().actionGet();

        assertThat(searchResponse.getHits().getTotalHits(), equalTo(2L));
        Histogram histo = searchResponse.getAggregations().get("histo");
        assertThat(histo, notNullValue());
        Histogram.Bucket bucket = histo.getBuckets().get(1);
        assertThat(bucket, notNullValue());

        Avg avg = bucket.getAggregations().get("avg");
        assertThat(avg, notNullValue());
        assertThat(avg.getName(), equalTo("avg"));
        assertThat(Double.isNaN(avg.getValue()), is(true));
    }

    @Override
    public void testUnmapped() throws Exception {
        SearchResponse searchResponse = client().prepareSearch("idx_unmapped")
                .setQuery(matchAllQuery())
                .addAggregation(avg("avg").field("value"))
                .execute().actionGet();

        assertThat(searchResponse.getHits().getTotalHits(), equalTo(0L));

        Avg avg = searchResponse.getAggregations().get("avg");
        assertThat(avg, notNullValue());
        assertThat(avg.getName(), equalTo("avg"));
        assertThat(avg.getValue(), equalTo(Double.NaN));
    }

    @Override
    public void testSingleValuedField() throws Exception {
        SearchResponse searchResponse = client().prepareSearch("idx")
                .setQuery(matchAllQuery())
                .addAggregation(avg("avg").field("value"))
                .execute().actionGet();

        assertHitCount(searchResponse, 10);

        Avg avg = searchResponse.getAggregations().get("avg");
        assertThat(avg, notNullValue());
        assertThat(avg.getName(), equalTo("avg"));
        assertThat(avg.getValue(), equalTo((double) (1+2+3+4+5+6+7+8+9+10) / 10));
    }

    @Override
    public void testSingleValuedFieldGetProperty() throws Exception {

        SearchResponse searchResponse = client().prepareSearch("idx").setQuery(matchAllQuery())
                .addAggregation(global("global").subAggregation(avg("avg").field("value"))).execute().actionGet();

        assertHitCount(searchResponse, 10);

        Global global = searchResponse.getAggregations().get("global");
        assertThat(global, notNullValue());
        assertThat(global.getName(), equalTo("global"));
        assertThat(global.getDocCount(), equalTo(10L));
        assertThat(global.getAggregations(), notNullValue());
        assertThat(global.getAggregations().asMap().size(), equalTo(1));

        Avg avg = global.getAggregations().get("avg");
        assertThat(avg, notNullValue());
        assertThat(avg.getName(), equalTo("avg"));
        double expectedAvgValue = (double) (1+2+3+4+5+6+7+8+9+10) / 10;
        assertThat(avg.getValue(), equalTo(expectedAvgValue));
        assertThat((Avg) ((InternalAggregation)global).getProperty("avg"), equalTo(avg));
        assertThat((double) ((InternalAggregation)global).getProperty("avg.value"), equalTo(expectedAvgValue));
        assertThat((double) ((InternalAggregation)avg).getProperty("value"), equalTo(expectedAvgValue));
    }

    @Override
    public void testSingleValuedFieldPartiallyUnmapped() throws Exception {
        SearchResponse searchResponse = client().prepareSearch("idx", "idx_unmapped")
                .setQuery(matchAllQuery())
                .addAggregation(avg("avg").field("value"))
                .execute().actionGet();

        assertHitCount(searchResponse, 10);

        Avg avg = searchResponse.getAggregations().get("avg");
        assertThat(avg, notNullValue());
        assertThat(avg.getName(), equalTo("avg"));
        assertThat(avg.getValue(), equalTo((double) (1+2+3+4+5+6+7+8+9+10) / 10));
    }

    @Override
    public void testSingleValuedFieldWithValueScript() throws Exception {
        SearchResponse searchResponse = client().prepareSearch("idx")
                .setQuery(matchAllQuery())
                .addAggregation(avg("avg").field("value")
                        .script(new Script(ScriptType.INLINE, METRIC_SCRIPT_ENGINE, VALUE_SCRIPT, Collections.emptyMap())))
                .execute().actionGet();

        assertHitCount(searchResponse, 10);

        Avg avg = searchResponse.getAggregations().get("avg");
        assertThat(avg, notNullValue());
        assertThat(avg.getName(), equalTo("avg"));
        assertThat(avg.getValue(), equalTo((double) (1+2+3+4+5+6+7+8+9+10) / 10));
    }

    @Override
    public void testSingleValuedFieldWithValueScriptWithParams() throws Exception {
        Map<String, Object> params = Collections.singletonMap("inc", 1);
        SearchResponse searchResponse = client().prepareSearch("idx")
                .setQuery(matchAllQuery())
                .addAggregation(avg("avg").field("value")
                        .script(new Script(ScriptType.INLINE, METRIC_SCRIPT_ENGINE, VALUE_SCRIPT, params)))
                .execute().actionGet();

        assertHitCount(searchResponse, 10);

        Avg avg = searchResponse.getAggregations().get("avg");
        assertThat(avg, notNullValue());
        assertThat(avg.getName(), equalTo("avg"));
        assertThat(avg.getValue(), equalTo((double) (2+3+4+5+6+7+8+9+10+11) / 10));
    }

    public void testSingleValuedField_WithFormatter() throws Exception {
        SearchResponse searchResponse = client().prepareSearch("idx").setQuery(matchAllQuery())
                .addAggregation(avg("avg").format("#").field("value")).execute().actionGet();

        assertHitCount(searchResponse, 10);

        Avg avg = searchResponse.getAggregations().get("avg");
        assertThat(avg, notNullValue());
        assertThat(avg.getName(), equalTo("avg"));
        assertThat(avg.getValue(), equalTo((double) (1 + 2 + 3 + 4 + 5 + 6 + 7 + 8 + 9 + 10) / 10));
        assertThat(avg.getValueAsString(), equalTo("6"));
    }

    @Override
    public void testMultiValuedField() throws Exception {
        SearchResponse searchResponse = client().prepareSearch("idx")
                .setQuery(matchAllQuery())
                .addAggregation(avg("avg").field("values"))
                .execute().actionGet();

        assertHitCount(searchResponse, 10);

        Avg avg = searchResponse.getAggregations().get("avg");
        assertThat(avg, notNullValue());
        assertThat(avg.getName(), equalTo("avg"));
        assertThat(avg.getValue(), equalTo((double) (2+3+3+4+4+5+5+6+6+7+7+8+8+9+9+10+10+11+11+12) / 20));
    }

    @Override
    public void testMultiValuedFieldWithValueScript() throws Exception {
        SearchResponse searchResponse = client().prepareSearch("idx")
                .setQuery(matchAllQuery())
                .addAggregation(avg("avg").field("values")
                        .script(new Script(ScriptType.INLINE, METRIC_SCRIPT_ENGINE, VALUE_SCRIPT, Collections.emptyMap())))
                .execute().actionGet();

        assertHitCount(searchResponse, 10);

        Avg avg = searchResponse.getAggregations().get("avg");
        assertThat(avg, notNullValue());
        assertThat(avg.getName(), equalTo("avg"));
        assertThat(avg.getValue(), equalTo((double) (2+3+3+4+4+5+5+6+6+7+7+8+8+9+9+10+10+11+11+12) / 20));
    }

    @Override
    public void testMultiValuedFieldWithValueScriptWithParams() throws Exception {
        Map<String, Object> params = Collections.singletonMap("inc", 1);
        SearchResponse searchResponse = client().prepareSearch("idx")
                .setQuery(matchAllQuery())
                .addAggregation(avg("avg").field("values")
                        .script(new Script(ScriptType.INLINE, METRIC_SCRIPT_ENGINE, VALUE_SCRIPT, params)))
                .execute().actionGet();

        assertHitCount(searchResponse, 10);

        Avg avg = searchResponse.getAggregations().get("avg");
        assertThat(avg, notNullValue());
        assertThat(avg.getName(), equalTo("avg"));
        assertThat(avg.getValue(), equalTo((double) (3+4+4+5+5+6+6+7+7+8+8+9+9+10+10+11+11+12+12+13) / 20));
    }

    @Override
    public void testScriptSingleValued() throws Exception {
        SearchResponse searchResponse = client().prepareSearch("idx")
                .setQuery(matchAllQuery())
                .addAggregation(avg("avg")
                        .script(new Script(ScriptType.INLINE, METRIC_SCRIPT_ENGINE, VALUE_FIELD_SCRIPT, Collections.emptyMap())))
                .execute().actionGet();

        assertHitCount(searchResponse, 10);

        Avg avg = searchResponse.getAggregations().get("avg");
        assertThat(avg, notNullValue());
        assertThat(avg.getName(), equalTo("avg"));
        assertThat(avg.getValue(), equalTo((double) (1+2+3+4+5+6+7+8+9+10) / 10));
    }

    @Override
    public void testScriptSingleValuedWithParams() throws Exception {
        Map<String, Object> params = new HashMap<>();
        params.put("inc", 1);
        params.put("field", "value");
        SearchResponse searchResponse = client().prepareSearch("idx")
                .setQuery(matchAllQuery())
                .addAggregation(avg("avg")
                        .script(new Script(ScriptType.INLINE, METRIC_SCRIPT_ENGINE, SUM_FIELD_PARAMS_SCRIPT, params)))
                .execute().actionGet();

        assertHitCount(searchResponse, 10);

        Avg avg = searchResponse.getAggregations().get("avg");
        assertThat(avg, notNullValue());
        assertThat(avg.getName(), equalTo("avg"));
        assertThat(avg.getValue(), equalTo((double) (2+3+4+5+6+7+8+9+10+11) / 10));
    }

    @Override
    public void testScriptMultiValued() throws Exception {
        SearchResponse searchResponse = client().prepareSearch("idx")
                .setQuery(matchAllQuery())
                .addAggregation(avg("avg")
                        .script(new Script(ScriptType.INLINE, METRIC_SCRIPT_ENGINE, SUM_VALUES_FIELD_SCRIPT, Collections.emptyMap())))
                .execute().actionGet();

        assertHitCount(searchResponse, 10);

        Avg avg = searchResponse.getAggregations().get("avg");
        assertThat(avg, notNullValue());
        assertThat(avg.getName(), equalTo("avg"));
        assertThat(avg.getValue(), equalTo((double) (2+3+3+4+4+5+5+6+6+7+7+8+8+9+9+10+10+11+11+12) / 20));
    }

    @Override
    public void testScriptMultiValuedWithParams() throws Exception {
        Map<String, Object> params = new HashMap<>();
        params.put("inc", 1);
        params.put("field", "values");
        SearchResponse searchResponse = client().prepareSearch("idx")
                .setQuery(matchAllQuery())
                .addAggregation(avg("avg")
                        .script(new Script(ScriptType.INLINE, METRIC_SCRIPT_ENGINE, SUM_FIELD_PARAMS_SCRIPT, params)))
                .execute().actionGet();

        assertHitCount(searchResponse, 10);

        Avg avg = searchResponse.getAggregations().get("avg");
        assertThat(avg, notNullValue());
        assertThat(avg.getName(), equalTo("avg"));
        assertThat(avg.getValue(), equalTo((double) (3+4+4+5+5+6+6+7+7+8+8+9+9+10+10+11+11+12+12+13) / 20));
    }

    @Override
    public void testOrderByEmptyAggregation() throws Exception {
        SearchResponse searchResponse = client().prepareSearch("idx").setQuery(matchAllQuery())
                .addAggregation(terms("terms").field("value").order(BucketOrder.compound(BucketOrder.aggregation("filter>avg", true)))
                        .subAggregation(filter("filter", termQuery("value", 100)).subAggregation(avg("avg").field("value"))))
                .get();

        assertHitCount(searchResponse, 10);

        Terms terms = searchResponse.getAggregations().get("terms");
        assertThat(terms, notNullValue());
        List<? extends Terms.Bucket> buckets = terms.getBuckets();
        assertThat(buckets, notNullValue());
        assertThat(buckets.size(), equalTo(10));

        for (int i = 0; i < 10; i++) {
            Terms.Bucket bucket = buckets.get(i);
            assertThat(bucket, notNullValue());
            assertThat(bucket.getKeyAsNumber(), equalTo((long) i + 1));
            assertThat(bucket.getDocCount(), equalTo(1L));
            Filter filter = bucket.getAggregations().get("filter");
            assertThat(filter, notNullValue());
            assertThat(filter.getDocCount(), equalTo(0L));
            Avg avg = filter.getAggregations().get("avg");
            assertThat(avg, notNullValue());
            assertThat(avg.value(), equalTo(Double.NaN));

        }
    }

    /**
     * Make sure that a request using a script does not get cached and a request
     * not using a script does get cached.
     */
    public void testDontCacheScripts() throws Exception {
        assertAcked(prepareCreate("cache_test_idx").addMapping("type", "d", "type=long")
                .setSettings(Settings.builder().put("requests.cache.enable", true).put("number_of_shards", 1).put("number_of_replicas", 1))
                .get());
        indexRandom(true, client().prepareIndex("cache_test_idx", "type", "1").setSource("s", 1),
                client().prepareIndex("cache_test_idx", "type", "2").setSource("s", 2));

        // Make sure we are starting with a clear cache
        assertThat(client().admin().indices().prepareStats("cache_test_idx").setRequestCache(true).get().getTotal().getRequestCache()
                .getHitCount(), equalTo(0L));
        assertThat(client().admin().indices().prepareStats("cache_test_idx").setRequestCache(true).get().getTotal().getRequestCache()
                .getMissCount(), equalTo(0L));

        // Test that a request using a script does not get cached
        SearchResponse r = client().prepareSearch("cache_test_idx").setSize(0)
                .addAggregation(avg("foo").field("d").script(
                    new Script(ScriptType.INLINE, METRIC_SCRIPT_ENGINE, VALUE_FIELD_SCRIPT, Collections.emptyMap()))).get();
        assertSearchResponse(r);

        assertThat(client().admin().indices().prepareStats("cache_test_idx").setRequestCache(true).get().getTotal().getRequestCache()
                .getHitCount(), equalTo(0L));
        assertThat(client().admin().indices().prepareStats("cache_test_idx").setRequestCache(true).get().getTotal().getRequestCache()
                .getMissCount(), equalTo(0L));

        // To make sure that the cache is working test that a request not using
        // a script is cached
        r = client().prepareSearch("cache_test_idx").setSize(0).addAggregation(avg("foo").field("d")).get();
        assertSearchResponse(r);

        assertThat(client().admin().indices().prepareStats("cache_test_idx").setRequestCache(true).get().getTotal().getRequestCache()
                .getHitCount(), equalTo(0L));
        assertThat(client().admin().indices().prepareStats("cache_test_idx").setRequestCache(true).get().getTotal().getRequestCache()
                .getMissCount(), equalTo(1L));
    }
<<<<<<< HEAD

    /**
     * Mock plugin for the {@link ExtractFieldScriptEngine}
     */
    public static class ExtractFieldScriptPlugin extends Plugin implements ScriptPlugin {
        @Override
        public ScriptEngine getScriptEngine(Settings settings) {
            return new ExtractFieldScriptEngine();
        }
    }

    /**
     * This mock script returns the field that is specified by name in the script body
     */
    public static class ExtractFieldScriptEngine implements ScriptEngine {

        public static final String NAME = "extract_field";

        @Override
        public String getType() {
            return NAME;
        }

        @Override
        public Object compile(String scriptName, String scriptSource, Map<String, String> params) {
            return scriptSource;
        }

        @Override
        public ExecutableScript executable(CompiledScript compiledScript, Map<String, Object> params) {
            throw new UnsupportedOperationException();
        }
        @Override
        public SearchScript search(CompiledScript compiledScript, SearchLookup lookup, Map<String, Object> vars) {
            final long inc;
            if (vars == null || vars.containsKey("inc") == false) {
                inc = 0;
            } else {
                inc = ((Number) vars.get("inc")).longValue();
            }
            return new SearchScript() {

                @Override
                public LeafSearchScript getLeafSearchScript(LeafReaderContext context) throws IOException {

                    final LeafSearchLookup leafLookup = lookup.getLeafSearchLookup(context);

                    return new LeafSearchScript() {
                        @Override
                        public void setNextVar(String name, Object value) {
                        }

                        @Override
                        public Object run() {
                            String fieldName = (String) compiledScript.compiled();
                            List<Long> values = new ArrayList<>();
                            for (Object v : (List<?>) leafLookup.doc().get(fieldName)) {
                                values.add(((Number) v).longValue() + inc);
                            }
                            return values;
                        }

                        @Override
                        public void setScorer(Scorer scorer) {
                        }

                        @Override
                        public void setSource(Map<String, Object> source) {
                        }

                        @Override
                        public void setDocument(int doc) {
                            if (leafLookup != null) {
                                leafLookup.setDocument(doc);
                            }
                        }

                        @Override
                        public long runAsLong() {
                            throw new UnsupportedOperationException();
                        }

                        @Override
                        public double runAsDouble() {
                            throw new UnsupportedOperationException();
                        }
                    };
                }

                @Override
                public boolean needsScores() {
                    return false;
                }
            };
        }
    }

    /**
     * Mock plugin for the {@link FieldValueScriptEngine}
     */
    public static class FieldValueScriptPlugin extends Plugin implements ScriptPlugin {
        @Override
        public ScriptEngine getScriptEngine(Settings settings) {
            return new FieldValueScriptEngine();
        }
    }

    /**
     * This mock script returns the field value and adds one month to the returned date
     */
    public static class FieldValueScriptEngine implements ScriptEngine {

        public static final String NAME = "field_value";

        @Override
        public String getType() {
            return NAME;
        }

        @Override
        public Object compile(String scriptName, String scriptSource, Map<String, String> params) {
            return scriptSource;
        }

        @Override
        public ExecutableScript executable(CompiledScript compiledScript, Map<String, Object> params) {
            throw new UnsupportedOperationException();
        }
        @Override
        public SearchScript search(CompiledScript compiledScript, SearchLookup lookup, Map<String, Object> vars) {
            final long inc;
            if (vars == null || vars.containsKey("inc") == false) {
                inc = 0;
            } else {
                inc = ((Number) vars.get("inc")).longValue();
            }
            return new SearchScript() {

                private Map<String, Object> vars = new HashMap<>(2);

                @Override
                public LeafSearchScript getLeafSearchScript(LeafReaderContext context) throws IOException {

                    final LeafSearchLookup leafLookup = lookup.getLeafSearchLookup(context);

                    return new LeafSearchScript() {
                        @Override
                        public void setNextVar(String name, Object value) {
                            vars.put(name, value);
                        }

                        @Override
                        public Object run() {
                            throw new UnsupportedOperationException();
                        }

                        @Override
                        public void setScorer(Scorer scorer) {
                        }

                        @Override
                        public void setSource(Map<String, Object> source) {
                        }

                        @Override
                        public void setDocument(int doc) {
                            if (leafLookup != null) {
                                leafLookup.setDocument(doc);
                            }
                        }

                        @Override
                        public long runAsLong() {
                            return ((Number) vars.get("_value")).longValue() + inc;
                        }

                        @Override
                        public double runAsDouble() {
                            return ((Number) vars.get("_value")).doubleValue() + inc;
                        }
                    };
                }

                @Override
                public boolean needsScores() {
                    return false;
                }
            };
        }
    }
=======
>>>>>>> bf49d37a
}<|MERGE_RESOLUTION|>--- conflicted
+++ resolved
@@ -385,197 +385,4 @@
         assertThat(client().admin().indices().prepareStats("cache_test_idx").setRequestCache(true).get().getTotal().getRequestCache()
                 .getMissCount(), equalTo(1L));
     }
-<<<<<<< HEAD
-
-    /**
-     * Mock plugin for the {@link ExtractFieldScriptEngine}
-     */
-    public static class ExtractFieldScriptPlugin extends Plugin implements ScriptPlugin {
-        @Override
-        public ScriptEngine getScriptEngine(Settings settings) {
-            return new ExtractFieldScriptEngine();
-        }
-    }
-
-    /**
-     * This mock script returns the field that is specified by name in the script body
-     */
-    public static class ExtractFieldScriptEngine implements ScriptEngine {
-
-        public static final String NAME = "extract_field";
-
-        @Override
-        public String getType() {
-            return NAME;
-        }
-
-        @Override
-        public Object compile(String scriptName, String scriptSource, Map<String, String> params) {
-            return scriptSource;
-        }
-
-        @Override
-        public ExecutableScript executable(CompiledScript compiledScript, Map<String, Object> params) {
-            throw new UnsupportedOperationException();
-        }
-        @Override
-        public SearchScript search(CompiledScript compiledScript, SearchLookup lookup, Map<String, Object> vars) {
-            final long inc;
-            if (vars == null || vars.containsKey("inc") == false) {
-                inc = 0;
-            } else {
-                inc = ((Number) vars.get("inc")).longValue();
-            }
-            return new SearchScript() {
-
-                @Override
-                public LeafSearchScript getLeafSearchScript(LeafReaderContext context) throws IOException {
-
-                    final LeafSearchLookup leafLookup = lookup.getLeafSearchLookup(context);
-
-                    return new LeafSearchScript() {
-                        @Override
-                        public void setNextVar(String name, Object value) {
-                        }
-
-                        @Override
-                        public Object run() {
-                            String fieldName = (String) compiledScript.compiled();
-                            List<Long> values = new ArrayList<>();
-                            for (Object v : (List<?>) leafLookup.doc().get(fieldName)) {
-                                values.add(((Number) v).longValue() + inc);
-                            }
-                            return values;
-                        }
-
-                        @Override
-                        public void setScorer(Scorer scorer) {
-                        }
-
-                        @Override
-                        public void setSource(Map<String, Object> source) {
-                        }
-
-                        @Override
-                        public void setDocument(int doc) {
-                            if (leafLookup != null) {
-                                leafLookup.setDocument(doc);
-                            }
-                        }
-
-                        @Override
-                        public long runAsLong() {
-                            throw new UnsupportedOperationException();
-                        }
-
-                        @Override
-                        public double runAsDouble() {
-                            throw new UnsupportedOperationException();
-                        }
-                    };
-                }
-
-                @Override
-                public boolean needsScores() {
-                    return false;
-                }
-            };
-        }
-    }
-
-    /**
-     * Mock plugin for the {@link FieldValueScriptEngine}
-     */
-    public static class FieldValueScriptPlugin extends Plugin implements ScriptPlugin {
-        @Override
-        public ScriptEngine getScriptEngine(Settings settings) {
-            return new FieldValueScriptEngine();
-        }
-    }
-
-    /**
-     * This mock script returns the field value and adds one month to the returned date
-     */
-    public static class FieldValueScriptEngine implements ScriptEngine {
-
-        public static final String NAME = "field_value";
-
-        @Override
-        public String getType() {
-            return NAME;
-        }
-
-        @Override
-        public Object compile(String scriptName, String scriptSource, Map<String, String> params) {
-            return scriptSource;
-        }
-
-        @Override
-        public ExecutableScript executable(CompiledScript compiledScript, Map<String, Object> params) {
-            throw new UnsupportedOperationException();
-        }
-        @Override
-        public SearchScript search(CompiledScript compiledScript, SearchLookup lookup, Map<String, Object> vars) {
-            final long inc;
-            if (vars == null || vars.containsKey("inc") == false) {
-                inc = 0;
-            } else {
-                inc = ((Number) vars.get("inc")).longValue();
-            }
-            return new SearchScript() {
-
-                private Map<String, Object> vars = new HashMap<>(2);
-
-                @Override
-                public LeafSearchScript getLeafSearchScript(LeafReaderContext context) throws IOException {
-
-                    final LeafSearchLookup leafLookup = lookup.getLeafSearchLookup(context);
-
-                    return new LeafSearchScript() {
-                        @Override
-                        public void setNextVar(String name, Object value) {
-                            vars.put(name, value);
-                        }
-
-                        @Override
-                        public Object run() {
-                            throw new UnsupportedOperationException();
-                        }
-
-                        @Override
-                        public void setScorer(Scorer scorer) {
-                        }
-
-                        @Override
-                        public void setSource(Map<String, Object> source) {
-                        }
-
-                        @Override
-                        public void setDocument(int doc) {
-                            if (leafLookup != null) {
-                                leafLookup.setDocument(doc);
-                            }
-                        }
-
-                        @Override
-                        public long runAsLong() {
-                            return ((Number) vars.get("_value")).longValue() + inc;
-                        }
-
-                        @Override
-                        public double runAsDouble() {
-                            return ((Number) vars.get("_value")).doubleValue() + inc;
-                        }
-                    };
-                }
-
-                @Override
-                public boolean needsScores() {
-                    return false;
-                }
-            };
-        }
-    }
-=======
->>>>>>> bf49d37a
 }