--- conflicted
+++ resolved
@@ -18,26 +18,15 @@
  */
 package org.elasticsearch.search.aggregations.bucket;
 
-<<<<<<< HEAD
-import org.elasticsearch.cluster.health.ClusterHealthStatus;
-import static org.elasticsearch.test.hamcrest.ElasticsearchAssertions.assertAcked;
-import static org.elasticsearch.test.hamcrest.ElasticsearchAssertions.assertSearchResponse;
-import static org.hamcrest.Matchers.containsString;
-
 import java.util.Arrays;
 import java.util.Collection;
 import java.util.Collections;
-import java.util.List;
 import java.util.Map;
 import java.util.function.Function;
 
 import org.elasticsearch.action.search.SearchResponse;
-=======
 import org.elasticsearch.action.search.SearchPhaseExecutionException;
-import org.elasticsearch.action.search.SearchResponse;
 import org.elasticsearch.cluster.health.ClusterHealthStatus;
-import org.elasticsearch.common.inject.internal.Nullable;
->>>>>>> 1a7a926a
 import org.elasticsearch.plugins.Plugin;
 import org.elasticsearch.script.MockScriptPlugin;
 import org.elasticsearch.script.Script;
@@ -46,12 +35,6 @@
 import org.elasticsearch.search.aggregations.bucket.range.Range;
 import org.elasticsearch.test.ESIntegTestCase;
 
-import java.util.Arrays;
-import java.util.Collection;
-import java.util.Collections;
-import java.util.List;
-import java.util.Map;
-
 import static org.elasticsearch.test.hamcrest.ElasticsearchAssertions.assertAcked;
 import static org.elasticsearch.test.hamcrest.ElasticsearchAssertions.assertSearchResponse;
 import static org.hamcrest.Matchers.containsString;
@@ -59,6 +42,13 @@
 
 @ESIntegTestCase.SuiteScopeTestCase
 public class IpRangeIT extends ESIntegTestCase {
+
+    public static class DummyScriptPlugin extends MockScriptPlugin {
+        @Override
+        public Map<String, Function<Map<String, Object>, Object>> pluginScripts() {
+            return Collections.singletonMap("dummy", params -> null);
+        }
+    }
 
     @Override
     protected Collection<Class<? extends Plugin>> nodePlugins() {
@@ -236,9 +226,6 @@
         assertThat(e.getMessage(), containsString("[ip_range] does not support scripts"));
     }
 
-<<<<<<< HEAD
-    public static class DummyScriptPlugin extends MockScriptPlugin {
-=======
     public void testNoRangesInQuery()  {
         try {
             client().prepareSearch("idx").addAggregation(
@@ -252,12 +239,4 @@
             assertEquals(rootCause.getMessage(), "No [ranges] specified for the [my_range] aggregation");
         }
     }
-
-    public static class DummyScriptPlugin extends Plugin implements ScriptPlugin {
->>>>>>> 1a7a926a
-        @Override
-        public Map<String, Function<Map<String, Object>, Object>> pluginScripts() {
-            return Collections.singletonMap("dummy", params -> null);
-        }
-    }
 }