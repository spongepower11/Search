--- conflicted
+++ resolved
@@ -243,103 +243,4 @@
         assertThat(client().admin().indices().prepareStats("cache_test_idx").setRequestCache(true).get().getTotal().getRequestCache()
                 .getMissCount(), equalTo(1L));
     }
-<<<<<<< HEAD
-
-    /**
-     * Mock plugin for the {@link FieldValueScriptEngine}
-     */
-    public static class FieldValueScriptPlugin extends Plugin implements ScriptPlugin {
-        @Override
-        public ScriptEngine getScriptEngine(Settings settings) {
-            return new FieldValueScriptEngine();
-        }
-    }
-
-    /**
-     * This mock script returns the field value. If the parameter map contains a parameter "s", the corresponding is used as field name.
-     */
-    public static class FieldValueScriptEngine implements ScriptEngine {
-
-        public static final String NAME = "field_value";
-
-        @Override
-        public String getType() {
-            return NAME;
-        }
-
-        @Override
-        public Object compile(String scriptName, String scriptSource, Map<String, String> params) {
-            return scriptSource;
-        }
-
-        @Override
-        public ExecutableScript executable(CompiledScript compiledScript, Map<String, Object> params) {
-            throw new UnsupportedOperationException();
-        }
-        @Override
-        public SearchScript search(CompiledScript compiledScript, SearchLookup lookup, Map<String, Object> vars) {
-            final String fieldNameParam;
-            if (vars == null || vars.containsKey("s") == false) {
-                fieldNameParam = null;
-            } else {
-                fieldNameParam = (String) vars.get("s");
-            }
-
-            return new SearchScript() {
-                private Map<String, Object> vars = new HashMap<>(2);
-
-                @Override
-                public LeafSearchScript getLeafSearchScript(LeafReaderContext context) throws IOException {
-
-                    final LeafSearchLookup leafLookup = lookup.getLeafSearchLookup(context);
-
-                    return new LeafSearchScript() {
-
-                        @Override
-                        public void setNextVar(String name, Object value) {
-                            vars.put(name, value);
-                        }
-
-                        @Override
-                        public Object run() {
-                            String fieldName = (fieldNameParam != null) ? fieldNameParam : (String) compiledScript.compiled();
-                            return leafLookup.doc().get(fieldName);
-                        }
-
-                        @Override
-                        public void setScorer(Scorer scorer) {
-                        }
-
-                        @Override
-                        public void setSource(Map<String, Object> source) {
-                        }
-
-                        @Override
-                        public void setDocument(int doc) {
-                            if (leafLookup != null) {
-                                leafLookup.setDocument(doc);
-                            }
-                        }
-
-                        @Override
-                        public long runAsLong() {
-                            throw new UnsupportedOperationException();
-                        }
-
-                        @Override
-                        public double runAsDouble() {
-                            throw new UnsupportedOperationException();
-                        }
-                    };
-                }
-
-                @Override
-                public boolean needsScores() {
-                    return false;
-                }
-            };
-        }
-    }
-=======
->>>>>>> bf49d37a
 }