/*
 * Licensed to Elasticsearch under one or more contributor
 * license agreements. See the NOTICE file distributed with
 * this work for additional information regarding copyright
 * ownership. Elasticsearch licenses this file to you under
 * the Apache License, Version 2.0 (the "License"); you may
 * not use this file except in compliance with the License.
 * You may obtain a copy of the License at
 *
 *    http://www.apache.org/licenses/LICENSE-2.0
 *
 * Unless required by applicable law or agreed to in writing,
 * software distributed under the License is distributed on an
 * "AS IS" BASIS, WITHOUT WARRANTIES OR CONDITIONS OF ANY
 * KIND, either express or implied.  See the License for the
 * specific language governing permissions and limitations
 * under the License.
 */
package org.elasticsearch.search.aggregations.bucket;

import org.apache.lucene.util.automaton.RegExp;
import org.elasticsearch.ElasticsearchException;
import org.elasticsearch.action.index.IndexRequestBuilder;
import org.elasticsearch.action.search.SearchPhaseExecutionException;
import org.elasticsearch.action.search.SearchResponse;
import org.elasticsearch.common.Strings;
import org.elasticsearch.common.settings.Settings;
import org.elasticsearch.index.fielddata.ScriptDocValues;
import org.elasticsearch.index.mapper.IndexFieldMapper;
import org.elasticsearch.index.query.QueryBuilders;
import org.elasticsearch.plugins.Plugin;
import org.elasticsearch.script.Script;
<<<<<<< HEAD
import org.elasticsearch.script.Script.ScriptInput;
=======
import org.elasticsearch.script.ScriptService.ScriptType;
>>>>>>> e874dee3
import org.elasticsearch.search.aggregations.AggregationExecutionException;
import org.elasticsearch.search.aggregations.AggregationTestScriptsPlugin;
import org.elasticsearch.search.aggregations.Aggregator.SubAggCollectionMode;
import org.elasticsearch.search.aggregations.bucket.filter.Filter;
import org.elasticsearch.search.aggregations.bucket.histogram.Histogram;
import org.elasticsearch.search.aggregations.bucket.terms.Terms;
import org.elasticsearch.search.aggregations.bucket.terms.TermsAggregatorFactory.ExecutionMode;
import org.elasticsearch.search.aggregations.bucket.terms.support.IncludeExclude;
import org.elasticsearch.search.aggregations.metrics.avg.Avg;
import org.elasticsearch.search.aggregations.metrics.stats.Stats;
import org.elasticsearch.search.aggregations.metrics.stats.extended.ExtendedStats;
import org.elasticsearch.search.aggregations.metrics.sum.Sum;
import org.elasticsearch.search.aggregations.metrics.valuecount.ValueCount;
import org.elasticsearch.test.ESIntegTestCase;
import org.hamcrest.Matchers;

import java.io.IOException;
import java.text.NumberFormat;
import java.util.ArrayList;
import java.util.Arrays;
import java.util.Collection;
import java.util.Collections;
import java.util.HashMap;
import java.util.Iterator;
import java.util.List;
import java.util.Locale;
import java.util.Map;
import java.util.function.Function;

import static org.elasticsearch.common.xcontent.XContentFactory.jsonBuilder;
import static org.elasticsearch.index.query.QueryBuilders.matchAllQuery;
import static org.elasticsearch.index.query.QueryBuilders.termQuery;
<<<<<<< HEAD
import static org.elasticsearch.script.Script.ScriptType;
=======
>>>>>>> e874dee3
import static org.elasticsearch.search.aggregations.AggregationBuilders.avg;
import static org.elasticsearch.search.aggregations.AggregationBuilders.count;
import static org.elasticsearch.search.aggregations.AggregationBuilders.extendedStats;
import static org.elasticsearch.search.aggregations.AggregationBuilders.filter;
import static org.elasticsearch.search.aggregations.AggregationBuilders.histogram;
import static org.elasticsearch.search.aggregations.AggregationBuilders.stats;
import static org.elasticsearch.search.aggregations.AggregationBuilders.sum;
import static org.elasticsearch.search.aggregations.AggregationBuilders.terms;
import static org.elasticsearch.test.hamcrest.ElasticsearchAssertions.assertAcked;
import static org.elasticsearch.test.hamcrest.ElasticsearchAssertions.assertSearchResponse;
import static org.hamcrest.Matchers.containsString;
import static org.hamcrest.Matchers.equalTo;
import static org.hamcrest.Matchers.is;
import static org.hamcrest.core.IsNull.notNullValue;
import static org.hamcrest.core.IsNull.nullValue;

@ESIntegTestCase.SuiteScopeTestCase
public class StringTermsIT extends AbstractTermsTestCase {

    private static final String SINGLE_VALUED_FIELD_NAME = "s_value";
    private static final String MULTI_VALUED_FIELD_NAME = "s_values";
    private static Map<String, Map<String, Object>> expectedMultiSortBuckets;

    @Override
    protected Collection<Class<? extends Plugin>> nodePlugins() {
        return Collections.singleton(CustomScriptPlugin.class);
    }

    public static class CustomScriptPlugin extends AggregationTestScriptsPlugin {

        @Override
        @SuppressWarnings("unchecked")
        protected Map<String, Function<Map<String, Object>, Object>> pluginScripts() {
            Map<String, Function<Map<String, Object>, Object>> scripts = super.pluginScripts();

            scripts.put("'foo_' + _value", vars -> "foo_" + (String) vars.get("_value"));
            scripts.put("_value.substring(0,3)", vars -> ((String) vars.get("_value")).substring(0, 3));

            scripts.put("doc['" + MULTI_VALUED_FIELD_NAME + "']", vars -> {
                Map<?, ?> doc = (Map) vars.get("doc");
                return doc.get(MULTI_VALUED_FIELD_NAME);
            });

            scripts.put("doc['" + SINGLE_VALUED_FIELD_NAME + "'].value", vars -> {
                Map<?, ?> doc = (Map) vars.get("doc");
                ScriptDocValues.Strings value = (ScriptDocValues.Strings) doc.get(SINGLE_VALUED_FIELD_NAME);
                return value.getValue();
            });

            return scripts;
        }
    }

    @Override
    public void setupSuiteScopeCluster() throws Exception {
        assertAcked(client().admin().indices().prepareCreate("idx")
                .addMapping("type", SINGLE_VALUED_FIELD_NAME, "type=keyword",
                        MULTI_VALUED_FIELD_NAME, "type=keyword",
                        "tag", "type=keyword").get());
        List<IndexRequestBuilder> builders = new ArrayList<>();
        for (int i = 0; i < 5; i++) {
            builders.add(client().prepareIndex("idx", "type").setSource(
                    jsonBuilder().startObject().field(SINGLE_VALUED_FIELD_NAME, "val" + i).field("i", i)
                            .field("tag", i < 5 / 2 + 1 ? "more" : "less").startArray(MULTI_VALUED_FIELD_NAME).value("val" + i)
                            .value("val" + (i + 1)).endArray().endObject()));
        }

        getMultiSortDocs(builders);

        for (int i = 0; i < 100; i++) {
            builders.add(client().prepareIndex("idx", "high_card_type").setSource(
                    jsonBuilder().startObject().field(SINGLE_VALUED_FIELD_NAME, "val" + Strings.padStart(i + "", 3, '0'))
                            .startArray(MULTI_VALUED_FIELD_NAME).value("val" + Strings.padStart(i + "", 3, '0'))
                            .value("val" + Strings.padStart((i + 1) + "", 3, '0')).endArray().endObject()));
        }
        prepareCreate("empty_bucket_idx").addMapping("type", SINGLE_VALUED_FIELD_NAME, "type=integer").execute().actionGet();

        for (int i = 0; i < 2; i++) {
            builders.add(client().prepareIndex("empty_bucket_idx", "type", "" + i).setSource(
                    jsonBuilder().startObject().field(SINGLE_VALUED_FIELD_NAME, i * 2).endObject()));
        }
        indexRandom(true, builders);
        createIndex("idx_unmapped");
        ensureSearchable();
    }

    private void getMultiSortDocs(List<IndexRequestBuilder> builders) throws IOException {
        expectedMultiSortBuckets = new HashMap<>();
        Map<String, Object> bucketProps = new HashMap<>();
        bucketProps.put("_term", "val1");
        bucketProps.put("_count", 3L);
        bucketProps.put("avg_l", 1d);
        bucketProps.put("sum_d", 6d);
        expectedMultiSortBuckets.put((String) bucketProps.get("_term"), bucketProps);
        bucketProps = new HashMap<>();
        bucketProps.put("_term", "val2");
        bucketProps.put("_count", 3L);
        bucketProps.put("avg_l", 2d);
        bucketProps.put("sum_d", 6d);
        expectedMultiSortBuckets.put((String) bucketProps.get("_term"), bucketProps);
        bucketProps = new HashMap<>();
        bucketProps.put("_term", "val3");
        bucketProps.put("_count", 2L);
        bucketProps.put("avg_l", 3d);
        bucketProps.put("sum_d", 3d);
        expectedMultiSortBuckets.put((String) bucketProps.get("_term"), bucketProps);
        bucketProps = new HashMap<>();
        bucketProps.put("_term", "val4");
        bucketProps.put("_count", 2L);
        bucketProps.put("avg_l", 3d);
        bucketProps.put("sum_d", 4d);
        expectedMultiSortBuckets.put((String) bucketProps.get("_term"), bucketProps);
        bucketProps = new HashMap<>();
        bucketProps.put("_term", "val5");
        bucketProps.put("_count", 2L);
        bucketProps.put("avg_l", 5d);
        bucketProps.put("sum_d", 3d);
        expectedMultiSortBuckets.put((String) bucketProps.get("_term"), bucketProps);
        bucketProps = new HashMap<>();
        bucketProps.put("_term", "val6");
        bucketProps.put("_count", 1L);
        bucketProps.put("avg_l", 5d);
        bucketProps.put("sum_d", 1d);
        expectedMultiSortBuckets.put((String) bucketProps.get("_term"), bucketProps);
        bucketProps = new HashMap<>();
        bucketProps.put("_term", "val7");
        bucketProps.put("_count", 1L);
        bucketProps.put("avg_l", 5d);
        bucketProps.put("sum_d", 1d);
        expectedMultiSortBuckets.put((String) bucketProps.get("_term"), bucketProps);

        assertAcked(client().admin().indices().prepareCreate("sort_idx")
                .addMapping("type", SINGLE_VALUED_FIELD_NAME, "type=keyword",
                        MULTI_VALUED_FIELD_NAME, "type=keyword",
                        "tag", "type=keyword").get());
        for (int i = 1; i <= 3; i++) {
            builders.add(client().prepareIndex("sort_idx", "multi_sort_type").setSource(
                    jsonBuilder().startObject().field(SINGLE_VALUED_FIELD_NAME, "val1").field("l", 1).field("d", i).endObject()));
            builders.add(client().prepareIndex("sort_idx", "multi_sort_type").setSource(
                    jsonBuilder().startObject().field(SINGLE_VALUED_FIELD_NAME, "val2").field("l", 2).field("d", i).endObject()));
        }
        builders.add(client().prepareIndex("sort_idx", "multi_sort_type").setSource(
                jsonBuilder().startObject().field(SINGLE_VALUED_FIELD_NAME, "val3").field("l", 3).field("d", 1).endObject()));
        builders.add(client().prepareIndex("sort_idx", "multi_sort_type").setSource(
                jsonBuilder().startObject().field(SINGLE_VALUED_FIELD_NAME, "val3").field("l", 3).field("d", 2).endObject()));
        builders.add(client().prepareIndex("sort_idx", "multi_sort_type").setSource(
                jsonBuilder().startObject().field(SINGLE_VALUED_FIELD_NAME, "val4").field("l", 3).field("d", 1).endObject()));
        builders.add(client().prepareIndex("sort_idx", "multi_sort_type").setSource(
                jsonBuilder().startObject().field(SINGLE_VALUED_FIELD_NAME, "val4").field("l", 3).field("d", 3).endObject()));
        builders.add(client().prepareIndex("sort_idx", "multi_sort_type").setSource(
                jsonBuilder().startObject().field(SINGLE_VALUED_FIELD_NAME, "val5").field("l", 5).field("d", 1).endObject()));
        builders.add(client().prepareIndex("sort_idx", "multi_sort_type").setSource(
                jsonBuilder().startObject().field(SINGLE_VALUED_FIELD_NAME, "val5").field("l", 5).field("d", 2).endObject()));
        builders.add(client().prepareIndex("sort_idx", "multi_sort_type").setSource(
                jsonBuilder().startObject().field(SINGLE_VALUED_FIELD_NAME, "val6").field("l", 5).field("d", 1).endObject()));
        builders.add(client().prepareIndex("sort_idx", "multi_sort_type").setSource(
                jsonBuilder().startObject().field(SINGLE_VALUED_FIELD_NAME, "val7").field("l", 5).field("d", 1).endObject()));
    }

    private String key(Terms.Bucket bucket) {
        return bucket.getKeyAsString();
    }

    // the main purpose of this test is to make sure we're not allocating 2GB of memory per shard
    public void testSizeIsZero() {
        final int minDocCount = randomInt(1);
        IllegalArgumentException exception = expectThrows(IllegalArgumentException.class, () -> client()
                .prepareSearch("idx")
                .setTypes("high_card_type")
                .addAggregation(
                        terms("terms").executionHint(randomExecutionHint()).field(SINGLE_VALUED_FIELD_NAME)
                                .collectMode(randomFrom(SubAggCollectionMode.values())).minDocCount(minDocCount).size(0)).execute()
                .actionGet());
        assertThat(exception.getMessage(), containsString("[size] must be greater than 0. Found [0] in [terms]"));
    }

    public void testSingleValueField() throws Exception {
        SearchResponse response = client()
                .prepareSearch("idx")
                .setTypes("type")
                .addAggregation(
                        terms("terms").executionHint(randomExecutionHint()).field(SINGLE_VALUED_FIELD_NAME)
                                .collectMode(randomFrom(SubAggCollectionMode.values()))).execute().actionGet();

        assertSearchResponse(response);

        Terms terms = response.getAggregations().get("terms");
        assertThat(terms, notNullValue());
        assertThat(terms.getName(), equalTo("terms"));
        assertThat(terms.getBuckets().size(), equalTo(5));
        Object[] propertiesKeys = (Object[]) terms.getProperty("_key");
        Object[] propertiesDocCounts = (Object[]) terms.getProperty("_count");

        for (int i = 0; i < 5; i++) {
            Terms.Bucket bucket = terms.getBucketByKey("val" + i);
            assertThat(bucket, notNullValue());
            assertThat(key(bucket), equalTo("val" + i));
            assertThat(bucket.getDocCount(), equalTo(1L));
            assertThat((String) propertiesKeys[i], equalTo("val" + i));
            assertThat((long) propertiesDocCounts[i], equalTo(1L));
        }
    }

    public void testSingleValueFieldWithGlobalOrdinals() throws Exception {
        ExecutionMode[] executionModes = new ExecutionMode[] { null, ExecutionMode.GLOBAL_ORDINALS, ExecutionMode.GLOBAL_ORDINALS_HASH,
                ExecutionMode.GLOBAL_ORDINALS_LOW_CARDINALITY };
        for (ExecutionMode executionMode : executionModes) {
            logger.info("Execution mode: {}", executionMode);
            SearchResponse response = client()
                    .prepareSearch("idx")
                    .setTypes("type")
                    .addAggregation(
                            terms("terms").executionHint(executionMode == null ? null : executionMode.toString())
                                    .field(SINGLE_VALUED_FIELD_NAME).collectMode(randomFrom(SubAggCollectionMode.values()))).execute()
                    .actionGet();
            assertSearchResponse(response);

            Terms terms = response.getAggregations().get("terms");
            assertThat(terms, notNullValue());
            assertThat(terms.getName(), equalTo("terms"));
            assertThat(terms.getBuckets().size(), equalTo(5));
            for (int i = 0; i < 5; i++) {
                Terms.Bucket bucket = terms.getBucketByKey("val" + i);
                assertThat(bucket, notNullValue());
                assertThat(key(bucket), equalTo("val" + i));
                assertThat(bucket.getDocCount(), equalTo(1L));
            }
        }
    }

    public void testSingleValueFieldWithRegexFiltering() throws Exception {
        // include without exclude
        // we should be left with: val000, val001, val002, val003, val004, val005, val006, val007, val008, val009

        SearchResponse response = client()
                .prepareSearch("idx")
                .setTypes("high_card_type")
                .addAggregation(
                        terms("terms").executionHint(randomExecutionHint()).field(SINGLE_VALUED_FIELD_NAME)
                        .collectMode(randomFrom(SubAggCollectionMode.values())).includeExclude(new IncludeExclude("val00.+", null)))
                .execute().actionGet();

        assertSearchResponse(response);

        Terms terms = response.getAggregations().get("terms");
        assertThat(terms, notNullValue());
        assertThat(terms.getName(), equalTo("terms"));
        assertThat(terms.getBuckets().size(), equalTo(10));

        for (int i = 0; i < 10; i++) {
            Terms.Bucket bucket = terms.getBucketByKey("val00" + i);
            assertThat(bucket, notNullValue());
            assertThat(key(bucket), equalTo("val00" + i));
            assertThat(bucket.getDocCount(), equalTo(1L));
        }

        // include and exclude
        // we should be left with: val002, val003, val004, val005, val006, val007, val008, val009

        response = client()
                .prepareSearch("idx")
                .setTypes("high_card_type")
                .addAggregation(
                        terms("terms").executionHint(randomExecutionHint()).field(SINGLE_VALUED_FIELD_NAME)
                        .collectMode(randomFrom(SubAggCollectionMode.values()))
                        .includeExclude(new IncludeExclude("val00.+", "(val000|val001)")))
                .execute().actionGet();

        assertSearchResponse(response);

        terms = response.getAggregations().get("terms");
        assertThat(terms, notNullValue());
        assertThat(terms.getName(), equalTo("terms"));
        assertThat(terms.getBuckets().size(), equalTo(8));

        for (int i = 2; i < 10; i++) {
            Terms.Bucket bucket = terms.getBucketByKey("val00" + i);
            assertThat(bucket, notNullValue());
            assertThat(key(bucket), equalTo("val00" + i));
            assertThat(bucket.getDocCount(), equalTo(1L));
        }

        // exclude without include
        // we should be left with: val000, val001, val002, val003, val004, val005, val006, val007, val008, val009

        response = client()
                .prepareSearch("idx")
                .setTypes("high_card_type")
                .addAggregation(
                        terms("terms").executionHint(randomExecutionHint()).field(SINGLE_VALUED_FIELD_NAME)
                        .collectMode(randomFrom(SubAggCollectionMode.values()))
                        .includeExclude(new IncludeExclude(null, new RegExp("val0[1-9]+.+"))))
                .execute().actionGet();

        assertSearchResponse(response);

        terms = response.getAggregations().get("terms");
        assertThat(terms, notNullValue());
        assertThat(terms.getName(), equalTo("terms"));
        assertThat(terms.getBuckets().size(), equalTo(10));

        for (int i = 0; i < 10; i++) {
            Terms.Bucket bucket = terms.getBucketByKey("val00" + i);
            assertThat(bucket, notNullValue());
            assertThat(key(bucket), equalTo("val00" + i));
            assertThat(bucket.getDocCount(), equalTo(1L));
        }
    }

    public void testSingleValueFieldWithExactTermFiltering() throws Exception {
        // include without exclude
        String incVals[] = { "val000", "val001", "val002", "val003", "val004", "val005", "val006", "val007", "val008", "val009" };
        SearchResponse response = client()
                .prepareSearch("idx")
                .setTypes("high_card_type")
                .addAggregation(
                        terms("terms").executionHint(randomExecutionHint()).field(SINGLE_VALUED_FIELD_NAME)
                        .collectMode(randomFrom(SubAggCollectionMode.values())).includeExclude(new IncludeExclude(incVals, null)))
                .execute().actionGet();

        assertSearchResponse(response);

        Terms terms = response.getAggregations().get("terms");
        assertThat(terms, notNullValue());
        assertThat(terms.getName(), equalTo("terms"));
        assertThat(terms.getBuckets().size(), equalTo(incVals.length));

        for (String incVal : incVals) {
            Terms.Bucket bucket = terms.getBucketByKey(incVal);
            assertThat(bucket, notNullValue());
            assertThat(key(bucket), equalTo(incVal));
            assertThat(bucket.getDocCount(), equalTo(1L));
        }

        // include and exclude
        // Slightly illogical example with exact terms below as include and exclude sets
        // are made to overlap but the exclude set should have priority over matches.
        // we should be left with: val002, val003, val004, val005, val006, val007, val008, val009
        String excVals[] = { "val000", "val001" };

        response = client()
                .prepareSearch("idx")
                .setTypes("high_card_type")
                .addAggregation(
                        terms("terms").executionHint(randomExecutionHint()).field(SINGLE_VALUED_FIELD_NAME)
                        .collectMode(randomFrom(SubAggCollectionMode.values())).includeExclude(new IncludeExclude(incVals, excVals)))
                .execute()
                .actionGet();

        assertSearchResponse(response);

        terms = response.getAggregations().get("terms");
        assertThat(terms, notNullValue());
        assertThat(terms.getName(), equalTo("terms"));
        assertThat(terms.getBuckets().size(), equalTo(8));

        for (int i = 2; i < 10; i++) {
            Terms.Bucket bucket = terms.getBucketByKey("val00" + i);
            assertThat(bucket, notNullValue());
            assertThat(key(bucket), equalTo("val00" + i));
            assertThat(bucket.getDocCount(), equalTo(1L));
        }

        // Check case with only exact term exclude clauses
        response = client()
                .prepareSearch("idx")
                .setTypes("high_card_type")
                .addAggregation(
                        terms("terms").executionHint(randomExecutionHint()).field(SINGLE_VALUED_FIELD_NAME)
                        .collectMode(randomFrom(SubAggCollectionMode.values())).includeExclude(new IncludeExclude(null, excVals)))
                .execute().actionGet();

        assertSearchResponse(response);

        terms = response.getAggregations().get("terms");
        assertThat(terms, notNullValue());
        assertThat(terms.getName(), equalTo("terms"));
        assertThat(terms.getBuckets().size(), equalTo(10));
        for (String key : excVals) {
            Terms.Bucket bucket = terms.getBucketByKey(key);
            assertThat(bucket, nullValue());
        }
        NumberFormat nf = NumberFormat.getIntegerInstance(Locale.ENGLISH);
        nf.setMinimumIntegerDigits(3);
        for (int i = 2; i < 12; i++) {
            Terms.Bucket bucket = terms.getBucketByKey("val" + nf.format(i));
            assertThat(bucket, notNullValue());
            assertThat(key(bucket), equalTo("val" + nf.format(i)));
            assertThat(bucket.getDocCount(), equalTo(1L));
        }

    }

    public void testSingleValueFieldWithMaxSize() throws Exception {
        SearchResponse response = client()
                .prepareSearch("idx")
                .setTypes("high_card_type")
                .addAggregation(
                        terms("terms")
                                .executionHint(randomExecutionHint())
                                .field(SINGLE_VALUED_FIELD_NAME).size(20)
                                .collectMode(randomFrom(SubAggCollectionMode.values()))
                                .order(Terms.Order.term(true))) // we need to sort by terms cause we're checking the first 20 values
                .execute().actionGet();

        assertSearchResponse(response);

        Terms terms = response.getAggregations().get("terms");
        assertThat(terms, notNullValue());
        assertThat(terms.getName(), equalTo("terms"));
        assertThat(terms.getBuckets().size(), equalTo(20));

        for (int i = 0; i < 20; i++) {
            Terms.Bucket bucket = terms.getBucketByKey("val" + Strings.padStart(i + "", 3, '0'));
            assertThat(bucket, notNullValue());
            assertThat(key(bucket), equalTo("val" + Strings.padStart(i + "", 3, '0')));
            assertThat(bucket.getDocCount(), equalTo(1L));
        }
    }

    public void testSingleValueFieldOrderedByTermAsc() throws Exception {
        SearchResponse response = client()
                .prepareSearch("idx")
                .setTypes("type")
                .addAggregation(
                        terms("terms").executionHint(randomExecutionHint()).field(SINGLE_VALUED_FIELD_NAME)
                                .collectMode(randomFrom(SubAggCollectionMode.values())).order(Terms.Order.term(true))).execute()
                .actionGet();

        assertSearchResponse(response);

        Terms terms = response.getAggregations().get("terms");
        assertThat(terms, notNullValue());
        assertThat(terms.getName(), equalTo("terms"));
        assertThat(terms.getBuckets().size(), equalTo(5));

        int i = 0;
        for (Terms.Bucket bucket : terms.getBuckets()) {
            assertThat(bucket, notNullValue());
            assertThat(key(bucket), equalTo("val" + i));
            assertThat(bucket.getDocCount(), equalTo(1L));
            i++;
        }
    }

    public void testSingleValueFieldOrderedByTermDesc() throws Exception {
        SearchResponse response = client()
                .prepareSearch("idx")
                .setTypes("type")
                .addAggregation(
                        terms("terms").executionHint(randomExecutionHint()).field(SINGLE_VALUED_FIELD_NAME)
                                .collectMode(randomFrom(SubAggCollectionMode.values())).order(Terms.Order.term(false))).execute()
                .actionGet();

        assertSearchResponse(response);

        Terms terms = response.getAggregations().get("terms");
        assertThat(terms, notNullValue());
        assertThat(terms.getName(), equalTo("terms"));
        assertThat(terms.getBuckets().size(), equalTo(5));

        int i = 4;
        for (Terms.Bucket bucket : terms.getBuckets()) {
            assertThat(bucket, notNullValue());
            assertThat(key(bucket), equalTo("val" + i));
            assertThat(bucket.getDocCount(), equalTo(1L));
            i--;
        }
    }

    public void testSingleValuedFieldWithSubAggregation() throws Exception {
        SearchResponse response = client()
                .prepareSearch("idx")
                .setTypes("type")
                .addAggregation(
                        terms("terms").executionHint(randomExecutionHint()).field(SINGLE_VALUED_FIELD_NAME)
                                .collectMode(randomFrom(SubAggCollectionMode.values()))
                                .subAggregation(count("count").field(MULTI_VALUED_FIELD_NAME))).execute().actionGet();

        assertSearchResponse(response);

        Terms terms = response.getAggregations().get("terms");
        assertThat(terms, notNullValue());
        assertThat(terms.getName(), equalTo("terms"));
        assertThat(terms.getBuckets().size(), equalTo(5));
        Object[] propertiesKeys = (Object[]) terms.getProperty("_key");
        Object[] propertiesDocCounts = (Object[]) terms.getProperty("_count");
        Object[] propertiesCounts = (Object[]) terms.getProperty("count.value");

        for (int i = 0; i < 5; i++) {
            Terms.Bucket bucket = terms.getBucketByKey("val" + i);
            assertThat(bucket, notNullValue());
            assertThat(key(bucket), equalTo("val" + i));
            assertThat(bucket.getDocCount(), equalTo(1L));
            ValueCount valueCount = bucket.getAggregations().get("count");
            assertThat(valueCount, notNullValue());
            assertThat(valueCount.getValue(), equalTo(2L));
            assertThat((String) propertiesKeys[i], equalTo("val" + i));
            assertThat((long) propertiesDocCounts[i], equalTo(1L));
            assertThat((double) propertiesCounts[i], equalTo(2.0));
        }
    }

    public void testSingleValuedFieldWithValueScript() throws Exception {
        SearchResponse response = client()
                .prepareSearch("idx")
                .setTypes("type")
                .addAggregation(
                        terms("terms")
                                .executionHint(randomExecutionHint())
                                .field(SINGLE_VALUED_FIELD_NAME)
                                .collectMode(randomFrom(SubAggCollectionMode.values()))
                                .script(ScriptInput.inline(CustomScriptPlugin.NAME, "'foo_' + _value", Collections.emptyMap())))
                .get();

        assertSearchResponse(response);

        Terms terms = response.getAggregations().get("terms");
        assertThat(terms, notNullValue());
        assertThat(terms.getName(), equalTo("terms"));
        assertThat(terms.getBuckets().size(), equalTo(5));

        for (int i = 0; i < 5; i++) {
            Terms.Bucket bucket = terms.getBucketByKey("foo_val" + i);
            assertThat(bucket, notNullValue());
            assertThat(key(bucket), equalTo("foo_val" + i));
            assertThat(bucket.getDocCount(), equalTo(1L));
        }
    }

    public void testMultiValuedFieldWithValueScriptNotUnique() throws Exception {
        SearchResponse response = client()
                .prepareSearch("idx")
                .setTypes("type")
                .addAggregation(
                        terms("terms")
                                .executionHint(randomExecutionHint())
                                .field(MULTI_VALUED_FIELD_NAME)
                                .collectMode(randomFrom(SubAggCollectionMode.values()))
                                .script(ScriptInput.inline(CustomScriptPlugin.NAME, "_value.substring(0,3)", Collections.emptyMap())))
                .get();

        assertSearchResponse(response);

        Terms terms = response.getAggregations().get("terms");
        assertThat(terms, notNullValue());
        assertThat(terms.getName(), equalTo("terms"));
        assertThat(terms.getBuckets().size(), equalTo(1));

        Terms.Bucket bucket = terms.getBucketByKey("val");
        assertThat(bucket, notNullValue());
        assertThat(key(bucket), equalTo("val"));
        assertThat(bucket.getDocCount(), equalTo(5L));
    }

    public void testMultiValuedField() throws Exception {
        SearchResponse response = client()
                .prepareSearch("idx")
                .setTypes("type")
                .addAggregation(
                        terms("terms").executionHint(randomExecutionHint()).field(MULTI_VALUED_FIELD_NAME)
                                .collectMode(randomFrom(SubAggCollectionMode.values()))).execute().actionGet();

        assertSearchResponse(response);

        Terms terms = response.getAggregations().get("terms");
        assertThat(terms, notNullValue());
        assertThat(terms.getName(), equalTo("terms"));
        assertThat(terms.getBuckets().size(), equalTo(6));

        for (int i = 0; i < 6; i++) {
            Terms.Bucket bucket = terms.getBucketByKey("val" + i);
            assertThat(bucket, notNullValue());
            assertThat(key(bucket), equalTo("val" + i));
            if (i == 0 || i == 5) {
                assertThat(bucket.getDocCount(), equalTo(1L));
            } else {
                assertThat(bucket.getDocCount(), equalTo(2L));
            }
        }
    }

    public void testMultiValuedScript() throws Exception {
        SearchResponse response = client()
                .prepareSearch("idx")
                .setTypes("type")
                .addAggregation(
                        terms("terms")
                            .executionHint(randomExecutionHint())
                            .script(ScriptInput.inline(
                                CustomScriptPlugin.NAME, "doc['" + MULTI_VALUED_FIELD_NAME + "']", Collections.emptyMap()))
                            .collectMode(randomFrom(SubAggCollectionMode.values())))
                .get();

        assertSearchResponse(response);

        Terms terms = response.getAggregations().get("terms");
        assertThat(terms, notNullValue());
        assertThat(terms.getName(), equalTo("terms"));
        assertThat(terms.getBuckets().size(), equalTo(6));

        for (int i = 0; i < 6; i++) {
            Terms.Bucket bucket = terms.getBucketByKey("val" + i);
            assertThat(bucket, notNullValue());
            assertThat(key(bucket), equalTo("val" + i));
            if (i == 0 || i == 5) {
                assertThat(bucket.getDocCount(), equalTo(1L));
            } else {
                assertThat(bucket.getDocCount(), equalTo(2L));
            }
        }
    }

    public void testMultiValuedFieldWithValueScript() throws Exception {
        SearchResponse response = client()
                .prepareSearch("idx")
                .setTypes("type")
                .addAggregation(
                        terms("terms")
                                .executionHint(randomExecutionHint())
                                .field(MULTI_VALUED_FIELD_NAME)
                                .collectMode(randomFrom(SubAggCollectionMode.values()))
                                .script(ScriptInput.inline(CustomScriptPlugin.NAME, "'foo_' + _value", Collections.emptyMap())))
                .get();

        assertSearchResponse(response);

        Terms terms = response.getAggregations().get("terms");
        assertThat(terms, notNullValue());
        assertThat(terms.getName(), equalTo("terms"));
        assertThat(terms.getBuckets().size(), equalTo(6));

        for (int i = 0; i < 6; i++) {
            Terms.Bucket bucket = terms.getBucketByKey("foo_val" + i);
            assertThat(bucket, notNullValue());
            assertThat(key(bucket), equalTo("foo_val" + i));
            if (i == 0 || i == 5) {
                assertThat(bucket.getDocCount(), equalTo(1L));
            } else {
                assertThat(bucket.getDocCount(), equalTo(2L));
            }
        }
    }

    /*
     *
     * [foo_val0, foo_val1] [foo_val1, foo_val2] [foo_val2, foo_val3] [foo_val3,
     * foo_val4] [foo_val4, foo_val5]
     *
     *
     * foo_val0 - doc_count: 1 - val_count: 2 foo_val1 - doc_count: 2 -
     * val_count: 4 foo_val2 - doc_count: 2 - val_count: 4 foo_val3 - doc_count:
     * 2 - val_count: 4 foo_val4 - doc_count: 2 - val_count: 4 foo_val5 -
     * doc_count: 1 - val_count: 2
     */

    public void testScriptSingleValue() throws Exception {
        ScriptInput script =
            ScriptInput.inline(CustomScriptPlugin.NAME, "doc['" + SINGLE_VALUED_FIELD_NAME + "'].value", Collections.emptyMap());

        SearchResponse response = client()
                .prepareSearch("idx")
                .setTypes("type")
                .addAggregation(
                        terms("terms")
                                .collectMode(randomFrom(SubAggCollectionMode.values()))
                                .executionHint(randomExecutionHint())
                                .script(script))
                .get();

        assertSearchResponse(response);

        Terms terms = response.getAggregations().get("terms");
        assertThat(terms, notNullValue());
        assertThat(terms.getName(), equalTo("terms"));
        assertThat(terms.getBuckets().size(), equalTo(5));

        for (int i = 0; i < 5; i++) {
            Terms.Bucket bucket = terms.getBucketByKey("val" + i);
            assertThat(bucket, notNullValue());
            assertThat(key(bucket), equalTo("val" + i));
            assertThat(bucket.getDocCount(), equalTo(1L));
        }
    }

    public void testScriptSingleValueExplicitSingleValue() throws Exception {
        ScriptInput script =
            ScriptInput.inline(CustomScriptPlugin.NAME, "doc['" + SINGLE_VALUED_FIELD_NAME + "'].value", Collections.emptyMap());

        SearchResponse response = client()
                .prepareSearch("idx")
                .setTypes("type")
                .addAggregation(
                        terms("terms")
                                .collectMode(randomFrom(SubAggCollectionMode.values()))
                                .executionHint(randomExecutionHint())
                                .script(script))
                .get();

        assertSearchResponse(response);

        Terms terms = response.getAggregations().get("terms");
        assertThat(terms, notNullValue());
        assertThat(terms.getName(), equalTo("terms"));
        assertThat(terms.getBuckets().size(), equalTo(5));

        for (int i = 0; i < 5; i++) {
            Terms.Bucket bucket = terms.getBucketByKey("val" + i);
            assertThat(bucket, notNullValue());
            assertThat(key(bucket), equalTo("val" + i));
            assertThat(bucket.getDocCount(), equalTo(1L));
        }
    }

    public void testScriptMultiValued() throws Exception {
        SearchResponse response = client()
                .prepareSearch("idx")
                .setTypes("type")
                .addAggregation(
                        terms("terms")
                            .collectMode(randomFrom(SubAggCollectionMode.values()))
                            .executionHint(randomExecutionHint())
                            .script(ScriptInput.inline(
                                CustomScriptPlugin.NAME, "doc['" + MULTI_VALUED_FIELD_NAME + "']", Collections.emptyMap())))
                .get();

        assertSearchResponse(response);

        Terms terms = response.getAggregations().get("terms");
        assertThat(terms, notNullValue());
        assertThat(terms.getName(), equalTo("terms"));
        assertThat(terms.getBuckets().size(), equalTo(6));

        for (int i = 0; i < 6; i++) {
            Terms.Bucket bucket = terms.getBucketByKey("val" + i);
            assertThat(bucket, notNullValue());
            assertThat(key(bucket), equalTo("val" + i));
            if (i == 0 || i == 5) {
                assertThat(bucket.getDocCount(), equalTo(1L));
            } else {
                assertThat(bucket.getDocCount(), equalTo(2L));
            }
        }
    }

    public void testUnmapped() throws Exception {
        SearchResponse response = client()
                .prepareSearch("idx_unmapped")
                .setTypes("type")
                .addAggregation(
                        terms("terms").executionHint(randomExecutionHint()).size(randomIntBetween(1, 5)).field(SINGLE_VALUED_FIELD_NAME)
                                .collectMode(randomFrom(SubAggCollectionMode.values()))).execute().actionGet();

        assertSearchResponse(response);

        Terms terms = response.getAggregations().get("terms");
        assertThat(terms, notNullValue());
        assertThat(terms.getName(), equalTo("terms"));
        assertThat(terms.getBuckets().size(), equalTo(0));
    }

    public void testPartiallyUnmapped() throws Exception {
        SearchResponse response = client()
                .prepareSearch("idx", "idx_unmapped")
                .setTypes("type")
                .addAggregation(
                        terms("terms").executionHint(randomExecutionHint()).field(SINGLE_VALUED_FIELD_NAME)
                                .collectMode(randomFrom(SubAggCollectionMode.values()))).execute().actionGet();

        assertSearchResponse(response);

        Terms terms = response.getAggregations().get("terms");
        assertThat(terms, notNullValue());
        assertThat(terms.getName(), equalTo("terms"));
        assertThat(terms.getBuckets().size(), equalTo(5));

        for (int i = 0; i < 5; i++) {
            Terms.Bucket bucket = terms.getBucketByKey("val" + i);
            assertThat(bucket, notNullValue());
            assertThat(key(bucket), equalTo("val" + i));
            assertThat(bucket.getDocCount(), equalTo(1L));
        }
    }

    public void testStringTermsNestedIntoPerBucketAggregator() throws Exception {
        // no execution hint so that the logic that decides whether or not to use ordinals is executed
        SearchResponse response = client()
                .prepareSearch("idx")
                .setTypes("type")
                .addAggregation(
                        filter("filter", termQuery(MULTI_VALUED_FIELD_NAME, "val3")).subAggregation(
                                terms("terms").field(MULTI_VALUED_FIELD_NAME).collectMode(randomFrom(SubAggCollectionMode.values()))))
                .execute().actionGet();

        assertThat(response.getFailedShards(), equalTo(0));

        Filter filter = response.getAggregations().get("filter");

        Terms terms = filter.getAggregations().get("terms");
        assertThat(terms, notNullValue());
        assertThat(terms.getName(), equalTo("terms"));
        assertThat(terms.getBuckets().size(), equalTo(3));

        for (int i = 2; i <= 4; i++) {
            Terms.Bucket bucket = terms.getBucketByKey("val" + i);
            assertThat(bucket, notNullValue());
            assertThat(key(bucket), equalTo("val" + i));
            assertThat(bucket.getDocCount(), equalTo(i == 3 ? 2L : 1L));
        }
    }

    public void testEmptyAggregation() throws Exception {
        SearchResponse searchResponse = client()
                .prepareSearch("empty_bucket_idx")
                .setQuery(matchAllQuery())
                .addAggregation(
                        histogram("histo")
                                .field(SINGLE_VALUED_FIELD_NAME)
                                .interval(1L)
                                .minDocCount(0)
                                .subAggregation(terms("terms").field("value")))
                .execute().actionGet();

        assertThat(searchResponse.getHits().getTotalHits(), equalTo(2L));
        Histogram histo = searchResponse.getAggregations().get("histo");
        assertThat(histo, Matchers.notNullValue());
        Histogram.Bucket bucket = histo.getBuckets().get(1);
        assertThat(bucket, Matchers.notNullValue());

        Terms terms = bucket.getAggregations().get("terms");
        assertThat(terms, Matchers.notNullValue());
        assertThat(terms.getName(), equalTo("terms"));
        assertThat(terms.getBuckets().isEmpty(), is(true));
    }

    public void testSingleValuedFieldOrderedBySingleValueSubAggregationAsc() throws Exception {
        boolean asc = true;
        SearchResponse response = client()
                .prepareSearch("idx")
                .setTypes("type")
                .addAggregation(
                        terms("terms").executionHint(randomExecutionHint()).field(SINGLE_VALUED_FIELD_NAME)
                                .collectMode(randomFrom(SubAggCollectionMode.values())).order(Terms.Order.aggregation("avg_i", asc))
                                .subAggregation(avg("avg_i").field("i"))).execute().actionGet();

        assertSearchResponse(response);

        Terms terms = response.getAggregations().get("terms");
        assertThat(terms, notNullValue());
        assertThat(terms.getName(), equalTo("terms"));
        assertThat(terms.getBuckets().size(), equalTo(5));

        int i = 0;
        for (Terms.Bucket bucket : terms.getBuckets()) {
            assertThat(bucket, notNullValue());
            assertThat(key(bucket), equalTo("val" + i));
            assertThat(bucket.getDocCount(), equalTo(1L));
            Avg avg = bucket.getAggregations().get("avg_i");
            assertThat(avg, notNullValue());
            assertThat(avg.getValue(), equalTo((double) i));
            i++;
        }
    }

    public void testSingleValuedFieldOrderedByIllegalAgg() throws Exception {
        boolean asc = true;
        try {
            client()
                .prepareSearch("idx")
                .setTypes("type")
                .addAggregation(
                        terms("terms").executionHint(randomExecutionHint()).field(SINGLE_VALUED_FIELD_NAME)
                                .collectMode(randomFrom(SubAggCollectionMode.values()))
                                .order(Terms.Order.aggregation("inner_terms>avg", asc))
                                .subAggregation(terms("inner_terms").field(MULTI_VALUED_FIELD_NAME).subAggregation(avg("avg").field("i"))))
                .execute().actionGet();
            fail("Expected an exception");
        } catch (SearchPhaseExecutionException e) {
            ElasticsearchException[] rootCauses = e.guessRootCauses();
            if (rootCauses.length == 1) {
                ElasticsearchException rootCause = rootCauses[0];
                if (rootCause instanceof AggregationExecutionException) {
                    AggregationExecutionException aggException = (AggregationExecutionException) rootCause;
                    assertThat(aggException.getMessage(), Matchers.startsWith("Invalid terms aggregation order path"));
                } else {
                    throw e;
                }
            } else {
                throw e;
            }
        }
    }

    public void testSingleValuedFieldOrderedBySingleBucketSubAggregationAsc() throws Exception {
        boolean asc = randomBoolean();
        SearchResponse response = client()
                .prepareSearch("idx")
                .setTypes("type")
                .addAggregation(
                        terms("tags").executionHint(randomExecutionHint()).field("tag")
                                .collectMode(randomFrom(SubAggCollectionMode.values())).order(Terms.Order.aggregation("filter", asc))
                                .subAggregation(filter("filter", QueryBuilders.matchAllQuery()))).execute().actionGet();

        assertSearchResponse(response);

        Terms tags = response.getAggregations().get("tags");
        assertThat(tags, notNullValue());
        assertThat(tags.getName(), equalTo("tags"));
        assertThat(tags.getBuckets().size(), equalTo(2));

        Iterator<Terms.Bucket> iters = tags.getBuckets().iterator();

        Terms.Bucket tag = iters.next();
        assertThat(tag, notNullValue());
        assertThat(key(tag), equalTo(asc ? "less" : "more"));
        assertThat(tag.getDocCount(), equalTo(asc ? 2L : 3L));
        Filter filter = tag.getAggregations().get("filter");
        assertThat(filter, notNullValue());
        assertThat(filter.getDocCount(), equalTo(asc ? 2L : 3L));

        tag = iters.next();
        assertThat(tag, notNullValue());
        assertThat(key(tag), equalTo(asc ? "more" : "less"));
        assertThat(tag.getDocCount(), equalTo(asc ? 3L : 2L));
        filter = tag.getAggregations().get("filter");
        assertThat(filter, notNullValue());
        assertThat(filter.getDocCount(), equalTo(asc ? 3L : 2L));
    }

    public void testSingleValuedFieldOrderedBySubAggregationAscMultiHierarchyLevels() throws Exception {
        boolean asc = randomBoolean();
        SearchResponse response = client()
                .prepareSearch("idx")
                .setTypes("type")
                .addAggregation(
                        terms("tags")
                                .executionHint(randomExecutionHint())
                                .field("tag")
                                .collectMode(randomFrom(SubAggCollectionMode.values()))
                                .order(Terms.Order.aggregation("filter1>filter2>stats.max", asc))
                                .subAggregation(
                                        filter("filter1", QueryBuilders.matchAllQuery()).subAggregation(
                                                filter("filter2", QueryBuilders.matchAllQuery()).subAggregation(
                                                        stats("stats").field("i"))))).execute().actionGet();

        assertSearchResponse(response);

        Terms tags = response.getAggregations().get("tags");
        assertThat(tags, notNullValue());
        assertThat(tags.getName(), equalTo("tags"));
        assertThat(tags.getBuckets().size(), equalTo(2));

        Iterator<Terms.Bucket> iters = tags.getBuckets().iterator();

        // the max for "more" is 2
        // the max for "less" is 4

        Terms.Bucket tag = iters.next();
        assertThat(tag, notNullValue());
        assertThat(key(tag), equalTo(asc ? "more" : "less"));
        assertThat(tag.getDocCount(), equalTo(asc ? 3L : 2L));
        Filter filter1 = tag.getAggregations().get("filter1");
        assertThat(filter1, notNullValue());
        assertThat(filter1.getDocCount(), equalTo(asc ? 3L : 2L));
        Filter filter2 = filter1.getAggregations().get("filter2");
        assertThat(filter2, notNullValue());
        assertThat(filter2.getDocCount(), equalTo(asc ? 3L : 2L));
        Stats stats = filter2.getAggregations().get("stats");
        assertThat(stats, notNullValue());
        assertThat(stats.getMax(), equalTo(asc ? 2.0 : 4.0));

        tag = iters.next();
        assertThat(tag, notNullValue());
        assertThat(key(tag), equalTo(asc ? "less" : "more"));
        assertThat(tag.getDocCount(), equalTo(asc ? 2L : 3L));
        filter1 = tag.getAggregations().get("filter1");
        assertThat(filter1, notNullValue());
        assertThat(filter1.getDocCount(), equalTo(asc ? 2L : 3L));
        filter2 = filter1.getAggregations().get("filter2");
        assertThat(filter2, notNullValue());
        assertThat(filter2.getDocCount(), equalTo(asc ? 2L : 3L));
        stats = filter2.getAggregations().get("stats");
        assertThat(stats, notNullValue());
        assertThat(stats.getMax(), equalTo(asc ? 4.0 : 2.0));
    }

    public void testSingleValuedFieldOrderedBySubAggregationAscMultiHierarchyLevelsSpecialChars() throws Exception {
        StringBuilder filter2NameBuilder = new StringBuilder("filt.er2");
        filter2NameBuilder.append(randomAsciiOfLengthBetween(3, 10).replace("[", "").replace("]", "").replace(">", ""));
        String filter2Name = filter2NameBuilder.toString();
        StringBuilder statsNameBuilder = new StringBuilder("st.ats");
        statsNameBuilder.append(randomAsciiOfLengthBetween(3, 10).replace("[", "").replace("]", "").replace(">", ""));
        String statsName = statsNameBuilder.toString();
        boolean asc = randomBoolean();
        SearchResponse response = client()
                .prepareSearch("idx")
                .setTypes("type")
                .addAggregation(
                        terms("tags")
                                .executionHint(randomExecutionHint())
                                .field("tag")
                                .collectMode(randomFrom(SubAggCollectionMode.values()))
                                .order(Terms.Order.aggregation("filter1>" + filter2Name + ">" + statsName + ".max", asc))
                                .subAggregation(
                                        filter("filter1", QueryBuilders.matchAllQuery()).subAggregation(
                                                filter(filter2Name, QueryBuilders.matchAllQuery()).subAggregation(
                                                        stats(statsName).field("i"))))).execute().actionGet();

        assertSearchResponse(response);

        Terms tags = response.getAggregations().get("tags");
        assertThat(tags, notNullValue());
        assertThat(tags.getName(), equalTo("tags"));
        assertThat(tags.getBuckets().size(), equalTo(2));

        Iterator<Terms.Bucket> iters = tags.getBuckets().iterator();

        // the max for "more" is 2
        // the max for "less" is 4

        Terms.Bucket tag = iters.next();
        assertThat(tag, notNullValue());
        assertThat(key(tag), equalTo(asc ? "more" : "less"));
        assertThat(tag.getDocCount(), equalTo(asc ? 3L : 2L));
        Filter filter1 = tag.getAggregations().get("filter1");
        assertThat(filter1, notNullValue());
        assertThat(filter1.getDocCount(), equalTo(asc ? 3L : 2L));
        Filter filter2 = filter1.getAggregations().get(filter2Name);
        assertThat(filter2, notNullValue());
        assertThat(filter2.getDocCount(), equalTo(asc ? 3L : 2L));
        Stats stats = filter2.getAggregations().get(statsName);
        assertThat(stats, notNullValue());
        assertThat(stats.getMax(), equalTo(asc ? 2.0 : 4.0));

        tag = iters.next();
        assertThat(tag, notNullValue());
        assertThat(key(tag), equalTo(asc ? "less" : "more"));
        assertThat(tag.getDocCount(), equalTo(asc ? 2L : 3L));
        filter1 = tag.getAggregations().get("filter1");
        assertThat(filter1, notNullValue());
        assertThat(filter1.getDocCount(), equalTo(asc ? 2L : 3L));
        filter2 = filter1.getAggregations().get(filter2Name);
        assertThat(filter2, notNullValue());
        assertThat(filter2.getDocCount(), equalTo(asc ? 2L : 3L));
        stats = filter2.getAggregations().get(statsName);
        assertThat(stats, notNullValue());
        assertThat(stats.getMax(), equalTo(asc ? 4.0 : 2.0));
    }

    public void testSingleValuedFieldOrderedBySubAggregationAscMultiHierarchyLevelsSpecialCharsNoDotNotation() throws Exception {
        StringBuilder filter2NameBuilder = new StringBuilder("filt.er2");
        filter2NameBuilder.append(randomAsciiOfLengthBetween(3, 10).replace("[", "").replace("]", "").replace(">", ""));
        String filter2Name = filter2NameBuilder.toString();
        StringBuilder statsNameBuilder = new StringBuilder("st.ats");
        statsNameBuilder.append(randomAsciiOfLengthBetween(3, 10).replace("[", "").replace("]", "").replace(">", ""));
        String statsName = statsNameBuilder.toString();
        boolean asc = randomBoolean();
        SearchResponse response = client()
                .prepareSearch("idx")
                .setTypes("type")
                .addAggregation(
                        terms("tags")
                                .executionHint(randomExecutionHint())
                                .field("tag")
                                .collectMode(randomFrom(SubAggCollectionMode.values()))
                                .order(Terms.Order.aggregation("filter1>" + filter2Name + ">" + statsName + "[max]", asc))
                                .subAggregation(
                                        filter("filter1", QueryBuilders.matchAllQuery()).subAggregation(
                                                filter(filter2Name, QueryBuilders.matchAllQuery()).subAggregation(
                                                        stats(statsName).field("i"))))).execute().actionGet();

        assertSearchResponse(response);

        Terms tags = response.getAggregations().get("tags");
        assertThat(tags, notNullValue());
        assertThat(tags.getName(), equalTo("tags"));
        assertThat(tags.getBuckets().size(), equalTo(2));

        Iterator<Terms.Bucket> iters = tags.getBuckets().iterator();

        // the max for "more" is 2
        // the max for "less" is 4

        Terms.Bucket tag = iters.next();
        assertThat(tag, notNullValue());
        assertThat(key(tag), equalTo(asc ? "more" : "less"));
        assertThat(tag.getDocCount(), equalTo(asc ? 3L : 2L));
        Filter filter1 = tag.getAggregations().get("filter1");
        assertThat(filter1, notNullValue());
        assertThat(filter1.getDocCount(), equalTo(asc ? 3L : 2L));
        Filter filter2 = filter1.getAggregations().get(filter2Name);
        assertThat(filter2, notNullValue());
        assertThat(filter2.getDocCount(), equalTo(asc ? 3L : 2L));
        Stats stats = filter2.getAggregations().get(statsName);
        assertThat(stats, notNullValue());
        assertThat(stats.getMax(), equalTo(asc ? 2.0 : 4.0));

        tag = iters.next();
        assertThat(tag, notNullValue());
        assertThat(key(tag), equalTo(asc ? "less" : "more"));
        assertThat(tag.getDocCount(), equalTo(asc ? 2L : 3L));
        filter1 = tag.getAggregations().get("filter1");
        assertThat(filter1, notNullValue());
        assertThat(filter1.getDocCount(), equalTo(asc ? 2L : 3L));
        filter2 = filter1.getAggregations().get(filter2Name);
        assertThat(filter2, notNullValue());
        assertThat(filter2.getDocCount(), equalTo(asc ? 2L : 3L));
        stats = filter2.getAggregations().get(statsName);
        assertThat(stats, notNullValue());
        assertThat(stats.getMax(), equalTo(asc ? 4.0 : 2.0));
    }

    public void testSingleValuedFieldOrderedByMissingSubAggregation() throws Exception {
        for (String index : Arrays.asList("idx", "idx_unmapped")) {
            try {
                client().prepareSearch(index)
                        .setTypes("type")
                        .addAggregation(
                                terms("terms").executionHint(randomExecutionHint()).field(SINGLE_VALUED_FIELD_NAME)
                                        .collectMode(randomFrom(SubAggCollectionMode.values()))
                                        .order(Terms.Order.aggregation("avg_i", true))).execute().actionGet();

                fail("Expected search to fail when trying to sort terms aggregation by sug-aggregation that doesn't exist");

            } catch (ElasticsearchException e) {
                // expected
            }
        }
    }

    public void testSingleValuedFieldOrderedByNonMetricsOrMultiBucketSubAggregation() throws Exception {
        for (String index : Arrays.asList("idx", "idx_unmapped")) {
            try {
                client().prepareSearch(index)
                        .setTypes("type")
                        .addAggregation(
                                terms("terms").executionHint(randomExecutionHint()).field(SINGLE_VALUED_FIELD_NAME)
                                        .collectMode(randomFrom(SubAggCollectionMode.values()))
                                        .order(Terms.Order.aggregation("values", true))
                                        .subAggregation(terms("values").field("i").collectMode(randomFrom(SubAggCollectionMode.values()))))
                        .execute().actionGet();

                fail("Expected search to fail when trying to sort terms aggregation by sug-aggregation " +
                        "which is not of a metrics or single-bucket type");

            } catch (ElasticsearchException e) {
                // expected
            }
        }
    }

    public void testSingleValuedFieldOrderedByMultiValuedSubAggregationWithUknownMetric() throws Exception {
        for (String index : Arrays.asList("idx", "idx_unmapped")) {
            try {
                SearchResponse response = client()
                        .prepareSearch(index)
                        .setTypes("type")
                        .addAggregation(
                                terms("terms").executionHint(randomExecutionHint()).field(SINGLE_VALUED_FIELD_NAME)
                                        .collectMode(randomFrom(SubAggCollectionMode.values()))
                                        .order(Terms.Order.aggregation("stats.foo", true)).subAggregation(stats("stats").field("i")))
                        .execute().actionGet();
                fail("Expected search to fail when trying to sort terms aggregation by multi-valued sug-aggregation "
                        + "with an unknown specified metric to order by. response had " + response.getFailedShards() + " failed shards.");

            } catch (ElasticsearchException e) {
                // expected
            }
        }
    }

    public void testSingleValuedFieldOrderedByMultiValuedSubAggregationWithoutMetric() throws Exception {
        for (String index : Arrays.asList("idx", "idx_unmapped")) {
            try {
                client().prepareSearch(index)
                        .setTypes("type")
                        .addAggregation(
                                terms("terms").executionHint(randomExecutionHint()).field(SINGLE_VALUED_FIELD_NAME)
                                        .collectMode(randomFrom(SubAggCollectionMode.values()))
                                        .order(Terms.Order.aggregation("stats", true)).subAggregation(stats("stats").field("i"))).execute()
                        .actionGet();

                fail("Expected search to fail when trying to sort terms aggregation by multi-valued sug-aggregation "
                        + "where the metric name is not specified");

            } catch (ElasticsearchException e) {
                // expected
            }
        }
    }

    public void testSingleValuedFieldOrderedBySingleValueSubAggregationDesc() throws Exception {
        boolean asc = false;
        SearchResponse response = client()
                .prepareSearch("idx")
                .setTypes("type")
                .addAggregation(
                        terms("terms").executionHint(randomExecutionHint()).field(SINGLE_VALUED_FIELD_NAME)
                                .collectMode(randomFrom(SubAggCollectionMode.values())).order(Terms.Order.aggregation("avg_i", asc))
                                .subAggregation(avg("avg_i").field("i"))).execute().actionGet();

        assertSearchResponse(response);

        Terms terms = response.getAggregations().get("terms");
        assertThat(terms, notNullValue());
        assertThat(terms.getName(), equalTo("terms"));
        assertThat(terms.getBuckets().size(), equalTo(5));

        int i = 4;
        for (Terms.Bucket bucket : terms.getBuckets()) {
            assertThat(bucket, notNullValue());
            assertThat(key(bucket), equalTo("val" + i));
            assertThat(bucket.getDocCount(), equalTo(1L));

            Avg avg = bucket.getAggregations().get("avg_i");
            assertThat(avg, notNullValue());
            assertThat(avg.getValue(), equalTo((double) i));
            i--;
        }

    }

    public void testSingleValuedFieldOrderedByMultiValueSubAggregationAsc() throws Exception {
        boolean asc = true;
        SearchResponse response = client()
                .prepareSearch("idx")
                .setTypes("type")
                .addAggregation(
                        terms("terms").executionHint(randomExecutionHint()).field(SINGLE_VALUED_FIELD_NAME)
                                .collectMode(randomFrom(SubAggCollectionMode.values())).order(Terms.Order.aggregation("stats.avg", asc))
                                .subAggregation(stats("stats").field("i"))).execute().actionGet();

        assertSearchResponse(response);

        Terms terms = response.getAggregations().get("terms");
        assertThat(terms, notNullValue());
        assertThat(terms.getName(), equalTo("terms"));
        assertThat(terms.getBuckets().size(), equalTo(5));

        int i = 0;
        for (Terms.Bucket bucket : terms.getBuckets()) {
            assertThat(bucket, notNullValue());
            assertThat(key(bucket), equalTo("val" + i));
            assertThat(bucket.getDocCount(), equalTo(1L));

            Stats stats = bucket.getAggregations().get("stats");
            assertThat(stats, notNullValue());
            assertThat(stats.getMax(), equalTo((double) i));
            i++;
        }
    }

    public void testSingleValuedFieldOrderedByMultiValueSubAggregationDesc() throws Exception {
        boolean asc = false;
        SearchResponse response = client()
                .prepareSearch("idx")
                .setTypes("type")
                .addAggregation(
                        terms("terms").executionHint(randomExecutionHint()).field(SINGLE_VALUED_FIELD_NAME)
                                .collectMode(randomFrom(SubAggCollectionMode.values())).order(Terms.Order.aggregation("stats.avg", asc))
                                .subAggregation(stats("stats").field("i"))).execute().actionGet();

        assertSearchResponse(response);

        Terms terms = response.getAggregations().get("terms");
        assertThat(terms, notNullValue());
        assertThat(terms.getName(), equalTo("terms"));
        assertThat(terms.getBuckets().size(), equalTo(5));

        int i = 4;
        for (Terms.Bucket bucket : terms.getBuckets()) {
            assertThat(bucket, notNullValue());
            assertThat(key(bucket), equalTo("val" + i));
            assertThat(bucket.getDocCount(), equalTo(1L));

            Stats stats = bucket.getAggregations().get("stats");
            assertThat(stats, notNullValue());
            assertThat(stats.getMax(), equalTo((double) i));
            i--;
        }

    }

    public void testSingleValuedFieldOrderedByMultiValueExtendedStatsAsc() throws Exception {
        boolean asc = true;
        SearchResponse response = client()
                .prepareSearch("idx")
                .setTypes("type")
                .addAggregation(
                        terms("terms").executionHint(randomExecutionHint()).field(SINGLE_VALUED_FIELD_NAME)
                                .collectMode(randomFrom(SubAggCollectionMode.values()))
                                .order(Terms.Order.aggregation("stats.sum_of_squares", asc))
                                .subAggregation(extendedStats("stats").field("i"))).execute().actionGet();

        assertSearchResponse(response);

        Terms terms = response.getAggregations().get("terms");
        assertThat(terms, notNullValue());
        assertThat(terms.getName(), equalTo("terms"));
        assertThat(terms.getBuckets().size(), equalTo(5));

        int i = 0;
        for (Terms.Bucket bucket : terms.getBuckets()) {
            assertThat(bucket, notNullValue());
            assertThat(key(bucket), equalTo("val" + i));
            assertThat(bucket.getDocCount(), equalTo(1L));

            ExtendedStats stats = bucket.getAggregations().get("stats");
            assertThat(stats, notNullValue());
            assertThat(stats.getMax(), equalTo((double) i));
            i++;
        }

    }

    public void testSingleValuedFieldOrderedByStatsAggAscWithTermsSubAgg() throws Exception {
        boolean asc = true;
        SearchResponse response = client()
                .prepareSearch("idx")
                .setTypes("type")
                .addAggregation(
                        terms("terms").executionHint(randomExecutionHint()).field(SINGLE_VALUED_FIELD_NAME)
                                .collectMode(randomFrom(SubAggCollectionMode.values()))
                                .order(Terms.Order.aggregation("stats.sum_of_squares", asc))
                                .subAggregation(extendedStats("stats").field("i"))
                                .subAggregation(terms("subTerms").field("s_values").collectMode(randomFrom(SubAggCollectionMode.values()))))
                .execute().actionGet();

        assertSearchResponse(response);

        Terms terms = response.getAggregations().get("terms");
        assertThat(terms, notNullValue());
        assertThat(terms.getName(), equalTo("terms"));
        assertThat(terms.getBuckets().size(), equalTo(5));

        int i = 0;
        for (Terms.Bucket bucket : terms.getBuckets()) {
            assertThat(bucket, notNullValue());
            assertThat(key(bucket), equalTo("val" + i));
            assertThat(bucket.getDocCount(), equalTo(1L));

            ExtendedStats stats = bucket.getAggregations().get("stats");
            assertThat(stats, notNullValue());
            assertThat(stats.getMax(), equalTo((double) i));

            Terms subTermsAgg = bucket.getAggregations().get("subTerms");
            assertThat(subTermsAgg, notNullValue());
            assertThat(subTermsAgg.getBuckets().size(), equalTo(2));
            int j = i;
            for (Terms.Bucket subBucket : subTermsAgg.getBuckets()) {
                assertThat(subBucket, notNullValue());
                assertThat(key(subBucket), equalTo("val" + j));
                assertThat(subBucket.getDocCount(), equalTo(1L));
                j++;
            }
            i++;
        }

    }

    public void testSingleValuedFieldOrderedBySingleValueSubAggregationAscAndTermsDesc() throws Exception {
        String[] expectedKeys = new String[] { "val1", "val2", "val4", "val3", "val7", "val6", "val5" };
        assertMultiSortResponse(expectedKeys, Terms.Order.aggregation("avg_l", true), Terms.Order.term(false));
    }

    public void testSingleValuedFieldOrderedBySingleValueSubAggregationAscAndTermsAsc() throws Exception {
        String[] expectedKeys = new String[] { "val1", "val2", "val3", "val4", "val5", "val6", "val7" };
        assertMultiSortResponse(expectedKeys, Terms.Order.aggregation("avg_l", true), Terms.Order.term(true));
    }

    public void testSingleValuedFieldOrderedBySingleValueSubAggregationDescAndTermsAsc() throws Exception {
        String[] expectedKeys = new String[] { "val5", "val6", "val7", "val3", "val4", "val2", "val1" };
        assertMultiSortResponse(expectedKeys, Terms.Order.aggregation("avg_l", false), Terms.Order.term(true));
    }

    public void testSingleValuedFieldOrderedByCountAscAndSingleValueSubAggregationAsc() throws Exception {
        String[] expectedKeys = new String[] { "val6", "val7", "val3", "val4", "val5", "val1", "val2" };
        assertMultiSortResponse(expectedKeys, Terms.Order.count(true), Terms.Order.aggregation("avg_l", true));
    }

    public void testSingleValuedFieldOrderedBySingleValueSubAggregationAscSingleValueSubAggregationAsc() throws Exception {
        String[] expectedKeys = new String[] { "val6", "val7", "val3", "val5", "val4", "val1", "val2" };
        assertMultiSortResponse(expectedKeys, Terms.Order.aggregation("sum_d", true), Terms.Order.aggregation("avg_l", true));
    }

    public void testSingleValuedFieldOrderedByThreeCriteria() throws Exception {
        String[] expectedKeys = new String[] { "val2", "val1", "val4", "val5", "val3", "val6", "val7" };
        assertMultiSortResponse(expectedKeys, Terms.Order.count(false), Terms.Order.aggregation("sum_d", false),
                Terms.Order.aggregation("avg_l", false));
    }

    public void testSingleValuedFieldOrderedBySingleValueSubAggregationAscAsCompound() throws Exception {
        String[] expectedKeys = new String[] { "val1", "val2", "val3", "val4", "val5", "val6", "val7" };
        assertMultiSortResponse(expectedKeys, Terms.Order.aggregation("avg_l", true));
    }

    private void assertMultiSortResponse(String[] expectedKeys, Terms.Order... order) {
        SearchResponse response = client()
                .prepareSearch("sort_idx")
                .setTypes("multi_sort_type")
                .addAggregation(
                        terms("terms").executionHint(randomExecutionHint()).field(SINGLE_VALUED_FIELD_NAME)
                                .collectMode(randomFrom(SubAggCollectionMode.values())).order(Terms.Order.compound(order))
                                .subAggregation(avg("avg_l").field("l")).subAggregation(sum("sum_d").field("d"))).execute().actionGet();

        assertSearchResponse(response);

        Terms terms = response.getAggregations().get("terms");
        assertThat(terms, notNullValue());
        assertThat(terms.getName(), equalTo("terms"));
        assertThat(terms.getBuckets().size(), equalTo(expectedKeys.length));

        int i = 0;
        for (Terms.Bucket bucket : terms.getBuckets()) {
            assertThat(bucket, notNullValue());
            assertThat(key(bucket), equalTo(expectedKeys[i]));
            assertThat(bucket.getDocCount(), equalTo(expectedMultiSortBuckets.get(expectedKeys[i]).get("_count")));
            Avg avg = bucket.getAggregations().get("avg_l");
            assertThat(avg, notNullValue());
            assertThat(avg.getValue(), equalTo(expectedMultiSortBuckets.get(expectedKeys[i]).get("avg_l")));
            Sum sum = bucket.getAggregations().get("sum_d");
            assertThat(sum, notNullValue());
            assertThat(sum.getValue(), equalTo(expectedMultiSortBuckets.get(expectedKeys[i]).get("sum_d")));
            i++;
        }
    }

    public void testIndexMetaField() throws Exception {
        SearchResponse response = client()
                .prepareSearch("idx", "empty_bucket_idx")
                .setTypes("type")
                .addAggregation(
                        terms("terms").collectMode(randomFrom(SubAggCollectionMode.values())).executionHint(randomExecutionHint())
                                .field(IndexFieldMapper.NAME)).execute().actionGet();

        assertSearchResponse(response);
        Terms terms = response.getAggregations().get("terms");
        assertThat(terms, notNullValue());
        assertThat(terms.getName(), equalTo("terms"));
        assertThat(terms.getBuckets().size(), equalTo(2));

        int i = 0;
        for (Terms.Bucket bucket : terms.getBuckets()) {
            assertThat(bucket, notNullValue());
            assertThat(key(bucket), equalTo(i == 0 ? "idx" : "empty_bucket_idx"));
            assertThat(bucket.getDocCount(), equalTo(i == 0 ? 5L : 2L));
            i++;
        }
    }

    public void testOtherDocCount() {
        testOtherDocCount(SINGLE_VALUED_FIELD_NAME, MULTI_VALUED_FIELD_NAME);
    }

    /**
     * Make sure that a request using a script does not get cached and a request
     * not using a script does get cached.
     */
    public void testDontCacheScripts() throws Exception {
        assertAcked(prepareCreate("cache_test_idx").addMapping("type", "d", "type=keyword")
                .setSettings(Settings.builder().put("requests.cache.enable", true).put("number_of_shards", 1).put("number_of_replicas", 1))
                .get());
        indexRandom(true, client().prepareIndex("cache_test_idx", "type", "1").setSource("s", "foo"),
                client().prepareIndex("cache_test_idx", "type", "2").setSource("s", "bar"));

        // Make sure we are starting with a clear cache
        assertThat(client().admin().indices().prepareStats("cache_test_idx").setRequestCache(true).get().getTotal().getRequestCache()
                .getHitCount(), equalTo(0L));
        assertThat(client().admin().indices().prepareStats("cache_test_idx").setRequestCache(true).get().getTotal().getRequestCache()
                .getMissCount(), equalTo(0L));

        // Test that a request using a script does not get cached
        SearchResponse r = client().prepareSearch("cache_test_idx").setSize(0)
                .addAggregation(
                        terms("terms").field("d").script(new Script("'foo_' + _value", ScriptType.INLINE, CustomScriptPlugin.NAME, null)))
                .get();
        assertSearchResponse(r);

        assertThat(client().admin().indices().prepareStats("cache_test_idx").setRequestCache(true).get().getTotal().getRequestCache()
                .getHitCount(), equalTo(0L));
        assertThat(client().admin().indices().prepareStats("cache_test_idx").setRequestCache(true).get().getTotal().getRequestCache()
                .getMissCount(), equalTo(0L));

        // To make sure that the cache is working test that a request not using
        // a script is cached
        r = client().prepareSearch("cache_test_idx").setSize(0).addAggregation(terms("terms").field("d")).get();
        assertSearchResponse(r);

        assertThat(client().admin().indices().prepareStats("cache_test_idx").setRequestCache(true).get().getTotal().getRequestCache()
                .getHitCount(), equalTo(0L));
        assertThat(client().admin().indices().prepareStats("cache_test_idx").setRequestCache(true).get().getTotal().getRequestCache()
                .getMissCount(), equalTo(1L));
    }
}<|MERGE_RESOLUTION|>--- conflicted
+++ resolved
@@ -30,11 +30,7 @@
 import org.elasticsearch.index.query.QueryBuilders;
 import org.elasticsearch.plugins.Plugin;
 import org.elasticsearch.script.Script;
-<<<<<<< HEAD
 import org.elasticsearch.script.Script.ScriptInput;
-=======
-import org.elasticsearch.script.ScriptService.ScriptType;
->>>>>>> e874dee3
 import org.elasticsearch.search.aggregations.AggregationExecutionException;
 import org.elasticsearch.search.aggregations.AggregationTestScriptsPlugin;
 import org.elasticsearch.search.aggregations.Aggregator.SubAggCollectionMode;
@@ -64,13 +60,11 @@
 import java.util.Map;
 import java.util.function.Function;
 
+import static java.util.Collections.emptyMap;
 import static org.elasticsearch.common.xcontent.XContentFactory.jsonBuilder;
 import static org.elasticsearch.index.query.QueryBuilders.matchAllQuery;
 import static org.elasticsearch.index.query.QueryBuilders.termQuery;
-<<<<<<< HEAD
 import static org.elasticsearch.script.Script.ScriptType;
-=======
->>>>>>> e874dee3
 import static org.elasticsearch.search.aggregations.AggregationBuilders.avg;
 import static org.elasticsearch.search.aggregations.AggregationBuilders.count;
 import static org.elasticsearch.search.aggregations.AggregationBuilders.extendedStats;
@@ -583,7 +577,7 @@
                                 .executionHint(randomExecutionHint())
                                 .field(SINGLE_VALUED_FIELD_NAME)
                                 .collectMode(randomFrom(SubAggCollectionMode.values()))
-                                .script(ScriptInput.inline(CustomScriptPlugin.NAME, "'foo_' + _value", Collections.emptyMap())))
+                                .script(ScriptInput.inline(CustomScriptPlugin.NAME, "'foo_' + _value", emptyMap())))
                 .get();
 
         assertSearchResponse(response);
@@ -610,7 +604,7 @@
                                 .executionHint(randomExecutionHint())
                                 .field(MULTI_VALUED_FIELD_NAME)
                                 .collectMode(randomFrom(SubAggCollectionMode.values()))
-                                .script(ScriptInput.inline(CustomScriptPlugin.NAME, "_value.substring(0,3)", Collections.emptyMap())))
+                                .script(ScriptInput.inline(CustomScriptPlugin.NAME, "_value.substring(0,3)", emptyMap())))
                 .get();
 
         assertSearchResponse(response);
@@ -661,7 +655,7 @@
                         terms("terms")
                             .executionHint(randomExecutionHint())
                             .script(ScriptInput.inline(
-                                CustomScriptPlugin.NAME, "doc['" + MULTI_VALUED_FIELD_NAME + "']", Collections.emptyMap()))
+                                CustomScriptPlugin.NAME, "doc['" + MULTI_VALUED_FIELD_NAME + "']", emptyMap()))
                             .collectMode(randomFrom(SubAggCollectionMode.values())))
                 .get();
 
@@ -693,7 +687,7 @@
                                 .executionHint(randomExecutionHint())
                                 .field(MULTI_VALUED_FIELD_NAME)
                                 .collectMode(randomFrom(SubAggCollectionMode.values()))
-                                .script(ScriptInput.inline(CustomScriptPlugin.NAME, "'foo_' + _value", Collections.emptyMap())))
+                                .script(ScriptInput.inline(CustomScriptPlugin.NAME, "'foo_' + _value", emptyMap())))
                 .get();
 
         assertSearchResponse(response);
@@ -729,7 +723,7 @@
 
     public void testScriptSingleValue() throws Exception {
         ScriptInput script =
-            ScriptInput.inline(CustomScriptPlugin.NAME, "doc['" + SINGLE_VALUED_FIELD_NAME + "'].value", Collections.emptyMap());
+            ScriptInput.inline(CustomScriptPlugin.NAME, "doc['" + SINGLE_VALUED_FIELD_NAME + "'].value", emptyMap());
 
         SearchResponse response = client()
                 .prepareSearch("idx")
@@ -758,7 +752,7 @@
 
     public void testScriptSingleValueExplicitSingleValue() throws Exception {
         ScriptInput script =
-            ScriptInput.inline(CustomScriptPlugin.NAME, "doc['" + SINGLE_VALUED_FIELD_NAME + "'].value", Collections.emptyMap());
+            ScriptInput.inline(CustomScriptPlugin.NAME, "doc['" + SINGLE_VALUED_FIELD_NAME + "'].value", emptyMap());
 
         SearchResponse response = client()
                 .prepareSearch("idx")
@@ -794,7 +788,7 @@
                             .collectMode(randomFrom(SubAggCollectionMode.values()))
                             .executionHint(randomExecutionHint())
                             .script(ScriptInput.inline(
-                                CustomScriptPlugin.NAME, "doc['" + MULTI_VALUED_FIELD_NAME + "']", Collections.emptyMap())))
+                                CustomScriptPlugin.NAME, "doc['" + MULTI_VALUED_FIELD_NAME + "']", emptyMap())))
                 .get();
 
         assertSearchResponse(response);
@@ -1545,7 +1539,7 @@
         // Test that a request using a script does not get cached
         SearchResponse r = client().prepareSearch("cache_test_idx").setSize(0)
                 .addAggregation(
-                        terms("terms").field("d").script(new Script("'foo_' + _value", ScriptType.INLINE, CustomScriptPlugin.NAME, null)))
+                        terms("terms").field("d").script(ScriptInput.inline(CustomScriptPlugin.NAME, "'foo_' + _value", emptyMap())))
                 .get();
         assertSearchResponse(r);
 
