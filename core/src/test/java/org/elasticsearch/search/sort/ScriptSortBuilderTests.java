/*
 * Licensed to Elasticsearch under one or more contributor
 * license agreements. See the NOTICE file distributed with
 * this work for additional information regarding copyright
 * ownership. Elasticsearch licenses this file to you under
 * the Apache License, Version 2.0 (the "License"); you may
 * not use this file except in compliance with the License.
 * You may obtain a copy of the License at
 *
 *    http://www.apache.org/licenses/LICENSE-2.0
 *
 * Unless required by applicable law or agreed to in writing,
 * software distributed under the License is distributed on an
 * "AS IS" BASIS, WITHOUT WARRANTIES OR CONDITIONS OF ANY
 * KIND, either express or implied.  See the License for the
 * specific language governing permissions and limitations
 * under the License.
 */

package org.elasticsearch.search.sort;


import org.apache.lucene.search.SortField;
import org.elasticsearch.common.ParseFieldMatcher;
import org.elasticsearch.common.xcontent.XContentFactory;
import org.elasticsearch.common.xcontent.XContentParser;
import org.elasticsearch.index.query.QueryParseContext;
import org.elasticsearch.script.Script;
import org.elasticsearch.script.Script.InlineScriptLookup;
import org.elasticsearch.script.Script.ScriptInput;
import org.elasticsearch.search.DocValueFormat;
import org.elasticsearch.search.sort.ScriptSortBuilder.ScriptSortType;

import java.io.IOException;
import java.util.Collections;
import java.util.HashSet;
import java.util.Set;

public class ScriptSortBuilderTests extends AbstractSortTestCase<ScriptSortBuilder> {

    @Override
    protected ScriptSortBuilder createTestItem() {
        return randomScriptSortBuilder();
    }

    public static ScriptSortBuilder randomScriptSortBuilder() {
        ScriptSortType type = randomBoolean() ? ScriptSortType.NUMBER : ScriptSortType.STRING;
        ScriptSortBuilder builder = new ScriptSortBuilder(ScriptInput.inline(randomAsciiOfLengthBetween(5, 10)),
                type);
        if (randomBoolean()) {
                builder.order(randomFrom(SortOrder.values()));
        }
        if (randomBoolean()) {
            if (type == ScriptSortType.NUMBER) {
                builder.sortMode(randomValueOtherThan(builder.sortMode(), () -> randomFrom(SortMode.values())));
            } else {
                Set<SortMode> exceptThis = new HashSet<>();
                exceptThis.add(SortMode.SUM);
                exceptThis.add(SortMode.AVG);
                exceptThis.add(SortMode.MEDIAN);
                builder.sortMode(randomValueOtherThanMany(exceptThis::contains, () -> randomFrom(SortMode.values())));
            }
        }
        if (randomBoolean()) {
            builder.setNestedFilter(randomNestedFilter());
        }
        if (randomBoolean()) {
            builder.setNestedPath(randomAsciiOfLengthBetween(1, 10));
        }
        return builder;
    }

    @Override
    protected ScriptSortBuilder mutate(ScriptSortBuilder original) throws IOException {
        ScriptSortBuilder result;
        if (randomBoolean()) {
            // change one of the constructor args, copy the rest over
            ScriptInput script = original.script();
            ScriptSortType type = original.type();
            if (randomBoolean()) {
                result = new ScriptSortBuilder(ScriptInput.inline(((InlineScriptLookup)script.lookup).code + "_suffix"), type);
            } else {
                result = new ScriptSortBuilder(script, type.equals(ScriptSortType.NUMBER) ? ScriptSortType.STRING : ScriptSortType.NUMBER);
            }
            result.order(original.order());
            if (original.sortMode() != null && result.type() == ScriptSortType.NUMBER) {
                result.sortMode(original.sortMode());
            }
            result.setNestedFilter(original.getNestedFilter());
            result.setNestedPath(original.getNestedPath());
            return result;
        }
        result = new ScriptSortBuilder(original);
        switch (randomIntBetween(0, 3)) {
            case 0:
                if (original.order() == SortOrder.ASC) {
                    result.order(SortOrder.DESC);
                } else {
                    result.order(SortOrder.ASC);
                }
                break;
            case 1:
                if (original.type() == ScriptSortType.NUMBER) {
                    result.sortMode(randomValueOtherThan(result.sortMode(), () -> randomFrom(SortMode.values())));
                } else {
                    // script sort type String only allows MIN and MAX, so we only switch
                    if (original.sortMode() == SortMode.MIN) {
                        result.sortMode(SortMode.MAX);
                    } else {
                        result.sortMode(SortMode.MIN);
                    }
                }
                break;
            case 2:
                result.setNestedFilter(randomValueOtherThan(
                        original.getNestedFilter(),
                        () -> randomNestedFilter()));
                break;
            case 3:
                result.setNestedPath(original.getNestedPath() + "_some_suffix");
                break;
        }
        return result;
    }

    @Override
    protected void sortFieldAssertions(ScriptSortBuilder builder, SortField sortField, DocValueFormat format) throws IOException {
        assertEquals(SortField.Type.CUSTOM, sortField.getType());
        assertEquals(builder.order() == SortOrder.ASC ? false : true, sortField.getReverse());
    }

    public void testScriptSortType() {
        // we rely on these ordinals in serialization, so changing them breaks bwc.
        assertEquals(0, ScriptSortType.STRING.ordinal());
        assertEquals(1, ScriptSortType.NUMBER.ordinal());

        assertEquals("string", ScriptSortType.STRING.toString());
        assertEquals("number", ScriptSortType.NUMBER.toString());

        assertEquals(ScriptSortType.STRING, ScriptSortType.fromString("string"));
        assertEquals(ScriptSortType.STRING, ScriptSortType.fromString("String"));
        assertEquals(ScriptSortType.STRING, ScriptSortType.fromString("STRING"));
        assertEquals(ScriptSortType.NUMBER, ScriptSortType.fromString("number"));
        assertEquals(ScriptSortType.NUMBER, ScriptSortType.fromString("Number"));
        assertEquals(ScriptSortType.NUMBER, ScriptSortType.fromString("NUMBER"));
    }

    public void testScriptSortTypeNull() {
        Exception e = expectThrows(NullPointerException.class, () -> ScriptSortType.fromString(null));
        assertEquals("input string is null", e.getMessage());
    }

    public void testScriptSortTypeIllegalArgument() {
        Exception e = expectThrows(IllegalArgumentException.class, () -> ScriptSortType.fromString("xyz"));
        assertEquals("Unknown ScriptSortType [xyz]", e.getMessage());
    }

    public void testParseJson() throws IOException {
        String scriptSort = "{\n" +
                "\"_script\" : {\n" +
                    "\"type\" : \"number\",\n" +
                    "\"script\" : {\n" +
                        "\"inline\": \"doc['field_name'].value * factor\",\n" +
                        "\"params\" : {\n" +
                            "\"factor\" : 1.1\n" +
                            "}\n" +
                    "},\n" +
                    "\"mode\" : \"max\",\n" +
                    "\"order\" : \"asc\"\n" +
                "} }\n";
        XContentParser parser = XContentFactory.xContent(scriptSort).createParser(scriptSort);
        parser.nextToken();
        parser.nextToken();
        parser.nextToken();

        QueryParseContext context = new QueryParseContext(indicesQueriesRegistry, parser, ParseFieldMatcher.STRICT);
        ScriptSortBuilder builder = ScriptSortBuilder.fromXContent(context, null);
        assertEquals(Script.ScriptType.INLINE, builder.script().type);
        InlineScriptLookup lookup = (InlineScriptLookup)builder.script().lookup;
        assertEquals("doc['field_name'].value * factor", lookup.code);
        assertEquals(Script.DEFAULT_SCRIPT_LANG, lookup.lang);
        assertEquals(1.1, builder.script().params.get("factor"));
        assertEquals(ScriptSortType.NUMBER, builder.type());
        assertEquals(SortOrder.ASC, builder.order());
        assertEquals(SortMode.MAX, builder.sortMode());
        assertNull(builder.getNestedFilter());
        assertNull(builder.getNestedPath());
    }

    public void testParseJson_simple() throws IOException {
        String scriptSort = "{\n" +
                "\"_script\" : {\n" +
                "\"type\" : \"number\",\n" +
                "\"script\" : \"doc['field_name'].value\",\n" +
                "\"mode\" : \"max\",\n" +
                "\"order\" : \"asc\"\n" +
                "} }\n";
        XContentParser parser = XContentFactory.xContent(scriptSort).createParser(scriptSort);
        parser.nextToken();
        parser.nextToken();
        parser.nextToken();

        QueryParseContext context = new QueryParseContext(indicesQueriesRegistry, parser, ParseFieldMatcher.STRICT);
        ScriptSortBuilder builder = ScriptSortBuilder.fromXContent(context, null);
        assertEquals(Script.ScriptType.INLINE, builder.script().type);
        InlineScriptLookup lookup = (InlineScriptLookup)builder.script().lookup;
        assertEquals("doc['field_name'].value", lookup.code);
        assertEquals(Script.DEFAULT_SCRIPT_LANG, lookup.lang);
        assertEquals(Collections.emptyMap(), builder.script().params);
        assertEquals(ScriptSortType.NUMBER, builder.type());
        assertEquals(SortOrder.ASC, builder.order());
        assertEquals(SortMode.MAX, builder.sortMode());
        assertNull(builder.getNestedFilter());
        assertNull(builder.getNestedPath());
    }

    public void testParseBadFieldNameExceptions() throws IOException {
        String scriptSort = "{\"_script\" : {" + "\"bad_field\" : \"number\"" + "} }";
        XContentParser parser = XContentFactory.xContent(scriptSort).createParser(scriptSort);
        parser.nextToken();
        parser.nextToken();
        parser.nextToken();

        QueryParseContext context = new QueryParseContext(indicesQueriesRegistry, parser, ParseFieldMatcher.STRICT);
        Exception e = expectThrows(IllegalArgumentException.class, () -> ScriptSortBuilder.fromXContent(context, null));
        assertEquals("[_script] unknown field [bad_field], parser not found", e.getMessage());
    }

    public void testParseBadFieldNameExceptionsOnStartObject() throws IOException {

        String scriptSort = "{\"_script\" : {" + "\"bad_field\" : { \"order\" : \"asc\" } } }";
        XContentParser parser = XContentFactory.xContent(scriptSort).createParser(scriptSort);
        parser.nextToken();
        parser.nextToken();
        parser.nextToken();

        QueryParseContext context = new QueryParseContext(indicesQueriesRegistry, parser, ParseFieldMatcher.STRICT);
        Exception e = expectThrows(IllegalArgumentException.class, () -> ScriptSortBuilder.fromXContent(context, null));
        assertEquals("[_script] unknown field [bad_field], parser not found", e.getMessage());
    }

    public void testParseUnexpectedToken() throws IOException {
        String scriptSort = "{\"_script\" : {" + "\"script\" : [ \"order\" : \"asc\" ] } }";
        XContentParser parser = XContentFactory.xContent(scriptSort).createParser(scriptSort);
        parser.nextToken();
        parser.nextToken();
        parser.nextToken();

        QueryParseContext context = new QueryParseContext(indicesQueriesRegistry, parser, ParseFieldMatcher.STRICT);
        Exception e = expectThrows(IllegalArgumentException.class, () -> ScriptSortBuilder.fromXContent(context, null));
        assertEquals("[_script] script doesn't support values of type: START_ARRAY", e.getMessage());
    }

    /**
     * script sort of type {@link ScriptSortType} does not work with {@link SortMode#AVG}, {@link SortMode#MEDIAN} or {@link SortMode#SUM}
     */
    public void testBadSortMode() throws IOException {
<<<<<<< HEAD
        ScriptSortBuilder builder = new ScriptSortBuilder(ScriptInput.inline("something"), ScriptSortType.STRING);
        exceptionRule.expect(IllegalArgumentException.class);
        exceptionRule.expectMessage("script sort of type [string] doesn't support mode");
        builder.sortMode(SortMode.fromString(randomFrom(new String[]{"avg", "median", "sum"})));
=======
        ScriptSortBuilder builder = new ScriptSortBuilder(new Script("something"), ScriptSortType.STRING);
        String sortMode = randomFrom(new String[] { "avg", "median", "sum" });
        Exception e = expectThrows(IllegalArgumentException.class, () -> builder.sortMode(SortMode.fromString(sortMode)));
        assertEquals("script sort of type [string] doesn't support mode [" + sortMode + "]", e.getMessage());
>>>>>>> a43f7052
    }

    @Override
    protected ScriptSortBuilder fromXContent(QueryParseContext context, String fieldName) throws IOException {
        return ScriptSortBuilder.fromXContent(context, fieldName);
    }
}<|MERGE_RESOLUTION|>--- conflicted
+++ resolved
@@ -255,17 +255,10 @@
      * script sort of type {@link ScriptSortType} does not work with {@link SortMode#AVG}, {@link SortMode#MEDIAN} or {@link SortMode#SUM}
      */
     public void testBadSortMode() throws IOException {
-<<<<<<< HEAD
         ScriptSortBuilder builder = new ScriptSortBuilder(ScriptInput.inline("something"), ScriptSortType.STRING);
-        exceptionRule.expect(IllegalArgumentException.class);
-        exceptionRule.expectMessage("script sort of type [string] doesn't support mode");
-        builder.sortMode(SortMode.fromString(randomFrom(new String[]{"avg", "median", "sum"})));
-=======
-        ScriptSortBuilder builder = new ScriptSortBuilder(new Script("something"), ScriptSortType.STRING);
         String sortMode = randomFrom(new String[] { "avg", "median", "sum" });
         Exception e = expectThrows(IllegalArgumentException.class, () -> builder.sortMode(SortMode.fromString(sortMode)));
         assertEquals("script sort of type [string] doesn't support mode [" + sortMode + "]", e.getMessage());
->>>>>>> a43f7052
     }
 
     @Override
