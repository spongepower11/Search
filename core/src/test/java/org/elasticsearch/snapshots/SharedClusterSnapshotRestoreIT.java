--- conflicted
+++ resolved
@@ -542,11 +542,7 @@
             assertAcked(client().admin().cluster().preparePutStoredScript()
                 .setLang(MockScriptEngine.NAME)
                 .setId("foobar")
-<<<<<<< HEAD
-                .setSource(new BytesArray("{\"script\":\"1\"}"), XContentType.JSON));
-=======
-                .setContent(new BytesArray("{\"script\":\"1\"}")));
->>>>>>> 3cfcd1ac
+                .setContent(new BytesArray("{\"script\":\"1\"}"), XContentType.JSON));
         }
 
         logger.info("--> snapshot without global state");
