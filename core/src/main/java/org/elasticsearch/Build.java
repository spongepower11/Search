--- conflicted
+++ resolved
@@ -44,13 +44,8 @@
         boolean isSnapshot = true;
 
         final URL url = getElasticsearchCodebase();
-<<<<<<< HEAD
         if (url != null && url.toString().endsWith(".jar")) {
-            try (JarInputStream jar = new JarInputStream(url.openStream())) {
-=======
-        if (url.toString().endsWith(".jar")) {
             try (JarInputStream jar = new JarInputStream(FileSystemUtils.openFileURLStream(url))) {
->>>>>>> c7edaba4
                 Manifest manifest = jar.getManifest();
                 shortHash = manifest.getMainAttributes().getValue("Change");
                 date = manifest.getMainAttributes().getValue("Build-Date");
