--- conflicted
+++ resolved
@@ -21,15 +21,11 @@
 
 import org.elasticsearch.common.settings.ClusterSettings;
 import org.elasticsearch.common.settings.Settings;
-import org.elasticsearch.env.Environment;
 import org.elasticsearch.plugins.ScriptPlugin;
-import org.elasticsearch.watcher.ResourceWatcherService;
 
 import java.io.IOException;
 import java.util.List;
-import java.util.Map;
 import java.util.Objects;
-import java.util.function.Function;
 import java.util.stream.Collectors;
 
 /**
@@ -58,11 +54,7 @@
         ScriptContextRegistry scriptContextRegistry = new ScriptContextRegistry(customScriptContexts);
         ScriptEngineRegistry scriptEngineRegistry = new ScriptEngineRegistry(scriptEngines);
         try {
-<<<<<<< HEAD
-            scriptService = new ScriptService(settings, environment, resourceWatcherService, scriptEngineRegistry, scriptContextRegistry);
-=======
-            scriptService = new ScriptService(settings, scriptEngineRegistry, scriptContextRegistry, scriptSettings);
->>>>>>> 46530c1c
+            scriptService = new ScriptService(settings, scriptEngineRegistry, scriptContextRegistry);
         } catch (IOException e) {
             throw new RuntimeException("Couldn't setup ScriptService", e);
         }
