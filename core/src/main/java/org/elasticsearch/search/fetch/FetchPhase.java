/*
 * Licensed to Elasticsearch under one or more contributor
 * license agreements. See the NOTICE file distributed with
 * this work for additional information regarding copyright
 * ownership. Elasticsearch licenses this file to you under
 * the Apache License, Version 2.0 (the "License"); you may
 * not use this file except in compliance with the License.
 * You may obtain a copy of the License at
 *
 *    http://www.apache.org/licenses/LICENSE-2.0
 *
 * Unless required by applicable law or agreed to in writing,
 * software distributed under the License is distributed on an
 * "AS IS" BASIS, WITHOUT WARRANTIES OR CONDITIONS OF ANY
 * KIND, either express or implied.  See the License for the
 * specific language governing permissions and limitations
 * under the License.
 */

package org.elasticsearch.search.fetch;

import org.apache.lucene.index.LeafReaderContext;
import org.apache.lucene.index.ReaderUtil;
import org.apache.lucene.search.DocIdSetIterator;
import org.apache.lucene.search.Query;
import org.apache.lucene.search.Scorer;
import org.apache.lucene.search.Weight;
import org.apache.lucene.util.BitSet;
import org.elasticsearch.ExceptionsHelper;
import org.elasticsearch.common.bytes.BytesReference;
import org.elasticsearch.common.collect.Tuple;
import org.elasticsearch.common.lucene.search.Queries;
import org.elasticsearch.common.regex.Regex;
import org.elasticsearch.common.text.Text;
import org.elasticsearch.common.xcontent.XContentHelper;
import org.elasticsearch.common.xcontent.XContentType;
import org.elasticsearch.common.xcontent.support.XContentMapValues;
import org.elasticsearch.index.fieldvisitor.CustomFieldsVisitor;
import org.elasticsearch.index.fieldvisitor.FieldsVisitor;
import org.elasticsearch.index.mapper.DocumentMapper;
import org.elasticsearch.index.mapper.MappedFieldType;
import org.elasticsearch.index.mapper.ObjectMapper;
import org.elasticsearch.index.mapper.SourceFieldMapper;
import org.elasticsearch.search.SearchHit;
import org.elasticsearch.search.SearchHitField;
import org.elasticsearch.search.SearchPhase;
import org.elasticsearch.search.fetch.subphase.FetchSourceContext;
import org.elasticsearch.search.fetch.subphase.InnerHitsFetchSubPhase;
import org.elasticsearch.search.SearchHits;
import org.elasticsearch.search.internal.SearchContext;
import org.elasticsearch.search.lookup.SourceLookup;
import org.elasticsearch.tasks.TaskCancelledException;

import java.io.IOException;
import java.util.ArrayList;
import java.util.Collections;
import java.util.HashMap;
import java.util.HashSet;
import java.util.List;
import java.util.Map;
import java.util.Set;

import static org.elasticsearch.common.xcontent.XContentFactory.contentBuilder;

/**
 * Fetch phase of a search request, used to fetch the actual top matching documents to be returned to the client, identified
 * after reducing all of the matches returned by the query phase
 */
public class FetchPhase implements SearchPhase {

    private final FetchSubPhase[] fetchSubPhases;

    public FetchPhase(List<FetchSubPhase> fetchSubPhases) {
        this.fetchSubPhases = fetchSubPhases.toArray(new FetchSubPhase[fetchSubPhases.size() + 1]);
        this.fetchSubPhases[fetchSubPhases.size()] = new InnerHitsFetchSubPhase(this);
    }

    @Override
    public void preProcess(SearchContext context) {
    }

    @Override
    public void execute(SearchContext context) {
        final FieldsVisitor fieldsVisitor;
        Set<String> fieldNames = null;
        List<String> fieldNamePatterns = null;
        StoredFieldsContext storedFieldsContext = context.storedFieldsContext();

        if (storedFieldsContext == null) {
            // no fields specified, default to return source if no explicit indication
            if (!context.hasScriptFields() && !context.hasFetchSourceContext()) {
                context.fetchSourceContext(new FetchSourceContext(true));
            }
            fieldsVisitor = new FieldsVisitor(context.sourceRequested());
        } else if (storedFieldsContext.fetchFields() == false) {
            // disable stored fields entirely
            fieldsVisitor = null;
        } else {
            for (String fieldName : context.storedFieldsContext().fieldNames()) {
                if (fieldName.equals(SourceFieldMapper.NAME)) {
                    FetchSourceContext fetchSourceContext = context.hasFetchSourceContext() ? context.fetchSourceContext()
                        : FetchSourceContext.FETCH_SOURCE;
                    context.fetchSourceContext(new FetchSourceContext(true, fetchSourceContext.includes(), fetchSourceContext.excludes()));
                    continue;
                }
                if (Regex.isSimpleMatchPattern(fieldName)) {
                    if (fieldNamePatterns == null) {
                        fieldNamePatterns = new ArrayList<>();
                    }
                    fieldNamePatterns.add(fieldName);
                } else {
                    MappedFieldType fieldType = context.smartNameFieldType(fieldName);
                    if (fieldType == null) {
                        // Only fail if we know it is a object field, missing paths / fields shouldn't fail.
                        if (context.getObjectMapper(fieldName) != null) {
                            throw new IllegalArgumentException("field [" + fieldName + "] isn't a leaf field");
                        }
                    }
                    if (fieldNames == null) {
                        fieldNames = new HashSet<>();
                    }
                    fieldNames.add(fieldName);
                }
            }
            boolean loadSource = context.sourceRequested();
            if (fieldNames == null && fieldNamePatterns == null) {
                // empty list specified, default to disable _source if no explicit indication
                fieldsVisitor = new FieldsVisitor(loadSource);
            } else {
                fieldsVisitor = new CustomFieldsVisitor(fieldNames == null ? Collections.emptySet() : fieldNames,
                    fieldNamePatterns == null ? Collections.emptyList() : fieldNamePatterns, loadSource);
            }
        }

        try {
            SearchHit[] hits = new SearchHit[context.docIdsToLoadSize()];
            FetchSubPhase.HitContext hitContext = new FetchSubPhase.HitContext();
            for (int index = 0; index < context.docIdsToLoadSize(); index++) {
                if(context.isCancelled()) {
                    throw new TaskCancelledException("cancelled");
                }
                int docId = context.docIdsToLoad()[context.docIdsToLoadFrom() + index];
                int readerIndex = ReaderUtil.subIndex(docId, context.searcher().getIndexReader().leaves());
                LeafReaderContext subReaderContext = context.searcher().getIndexReader().leaves().get(readerIndex);
                int subDocId = docId - subReaderContext.docBase;

                final SearchHit searchHit;
                int rootDocId = findRootDocumentIfNested(context, subReaderContext, subDocId);
                if (rootDocId != -1) {
                    searchHit = createNestedSearchHit(context, docId, subDocId, rootDocId, fieldNames, fieldNamePatterns, subReaderContext);
                } else {
                    searchHit = createSearchHit(context, fieldsVisitor, docId, subDocId, subReaderContext);
                }

                hits[index] = searchHit;
                hitContext.reset(searchHit, subReaderContext, subDocId, context.searcher());
                for (FetchSubPhase fetchSubPhase : fetchSubPhases) {
                    fetchSubPhase.hitExecute(context, hitContext);
                }
            }

            for (FetchSubPhase fetchSubPhase : fetchSubPhases) {
                fetchSubPhase.hitsExecute(context, hits);
            }

            context.fetchResult().hits(new SearchHits(hits, context.queryResult().topDocs().totalHits, context.queryResult().topDocs().getMaxScore()));
        } catch (IOException e) {
            throw ExceptionsHelper.convertToElastic(e);
        }
<<<<<<< HEAD
=======

        context.fetchResult().hits(new SearchHits(hits, context.queryResult().getTotalHits(), context.queryResult().getMaxScore()));
>>>>>>> 0114f006
    }

    private int findRootDocumentIfNested(SearchContext context, LeafReaderContext subReaderContext, int subDocId) throws IOException {
        if (context.mapperService().hasNested()) {
            BitSet bits = context.bitsetFilterCache().getBitSetProducer(Queries.newNonNestedFilter()).getBitSet(subReaderContext);
            if (!bits.get(subDocId)) {
                return bits.nextSetBit(subDocId);
            }
        }
        return -1;
    }

    private SearchHit createSearchHit(SearchContext context, FieldsVisitor fieldsVisitor, int docId, int subDocId, LeafReaderContext subReaderContext) {
        if (fieldsVisitor == null) {
            return new SearchHit(docId);
        }
        loadStoredFields(context, subReaderContext, fieldsVisitor, subDocId);
        fieldsVisitor.postProcess(context.mapperService());

        Map<String, SearchHitField> searchFields = null;
        if (!fieldsVisitor.fields().isEmpty()) {
            searchFields = new HashMap<>(fieldsVisitor.fields().size());
            for (Map.Entry<String, List<Object>> entry : fieldsVisitor.fields().entrySet()) {
                searchFields.put(entry.getKey(), new SearchHitField(entry.getKey(), entry.getValue()));
            }
        }

        DocumentMapper documentMapper = context.mapperService().documentMapper(fieldsVisitor.uid().type());
        Text typeText;
        if (documentMapper == null) {
            typeText = new Text(fieldsVisitor.uid().type());
        } else {
            typeText = documentMapper.typeText();
        }
        SearchHit searchHit = new SearchHit(docId, fieldsVisitor.uid().id(), typeText, searchFields);
        // Set _source if requested.
        SourceLookup sourceLookup = context.lookup().source();
        sourceLookup.setSegmentAndDocument(subReaderContext, subDocId);
        if (fieldsVisitor.source() != null) {
            sourceLookup.setSource(fieldsVisitor.source());
        }
        return searchHit;
    }

    private SearchHit createNestedSearchHit(SearchContext context, int nestedTopDocId, int nestedSubDocId, int rootSubDocId, Set<String> fieldNames, List<String> fieldNamePatterns, LeafReaderContext subReaderContext) throws IOException {
        // Also if highlighting is requested on nested documents we need to fetch the _source from the root document,
        // otherwise highlighting will attempt to fetch the _source from the nested doc, which will fail,
        // because the entire _source is only stored with the root document.
        final FieldsVisitor rootFieldsVisitor = new FieldsVisitor(context.sourceRequested() || context.highlight() != null);
        loadStoredFields(context, subReaderContext, rootFieldsVisitor, rootSubDocId);
        rootFieldsVisitor.postProcess(context.mapperService());

        Map<String, SearchHitField> searchFields = getSearchFields(context, nestedSubDocId, fieldNames, fieldNamePatterns, subReaderContext);
        DocumentMapper documentMapper = context.mapperService().documentMapper(rootFieldsVisitor.uid().type());
        SourceLookup sourceLookup = context.lookup().source();
        sourceLookup.setSegmentAndDocument(subReaderContext, nestedSubDocId);

        ObjectMapper nestedObjectMapper = documentMapper.findNestedObjectMapper(nestedSubDocId, context, subReaderContext);
        assert nestedObjectMapper != null;
        SearchHit.NestedIdentity nestedIdentity = getInternalNestedIdentity(context, nestedSubDocId, subReaderContext, documentMapper, nestedObjectMapper);

        BytesReference source = rootFieldsVisitor.source();
        if (source != null) {
            Tuple<XContentType, Map<String, Object>> tuple = XContentHelper.convertToMap(source, true);
            Map<String, Object> sourceAsMap = tuple.v2();

            // Isolate the nested json array object that matches with nested hit and wrap it back into the same json
            // structure with the nested json array object being the actual content. The latter is important, so that
            // features like source filtering and highlighting work consistent regardless of whether the field points
            // to a json object array for consistency reasons on how we refer to fields
            Map<String, Object> nestedSourceAsMap = new HashMap<>();
            Map<String, Object> current = nestedSourceAsMap;
            for (SearchHit.NestedIdentity nested = nestedIdentity; nested != null; nested = nested.getChild()) {
                String nestedPath = nested.getField().string();
                current.put(nestedPath, new HashMap<>());
                Object extractedValue = XContentMapValues.extractValue(nestedPath, sourceAsMap);
                List<Map<String, Object>> nestedParsedSource;
                if (extractedValue instanceof List) {
                    // nested field has an array value in the _source
                    nestedParsedSource = (List<Map<String, Object>>) extractedValue;
                } else if (extractedValue instanceof Map) {
                    // nested field has an object value in the _source. This just means the nested field has just one inner object, which is valid, but uncommon.
                    nestedParsedSource = Collections.singletonList((Map<String, Object>) extractedValue);
                } else {
                    throw new IllegalStateException("extracted source isn't an object or an array");
                }
                sourceAsMap = nestedParsedSource.get(nested.getOffset());
                if (nested.getChild() == null) {
                    current.put(nestedPath, sourceAsMap);
                } else {
                    Map<String, Object> next = new HashMap<>();
                    current.put(nestedPath, next);
                    current = next;
                }
            }
            context.lookup().source().setSource(nestedSourceAsMap);
            XContentType contentType = tuple.v1();
            BytesReference nestedSource = contentBuilder(contentType).map(sourceAsMap).bytes();
            context.lookup().source().setSource(nestedSource);
            context.lookup().source().setSourceContentType(contentType);
        }

        return new SearchHit(nestedTopDocId, rootFieldsVisitor.uid().id(), documentMapper.typeText(), nestedIdentity, searchFields);
    }

    private Map<String, SearchHitField> getSearchFields(SearchContext context, int nestedSubDocId, Set<String> fieldNames, List<String> fieldNamePatterns, LeafReaderContext subReaderContext) {
        Map<String, SearchHitField> searchFields = null;
        if (context.hasStoredFields() && !context.storedFieldsContext().fieldNames().isEmpty()) {
            FieldsVisitor nestedFieldsVisitor = new CustomFieldsVisitor(fieldNames == null ? Collections.emptySet() : fieldNames,
                fieldNamePatterns == null ? Collections.emptyList() : fieldNamePatterns, false);
            if (nestedFieldsVisitor != null) {
                loadStoredFields(context, subReaderContext, nestedFieldsVisitor, nestedSubDocId);
                nestedFieldsVisitor.postProcess(context.mapperService());
                if (!nestedFieldsVisitor.fields().isEmpty()) {
                    searchFields = new HashMap<>(nestedFieldsVisitor.fields().size());
                    for (Map.Entry<String, List<Object>> entry : nestedFieldsVisitor.fields().entrySet()) {
                        searchFields.put(entry.getKey(), new SearchHitField(entry.getKey(), entry.getValue()));
                    }
                }
            }
        }
        return searchFields;
    }

    private SearchHit.NestedIdentity getInternalNestedIdentity(SearchContext context, int nestedSubDocId, LeafReaderContext subReaderContext, DocumentMapper documentMapper, ObjectMapper nestedObjectMapper) throws IOException {
        int currentParent = nestedSubDocId;
        ObjectMapper nestedParentObjectMapper;
        ObjectMapper current = nestedObjectMapper;
        String originalName = nestedObjectMapper.name();
        SearchHit.NestedIdentity nestedIdentity = null;
        do {
            Query parentFilter;
            nestedParentObjectMapper = documentMapper.findParentObjectMapper(current);
            if (nestedParentObjectMapper != null) {
                if (nestedParentObjectMapper.nested().isNested() == false) {
                    current = nestedParentObjectMapper;
                    continue;
                }
                parentFilter = nestedParentObjectMapper.nestedTypeFilter();
            } else {
                parentFilter = Queries.newNonNestedFilter();
            }

            Query childFilter = nestedObjectMapper.nestedTypeFilter();
            if (childFilter == null) {
                current = nestedParentObjectMapper;
                continue;
            }
            final Weight childWeight = context.searcher().createNormalizedWeight(childFilter, false);
            Scorer childScorer = childWeight.scorer(subReaderContext);
            if (childScorer == null) {
                current = nestedParentObjectMapper;
                continue;
            }
            DocIdSetIterator childIter = childScorer.iterator();

            BitSet parentBits = context.bitsetFilterCache().getBitSetProducer(parentFilter).getBitSet(subReaderContext);

            int offset = 0;
            int nextParent = parentBits.nextSetBit(currentParent);
            for (int docId = childIter.advance(currentParent + 1); docId < nextParent && docId != DocIdSetIterator.NO_MORE_DOCS; docId = childIter.nextDoc()) {
                offset++;
            }
            currentParent = nextParent;
            current = nestedObjectMapper = nestedParentObjectMapper;
            int currentPrefix = current == null ? 0 : current.name().length() + 1;
            nestedIdentity = new SearchHit.NestedIdentity(originalName.substring(currentPrefix), offset, nestedIdentity);
            if (current != null) {
                originalName = current.name();
            }
        } while (current != null);
        return nestedIdentity;
    }

    private void loadStoredFields(SearchContext searchContext, LeafReaderContext readerContext, FieldsVisitor fieldVisitor, int docId) {
        fieldVisitor.reset();
        try {
            readerContext.reader().document(docId, fieldVisitor);
        } catch (IOException e) {
            throw new FetchPhaseExecutionException(searchContext, "Failed to fetch doc id [" + docId + "]", e);
        }
    }
}<|MERGE_RESOLUTION|>--- conflicted
+++ resolved
@@ -163,15 +163,10 @@
                 fetchSubPhase.hitsExecute(context, hits);
             }
 
-            context.fetchResult().hits(new SearchHits(hits, context.queryResult().topDocs().totalHits, context.queryResult().topDocs().getMaxScore()));
+            context.fetchResult().hits(new SearchHits(hits, context.queryResult().getTotalHits(), context.queryResult().getMaxScore()));
         } catch (IOException e) {
             throw ExceptionsHelper.convertToElastic(e);
         }
-<<<<<<< HEAD
-=======
-
-        context.fetchResult().hits(new SearchHits(hits, context.queryResult().getTotalHits(), context.queryResult().getMaxScore()));
->>>>>>> 0114f006
     }
 
     private int findRootDocumentIfNested(SearchContext context, LeafReaderContext subReaderContext, int subDocId) throws IOException {
