--- conflicted
+++ resolved
@@ -38,7 +38,6 @@
     protected final GeoPoint centroid;
     protected final long count;
 
-<<<<<<< HEAD
     public static long encodeLatLon(double lat, double lon) {
         return (Integer.toUnsignedLong(GeoEncodingUtils.encodeLatitude(lat)) << 32) | Integer.toUnsignedLong(GeoEncodingUtils.encodeLongitude(lon));
     }
@@ -51,10 +50,7 @@
         return GeoEncodingUtils.decodeLongitude((int) (encodedLatLon & 0xFFFFFFFFL));
     }
 
-    public InternalGeoCentroid(String name, GeoPoint centroid, long count, List<PipelineAggregator>
-=======
     InternalGeoCentroid(String name, GeoPoint centroid, long count, List<PipelineAggregator>
->>>>>>> f217eb8a
             pipelineAggregators, Map<String, Object> metaData) {
         super(name, pipelineAggregators, metaData);
         assert (centroid == null) == (count == 0);
