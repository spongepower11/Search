/*
 * Licensed to Elasticsearch under one or more contributor
 * license agreements. See the NOTICE file distributed with
 * this work for additional information regarding copyright
 * ownership. Elasticsearch licenses this file to you under
 * the Apache License, Version 2.0 (the "License"); you may
 * not use this file except in compliance with the License.
 * You may obtain a copy of the License at
 *
 *    http://www.apache.org/licenses/LICENSE-2.0
 *
 * Unless required by applicable law or agreed to in writing,
 * software distributed under the License is distributed on an
 * "AS IS" BASIS, WITHOUT WARRANTIES OR CONDITIONS OF ANY
 * KIND, either express or implied.  See the License for the
 * specific language governing permissions and limitations
 * under the License.
 */

package org.elasticsearch.search.aggregations.metrics.scripted;

import org.elasticsearch.script.ExecutableScript;
import org.elasticsearch.script.Script;
<<<<<<< HEAD
import org.elasticsearch.script.Script.ScriptInput;
=======
import org.elasticsearch.script.SearchScript;
>>>>>>> e874dee3
import org.elasticsearch.search.SearchParseException;
import org.elasticsearch.search.aggregations.Aggregator;
import org.elasticsearch.search.aggregations.AggregatorFactories;
import org.elasticsearch.search.aggregations.AggregatorFactory;
import org.elasticsearch.search.aggregations.InternalAggregation.Type;
import org.elasticsearch.search.aggregations.pipeline.PipelineAggregator;
import org.elasticsearch.search.aggregations.support.AggregationContext;
import org.elasticsearch.search.internal.SearchContext;

import java.io.IOException;
import java.util.ArrayList;
import java.util.HashMap;
import java.util.List;
import java.util.Map;
import java.util.function.Function;

public class ScriptedMetricAggregatorFactory extends AggregatorFactory<ScriptedMetricAggregatorFactory> {

<<<<<<< HEAD
    private final ScriptInput initScript;
    private final ScriptInput mapScript;
    private final ScriptInput combineScript;
    private final ScriptInput reduceScript;
=======
    private final Function<Map<String, Object>, SearchScript> mapScript;
    private final Function<Map<String, Object>, ExecutableScript> combineScript;
    private final Script reduceScript;
>>>>>>> e874dee3
    private final Map<String, Object> params;
    private final Function<Map<String, Object>, ExecutableScript> initScript;

<<<<<<< HEAD
    public ScriptedMetricAggregatorFactory(String name, Type type, ScriptInput initScript, ScriptInput mapScript, ScriptInput combineScript,
            ScriptInput reduceScript, Map<String, Object> params, AggregationContext context, AggregatorFactory<?> parent,
=======
    public ScriptedMetricAggregatorFactory(String name, Type type, Function<Map<String, Object>, SearchScript> mapScript,
            Function<Map<String, Object>, ExecutableScript> initScript, Function<Map<String, Object>, ExecutableScript> combineScript,
            Script reduceScript, Map<String, Object> params, AggregationContext context, AggregatorFactory<?> parent,
>>>>>>> e874dee3
            AggregatorFactories.Builder subFactories, Map<String, Object> metaData) throws IOException {
        super(name, type, context, parent, subFactories, metaData);
        this.mapScript = mapScript;
        this.initScript = initScript;
        this.combineScript = combineScript;
        this.reduceScript = reduceScript;
        this.params = params;
    }

    @Override
    public Aggregator createInternal(Aggregator parent, boolean collectsFromSingleBucket, List<PipelineAggregator> pipelineAggregators,
            Map<String, Object> metaData) throws IOException {
        if (collectsFromSingleBucket == false) {
            return asMultiBucketAggregator(this, context, parent);
        }
        Map<String, Object> params = this.params;
        if (params != null) {
            params = deepCopyParams(params, context.searchContext());
        } else {
            params = new HashMap<>();
            params.put("_agg", new HashMap<String, Object>());
        }

<<<<<<< HEAD
    private static ScriptInput insertParams(ScriptInput script, Map<String, Object> params) {
        if (script == null) {
            return null;
        }

        return ScriptInput.update(script, null, null, null, null, params);
=======
        final ExecutableScript initScript = this.initScript.apply(params);
        final SearchScript mapScript = this.mapScript.apply(params);
        final ExecutableScript combineScript = this.combineScript.apply(params);

        final Script reduceScript = deepCopyScript(this.reduceScript, context.searchContext());
        if (initScript != null) {
            initScript.run();
        }
        return new ScriptedMetricAggregator(name, mapScript,
                combineScript, reduceScript, params, context, parent,
                pipelineAggregators, metaData);
>>>>>>> e874dee3
    }

    private static ScriptInput deepCopyScript(ScriptInput script, SearchContext context) {
        if (script != null) {
            Map<String, Object> params = script.params;
            if (params != null) {
                params = deepCopyParams(params, context);
            }
            return ScriptInput.update(script, null, null, null, null, params);
        } else {
            return null;
        }
    }

    @SuppressWarnings({ "unchecked" })
    private static <T> T deepCopyParams(T original, SearchContext context) {
        T clone;
        if (original instanceof Map) {
            Map<?, ?> originalMap = (Map<?, ?>) original;
            Map<Object, Object> clonedMap = new HashMap<>();
            for (Map.Entry<?, ?> e : originalMap.entrySet()) {
                clonedMap.put(deepCopyParams(e.getKey(), context), deepCopyParams(e.getValue(), context));
            }
            clone = (T) clonedMap;
        } else if (original instanceof List) {
            List<?> originalList = (List<?>) original;
            List<Object> clonedList = new ArrayList<>();
            for (Object o : originalList) {
                clonedList.add(deepCopyParams(o, context));
            }
            clone = (T) clonedList;
        } else if (original instanceof String || original instanceof Integer || original instanceof Long || original instanceof Short
            || original instanceof Byte || original instanceof Float || original instanceof Double || original instanceof Character
            || original instanceof Boolean) {
            clone = original;
        } else {
            throw new SearchParseException(context,
                "Can only clone primitives, String, ArrayList, and HashMap. Found: " + original.getClass().getCanonicalName(), null);
        }
        return clone;
    }


}<|MERGE_RESOLUTION|>--- conflicted
+++ resolved
@@ -20,12 +20,8 @@
 package org.elasticsearch.search.aggregations.metrics.scripted;
 
 import org.elasticsearch.script.ExecutableScript;
-import org.elasticsearch.script.Script;
-<<<<<<< HEAD
 import org.elasticsearch.script.Script.ScriptInput;
-=======
 import org.elasticsearch.script.SearchScript;
->>>>>>> e874dee3
 import org.elasticsearch.search.SearchParseException;
 import org.elasticsearch.search.aggregations.Aggregator;
 import org.elasticsearch.search.aggregations.AggregatorFactories;
@@ -44,27 +40,15 @@
 
 public class ScriptedMetricAggregatorFactory extends AggregatorFactory<ScriptedMetricAggregatorFactory> {
 
-<<<<<<< HEAD
-    private final ScriptInput initScript;
-    private final ScriptInput mapScript;
-    private final ScriptInput combineScript;
-    private final ScriptInput reduceScript;
-=======
     private final Function<Map<String, Object>, SearchScript> mapScript;
     private final Function<Map<String, Object>, ExecutableScript> combineScript;
-    private final Script reduceScript;
->>>>>>> e874dee3
+    private final ScriptInput reduceScript;
     private final Map<String, Object> params;
     private final Function<Map<String, Object>, ExecutableScript> initScript;
 
-<<<<<<< HEAD
-    public ScriptedMetricAggregatorFactory(String name, Type type, ScriptInput initScript, ScriptInput mapScript, ScriptInput combineScript,
-            ScriptInput reduceScript, Map<String, Object> params, AggregationContext context, AggregatorFactory<?> parent,
-=======
     public ScriptedMetricAggregatorFactory(String name, Type type, Function<Map<String, Object>, SearchScript> mapScript,
             Function<Map<String, Object>, ExecutableScript> initScript, Function<Map<String, Object>, ExecutableScript> combineScript,
-            Script reduceScript, Map<String, Object> params, AggregationContext context, AggregatorFactory<?> parent,
->>>>>>> e874dee3
+            ScriptInput reduceScript, Map<String, Object> params, AggregationContext context, AggregatorFactory<?> parent,
             AggregatorFactories.Builder subFactories, Map<String, Object> metaData) throws IOException {
         super(name, type, context, parent, subFactories, metaData);
         this.mapScript = mapScript;
@@ -88,26 +72,17 @@
             params.put("_agg", new HashMap<String, Object>());
         }
 
-<<<<<<< HEAD
-    private static ScriptInput insertParams(ScriptInput script, Map<String, Object> params) {
-        if (script == null) {
-            return null;
-        }
-
-        return ScriptInput.update(script, null, null, null, null, params);
-=======
         final ExecutableScript initScript = this.initScript.apply(params);
         final SearchScript mapScript = this.mapScript.apply(params);
         final ExecutableScript combineScript = this.combineScript.apply(params);
 
-        final Script reduceScript = deepCopyScript(this.reduceScript, context.searchContext());
+        final ScriptInput reduceScript = deepCopyScript(this.reduceScript, context.searchContext());
         if (initScript != null) {
             initScript.run();
         }
         return new ScriptedMetricAggregator(name, mapScript,
                 combineScript, reduceScript, params, context, parent,
                 pipelineAggregators, metaData);
->>>>>>> e874dee3
     }
 
     private static ScriptInput deepCopyScript(ScriptInput script, SearchContext context) {
