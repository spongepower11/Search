/*
 * Licensed to Elasticsearch under one or more contributor
 * license agreements. See the NOTICE file distributed with
 * this work for additional information regarding copyright
 * ownership. Elasticsearch licenses this file to you under
 * the Apache License, Version 2.0 (the "License"); you may
 * not use this file except in compliance with the License.
 * You may obtain a copy of the License at
 *
 *    http://www.apache.org/licenses/LICENSE-2.0
 *
 * Unless required by applicable law or agreed to in writing,
 * software distributed under the License is distributed on an
 * "AS IS" BASIS, WITHOUT WARRANTIES OR CONDITIONS OF ANY
 * KIND, either express or implied.  See the License for the
 * specific language governing permissions and limitations
 * under the License.
 */
package org.elasticsearch.search.aggregations.bucket.range.ip;

import org.apache.lucene.document.InetAddressPoint;
import org.apache.lucene.util.BytesRef;
import org.elasticsearch.common.ParseField;
import org.elasticsearch.common.ParsingException;
import org.elasticsearch.common.io.stream.StreamInput;
import org.elasticsearch.common.io.stream.StreamOutput;
import org.elasticsearch.common.network.InetAddresses;
import org.elasticsearch.common.xcontent.ObjectParser;
import org.elasticsearch.common.xcontent.ToXContent;
import org.elasticsearch.common.xcontent.XContentBuilder;
import org.elasticsearch.common.xcontent.XContentParser;
import org.elasticsearch.common.xcontent.XContentParser.Token;
import org.elasticsearch.index.query.QueryParseContext;
import org.elasticsearch.script.Script;
import org.elasticsearch.search.aggregations.AggregationBuilder;
import org.elasticsearch.search.aggregations.AggregatorFactories.Builder;
import org.elasticsearch.search.aggregations.AggregatorFactory;
import org.elasticsearch.search.aggregations.bucket.range.BinaryRangeAggregator;
import org.elasticsearch.search.aggregations.bucket.range.BinaryRangeAggregatorFactory;
import org.elasticsearch.search.aggregations.bucket.range.RangeAggregator;
import org.elasticsearch.search.aggregations.support.ValueType;
import org.elasticsearch.search.aggregations.support.ValuesSource;
import org.elasticsearch.search.aggregations.support.ValuesSourceAggregationBuilder;
import org.elasticsearch.search.aggregations.support.ValuesSourceAggregatorFactory;
import org.elasticsearch.search.aggregations.support.ValuesSourceConfig;
import org.elasticsearch.search.aggregations.support.ValuesSourceParserHelper;
import org.elasticsearch.search.aggregations.support.ValuesSourceType;
import org.elasticsearch.search.internal.SearchContext;

import java.io.IOException;
import java.net.InetAddress;
import java.net.UnknownHostException;
import java.util.ArrayList;
import java.util.Collections;
import java.util.List;
import java.util.Objects;


public final class IpRangeAggregationBuilder
        extends ValuesSourceAggregationBuilder<ValuesSource.Bytes, IpRangeAggregationBuilder> {
    public static final String NAME = "ip_range";
    private static final ParseField MASK_FIELD = new ParseField("mask");

    private static final ObjectParser<IpRangeAggregationBuilder, QueryParseContext> PARSER;
    static {
        PARSER = new ObjectParser<>(IpRangeAggregationBuilder.NAME);
        ValuesSourceParserHelper.declareBytesFields(PARSER, false, false);

        PARSER.declareBoolean(IpRangeAggregationBuilder::keyed, RangeAggregator.KEYED_FIELD);

        PARSER.declareObjectArray((agg, ranges) -> {
            for (Range range : ranges) agg.addRange(range);
        }, IpRangeAggregationBuilder::parseRange, RangeAggregator.RANGES_FIELD);
    }

    public static AggregationBuilder parse(String aggregationName, QueryParseContext context) throws IOException {
        return PARSER.parse(context.parser(), new IpRangeAggregationBuilder(aggregationName), context);
    }

    private static Range parseRange(XContentParser parser, QueryParseContext context) throws IOException {
        String key = null;
        String from = null;
        String to = null;
        String mask = null;

        if (parser.currentToken() != Token.START_OBJECT) {
            throw new ParsingException(parser.getTokenLocation(), "[ranges] must contain objects, but hit a " + parser.currentToken());
        }
        while (parser.nextToken() != Token.END_OBJECT) {
            if (parser.currentToken() == Token.FIELD_NAME) {
                continue;
            }
            if (RangeAggregator.Range.KEY_FIELD.match(parser.currentName())) {
                key = parser.text();
            } else if (RangeAggregator.Range.FROM_FIELD.match(parser.currentName())) {
                from = parser.textOrNull();
            } else if (RangeAggregator.Range.TO_FIELD.match(parser.currentName())) {
                to = parser.textOrNull();
            } else if (MASK_FIELD.match(parser.currentName())) {
                mask = parser.text();
            } else {
                throw new ParsingException(parser.getTokenLocation(), "Unexpected ip range parameter: [" + parser.currentName() + "]");
            }
        }
        if (mask != null) {
            if (key == null) {
                key = mask;
            }
            return new Range(key, mask);
        } else {
            return new Range(key, from, to);
        }
    }

    public static class Range implements ToXContent {

        private final String key;
        private final String from;
        private final String to;

        Range(String key, String from, String to) {
            if (from != null) {
                InetAddresses.forString(from);
            }
            if (to != null) {
                InetAddresses.forString(to);
            }
            this.key = key;
            this.from = from;
            this.to = to;
        }

        Range(String key, String mask) {
            String[] splits = mask.split("/");
            if (splits.length != 2) {
                throw new IllegalArgumentException("Expected [ip/prefix_length] but got [" + mask
                        + "], which contains zero or more than one [/]");
            }
            InetAddress value = InetAddresses.forString(splits[0]);
            int prefixLength = Integer.parseInt(splits[1]);
            // copied from InetAddressPoint.newPrefixQuery
            if (prefixLength < 0 || prefixLength > 8 * value.getAddress().length) {
                throw new IllegalArgumentException("illegal prefixLength [" + prefixLength
                        + "] in [" + mask + "]. Must be 0-32 for IPv4 ranges, 0-128 for IPv6 ranges");
            }
            // create the lower value by zeroing out the host portion, upper value by filling it with all ones.
            byte lower[] = value.getAddress();
            byte upper[] = value.getAddress();
            for (int i = prefixLength; i < 8 * lower.length; i++) {
                int m = 1 << (7 - (i & 7));
                lower[i >> 3] &= ~m;
                upper[i >> 3] |= m;
            }
            this.key = key;
            try {
                InetAddress fromAddress = InetAddress.getByAddress(lower);
                if (fromAddress.equals(InetAddressPoint.MIN_VALUE)) {
                    this.from = null;
                } else {
                    this.from = InetAddresses.toAddrString(fromAddress);
                }
                InetAddress inclusiveToAddress = InetAddress.getByAddress(upper);
                if (inclusiveToAddress.equals(InetAddressPoint.MAX_VALUE)) {
                    this.to = null;
                } else {
                    this.to = InetAddresses.toAddrString(InetAddressPoint.nextUp(inclusiveToAddress));
                }
            } catch (UnknownHostException bogus) {
                throw new AssertionError(bogus);
            }
        }

        private Range(StreamInput in) throws IOException {
            this.key = in.readOptionalString();
            this.from = in.readOptionalString();
            this.to = in.readOptionalString();
        }

        void writeTo(StreamOutput out) throws IOException {
            out.writeOptionalString(key);
            out.writeOptionalString(from);
            out.writeOptionalString(to);
        }

        public String getKey() {
            return key;
        }

        public String getFrom() {
            return from;
        }

        public String getTo() {
            return to;
        }

        @Override
        public boolean equals(Object obj) {
            if (obj == null || getClass() != obj.getClass()) {
                return false;
            }
            Range that = (Range) obj;
            return Objects.equals(key, that.key)
                    && Objects.equals(from, that.from)
                    && Objects.equals(to, that.to);
        }

        @Override
        public int hashCode() {
            return Objects.hash(getClass(), key, from, to);
        }

        @Override
        public XContentBuilder toXContent(XContentBuilder builder, Params params) throws IOException {
            builder.startObject();
            if (key != null) {
                builder.field(RangeAggregator.Range.KEY_FIELD.getPreferredName(), key);
            }
            if (from != null) {
                builder.field(RangeAggregator.Range.FROM_FIELD.getPreferredName(), from);
            }
            if (to != null) {
                builder.field(RangeAggregator.Range.TO_FIELD.getPreferredName(), to);
            }
            builder.endObject();
            return builder;
        }
    }

    private boolean keyed = false;
    private List<Range> ranges = new ArrayList<>();

    public IpRangeAggregationBuilder(String name) {
        super(name, ValuesSourceType.BYTES, ValueType.IP);
    }

    @Override
    public String getType() {
        return NAME;
    }

    public IpRangeAggregationBuilder keyed(boolean keyed) {
        this.keyed = keyed;
        return this;
    }

    public boolean keyed() {
        return keyed;
    }

    /** Get the current list or ranges that are configured on this aggregation. */
    public List<Range> getRanges() {
        return Collections.unmodifiableList(ranges);
    }

    /** Add a new {@link Range} to this aggregation. */
    public IpRangeAggregationBuilder addRange(Range range) {
        ranges.add(range);
        return this;
    }

    /**
     * Add a new range to this aggregation.
     *
     * @param key
     *            the key to use for this range in the response
     * @param from
     *            the lower bound on the distances, inclusive
     * @param to
     *            the upper bound on the distances, exclusive
     */
    public IpRangeAggregationBuilder addRange(String key, String from, String to) {
        addRange(new Range(key, from, to));
        return this;
    }

    /**
     * Add a new range to this aggregation using the CIDR notation.
     */
    public IpRangeAggregationBuilder addMaskRange(String key, String mask) {
        return addRange(new Range(key, mask));
    }

    /**
     * Same as {@link #addMaskRange(String, String)} but uses the mask itself as
     * a key.
     */
    public IpRangeAggregationBuilder addMaskRange(String mask) {
        return addRange(new Range(mask, mask));
    }

    /**
     * Same as {@link #addRange(String, String, String)} but the key will be
     * automatically generated.
     */
    public IpRangeAggregationBuilder addRange(String from, String to) {
        return addRange(null, from, to);
    }

    /**
     * Same as {@link #addRange(String, String, String)} but there will be no
     * lower bound.
     */
    public IpRangeAggregationBuilder addUnboundedTo(String key, String to) {
        addRange(new Range(key, null, to));
        return this;
    }

    /**
     * Same as {@link #addUnboundedTo(String, String)} but the key will be
     * generated automatically.
     */
    public IpRangeAggregationBuilder addUnboundedTo(String to) {
        return addUnboundedTo(null, to);
    }

    /**
     * Same as {@link #addRange(String, String, String)} but there will be no
     * upper bound.
     */
    public IpRangeAggregationBuilder addUnboundedFrom(String key, String from) {
        addRange(new Range(key, from, null));
        return this;
    }

    @Override
    public IpRangeAggregationBuilder script(Script script) {
        throw new IllegalArgumentException("[ip_range] does not support scripts");
    }

    /**
     * Same as {@link #addUnboundedFrom(String, String)} but the key will be
     * generated automatically.
     */
    public IpRangeAggregationBuilder addUnboundedFrom(String from) {
        return addUnboundedFrom(null, from);
    }

    public IpRangeAggregationBuilder(StreamInput in) throws IOException {
        super(in, ValuesSourceType.BYTES, ValueType.IP);
        final int numRanges = in.readVInt();
        for (int i = 0; i < numRanges; ++i) {
            addRange(new Range(in));
        }
        keyed = in.readBoolean();
    }

    @Override
    protected void innerWriteTo(StreamOutput out) throws IOException {
        out.writeVInt(ranges.size());
        for (Range range : ranges) {
            range.writeTo(out);
        }
        out.writeBoolean(keyed);
    }

    private static BytesRef toBytesRef(String ip) {
        if (ip == null) {
            return null;
        }
        InetAddress address = InetAddresses.forString(ip);
        byte[] bytes = InetAddressPoint.encode(address);
        return new BytesRef(bytes);
    }

    @Override
    protected ValuesSourceAggregatorFactory<ValuesSource.Bytes, ?> innerBuild(
            SearchContext context, ValuesSourceConfig<ValuesSource.Bytes> config,
            AggregatorFactory<?> parent, Builder subFactoriesBuilder)
                    throws IOException {
<<<<<<< HEAD
        List<BinaryRangeAggregator.Range> ranges = new ArrayList<>(this.ranges.size());
=======
        List<BinaryRangeAggregator.Range> ranges = new ArrayList<>();
        if(this.ranges.size() == 0){
            throw new IllegalArgumentException("No [ranges] specified for the [" + this.getName() + "] aggregation");
        }
>>>>>>> 1a7a926a
        for (Range range : this.ranges) {
            ranges.add(new BinaryRangeAggregator.Range(range.key, toBytesRef(range.from), toBytesRef(range.to)));
        }
        return new BinaryRangeAggregatorFactory(name, config, ranges,
                keyed, context, parent, subFactoriesBuilder, metaData);
    }

    @Override
    protected XContentBuilder doXContentBody(XContentBuilder builder, Params params) throws IOException {
        builder.field(RangeAggregator.RANGES_FIELD.getPreferredName(), ranges);
        builder.field(RangeAggregator.KEYED_FIELD.getPreferredName(), keyed);
        return builder;
    }

    @Override
    protected int innerHashCode() {
        return Objects.hash(keyed, ranges);
    }

    @Override
    protected boolean innerEquals(Object obj) {
        IpRangeAggregationBuilder that = (IpRangeAggregationBuilder) obj;
        return keyed == that.keyed
                && ranges.equals(that.ranges);
    }
}<|MERGE_RESOLUTION|>--- conflicted
+++ resolved
@@ -368,14 +368,11 @@
             SearchContext context, ValuesSourceConfig<ValuesSource.Bytes> config,
             AggregatorFactory<?> parent, Builder subFactoriesBuilder)
                     throws IOException {
-<<<<<<< HEAD
-        List<BinaryRangeAggregator.Range> ranges = new ArrayList<>(this.ranges.size());
-=======
-        List<BinaryRangeAggregator.Range> ranges = new ArrayList<>();
         if(this.ranges.size() == 0){
             throw new IllegalArgumentException("No [ranges] specified for the [" + this.getName() + "] aggregation");
         }
->>>>>>> 1a7a926a
+
+        List<BinaryRangeAggregator.Range> ranges = new ArrayList<>(this.ranges.size());
         for (Range range : this.ranges) {
             ranges.add(new BinaryRangeAggregator.Range(range.key, toBytesRef(range.from), toBytesRef(range.to)));
         }
