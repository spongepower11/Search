/*
 * Licensed to Elasticsearch under one or more contributor
 * license agreements. See the NOTICE file distributed with
 * this work for additional information regarding copyright
 * ownership. Elasticsearch licenses this file to you under
 * the Apache License, Version 2.0 (the "License"); you may
 * not use this file except in compliance with the License.
 * You may obtain a copy of the License at
 *
 *    http://www.apache.org/licenses/LICENSE-2.0
 *
 * Unless required by applicable law or agreed to in writing,
 * software distributed under the License is distributed on an
 * "AS IS" BASIS, WITHOUT WARRANTIES OR CONDITIONS OF ANY
 * KIND, either express or implied.  See the License for the
 * specific language governing permissions and limitations
 * under the License.
 */

package org.elasticsearch.action.support.replication;

import org.elasticsearch.ElasticsearchException;
import org.elasticsearch.ExceptionsHelper;
import org.elasticsearch.action.ActionListener;
import org.elasticsearch.action.ReplicationResponse;
import org.elasticsearch.action.UnavailableShardsException;
import org.elasticsearch.action.WriteConsistencyLevel;
import org.elasticsearch.action.support.ActionFilters;
import org.elasticsearch.action.support.TransportAction;
import org.elasticsearch.action.support.TransportActions;
import org.elasticsearch.cluster.ClusterService;
import org.elasticsearch.cluster.ClusterState;
import org.elasticsearch.cluster.ClusterStateObserver;
import org.elasticsearch.cluster.action.index.MappingUpdatedAction;
import org.elasticsearch.cluster.action.shard.ShardStateAction;
import org.elasticsearch.cluster.block.ClusterBlockException;
import org.elasticsearch.cluster.block.ClusterBlockLevel;
import org.elasticsearch.cluster.metadata.IndexMetaData;
import org.elasticsearch.cluster.metadata.IndexNameExpressionResolver;
import org.elasticsearch.cluster.metadata.MetaData;
import org.elasticsearch.cluster.node.DiscoveryNode;
import org.elasticsearch.cluster.node.DiscoveryNodes;
import org.elasticsearch.cluster.routing.IndexRoutingTable;
import org.elasticsearch.cluster.routing.IndexShardRoutingTable;
import org.elasticsearch.cluster.routing.ShardRouting;
import org.elasticsearch.common.Nullable;
import org.elasticsearch.common.collect.Tuple;
import org.elasticsearch.common.io.stream.StreamInput;
import org.elasticsearch.common.lease.Releasable;
import org.elasticsearch.common.lease.Releasables;
import org.elasticsearch.common.settings.Settings;
import org.elasticsearch.common.unit.TimeValue;
import org.elasticsearch.common.util.concurrent.AbstractRunnable;
import org.elasticsearch.common.util.concurrent.ConcurrentCollections;
import org.elasticsearch.common.util.concurrent.ThreadContext;
import org.elasticsearch.index.IndexService;
import org.elasticsearch.index.engine.VersionConflictEngineException;
import org.elasticsearch.index.shard.IndexShard;
import org.elasticsearch.index.shard.IndexShardState;
import org.elasticsearch.index.shard.ShardId;
import org.elasticsearch.index.translog.Translog;
import org.elasticsearch.indices.IndicesService;
import org.elasticsearch.node.NodeClosedException;
import org.elasticsearch.rest.RestStatus;
import org.elasticsearch.tasks.Task;
import org.elasticsearch.threadpool.ThreadPool;
import org.elasticsearch.transport.BaseTransportResponseHandler;
import org.elasticsearch.transport.ConnectTransportException;
import org.elasticsearch.transport.EmptyTransportResponseHandler;
import org.elasticsearch.transport.TransportChannel;
import org.elasticsearch.transport.TransportChannelResponseHandler;
import org.elasticsearch.transport.TransportException;
import org.elasticsearch.transport.TransportRequestHandler;
import org.elasticsearch.transport.TransportRequestOptions;
import org.elasticsearch.transport.TransportResponse;
import org.elasticsearch.transport.TransportService;

import java.io.IOException;
import java.util.Collections;
import java.util.List;
import java.util.Locale;
import java.util.Map;
import java.util.concurrent.ConcurrentMap;
import java.util.concurrent.atomic.AtomicBoolean;
import java.util.concurrent.atomic.AtomicInteger;
import java.util.function.Supplier;

/**
 * Base class for requests that should be executed on a primary copy followed by replica copies.
 * Subclasses can resolve the target shard and provide implementation for primary and replica operations.
 *
 * The action samples cluster state on the receiving node to reroute to node with primary copy and on the
 * primary node to validate request before primary operation followed by sampling state again for resolving
 * nodes with replica copies to perform replication.
 */
public abstract class TransportReplicationAction<Request extends ReplicationRequest<Request>, ReplicaRequest extends ReplicationRequest<ReplicaRequest>, Response extends ReplicationResponse> extends TransportAction<Request, Response> {

    protected final TransportService transportService;
    protected final ClusterService clusterService;
    protected final IndicesService indicesService;
    protected final ShardStateAction shardStateAction;
    protected final WriteConsistencyLevel defaultWriteConsistencyLevel;
    protected final TransportRequestOptions transportOptions;
    protected final MappingUpdatedAction mappingUpdatedAction;

    final String transportReplicaAction;
    final String transportPrimaryAction;
    final String executor;
    final boolean checkWriteConsistency;

    protected TransportReplicationAction(Settings settings, String actionName, TransportService transportService,
                                         ClusterService clusterService, IndicesService indicesService,
                                         ThreadPool threadPool, ShardStateAction shardStateAction,
                                         MappingUpdatedAction mappingUpdatedAction, ActionFilters actionFilters,
                                         IndexNameExpressionResolver indexNameExpressionResolver, Supplier<Request> request,
                                         Supplier<ReplicaRequest> replicaRequest, String executor) {
        super(settings, actionName, threadPool, actionFilters, indexNameExpressionResolver, transportService.getTaskManager());
        this.transportService = transportService;
        this.clusterService = clusterService;
        this.indicesService = indicesService;
        this.shardStateAction = shardStateAction;
        this.mappingUpdatedAction = mappingUpdatedAction;

        this.transportPrimaryAction = actionName + "[p]";
        this.transportReplicaAction = actionName + "[r]";
        this.executor = executor;
        this.checkWriteConsistency = checkWriteConsistency();
        transportService.registerRequestHandler(actionName, request, ThreadPool.Names.SAME, new OperationTransportHandler());
        transportService.registerRequestHandler(transportPrimaryAction, request, executor, new PrimaryOperationTransportHandler());
        // we must never reject on because of thread pool capacity on replicas
        transportService.registerRequestHandler(transportReplicaAction, replicaRequest, executor, true, new ReplicaOperationTransportHandler());

        this.transportOptions = transportOptions();

        this.defaultWriteConsistencyLevel = WriteConsistencyLevel.fromString(settings.get("action.write_consistency", "quorum"));
    }

    @Override
    protected final void doExecute(Request request, ActionListener<Response> listener) {
        throw new UnsupportedOperationException("the task parameter is required for this operation");
    }

    @Override
    protected void doExecute(Task task, Request request, ActionListener<Response> listener) {
        new ReroutePhase(task, request, listener).run();
    }

    protected abstract Response newResponseInstance();

    /**
     * Resolves the target shard id of the incoming request.
     * Additional processing or validation of the request should be done here.
     */
    protected void resolveRequest(MetaData metaData, String concreteIndex, Request request) {
        // implementation should be provided if request shardID is not already resolved at request construction
    }

    /**
     * Primary operation on node with primary copy, the provided metadata should be used for request validation if needed
     *
     * @return A tuple containing not null values, as first value the result of the primary operation and as second value
     * the request to be executed on the replica shards.
     */
    protected abstract Tuple<Response, ReplicaRequest> shardOperationOnPrimary(MetaData metaData, Request shardRequest) throws Exception;

    /**
     * Replica operation on nodes with replica copies
     */
    protected abstract void shardOperationOnReplica(ReplicaRequest shardRequest);

    /**
     * True if write consistency should be checked for an implementation
     */
    protected boolean checkWriteConsistency() {
        return true;
    }

    /**
     * Cluster level block to check before request execution
     */
    protected ClusterBlockLevel globalBlockLevel() {
        return ClusterBlockLevel.WRITE;
    }

    /**
     * Index level block to check before request execution
     */
    protected ClusterBlockLevel indexBlockLevel() {
        return ClusterBlockLevel.WRITE;
    }

    /**
     * True if provided index should be resolved when resolving request
     */
    protected boolean resolveIndex() {
        return true;
    }

    protected TransportRequestOptions transportOptions() {
        return TransportRequestOptions.EMPTY;
    }

    protected boolean retryPrimaryException(Throwable e) {
        return e.getClass() == RetryOnPrimaryException.class
                || TransportActions.isShardNotAvailableException(e);
    }

    /**
     * Should an exception be ignored when the operation is performed on the replica.
     */
    protected boolean ignoreReplicaException(Throwable e) {
        if (TransportActions.isShardNotAvailableException(e)) {
            return true;
        }
        // on version conflict or document missing, it means
        // that a new change has crept into the replica, and it's fine
        if (isConflictException(e)) {
            return true;
        }
        return false;
    }

    protected boolean isConflictException(Throwable e) {
        Throwable cause = ExceptionsHelper.unwrapCause(e);
        // on version conflict or document missing, it means
        // that a new change has crept into the replica, and it's fine
        if (cause instanceof VersionConflictEngineException) {
            return true;
        }
        return false;
    }

    protected static class WriteResult<T extends ReplicationResponse> {

        public final T response;
        public final Translog.Location location;

        public WriteResult(T response, Translog.Location location) {
            this.response = response;
            this.location = location;
        }

        @SuppressWarnings("unchecked")
        public <T extends ReplicationResponse> T response() {
            // this sets total, pending and failed to 0 and this is ok, because we will embed this into the replica
            // request and not use it
            response.setShardInfo(new ReplicationResponse.ShardInfo());
            return (T) response;
        }

    }

    class OperationTransportHandler implements TransportRequestHandler<Request> {
        @Override
        public void messageReceived(final Request request, final TransportChannel channel, Task task) throws Exception {
            execute(task, request, new ActionListener<Response>() {
                @Override
                public void onResponse(Response result) {
                    try {
                        channel.sendResponse(result);
                    } catch (Throwable e) {
                        onFailure(e);
                    }
                }

                @Override
                public void onFailure(Throwable e) {
                    try {
                        channel.sendResponse(e);
                    } catch (Throwable e1) {
                        logger.warn("Failed to send response for " + actionName, e1);
                    }
                }
            });
        }

        @Override
        public void messageReceived(Request request, TransportChannel channel) throws Exception {
            throw new UnsupportedOperationException("the task parameter is required for this operation");
        }
    }

    class PrimaryOperationTransportHandler implements TransportRequestHandler<Request> {
        @Override
        public void messageReceived(final Request request, final TransportChannel channel) throws Exception {
            new PrimaryPhase(request, channel).run();
        }
    }

    class ReplicaOperationTransportHandler implements TransportRequestHandler<ReplicaRequest> {
        @Override
        public void messageReceived(final ReplicaRequest request, final TransportChannel channel) throws Exception {
            new AsyncReplicaAction(request, channel).run();
        }
    }

    public static class RetryOnReplicaException extends ElasticsearchException {

        public RetryOnReplicaException(ShardId shardId, String msg) {
            super(msg);
            setShard(shardId);
        }

        public RetryOnReplicaException(StreamInput in) throws IOException {
            super(in);
        }
    }

    private final class AsyncReplicaAction extends AbstractRunnable {
        private final ReplicaRequest request;
        private final TransportChannel channel;
        // important: we pass null as a timeout as failing a replica is
        // something we want to avoid at all costs
        private final ClusterStateObserver observer = new ClusterStateObserver(clusterService, null, logger, threadPool.getThreadContext());

        AsyncReplicaAction(ReplicaRequest request, TransportChannel channel) {
            this.request = request;
            this.channel = channel;
        }

        @Override
        public void onFailure(Throwable t) {
            if (t instanceof RetryOnReplicaException) {
                logger.trace("Retrying operation on replica, action [{}], request [{}]", t, transportReplicaAction, request);
                final ThreadContext.StoredContext context = threadPool.getThreadContext().newStoredContext();
                observer.waitForNextChange(new ClusterStateObserver.Listener() {
                    @Override
                    public void onNewClusterState(ClusterState state) {
                        context.close();
                        // Forking a thread on local node via transport service so that custom transport service have an
                        // opportunity to execute custom logic before the replica operation begins
                        String extraMessage = "action [" + transportReplicaAction + "], request[" + request + "]";
                        TransportChannelResponseHandler<TransportResponse.Empty> handler = TransportChannelResponseHandler.emptyResponseHandler(logger, channel, extraMessage);
                        transportService.sendRequest(clusterService.localNode(), transportReplicaAction, request, handler);
                    }

                    @Override
                    public void onClusterServiceClose() {
                        responseWithFailure(new NodeClosedException(clusterService.localNode()));
                    }

                    @Override
                    public void onTimeout(TimeValue timeout) {
                        throw new AssertionError("Cannot happen: there is not timeout");
                    }
                });
            } else {
                try {
                    failReplicaIfNeeded(t);
                } catch (Throwable unexpected) {
                    logger.error("{} unexpected error while failing replica", unexpected, request.shardId().id());
                } finally {
                    responseWithFailure(t);
                }
            }
        }

        private void failReplicaIfNeeded(Throwable t) {
            String index = request.shardId().getIndex().getName();
            int shardId = request.shardId().id();
            logger.trace("failure on replica [{}][{}], action [{}], request [{}]", t, index, shardId, actionName, request);
            if (ignoreReplicaException(t) == false) {
                IndexService indexService = indicesService.indexService(index);
                if (indexService == null) {
                    logger.debug("ignoring failed replica [{}][{}] because index was already removed.", index, shardId);
                    return;
                }
                IndexShard indexShard = indexService.getShardOrNull(shardId);
                if (indexShard == null) {
                    logger.debug("ignoring failed replica [{}][{}] because index was already removed.", index, shardId);
                    return;
                }
                indexShard.failShard(actionName + " failed on replica", t);
            }
        }

        protected void responseWithFailure(Throwable t) {
            try {
                channel.sendResponse(t);
            } catch (IOException responseException) {
                logger.warn("failed to send error message back to client for action [" + transportReplicaAction + "]", responseException);
                logger.warn("actual Exception", t);
            }
        }

        @Override
        protected void doRun() throws Exception {
            assert request.shardId() != null : "request shardId must be set";
            try (Releasable ignored = getIndexShardReferenceOnReplica(request.shardId())) {
                shardOperationOnReplica(request);
                if (logger.isTraceEnabled()) {
                    logger.trace("action [{}] completed on shard [{}] for request [{}]", transportReplicaAction, request.shardId(), request);
                }
            }
            channel.sendResponse(TransportResponse.Empty.INSTANCE);
        }
    }

    public static class RetryOnPrimaryException extends ElasticsearchException {
        public RetryOnPrimaryException(ShardId shardId, String msg) {
            super(msg);
            setShard(shardId);
        }

        public RetryOnPrimaryException(StreamInput in) throws IOException {
            super(in);
        }
    }

    /**
     * Responsible for routing and retrying failed operations on the primary.
     * The actual primary operation is done in {@link PrimaryPhase} on the
     * node with primary copy.
     *
     * Resolves index and shard id for the request before routing it to target node
     */
    final class ReroutePhase extends AbstractRunnable {
        private final ActionListener<Response> listener;
        private final Request request;
        private final ClusterStateObserver observer;
        private final AtomicBoolean finished = new AtomicBoolean();

        ReroutePhase(Task task, Request request, ActionListener<Response> listener) {
            this.request = request;
            if (task != null) {
                this.request.setParentTask(clusterService.localNode().getId(), task.getId());
            }
            this.listener = listener;
            this.observer = new ClusterStateObserver(clusterService, request.timeout(), logger, threadPool.getThreadContext());
        }

        @Override
        public void onFailure(Throwable e) {
            finishWithUnexpectedFailure(e);
        }

        @Override
        protected void doRun() {
            final ClusterState state = observer.observedState();
            ClusterBlockException blockException = state.blocks().globalBlockedException(globalBlockLevel());
            if (blockException != null) {
                handleBlockException(blockException);
                return;
            }
            final String concreteIndex = resolveIndex() ? indexNameExpressionResolver.concreteSingleIndex(state, request) : request.index();
            blockException = state.blocks().indexBlockedException(indexBlockLevel(), concreteIndex);
            if (blockException != null) {
                handleBlockException(blockException);
                return;
            }

            // request does not have a shardId yet, we need to pass the concrete index to resolve shardId
            resolveRequest(state.metaData(), concreteIndex, request);
            assert request.shardId() != null : "request shardId must be set in resolveRequest";

            IndexShardRoutingTable indexShard = state.getRoutingTable().shardRoutingTable(request.shardId());
            final ShardRouting primary = indexShard.primaryShard();
            if (primary == null || primary.active() == false) {
                logger.trace("primary shard [{}] is not yet active, scheduling a retry: action [{}], request [{}], cluster state version [{}]", request.shardId(), actionName, request, state.version());
                retryBecauseUnavailable(request.shardId(), "primary shard is not active");
                return;
            }
            if (state.nodes().nodeExists(primary.currentNodeId()) == false) {
                logger.trace("primary shard [{}] is assigned to an unknown node [{}], scheduling a retry: action [{}], request [{}], cluster state version [{}]", request.shardId(), primary.currentNodeId(), actionName, request, state.version());
                retryBecauseUnavailable(request.shardId(), "primary shard isn't assigned to a known node.");
                return;
            }
            final DiscoveryNode node = state.nodes().get(primary.currentNodeId());
            if (primary.currentNodeId().equals(state.nodes().localNodeId())) {
                if (logger.isTraceEnabled()) {
                    logger.trace("send action [{}] on primary [{}] for request [{}] with cluster state version [{}] to [{}] ", transportPrimaryAction, request.shardId(), request, state.version(), primary.currentNodeId());
                }
                performAction(node, transportPrimaryAction, true);
            } else {
                if (state.version() < request.routedBasedOnClusterVersion()) {
                    logger.trace("failed to find primary [{}] for request [{}] despite sender thinking it would be here. Local cluster state version [{}]] is older than on sending node (version [{}]), scheduling a retry...", request.shardId(), request, state.version(), request.routedBasedOnClusterVersion());
                    retryBecauseUnavailable(request.shardId(), "failed to find primary as current cluster state with version [" + state.version() + "] is stale (expected at least [" + request.routedBasedOnClusterVersion() + "]");
                    return;
                } else {
                    // chasing the node with the active primary for a second hop requires that we are at least up-to-date with the current cluster state version
                    // this prevents redirect loops between two nodes when a primary was relocated and the relocation target is not aware that it is the active primary shard already.
                    request.routedBasedOnClusterVersion(state.version());
                }
                if (logger.isTraceEnabled()) {
                    logger.trace("send action [{}] on primary [{}] for request [{}] with cluster state version [{}] to [{}]", actionName, request.shardId(), request, state.version(), primary.currentNodeId());
                }
                performAction(node, actionName, false);
            }
        }

        private void handleBlockException(ClusterBlockException blockException) {
            if (blockException.retryable()) {
                logger.trace("cluster is blocked ({}), scheduling a retry", blockException.getMessage());
                retry(blockException);
            } else {
                finishAsFailed(blockException);
            }
        }

        private void performAction(final DiscoveryNode node, final String action, final boolean isPrimaryAction) {
            transportService.sendRequest(node, action, request, transportOptions, new BaseTransportResponseHandler<Response>() {

                @Override
                public Response newInstance() {
                    return newResponseInstance();
                }

                @Override
                public String executor() {
                    return ThreadPool.Names.SAME;
                }

                @Override
                public void handleResponse(Response response) {
                    finishOnSuccess(response);
                }

                @Override
                public void handleException(TransportException exp) {
                    try {
                        // if we got disconnected from the node, or the node / shard is not in the right state (being closed)
                        if (exp.unwrapCause() instanceof ConnectTransportException || exp.unwrapCause() instanceof NodeClosedException ||
                                (isPrimaryAction && retryPrimaryException(exp.unwrapCause()))) {
                            logger.trace("received an error from node [{}] for request [{}], scheduling a retry", exp, node.id(), request);
                            retry(exp);
                        } else {
                            finishAsFailed(exp);
                        }
                    } catch (Throwable t) {
                        finishWithUnexpectedFailure(t);
                    }
                }
            });
        }

        void retry(Throwable failure) {
            assert failure != null;
            if (observer.isTimedOut()) {
                // we running as a last attempt after a timeout has happened. don't retry
                finishAsFailed(failure);
                return;
            }
            final ThreadContext.StoredContext context = threadPool.getThreadContext().newStoredContext();
            observer.waitForNextChange(new ClusterStateObserver.Listener() {
                @Override
                public void onNewClusterState(ClusterState state) {
                    context.close();
                    run();
                }

                @Override
                public void onClusterServiceClose() {
                    finishAsFailed(new NodeClosedException(clusterService.localNode()));
                }

                @Override
                public void onTimeout(TimeValue timeout) {
                    context.close();
                    // Try one more time...
                    run();
                }
            });
        }

        void finishAsFailed(Throwable failure) {
            if (finished.compareAndSet(false, true)) {
                logger.trace("operation failed. action [{}], request [{}]", failure, actionName, request);
                listener.onFailure(failure);
            } else {
                assert false : "finishAsFailed called but operation is already finished";
            }
        }

        void finishWithUnexpectedFailure(Throwable failure) {
            logger.warn("unexpected error during the primary phase for action [{}], request [{}]", failure, actionName, request);
            if (finished.compareAndSet(false, true)) {
                listener.onFailure(failure);
            } else {
                assert false : "finishWithUnexpectedFailure called but operation is already finished";
            }
        }

        void finishOnSuccess(Response response) {
            if (finished.compareAndSet(false, true)) {
                if (logger.isTraceEnabled()) {
                    logger.trace("operation succeeded. action [{}],request [{}]", actionName, request);
                }
                listener.onResponse(response);
            } else {
                assert false : "finishOnSuccess called but operation is already finished";
            }
        }

        void retryBecauseUnavailable(ShardId shardId, String message) {
            retry(new UnavailableShardsException(shardId, "{} Timeout: [{}], request: [{}]", message, request.timeout(), request));
        }
    }

    /**
     * Responsible for performing primary operation locally or delegating primary operation to relocation target in case where shard has
     * been marked as RELOCATED. Delegates to replication action once successful.
     * <p>
     * Note that as soon as we move to replication action, state responsibility is transferred to {@link ReplicationPhase}.
     */
    class PrimaryPhase extends AbstractRunnable {
        private final Request request;
        private final ShardId shardId;
        private final TransportChannel channel;
        private final ClusterState state;
        private final AtomicBoolean finished = new AtomicBoolean();
        private IndexShardReference indexShardReference;

        PrimaryPhase(Request request, TransportChannel channel) {
            this.state = clusterService.state();
            this.request = request;
            assert request.shardId() != null : "request shardId must be set prior to primary phase";
            this.shardId = request.shardId();
            this.channel = channel;
        }

        @Override
        public void onFailure(Throwable e) {
            if (ExceptionsHelper.status(e) == RestStatus.CONFLICT) {
                if (logger.isTraceEnabled()) {
                    logger.trace("failed to execute [{}] on [{}]", e, request, shardId);
                }
            } else {
                if (logger.isDebugEnabled()) {
                    logger.debug("failed to execute [{}] on [{}]", e, request, shardId);
                }
            }
            finishAsFailed(e);
        }

        @Override
        protected void doRun() throws Exception {
            // request shardID was set in ReroutePhase
            final String writeConsistencyFailure = checkWriteConsistency(shardId);
            if (writeConsistencyFailure != null) {
                finishBecauseUnavailable(shardId, writeConsistencyFailure);
                return;
            }
            // closed in finishAsFailed(e) in the case of error
            indexShardReference = getIndexShardReferenceOnPrimary(shardId);
            if (indexShardReference.isRelocated() == false) {
                // execute locally
                Tuple<Response, ReplicaRequest> primaryResponse = shardOperationOnPrimary(state.metaData(), request);
                if (logger.isTraceEnabled()) {
                    logger.trace("action [{}] completed on shard [{}] for request [{}] with cluster state version [{}]", transportPrimaryAction, shardId, request, state.version());
                }
                ReplicationPhase replicationPhase = new ReplicationPhase(primaryResponse.v2(), primaryResponse.v1(), shardId, channel, indexShardReference);
                finishAndMoveToReplication(replicationPhase);
            } else {
                // delegate primary phase to relocation target
                // it is safe to execute primary phase on relocation target as there are no more in-flight operations where primary
                // phase is executed on local shard and all subsequent operations are executed on relocation target as primary phase.
                final ShardRouting primary = indexShardReference.routingEntry();
                indexShardReference.close();
                assert primary.relocating() : "indexShard is marked as relocated but routing isn't" + primary;
                DiscoveryNode relocatingNode = state.nodes().get(primary.relocatingNodeId());
                transportService.sendRequest(relocatingNode, transportPrimaryAction, request, transportOptions,
                        TransportChannelResponseHandler.responseHandler(logger, TransportReplicationAction.this::newResponseInstance, channel,
                                "rerouting indexing to target primary " + primary));
            }
        }

        /**
         * checks whether we can perform a write based on the write consistency setting
         * returns **null* if OK to proceed, or a string describing the reason to stop
         */
        String checkWriteConsistency(ShardId shardId) {
            if (checkWriteConsistency == false) {
                return null;
            }

            final WriteConsistencyLevel consistencyLevel;
            if (request.consistencyLevel() != WriteConsistencyLevel.DEFAULT) {
                consistencyLevel = request.consistencyLevel();
            } else {
                consistencyLevel = defaultWriteConsistencyLevel;
            }
            final int sizeActive;
            final int requiredNumber;
            IndexRoutingTable indexRoutingTable = state.getRoutingTable().index(shardId.getIndexName());
            if (indexRoutingTable != null) {
                IndexShardRoutingTable shardRoutingTable = indexRoutingTable.shard(shardId.getId());
                if (shardRoutingTable != null) {
                    sizeActive = shardRoutingTable.activeShards().size();
                    if (consistencyLevel == WriteConsistencyLevel.QUORUM && shardRoutingTable.getSize() > 2) {
                        // only for more than 2 in the number of shardIt it makes sense, otherwise its 1 shard with 1 replica, quorum is 1 (which is what it is initialized to)
                        requiredNumber = (shardRoutingTable.getSize() / 2) + 1;
                    } else if (consistencyLevel == WriteConsistencyLevel.ALL) {
                        requiredNumber = shardRoutingTable.getSize();
                    } else {
                        requiredNumber = 1;
                    }
                } else {
                    sizeActive = 0;
                    requiredNumber = 1;
                }
            } else {
                sizeActive = 0;
                requiredNumber = 1;
            }

            if (sizeActive < requiredNumber) {
                logger.trace("not enough active copies of shard [{}] to meet write consistency of [{}] (have {}, needed {}), scheduling a retry. action [{}], request [{}]",
                        shardId, consistencyLevel, sizeActive, requiredNumber, transportPrimaryAction, request);
                return "Not enough active copies to meet write consistency of [" + consistencyLevel + "] (have " + sizeActive + ", needed " + requiredNumber + ").";
            } else {
                return null;
            }
        }

        /**
         * upon success, finish the first phase and transfer responsibility to the {@link ReplicationPhase}
         */
        void finishAndMoveToReplication(ReplicationPhase replicationPhase) {
            if (finished.compareAndSet(false, true)) {
                replicationPhase.run();
            } else {
                assert false : "finishAndMoveToReplication called but operation is already finished";
            }
        }

        /**
         * upon failure, send failure back to the {@link ReroutePhase} for retrying if appropriate
         */
        void finishAsFailed(Throwable failure) {
            if (finished.compareAndSet(false, true)) {
                Releasables.close(indexShardReference);
                logger.trace("operation failed", failure);
                try {
                    channel.sendResponse(failure);
                } catch (IOException responseException) {
                    logger.warn("failed to send error message back to client for action [{}]", responseException, transportPrimaryAction);
                }
            } else {
                assert false : "finishAsFailed called but operation is already finished";
            }
        }

        void finishBecauseUnavailable(ShardId shardId, String message) {
            finishAsFailed(new UnavailableShardsException(shardId, "{} Timeout: [{}], request: [{}]", message, request.timeout(), request));
        }
    }

    /**
     * returns a new reference to {@link IndexShard} to perform a primary operation. Released after performing primary operation locally
     * and replication of the operation to all replica shards is completed / failed (see {@link ReplicationPhase}).
     */
    protected IndexShardReference getIndexShardReferenceOnPrimary(ShardId shardId) {
        IndexService indexService = indicesService.indexServiceSafe(shardId.getIndex());
        IndexShard indexShard = indexService.getShard(shardId.id());
        return new IndexShardReferenceImpl(indexShard, true);
    }

    /**
     * returns a new reference to {@link IndexShard} on a node that the request is replicated to. The reference is closed as soon as
     * replication is completed on the node.
     */
    protected IndexShardReference getIndexShardReferenceOnReplica(ShardId shardId) {
        IndexService indexService = indicesService.indexServiceSafe(shardId.getIndex());
        IndexShard indexShard = indexService.getShard(shardId.id());
        return new IndexShardReferenceImpl(indexShard, false);
    }

    /**
     * Responsible for sending replica requests (see {@link AsyncReplicaAction}) to nodes with replica copy, including
     * relocating copies
     */
    final class ReplicationPhase extends AbstractRunnable {

        private final ReplicaRequest replicaRequest;
        private final Response finalResponse;
        private final TransportChannel channel;
        private final ShardId shardId;
        private final List<ShardRouting> shards;
        private final DiscoveryNodes nodes;
        private final boolean executeOnReplica;
        private final AtomicBoolean finished = new AtomicBoolean();
        private final AtomicInteger success = new AtomicInteger(1); // We already wrote into the primary shard
        private final ConcurrentMap<String, Throwable> shardReplicaFailures = ConcurrentCollections.newConcurrentMap();
        private final AtomicInteger pending;
        private final int totalShards;
        private final Releasable indexShardReference;
        private final ShardRouting primaryShard;

        public ReplicationPhase(ReplicaRequest replicaRequest, Response finalResponse, ShardId shardId,
                                TransportChannel channel, Releasable indexShardReference) {
            this.replicaRequest = replicaRequest;
            this.channel = channel;
            this.finalResponse = finalResponse;
            this.indexShardReference = indexShardReference;
            this.shardId = shardId;

            // we have to get a new state after successfully indexing into the primary in order to honour recovery semantics.
            // we have to make sure that every operation indexed into the primary after recovery start will also be replicated
            // to the recovery target. If we use an old cluster state, we may miss a relocation that has started since then.
            // If the index gets deleted after primary operation, we skip replication
            ClusterState state = clusterService.state();
            final IndexRoutingTable index = state.getRoutingTable().index(shardId.getIndex());
            final IndexShardRoutingTable shardRoutingTable = (index != null) ? index.shard(shardId.id()) : null;
            final IndexMetaData indexMetaData = state.getMetaData().index(shardId.getIndex());
            this.shards = (shardRoutingTable != null) ? shardRoutingTable.shards() : Collections.emptyList();
            this.executeOnReplica = (indexMetaData == null) || shouldExecuteReplication(indexMetaData.getSettings());
            this.nodes = state.getNodes();
            final IndexShardRoutingTable indexShard = state.getRoutingTable().shardRoutingTable(shardId.getIndexName(), shardId.getId());
            this.primaryShard = indexShard.primaryShard();

            if (shards.isEmpty()) {
                logger.debug("replication phase for request [{}] on [{}] is skipped due to index deletion after primary operation", replicaRequest, shardId);
            }

            // we calculate number of target nodes to send replication operations, including nodes with relocating shards
            int numberOfIgnoredShardInstances = 0;
            int numberOfPendingShardInstances = 0;
            for (ShardRouting shard : shards) {
                // the following logic to select the shards to replicate to is mirrored and explained in the doRun method below
                if (shard.primary() == false && executeOnReplica == false) {
                    numberOfIgnoredShardInstances++;
                    continue;
                }
                if (shard.unassigned()) {
                    numberOfIgnoredShardInstances++;
                    continue;
                }
                if (nodes.localNodeId().equals(shard.currentNodeId()) == false) {
                    numberOfPendingShardInstances++;
                }
                if (shard.relocating() && nodes.localNodeId().equals(shard.relocatingNodeId()) == false) {
                    numberOfPendingShardInstances++;
                }
            }
            // one for the local primary copy
            this.totalShards = 1 + numberOfPendingShardInstances + numberOfIgnoredShardInstances;
            this.pending = new AtomicInteger(numberOfPendingShardInstances);
            if (logger.isTraceEnabled()) {
                logger.trace("replication phase started. pending [{}], action [{}], request [{}], cluster state version used [{}]", pending.get(),
                        transportReplicaAction, replicaRequest, state.version());
            }
        }

        /**
         * total shard copies
         */
        int totalShards() {
            return totalShards;
        }

        /**
         * total successful operations so far
         */
        int successful() {
            return success.get();
        }

        /**
         * number of pending operations
         */
        int pending() {
            return pending.get();
        }

        @Override
        public void onFailure(Throwable t) {
            logger.error("unexpected error while replicating for action [{}]. shard [{}]. ", t, actionName, shardId);
            forceFinishAsFailed(t);
        }

        /**
         * start sending replica requests to target nodes
         */
        @Override
        protected void doRun() {
            if (pending.get() == 0) {
                doFinish();
                return;
            }
            for (ShardRouting shard : shards) {
                if (shard.primary() == false && executeOnReplica == false) {
                    // If the replicas use shadow replicas, there is no reason to
                    // perform the action on the replica, so skip it and
                    // immediately return

                    // this delays mapping updates on replicas because they have
                    // to wait until they get the new mapping through the cluster
                    // state, which is why we recommend pre-defined mappings for
                    // indices using shadow replicas
                    continue;
                }
                if (shard.unassigned()) {
                    continue;
                }
                // we index on a replica that is initializing as well since we might not have got the event
                // yet that it was started. We will get an exception IllegalShardState exception if its not started
                // and that's fine, we will ignore it

                // we never execute replication operation locally as primary operation has already completed locally
                // hence, we ignore any local shard for replication
                if (nodes.localNodeId().equals(shard.currentNodeId()) == false) {
                    performOnReplica(shard);
                }
                // send operation to relocating shard
                // local shard can be a relocation target of a primary that is in relocated state
                if (shard.relocating() && nodes.localNodeId().equals(shard.relocatingNodeId()) == false) {
                    performOnReplica(shard.buildTargetRelocatingShard());
                }
            }
        }

        /**
         * send replica operation to target node
         */
        void performOnReplica(final ShardRouting shard) {
            // if we don't have that node, it means that it might have failed and will be created again, in
            // this case, we don't have to do the operation, and just let it failover
            String nodeId = shard.currentNodeId();
            if (!nodes.nodeExists(nodeId)) {
                logger.trace("failed to send action [{}] on replica [{}] for request [{}] due to unknown node [{}]", transportReplicaAction, shard.shardId(), replicaRequest, nodeId);
                onReplicaFailure(nodeId, null);
                return;
            }
            if (logger.isTraceEnabled()) {
                logger.trace("send action [{}] on replica [{}] for request [{}] to [{}]", transportReplicaAction, shard.shardId(), replicaRequest, nodeId);
            }

            final DiscoveryNode node = nodes.get(nodeId);
            transportService.sendRequest(node, transportReplicaAction, replicaRequest, transportOptions, new EmptyTransportResponseHandler(ThreadPool.Names.SAME) {
                        @Override
                        public void handleResponse(TransportResponse.Empty vResponse) {
                            onReplicaSuccess();
                        }

                        @Override
                        public void handleException(TransportException exp) {
                            logger.trace("[{}] transport failure during replica request [{}], action [{}]", exp, node, replicaRequest, transportReplicaAction);
                            if (ignoreReplicaException(exp)) {
                                onReplicaFailure(nodeId, exp);
                            } else {
                                String message = String.format(Locale.ROOT, "failed to perform %s on replica on node %s", transportReplicaAction, node);
                                logger.warn("[{}] {}", exp, shardId, message);
                                shardStateAction.shardFailed(
<<<<<<< HEAD
                                    shard,
                                    primaryShard,
                                    message,
                                    exp,
                                    new ShardStateAction.Listener() {
                                        @Override
                                        public void onSuccess() {
                                            onReplicaFailure(nodeId, exp);
                                        }

                                        @Override
                                        public void onFailure(Throwable t) {
                                            // TODO: handle catastrophic non-channel failures
                                            onReplicaFailure(nodeId, exp);
=======
                                        shard,
                                        indexUUID,
                                        message,
                                        exp,
                                        new ShardStateAction.Listener() {
                                            @Override
                                            public void onSuccess() {
                                                onReplicaFailure(nodeId, exp);
                                            }

                                            @Override
                                            public void onFailure(Throwable t) {
                                                // TODO: handle catastrophic non-channel failures
                                                onReplicaFailure(nodeId, exp);
                                            }
>>>>>>> 1e6b2d4f
                                        }
                                );
                            }
                        }
                    }
            );
        }

        void onReplicaFailure(String nodeId, @Nullable Throwable e) {
            // Only version conflict should be ignored from being put into the _shards header?
            if (e != null && ignoreReplicaException(e) == false) {
                shardReplicaFailures.put(nodeId, e);
            }
            decPendingAndFinishIfNeeded();
        }

        void onReplicaSuccess() {
            success.incrementAndGet();
            decPendingAndFinishIfNeeded();
        }

        private void decPendingAndFinishIfNeeded() {
            if (pending.decrementAndGet() <= 0) {
                doFinish();
            }
        }

        private void forceFinishAsFailed(Throwable t) {
            if (finished.compareAndSet(false, true)) {
                Releasables.close(indexShardReference);
                try {
                    channel.sendResponse(t);
                } catch (IOException responseException) {
                    logger.warn("failed to send error message back to client for action [{}]", responseException, transportReplicaAction);
                    logger.warn("actual Exception", t);
                }
            }
        }

        private void doFinish() {
            if (finished.compareAndSet(false, true)) {
                Releasables.close(indexShardReference);
                final ReplicationResponse.ShardInfo.Failure[] failuresArray;
                if (!shardReplicaFailures.isEmpty()) {
                    int slot = 0;
                    failuresArray = new ReplicationResponse.ShardInfo.Failure[shardReplicaFailures.size()];
                    for (Map.Entry<String, Throwable> entry : shardReplicaFailures.entrySet()) {
                        RestStatus restStatus = ExceptionsHelper.status(entry.getValue());
                        failuresArray[slot++] = new ReplicationResponse.ShardInfo.Failure(shardId, entry.getKey(), entry.getValue(), restStatus, false);
                    }
                } else {
                    failuresArray = ReplicationResponse.EMPTY;
                }
                finalResponse.setShardInfo(new ReplicationResponse.ShardInfo(
                                totalShards,
                                success.get(),
                                failuresArray

                        )
                );
                try {
                    channel.sendResponse(finalResponse);
                } catch (IOException responseException) {
                    logger.warn("failed to send error message back to client for action [" + transportReplicaAction + "]", responseException);
                }
                if (logger.isTraceEnabled()) {
                    logger.trace("action [{}] completed on all replicas [{}] for request [{}]", transportReplicaAction, shardId, replicaRequest);
                }
            }
        }
    }

    /**
     * Indicated whether this operation should be replicated to shadow replicas or not. If this method returns true the replication phase will be skipped.
     * For example writes such as index and delete don't need to be replicated on shadow replicas but refresh and flush do.
     */
    protected boolean shouldExecuteReplication(Settings settings) {
        return IndexMetaData.isIndexUsingShadowReplicas(settings) == false;
    }

    interface IndexShardReference extends Releasable {
        boolean isRelocated();

        ShardRouting routingEntry();
    }

    static final class IndexShardReferenceImpl implements IndexShardReference {

        private final IndexShard indexShard;
        private final Releasable operationLock;

        IndexShardReferenceImpl(IndexShard indexShard, boolean primaryAction) {
            this.indexShard = indexShard;
            if (primaryAction) {
                operationLock = indexShard.acquirePrimaryOperationLock();
            } else {
                operationLock = indexShard.acquireReplicaOperationLock();
            }
        }

        @Override
        public void close() {
            operationLock.close();
        }

        @Override
        public boolean isRelocated() {
            return indexShard.state() == IndexShardState.RELOCATED;
        }

        @Override
        public ShardRouting routingEntry() {
            return indexShard.routingEntry();
        }
    }

    protected final void processAfterWrite(boolean refresh, IndexShard indexShard, Translog.Location location) {
        if (refresh) {
            try {
                indexShard.refresh("refresh_flag_index");
            } catch (Throwable e) {
                // ignore
            }
        }
        if (indexShard.getTranslogDurability() == Translog.Durability.REQUEST && location != null) {
            indexShard.sync(location);
        }
        indexShard.maybeFlush();
    }
}<|MERGE_RESOLUTION|>--- conflicted
+++ resolved
@@ -941,7 +941,6 @@
                                 String message = String.format(Locale.ROOT, "failed to perform %s on replica on node %s", transportReplicaAction, node);
                                 logger.warn("[{}] {}", exp, shardId, message);
                                 shardStateAction.shardFailed(
-<<<<<<< HEAD
                                     shard,
                                     primaryShard,
                                     message,
@@ -956,24 +955,8 @@
                                         public void onFailure(Throwable t) {
                                             // TODO: handle catastrophic non-channel failures
                                             onReplicaFailure(nodeId, exp);
-=======
-                                        shard,
-                                        indexUUID,
-                                        message,
-                                        exp,
-                                        new ShardStateAction.Listener() {
-                                            @Override
-                                            public void onSuccess() {
-                                                onReplicaFailure(nodeId, exp);
-                                            }
-
-                                            @Override
-                                            public void onFailure(Throwable t) {
-                                                // TODO: handle catastrophic non-channel failures
-                                                onReplicaFailure(nodeId, exp);
-                                            }
->>>>>>> 1e6b2d4f
                                         }
+                                    }
                                 );
                             }
                         }
