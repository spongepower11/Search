/*
 * Licensed to Elasticsearch under one or more contributor
 * license agreements. See the NOTICE file distributed with
 * this work for additional information regarding copyright
 * ownership. Elasticsearch licenses this file to you under
 * the Apache License, Version 2.0 (the "License"); you may
 * not use this file except in compliance with the License.
 * You may obtain a copy of the License at
 *
 *    http://www.apache.org/licenses/LICENSE-2.0
 *
 * Unless required by applicable law or agreed to in writing,
 * software distributed under the License is distributed on an
 * "AS IS" BASIS, WITHOUT WARRANTIES OR CONDITIONS OF ANY
 * KIND, either express or implied.  See the License for the
 * specific language governing permissions and limitations
 * under the License.
 */

package org.elasticsearch.action;

import org.apache.logging.log4j.Logger;
import org.elasticsearch.action.admin.cluster.allocation.ClusterAllocationExplainAction;
import org.elasticsearch.action.admin.cluster.allocation.TransportClusterAllocationExplainAction;
import org.elasticsearch.action.admin.cluster.health.ClusterHealthAction;
import org.elasticsearch.action.admin.cluster.health.TransportClusterHealthAction;
import org.elasticsearch.action.admin.cluster.node.hotthreads.NodesHotThreadsAction;
import org.elasticsearch.action.admin.cluster.node.hotthreads.TransportNodesHotThreadsAction;
import org.elasticsearch.action.admin.cluster.node.info.NodesInfoAction;
import org.elasticsearch.action.admin.cluster.node.info.TransportNodesInfoAction;
import org.elasticsearch.action.admin.cluster.node.liveness.TransportLivenessAction;
import org.elasticsearch.action.admin.cluster.node.stats.NodesStatsAction;
import org.elasticsearch.action.admin.cluster.node.stats.TransportNodesStatsAction;
import org.elasticsearch.action.admin.cluster.node.tasks.cancel.CancelTasksAction;
import org.elasticsearch.action.admin.cluster.node.tasks.cancel.TransportCancelTasksAction;
import org.elasticsearch.action.admin.cluster.node.tasks.get.GetTaskAction;
import org.elasticsearch.action.admin.cluster.node.tasks.get.TransportGetTaskAction;
import org.elasticsearch.action.admin.cluster.node.tasks.list.ListTasksAction;
import org.elasticsearch.action.admin.cluster.node.tasks.list.TransportListTasksAction;
import org.elasticsearch.action.admin.cluster.node.usage.NodesUsageAction;
import org.elasticsearch.action.admin.cluster.node.usage.TransportNodesUsageAction;
import org.elasticsearch.action.admin.cluster.remote.RemoteInfoAction;
import org.elasticsearch.action.admin.cluster.remote.TransportRemoteInfoAction;
import org.elasticsearch.action.admin.cluster.repositories.delete.DeleteRepositoryAction;
import org.elasticsearch.action.admin.cluster.repositories.delete.TransportDeleteRepositoryAction;
import org.elasticsearch.action.admin.cluster.repositories.get.GetRepositoriesAction;
import org.elasticsearch.action.admin.cluster.repositories.get.TransportGetRepositoriesAction;
import org.elasticsearch.action.admin.cluster.repositories.put.PutRepositoryAction;
import org.elasticsearch.action.admin.cluster.repositories.put.TransportPutRepositoryAction;
import org.elasticsearch.action.admin.cluster.repositories.verify.TransportVerifyRepositoryAction;
import org.elasticsearch.action.admin.cluster.repositories.verify.VerifyRepositoryAction;
import org.elasticsearch.action.admin.cluster.reroute.ClusterRerouteAction;
import org.elasticsearch.action.admin.cluster.reroute.TransportClusterRerouteAction;
import org.elasticsearch.action.admin.cluster.settings.ClusterUpdateSettingsAction;
import org.elasticsearch.action.admin.cluster.settings.TransportClusterUpdateSettingsAction;
import org.elasticsearch.action.admin.cluster.shards.ClusterSearchShardsAction;
import org.elasticsearch.action.admin.cluster.shards.TransportClusterSearchShardsAction;
import org.elasticsearch.action.admin.cluster.snapshots.create.CreateSnapshotAction;
import org.elasticsearch.action.admin.cluster.snapshots.create.TransportCreateSnapshotAction;
import org.elasticsearch.action.admin.cluster.snapshots.delete.DeleteSnapshotAction;
import org.elasticsearch.action.admin.cluster.snapshots.delete.TransportDeleteSnapshotAction;
import org.elasticsearch.action.admin.cluster.snapshots.get.GetSnapshotsAction;
import org.elasticsearch.action.admin.cluster.snapshots.get.TransportGetSnapshotsAction;
import org.elasticsearch.action.admin.cluster.snapshots.restore.RestoreSnapshotAction;
import org.elasticsearch.action.admin.cluster.snapshots.restore.TransportRestoreSnapshotAction;
import org.elasticsearch.action.admin.cluster.snapshots.status.SnapshotsStatusAction;
import org.elasticsearch.action.admin.cluster.snapshots.status.TransportSnapshotsStatusAction;
import org.elasticsearch.action.admin.cluster.state.ClusterStateAction;
import org.elasticsearch.action.admin.cluster.state.TransportClusterStateAction;
import org.elasticsearch.action.admin.cluster.stats.ClusterStatsAction;
import org.elasticsearch.action.admin.cluster.stats.TransportClusterStatsAction;
import org.elasticsearch.action.admin.cluster.storedscripts.DeleteStoredScriptAction;
import org.elasticsearch.action.admin.cluster.storedscripts.GetStoredScriptAction;
import org.elasticsearch.action.admin.cluster.storedscripts.PutStoredScriptAction;
import org.elasticsearch.action.admin.cluster.storedscripts.TransportDeleteStoredScriptAction;
import org.elasticsearch.action.admin.cluster.storedscripts.TransportGetStoredScriptAction;
import org.elasticsearch.action.admin.cluster.storedscripts.TransportPutStoredScriptAction;
import org.elasticsearch.action.admin.cluster.tasks.PendingClusterTasksAction;
import org.elasticsearch.action.admin.cluster.tasks.TransportPendingClusterTasksAction;
import org.elasticsearch.action.admin.indices.alias.IndicesAliasesAction;
import org.elasticsearch.action.admin.indices.alias.TransportIndicesAliasesAction;
import org.elasticsearch.action.admin.indices.alias.exists.AliasesExistAction;
import org.elasticsearch.action.admin.indices.alias.exists.TransportAliasesExistAction;
import org.elasticsearch.action.admin.indices.alias.get.GetAliasesAction;
import org.elasticsearch.action.admin.indices.alias.get.TransportGetAliasesAction;
import org.elasticsearch.action.admin.indices.analyze.AnalyzeAction;
import org.elasticsearch.action.admin.indices.analyze.TransportAnalyzeAction;
import org.elasticsearch.action.admin.indices.cache.clear.ClearIndicesCacheAction;
import org.elasticsearch.action.admin.indices.cache.clear.TransportClearIndicesCacheAction;
import org.elasticsearch.action.admin.indices.close.CloseIndexAction;
import org.elasticsearch.action.admin.indices.close.TransportCloseIndexAction;
import org.elasticsearch.action.admin.indices.create.CreateIndexAction;
import org.elasticsearch.action.admin.indices.create.TransportCreateIndexAction;
import org.elasticsearch.action.admin.indices.delete.DeleteIndexAction;
import org.elasticsearch.action.admin.indices.delete.TransportDeleteIndexAction;
import org.elasticsearch.action.admin.indices.exists.indices.IndicesExistsAction;
import org.elasticsearch.action.admin.indices.exists.indices.TransportIndicesExistsAction;
import org.elasticsearch.action.admin.indices.exists.types.TransportTypesExistsAction;
import org.elasticsearch.action.admin.indices.exists.types.TypesExistsAction;
import org.elasticsearch.action.admin.indices.flush.FlushAction;
import org.elasticsearch.action.admin.indices.flush.SyncedFlushAction;
import org.elasticsearch.action.admin.indices.flush.TransportFlushAction;
import org.elasticsearch.action.admin.indices.flush.TransportSyncedFlushAction;
import org.elasticsearch.action.admin.indices.forcemerge.ForceMergeAction;
import org.elasticsearch.action.admin.indices.forcemerge.TransportForceMergeAction;
import org.elasticsearch.action.admin.indices.get.GetIndexAction;
import org.elasticsearch.action.admin.indices.get.TransportGetIndexAction;
import org.elasticsearch.action.admin.indices.mapping.get.GetFieldMappingsAction;
import org.elasticsearch.action.admin.indices.mapping.get.GetMappingsAction;
import org.elasticsearch.action.admin.indices.mapping.get.TransportGetFieldMappingsAction;
import org.elasticsearch.action.admin.indices.mapping.get.TransportGetFieldMappingsIndexAction;
import org.elasticsearch.action.admin.indices.mapping.get.TransportGetMappingsAction;
import org.elasticsearch.action.admin.indices.mapping.put.PutMappingAction;
import org.elasticsearch.action.admin.indices.mapping.put.TransportPutMappingAction;
import org.elasticsearch.action.admin.indices.open.OpenIndexAction;
import org.elasticsearch.action.admin.indices.open.TransportOpenIndexAction;
import org.elasticsearch.action.admin.indices.recovery.RecoveryAction;
import org.elasticsearch.action.admin.indices.recovery.TransportRecoveryAction;
import org.elasticsearch.action.admin.indices.refresh.RefreshAction;
import org.elasticsearch.action.admin.indices.refresh.TransportRefreshAction;
import org.elasticsearch.action.admin.indices.rollover.RolloverAction;
import org.elasticsearch.action.admin.indices.rollover.TransportRolloverAction;
import org.elasticsearch.action.admin.indices.segments.IndicesSegmentsAction;
import org.elasticsearch.action.admin.indices.segments.TransportIndicesSegmentsAction;
import org.elasticsearch.action.admin.indices.settings.get.GetSettingsAction;
import org.elasticsearch.action.admin.indices.settings.get.TransportGetSettingsAction;
import org.elasticsearch.action.admin.indices.settings.put.TransportUpdateSettingsAction;
import org.elasticsearch.action.admin.indices.settings.put.UpdateSettingsAction;
import org.elasticsearch.action.admin.indices.shards.IndicesShardStoresAction;
import org.elasticsearch.action.admin.indices.shards.TransportIndicesShardStoresAction;
import org.elasticsearch.action.admin.indices.shrink.ShrinkAction;
import org.elasticsearch.action.admin.indices.shrink.TransportShrinkAction;
import org.elasticsearch.action.admin.indices.stats.IndicesStatsAction;
import org.elasticsearch.action.admin.indices.stats.TransportIndicesStatsAction;
import org.elasticsearch.action.admin.indices.template.delete.DeleteIndexTemplateAction;
import org.elasticsearch.action.admin.indices.template.delete.TransportDeleteIndexTemplateAction;
import org.elasticsearch.action.admin.indices.template.get.GetIndexTemplatesAction;
import org.elasticsearch.action.admin.indices.template.get.TransportGetIndexTemplatesAction;
import org.elasticsearch.action.admin.indices.template.put.PutIndexTemplateAction;
import org.elasticsearch.action.admin.indices.template.put.TransportPutIndexTemplateAction;
import org.elasticsearch.action.admin.indices.upgrade.get.TransportUpgradeStatusAction;
import org.elasticsearch.action.admin.indices.upgrade.get.UpgradeStatusAction;
import org.elasticsearch.action.admin.indices.upgrade.post.TransportUpgradeAction;
import org.elasticsearch.action.admin.indices.upgrade.post.TransportUpgradeSettingsAction;
import org.elasticsearch.action.admin.indices.upgrade.post.UpgradeAction;
import org.elasticsearch.action.admin.indices.upgrade.post.UpgradeSettingsAction;
import org.elasticsearch.action.admin.indices.validate.query.TransportValidateQueryAction;
import org.elasticsearch.action.admin.indices.validate.query.ValidateQueryAction;
import org.elasticsearch.action.bulk.BulkAction;
import org.elasticsearch.action.bulk.TransportBulkAction;
import org.elasticsearch.action.bulk.TransportShardBulkAction;
import org.elasticsearch.action.delete.DeleteAction;
import org.elasticsearch.action.delete.TransportDeleteAction;
import org.elasticsearch.action.explain.ExplainAction;
import org.elasticsearch.action.explain.TransportExplainAction;
import org.elasticsearch.action.fieldcaps.FieldCapabilitiesAction;
import org.elasticsearch.action.fieldcaps.TransportFieldCapabilitiesAction;
import org.elasticsearch.action.fieldcaps.TransportFieldCapabilitiesIndexAction;
import org.elasticsearch.action.fieldstats.FieldStatsAction;
import org.elasticsearch.action.fieldstats.TransportFieldStatsAction;
import org.elasticsearch.action.get.GetAction;
import org.elasticsearch.action.get.MultiGetAction;
import org.elasticsearch.action.get.TransportGetAction;
import org.elasticsearch.action.get.TransportMultiGetAction;
import org.elasticsearch.action.get.TransportShardMultiGetAction;
import org.elasticsearch.action.index.IndexAction;
import org.elasticsearch.action.index.TransportIndexAction;
import org.elasticsearch.action.ingest.DeletePipelineAction;
import org.elasticsearch.action.ingest.DeletePipelineTransportAction;
import org.elasticsearch.action.ingest.GetPipelineAction;
import org.elasticsearch.action.ingest.GetPipelineTransportAction;
import org.elasticsearch.action.ingest.PutPipelineAction;
import org.elasticsearch.action.ingest.PutPipelineTransportAction;
import org.elasticsearch.action.ingest.SimulatePipelineAction;
import org.elasticsearch.action.ingest.SimulatePipelineTransportAction;
import org.elasticsearch.action.main.MainAction;
import org.elasticsearch.action.main.TransportMainAction;
import org.elasticsearch.action.search.ClearScrollAction;
import org.elasticsearch.action.search.MultiSearchAction;
import org.elasticsearch.action.search.SearchAction;
import org.elasticsearch.action.search.SearchScrollAction;
import org.elasticsearch.action.search.TransportClearScrollAction;
import org.elasticsearch.action.search.TransportMultiSearchAction;
import org.elasticsearch.action.search.TransportSearchAction;
import org.elasticsearch.action.search.TransportSearchScrollAction;
import org.elasticsearch.action.support.ActionFilter;
import org.elasticsearch.action.support.ActionFilters;
import org.elasticsearch.action.support.AutoCreateIndex;
import org.elasticsearch.action.support.DestructiveOperations;
import org.elasticsearch.action.support.TransportAction;
import org.elasticsearch.action.termvectors.MultiTermVectorsAction;
import org.elasticsearch.action.termvectors.TermVectorsAction;
import org.elasticsearch.action.termvectors.TransportMultiTermVectorsAction;
import org.elasticsearch.action.termvectors.TransportShardMultiTermsVectorAction;
import org.elasticsearch.action.termvectors.TransportTermVectorsAction;
import org.elasticsearch.action.update.TransportUpdateAction;
import org.elasticsearch.action.update.UpdateAction;
import org.elasticsearch.client.node.NodeClient;
import org.elasticsearch.cluster.metadata.IndexNameExpressionResolver;
import org.elasticsearch.cluster.node.DiscoveryNodes;
import org.elasticsearch.common.NamedRegistry;
import org.elasticsearch.common.inject.AbstractModule;
import org.elasticsearch.common.inject.multibindings.MapBinder;
import org.elasticsearch.common.inject.multibindings.Multibinder;
import org.elasticsearch.common.logging.ESLoggerFactory;
import org.elasticsearch.common.settings.ClusterSettings;
import org.elasticsearch.common.settings.IndexScopedSettings;
import org.elasticsearch.common.settings.Settings;
import org.elasticsearch.common.settings.SettingsFilter;
import org.elasticsearch.indices.breaker.CircuitBreakerService;
import org.elasticsearch.plugins.ActionPlugin;
import org.elasticsearch.plugins.ActionPlugin.ActionHandler;
import org.elasticsearch.rest.RestController;
import org.elasticsearch.rest.RestHandler;
import org.elasticsearch.rest.action.RestFieldCapabilitiesAction;
import org.elasticsearch.rest.action.RestFieldStatsAction;
import org.elasticsearch.rest.action.RestMainAction;
import org.elasticsearch.rest.action.admin.cluster.RestCancelTasksAction;
import org.elasticsearch.rest.action.admin.cluster.RestClusterAllocationExplainAction;
import org.elasticsearch.rest.action.admin.cluster.RestClusterGetSettingsAction;
import org.elasticsearch.rest.action.admin.cluster.RestClusterHealthAction;
import org.elasticsearch.rest.action.admin.cluster.RestClusterRerouteAction;
import org.elasticsearch.rest.action.admin.cluster.RestClusterSearchShardsAction;
import org.elasticsearch.rest.action.admin.cluster.RestClusterStateAction;
import org.elasticsearch.rest.action.admin.cluster.RestClusterStatsAction;
import org.elasticsearch.rest.action.admin.cluster.RestClusterUpdateSettingsAction;
import org.elasticsearch.rest.action.admin.cluster.RestCreateSnapshotAction;
import org.elasticsearch.rest.action.admin.cluster.RestDeleteRepositoryAction;
import org.elasticsearch.rest.action.admin.cluster.RestDeleteSnapshotAction;
import org.elasticsearch.rest.action.admin.cluster.RestDeleteStoredScriptAction;
import org.elasticsearch.rest.action.admin.cluster.RestGetRepositoriesAction;
import org.elasticsearch.rest.action.admin.cluster.RestGetSnapshotsAction;
import org.elasticsearch.rest.action.admin.cluster.RestGetStoredScriptAction;
import org.elasticsearch.rest.action.admin.cluster.RestGetTaskAction;
import org.elasticsearch.rest.action.admin.cluster.RestListTasksAction;
import org.elasticsearch.rest.action.admin.cluster.RestNodesHotThreadsAction;
import org.elasticsearch.rest.action.admin.cluster.RestNodesInfoAction;
import org.elasticsearch.rest.action.admin.cluster.RestNodesStatsAction;
import org.elasticsearch.rest.action.admin.cluster.RestNodesUsageAction;
import org.elasticsearch.rest.action.admin.cluster.RestPendingClusterTasksAction;
import org.elasticsearch.rest.action.admin.cluster.RestPutRepositoryAction;
import org.elasticsearch.rest.action.admin.cluster.RestPutStoredScriptAction;
import org.elasticsearch.rest.action.admin.cluster.RestRemoteClusterInfoAction;
import org.elasticsearch.rest.action.admin.cluster.RestRestoreSnapshotAction;
import org.elasticsearch.rest.action.admin.cluster.RestSnapshotsStatusAction;
import org.elasticsearch.rest.action.admin.cluster.RestVerifyRepositoryAction;
import org.elasticsearch.rest.action.admin.indices.RestAnalyzeAction;
import org.elasticsearch.rest.action.admin.indices.RestClearIndicesCacheAction;
import org.elasticsearch.rest.action.admin.indices.RestCloseIndexAction;
import org.elasticsearch.rest.action.admin.indices.RestCreateIndexAction;
import org.elasticsearch.rest.action.admin.indices.RestDeleteIndexAction;
import org.elasticsearch.rest.action.admin.indices.RestDeleteIndexTemplateAction;
import org.elasticsearch.rest.action.admin.indices.RestFlushAction;
import org.elasticsearch.rest.action.admin.indices.RestForceMergeAction;
import org.elasticsearch.rest.action.admin.indices.RestGetAliasesAction;
import org.elasticsearch.rest.action.admin.indices.RestGetAllAliasesAction;
import org.elasticsearch.rest.action.admin.indices.RestGetAllMappingsAction;
import org.elasticsearch.rest.action.admin.indices.RestGetAllSettingsAction;
import org.elasticsearch.rest.action.admin.indices.RestGetFieldMappingAction;
import org.elasticsearch.rest.action.admin.indices.RestGetIndexTemplateAction;
import org.elasticsearch.rest.action.admin.indices.RestGetIndicesAction;
import org.elasticsearch.rest.action.admin.indices.RestGetMappingAction;
import org.elasticsearch.rest.action.admin.indices.RestGetSettingsAction;
import org.elasticsearch.rest.action.admin.indices.RestIndexDeleteAliasesAction;
import org.elasticsearch.rest.action.admin.indices.RestIndexPutAliasAction;
import org.elasticsearch.rest.action.admin.indices.RestIndicesAliasesAction;
import org.elasticsearch.rest.action.admin.indices.RestIndicesSegmentsAction;
import org.elasticsearch.rest.action.admin.indices.RestIndicesShardStoresAction;
import org.elasticsearch.rest.action.admin.indices.RestIndicesStatsAction;
import org.elasticsearch.rest.action.admin.indices.RestOpenIndexAction;
import org.elasticsearch.rest.action.admin.indices.RestPutIndexTemplateAction;
import org.elasticsearch.rest.action.admin.indices.RestPutMappingAction;
import org.elasticsearch.rest.action.admin.indices.RestRecoveryAction;
import org.elasticsearch.rest.action.admin.indices.RestRefreshAction;
import org.elasticsearch.rest.action.admin.indices.RestRolloverIndexAction;
import org.elasticsearch.rest.action.admin.indices.RestShrinkIndexAction;
import org.elasticsearch.rest.action.admin.indices.RestSyncedFlushAction;
import org.elasticsearch.rest.action.admin.indices.RestUpdateSettingsAction;
import org.elasticsearch.rest.action.admin.indices.RestUpgradeAction;
import org.elasticsearch.rest.action.admin.indices.RestValidateQueryAction;
import org.elasticsearch.rest.action.cat.AbstractCatAction;
import org.elasticsearch.rest.action.cat.RestAliasAction;
import org.elasticsearch.rest.action.cat.RestAllocationAction;
import org.elasticsearch.rest.action.cat.RestCatAction;
import org.elasticsearch.rest.action.cat.RestFielddataAction;
import org.elasticsearch.rest.action.cat.RestHealthAction;
import org.elasticsearch.rest.action.cat.RestIndicesAction;
import org.elasticsearch.rest.action.cat.RestMasterAction;
import org.elasticsearch.rest.action.cat.RestNodeAttrsAction;
import org.elasticsearch.rest.action.cat.RestNodesAction;
import org.elasticsearch.rest.action.cat.RestPluginsAction;
import org.elasticsearch.rest.action.cat.RestRepositoriesAction;
import org.elasticsearch.rest.action.cat.RestSegmentsAction;
import org.elasticsearch.rest.action.cat.RestShardsAction;
import org.elasticsearch.rest.action.cat.RestSnapshotAction;
import org.elasticsearch.rest.action.cat.RestTasksAction;
import org.elasticsearch.rest.action.cat.RestTemplatesAction;
import org.elasticsearch.rest.action.cat.RestThreadPoolAction;
import org.elasticsearch.rest.action.document.RestBulkAction;
import org.elasticsearch.rest.action.document.RestDeleteAction;
import org.elasticsearch.rest.action.document.RestGetAction;
import org.elasticsearch.rest.action.document.RestGetSourceAction;
import org.elasticsearch.rest.action.document.RestIndexAction;
import org.elasticsearch.rest.action.document.RestMultiGetAction;
import org.elasticsearch.rest.action.document.RestMultiTermVectorsAction;
import org.elasticsearch.rest.action.document.RestTermVectorsAction;
import org.elasticsearch.rest.action.document.RestUpdateAction;
import org.elasticsearch.rest.action.ingest.RestDeletePipelineAction;
import org.elasticsearch.rest.action.ingest.RestGetPipelineAction;
import org.elasticsearch.rest.action.ingest.RestPutPipelineAction;
import org.elasticsearch.rest.action.ingest.RestSimulatePipelineAction;
import org.elasticsearch.rest.action.search.RestClearScrollAction;
import org.elasticsearch.rest.action.search.RestExplainAction;
import org.elasticsearch.rest.action.search.RestMultiSearchAction;
import org.elasticsearch.rest.action.search.RestSearchAction;
import org.elasticsearch.rest.action.search.RestSearchScrollAction;
import org.elasticsearch.threadpool.ThreadPool;
import org.elasticsearch.usage.UsageService;

import java.util.ArrayList;
import java.util.List;
import java.util.Map;
import java.util.Set;
import java.util.function.Consumer;
import java.util.function.Supplier;
import java.util.function.UnaryOperator;
import java.util.stream.Collectors;

import static java.util.Collections.unmodifiableList;
import static java.util.Collections.unmodifiableMap;

/**
 * Builds and binds the generic action map, all {@link TransportAction}s, and {@link ActionFilters}.
 */
public class ActionModule extends AbstractModule {

    private static final Logger logger = ESLoggerFactory.getLogger(ActionModule.class);

    private final boolean transportClient;
    private final Settings settings;
    private final IndexNameExpressionResolver indexNameExpressionResolver;
    private final IndexScopedSettings indexScopedSettings;
    private final ClusterSettings clusterSettings;
    private final SettingsFilter settingsFilter;
    private final List<ActionPlugin> actionPlugins;
    private final Map<String, ActionHandler<?, ?>> actions;
    private final List<Class<? extends ActionFilter>> actionFilters;
    private final AutoCreateIndex autoCreateIndex;
    private final DestructiveOperations destructiveOperations;
    private final RestController restController;

    public ActionModule(boolean transportClient, Settings settings, IndexNameExpressionResolver indexNameExpressionResolver,
                        IndexScopedSettings indexScopedSettings, ClusterSettings clusterSettings, SettingsFilter settingsFilter,
                        ThreadPool threadPool, List<ActionPlugin> actionPlugins, NodeClient nodeClient,
            CircuitBreakerService circuitBreakerService, UsageService usageService) {
        this.transportClient = transportClient;
        this.settings = settings;
        this.indexNameExpressionResolver = indexNameExpressionResolver;
        this.indexScopedSettings = indexScopedSettings;
        this.clusterSettings = clusterSettings;
        this.settingsFilter = settingsFilter;
        this.actionPlugins = actionPlugins;
        actions = setupActions(actionPlugins);
        actionFilters = setupActionFilters(actionPlugins);
        autoCreateIndex = transportClient ? null : new AutoCreateIndex(settings, clusterSettings, indexNameExpressionResolver);
        destructiveOperations = new DestructiveOperations(settings, clusterSettings);
        Set<String> headers = actionPlugins.stream().flatMap(p -> p.getRestHeaders().stream()).collect(Collectors.toSet());
        UnaryOperator<RestHandler> restWrapper = null;
        for (ActionPlugin plugin : actionPlugins) {
            UnaryOperator<RestHandler> newRestWrapper = plugin.getRestHandlerWrapper(threadPool.getThreadContext());
            if (newRestWrapper != null) {
                logger.debug("Using REST wrapper from plugin " + plugin.getClass().getName());
                if (restWrapper != null) {
                    throw new IllegalArgumentException("Cannot have more than one plugin implementing a REST wrapper");
                }
                restWrapper = newRestWrapper;
            }
        }
        if (transportClient) {
            restController = null;
        } else {
            restController = new RestController(settings, headers, restWrapper, nodeClient, circuitBreakerService, usageService);
        }
    }


    public Map<String, ActionHandler<?, ?>> getActions() {
        return actions;
    }

    static Map<String, ActionHandler<?, ?>> setupActions(List<ActionPlugin> actionPlugins) {
        // Subclass NamedRegistry for easy registration
        class ActionRegistry extends NamedRegistry<ActionHandler<?, ?>> {
            ActionRegistry() {
                super("action");
            }

            public void register(ActionHandler<?, ?> handler) {
                register(handler.getAction().name(), handler);
            }

            public <Request extends ActionRequest, Response extends ActionResponse> void register(
                    GenericAction<Request, Response> action, Class<? extends TransportAction<Request, Response>> transportAction,
                    Class<?>... supportTransportActions) {
                register(new ActionHandler<>(action, transportAction, supportTransportActions));
            }
        }
        ActionRegistry actions = new ActionRegistry();

        actions.register(MainAction.INSTANCE, TransportMainAction.class);
        actions.register(NodesInfoAction.INSTANCE, TransportNodesInfoAction.class);
        actions.register(RemoteInfoAction.INSTANCE, TransportRemoteInfoAction.class);
        actions.register(NodesStatsAction.INSTANCE, TransportNodesStatsAction.class);
        actions.register(NodesUsageAction.INSTANCE, TransportNodesUsageAction.class);
        actions.register(NodesHotThreadsAction.INSTANCE, TransportNodesHotThreadsAction.class);
        actions.register(ListTasksAction.INSTANCE, TransportListTasksAction.class);
        actions.register(GetTaskAction.INSTANCE, TransportGetTaskAction.class);
        actions.register(CancelTasksAction.INSTANCE, TransportCancelTasksAction.class);

        actions.register(ClusterAllocationExplainAction.INSTANCE, TransportClusterAllocationExplainAction.class);
        actions.register(ClusterStatsAction.INSTANCE, TransportClusterStatsAction.class);
        actions.register(ClusterStateAction.INSTANCE, TransportClusterStateAction.class);
        actions.register(ClusterHealthAction.INSTANCE, TransportClusterHealthAction.class);
        actions.register(ClusterUpdateSettingsAction.INSTANCE, TransportClusterUpdateSettingsAction.class);
        actions.register(ClusterRerouteAction.INSTANCE, TransportClusterRerouteAction.class);
        actions.register(ClusterSearchShardsAction.INSTANCE, TransportClusterSearchShardsAction.class);
        actions.register(PendingClusterTasksAction.INSTANCE, TransportPendingClusterTasksAction.class);
        actions.register(PutRepositoryAction.INSTANCE, TransportPutRepositoryAction.class);
        actions.register(GetRepositoriesAction.INSTANCE, TransportGetRepositoriesAction.class);
        actions.register(DeleteRepositoryAction.INSTANCE, TransportDeleteRepositoryAction.class);
        actions.register(VerifyRepositoryAction.INSTANCE, TransportVerifyRepositoryAction.class);
        actions.register(GetSnapshotsAction.INSTANCE, TransportGetSnapshotsAction.class);
        actions.register(DeleteSnapshotAction.INSTANCE, TransportDeleteSnapshotAction.class);
        actions.register(CreateSnapshotAction.INSTANCE, TransportCreateSnapshotAction.class);
        actions.register(RestoreSnapshotAction.INSTANCE, TransportRestoreSnapshotAction.class);
        actions.register(SnapshotsStatusAction.INSTANCE, TransportSnapshotsStatusAction.class);

        actions.register(IndicesStatsAction.INSTANCE, TransportIndicesStatsAction.class);
        actions.register(IndicesSegmentsAction.INSTANCE, TransportIndicesSegmentsAction.class);
        actions.register(IndicesShardStoresAction.INSTANCE, TransportIndicesShardStoresAction.class);
        actions.register(CreateIndexAction.INSTANCE, TransportCreateIndexAction.class);
        actions.register(ShrinkAction.INSTANCE, TransportShrinkAction.class);
        actions.register(RolloverAction.INSTANCE, TransportRolloverAction.class);
        actions.register(DeleteIndexAction.INSTANCE, TransportDeleteIndexAction.class);
        actions.register(GetIndexAction.INSTANCE, TransportGetIndexAction.class);
        actions.register(OpenIndexAction.INSTANCE, TransportOpenIndexAction.class);
        actions.register(CloseIndexAction.INSTANCE, TransportCloseIndexAction.class);
        actions.register(IndicesExistsAction.INSTANCE, TransportIndicesExistsAction.class);
        actions.register(TypesExistsAction.INSTANCE, TransportTypesExistsAction.class);
        actions.register(GetMappingsAction.INSTANCE, TransportGetMappingsAction.class);
        actions.register(GetFieldMappingsAction.INSTANCE, TransportGetFieldMappingsAction.class,
                TransportGetFieldMappingsIndexAction.class);
        actions.register(PutMappingAction.INSTANCE, TransportPutMappingAction.class);
        actions.register(IndicesAliasesAction.INSTANCE, TransportIndicesAliasesAction.class);
        actions.register(UpdateSettingsAction.INSTANCE, TransportUpdateSettingsAction.class);
        actions.register(AnalyzeAction.INSTANCE, TransportAnalyzeAction.class);
        actions.register(PutIndexTemplateAction.INSTANCE, TransportPutIndexTemplateAction.class);
        actions.register(GetIndexTemplatesAction.INSTANCE, TransportGetIndexTemplatesAction.class);
        actions.register(DeleteIndexTemplateAction.INSTANCE, TransportDeleteIndexTemplateAction.class);
        actions.register(ValidateQueryAction.INSTANCE, TransportValidateQueryAction.class);
        actions.register(RefreshAction.INSTANCE, TransportRefreshAction.class);
        actions.register(FlushAction.INSTANCE, TransportFlushAction.class);
        actions.register(SyncedFlushAction.INSTANCE, TransportSyncedFlushAction.class);
        actions.register(ForceMergeAction.INSTANCE, TransportForceMergeAction.class);
        actions.register(UpgradeAction.INSTANCE, TransportUpgradeAction.class);
        actions.register(UpgradeStatusAction.INSTANCE, TransportUpgradeStatusAction.class);
        actions.register(UpgradeSettingsAction.INSTANCE, TransportUpgradeSettingsAction.class);
        actions.register(ClearIndicesCacheAction.INSTANCE, TransportClearIndicesCacheAction.class);
        actions.register(GetAliasesAction.INSTANCE, TransportGetAliasesAction.class);
        actions.register(AliasesExistAction.INSTANCE, TransportAliasesExistAction.class);
        actions.register(GetSettingsAction.INSTANCE, TransportGetSettingsAction.class);

        actions.register(IndexAction.INSTANCE, TransportIndexAction.class);
        actions.register(GetAction.INSTANCE, TransportGetAction.class);
        actions.register(TermVectorsAction.INSTANCE, TransportTermVectorsAction.class);
        actions.register(MultiTermVectorsAction.INSTANCE, TransportMultiTermVectorsAction.class,
                TransportShardMultiTermsVectorAction.class);
        actions.register(DeleteAction.INSTANCE, TransportDeleteAction.class);
        actions.register(UpdateAction.INSTANCE, TransportUpdateAction.class);
        actions.register(MultiGetAction.INSTANCE, TransportMultiGetAction.class,
                TransportShardMultiGetAction.class);
        actions.register(BulkAction.INSTANCE, TransportBulkAction.class,
                TransportShardBulkAction.class);
        actions.register(SearchAction.INSTANCE, TransportSearchAction.class);
        actions.register(SearchScrollAction.INSTANCE, TransportSearchScrollAction.class);
        actions.register(MultiSearchAction.INSTANCE, TransportMultiSearchAction.class);
        actions.register(ExplainAction.INSTANCE, TransportExplainAction.class);
        actions.register(ClearScrollAction.INSTANCE, TransportClearScrollAction.class);
        actions.register(RecoveryAction.INSTANCE, TransportRecoveryAction.class);

        //Indexed scripts
        actions.register(PutStoredScriptAction.INSTANCE, TransportPutStoredScriptAction.class);
        actions.register(GetStoredScriptAction.INSTANCE, TransportGetStoredScriptAction.class);
        actions.register(DeleteStoredScriptAction.INSTANCE, TransportDeleteStoredScriptAction.class);

        actions.register(FieldStatsAction.INSTANCE, TransportFieldStatsAction.class);
        actions.register(FieldCapabilitiesAction.INSTANCE, TransportFieldCapabilitiesAction.class,
            TransportFieldCapabilitiesIndexAction.class);

        actions.register(PutPipelineAction.INSTANCE, PutPipelineTransportAction.class);
        actions.register(GetPipelineAction.INSTANCE, GetPipelineTransportAction.class);
        actions.register(DeletePipelineAction.INSTANCE, DeletePipelineTransportAction.class);
        actions.register(SimulatePipelineAction.INSTANCE, SimulatePipelineTransportAction.class);

        actionPlugins.stream().flatMap(p -> p.getActions().stream()).forEach(actions::register);

        return unmodifiableMap(actions.getRegistry());
    }

    private List<Class<? extends ActionFilter>> setupActionFilters(List<ActionPlugin> actionPlugins) {
        return unmodifiableList(actionPlugins.stream().flatMap(p -> p.getActionFilters().stream()).collect(Collectors.toList()));
    }

    public void initRestHandlers(Supplier<DiscoveryNodes> nodesInCluster) {
        List<AbstractCatAction> catActions = new ArrayList<>();
        Consumer<RestHandler> registerHandler = a -> {
            if (a instanceof AbstractCatAction) {
                catActions.add((AbstractCatAction) a);
            }
        };
        registerHandler.accept(new RestMainAction(settings, restController));
        registerHandler.accept(new RestNodesInfoAction(settings, restController, settingsFilter));
        registerHandler.accept(new RestRemoteClusterInfoAction(settings, restController));
        registerHandler.accept(new RestNodesStatsAction(settings, restController));
        registerHandler.accept(new RestNodesUsageAction(settings, restController));
        registerHandler.accept(new RestNodesHotThreadsAction(settings, restController));
        registerHandler.accept(new RestClusterAllocationExplainAction(settings, restController));
        registerHandler.accept(new RestClusterStatsAction(settings, restController));
        registerHandler.accept(new RestClusterStateAction(settings, restController, settingsFilter));
        registerHandler.accept(new RestClusterHealthAction(settings, restController));
        registerHandler.accept(new RestClusterUpdateSettingsAction(settings, restController));
        registerHandler.accept(new RestClusterGetSettingsAction(settings, restController, clusterSettings, settingsFilter));
        registerHandler.accept(new RestClusterRerouteAction(settings, restController, settingsFilter));
        registerHandler.accept(new RestClusterSearchShardsAction(settings, restController));
        registerHandler.accept(new RestPendingClusterTasksAction(settings, restController));
        registerHandler.accept(new RestPutRepositoryAction(settings, restController));
        registerHandler.accept(new RestGetRepositoriesAction(settings, restController, settingsFilter));
        registerHandler.accept(new RestDeleteRepositoryAction(settings, restController));
        registerHandler.accept(new RestVerifyRepositoryAction(settings, restController));
        registerHandler.accept(new RestGetSnapshotsAction(settings, restController));
        registerHandler.accept(new RestCreateSnapshotAction(settings, restController));
        registerHandler.accept(new RestRestoreSnapshotAction(settings, restController));
        registerHandler.accept(new RestDeleteSnapshotAction(settings, restController));
        registerHandler.accept(new RestSnapshotsStatusAction(settings, restController));

<<<<<<< HEAD
=======
        registerHandler.accept(new RestGetAllAliasesAction(settings, restController));
        registerHandler.accept(new RestGetAllMappingsAction(settings, restController));
        registerHandler.accept(new RestGetAllSettingsAction(settings, restController, indexScopedSettings, settingsFilter));
        registerHandler.accept(new RestTypesExistsAction(settings, restController));
>>>>>>> d47d4792
        registerHandler.accept(new RestGetIndicesAction(settings, restController, indexScopedSettings, settingsFilter));
        registerHandler.accept(new RestIndicesStatsAction(settings, restController));
        registerHandler.accept(new RestIndicesSegmentsAction(settings, restController));
        registerHandler.accept(new RestIndicesShardStoresAction(settings, restController));
        registerHandler.accept(new RestGetAliasesAction(settings, restController));
        registerHandler.accept(new RestIndexDeleteAliasesAction(settings, restController));
        registerHandler.accept(new RestIndexPutAliasAction(settings, restController));
        registerHandler.accept(new RestIndicesAliasesAction(settings, restController));
        registerHandler.accept(new RestCreateIndexAction(settings, restController));
        registerHandler.accept(new RestShrinkIndexAction(settings, restController));
        registerHandler.accept(new RestRolloverIndexAction(settings, restController));
        registerHandler.accept(new RestDeleteIndexAction(settings, restController));
        registerHandler.accept(new RestCloseIndexAction(settings, restController));
        registerHandler.accept(new RestOpenIndexAction(settings, restController));

        registerHandler.accept(new RestUpdateSettingsAction(settings, restController));
        registerHandler.accept(new RestGetSettingsAction(settings, restController, indexScopedSettings, settingsFilter));

        registerHandler.accept(new RestAnalyzeAction(settings, restController));
        registerHandler.accept(new RestGetIndexTemplateAction(settings, restController));
        registerHandler.accept(new RestPutIndexTemplateAction(settings, restController));
        registerHandler.accept(new RestDeleteIndexTemplateAction(settings, restController));

        registerHandler.accept(new RestPutMappingAction(settings, restController));
        registerHandler.accept(new RestGetMappingAction(settings, restController));
        registerHandler.accept(new RestGetFieldMappingAction(settings, restController));

        registerHandler.accept(new RestRefreshAction(settings, restController));
        registerHandler.accept(new RestFlushAction(settings, restController));
        registerHandler.accept(new RestSyncedFlushAction(settings, restController));
        registerHandler.accept(new RestForceMergeAction(settings, restController));
        registerHandler.accept(new RestUpgradeAction(settings, restController));
        registerHandler.accept(new RestClearIndicesCacheAction(settings, restController));

        registerHandler.accept(new RestIndexAction(settings, restController));
        registerHandler.accept(new RestGetAction(settings, restController));
        registerHandler.accept(new RestGetSourceAction(settings, restController));
        registerHandler.accept(new RestMultiGetAction(settings, restController));
        registerHandler.accept(new RestDeleteAction(settings, restController));
        registerHandler.accept(new org.elasticsearch.rest.action.document.RestCountAction(settings, restController));
        registerHandler.accept(new RestTermVectorsAction(settings, restController));
        registerHandler.accept(new RestMultiTermVectorsAction(settings, restController));
        registerHandler.accept(new RestBulkAction(settings, restController));
        registerHandler.accept(new RestUpdateAction(settings, restController));

        registerHandler.accept(new RestSearchAction(settings, restController));
        registerHandler.accept(new RestSearchScrollAction(settings, restController));
        registerHandler.accept(new RestClearScrollAction(settings, restController));
        registerHandler.accept(new RestMultiSearchAction(settings, restController));

        registerHandler.accept(new RestValidateQueryAction(settings, restController));

        registerHandler.accept(new RestExplainAction(settings, restController));

        registerHandler.accept(new RestRecoveryAction(settings, restController));

        // Scripts API
        registerHandler.accept(new RestGetStoredScriptAction(settings, restController));
        registerHandler.accept(new RestPutStoredScriptAction(settings, restController));
        registerHandler.accept(new RestDeleteStoredScriptAction(settings, restController));

        registerHandler.accept(new RestFieldStatsAction(settings, restController));
        registerHandler.accept(new RestFieldCapabilitiesAction(settings, restController));

        // Tasks API
        registerHandler.accept(new RestListTasksAction(settings, restController, nodesInCluster));
        registerHandler.accept(new RestGetTaskAction(settings, restController));
        registerHandler.accept(new RestCancelTasksAction(settings, restController, nodesInCluster));

        // Ingest API
        registerHandler.accept(new RestPutPipelineAction(settings, restController));
        registerHandler.accept(new RestGetPipelineAction(settings, restController));
        registerHandler.accept(new RestDeletePipelineAction(settings, restController));
        registerHandler.accept(new RestSimulatePipelineAction(settings, restController));

        // CAT API
        registerHandler.accept(new RestAllocationAction(settings, restController));
        registerHandler.accept(new RestShardsAction(settings, restController));
        registerHandler.accept(new RestMasterAction(settings, restController));
        registerHandler.accept(new RestNodesAction(settings, restController));
        registerHandler.accept(new RestTasksAction(settings, restController, nodesInCluster));
        registerHandler.accept(new RestIndicesAction(settings, restController, indexNameExpressionResolver));
        registerHandler.accept(new RestSegmentsAction(settings, restController));
        // Fully qualified to prevent interference with rest.action.count.RestCountAction
        registerHandler.accept(new org.elasticsearch.rest.action.cat.RestCountAction(settings, restController));
        // Fully qualified to prevent interference with rest.action.indices.RestRecoveryAction
        registerHandler.accept(new org.elasticsearch.rest.action.cat.RestRecoveryAction(settings, restController));
        registerHandler.accept(new RestHealthAction(settings, restController));
        registerHandler.accept(new org.elasticsearch.rest.action.cat.RestPendingClusterTasksAction(settings, restController));
        registerHandler.accept(new RestAliasAction(settings, restController));
        registerHandler.accept(new RestThreadPoolAction(settings, restController));
        registerHandler.accept(new RestPluginsAction(settings, restController));
        registerHandler.accept(new RestFielddataAction(settings, restController));
        registerHandler.accept(new RestNodeAttrsAction(settings, restController));
        registerHandler.accept(new RestRepositoriesAction(settings, restController));
        registerHandler.accept(new RestSnapshotAction(settings, restController));
        registerHandler.accept(new RestTemplatesAction(settings, restController));
        for (ActionPlugin plugin : actionPlugins) {
            for (RestHandler handler : plugin.getRestHandlers(settings, restController, clusterSettings, indexScopedSettings,
                    settingsFilter, indexNameExpressionResolver, nodesInCluster)) {
                registerHandler.accept(handler);
            }
        }
        registerHandler.accept(new RestCatAction(settings, restController, catActions));
    }

    @Override
    protected void configure() {
        Multibinder<ActionFilter> actionFilterMultibinder = Multibinder.newSetBinder(binder(), ActionFilter.class);
        for (Class<? extends ActionFilter> actionFilter : actionFilters) {
            actionFilterMultibinder.addBinding().to(actionFilter);
        }
        bind(ActionFilters.class).asEagerSingleton();
        bind(DestructiveOperations.class).toInstance(destructiveOperations);

        if (false == transportClient) {
            // Supporting classes only used when not a transport client
            bind(AutoCreateIndex.class).toInstance(autoCreateIndex);
            bind(TransportLivenessAction.class).asEagerSingleton();

            // register GenericAction -> transportAction Map used by NodeClient
            @SuppressWarnings("rawtypes")
            MapBinder<GenericAction, TransportAction> transportActionsBinder
                    = MapBinder.newMapBinder(binder(), GenericAction.class, TransportAction.class);
            for (ActionHandler<?, ?> action : actions.values()) {
                // bind the action as eager singleton, so the map binder one will reuse it
                bind(action.getTransportAction()).asEagerSingleton();
                transportActionsBinder.addBinding(action.getAction()).to(action.getTransportAction()).asEagerSingleton();
                for (Class<?> supportAction : action.getSupportTransportActions()) {
                    bind(supportAction).asEagerSingleton();
                }
            }
        }
    }

    public RestController getRestController() {
        return restController;
    }
}<|MERGE_RESOLUTION|>--- conflicted
+++ resolved
@@ -543,13 +543,9 @@
         registerHandler.accept(new RestDeleteSnapshotAction(settings, restController));
         registerHandler.accept(new RestSnapshotsStatusAction(settings, restController));
 
-<<<<<<< HEAD
-=======
         registerHandler.accept(new RestGetAllAliasesAction(settings, restController));
         registerHandler.accept(new RestGetAllMappingsAction(settings, restController));
         registerHandler.accept(new RestGetAllSettingsAction(settings, restController, indexScopedSettings, settingsFilter));
-        registerHandler.accept(new RestTypesExistsAction(settings, restController));
->>>>>>> d47d4792
         registerHandler.accept(new RestGetIndicesAction(settings, restController, indexScopedSettings, settingsFilter));
         registerHandler.accept(new RestIndicesStatsAction(settings, restController));
         registerHandler.accept(new RestIndicesSegmentsAction(settings, restController));
