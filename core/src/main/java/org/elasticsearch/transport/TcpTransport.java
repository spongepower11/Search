--- conflicted
+++ resolved
@@ -49,6 +49,7 @@
 import org.elasticsearch.common.io.stream.StreamInput;
 import org.elasticsearch.common.io.stream.StreamOutput;
 import org.elasticsearch.common.lease.Releasable;
+import org.elasticsearch.common.lease.Releasables;
 import org.elasticsearch.common.metrics.CounterMetric;
 import org.elasticsearch.common.network.NetworkAddress;
 import org.elasticsearch.common.network.NetworkService;
@@ -1024,15 +1025,8 @@
         }
         status = TransportStatus.setRequest(status);
         ReleasableBytesStreamOutput bStream = new ReleasableBytesStreamOutput(bigArrays);
-<<<<<<< HEAD
         boolean addedReleaseListener = false;
         StreamOutput stream = Streams.flushOnCloseStream(bStream);
-=======
-        // we wrap this in a release once since if the onRequestSent callback throws an exception
-        // we might release things twice and this should be prevented
-        final Releasable toRelease = Releasables.releaseOnce(() -> Releasables.close(bStream.bytes()));
-        StreamOutput stream = bStream;
->>>>>>> f5d41dfc
         try {
             // only compress if asked, and, the request is not bytes, since then only
             // the header part is compressed, and the "body" can't be extracted as compressed
@@ -1051,28 +1045,17 @@
             stream.writeString(action);
             BytesReference message = buildMessage(requestId, status, node.getVersion(), request, stream, bStream);
             final TransportRequestOptions finalOptions = options;
-<<<<<<< HEAD
             final StreamOutput finalStream = stream;
-            Runnable onRequestSent = () -> { // this might be called in a different thread
-                try {
-                    IOUtils.closeWhileHandlingException(finalStream, bStream);
-                } finally {
-                    transportServiceAdapter.onRequestSent(node, requestId, action, request, finalOptions);
-                }
-            };
-            addedReleaseListener = internalSendMessage(targetChannel, message, onRequestSent);
+            // this might be called in a different thread
+            SendListener onRequestSent = new SendListener(
+                () -> IOUtils.closeWhileHandlingException(finalStream, bStream),
+                () -> transportServiceAdapter.onRequestSent(node, requestId, action, request, finalOptions));
+            internalSendMessage(targetChannel, message, onRequestSent);
+            addedReleaseListener = true;
         } finally {
             if (!addedReleaseListener) {
                 IOUtils.close(stream, bStream);
             }
-=======
-            // this might be called in a different thread
-            SendListener onRequestSent = new SendListener(toRelease,
-                () -> transportServiceAdapter.onRequestSent(node, requestId, action, request, finalOptions));
-            internalSendMessage(targetChannel, message, onRequestSent);
-        } finally {
-            IOUtils.close(stream);
->>>>>>> f5d41dfc
         }
     }
 
@@ -1134,15 +1117,8 @@
         }
         status = TransportStatus.setResponse(status); // TODO share some code with sendRequest
         ReleasableBytesStreamOutput bStream = new ReleasableBytesStreamOutput(bigArrays);
-<<<<<<< HEAD
         boolean addedReleaseListener = false;
         StreamOutput stream = Streams.flushOnCloseStream(bStream);
-=======
-        // we wrap this in a release once since if the onRequestSent callback throws an exception
-        // we might release things twice and this should be prevented
-        final Releasable toRelease = Releasables.releaseOnce(() -> Releasables.close(bStream.bytes()));
-        StreamOutput stream = bStream;
->>>>>>> f5d41dfc
         try {
             if (options.compress()) {
                 status = TransportStatus.setCompress(status);
@@ -1153,28 +1129,16 @@
             BytesReference reference = buildMessage(requestId, status, nodeVersion, response, stream, bStream);
 
             final TransportResponseOptions finalOptions = options;
-<<<<<<< HEAD
             final StreamOutput finalStream = stream;
-            Runnable onRequestSent = () -> { // this might be called in a different thread
-                try {
-                    IOUtils.closeWhileHandlingException(finalStream, bStream);
-                } finally {
-                    transportServiceAdapter.onResponseSent(requestId, action, response, finalOptions);
-                }
-            };
-            addedReleaseListener = internalSendMessage(channel, reference, onRequestSent);
+            // this might be called in a different thread
+            SendListener listener = new SendListener(() -> IOUtils.closeWhileHandlingException(finalStream, bStream),
+                () -> transportServiceAdapter.onResponseSent(requestId, action, response, finalOptions));
+            internalSendMessage(channel, reference, listener);
+            addedReleaseListener = true;
         } finally {
             if (!addedReleaseListener) {
                 IOUtils.close(stream, bStream);
             }
-=======
-            // this might be called in a different thread
-            SendListener listener = new SendListener(toRelease,
-                () -> transportServiceAdapter.onResponseSent(requestId, action, response, finalOptions));
-            internalSendMessage(channel, reference, listener);
-        } finally {
-            IOUtils.close(stream);
->>>>>>> f5d41dfc
         }
     }
 
