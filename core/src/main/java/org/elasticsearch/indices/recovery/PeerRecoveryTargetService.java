--- conflicted
+++ resolved
@@ -354,17 +354,11 @@
     public static long getStartingSeqNo(final RecoveryTarget recoveryTarget) {
         try {
             final long globalCheckpoint = Translog.readGlobalCheckpoint(recoveryTarget.translogLocation());
-<<<<<<< HEAD
-            final SeqNoStats seqNoStats = recoveryTarget.store().loadSeqNoStats(globalCheckpoint, null);
-            if (seqNoStats.getMaxSeqNo() <= seqNoStats.getGlobalCheckpoint()) {
-                assert seqNoStats.getLocalCheckpoint() <= seqNoStats.getGlobalCheckpoint();
-=======
-            final Tuple<Long, Long> seqNoStats = recoveryTarget.store().loadSeqNoInfo();
+            final Tuple<Long, Long> seqNoStats = recoveryTarget.store().loadSeqNoInfo(null);
             long maxSeqNo = seqNoStats.v1();
             long localCheckpoint = seqNoStats.v2();
             if (maxSeqNo <= globalCheckpoint) {
                 assert localCheckpoint <= globalCheckpoint;
->>>>>>> 0c1ac2e7
                 /*
                  * Commit point is good for sequence-number based recovery as the maximum sequence number included in it is below the global
                  * checkpoint (i.e., it excludes any operations that may not be on the primary). Recovery will start at the first operation
