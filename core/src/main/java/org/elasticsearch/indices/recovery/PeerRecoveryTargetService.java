/*
 * Licensed to Elasticsearch under one or more contributor
 * license agreements. See the NOTICE file distributed with
 * this work for additional information regarding copyright
 * ownership. Elasticsearch licenses this file to you under
 * the Apache License, Version 2.0 (the "License"); you may
 * not use this file except in compliance with the License.
 * You may obtain a copy of the License at
 *
 *    http://www.apache.org/licenses/LICENSE-2.0
 *
 * Unless required by applicable law or agreed to in writing,
 * software distributed under the License is distributed on an
 * "AS IS" BASIS, WITHOUT WARRANTIES OR CONDITIONS OF ANY
 * KIND, either express or implied.  See the License for the
 * specific language governing permissions and limitations
 * under the License.
 */

package org.elasticsearch.indices.recovery;

import org.apache.logging.log4j.message.ParameterizedMessage;
import org.apache.logging.log4j.util.Supplier;
import org.apache.lucene.store.AlreadyClosedException;
import org.apache.lucene.store.RateLimiter;
import org.elasticsearch.ElasticsearchException;
import org.elasticsearch.ElasticsearchTimeoutException;
import org.elasticsearch.ExceptionsHelper;
import org.elasticsearch.action.support.PlainActionFuture;
import org.elasticsearch.cluster.ClusterState;
import org.elasticsearch.cluster.ClusterStateObserver;
import org.elasticsearch.cluster.node.DiscoveryNode;
import org.elasticsearch.cluster.service.ClusterService;
import org.elasticsearch.common.Nullable;
import org.elasticsearch.common.component.AbstractComponent;
import org.elasticsearch.common.settings.Settings;
import org.elasticsearch.common.unit.ByteSizeValue;
import org.elasticsearch.common.unit.TimeValue;
import org.elasticsearch.common.util.CancellableThreads;
import org.elasticsearch.common.util.concurrent.AbstractRunnable;
import org.elasticsearch.index.IndexNotFoundException;
import org.elasticsearch.index.engine.RecoveryEngineException;
import org.elasticsearch.index.mapper.MapperException;
import org.elasticsearch.index.seqno.SequenceNumbers;
import org.elasticsearch.index.shard.IllegalIndexShardStateException;
import org.elasticsearch.index.shard.IndexEventListener;
import org.elasticsearch.index.shard.IndexShard;
import org.elasticsearch.index.shard.ShardId;
import org.elasticsearch.index.shard.ShardNotFoundException;
import org.elasticsearch.index.store.Store;
import org.elasticsearch.index.translog.Translog;
import org.elasticsearch.indices.recovery.RecoveriesCollection.RecoveryRef;
import org.elasticsearch.node.NodeClosedException;
import org.elasticsearch.threadpool.ThreadPool;
import org.elasticsearch.transport.ConnectTransportException;
import org.elasticsearch.transport.FutureTransportResponseHandler;
import org.elasticsearch.transport.TransportChannel;
import org.elasticsearch.transport.TransportRequestHandler;
import org.elasticsearch.transport.TransportResponse;
import org.elasticsearch.transport.TransportService;

import java.io.IOException;
import java.util.concurrent.atomic.AtomicLong;
import java.util.concurrent.atomic.AtomicReference;

import static org.elasticsearch.common.unit.TimeValue.timeValueMillis;

/**
 * The recovery target handles recoveries of peer shards of the shard+node to recover to.
 * <p>
 * Note, it can be safely assumed that there will only be a single recovery per shard (index+id) and
 * not several of them (since we don't allocate several shard replicas to the same node).
 */
public class PeerRecoveryTargetService extends AbstractComponent implements IndexEventListener {

    public static class Actions {
        public static final String FILES_INFO = "internal:index/shard/recovery/filesInfo";
        public static final String FILE_CHUNK = "internal:index/shard/recovery/file_chunk";
        public static final String CLEAN_FILES = "internal:index/shard/recovery/clean_files";
        public static final String TRANSLOG_OPS = "internal:index/shard/recovery/translog_ops";
        public static final String PREPARE_TRANSLOG = "internal:index/shard/recovery/prepare_translog";
        public static final String FINALIZE = "internal:index/shard/recovery/finalize";
        public static final String WAIT_CLUSTERSTATE = "internal:index/shard/recovery/wait_clusterstate";
        public static final String HANDOFF_PRIMARY_CONTEXT = "internal:index/shard/recovery/handoff_primary_context";
    }

    private final ThreadPool threadPool;

    private final TransportService transportService;

    private final RecoverySettings recoverySettings;
    private final ClusterService clusterService;

    private final RecoveriesCollection onGoingRecoveries;

    public PeerRecoveryTargetService(Settings settings, ThreadPool threadPool, TransportService transportService, RecoverySettings
            recoverySettings, ClusterService clusterService) {
        super(settings);
        this.threadPool = threadPool;
        this.transportService = transportService;
        this.recoverySettings = recoverySettings;
        this.clusterService = clusterService;
        this.onGoingRecoveries = new RecoveriesCollection(logger, threadPool, this::waitForClusterState);

        transportService.registerRequestHandler(Actions.FILES_INFO, RecoveryFilesInfoRequest::new, ThreadPool.Names.GENERIC, new
                FilesInfoRequestHandler());
        transportService.registerRequestHandler(Actions.FILE_CHUNK, RecoveryFileChunkRequest::new, ThreadPool.Names.GENERIC, new
                FileChunkTransportRequestHandler());
        transportService.registerRequestHandler(Actions.CLEAN_FILES, RecoveryCleanFilesRequest::new, ThreadPool.Names.GENERIC, new
                CleanFilesRequestHandler());
        transportService.registerRequestHandler(Actions.PREPARE_TRANSLOG, RecoveryPrepareForTranslogOperationsRequest::new, ThreadPool
                .Names.GENERIC, new PrepareForTranslogOperationsRequestHandler());
        transportService.registerRequestHandler(Actions.TRANSLOG_OPS, RecoveryTranslogOperationsRequest::new, ThreadPool.Names.GENERIC,
                new TranslogOperationsRequestHandler());
        transportService.registerRequestHandler(Actions.FINALIZE, RecoveryFinalizeRecoveryRequest::new, ThreadPool.Names.GENERIC, new
                FinalizeRecoveryRequestHandler());
        transportService.registerRequestHandler(Actions.WAIT_CLUSTERSTATE, RecoveryWaitForClusterStateRequest::new,
            ThreadPool.Names.GENERIC, new WaitForClusterStateRequestHandler());
        transportService.registerRequestHandler(
                Actions.HANDOFF_PRIMARY_CONTEXT,
                RecoveryHandoffPrimaryContextRequest::new,
                ThreadPool.Names.GENERIC,
                new HandoffPrimaryContextRequestHandler());
    }

    @Override
    public void beforeIndexShardClosed(ShardId shardId, @Nullable IndexShard indexShard, Settings indexSettings) {
        if (indexShard != null) {
            onGoingRecoveries.cancelRecoveriesForShard(shardId, "shard closed");
        }
    }

    public void startRecovery(final IndexShard indexShard, final DiscoveryNode sourceNode, final RecoveryListener listener) {
        // create a new recovery status, and process...
        final long recoveryId = onGoingRecoveries.startRecovery(indexShard, sourceNode, listener, recoverySettings.activityTimeout());
        threadPool.generic().execute(new RecoveryRunner(recoveryId));
    }

    protected void retryRecovery(final long recoveryId, final Throwable reason, TimeValue retryAfter, TimeValue activityTimeout) {
        logger.trace(
            (Supplier<?>) () -> new ParameterizedMessage(
                "will retry recovery with id [{}] in [{}]", recoveryId, retryAfter), reason);
        retryRecovery(recoveryId, retryAfter, activityTimeout);
    }

    protected void retryRecovery(final long recoveryId, final String reason, TimeValue retryAfter, TimeValue activityTimeout) {
        logger.trace("will retry recovery with id [{}] in [{}] (reason [{}])", recoveryId, retryAfter, reason);
        retryRecovery(recoveryId, retryAfter, activityTimeout);
    }

    private void retryRecovery(final long recoveryId, final TimeValue retryAfter, final TimeValue activityTimeout) {
        RecoveryTarget newTarget = onGoingRecoveries.resetRecovery(recoveryId, activityTimeout);
        if (newTarget != null) {
            threadPool.schedule(retryAfter, ThreadPool.Names.GENERIC, new RecoveryRunner(newTarget.recoveryId()));
        }
    }

    private void doRecovery(final long recoveryId) {
        final StartRecoveryRequest request;
        final CancellableThreads cancellableThreads;
        final RecoveryState.Timer timer;

        try (RecoveryRef recoveryRef = onGoingRecoveries.getRecovery(recoveryId)) {
            if (recoveryRef == null) {
                logger.trace("not running recovery with id [{}] - can not find it (probably finished)", recoveryId);
                return;
            }
            final RecoveryTarget recoveryTarget = recoveryRef.target();
            cancellableThreads = recoveryTarget.cancellableThreads();
            timer = recoveryTarget.state().getTimer();
            try {
                assert recoveryTarget.sourceNode() != null : "can not do a recovery without a source node";
                request = getStartRecoveryRequest(recoveryTarget);
                logger.trace("{} preparing shard for peer recovery", recoveryTarget.shardId());
                recoveryTarget.indexShard().prepareForIndexRecovery();
            } catch (final Exception e) {
                // this will be logged as warning later on...
                logger.trace("unexpected error while preparing shard for peer recovery, failing recovery", e);
                onGoingRecoveries.failRecovery(recoveryId,
                    new RecoveryFailedException(recoveryTarget.state(), "failed to prepare shard for recovery", e), true);
                return;
            }
        }

        try {
            logger.trace("{} starting recovery from {}", request.shardId(), request.sourceNode());
            final AtomicReference<RecoveryResponse> responseHolder = new AtomicReference<>();
            cancellableThreads.execute(() -> responseHolder.set(
                    transportService.submitRequest(request.sourceNode(), PeerRecoverySourceService.Actions.START_RECOVERY, request,
                            new FutureTransportResponseHandler<RecoveryResponse>() {
                                @Override
                                public RecoveryResponse newInstance() {
                                    return new RecoveryResponse();
                                }
                            }).txGet()));
            final RecoveryResponse recoveryResponse = responseHolder.get();
            final TimeValue recoveryTime = new TimeValue(timer.time());
            // do this through ongoing recoveries to remove it from the collection
            onGoingRecoveries.markRecoveryAsDone(recoveryId);
            if (logger.isTraceEnabled()) {
                StringBuilder sb = new StringBuilder();
                sb.append('[').append(request.shardId().getIndex().getName()).append(']').append('[').append(request.shardId().id())
                        .append("] ");
                sb.append("recovery completed from ").append(request.sourceNode()).append(", took[").append(recoveryTime).append("]\n");
                sb.append("   phase1: recovered_files [").append(recoveryResponse.phase1FileNames.size()).append("]").append(" with " +
                        "total_size of [").append(new ByteSizeValue(recoveryResponse.phase1TotalSize)).append("]")
                        .append(", took [").append(timeValueMillis(recoveryResponse.phase1Time)).append("], throttling_wait [").append
                        (timeValueMillis(recoveryResponse.phase1ThrottlingWaitTime)).append(']')
                        .append("\n");
                sb.append("         : reusing_files   [").append(recoveryResponse.phase1ExistingFileNames.size()).append("] with " +
                        "total_size of [").append(new ByteSizeValue(recoveryResponse.phase1ExistingTotalSize)).append("]\n");
                sb.append("   phase2: start took [").append(timeValueMillis(recoveryResponse.startTime)).append("]\n");
                sb.append("         : recovered [").append(recoveryResponse.phase2Operations).append("]").append(" transaction log " +
                        "operations")
                        .append(", took [").append(timeValueMillis(recoveryResponse.phase2Time)).append("]")
                        .append("\n");
                logger.trace("{}", sb);
            } else {
                logger.debug("{} recovery done from [{}], took [{}]", request.shardId(), request.sourceNode(), recoveryTime);
            }
        } catch (CancellableThreads.ExecutionCancelledException e) {
            logger.trace("recovery cancelled", e);
        } catch (Exception e) {
            if (logger.isTraceEnabled()) {
                logger.trace(
                    (Supplier<?>) () -> new ParameterizedMessage(
                        "[{}][{}] Got exception on recovery",
                        request.shardId().getIndex().getName(),
                        request.shardId().id()),
                    e);
            }
            Throwable cause = ExceptionsHelper.unwrapCause(e);
            if (cause instanceof CancellableThreads.ExecutionCancelledException) {
                // this can also come from the source wrapped in a RemoteTransportException
                onGoingRecoveries.failRecovery(recoveryId, new RecoveryFailedException(request,
                    "source has canceled the recovery", cause), false);
                return;
            }
            if (cause instanceof RecoveryEngineException) {
                // unwrap an exception that was thrown as part of the recovery
                cause = cause.getCause();
            }
            // do it twice, in case we have double transport exception
            cause = ExceptionsHelper.unwrapCause(cause);
            if (cause instanceof RecoveryEngineException) {
                // unwrap an exception that was thrown as part of the recovery
                cause = cause.getCause();
            }

            // here, we would add checks against exception that need to be retried (and not removeAndClean in this case)

            if (cause instanceof IllegalIndexShardStateException || cause instanceof IndexNotFoundException ||
                cause instanceof ShardNotFoundException) {
                // if the target is not ready yet, retry
                retryRecovery(
                    recoveryId,
                    "remote shard not ready",
                    recoverySettings.retryDelayStateSync(),
                    recoverySettings.activityTimeout());
                return;
            }

            if (cause instanceof DelayRecoveryException) {
                retryRecovery(recoveryId, cause, recoverySettings.retryDelayStateSync(), recoverySettings.activityTimeout());
                return;
            }

            if (cause instanceof ConnectTransportException) {
                logger.debug("delaying recovery of {} for [{}] due to networking error [{}]", request.shardId(),
                    recoverySettings.retryDelayNetwork(), cause.getMessage());
                retryRecovery(recoveryId, cause.getMessage(), recoverySettings.retryDelayNetwork(), recoverySettings.activityTimeout());
                return;
            }

            if (cause instanceof AlreadyClosedException) {
                onGoingRecoveries.failRecovery(recoveryId,
                    new RecoveryFailedException(request, "source shard is closed", cause), false);
                return;
            }

            onGoingRecoveries.failRecovery(recoveryId, new RecoveryFailedException(request, e), true);
        }
    }

    /**
     * Obtains a snapshot of the store metadata for the recovery target.
     *
     * @param recoveryTarget the target of the recovery
     * @return a snapshot of the store metadata
     */
    private Store.MetadataSnapshot getStoreMetadataSnapshot(final RecoveryTarget recoveryTarget) {
        try {
            return recoveryTarget.indexShard().snapshotStoreMetadata();
        } catch (final org.apache.lucene.index.IndexNotFoundException e) {
            // happens on an empty folder. no need to log
            logger.trace("{} shard folder empty, recovering all files", recoveryTarget);
            return Store.MetadataSnapshot.EMPTY;
        } catch (final IOException e) {
            logger.warn("error while listing local files, recovering as if there are none", e);
            return Store.MetadataSnapshot.EMPTY;
        }
    }

    /**
     * Prepare the start recovery request.
     *
     * @param recoveryTarget the target of the recovery
     * @return a start recovery request
     */
    private StartRecoveryRequest getStartRecoveryRequest(final RecoveryTarget recoveryTarget) {
        final StartRecoveryRequest request;
        logger.trace("{} collecting local files for [{}]", recoveryTarget.shardId(), recoveryTarget.sourceNode());

        final Store.MetadataSnapshot metadataSnapshot = getStoreMetadataSnapshot(recoveryTarget);
        logger.trace("{} local file count [{}]", recoveryTarget.shardId(), metadataSnapshot.size());

        final long startingSeqNo;
        if (metadataSnapshot.size() > 0) {
            startingSeqNo = getStartingSeqNo(recoveryTarget);
        } else {
            startingSeqNo = SequenceNumbers.UNASSIGNED_SEQ_NO;
        }

        if (startingSeqNo == SequenceNumbers.UNASSIGNED_SEQ_NO) {
            logger.trace("{} preparing for file-based recovery from [{}]", recoveryTarget.shardId(), recoveryTarget.sourceNode());
        } else {
            logger.trace(
                "{} preparing for sequence-number-based recovery starting at local checkpoint [{}] from [{}]",
                recoveryTarget.shardId(),
                startingSeqNo,
                recoveryTarget.sourceNode());
        }

        request = new StartRecoveryRequest(
            recoveryTarget.shardId(),
            recoveryTarget.indexShard().routingEntry().allocationId().getId(),
            recoveryTarget.sourceNode(),
            clusterService.localNode(),
            metadataSnapshot,
            recoveryTarget.state().getPrimary(),
            recoveryTarget.recoveryId(),
            startingSeqNo);
        return request;
    }

    /**
     * Get the starting sequence number for a sequence-number-based request.
     *
     * @param recoveryTarget the target of the recovery
     * @return the starting sequence number or {@link SequenceNumbers#UNASSIGNED_SEQ_NO} if obtaining the starting sequence number
     * failed
     */
    public static long getStartingSeqNo(final RecoveryTarget recoveryTarget) {
        try {
            final long globalCheckpoint = Translog.readGlobalCheckpoint(recoveryTarget.translogLocation());
<<<<<<< HEAD
            final Tuple<Long, Long> seqNoStats = recoveryTarget.store().loadSeqNoInfo(null);
            long maxSeqNo = seqNoStats.v1();
            long localCheckpoint = seqNoStats.v2();
            if (maxSeqNo <= globalCheckpoint) {
                assert localCheckpoint <= globalCheckpoint;
=======
            final SequenceNumbers.CommitInfo seqNoStats = recoveryTarget.store().loadSeqNoInfo();
            if (seqNoStats.maxSeqNo <= globalCheckpoint) {
                assert seqNoStats.localCheckpoint <= globalCheckpoint;
>>>>>>> adb49efe
                /*
                 * Commit point is good for sequence-number based recovery as the maximum sequence number included in it is below the global
                 * checkpoint (i.e., it excludes any operations that may not be on the primary). Recovery will start at the first operation
                 * after the local checkpoint stored in the commit.
                 */
                return seqNoStats.localCheckpoint + 1;
            } else {
                return SequenceNumbers.UNASSIGNED_SEQ_NO;
            }
        } catch (final IOException e) {
            /*
             * This can happen, for example, if a phase one of the recovery completed successfully, a network partition happens before the
             * translog on the recovery target is opened, the recovery enters a retry loop seeing now that the index files are on disk and
             * proceeds to attempt a sequence-number-based recovery.
             */
            return SequenceNumbers.UNASSIGNED_SEQ_NO;
        }
    }

    public interface RecoveryListener {
        void onRecoveryDone(RecoveryState state);

        void onRecoveryFailure(RecoveryState state, RecoveryFailedException e, boolean sendShardFailure);
    }

    class PrepareForTranslogOperationsRequestHandler implements TransportRequestHandler<RecoveryPrepareForTranslogOperationsRequest> {

        @Override
        public void messageReceived(RecoveryPrepareForTranslogOperationsRequest request, TransportChannel channel) throws Exception {
            try (RecoveryRef recoveryRef = onGoingRecoveries.getRecoverySafe(request.recoveryId(), request.shardId()
            )) {
                recoveryRef.target().prepareForTranslogOperations(request.totalTranslogOps());
            }
            channel.sendResponse(TransportResponse.Empty.INSTANCE);
        }
    }

    class FinalizeRecoveryRequestHandler implements TransportRequestHandler<RecoveryFinalizeRecoveryRequest> {

        @Override
        public void messageReceived(RecoveryFinalizeRecoveryRequest request, TransportChannel channel) throws Exception {
            try (RecoveryRef recoveryRef =
                     onGoingRecoveries.getRecoverySafe(request.recoveryId(), request.shardId())) {
                recoveryRef.target().finalizeRecovery(request.globalCheckpoint());
            }
            channel.sendResponse(TransportResponse.Empty.INSTANCE);
        }
    }

    class WaitForClusterStateRequestHandler implements TransportRequestHandler<RecoveryWaitForClusterStateRequest> {

        @Override
        public void messageReceived(RecoveryWaitForClusterStateRequest request, TransportChannel channel) throws Exception {
            try (RecoveryRef recoveryRef = onGoingRecoveries.getRecoverySafe(request.recoveryId(), request.shardId()
            )) {
                recoveryRef.target().ensureClusterStateVersion(request.clusterStateVersion());
            }
            channel.sendResponse(TransportResponse.Empty.INSTANCE);
        }
    }

    class HandoffPrimaryContextRequestHandler implements TransportRequestHandler<RecoveryHandoffPrimaryContextRequest> {

        @Override
        public void messageReceived(final RecoveryHandoffPrimaryContextRequest request, final TransportChannel channel) throws Exception {
            try (RecoveryRef recoveryRef = onGoingRecoveries.getRecoverySafe(request.recoveryId(), request.shardId())) {
                recoveryRef.target().handoffPrimaryContext(request.primaryContext());
            }
            channel.sendResponse(TransportResponse.Empty.INSTANCE);
        }

    }

    class TranslogOperationsRequestHandler implements TransportRequestHandler<RecoveryTranslogOperationsRequest> {

        @Override
        public void messageReceived(final RecoveryTranslogOperationsRequest request, final TransportChannel channel) throws IOException {
            try (RecoveryRef recoveryRef =
                         onGoingRecoveries.getRecoverySafe(request.recoveryId(), request.shardId())) {
                final ClusterStateObserver observer = new ClusterStateObserver(clusterService, null, logger, threadPool.getThreadContext());
                final RecoveryTarget recoveryTarget = recoveryRef.target();
                try {
                    recoveryTarget.indexTranslogOperations(request.operations(), request.totalTranslogOps());
                    channel.sendResponse(new RecoveryTranslogOperationsResponse(recoveryTarget.indexShard().getLocalCheckpoint()));
                } catch (MapperException exception) {
                    // in very rare cases a translog replay from primary is processed before a mapping update on this node
                    // which causes local mapping changes since the mapping (clusterstate) might not have arrived on this node.
                    logger.debug("delaying recovery due to missing mapping changes", exception);
                    // we do not need to use a timeout here since the entire recovery mechanism has an inactivity protection (it will be
                    // canceled)
                    observer.waitForNextChange(new ClusterStateObserver.Listener() {
                        @Override
                        public void onNewClusterState(ClusterState state) {
                            try {
                                messageReceived(request, channel);
                            } catch (Exception e) {
                                onFailure(e);
                            }
                        }

                        protected void onFailure(Exception e) {
                            try {
                                channel.sendResponse(e);
                            } catch (IOException e1) {
                                logger.warn("failed to send error back to recovery source", e1);
                            }
                        }

                        @Override
                        public void onClusterServiceClose() {
                            onFailure(new ElasticsearchException("cluster service was closed while waiting for mapping updates"));
                        }

                        @Override
                        public void onTimeout(TimeValue timeout) {
                            // note that we do not use a timeout (see comment above)
                            onFailure(new ElasticsearchTimeoutException("timed out waiting for mapping updates (timeout [" + timeout +
                                    "])"));
                        }
                    });
                }
            }
        }
    }

    private void waitForClusterState(long clusterStateVersion) {
        final ClusterState clusterState = clusterService.state();
        ClusterStateObserver observer = new ClusterStateObserver(clusterState, clusterService, TimeValue.timeValueMinutes(5), logger,
            threadPool.getThreadContext());
        if (clusterState.getVersion() >= clusterStateVersion) {
            logger.trace("node has cluster state with version higher than {} (current: {})", clusterStateVersion,
                clusterState.getVersion());
            return;
        } else {
            logger.trace("waiting for cluster state version {} (current: {})", clusterStateVersion, clusterState.getVersion());
            final PlainActionFuture<Long> future = new PlainActionFuture<>();
            observer.waitForNextChange(new ClusterStateObserver.Listener() {

                @Override
                public void onNewClusterState(ClusterState state) {
                    future.onResponse(state.getVersion());
                }

                @Override
                public void onClusterServiceClose() {
                    future.onFailure(new NodeClosedException(clusterService.localNode()));
                }

                @Override
                public void onTimeout(TimeValue timeout) {
                    future.onFailure(new IllegalStateException("cluster state never updated to version " + clusterStateVersion));
                }
            }, newState -> newState.getVersion() >= clusterStateVersion);
            try {
                long currentVersion = future.get();
                logger.trace("successfully waited for cluster state with version {} (current: {})", clusterStateVersion, currentVersion);
            } catch (Exception e) {
                logger.debug(
                    (Supplier<?>) () -> new ParameterizedMessage(
                        "failed waiting for cluster state with version {} (current: {})",
                        clusterStateVersion,
                        clusterService.state().getVersion()),
                    e);
                throw ExceptionsHelper.convertToRuntime(e);
            }
        }
    }

    class FilesInfoRequestHandler implements TransportRequestHandler<RecoveryFilesInfoRequest> {

        @Override
        public void messageReceived(RecoveryFilesInfoRequest request, TransportChannel channel) throws Exception {
            try (RecoveryRef recoveryRef = onGoingRecoveries.getRecoverySafe(request.recoveryId(), request.shardId()
            )) {
                recoveryRef.target().receiveFileInfo(request.phase1FileNames, request.phase1FileSizes, request.phase1ExistingFileNames,
                        request.phase1ExistingFileSizes, request.totalTranslogOps);
                channel.sendResponse(TransportResponse.Empty.INSTANCE);
            }
        }
    }

    class CleanFilesRequestHandler implements TransportRequestHandler<RecoveryCleanFilesRequest> {

        @Override
        public void messageReceived(RecoveryCleanFilesRequest request, TransportChannel channel) throws Exception {
            try (RecoveryRef recoveryRef = onGoingRecoveries.getRecoverySafe(request.recoveryId(), request.shardId()
            )) {
                recoveryRef.target().cleanFiles(request.totalTranslogOps(), request.sourceMetaSnapshot());
                channel.sendResponse(TransportResponse.Empty.INSTANCE);
            }
        }
    }

    class FileChunkTransportRequestHandler implements TransportRequestHandler<RecoveryFileChunkRequest> {

        // How many bytes we've copied since we last called RateLimiter.pause
        final AtomicLong bytesSinceLastPause = new AtomicLong();

        @Override
        public void messageReceived(final RecoveryFileChunkRequest request, TransportChannel channel) throws Exception {
            try (RecoveryRef recoveryRef = onGoingRecoveries.getRecoverySafe(request.recoveryId(), request.shardId()
            )) {
                final RecoveryTarget recoveryTarget = recoveryRef.target();
                final RecoveryState.Index indexState = recoveryTarget.state().getIndex();
                if (request.sourceThrottleTimeInNanos() != RecoveryState.Index.UNKNOWN) {
                    indexState.addSourceThrottling(request.sourceThrottleTimeInNanos());
                }

                RateLimiter rateLimiter = recoverySettings.rateLimiter();
                if (rateLimiter != null) {
                    long bytes = bytesSinceLastPause.addAndGet(request.content().length());
                    if (bytes > rateLimiter.getMinPauseCheckBytes()) {
                        // Time to pause
                        bytesSinceLastPause.addAndGet(-bytes);
                        long throttleTimeInNanos = rateLimiter.pause(bytes);
                        indexState.addTargetThrottling(throttleTimeInNanos);
                        recoveryTarget.indexShard().recoveryStats().addThrottleTime(throttleTimeInNanos);
                    }
                }

                recoveryTarget.writeFileChunk(request.metadata(), request.position(), request.content(),
                        request.lastChunk(), request.totalTranslogOps()
                );
            }
            channel.sendResponse(TransportResponse.Empty.INSTANCE);
        }
    }

    class RecoveryRunner extends AbstractRunnable {

        final long recoveryId;

        RecoveryRunner(long recoveryId) {
            this.recoveryId = recoveryId;
        }

        @Override
        public void onFailure(Exception e) {
            try (RecoveryRef recoveryRef = onGoingRecoveries.getRecovery(recoveryId)) {
                if (recoveryRef != null) {
                    logger.error(
                        (Supplier<?>) () -> new ParameterizedMessage(
                            "unexpected error during recovery [{}], failing shard", recoveryId), e);
                    onGoingRecoveries.failRecovery(recoveryId,
                            new RecoveryFailedException(recoveryRef.target().state(), "unexpected error", e),
                            true // be safe
                    );
                } else {
                    logger.debug(
                        (Supplier<?>) () -> new ParameterizedMessage(
                            "unexpected error during recovery, but recovery id [{}] is finished", recoveryId), e);
                }
            }
        }

        @Override
        public void doRun() {
            doRecovery(recoveryId);
        }
    }

}<|MERGE_RESOLUTION|>--- conflicted
+++ resolved
@@ -353,17 +353,9 @@
     public static long getStartingSeqNo(final RecoveryTarget recoveryTarget) {
         try {
             final long globalCheckpoint = Translog.readGlobalCheckpoint(recoveryTarget.translogLocation());
-<<<<<<< HEAD
-            final Tuple<Long, Long> seqNoStats = recoveryTarget.store().loadSeqNoInfo(null);
-            long maxSeqNo = seqNoStats.v1();
-            long localCheckpoint = seqNoStats.v2();
-            if (maxSeqNo <= globalCheckpoint) {
-                assert localCheckpoint <= globalCheckpoint;
-=======
-            final SequenceNumbers.CommitInfo seqNoStats = recoveryTarget.store().loadSeqNoInfo();
+            final SequenceNumbers.CommitInfo seqNoStats = recoveryTarget.store().loadSeqNoInfo(null);
             if (seqNoStats.maxSeqNo <= globalCheckpoint) {
                 assert seqNoStats.localCheckpoint <= globalCheckpoint;
->>>>>>> adb49efe
                 /*
                  * Commit point is good for sequence-number based recovery as the maximum sequence number included in it is below the global
                  * checkpoint (i.e., it excludes any operations that may not be on the primary). Recovery will start at the first operation
