--- conflicted
+++ resolved
@@ -235,13 +235,9 @@
     boolean dispatchRequest(final RestRequest request, final RestChannel channel, final NodeClient client, ThreadContext threadContext,
                             final RestHandler handler, final PathTrie.TrieMatchingMode trieMatchingMode) throws Exception {
         if (checkRequestParameters(request, channel) == false) {
-<<<<<<< HEAD
-            channel.sendResponse(BytesRestResponse.createSimpleErrorResponse(BAD_REQUEST, "error traces in responses are disabled."));
-            return true;
-=======
             channel
                 .sendResponse(BytesRestResponse.createSimpleErrorResponse(channel,BAD_REQUEST, "error traces in responses are disabled."));
->>>>>>> b744dc3b
+            return true;
         } else {
             for (String key : headersToCopy) {
                 String httpHeader = request.header(key);
