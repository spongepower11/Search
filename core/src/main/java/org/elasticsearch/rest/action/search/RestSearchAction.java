--- conflicted
+++ resolved
@@ -91,24 +91,17 @@
             searchRequest.source(new SearchSourceBuilder());
         }
         searchRequest.indices(Strings.splitStringByCommaToArray(request.param("index")));
-<<<<<<< HEAD
-        if (restContent != null) {
-            try (XContentParser parser = XContentFactory.xContent(restContent).createParser(restContent)) {
-                QueryParseContext context = new QueryParseContext(searchRequestParsers.queryParsers, parser, parseFieldMatcher);
-                if (request.uri().endsWith("_suggest")) {
-                    // BWC for _suggest endpoint, we expect the request body to only have suggestions defined
-                    searchRequest.source().suggest(SuggestBuilder.fromXContent(context, searchRequestParsers.suggesters));
-                } else {
-                    searchRequest.source().parseXContent(context, searchRequestParsers.aggParsers, searchRequestParsers.suggesters,
-                            searchRequestParsers.searchExtParsers);
-                }
-            }
-=======
         if (requestContentParser != null) {
             QueryParseContext context = new QueryParseContext(searchRequestParsers.queryParsers, requestContentParser, parseFieldMatcher);
+            if (request.uri().endsWith("_suggest")) {
+                // BWC for _suggest endpoint, we expect the request body to only have suggestions defined
+                searchRequest.source().suggest(SuggestBuilder.fromXContent(context, searchRequestParsers.suggesters));
+            } else {
+                searchRequest.source().parseXContent(context, searchRequestParsers.aggParsers, searchRequestParsers.suggesters,
+                        searchRequestParsers.searchExtParsers);
+            }
             searchRequest.source().parseXContent(context, searchRequestParsers.aggParsers, searchRequestParsers.suggesters,
                     searchRequestParsers.searchExtParsers);
->>>>>>> a4e8b5d9
         }
 
         // do not allow 'query_and_fetch' or 'dfs_query_and_fetch' search types
