--- conflicted
+++ resolved
@@ -1455,12 +1455,7 @@
     }
 
     private final EngineConfig newEngineConfig(TranslogConfig translogConfig, QueryCachingPolicy cachingPolicy) {
-<<<<<<< HEAD
-        final TranslogRecoveryPerformer translogRecoveryPerformer = new TranslogRecoveryPerformer(shardId, mapperService, queryParserService,
-                indexAliasesService, indexingService, indexCache, logger) {
-=======
         final TranslogRecoveryPerformer translogRecoveryPerformer = new TranslogRecoveryPerformer(shardId, mapperService, logger) {
->>>>>>> ebec4bda
             @Override
             protected void operationProcessed() {
                 assert recoveryState != null;
