/*
 * Licensed to Elasticsearch under one or more contributor
 * license agreements. See the NOTICE file distributed with
 * this work for additional information regarding copyright
 * ownership. Elasticsearch licenses this file to you under
 * the Apache License, Version 2.0 (the "License"); you may
 * not use this file except in compliance with the License.
 * You may obtain a copy of the License at
 *
 *    http://www.apache.org/licenses/LICENSE-2.0
 *
 * Unless required by applicable law or agreed to in writing,
 * software distributed under the License is distributed on an
 * "AS IS" BASIS, WITHOUT WARRANTIES OR CONDITIONS OF ANY
 * KIND, either express or implied.  See the License for the
 * specific language governing permissions and limitations
 * under the License.
 */

package org.elasticsearch.index.shard;

import com.carrotsearch.hppc.cursors.ObjectObjectCursor;
import org.apache.logging.log4j.Logger;
import org.apache.lucene.index.IndexWriter;
import org.apache.lucene.index.IndexWriterConfig;
import org.apache.lucene.index.NoMergePolicy;
import org.apache.lucene.index.SegmentInfos;
import org.apache.lucene.search.Sort;
import org.apache.lucene.store.Directory;
import org.apache.lucene.store.FilterDirectory;
import org.apache.lucene.store.IOContext;
import org.apache.lucene.store.IndexInput;
import org.elasticsearch.ExceptionsHelper;
import org.elasticsearch.Version;
import org.elasticsearch.cluster.metadata.IndexMetaData;
import org.elasticsearch.cluster.metadata.MappingMetaData;
import org.elasticsearch.cluster.routing.RecoverySource;
import org.elasticsearch.cluster.routing.RecoverySource.SnapshotRecoverySource;
import org.elasticsearch.common.lucene.Lucene;
import org.elasticsearch.common.unit.ByteSizeValue;
import org.elasticsearch.common.unit.TimeValue;
import org.elasticsearch.index.Index;
import org.elasticsearch.index.engine.EngineException;
import org.elasticsearch.index.engine.InternalEngine;
import org.elasticsearch.index.mapper.MapperService;
import org.elasticsearch.index.seqno.SequenceNumbers;
import org.elasticsearch.index.snapshots.IndexShardRestoreFailedException;
import org.elasticsearch.index.store.Store;
import org.elasticsearch.indices.recovery.RecoveryState;
import org.elasticsearch.repositories.IndexId;
import org.elasticsearch.repositories.Repository;

import java.io.IOException;
import java.util.Arrays;
import java.util.HashMap;
import java.util.List;
import java.util.Set;
import java.util.concurrent.atomic.AtomicBoolean;
import java.util.function.BiConsumer;
import java.util.stream.Collectors;

import static org.elasticsearch.common.unit.TimeValue.timeValueMillis;

/**
 * This package private utility class encapsulates the logic to recover an index shard from either an existing index on
 * disk or from a snapshot in a repository.
 */
final class StoreRecovery {

    private final Logger logger;
    private final ShardId shardId;

    StoreRecovery(ShardId shardId, Logger logger) {
        this.logger = logger;
        this.shardId = shardId;
    }

    /**
     * Recovers a shard from it's local file system store. This method required pre-knowledge about if the shard should
     * exist on disk ie. has been previously allocated or if the shard is a brand new allocation without pre-existing index
     * files / transaction logs. This
     * @param indexShard the index shard instance to recovery the shard into
     * @return  <code>true</code> if the shard has been recovered successfully, <code>false</code> if the recovery
     * has been ignored due to a concurrent modification of if the clusters state has changed due to async updates.
     * @see Store
     */
    boolean recoverFromStore(final IndexShard indexShard) {
        if (canRecover(indexShard)) {
            RecoverySource.Type recoveryType = indexShard.recoveryState().getRecoverySource().getType();
            assert recoveryType == RecoverySource.Type.EMPTY_STORE || recoveryType == RecoverySource.Type.EXISTING_STORE :
                "expected store recovery type but was: " + recoveryType;
            return executeRecovery(indexShard, () -> {
                logger.debug("starting recovery from store ...");
                internalRecoverFromStore(indexShard);
            });
        }
        return false;
    }

    boolean recoverFromLocalShards(BiConsumer<String, MappingMetaData> mappingUpdateConsumer, final IndexShard indexShard, final List<LocalShardSnapshot> shards) throws IOException {
        if (canRecover(indexShard)) {
            RecoverySource.Type recoveryType = indexShard.recoveryState().getRecoverySource().getType();
            assert recoveryType == RecoverySource.Type.LOCAL_SHARDS: "expected local shards recovery type: " + recoveryType;
            if (shards.isEmpty()) {
                throw new IllegalArgumentException("shards must not be empty");
            }
            Set<Index> indices = shards.stream().map((s) -> s.getIndex()).collect(Collectors.toSet());
            if (indices.size() > 1) {
                throw new IllegalArgumentException("can't add shards from more than one index");
            }
            IndexMetaData sourceMetaData = shards.get(0).getIndexMetaData();
            for (ObjectObjectCursor<String, MappingMetaData> mapping : sourceMetaData.getMappings()) {
                mappingUpdateConsumer.accept(mapping.key, mapping.value);
            }
            indexShard.mapperService().merge(sourceMetaData, MapperService.MergeReason.MAPPING_RECOVERY, true);
            // now that the mapping is merged we can validate the index sort configuration.
            Sort indexSort = indexShard.getIndexSort();
            final boolean hasNested = indexShard.mapperService().hasNested();
            final boolean isSplit = sourceMetaData.getNumberOfShards() < indexShard.indexSettings().getNumberOfShards();
            assert isSplit == false || sourceMetaData.getCreationVersion().onOrAfter(Version.V_6_0_0_alpha1) : "for split we require a " +
                "single type but the index is created before 6.0.0";
            return executeRecovery(indexShard, () -> {
                logger.debug("starting recovery from local shards {}", shards);
                try {
                    final Directory directory = indexShard.store().directory(); // don't close this directory!!
                    final Directory[] sources = shards.stream().map(LocalShardSnapshot::getSnapshotDirectory).toArray(Directory[]::new);
                    final long maxSeqNo = shards.stream().mapToLong(LocalShardSnapshot::maxSeqNo).max().getAsLong();
                    final long maxUnsafeAutoIdTimestamp =
                            shards.stream().mapToLong(LocalShardSnapshot::maxUnsafeAutoIdTimestamp).max().getAsLong();
                    addIndices(indexShard.recoveryState().getIndex(), directory, indexSort, sources, maxSeqNo, maxUnsafeAutoIdTimestamp,
                        indexShard.indexSettings().getIndexMetaData(), indexShard.shardId().id(), isSplit, hasNested);
                    internalRecoverFromStore(indexShard);
                    // just trigger a merge to do housekeeping on the
                    // copied segments - we will also see them in stats etc.
                    indexShard.getEngine().forceMerge(false, -1, false, false, false);
                } catch (IOException ex) {
                    throw new IndexShardRecoveryException(indexShard.shardId(), "failed to recover from local shards", ex);
                }

            });
        }
        return false;
    }

    void addIndices(final RecoveryState.Index indexRecoveryStats, final Directory target, final Sort indexSort, final Directory[] sources,
            final long maxSeqNo, final long maxUnsafeAutoIdTimestamp, IndexMetaData indexMetaData, int shardId, boolean split,
            boolean hasNested) throws IOException {
        final Directory hardLinkOrCopyTarget = new org.apache.lucene.store.HardlinkCopyDirectoryWrapper(target);
        IndexWriterConfig iwc = new IndexWriterConfig(null)
            .setCommitOnClose(false)
            // we don't want merges to happen here - we call maybe merge on the engine
            // later once we stared it up otherwise we would need to wait for it here
            // we also don't specify a codec here and merges should use the engines for this index
            .setMergePolicy(NoMergePolicy.INSTANCE)
            .setOpenMode(IndexWriterConfig.OpenMode.CREATE);
        if (indexSort != null) {
            iwc.setIndexSort(indexSort);
        }

        try (IndexWriter writer = new IndexWriter(new StatsDirectoryWrapper(hardLinkOrCopyTarget, indexRecoveryStats), iwc)) {
            writer.addIndexes(sources);
            if (split) {
                writer.deleteDocuments(new ShardSplittingQuery(indexMetaData, shardId, hasNested));
            }
            /*
             * We set the maximum sequence number and the local checkpoint on the target to the maximum of the maximum sequence numbers on
             * the source shards. This ensures that history after this maximum sequence number can advance and we have correct
             * document-level semantics.
             */
            writer.setLiveCommitData(() -> {
                final HashMap<String, String> liveCommitData = new HashMap<>(3);
                liveCommitData.put(SequenceNumbers.MAX_SEQ_NO, Long.toString(maxSeqNo));
                liveCommitData.put(SequenceNumbers.LOCAL_CHECKPOINT_KEY, Long.toString(maxSeqNo));
                liveCommitData.put(InternalEngine.MAX_UNSAFE_AUTO_ID_TIMESTAMP_COMMIT_ID, Long.toString(maxUnsafeAutoIdTimestamp));
                return liveCommitData.entrySet().iterator();
            });
            writer.commit();
        }
    }

    /**
     * Directory wrapper that records copy process for recovery statistics
     */
    static final class StatsDirectoryWrapper extends FilterDirectory {
        private final RecoveryState.Index index;

        StatsDirectoryWrapper(Directory in, RecoveryState.Index indexRecoveryStats) {
            super(in);
            this.index = indexRecoveryStats;
        }

        @Override
        public void copyFrom(Directory from, String src, String dest, IOContext context) throws IOException {
            final long l = from.fileLength(src);
            final AtomicBoolean copies = new AtomicBoolean(false);
            // here we wrap the index input form the source directory to report progress of file copy for the recovery stats.
            // we increment the num bytes recovered in the readBytes method below, if users pull statistics they can see immediately
            // how much has been recovered.
            in.copyFrom(new FilterDirectory(from) {
                @Override
                public IndexInput openInput(String name, IOContext context) throws IOException {
                    index.addFileDetail(dest, l, false);
                    copies.set(true);
                    final IndexInput input = in.openInput(name, context);
                    return new IndexInput("StatsDirectoryWrapper(" + input.toString() + ")") {
                        @Override
                        public void close() throws IOException {
                            input.close();
                        }

                        @Override
                        public long getFilePointer() {
                            throw new UnsupportedOperationException("only straight copies are supported");
                        }

                        @Override
                        public void seek(long pos) throws IOException {
                            throw new UnsupportedOperationException("seeks are not supported");
                        }

                        @Override
                        public long length() {
                            return input.length();
                        }

                        @Override
                        public IndexInput slice(String sliceDescription, long offset, long length) throws IOException {
                            throw new UnsupportedOperationException("slices are not supported");
                        }

                        @Override
                        public byte readByte() throws IOException {
                           throw new UnsupportedOperationException("use a buffer if you wanna perform well");
                        }

                        @Override
                        public void readBytes(byte[] b, int offset, int len) throws IOException {
                            // we rely on the fact that copyFrom uses a buffer
                            input.readBytes(b, offset, len);
                            index.addRecoveredBytesToFile(dest, len);
                        }
                    };
                }
            }, src, dest, context);
            if (copies.get() == false) {
                index.addFileDetail(dest, l, true); // hardlinked - we treat it as reused since the file was already somewhat there
            } else {
                assert index.getFileDetails(dest) != null : "File [" + dest + "] has no file details";
                assert index.getFileDetails(dest).recovered() == l : index.getFileDetails(dest).toString();
            }
        }
    }

    /**
     * Recovers an index from a given {@link Repository}. This method restores a
     * previously created index snapshot into an existing initializing shard.
     * @param indexShard the index shard instance to recovery the snapshot from
     * @param repository the repository holding the physical files the shard should be recovered from
     * @return <code>true</code> if the shard has been recovered successfully, <code>false</code> if the recovery
     * has been ignored due to a concurrent modification of if the clusters state has changed due to async updates.
     */
    boolean recoverFromRepository(final IndexShard indexShard, Repository repository) {
        if (canRecover(indexShard)) {
            RecoverySource.Type recoveryType = indexShard.recoveryState().getRecoverySource().getType();
            assert recoveryType == RecoverySource.Type.SNAPSHOT : "expected snapshot recovery type: " + recoveryType;
            SnapshotRecoverySource recoverySource = (SnapshotRecoverySource) indexShard.recoveryState().getRecoverySource();
            return executeRecovery(indexShard, () -> {
                logger.debug("restoring from {} ...", indexShard.recoveryState().getRecoverySource());
                restore(indexShard, repository, recoverySource);
            });
        }
        return false;

    }

    private boolean canRecover(IndexShard indexShard) {
        if (indexShard.state() == IndexShardState.CLOSED) {
            // got closed on us, just ignore this recovery
            return false;
        }
        if (indexShard.routingEntry().primary() == false) {
            throw new IndexShardRecoveryException(shardId, "Trying to recover when the shard is in backup state", null);
        }
        return true;
    }

    /**
     * Recovers the state of the shard from the store.
     */
    private boolean executeRecovery(final IndexShard indexShard, Runnable recoveryRunnable) throws IndexShardRecoveryException {
        try {
            recoveryRunnable.run();
            // Check that the gateway didn't leave the shard in init or recovering stage. it is up to the gateway
            // to call post recovery.
            final IndexShardState shardState = indexShard.state();
            final RecoveryState recoveryState = indexShard.recoveryState();
            assert shardState != IndexShardState.CREATED && shardState != IndexShardState.RECOVERING : "recovery process of " + shardId + " didn't get to post_recovery. shardState [" + shardState + "]";

            if (logger.isTraceEnabled()) {
                RecoveryState.Index index = recoveryState.getIndex();
                StringBuilder sb = new StringBuilder();
                sb.append("    index    : files           [").append(index.totalFileCount()).append("] with total_size [")
                        .append(new ByteSizeValue(index.totalBytes())).append("], took[")
                        .append(TimeValue.timeValueMillis(index.time())).append("]\n");
                sb.append("             : recovered_files [").append(index.recoveredFileCount()).append("] with total_size [")
                        .append(new ByteSizeValue(index.recoveredBytes())).append("]\n");
                sb.append("             : reusing_files   [").append(index.reusedFileCount()).append("] with total_size [")
                        .append(new ByteSizeValue(index.reusedBytes())).append("]\n");
                sb.append("    verify_index    : took [").append(TimeValue.timeValueMillis(recoveryState.getVerifyIndex().time())).append("], check_index [")
                        .append(timeValueMillis(recoveryState.getVerifyIndex().checkIndexTime())).append("]\n");
                sb.append("    translog : number_of_operations [").append(recoveryState.getTranslog().recoveredOperations())
                        .append("], took [").append(TimeValue.timeValueMillis(recoveryState.getTranslog().time())).append("]");
                logger.trace("recovery completed from [shard_store], took [{}]\n{}", timeValueMillis(recoveryState.getTimer().time()), sb);
            } else if (logger.isDebugEnabled()) {
                logger.debug("recovery completed from [shard_store], took [{}]", timeValueMillis(recoveryState.getTimer().time()));
            }
            return true;
        } catch (IndexShardRecoveryException e) {
            if (indexShard.state() == IndexShardState.CLOSED) {
                // got closed on us, just ignore this recovery
                return false;
            }
            if ((e.getCause() instanceof IndexShardClosedException) || (e.getCause() instanceof IndexShardNotStartedException)) {
                // got closed on us, just ignore this recovery
                return false;
            }
            throw e;
        } catch (IndexShardClosedException | IndexShardNotStartedException e) {
        } catch (Exception e) {
            if (indexShard.state() == IndexShardState.CLOSED) {
                // got closed on us, just ignore this recovery
                return false;
            }
            throw new IndexShardRecoveryException(shardId, "failed recovery", e);
        }
        return false;
    }

    /**
     * Recovers the state of the shard from the store.
     */
    private void internalRecoverFromStore(IndexShard indexShard) throws IndexShardRecoveryException {
        final RecoveryState recoveryState = indexShard.recoveryState();
        final boolean indexShouldExists = recoveryState.getRecoverySource().getType() != RecoverySource.Type.EMPTY_STORE;
        assert indexShard.shardRouting.primary() : "only primary shards can recover from store";
        indexShard.prepareForIndexRecovery();
        long version = -1;
        SegmentInfos si = null;
        final Store store = indexShard.store();
        store.incRef();
        try {
            try {
                store.failIfCorrupted();
                try {
                    si = store.readLastCommittedSegmentsInfo();
                } catch (Exception e) {
                    String files = "_unknown_";
                    try {
                        files = Arrays.toString(store.directory().listAll());
                    } catch (Exception inner) {
                        inner.addSuppressed(e);
                        files += " (failure=" + ExceptionsHelper.detailedMessage(inner) + ")";
                    }
                    if (indexShouldExists) {
                        throw new IndexShardRecoveryException(shardId, "shard allocated for local recovery (post api), should exist, but doesn't, current files: " + files, e);
                    }
                }
                if (si != null) {
                    if (indexShouldExists) {
                        version = si.getVersion();
                    } else {
                        // it exists on the directory, but shouldn't exist on the FS, its a leftover (possibly dangling)
                        // its a "new index create" API, we have to do something, so better to clean it than use same data
                        logger.trace("cleaning existing shard, shouldn't exists");
                        Lucene.cleanLuceneIndex(store.directory());
                        si = null;
                    }
                }
            } catch (Exception e) {
                throw new IndexShardRecoveryException(shardId, "failed to fetch index version after copying it over", e);
            }
            recoveryState.getIndex().updateVersion(version);
            if (recoveryState.getRecoverySource().getType() == RecoverySource.Type.LOCAL_SHARDS) {
                assert indexShouldExists;
                indexShard.skipTranslogRecovery();
                assert indexShard.getLocalCheckpoint() == indexShard.seqNoStats().getMaxSeqNo() :
                    "recovered from local shard but local checkpoint is not equal to the maxmimum sequence number";
                // this is the only copy of a new shard group. Bootstrap the global checkpoint from it's local checkpoint
                indexShard.finalizeRecovery(indexShard.getLocalCheckpoint());
            } else {
                // since we recover from local, just fill the files and size
                try {
                    final RecoveryState.Index index = recoveryState.getIndex();
                    if (si != null) {
                        addRecoveredFileDetails(si, store, index);
                    }
                } catch (IOException e) {
                    logger.debug("failed to list file details", e);
                }
                indexShard.performTranslogRecovery(indexShouldExists);
                indexShard.getEngine().fillSeqNoGaps(indexShard.getPrimaryTerm());
                indexShard.finalizeRecovery(indexShard.getGlobalCheckpoint());
            }
            indexShard.postRecovery("post recovery from shard_store");
        } catch (EngineException | IOException e) {
            throw new IndexShardRecoveryException(shardId, "failed to recover from gateway", e);
        } finally {
            store.decRef();
        }
    }

    private void addRecoveredFileDetails(SegmentInfos si, Store store, RecoveryState.Index index) throws IOException {
        final Directory directory = store.directory();
        for (String name : Lucene.files(si)) {
            long length = directory.fileLength(name);
            index.addFileDetail(name, length, true);
        }
    }

    /**
     * Restores shard from {@link SnapshotRecoverySource} associated with this shard in routing table
     */
    private void restore(final IndexShard indexShard, final Repository repository, final SnapshotRecoverySource restoreSource) {
        final RecoveryState.Translog translogState = indexShard.recoveryState().getTranslog();
        if (restoreSource == null) {
            throw new IndexShardRestoreFailedException(shardId, "empty restore source");
        }
        if (logger.isTraceEnabled()) {
            logger.trace("[{}] restoring shard [{}]", restoreSource.snapshot(), shardId);
        }
        try {
            translogState.totalOperations(0);
            translogState.totalOperationsOnStart(0);
            indexShard.prepareForIndexRecovery();
            ShardId snapshotShardId = shardId;
            final String indexName = restoreSource.index();
            if (!shardId.getIndexName().equals(indexName)) {
                snapshotShardId = new ShardId(indexName, IndexMetaData.INDEX_UUID_NA_VALUE, shardId.id());
            }
            final IndexId indexId = repository.getRepositoryData().resolveIndexId(indexName);
            repository.restoreShard(indexShard, restoreSource.snapshot().getSnapshotId(), restoreSource.version(), indexId, snapshotShardId, indexShard.recoveryState());
            indexShard.skipTranslogRecovery();
            assert indexShard.shardRouting.primary() : "only primary shards can recover from store";
<<<<<<< HEAD
            // this a new primary shard, with a new history id that will force file based recoveries on any copies
            indexShard.finalizeRecovery(indexShard.getLocalCheckpoint());
=======
            indexShard.getEngine().fillSeqNoGaps(indexShard.getPrimaryTerm());
            indexShard.finalizeRecovery();
>>>>>>> b1039164
            indexShard.postRecovery("restore done");
        } catch (Exception e) {
            throw new IndexShardRestoreFailedException(shardId, "restore failed", e);
        }
    }

}<|MERGE_RESOLUTION|>--- conflicted
+++ resolved
@@ -441,13 +441,9 @@
             repository.restoreShard(indexShard, restoreSource.snapshot().getSnapshotId(), restoreSource.version(), indexId, snapshotShardId, indexShard.recoveryState());
             indexShard.skipTranslogRecovery();
             assert indexShard.shardRouting.primary() : "only primary shards can recover from store";
-<<<<<<< HEAD
+            indexShard.getEngine().fillSeqNoGaps(indexShard.getPrimaryTerm());
             // this a new primary shard, with a new history id that will force file based recoveries on any copies
             indexShard.finalizeRecovery(indexShard.getLocalCheckpoint());
-=======
-            indexShard.getEngine().fillSeqNoGaps(indexShard.getPrimaryTerm());
-            indexShard.finalizeRecovery();
->>>>>>> b1039164
             indexShard.postRecovery("restore done");
         } catch (Exception e) {
             throw new IndexShardRestoreFailedException(shardId, "restore failed", e);
