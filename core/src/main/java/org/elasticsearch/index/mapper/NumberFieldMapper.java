--- conflicted
+++ resolved
@@ -164,11 +164,7 @@
         HALF_FLOAT("half_float", NumericType.HALF_FLOAT) {
             @Override
             Float parse(Object value, boolean coerce) {
-<<<<<<< HEAD
-                final Float result;
-=======
                 final float result;
->>>>>>> 0e546032
 
                 if (value instanceof Number) {
                     result = ((Number) value).floatValue();
@@ -184,11 +180,8 @@
 
             @Override
             Float parse(XContentParser parser, boolean coerce) throws IOException {
-<<<<<<< HEAD
-                Float parsed = parser.floatValue(coerce);
-=======
                 float parsed = parser.floatValue(coerce);
->>>>>>> 0e546032
+
                 validateParsed(parsed);
                 return parsed;
             }
@@ -255,17 +248,8 @@
                 return fields;
             }
 
-<<<<<<< HEAD
-            private void validateParsed(Float value) {
-                if (
-                    value.isNaN() || value.isInfinite()
-                        || value > 65504
-                        || !Float.isFinite(HalfFloatPoint.sortableShortToHalfFloat(HalfFloatPoint.halfFloatToSortableShort(value)))
-                    ) {
-=======
             private void validateParsed(float value) {
                 if (!Float.isFinite(HalfFloatPoint.sortableShortToHalfFloat(HalfFloatPoint.halfFloatToSortableShort(value)))) {
->>>>>>> 0e546032
                     throw new IllegalArgumentException("[half_float] supports only finite values, but got [" + value + "]");
                 }
             }
@@ -273,11 +257,7 @@
         FLOAT("float", NumericType.FLOAT) {
             @Override
             Float parse(Object value, boolean coerce) {
-<<<<<<< HEAD
-                final Float result;
-=======
                 final float result;
->>>>>>> 0e546032
 
                 if (value instanceof Number) {
                     result = ((Number) value).floatValue();
@@ -293,11 +273,7 @@
 
             @Override
             Float parse(XContentParser parser, boolean coerce) throws IOException {
-<<<<<<< HEAD
-                Float parsed = parser.floatValue(coerce);
-=======
                 float parsed = parser.floatValue(coerce);
->>>>>>> 0e546032
                 validateParsed(parsed);
                 return parsed;
             }
@@ -362,13 +338,8 @@
                 return fields;
             }
 
-<<<<<<< HEAD
-            private void validateParsed(Float value) {
-                if (value.isInfinite() || value.isNaN()) {
-=======
             private void validateParsed(float value) {
                 if (!Float.isFinite(value)) {
->>>>>>> 0e546032
                     throw new IllegalArgumentException("[float] supports only finite values, but got [" + value + "]");
                 }
             }
@@ -376,22 +347,14 @@
         DOUBLE("double", NumericType.DOUBLE) {
             @Override
             Double parse(Object value, boolean coerce) {
-<<<<<<< HEAD
-                Double parsed = objectToDouble(value);
-=======
                 double parsed = objectToDouble(value);
->>>>>>> 0e546032
                 validateParsed(parsed);
                 return parsed;
             }
 
             @Override
             Double parse(XContentParser parser, boolean coerce) throws IOException {
-<<<<<<< HEAD
-                Double parsed = parser.doubleValue(coerce);
-=======
                 double parsed = parser.doubleValue(coerce);
->>>>>>> 0e546032
                 validateParsed(parsed);
                 return parsed;
             }
@@ -456,13 +419,8 @@
                 return fields;
             }
 
-<<<<<<< HEAD
-            private void validateParsed(Double value) {
-                if (value.isInfinite() || value.isNaN()) {
-=======
             private void validateParsed(double value) {
                 if (!Double.isFinite(value)) {
->>>>>>> 0e546032
                     throw new IllegalArgumentException("[double] supports only finite values, but got [" + value + "]");
                 }
             }
