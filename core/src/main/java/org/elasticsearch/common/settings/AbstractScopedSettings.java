--- conflicted
+++ resolved
@@ -264,30 +264,30 @@
     }
 
     /**
-     * Validates that all given settings are registered and valid
-     * @param settings the settings to validate
-     * @param validateDependencies if <code>true</code> settings dependencies are validated as well.
+     * Validates that all settings are registered and valid.
+     *
+     * @param settings             the settings to validate
+     * @param validateDependencies true if dependent settings should be validated
      * @see Setting#getSettingsDependencies(String)
      */
-<<<<<<< HEAD
-    public final void validate(Settings.Builder settingsBuilder) {
-        validate(settingsBuilder.build());
-    }
-
-    /**
-     * * Validates that all given settings are registered and valid
-     */
-    public final void validate(Settings settings) {
-        validate(settings, false, false);
-    }
-
-    /**
-     * Validates that all settings are registered and valid yet ignores private settings if the specified flag is true.
+    public final void validate(final Settings settings, final boolean validateDependencies) {
+        validate(settings, validateDependencies, false, false);
+    }
+
+    /**
+     * Validates that all settings are registered and valid.
      *
-     * @param settings              the settings
-     * @param ignorePrivateSettings true if private settings should be ignored during validation
-     */
-    public final void validate(final Settings settings, final boolean ignorePrivateSettings, final boolean ignoreArchivedSettings) {
+     * @param settings               the settings
+     * @param validateDependencies   true if dependent settings should be validated
+     * @param ignorePrivateSettings  true if private settings should be ignored during validation
+     * @param ignoreArchivedSettings true if archived settings should be ignored during validation
+     * @see Setting#getSettingsDependencies(String)
+     */
+    public final void validate(
+            final Settings settings,
+            final boolean validateDependencies,
+            final boolean ignorePrivateSettings,
+            final boolean ignoreArchivedSettings) {
         final List<RuntimeException> exceptions = new ArrayList<>();
         for (final String key : settings.keySet()) { // settings iterate in deterministic fashion
             if (isPrivateSetting(key) && ignorePrivateSettings) {
@@ -297,16 +297,8 @@
                 continue;
             }
             try {
-                validate(key, settings);
+                validate(key, settings, validateDependencies);
             } catch (final RuntimeException ex) {
-=======
-    public final void validate(Settings settings, boolean validateDependencies) {
-        List<RuntimeException> exceptions = new ArrayList<>();
-        for (String key : settings.keySet()) { // settings iterate in deterministic fashion
-            try {
-                validate(key, settings, validateDependencies);
-            } catch (RuntimeException ex) {
->>>>>>> cbba37c1
                 exceptions.add(ex);
             }
         }
