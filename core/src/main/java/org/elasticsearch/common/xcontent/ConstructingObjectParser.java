--- conflicted
+++ resolved
@@ -459,14 +459,10 @@
 
         private void buildTarget() {
             try {
-<<<<<<< HEAD
                 targetObject = builder.apply(constructorArgs, context);
-=======
-                targetObject = builder.apply(constructorArgs);
                 if (queuedOrderedModeCallback != null) {
                     queuedOrderedModeCallback.accept(targetObject);
                 }
->>>>>>> 74acc594
                 while (queuedFieldsCount > 0) {
                     queuedFieldsCount -= 1;
                     queuedFields[queuedFieldsCount].accept(targetObject);
