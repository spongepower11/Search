--- conflicted
+++ resolved
@@ -85,18 +85,6 @@
         return parseParts(parts);
     }
 
-<<<<<<< HEAD
-    /**
-     * Validate a {@link Locale} object
-     */
-    public static boolean isValid(Locale locale) {
-        try {
-            return locale.getISO3Language() != null && locale.getISO3Country() != null;
-        } catch (MissingResourceException e) {
-            return false;
-        }
-    }
-=======
     private static Locale parseParts(String[] parts) {
         switch (parts.length) {
         case 3:
@@ -113,8 +101,17 @@
             return new Locale(parts[0]);
         default:
             throw new IllegalArgumentException("Locales can have at most 3 parts but got " + parts.length + ": " + Arrays.asList(parts));
-    }
+        }
     }
 
->>>>>>> a827d545
+    /**
+     * Validate a {@link Locale} object
+     */
+    public static boolean isValid(Locale locale) {
+        try {
+            return locale.getISO3Language() != null && locale.getISO3Country() != null;
+        } catch (MissingResourceException e) {
+            return false;
+        }
+    }
 }