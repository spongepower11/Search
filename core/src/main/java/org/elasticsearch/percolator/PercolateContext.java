--- conflicted
+++ resolved
@@ -755,7 +755,8 @@
     }
 
     @Override
-<<<<<<< HEAD
+    public QueryCache getQueryCache() { return indexService.cache().query();}
+
     public void profile(boolean profile) {
         throw new UnsupportedOperationException();
     }
@@ -769,7 +770,4 @@
     public InternalProfiler queryProfiler() {
         throw new UnsupportedOperationException();
     }
-=======
-    public QueryCache getQueryCache() { return indexService.cache().query();}
->>>>>>> bc3b91eb
 }