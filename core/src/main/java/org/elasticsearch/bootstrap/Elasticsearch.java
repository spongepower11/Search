--- conflicted
+++ resolved
@@ -98,14 +98,7 @@
             throw new UserException(ExitCodes.USAGE, "Positional arguments not allowed, found " + options.nonOptionArguments());
         }
         if (options.has(versionOption)) {
-<<<<<<< HEAD
-            if (options.has(daemonizeOption) || options.has(pidfileOption)) {
-                throw new UserException(ExitCodes.USAGE, "Elasticsearch version option is mutually exclusive with any other option");
-            }
             terminal.println("Version: " + Version.displayVersion(Version.CURRENT, Build.CURRENT.isSnapshot())
-=======
-            terminal.println("Version: " + org.elasticsearch.Version.CURRENT
->>>>>>> 92670488
                     + ", Build: " + Build.CURRENT.shortHash() + "/" + Build.CURRENT.date()
                     + ", JVM: " + JvmInfo.jvmInfo().version());
             return;
