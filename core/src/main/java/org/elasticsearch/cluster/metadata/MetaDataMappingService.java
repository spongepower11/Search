/*
 * Licensed to Elasticsearch under one or more contributor
 * license agreements. See the NOTICE file distributed with
 * this work for additional information regarding copyright
 * ownership. Elasticsearch licenses this file to you under
 * the Apache License, Version 2.0 (the "License"); you may
 * not use this file except in compliance with the License.
 * You may obtain a copy of the License at
 *
 *    http://www.apache.org/licenses/LICENSE-2.0
 *
 * Unless required by applicable law or agreed to in writing,
 * software distributed under the License is distributed on an
 * "AS IS" BASIS, WITHOUT WARRANTIES OR CONDITIONS OF ANY
 * KIND, either express or implied.  See the License for the
 * specific language governing permissions and limitations
 * under the License.
 */

package org.elasticsearch.cluster.metadata;

import com.carrotsearch.hppc.cursors.ObjectCursor;
import org.apache.logging.log4j.message.ParameterizedMessage;
import org.apache.logging.log4j.util.Supplier;
import org.apache.lucene.util.IOUtils;
import org.elasticsearch.action.ActionListener;
import org.elasticsearch.action.admin.indices.mapping.put.PutMappingClusterStateUpdateRequest;
import org.elasticsearch.cluster.AckedClusterStateTaskListener;
import org.elasticsearch.cluster.ClusterState;
import org.elasticsearch.cluster.ClusterStateTaskConfig;
import org.elasticsearch.cluster.ClusterStateTaskExecutor;
import org.elasticsearch.cluster.ack.ClusterStateUpdateResponse;
import org.elasticsearch.cluster.node.DiscoveryNode;
import org.elasticsearch.cluster.service.ClusterService;
import org.elasticsearch.common.Nullable;
import org.elasticsearch.common.Priority;
import org.elasticsearch.common.component.AbstractComponent;
import org.elasticsearch.common.compress.CompressedXContent;
import org.elasticsearch.common.inject.Inject;
import org.elasticsearch.common.settings.Settings;
import org.elasticsearch.common.unit.TimeValue;
import org.elasticsearch.index.Index;
import org.elasticsearch.index.IndexService;
import org.elasticsearch.index.mapper.DocumentMapper;
import org.elasticsearch.index.mapper.MapperService;
import org.elasticsearch.indices.IndicesService;
import org.elasticsearch.indices.InvalidTypeNameException;

import java.io.IOException;
import java.util.ArrayList;
import java.util.Collections;
import java.util.HashMap;
import java.util.List;
import java.util.Map;
/**
 * Service responsible for submitting mapping changes
 */
public class MetaDataMappingService extends AbstractComponent {

    private final ClusterService clusterService;
    private final IndicesService indicesService;

    final ClusterStateTaskExecutor<RefreshTask> refreshExecutor = new RefreshTaskExecutor();
    final ClusterStateTaskExecutor<PutMappingClusterStateUpdateRequest> putMappingExecutor = new PutMappingExecutor();


    @Inject
    public MetaDataMappingService(Settings settings, ClusterService clusterService, IndicesService indicesService) {
        super(settings);
        this.clusterService = clusterService;
        this.indicesService = indicesService;
    }

    static class RefreshTask {
        final String index;
        final String indexUUID;

        RefreshTask(String index, final String indexUUID) {
            this.index = index;
            this.indexUUID = indexUUID;
        }

        @Override
        public String toString() {
            return "[" + index + "][" + indexUUID + "]";
        }
    }

    class RefreshTaskExecutor implements ClusterStateTaskExecutor<RefreshTask> {
        @Override
        public BatchResult<RefreshTask> execute(ClusterState currentState, List<RefreshTask> tasks) throws Exception {
            ClusterState newClusterState = executeRefresh(currentState, tasks);
            return BatchResult.<RefreshTask>builder().successes(tasks).build(newClusterState);
        }
    }

    /**
     * Batch method to apply all the queued refresh operations. The idea is to try and batch as much
     * as possible so we won't create the same index all the time for example for the updates on the same mapping
     * and generate a single cluster change event out of all of those.
     */
    ClusterState executeRefresh(final ClusterState currentState, final List<RefreshTask> allTasks) throws Exception {
        // break down to tasks per index, so we can optimize the on demand index service creation
        // to only happen for the duration of a single index processing of its respective events
        Map<String, List<RefreshTask>> tasksPerIndex = new HashMap<>();
        for (RefreshTask task : allTasks) {
            if (task.index == null) {
                logger.debug("ignoring a mapping task of type [{}] with a null index.", task);
            }
            tasksPerIndex.computeIfAbsent(task.index, k -> new ArrayList<>()).add(task);
        }

        boolean dirty = false;
        MetaData.Builder mdBuilder = MetaData.builder(currentState.metaData());

        for (Map.Entry<String, List<RefreshTask>> entry : tasksPerIndex.entrySet()) {
            IndexMetaData indexMetaData = mdBuilder.get(entry.getKey());
            if (indexMetaData == null) {
                // index got deleted on us, ignore...
                logger.debug("[{}] ignoring tasks - index meta data doesn't exist", entry.getKey());
                continue;
            }
            final Index index = indexMetaData.getIndex();
            // the tasks lists to iterate over, filled with the list of mapping tasks, trying to keep
            // the latest (based on order) update mapping one per node
            List<RefreshTask> allIndexTasks = entry.getValue();
            boolean hasTaskWithRightUUID = false;
            for (RefreshTask task : allIndexTasks) {
                if (indexMetaData.isSameUUID(task.indexUUID)) {
                    hasTaskWithRightUUID = true;
                } else {
                    logger.debug("{} ignoring task [{}] - index meta data doesn't match task uuid", index, task);
                }
            }
            if (hasTaskWithRightUUID == false) {
                continue;
            }

            // construct the actual index if needed, and make sure the relevant mappings are there
            boolean removeIndex = false;
            IndexService indexService = indicesService.indexService(indexMetaData.getIndex());
            if (indexService == null) {
                // we need to create the index here, and add the current mapping to it, so we can merge
                indexService = indicesService.createIndex(indexMetaData, Collections.emptyList(), shardId -> {});
                removeIndex = true;
                for (ObjectCursor<MappingMetaData> metaData : indexMetaData.getMappings().values()) {
                    // don't apply the default mapping, it has been applied when the mapping was created
                    indexService.mapperService().merge(metaData.value.type(), metaData.value.source(), MapperService.MergeReason.MAPPING_RECOVERY, true);
                }
            }

            IndexMetaData.Builder builder = IndexMetaData.builder(indexMetaData);
            try {
                boolean indexDirty = refreshIndexMapping(indexService, builder);
                if (indexDirty) {
                    mdBuilder.put(builder);
                    dirty = true;
                }
            } finally {
                if (removeIndex) {
                    indicesService.removeIndex(index, "created for mapping processing");
                }
            }
        }

        if (!dirty) {
            return currentState;
        }
        return ClusterState.builder(currentState).metaData(mdBuilder).build();
    }

    private boolean refreshIndexMapping(IndexService indexService, IndexMetaData.Builder builder) {
        boolean dirty = false;
        String index = indexService.index().getName();
        try {
            List<String> updatedTypes = new ArrayList<>();
            for (DocumentMapper mapper : indexService.mapperService().docMappers(true)) {
                final String type = mapper.type();
                if (!mapper.mappingSource().equals(builder.mapping(type).source())) {
                    updatedTypes.add(type);
                }
            }

            // if a single type is not up-to-date, re-send everything
            if (updatedTypes.isEmpty() == false) {
                logger.warn("[{}] re-syncing mappings with cluster state because of types [{}]", index, updatedTypes);
                dirty = true;
                for (DocumentMapper mapper : indexService.mapperService().docMappers(true)) {
                    builder.putMapping(new MappingMetaData(mapper));
                }
            }
        } catch (Exception e) {
            logger.warn((Supplier<?>) () -> new ParameterizedMessage("[{}] failed to refresh-mapping in cluster state", index), e);
        }
        return dirty;
    }

    /**
     * Refreshes mappings if they are not the same between original and parsed version
     */
    public void refreshMapping(final String index, final String indexUUID) {
        final RefreshTask refreshTask = new RefreshTask(index, indexUUID);
        clusterService.submitStateUpdateTask("refresh-mapping",
            refreshTask,
            ClusterStateTaskConfig.build(Priority.HIGH),
            refreshExecutor,
                (source, e) -> logger.warn((Supplier<?>) () -> new ParameterizedMessage("failure during [{}]", source), e)
        );
    }

    class PutMappingExecutor implements ClusterStateTaskExecutor<PutMappingClusterStateUpdateRequest> {
        @Override
        public BatchResult<PutMappingClusterStateUpdateRequest> execute(ClusterState currentState,
                                                                        List<PutMappingClusterStateUpdateRequest> tasks) throws Exception {
            Map<Index, MapperService> indexMapperServices = new HashMap<>();
            BatchResult.Builder<PutMappingClusterStateUpdateRequest> builder = BatchResult.builder();
            try {
                for (PutMappingClusterStateUpdateRequest request : tasks) {
                    try {
                        for (Index index : request.indices()) {
                            final IndexMetaData indexMetaData = currentState.metaData().getIndexSafe(index);
<<<<<<< HEAD
                            if (indicesService.hasIndex(indexMetaData.getIndex()) == false) {
                                // if the index does not exists we create it once, add all types to the mapper service and
                                // close it later once we are done with mapping update
                                indicesToClose.add(indexMetaData.getIndex());
                                IndexService indexService =
                                    indicesService.createIndex(indexMetaData, Collections.emptyList(), shardId -> {});
=======
                            if (indexMapperServices.containsKey(indexMetaData.getIndex()) == false) {
                                MapperService mapperService = indicesService.createIndexMapperService(indexMetaData);
                                indexMapperServices.put(index, mapperService);
>>>>>>> 4c53e55d
                                // add mappings for all types, we need them for cross-type validation
                                for (ObjectCursor<MappingMetaData> mapping : indexMetaData.getMappings().values()) {
                                    mapperService.merge(mapping.value.type(), mapping.value.source(),
                                        MapperService.MergeReason.MAPPING_RECOVERY, request.updateAllTypes());
                                }
                            }
                        }
                        currentState = applyRequest(currentState, request, indexMapperServices);
                        builder.success(request);
                    } catch (Exception e) {
                        builder.failure(request, e);
                    }
                }
                return builder.build(currentState);
            } finally {
                IOUtils.close(indexMapperServices.values());
            }
        }

        private ClusterState applyRequest(ClusterState currentState, PutMappingClusterStateUpdateRequest request,
                                          Map<Index, MapperService> indexMapperServices) throws IOException {
            String mappingType = request.type();
            CompressedXContent mappingUpdateSource = new CompressedXContent(request.source());
            final MetaData metaData = currentState.metaData();
            final List<IndexMetaData> updateList = new ArrayList<>();
            for (Index index : request.indices()) {
                MapperService mapperService = indexMapperServices.get(index);
                // IMPORTANT: always get the metadata from the state since it get's batched
                // and if we pull it from the indexService we might miss an update etc.
                final IndexMetaData indexMetaData = currentState.getMetaData().getIndexSafe(index);

                // this is paranoia... just to be sure we use the exact same metadata tuple on the update that
                // we used for the validation, it makes this mechanism little less scary (a little)
                updateList.add(indexMetaData);
                // try and parse it (no need to add it here) so we can bail early in case of parsing exception
                DocumentMapper newMapper;
                DocumentMapper existingMapper = mapperService.documentMapper(request.type());
                if (MapperService.DEFAULT_MAPPING.equals(request.type())) {
                    // _default_ types do not go through merging, but we do test the new settings. Also don't apply the old default
                    newMapper = mapperService.parse(request.type(), mappingUpdateSource, false);
                } else {
                    newMapper = mapperService.parse(request.type(), mappingUpdateSource, existingMapper == null);
                    if (existingMapper != null) {
                        // first, simulate: just call merge and ignore the result
                        existingMapper.merge(newMapper.mapping(), request.updateAllTypes());
                    } else {
                        // TODO: can we find a better place for this validation?
                        // The reason this validation is here is that the mapper service doesn't learn about
                        // new types all at once , which can create a false error.

                        // For example in MapperService we can't distinguish between a create index api call
                        // and a put mapping api call, so we don't which type did exist before.
                        // Also the order of the mappings may be backwards.
                        if (newMapper.parentFieldMapper().active()) {
                            for (ObjectCursor<MappingMetaData> mapping : indexMetaData.getMappings().values()) {
                                String parentType = newMapper.parentFieldMapper().type();
                                if (parentType.equals(mapping.value.type()) &&
                                        mapperService.getParentTypes().contains(parentType) == false) {
                                    throw new IllegalArgumentException("can't add a _parent field that points to an " +
                                        "already existing type, that isn't already a parent");
                                }
                            }
                        }
                    }
                }
                if (mappingType == null) {
                    mappingType = newMapper.type();
                } else if (mappingType.equals(newMapper.type()) == false) {
                    throw new InvalidTypeNameException("Type name provided does not match type name within mapping definition");
                }
            }
            assert mappingType != null;

            if (!MapperService.DEFAULT_MAPPING.equals(mappingType) && mappingType.charAt(0) == '_') {
                throw new InvalidTypeNameException("Document mapping type name can't start with '_', found: [" + mappingType + "]");
            }
            MetaData.Builder builder = MetaData.builder(metaData);
            boolean updated = false;
            for (IndexMetaData indexMetaData : updateList) {
                // do the actual merge here on the master, and update the mapping source
                // we use the exact same indexService and metadata we used to validate above here to actually apply the update
                final Index index = indexMetaData.getIndex();
                final MapperService mapperService = indexMapperServices.get(index);
                CompressedXContent existingSource = null;
                DocumentMapper existingMapper = mapperService.documentMapper(mappingType);
                if (existingMapper != null) {
                    existingSource = existingMapper.mappingSource();
                }
                DocumentMapper mergedMapper = mapperService.merge(mappingType, mappingUpdateSource, MapperService.MergeReason.MAPPING_UPDATE, request.updateAllTypes());
                CompressedXContent updatedSource = mergedMapper.mappingSource();

                if (existingSource != null) {
                    if (existingSource.equals(updatedSource)) {
                        // same source, no changes, ignore it
                    } else {
                        updated = true;
                        // use the merged mapping source
                        if (logger.isDebugEnabled()) {
                            logger.debug("{} update_mapping [{}] with source [{}]", index, mergedMapper.type(), updatedSource);
                        } else if (logger.isInfoEnabled()) {
                            logger.info("{} update_mapping [{}]", index, mergedMapper.type());
                        }

                    }
                } else {
                    updated = true;
                    if (logger.isDebugEnabled()) {
                        logger.debug("{} create_mapping [{}] with source [{}]", index, mappingType, updatedSource);
                    } else if (logger.isInfoEnabled()) {
                        logger.info("{} create_mapping [{}]", index, mappingType);
                    }
                }

                IndexMetaData.Builder indexMetaDataBuilder = IndexMetaData.builder(indexMetaData);
                // Mapping updates on a single type may have side-effects on other types so we need to
                // update mapping metadata on all types
                for (DocumentMapper mapper : mapperService.docMappers(true)) {
                    indexMetaDataBuilder.putMapping(new MappingMetaData(mapper.mappingSource()));
                }
                builder.put(indexMetaDataBuilder);
            }
            if (updated) {
                return ClusterState.builder(currentState).metaData(builder).build();
            } else {
                return currentState;
            }
        }

        @Override
        public String describeTasks(List<PutMappingClusterStateUpdateRequest> tasks) {
            return tasks.stream().map(PutMappingClusterStateUpdateRequest::type).reduce((s1, s2) -> s1 + ", " + s2).orElse("");
        }
    }

    public void putMapping(final PutMappingClusterStateUpdateRequest request, final ActionListener<ClusterStateUpdateResponse> listener) {
        clusterService.submitStateUpdateTask("put-mapping",
                request,
                ClusterStateTaskConfig.build(Priority.HIGH, request.masterNodeTimeout()),
                putMappingExecutor,
                new AckedClusterStateTaskListener() {

                    @Override
                    public void onFailure(String source, Exception e) {
                        listener.onFailure(e);
                    }

                    @Override
                    public boolean mustAck(DiscoveryNode discoveryNode) {
                        return true;
                    }

                    @Override
                    public void onAllNodesAcked(@Nullable Exception e) {
                        listener.onResponse(new ClusterStateUpdateResponse(true));
                    }

                    @Override
                    public void onAckTimeout() {
                        listener.onResponse(new ClusterStateUpdateResponse(false));
                    }

                    @Override
                    public TimeValue ackTimeout() {
                        return request.ackTimeout();
                    }
                });
    }
}<|MERGE_RESOLUTION|>--- conflicted
+++ resolved
@@ -219,18 +219,9 @@
                     try {
                         for (Index index : request.indices()) {
                             final IndexMetaData indexMetaData = currentState.metaData().getIndexSafe(index);
-<<<<<<< HEAD
-                            if (indicesService.hasIndex(indexMetaData.getIndex()) == false) {
-                                // if the index does not exists we create it once, add all types to the mapper service and
-                                // close it later once we are done with mapping update
-                                indicesToClose.add(indexMetaData.getIndex());
-                                IndexService indexService =
-                                    indicesService.createIndex(indexMetaData, Collections.emptyList(), shardId -> {});
-=======
                             if (indexMapperServices.containsKey(indexMetaData.getIndex()) == false) {
                                 MapperService mapperService = indicesService.createIndexMapperService(indexMetaData);
                                 indexMapperServices.put(index, mapperService);
->>>>>>> 4c53e55d
                                 // add mappings for all types, we need them for cross-type validation
                                 for (ObjectCursor<MappingMetaData> mapping : indexMetaData.getMappings().values()) {
                                     mapperService.merge(mapping.value.type(), mapping.value.source(),
