--- conflicted
+++ resolved
@@ -224,20 +224,10 @@
         indexScopedSettings.validate(build, true); // we do validate here - index setting must be consistent
         request.settings(build);
         clusterService.submitStateUpdateTask("create-index [" + request.index() + "], cause [" + request.cause() + "]",
-<<<<<<< HEAD
-                new AckedClusterStateUpdateTask<ClusterStateUpdateResponse>(Priority.URGENT, request, listener) {
-
-                    private static final String INDEX_NAME_PLACEHOLDER = "{index}";
-
-                    @Override
-                    protected ClusterStateUpdateResponse newResponse(boolean acknowledged) {
-                        return new ClusterStateUpdateResponse(acknowledged);
-                    }
-=======
+
             new IndexCreationTask(logger, allocationService, request, listener, indicesService, aliasValidator, xContentRegistry, settings,
                 this::validate));
     }
->>>>>>> 49df50f6
 
     interface IndexValidator {
         void validate(CreateIndexClusterStateUpdateRequest request, ClusterState state);
@@ -297,58 +287,6 @@
 
                 Map<String, AliasMetaData> templatesAliases = new HashMap<>();
 
-<<<<<<< HEAD
-                            // apply templates, merging the mappings into the request mapping if exists
-                            for (IndexTemplateMetaData template : templates) {
-                                templateNames.add(template.getName());
-                                for (ObjectObjectCursor<String, CompressedXContent> cursor : template.mappings()) {
-                                    if (mappings.containsKey(cursor.key)) {
-                                        XContentHelper.mergeDefaults(mappings.get(cursor.key),
-                                                MapperService.parseMapping(xContentRegistry, cursor.value.string()));
-                                    } else {
-                                        mappings.put(cursor.key, MapperService.parseMapping(xContentRegistry, cursor.value.string()));
-                                    }
-                                }
-                                // handle custom
-                                for (ObjectObjectCursor<String, Custom> cursor : template.customs()) {
-                                    String type = cursor.key;
-                                    IndexMetaData.Custom custom = cursor.value;
-                                    IndexMetaData.Custom existing = customs.get(type);
-                                    if (existing == null) {
-                                        customs.put(type, custom);
-                                    } else {
-                                        IndexMetaData.Custom merged = existing.mergeWith(custom);
-                                        customs.put(type, merged);
-                                    }
-                                }
-                                //handle aliases
-                                for (ObjectObjectCursor<String, AliasMetaData> cursor : template.aliases()) {
-                                    AliasMetaData aliasMetaData = cursor.value;
-                                    //if an alias with same name came with the create index request itself,
-                                    // ignore this one taken from the index template
-                                    if (request.aliases().contains(new Alias(aliasMetaData.alias()))) {
-                                        continue;
-                                    }
-                                    //if an alias with same name was already processed, ignore this one
-                                    if (templatesAliases.containsKey(cursor.key)) {
-                                        continue;
-                                    }
-
-                                    //Allow templatesAliases to be templated by replacing a token with the name of the index that we are applying it to
-                                    if (aliasMetaData.alias().contains(INDEX_NAME_PLACEHOLDER)) {
-                                        String templatedAlias = aliasMetaData.alias().replace(INDEX_NAME_PLACEHOLDER, request.index());
-                                        aliasMetaData = AliasMetaData.newAliasMetaData(aliasMetaData, templatedAlias);
-                                    }
-
-                                    aliasValidator.validateAliasMetaData(aliasMetaData, request.index(), currentState.metaData());
-                                    templatesAliases.put(aliasMetaData.alias(), aliasMetaData);
-                                }
-                            }
-                            Settings.Builder indexSettingsBuilder = Settings.builder();
-                            // apply templates, here, in reverse order, since first ones are better matching
-                            for (int i = templates.size() - 1; i >= 0; i--) {
-                                indexSettingsBuilder.put(templates.get(i).settings());
-=======
                 List<String> templateNames = new ArrayList<>();
 
                 for (Map.Entry<String, String> entry : request.mappings().entrySet()) {
@@ -373,7 +311,6 @@
                             } else {
                                 mappings.put(cursor.key,
                                     MapperService.parseMapping(xContentRegistry, mappingString));
->>>>>>> 49df50f6
                             }
                         }
                         // handle custom
@@ -407,21 +344,6 @@
                                 aliasMetaData = AliasMetaData.newAliasMetaData(aliasMetaData, templatedAlias);
                             }
 
-<<<<<<< HEAD
-                            if (indexSettingsBuilder.get(SETTING_CREATION_DATE) == null) {
-                                indexSettingsBuilder.put(SETTING_CREATION_DATE, new DateTime(DateTimeZone.UTC).getMillis());
-                            }
-                            indexSettingsBuilder.put(IndexMetaData.SETTING_INDEX_PROVIDED_NAME, request.getProvidedName());
-                            indexSettingsBuilder.put(SETTING_INDEX_UUID, UUIDs.randomBase64UUID());
-                            final Index shrinkFromIndex = request.shrinkFrom();
-                            int routingNumShards = IndexMetaData.INDEX_NUMBER_OF_SHARDS_SETTING.get(indexSettingsBuilder.build());
-                            if (shrinkFromIndex != null) {
-                                prepareShrinkIndexSettings(currentState, mappings.keySet(), indexSettingsBuilder, shrinkFromIndex,
-                                    request.index());
-                                IndexMetaData sourceMetaData = currentState.metaData().getIndexSafe(shrinkFromIndex);
-                                routingNumShards = sourceMetaData.getRoutingNumShards();
-                            }
-=======
                             aliasValidator.validateAliasMetaData(aliasMetaData, request.index(), currentState.metaData());
                             templatesAliases.put(aliasMetaData.alias(), aliasMetaData);
                         }
@@ -445,7 +367,6 @@
                 if (settings.get(SETTING_AUTO_EXPAND_REPLICAS) != null && indexSettingsBuilder.get(SETTING_AUTO_EXPAND_REPLICAS) == null) {
                     indexSettingsBuilder.put(SETTING_AUTO_EXPAND_REPLICAS, settings.get(SETTING_AUTO_EXPAND_REPLICAS));
                 }
->>>>>>> 49df50f6
 
                 if (indexSettingsBuilder.get(SETTING_VERSION_CREATED) == null) {
                     DiscoveryNodes nodes = currentState.nodes();
