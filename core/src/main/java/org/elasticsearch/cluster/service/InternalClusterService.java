--- conflicted
+++ resolved
@@ -93,7 +93,7 @@
 public class InternalClusterService extends AbstractLifecycleComponent<ClusterService> implements ClusterService {
 
     public static final Setting<TimeValue> CLUSTER_SERVICE_SLOW_TASK_LOGGING_THRESHOLD_SETTING = Setting.positiveTimeSetting("cluster.service.slow_task_logging_threshold", TimeValue.timeValueSeconds(30), true, Setting.Scope.CLUSTER);
-    public static final Setting<TimeValue> CLUSTER_SERVICE_RECONNECT_INTERVAL_SETTING = Setting.positiveTimeSetting("cluster.service.reconnect_interval",  TimeValue.timeValueSeconds(10), false, Setting.Scope.CLUSTER);
+    public static final Setting<TimeValue> CLUSTER_SERVICE_RECONNECT_INTERVAL_SETTING = Setting.positiveTimeSetting("cluster.service.reconnect_interval", TimeValue.timeValueSeconds(10), false, Setting.Scope.CLUSTER);
 
     public static final String UPDATE_THREAD_NAME = "clusterService#updateTask";
     private final ThreadPool threadPool;
@@ -445,7 +445,7 @@
 
         assert batchResult.executionResults != null;
         assert batchResult.executionResults.size() == toExecute.size()
-            : String.format(Locale.ROOT, "expected [%d] task result%s but was [%d]", toExecute.size(), toExecute.size() == 1 ? "" : "s", batchResult.executionResults.size());
+                : String.format(Locale.ROOT, "expected [%d] task result%s but was [%d]", toExecute.size(), toExecute.size() == 1 ? "" : "s", batchResult.executionResults.size());
         boolean assertsEnabled = false;
         assert (assertsEnabled = true);
         if (assertsEnabled) {
@@ -460,19 +460,14 @@
         for (UpdateTask<T> updateTask : toExecute) {
             assert batchResult.executionResults.containsKey(updateTask.task) : "missing " + updateTask.task.toString();
             final ClusterStateTaskExecutor.TaskResult executionResult =
-<<<<<<< HEAD
-                batchResult.executionResults.get(updateTask.task);
-            executionResult.handle(() -> proccessedListeners.add(updateTask), ex -> updateTask.listener.onFailure(updateTask.source, ex));
-=======
                     batchResult.executionResults.get(updateTask.task);
             executionResult.handle(
-                () -> proccessedListeners.add(updateTask),
-                ex -> {
-                    logger.debug("cluster state update task [{}] failed", ex, updateTask.source);
-                    updateTask.listener.onFailure(updateTask.source, ex);
-                }
+                    () -> proccessedListeners.add(updateTask),
+                    ex -> {
+                        logger.debug("cluster state update task [{}] failed", ex, updateTask.source);
+                        updateTask.listener.onFailure(updateTask.source, ex);
+                    }
             );
->>>>>>> d0a10b33
         }
 
         if (previousClusterState == newClusterState) {
