--- conflicted
+++ resolved
@@ -28,8 +28,6 @@
 import org.junit.Test;
 
 import java.io.IOException;
-import java.math.BigDecimal;
-import java.math.BigInteger;
 import java.util.*;
 
 import static org.elasticsearch.common.xcontent.XContentBuilder.FieldCaseConversion.CAMELCASE;
@@ -202,90 +200,6 @@
     }
 
     @Test
-<<<<<<< HEAD
-    public void testBigDecimal() throws IOException {
-        XContentBuilder builder = XContentFactory.jsonBuilder();
-        builder.startObject().field("value", new BigDecimal("57683974591503.00")).endObject();
-        assertThat(builder.string(), equalTo("{\"value\":57683974591503.00}"));
-
-        XContentType contentType = XContentFactory.xContentType(builder.string());
-        Map<String,Object> map = XContentFactory.xContent(contentType)
-                .createParser(builder.string())
-                .losslessDecimals(true)
-                .mapAndClose();
-        assertThat(map.toString(), equalTo("{value=57683974591503.00}"));
-        assertThat(map.get("value").getClass().toString(), equalTo("class java.math.BigDecimal"));
-
-        map = XContentFactory.xContent(contentType)
-                .createParser(builder.string())
-                .losslessDecimals(false)
-                .mapAndClose();
-        assertThat(map.toString(), equalTo("{value=5.7683974591503E13}"));
-        assertThat(map.get("value").getClass().toString(), equalTo("class java.lang.Double"));
-    }
-
-    @Test
-    public void testBigInteger() throws IOException {
-        XContentBuilder builder = XContentFactory.jsonBuilder();
-        builder.startObject().field("value", new BigInteger("1234567891234567890123456789")).endObject();
-        assertThat(builder.string(), equalTo("{\"value\":1234567891234567890123456789}"));
-
-        XContentType contentType = XContentFactory.xContentType(builder.string());
-        Map<String,Object> map = XContentFactory.xContent(contentType)
-                .createParser(builder.string())
-                .losslessDecimals(true)
-                .mapAndClose();
-        assertThat(map.toString(), equalTo("{value=1234567891234567890123456789}"));
-        assertThat(map.get("value").getClass().toString(), equalTo("class java.math.BigInteger"));
-
-        map = XContentFactory.xContent(contentType)
-                .createParser(builder.string())
-                .losslessDecimals(false)
-                .mapAndClose();
-        assertThat(map.toString(), equalTo("{value=1234567891234567890123456789}"));
-        assertThat(map.get("value").getClass().toString(), equalTo("class java.math.BigInteger"));
-    }
-
-    @Test
-    public void testLosslessDecimal() throws IOException {
-        XContentBuilder builder = XContentFactory.jsonBuilder();
-        builder.startObject().field("value", new BigInteger("1234")).endObject();
-        assertThat(builder.string(), equalTo("{\"value\":1234}"));
-
-        XContentType contentType = XContentFactory.xContentType(builder.string());
-        Map<String,Object> map = XContentFactory.xContent(contentType)
-                .createParser(builder.string())
-                .losslessDecimals(true)
-                .mapAndClose();
-        assertThat(map.toString(), equalTo("{value=1234}"));
-        assertThat(map.get("value").getClass().toString(), equalTo("class java.math.BigInteger"));
-
-        map = XContentFactory.xContent(contentType)
-                .createParser(builder.string())
-                .losslessDecimals(false)
-                .mapAndClose();
-        assertThat(map.toString(), equalTo("{value=1234}"));
-        assertThat(map.get("value").getClass().toString(), equalTo("class java.lang.Integer"));
-
-        builder = XContentFactory.jsonBuilder();
-        builder.startObject().field("value", new BigDecimal("12.34")).endObject();
-        assertThat(builder.string(), equalTo("{\"value\":12.34}"));
-
-        contentType = XContentFactory.xContentType(builder.string());
-        map = XContentFactory.xContent(contentType)
-                .createParser(builder.string())
-                .losslessDecimals(true)
-                .mapAndClose();
-        assertThat(map.toString(), equalTo("{value=12.34}"));
-        assertThat(map.get("value").getClass().toString(), equalTo("class java.math.BigDecimal"));
-
-        map = XContentFactory.xContent(contentType)
-                .createParser(builder.string())
-                .losslessDecimals(false)
-                .mapAndClose();
-        assertThat(map.toString(), equalTo("{value=12.34}"));
-        assertThat(map.get("value").getClass().toString(), equalTo("class java.lang.Double"));
-=======
     public void testCopyCurrentStructure() throws Exception {
         XContentBuilder builder = XContentFactory.contentBuilder(XContentType.JSON);
         builder.startObject()
@@ -338,6 +252,5 @@
         }
 
         assertThat(i, equalTo(terms.size()));
->>>>>>> df9346dc
     }
 }