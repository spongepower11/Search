/*
 * Licensed to ElasticSearch and Shay Banon under one
 * or more contributor license agreements.  See the NOTICE file
 * distributed with this work for additional information
 * regarding copyright ownership. ElasticSearch licenses this
 * file to you under the Apache License, Version 2.0 (the
 * "License"); you may not use this file except in compliance
 * with the License.  You may obtain a copy of the License at
 *
 *    http://www.apache.org/licenses/LICENSE-2.0
 *
 * Unless required by applicable law or agreed to in writing,
 * software distributed under the License is distributed on an
 * "AS IS" BASIS, WITHOUT WARRANTIES OR CONDITIONS OF ANY
 * KIND, either express or implied.  See the License for the
 * specific language governing permissions and limitations
 * under the License.
 */

package org.elasticsearch.test.integration.indices.cache;

import org.elasticsearch.action.admin.cluster.node.stats.NodesStatsResponse;
import org.elasticsearch.action.search.SearchResponse;
import org.elasticsearch.client.Client;
import org.elasticsearch.common.settings.ImmutableSettings;
import org.elasticsearch.index.query.FilterBuilders;
import org.elasticsearch.test.integration.AbstractNodesTests;
import org.testng.annotations.AfterClass;
import org.testng.annotations.BeforeClass;
import org.testng.annotations.Test;

import static org.elasticsearch.index.query.QueryBuilders.filteredQuery;
import static org.elasticsearch.index.query.QueryBuilders.matchAllQuery;
import static org.hamcrest.MatcherAssert.assertThat;
import static org.hamcrest.Matchers.equalTo;
import static org.hamcrest.Matchers.greaterThan;

/**
 */
@Test
public class ClearCacheTests extends AbstractNodesTests {

    private Client client;

    @BeforeClass
    public void createNodes() throws Exception {
        startNode("node1", ImmutableSettings.settingsBuilder().put("index.cache.stats.refresh_interval", 0));
        client = getClient();
    }

    @AfterClass
    public void closeNodes() {
        client.close();
        closeAllNodes();
    }

    protected Client getClient() {
        return client("node1");
    }

    @Test
    public void testClearCacheFilterKeys() {
        client.admin().indices().prepareCreate("test").setSettings(ImmutableSettings.settingsBuilder().put("index.number_of_shards", 1)).execute().actionGet();
        client.prepareIndex("test", "type", "1").setSource("field", "value").execute().actionGet();
        client.admin().indices().prepareRefresh().execute().actionGet();

        NodesStatsResponse nodesStats = client.admin().cluster().prepareNodesStats().setIndices(true).execute().actionGet();
<<<<<<< HEAD
        assertThat(nodesStats.getNodes()[0].getIndices().getCache().filterSizeInBytes(), equalTo(0l));
=======
        assertThat(nodesStats.getNodes()[0].getIndices().getCache().getFilterSizeInBytes(), equalTo(0l));
>>>>>>> b7f52956

        SearchResponse searchResponse = client.prepareSearch().setQuery(filteredQuery(matchAllQuery(), FilterBuilders.termFilter("field", "value").cacheKey("test_key"))).execute().actionGet();
        assertThat(searchResponse.getHits().getHits().length, equalTo(1));
        nodesStats = client.admin().cluster().prepareNodesStats().setIndices(true).execute().actionGet();
<<<<<<< HEAD
        assertThat(nodesStats.getNodes()[0].getIndices().getCache().filterSizeInBytes(), greaterThan(0l));

        client.admin().indices().prepareClearCache().setFilterKeys("test_key").execute().actionGet();
        nodesStats = client.admin().cluster().prepareNodesStats().setIndices(true).execute().actionGet();
        assertThat(nodesStats.getNodes()[0].getIndices().getCache().filterSizeInBytes(), equalTo(0l));
=======
        assertThat(nodesStats.getNodes()[0].getIndices().getCache().getFilterSizeInBytes(), greaterThan(0l));

        client.admin().indices().prepareClearCache().setFilterKeys("test_key").execute().actionGet();
        nodesStats = client.admin().cluster().prepareNodesStats().setIndices(true).execute().actionGet();
        assertThat(nodesStats.getNodes()[0].getIndices().getCache().getFilterSizeInBytes(), equalTo(0l));
>>>>>>> b7f52956
    }
}<|MERGE_RESOLUTION|>--- conflicted
+++ resolved
@@ -65,27 +65,15 @@
         client.admin().indices().prepareRefresh().execute().actionGet();
 
         NodesStatsResponse nodesStats = client.admin().cluster().prepareNodesStats().setIndices(true).execute().actionGet();
-<<<<<<< HEAD
-        assertThat(nodesStats.getNodes()[0].getIndices().getCache().filterSizeInBytes(), equalTo(0l));
-=======
         assertThat(nodesStats.getNodes()[0].getIndices().getCache().getFilterSizeInBytes(), equalTo(0l));
->>>>>>> b7f52956
 
         SearchResponse searchResponse = client.prepareSearch().setQuery(filteredQuery(matchAllQuery(), FilterBuilders.termFilter("field", "value").cacheKey("test_key"))).execute().actionGet();
         assertThat(searchResponse.getHits().getHits().length, equalTo(1));
         nodesStats = client.admin().cluster().prepareNodesStats().setIndices(true).execute().actionGet();
-<<<<<<< HEAD
-        assertThat(nodesStats.getNodes()[0].getIndices().getCache().filterSizeInBytes(), greaterThan(0l));
-
-        client.admin().indices().prepareClearCache().setFilterKeys("test_key").execute().actionGet();
-        nodesStats = client.admin().cluster().prepareNodesStats().setIndices(true).execute().actionGet();
-        assertThat(nodesStats.getNodes()[0].getIndices().getCache().filterSizeInBytes(), equalTo(0l));
-=======
         assertThat(nodesStats.getNodes()[0].getIndices().getCache().getFilterSizeInBytes(), greaterThan(0l));
 
         client.admin().indices().prepareClearCache().setFilterKeys("test_key").execute().actionGet();
         nodesStats = client.admin().cluster().prepareNodesStats().setIndices(true).execute().actionGet();
         assertThat(nodesStats.getNodes()[0].getIndices().getCache().getFilterSizeInBytes(), equalTo(0l));
->>>>>>> b7f52956
     }
 }