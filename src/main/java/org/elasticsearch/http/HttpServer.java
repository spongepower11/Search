/*
 * Licensed to ElasticSearch and Shay Banon under one
 * or more contributor license agreements.  See the NOTICE file
 * distributed with this work for additional information
 * regarding copyright ownership. ElasticSearch licenses this
 * file to you under the Apache License, Version 2.0 (the
 * "License"); you may not use this file except in compliance
 * with the License.  You may obtain a copy of the License at
 *
 *    http://www.apache.org/licenses/LICENSE-2.0
 *
 * Unless required by applicable law or agreed to in writing,
 * software distributed under the License is distributed on an
 * "AS IS" BASIS, WITHOUT WARRANTIES OR CONDITIONS OF ANY
 * KIND, either express or implied.  See the License for the
 * specific language governing permissions and limitations
 * under the License.
 */

package org.elasticsearch.http;

import com.google.common.collect.ImmutableMap;
import org.elasticsearch.ElasticSearchException;
import org.elasticsearch.common.component.AbstractLifecycleComponent;
import org.elasticsearch.common.inject.Inject;
import org.elasticsearch.common.io.Streams;
import org.elasticsearch.common.settings.Settings;
import org.elasticsearch.env.Environment;
import org.elasticsearch.node.service.NodeService;
import org.elasticsearch.rest.*;

import java.io.File;
import java.io.IOException;
import java.util.HashMap;
import java.util.Map;

import static org.elasticsearch.rest.RestStatus.*;

/**
 *
 */
public class HttpServer extends AbstractLifecycleComponent<HttpServer> {

    private final Environment environment;

    private final HttpServerTransport transport;

    private final RestController restController;

    private final NodeService nodeService;

    private final boolean disableSites;

    private final PluginSiteFilter pluginSiteFilter = new PluginSiteFilter();

    @Inject
    public HttpServer(Settings settings, Environment environment, HttpServerTransport transport,
                      RestController restController,
                      NodeService nodeService) {
        super(settings);
        this.environment = environment;
        this.transport = transport;
        this.restController = restController;
        this.nodeService = nodeService;
        nodeService.setHttpServer(this);

        this.disableSites = componentSettings.getAsBoolean("disable_sites", false);

        transport.httpServerAdapter(new Dispatcher(this));
    }

    static class Dispatcher implements HttpServerAdapter {

        private final HttpServer server;

        Dispatcher(HttpServer server) {
            this.server = server;
        }

        @Override
        public void dispatchRequest(HttpRequest request, HttpChannel channel) {
            server.internalDispatchRequest(request, channel);
        }
    }

    @Override
    protected void doStart() throws ElasticSearchException {
        transport.start();
        if (logger.isInfoEnabled()) {
            logger.info("{}", transport.boundAddress());
        }
        nodeService.putAttribute("http_address", transport.boundAddress().publishAddress().toString());
    }

    @Override
    protected void doStop() throws ElasticSearchException {
        nodeService.removeAttribute("http_address");
        transport.stop();
    }

    @Override
    protected void doClose() throws ElasticSearchException {
        transport.close();
    }

    public HttpInfo info() {
        return transport.info();
    }

    public HttpStats stats() {
        return transport.stats();
    }

    public void internalDispatchRequest(final HttpRequest request, final HttpChannel channel) {
        if (request.rawPath().startsWith("/_plugin/")) {
            RestFilterChain filterChain = restController.filterChain(pluginSiteFilter);
            filterChain.continueProcessing(request, channel);
            return;
        }
        restController.dispatchRequest(request, channel);
    }


    class PluginSiteFilter extends RestFilter {

        @Override
        public void process(RestRequest request, RestChannel channel, RestFilterChain filterChain) {
            handlePluginSite((HttpRequest) request, (HttpChannel) channel);
        }
    }

    void handlePluginSite(HttpRequest request, HttpChannel channel) {
        if (disableSites) {
            channel.sendResponse(new StringRestResponse(FORBIDDEN));
            return;
        }
        if (request.method() == RestRequest.Method.OPTIONS) {
            // when we have OPTIONS request, simply send OK by default (with the Access Control Origin header which gets automatically added)
            StringRestResponse response = new StringRestResponse(OK);
            channel.sendResponse(response);
            return;
        }
        if (request.method() != RestRequest.Method.GET) {
            channel.sendResponse(new StringRestResponse(FORBIDDEN));
            return;
        }
        // TODO for a "/_plugin" endpoint, we should have a page that lists all the plugins?

        String path = request.rawPath().substring("/_plugin/".length());
        int i1 = path.indexOf('/');
        String pluginName;
        String sitePath;
        if (i1 == -1) {
            pluginName = path;
            sitePath = null;
            // If a trailing / is missing, we redirect to the right page #2654
<<<<<<< HEAD
            String redirect = "http://" + request.header("Host") + request.rawPath()+"/";
            channel.sendResponse(new HttpRedirectRestResponse(redirect));
=======
            channel.sendResponse(new HttpRedirectRestResponse(request.rawPath() + "/"));
>>>>>>> 1f217f6a
            return;
        } else {
            pluginName = path.substring(0, i1);
            sitePath = path.substring(i1 + 1);
        }

        if (sitePath.length() == 0) {
            sitePath = "/index.html";
        }

        // Convert file separators.
        sitePath = sitePath.replace('/', File.separatorChar);

        // this is a plugin provided site, serve it as static files from the plugin location
        File siteFile = new File(new File(environment.pluginsFile(), pluginName), "_site");
        File file = new File(siteFile, sitePath);
        if (!file.exists() || file.isHidden()) {
            channel.sendResponse(new StringRestResponse(NOT_FOUND));
            return;
        }
        if (!file.isFile()) {
            channel.sendResponse(new StringRestResponse(FORBIDDEN));
            return;
        }
        if (!file.getAbsolutePath().startsWith(siteFile.getAbsolutePath())) {
            channel.sendResponse(new StringRestResponse(FORBIDDEN));
            return;
        }
        try {
            byte[] data = Streams.copyToByteArray(file);
            channel.sendResponse(new BytesRestResponse(data, guessMimeType(sitePath)));
        } catch (IOException e) {
            channel.sendResponse(new StringRestResponse(INTERNAL_SERVER_ERROR));
        }
    }


    // TODO: Don't respond with a mime type that violates the request's Accept header
    private String guessMimeType(String path) {
        int lastDot = path.lastIndexOf('.');
        if (lastDot == -1) {
            return "";
        }
        String extension = path.substring(lastDot + 1).toLowerCase();
        String mimeType = DEFAULT_MIME_TYPES.get(extension);
        if (mimeType == null) {
            return "";
        }
        return mimeType;
    }

    static {
        // This is not an exhaustive list, just the most common types. Call registerMimeType() to add more.
        Map<String, String> mimeTypes = new HashMap<String, String>();
        mimeTypes.put("txt", "text/plain");
        mimeTypes.put("css", "text/css");
        mimeTypes.put("csv", "text/csv");
        mimeTypes.put("htm", "text/html");
        mimeTypes.put("html", "text/html");
        mimeTypes.put("xml", "text/xml");
        mimeTypes.put("js", "text/javascript"); // Technically it should be application/javascript (RFC 4329), but IE8 struggles with that
        mimeTypes.put("xhtml", "application/xhtml+xml");
        mimeTypes.put("json", "application/json");
        mimeTypes.put("pdf", "application/pdf");
        mimeTypes.put("zip", "application/zip");
        mimeTypes.put("tar", "application/x-tar");
        mimeTypes.put("gif", "image/gif");
        mimeTypes.put("jpeg", "image/jpeg");
        mimeTypes.put("jpg", "image/jpeg");
        mimeTypes.put("tiff", "image/tiff");
        mimeTypes.put("tif", "image/tiff");
        mimeTypes.put("png", "image/png");
        mimeTypes.put("svg", "image/svg+xml");
        mimeTypes.put("ico", "image/vnd.microsoft.icon");
        mimeTypes.put("mp3", "audio/mpeg");
        DEFAULT_MIME_TYPES = ImmutableMap.copyOf(mimeTypes);
    }

    public static final Map<String, String> DEFAULT_MIME_TYPES;
}<|MERGE_RESOLUTION|>--- conflicted
+++ resolved
@@ -154,12 +154,8 @@
             pluginName = path;
             sitePath = null;
             // If a trailing / is missing, we redirect to the right page #2654
-<<<<<<< HEAD
-            String redirect = "http://" + request.header("Host") + request.rawPath()+"/";
+            String redirect = "http://" + request.header("Host") + request.rawPath() + "/";
             channel.sendResponse(new HttpRedirectRestResponse(redirect));
-=======
-            channel.sendResponse(new HttpRedirectRestResponse(request.rawPath() + "/"));
->>>>>>> 1f217f6a
             return;
         } else {
             pluginName = path.substring(0, i1);
