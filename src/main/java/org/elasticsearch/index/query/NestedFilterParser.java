/*
 * Licensed to Elasticsearch under one or more contributor
 * license agreements. See the NOTICE file distributed with
 * this work for additional information regarding copyright
 * ownership. Elasticsearch licenses this file to you under
 * the Apache License, Version 2.0 (the "License"); you may
 * not use this file except in compliance with the License.
 * You may obtain a copy of the License at
 *
 *    http://www.apache.org/licenses/LICENSE-2.0
 *
 * Unless required by applicable law or agreed to in writing,
 * software distributed under the License is distributed on an
 * "AS IS" BASIS, WITHOUT WARRANTIES OR CONDITIONS OF ANY
 * KIND, either express or implied.  See the License for the
 * specific language governing permissions and limitations
 * under the License.
 */

package org.elasticsearch.index.query;

import org.apache.lucene.search.join.BitDocIdSetFilter;

import org.apache.lucene.search.Filter;
import org.apache.lucene.search.Query;
import org.apache.lucene.search.join.ScoreMode;
import org.apache.lucene.search.join.ToParentBlockJoinQuery;
import org.elasticsearch.common.Strings;
import org.elasticsearch.common.inject.Inject;
import org.elasticsearch.common.lucene.search.Queries;
import org.elasticsearch.common.lucene.search.XConstantScoreQuery;
import org.elasticsearch.common.lucene.search.XFilteredQuery;
import org.elasticsearch.common.xcontent.XContentParser;
import org.elasticsearch.index.cache.filter.support.CacheKeyFilter;
import org.elasticsearch.index.cache.fixedbitset.FixedBitSetFilter;
import org.elasticsearch.index.mapper.MapperService;
import org.elasticsearch.index.mapper.object.ObjectMapper;
import org.elasticsearch.index.search.nested.NonNestedDocsFilter;

import java.io.IOException;

public class NestedFilterParser implements FilterParser {

    public static final String NAME = "nested";

    @Inject
    public NestedFilterParser() {
    }

    @Override
    public String[] names() {
        return new String[]{NAME, Strings.toCamelCase(NAME)};
    }

    @Override
    public Filter parse(QueryParseContext parseContext) throws IOException, QueryParsingException {
        XContentParser parser = parseContext.parser();

        Query query = null;
        boolean queryFound = false;
        Filter filter = null;
        boolean filterFound = false;
        float boost = 1.0f;
        String path = null;
        boolean cache = false;
        CacheKeyFilter.Key cacheKey = null;
        String filterName = null;

        // we need a late binding filter so we can inject a parent nested filter inner nested queries
        NestedQueryParser.LateBindingParentFilter currentParentFilterContext = NestedQueryParser.parentFilterContext.get();

        NestedQueryParser.LateBindingParentFilter usAsParentFilter = new NestedQueryParser.LateBindingParentFilter();
        NestedQueryParser.parentFilterContext.set(usAsParentFilter);

        try {
            String currentFieldName = null;
            XContentParser.Token token;
            while ((token = parser.nextToken()) != XContentParser.Token.END_OBJECT) {
                if (token == XContentParser.Token.FIELD_NAME) {
                    currentFieldName = parser.currentName();
                } else if (token == XContentParser.Token.START_OBJECT) {
                    if ("query".equals(currentFieldName)) {
                        queryFound = true;
                        query = parseContext.parseInnerQuery();
                    } else if ("filter".equals(currentFieldName)) {
                        filterFound = true;
                        filter = parseContext.parseInnerFilter();
                    } else {
                        throw new QueryParsingException(parseContext.index(), "[nested] filter does not support [" + currentFieldName + "]");
                    }
                } else if (token.isValue()) {
                    if ("path".equals(currentFieldName)) {
                        path = parser.text();
                    } else if ("boost".equals(currentFieldName)) {
                        boost = parser.floatValue();
                    } else if ("_name".equals(currentFieldName)) {
                        filterName = parser.text();
                    } else if ("_cache".equals(currentFieldName)) {
                        cache = parser.booleanValue();
                    } else if ("_cache_key".equals(currentFieldName) || "_cacheKey".equals(currentFieldName)) {
                        cacheKey = new CacheKeyFilter.Key(parser.text());
                    } else {
                        throw new QueryParsingException(parseContext.index(), "[nested] filter does not support [" + currentFieldName + "]");
                    }
                }
            }
            if (!queryFound && !filterFound) {
                throw new QueryParsingException(parseContext.index(), "[nested] requires either 'query' or 'filter' field");
            }
            if (path == null) {
                throw new QueryParsingException(parseContext.index(), "[nested] requires 'path' field");
            }

            if (query == null && filter == null) {
                return null;
            }

            if (filter != null) {
                query = new XConstantScoreQuery(filter);
            }

            query.setBoost(boost);

            MapperService.SmartNameObjectMapper mapper = parseContext.smartObjectMapper(path);
            if (mapper == null) {
                throw new QueryParsingException(parseContext.index(), "[nested] failed to find nested object under path [" + path + "]");
            }
            ObjectMapper objectMapper = mapper.mapper();
            if (objectMapper == null) {
                throw new QueryParsingException(parseContext.index(), "[nested] failed to find nested object under path [" + path + "]");
            }
            if (!objectMapper.nested().isNested()) {
                throw new QueryParsingException(parseContext.index(), "[nested] nested object under path [" + path + "] is not of nested type");
            }

<<<<<<< HEAD
            Filter childFilter = parseContext.cacheFilter(objectMapper.nestedTypeFilter(), null);
            // nocommit: type safety tragedy, childFilter needs to be BitDocIdSetFilter too!
            usAsParentFilter.filter = (BitDocIdSetFilter) childFilter;
=======
            FixedBitSetFilter childFilter = parseContext.fixedBitSetFilter(objectMapper.nestedTypeFilter());
            usAsParentFilter.filter = childFilter;
>>>>>>> 1645434a
            // wrap the child query to only work on the nested path type
            query = new XFilteredQuery(query, childFilter);

            BitDocIdSetFilter parentFilter = currentParentFilterContext;
            if (parentFilter == null) {
                parentFilter = parseContext.bitsetFilter(NonNestedDocsFilter.INSTANCE);
                // don't do special parent filtering, since we might have same nested mapping on two different types
                //if (mapper.hasDocMapper()) {
                //    // filter based on the type...
                //    parentFilter = mapper.docMapper().typeFilter();
                //}
            } else {
                parentFilter = parseContext.bitsetFilter(parentFilter);
            }

            Filter nestedFilter = Queries.wrap(new ToParentBlockJoinQuery(query, parentFilter, ScoreMode.None), parseContext);

            if (cache) {
                nestedFilter = parseContext.cacheFilter(nestedFilter, cacheKey);
            }
            if (filterName != null) {
                parseContext.addNamedFilter(filterName, nestedFilter);
            }
            return nestedFilter;
        } finally {
            // restore the thread local one...
            NestedQueryParser.parentFilterContext.set(currentParentFilterContext);
        }
    }
}<|MERGE_RESOLUTION|>--- conflicted
+++ resolved
@@ -32,7 +32,6 @@
 import org.elasticsearch.common.lucene.search.XFilteredQuery;
 import org.elasticsearch.common.xcontent.XContentParser;
 import org.elasticsearch.index.cache.filter.support.CacheKeyFilter;
-import org.elasticsearch.index.cache.fixedbitset.FixedBitSetFilter;
 import org.elasticsearch.index.mapper.MapperService;
 import org.elasticsearch.index.mapper.object.ObjectMapper;
 import org.elasticsearch.index.search.nested.NonNestedDocsFilter;
@@ -133,14 +132,8 @@
                 throw new QueryParsingException(parseContext.index(), "[nested] nested object under path [" + path + "] is not of nested type");
             }
 
-<<<<<<< HEAD
-            Filter childFilter = parseContext.cacheFilter(objectMapper.nestedTypeFilter(), null);
-            // nocommit: type safety tragedy, childFilter needs to be BitDocIdSetFilter too!
-            usAsParentFilter.filter = (BitDocIdSetFilter) childFilter;
-=======
-            FixedBitSetFilter childFilter = parseContext.fixedBitSetFilter(objectMapper.nestedTypeFilter());
+            BitDocIdSetFilter childFilter = parseContext.bitsetFilter(objectMapper.nestedTypeFilter());
             usAsParentFilter.filter = childFilter;
->>>>>>> 1645434a
             // wrap the child query to only work on the nested path type
             query = new XFilteredQuery(query, childFilter);
 
