/*
 * Licensed to Elasticsearch under one or more contributor
 * license agreements. See the NOTICE file distributed with
 * this work for additional information regarding copyright
 * ownership. Elasticsearch licenses this file to you under
 * the Apache License, Version 2.0 (the "License"); you may
 * not use this file except in compliance with the License.
 * You may obtain a copy of the License at
 *
 *    http://www.apache.org/licenses/LICENSE-2.0
 *
 * Unless required by applicable law or agreed to in writing,
 * software distributed under the License is distributed on an
 * "AS IS" BASIS, WITHOUT WARRANTIES OR CONDITIONS OF ANY
 * KIND, either express or implied.  See the License for the
 * specific language governing permissions and limitations
 * under the License.
 */

package org.elasticsearch.index.engine.internal;

import com.google.common.collect.Lists;
import org.apache.lucene.index.*;
import org.apache.lucene.index.IndexWriter.IndexReaderWarmer;
import org.apache.lucene.search.IndexSearcher;
import org.apache.lucene.search.Query;
import org.apache.lucene.search.SearcherFactory;
import org.apache.lucene.search.SearcherManager;
import org.apache.lucene.store.AlreadyClosedException;
import org.apache.lucene.store.LockObtainFailedException;
import org.apache.lucene.util.BytesRef;
import org.apache.lucene.util.IOUtils;
import org.elasticsearch.ElasticsearchException;
import org.elasticsearch.ElasticsearchIllegalStateException;
import org.elasticsearch.ExceptionsHelper;
import org.elasticsearch.cluster.routing.operation.hash.djb.DjbHashFunction;
import org.elasticsearch.common.Nullable;
import org.elasticsearch.common.Preconditions;
import org.elasticsearch.common.collect.MapBuilder;
import org.elasticsearch.common.inject.Inject;
import org.elasticsearch.common.lease.Releasable;
import org.elasticsearch.common.lease.Releasables;
import org.elasticsearch.common.logging.ESLogger;
import org.elasticsearch.common.lucene.LoggerInfoStream;
import org.elasticsearch.common.lucene.Lucene;
import org.elasticsearch.common.lucene.SegmentReaderUtils;
import org.elasticsearch.common.lucene.search.XFilteredQuery;
import org.elasticsearch.common.lucene.uid.Versions;
import org.elasticsearch.common.math.MathUtils;
import org.elasticsearch.common.settings.Settings;
import org.elasticsearch.common.unit.ByteSizeUnit;
import org.elasticsearch.common.unit.ByteSizeValue;
import org.elasticsearch.common.unit.TimeValue;
import org.elasticsearch.common.util.concurrent.AbstractRunnable;
import org.elasticsearch.common.util.concurrent.EsExecutors;
import org.elasticsearch.common.util.concurrent.EsRejectedExecutionException;
import org.elasticsearch.index.analysis.AnalysisService;
import org.elasticsearch.index.codec.CodecService;
import org.elasticsearch.index.deletionpolicy.SnapshotDeletionPolicy;
import org.elasticsearch.index.deletionpolicy.SnapshotIndexCommit;
import org.elasticsearch.index.engine.*;
import org.elasticsearch.index.indexing.ShardIndexingService;
import org.elasticsearch.index.mapper.Uid;
import org.elasticsearch.index.merge.OnGoingMerge;
import org.elasticsearch.index.merge.policy.ElasticsearchMergePolicy;
import org.elasticsearch.index.merge.policy.MergePolicyProvider;
import org.elasticsearch.index.merge.scheduler.MergeSchedulerProvider;
import org.elasticsearch.index.search.nested.IncludeNestedDocsQuery;
import org.elasticsearch.index.settings.IndexSettings;
import org.elasticsearch.index.settings.IndexSettingsService;
import org.elasticsearch.index.shard.AbstractIndexShardComponent;
import org.elasticsearch.index.shard.ShardId;
import org.elasticsearch.index.similarity.SimilarityService;
import org.elasticsearch.index.store.Store;
import org.elasticsearch.index.translog.Translog;
import org.elasticsearch.indices.warmer.IndicesWarmer;
import org.elasticsearch.indices.warmer.InternalIndicesWarmer;
import org.elasticsearch.threadpool.ThreadPool;

import java.io.IOException;
import java.util.*;
import java.util.concurrent.CopyOnWriteArrayList;
import java.util.concurrent.TimeUnit;
import java.util.concurrent.atomic.AtomicBoolean;
import java.util.concurrent.atomic.AtomicInteger;
import java.util.concurrent.atomic.AtomicLong;
import java.util.concurrent.locks.Condition;
import java.util.concurrent.locks.Lock;
import java.util.concurrent.locks.ReentrantLock;
import java.util.concurrent.locks.ReentrantReadWriteLock;

/**
 *
 */
public class InternalEngine extends AbstractIndexShardComponent implements Engine {

    private volatile boolean failEngineOnCorruption;
    private volatile ByteSizeValue indexingBufferSize;
    private volatile int indexConcurrency;
    private volatile boolean compoundOnFlush = true;
    private volatile boolean checksumOnMerge = true;

    private long gcDeletesInMillis;

    /** When we last pruned expired tombstones from versionMap.deletes: */
    private volatile long lastDeleteVersionPruneTimeMSec;

    private volatile boolean enableGcDeletes = true;
    private volatile String codecName;
    private final boolean optimizeAutoGenerateId;

    private final ThreadPool threadPool;

    private final ShardIndexingService indexingService;
    private final IndexSettingsService indexSettingsService;
    @Nullable
    private final InternalIndicesWarmer warmer;
    private final Store store;
    private final SnapshotDeletionPolicy deletionPolicy;
    private final Translog translog;
    private final MergePolicyProvider mergePolicyProvider;
    private final MergeSchedulerProvider mergeScheduler;
    private final AnalysisService analysisService;
    private final SimilarityService similarityService;
    private final CodecService codecService;


    private final ReentrantReadWriteLock rwl = new ReentrantReadWriteLock();
    private final InternalLock readLock = new InternalLock(rwl.readLock());
    private final InternalLock writeLock = new InternalLock(rwl.writeLock());

    private volatile IndexWriter indexWriter;

    private final SearcherFactory searcherFactory = new SearchFactory();
    private volatile SearcherManager searcherManager;

    private volatile boolean closed = false;

    // flag indicating if a dirty operation has occurred since the last refresh
    private volatile boolean dirty = false;

    private volatile boolean possibleMergeNeeded = false;

    private final AtomicBoolean optimizeMutex = new AtomicBoolean();
    // we use flushNeeded here, since if there are no changes, then the commit won't write
    // will not really happen, and then the commitUserData and the new translog will not be reflected
    private volatile boolean flushNeeded = false;
    private final AtomicInteger flushing = new AtomicInteger();
    private final Lock flushLock = new ReentrantLock();

    private final RecoveryCounter onGoingRecoveries = new RecoveryCounter();


    // A uid (in the form of BytesRef) to the version map
    // we use the hashed variant since we iterate over it and check removal and additions on existing keys
    private final LiveVersionMap versionMap;

    private final Object[] dirtyLocks;

    private final Object refreshMutex = new Object();

    private final ApplySettings applySettings = new ApplySettings();

    private volatile boolean failOnMergeFailure;
    private Throwable failedEngine = null;
    private final Lock failEngineLock = new ReentrantLock();
    private final CopyOnWriteArrayList<FailedEngineListener> failedEngineListeners = new CopyOnWriteArrayList<>();

    private final AtomicLong translogIdGenerator = new AtomicLong();
    private final AtomicBoolean versionMapRefreshPending = new AtomicBoolean();

    private SegmentInfos lastCommittedSegmentInfos;

    private IndexThrottle throttle;

    @Inject
    public InternalEngine(ShardId shardId, @IndexSettings Settings indexSettings, ThreadPool threadPool,
                          IndexSettingsService indexSettingsService, ShardIndexingService indexingService, @Nullable IndicesWarmer warmer,
                          Store store, SnapshotDeletionPolicy deletionPolicy, Translog translog,
                          MergePolicyProvider mergePolicyProvider, MergeSchedulerProvider mergeScheduler,
                          AnalysisService analysisService, SimilarityService similarityService, CodecService codecService) throws EngineException {
        super(shardId, indexSettings);
        Preconditions.checkNotNull(store, "Store must be provided to the engine");
        Preconditions.checkNotNull(deletionPolicy, "Snapshot deletion policy must be provided to the engine");
        Preconditions.checkNotNull(translog, "Translog must be provided to the engine");

        this.gcDeletesInMillis = indexSettings.getAsTime(INDEX_GC_DELETES, TimeValue.timeValueSeconds(60)).millis();
        this.indexingBufferSize = componentSettings.getAsBytesSize("index_buffer_size", new ByteSizeValue(64, ByteSizeUnit.MB)); // not really important, as it is set by the IndexingMemory manager
        this.codecName = indexSettings.get(INDEX_CODEC, "default");

        this.threadPool = threadPool;
        this.lastDeleteVersionPruneTimeMSec = threadPool.estimatedTimeInMillis();
        this.indexSettingsService = indexSettingsService;
        this.indexingService = indexingService;
        this.warmer = (InternalIndicesWarmer) warmer;
        this.store = store;
        this.deletionPolicy = deletionPolicy;
        this.translog = translog;
        this.mergePolicyProvider = mergePolicyProvider;
        this.mergeScheduler = mergeScheduler;
        this.analysisService = analysisService;
        this.similarityService = similarityService;
        this.codecService = codecService;
        this.compoundOnFlush = indexSettings.getAsBoolean(INDEX_COMPOUND_ON_FLUSH, this.compoundOnFlush);
        this.indexConcurrency = indexSettings.getAsInt(INDEX_INDEX_CONCURRENCY, Math.max(IndexWriterConfig.DEFAULT_MAX_THREAD_STATES, (int) (EsExecutors.boundedNumberOfProcessors(indexSettings) * 0.65)));
        this.versionMap = new LiveVersionMap();
        this.dirtyLocks = new Object[indexConcurrency * 50]; // we multiply it to have enough...
        for (int i = 0; i < dirtyLocks.length; i++) {
            dirtyLocks[i] = new Object();
        }
        this.optimizeAutoGenerateId = indexSettings.getAsBoolean("index.optimize_auto_generated_id", true);

        this.indexSettingsService.addListener(applySettings);
        this.failEngineOnCorruption = indexSettings.getAsBoolean(INDEX_FAIL_ON_CORRUPTION, true);
        this.failOnMergeFailure = indexSettings.getAsBoolean(INDEX_FAIL_ON_MERGE_FAILURE, true);
        if (failOnMergeFailure) {
            this.mergeScheduler.addFailureListener(new FailEngineOnMergeFailure());
        }
        store.incRef();
    }

    @Override
    public void updateIndexingBufferSize(ByteSizeValue indexingBufferSize) {
        ByteSizeValue preValue = this.indexingBufferSize;
        try (InternalLock _ = readLock.acquire()) {
            this.indexingBufferSize = indexingBufferSize;
            IndexWriter indexWriter = this.indexWriter;
            if (indexWriter != null) {
                indexWriter.getConfig().setRAMBufferSizeMB(this.indexingBufferSize.mbFrac());
            }
        }
        if (preValue.bytes() != indexingBufferSize.bytes()) {
            // its inactive, make sure we do a full flush in this case, since the memory
            // changes only after a "data" change has happened to the writer
            if (indexingBufferSize == Engine.INACTIVE_SHARD_INDEXING_BUFFER && preValue != Engine.INACTIVE_SHARD_INDEXING_BUFFER) {
                logger.debug("updating index_buffer_size from [{}] to (inactive) [{}]", preValue, indexingBufferSize);
                try {
                    flush(new Flush().type(Flush.Type.COMMIT));
                } catch (EngineClosedException e) {
                    // ignore
                } catch (FlushNotAllowedEngineException e) {
                    // ignore
                } catch (Throwable e) {
                    logger.warn("failed to flush after setting shard to inactive", e);
                }
            } else {
                logger.debug("updating index_buffer_size from [{}] to [{}]", preValue, indexingBufferSize);
            }
        }
    }

    @Override
    public void addFailedEngineListener(FailedEngineListener listener) {
        failedEngineListeners.add(listener);
    }

    @Override
    public void start() throws EngineException {
        store.incRef();
        try (InternalLock _ = writeLock.acquire()) {

            if (indexWriter != null) {
                throw new EngineAlreadyStartedException(shardId);
            }
            if (closed) {
                throw new EngineClosedException(shardId);
            }
            if (logger.isDebugEnabled()) {
                logger.debug("starting engine");
            }
            try {
                this.indexWriter = createWriter();
                mergeScheduler.removeListener(this.throttle);
                this.throttle = new IndexThrottle(mergeScheduler, logger, indexingService);
                mergeScheduler.addListener(throttle);
            } catch (IOException e) {
                maybeFailEngine(e, "start");
                if (this.indexWriter != null) {
                    try {
                        IndexWriter pending = indexWriter;
                        indexWriter = null;
                        pending.rollback();
                    } catch (IOException e1) {
                       e.addSuppressed(e1);
                    }
                }
                throw new EngineCreationFailureException(shardId, "failed to create engine", e);
            }

            try {
                // commit on a just opened writer will commit even if there are no changes done to it
                // we rely on that for the commit data translog id key
                if (Lucene.indexExists(store.directory())) {
                    Map<String, String> commitUserData = Lucene.readSegmentInfos(store.directory()).getUserData();
                    if (commitUserData.containsKey(Translog.TRANSLOG_ID_KEY)) {
                        translogIdGenerator.set(Long.parseLong(commitUserData.get(Translog.TRANSLOG_ID_KEY)));
                    } else {
                        translogIdGenerator.set(System.currentTimeMillis());
                        indexWriter.setCommitData(Collections.singletonMap(Translog.TRANSLOG_ID_KEY, Long.toString(translogIdGenerator.get())));
                        indexWriter.commit();
                    }
                } else {
                    translogIdGenerator.set(System.currentTimeMillis());
                    indexWriter.setCommitData(Collections.singletonMap(Translog.TRANSLOG_ID_KEY, Long.toString(translogIdGenerator.get())));
                    indexWriter.commit();
                }
                translog.newTranslog(translogIdGenerator.get());
                this.searcherManager = buildSearchManager(indexWriter);
                versionMap.setManager(searcherManager);
                readLastCommittedSegmentsInfo();
            } catch (IOException e) {
                maybeFailEngine(e, "start");
                try {
                    indexWriter.rollback();
                } catch (IOException e1) {
                    // ignore
                } finally {
                    IOUtils.closeWhileHandlingException(indexWriter);
                }
                throw new EngineCreationFailureException(shardId, "failed to open reader on writer", e);
            }
        } finally {
            store.decRef();
        }
    }

    private void readLastCommittedSegmentsInfo() throws IOException {
        lastCommittedSegmentInfos = store.readLastCommittedSegmentsInfo();
    }

    @Override
    public TimeValue defaultRefreshInterval() {
        return new TimeValue(1, TimeUnit.SECONDS);
    }

    /** return the current indexing buffer size setting * */
    public ByteSizeValue indexingBufferSize() {
        return indexingBufferSize;
    }

    @Override
    public void enableGcDeletes(boolean enableGcDeletes) {
        this.enableGcDeletes = enableGcDeletes;
    }

    public GetResult get(Get get) throws EngineException {
        try (InternalLock _ = readLock.acquire()) {
            if (get.realtime()) {
                VersionValue versionValue = versionMap.getUnderLock(get.uid().bytes());
                if (versionValue != null) {
                    if (versionValue.delete()) {
                        return GetResult.NOT_EXISTS;
                    }
                    if (get.versionType().isVersionConflictForReads(versionValue.version(), get.version())) {
                        Uid uid = Uid.createUid(get.uid().text());
                        throw new VersionConflictEngineException(shardId, uid.type(), uid.id(), versionValue.version(), get.version());
                    }
                    if (!get.loadSource()) {
                        return new GetResult(true, versionValue.version(), null);
                    }
                    Translog.Operation op = translog.read(versionValue.translogLocation());
                    if (op != null) {
                        return new GetResult(true, versionValue.version(), op.getSource());
                    }
                }
            }

            // no version, get the version from the index, we know that we refresh on flush
            final Searcher searcher = acquireSearcher("get");
            final Versions.DocIdAndVersion docIdAndVersion;
            try {
                docIdAndVersion = Versions.loadDocIdAndVersion(searcher.reader(), get.uid());
            } catch (Throwable e) {
                Releasables.closeWhileHandlingException(searcher);
                //TODO: A better exception goes here
                throw new EngineException(shardId(), "Couldn't resolve version", e);
            }

            if (docIdAndVersion != null) {
                if (get.versionType().isVersionConflictForReads(docIdAndVersion.version, get.version())) {
                    Releasables.close(searcher);
                    Uid uid = Uid.createUid(get.uid().text());
                    throw new VersionConflictEngineException(shardId, uid.type(), uid.id(), docIdAndVersion.version, get.version());
                }
            }

            if (docIdAndVersion != null) {
                // don't release the searcher on this path, it is the responsability of the caller to call GetResult.release
                return new GetResult(searcher, docIdAndVersion);
            } else {
                Releasables.close(searcher);
                return GetResult.NOT_EXISTS;
            }
        }
    }

    @Override
    public void create(Create create) throws EngineException {
        final IndexWriter writer;
        try (InternalLock _ = readLock.acquire()) {
            writer = currentIndexWriter();
            try (Releasable r = throttle.acquireThrottle()) {
                innerCreate(create, writer);
            }
            dirty = true;
            possibleMergeNeeded = true;
            flushNeeded = true;
        } catch (OutOfMemoryError | IllegalStateException | IOException t) {
            maybeFailEngine(t, "create");
            throw new CreateFailedEngineException(shardId, create, t);
        }
        checkVersionMapRefresh();
    }


    private void innerCreate(Create create, IndexWriter writer) throws IOException {
        if (optimizeAutoGenerateId && create.autoGeneratedId() && !create.canHaveDuplicates()) {
            // We don't need to lock because this ID cannot be concurrently updated:
            innerCreateNoLock(create, writer, Versions.NOT_FOUND, null);
        } else {
            synchronized (dirtyLock(create.uid())) {
                final long currentVersion;
                final VersionValue versionValue;
                versionValue = versionMap.getUnderLock(create.uid().bytes());
                if (versionValue == null) {
                    currentVersion = loadCurrentVersionFromIndex(create.uid());
                } else {
                    if (enableGcDeletes && versionValue.delete() && (threadPool.estimatedTimeInMillis() - versionValue.time()) > gcDeletesInMillis) {
                        currentVersion = Versions.NOT_FOUND; // deleted, and GC
                    } else {
                        currentVersion = versionValue.version();
                    }
                }
                innerCreateNoLock(create, writer, currentVersion, versionValue);
            }
        }
    }

    private void innerCreateNoLock(Create create, IndexWriter writer, long currentVersion, VersionValue versionValue) throws IOException {

        // same logic as index
        long updatedVersion;
        long expectedVersion = create.version();
        if (create.versionType().isVersionConflictForWrites(currentVersion, expectedVersion)) {
            if (create.origin() == Operation.Origin.RECOVERY) {
                return;
            } else {
                throw new VersionConflictEngineException(shardId, create.type(), create.id(), currentVersion, expectedVersion);
            }
        }
        updatedVersion = create.versionType().updateVersion(currentVersion, expectedVersion);

        // if the doc exists
        boolean doUpdate = false;
        if ((versionValue != null && versionValue.delete() == false) || (versionValue == null && currentVersion != Versions.NOT_FOUND)) {
            if (create.origin() == Operation.Origin.RECOVERY) {
                return;
            } else if (create.origin() == Operation.Origin.REPLICA) {
                // #7142: the primary already determined it's OK to index this document, and we confirmed above that the version doesn't
                // conflict, so we must also update here on the replica to remain consistent:
                doUpdate = true;
            } else {
                // On primary, we throw DAEE if the _uid is already in the index with an older version:
                assert create.origin() == Operation.Origin.PRIMARY;
                throw new DocumentAlreadyExistsException(shardId, create.type(), create.id());
            }
        }

        create.updateVersion(updatedVersion);

        if (doUpdate) {
            if (create.docs().size() > 1) {
                writer.updateDocuments(create.uid(), create.docs(), create.analyzer());
            } else {
                writer.updateDocument(create.uid(), create.docs().get(0), create.analyzer());
            }
        } else {
            if (create.docs().size() > 1) {
                writer.addDocuments(create.docs(), create.analyzer());
            } else {
                writer.addDocument(create.docs().get(0), create.analyzer());
            }
        }
        Translog.Location translogLocation = translog.add(new Translog.Create(create));

        versionMap.putUnderLock(create.uid().bytes(), new VersionValue(updatedVersion, translogLocation));

        indexingService.postCreateUnderLock(create);
    }

    @Override
    public void index(Index index) throws EngineException {
        final IndexWriter writer;
        try (InternalLock _ = readLock.acquire()) {
            writer = currentIndexWriter();
            try (Releasable r = throttle.acquireThrottle()) {
                innerIndex(index, writer);
            }
            dirty = true;
            possibleMergeNeeded = true;
            flushNeeded = true;
        } catch (OutOfMemoryError | IllegalStateException | IOException t) {
            maybeFailEngine(t, "index");
            throw new IndexFailedEngineException(shardId, index, t);
        }
        checkVersionMapRefresh();
    }

    /**
     * Forces a refresh if the versionMap is using too much RAM (currently > 25% of IndexWriter's RAM buffer).
     */
    private void checkVersionMapRefresh() {
        // TODO: we force refresh when versionMap is using > 25% of IW's RAM buffer; should we make this separately configurable?
        if (versionMap.ramBytesUsedForRefresh() > 0.25 * indexingBufferSize.bytes() && versionMapRefreshPending.getAndSet(true) == false) {
            try {
                if (closed) {
                    // no point...
                    return;
                }
                // Now refresh to clear versionMap:
                threadPool.executor(ThreadPool.Names.REFRESH).execute(new Runnable() {
                    public void run() {
                        try {
                            refresh(new Refresh("version_table_full"));
                        } catch (EngineClosedException ex) {
                            // ignore
                        }
                    }
                });
            } catch (EsRejectedExecutionException ex) {
                // that is fine too.. we might be shutting down
            }
        }
    }

    private void innerIndex(Index index, IndexWriter writer) throws IOException {
        synchronized (dirtyLock(index.uid())) {
            final long currentVersion;
            VersionValue versionValue = versionMap.getUnderLock(index.uid().bytes());
            if (versionValue == null) {
                currentVersion = loadCurrentVersionFromIndex(index.uid());
            } else {
                if (enableGcDeletes && versionValue.delete() && (threadPool.estimatedTimeInMillis() - versionValue.time()) > gcDeletesInMillis) {
                    currentVersion = Versions.NOT_FOUND; // deleted, and GC
                } else {
                    currentVersion = versionValue.version();
                }
            }

            long updatedVersion;
            long expectedVersion = index.version();
            if (index.versionType().isVersionConflictForWrites(currentVersion, expectedVersion)) {
                if (index.origin() == Operation.Origin.RECOVERY) {
                    return;
                } else {
                    throw new VersionConflictEngineException(shardId, index.type(), index.id(), currentVersion, expectedVersion);
                }
            }
            updatedVersion = index.versionType().updateVersion(currentVersion, expectedVersion);

            index.updateVersion(updatedVersion);
            if (currentVersion == Versions.NOT_FOUND) {
                // document does not exists, we can optimize for create
                index.created(true);
                if (index.docs().size() > 1) {
                    writer.addDocuments(index.docs(), index.analyzer());
                } else {
                    writer.addDocument(index.docs().get(0), index.analyzer());
                }
            } else {
                if (versionValue != null) {
                    index.created(versionValue.delete()); // we have a delete which is not GC'ed...
                }
                if (index.docs().size() > 1) {
                    writer.updateDocuments(index.uid(), index.docs(), index.analyzer());
                } else {
                    writer.updateDocument(index.uid(), index.docs().get(0), index.analyzer());
                }
            }
            Translog.Location translogLocation = translog.add(new Translog.Index(index));

            versionMap.putUnderLock(index.uid().bytes(), new VersionValue(updatedVersion, translogLocation));

            indexingService.postIndexUnderLock(index);
        }
    }

    @Override
    public void delete(Delete delete) throws EngineException {
        try (InternalLock _ = readLock.acquire()) {
            IndexWriter writer = this.indexWriter;
            if (writer == null) {
                throw new EngineClosedException(shardId, failedEngine);
            }
            innerDelete(delete, writer);
            dirty = true;
            possibleMergeNeeded = true;
            flushNeeded = true;
        } catch (OutOfMemoryError | IllegalStateException | IOException t) {
            maybeFailEngine(t, "delete");
            throw new DeleteFailedEngineException(shardId, delete, t);
        }

        maybePruneDeletedTombstones();
    }

    private void maybePruneDeletedTombstones() {
        // It's expensive to prune because we walk the deletes map acquiring dirtyLock for each uid so we only do it
        // every 1/4 of gcDeletesInMillis:
        if (enableGcDeletes && threadPool.estimatedTimeInMillis() - lastDeleteVersionPruneTimeMSec > gcDeletesInMillis * 0.25) {
            pruneDeletedTombstones();
        }
    }

    private void innerDelete(Delete delete, IndexWriter writer) throws IOException {
        synchronized (dirtyLock(delete.uid())) {
            final long currentVersion;
            VersionValue versionValue = versionMap.getUnderLock(delete.uid().bytes());
            if (versionValue == null) {
                currentVersion = loadCurrentVersionFromIndex(delete.uid());
            } else {
                if (enableGcDeletes && versionValue.delete() && (threadPool.estimatedTimeInMillis() - versionValue.time()) > gcDeletesInMillis) {
                    currentVersion = Versions.NOT_FOUND; // deleted, and GC
                } else {
                    currentVersion = versionValue.version();
                }
            }

            long updatedVersion;
            long expectedVersion = delete.version();
            if (delete.versionType().isVersionConflictForWrites(currentVersion, expectedVersion)) {
                if (delete.origin() == Operation.Origin.RECOVERY) {
                    return;
                } else {
                    throw new VersionConflictEngineException(shardId, delete.type(), delete.id(), currentVersion, expectedVersion);
                }
            }
            updatedVersion = delete.versionType().updateVersion(currentVersion, expectedVersion);
            final boolean found;
            if (currentVersion == Versions.NOT_FOUND) {
                // doc does not exist and no prior deletes
                found = false;
            } else if (versionValue != null && versionValue.delete()) {
                // a "delete on delete", in this case, we still increment the version, log it, and return that version
                found = false;
            } else {
                // we deleted a currently existing document
                writer.deleteDocuments(delete.uid());
                found = true;
            }

            delete.updateVersion(updatedVersion, found);
            Translog.Location translogLocation = translog.add(new Translog.Delete(delete));
            versionMap.putUnderLock(delete.uid().bytes(), new DeleteVersionValue(updatedVersion, threadPool.estimatedTimeInMillis(), translogLocation));

            indexingService.postDeleteUnderLock(delete);
        }
    }

    @Override
    public void delete(DeleteByQuery delete) throws EngineException {
        try (InternalLock _ = readLock.acquire()) {
            IndexWriter writer = this.indexWriter;
            if (writer == null) {
                throw new EngineClosedException(shardId);
            }

            Query query;
            if (delete.nested() && delete.aliasFilter() != null) {
                query = new IncludeNestedDocsQuery(new XFilteredQuery(delete.query(), delete.aliasFilter()), delete.parentFilter());
            } else if (delete.nested()) {
                query = new IncludeNestedDocsQuery(delete.query(), delete.parentFilter());
            } else if (delete.aliasFilter() != null) {
                query = new XFilteredQuery(delete.query(), delete.aliasFilter());
            } else {
                query = delete.query();
            }

            writer.deleteDocuments(query);
            translog.add(new Translog.DeleteByQuery(delete));
            dirty = true;
            possibleMergeNeeded = true;
            flushNeeded = true;
        } catch (Throwable t) {
            maybeFailEngine(t, "delete_by_query");
            throw new DeleteByQueryFailedEngineException(shardId, delete, t);
        }

        // TODO: This is heavy, since we refresh, but we must do this because we don't know which documents were in fact deleted (i.e., our
        // versionMap isn't updated), so we must force a cutover to a new reader to "see" the deletions:
        refresh(new Refresh("delete_by_query").force(true));
    }

    @Override
    public final Searcher acquireSearcher(String source) throws EngineException {
        boolean success = false;
         /* Acquire order here is store -> manager since we need
          * to make sure that the store is not closed before
          * the searcher is acquired. */
        store.incRef();
        try {
            SearcherManager manager = this.searcherManager;
            if (manager == null) {
                ensureOpen();
                try (InternalLock _ = this.readLock.acquire()) {
                    // we might start up right now and the searcherManager is not initialized
                    // we take the read lock and retry again since write lock is taken
                    // while start() is called and otherwise the ensureOpen() call will
                    // barf.
                    manager = this.searcherManager;
                    assert manager != null : "SearcherManager is null but shouldn't";
                }
            }
            /* This might throw NPE but that's fine we will run ensureOpen()
            *  in the catch block and throw the right exception */
            final IndexSearcher searcher = manager.acquire();
            try {
                final Searcher retVal = newSearcher(source, searcher, manager);
                success = true;
                return retVal;
            } finally {
                if (!success) {
                    manager.release(searcher);
                }
            }
        } catch (EngineClosedException ex) {
            throw ex;
        } catch (Throwable ex) {
            ensureOpen(); // throw EngineCloseException here if we are already closed
            logger.error("failed to acquire searcher, source {}", ex, source);
            throw new EngineException(shardId, "failed to acquire searcher, source " + source, ex);
        } finally {
            if (!success) {  // release the ref in the case of an error...
                store.decRef();
            }
        }
    }

    protected Searcher newSearcher(String source, IndexSearcher searcher, SearcherManager manager) {
        return new EngineSearcher(source, searcher, manager);
    }

    @Override
    public boolean refreshNeeded() {
        if (store.tryIncRef()) {
            /*
              we need to inc the store here since searcherManager.isSearcherCurrent()
              acquires a searcher internally and that might keep a file open on the
              store. this violates the assumption that all files are closed when
              the store is closed so we need to make sure we increment it here
             */
            try {
                // we are either dirty due to a document added or due to a
                // finished merge - either way we should refresh
                return dirty || !searcherManager.isSearcherCurrent();
            } catch (IOException e) {
                logger.error("failed to access searcher manager", e);
                failEngine("failed to access searcher manager", e);
                throw new EngineException(shardId, "failed to access searcher manager", e);
            } finally {
                store.decRef();
            }
        }
        return false;
    }

    @Override
    public boolean possibleMergeNeeded() {
        IndexWriter writer = this.indexWriter;
        if (writer == null) {
            return false;
        }
        // a merge scheduler might bail without going through all its pending merges
        // so make sure we also check if there are pending merges
        return this.possibleMergeNeeded || writer.hasPendingMerges();
    }

    @Override
    public void refresh(Refresh refresh) throws EngineException {
        if (indexWriter == null) {
            throw new EngineClosedException(shardId);
        }
        // we obtain a read lock here, since we don't want a flush to happen while we are refreshing
        // since it flushes the index as well (though, in terms of concurrency, we are allowed to do it)
        try (InternalLock _ = readLock.acquire()) {
            ensureOpen();
            // maybeRefresh will only allow one refresh to execute, and the rest will "pass through",
            // but, we want to make sure not to loose ant refresh calls, if one is taking time
            synchronized (refreshMutex) {
                if (refreshNeeded() || refresh.force()) {
                    // we set dirty to false, even though the refresh hasn't happened yet
                    // as the refresh only holds for data indexed before it. Any data indexed during
                    // the refresh will not be part of it and will set the dirty flag back to true
                    dirty = false;
                    boolean refreshed = searcherManager.maybeRefresh();
                    assert refreshed : "failed to refresh even though refreshMutex was acquired";
                }
            }
        } catch (AlreadyClosedException e) {
            // an index writer got replaced on us, ignore
        } catch (EngineClosedException e) {
            throw e;
        } catch (Throwable t) {
            failEngine("refresh failed", t);
            throw new RefreshFailedEngineException(shardId, t);
        }

        // TODO: maybe we should just put a scheduled job in threadPool?
        // We check for pruning in each delete request, but we also prune here e.g. in case a delete burst comes in and then no more deletes
        // for a long time:
        maybePruneDeletedTombstones();
        versionMapRefreshPending.set(false);
    }

    @Override
    public void flush(Flush flush) throws EngineException {
        ensureOpen();
        if (flush.type() == Flush.Type.NEW_WRITER || flush.type() == Flush.Type.COMMIT_TRANSLOG) {
            // check outside the lock as well so we can check without blocking on the write lock
            if (onGoingRecoveries.get() > 0) {
                throw new FlushNotAllowedEngineException(shardId, "recovery is in progress, flush [" + flush.type() + "] is not allowed");
            }
        }
        int currentFlushing = flushing.incrementAndGet();
        if (currentFlushing > 1 && !flush.waitIfOngoing()) {
            flushing.decrementAndGet();
            throw new FlushNotAllowedEngineException(shardId, "already flushing...");
        }

        flushLock.lock();
        try {
            if (flush.type() == Flush.Type.NEW_WRITER) {
                try (InternalLock _ = writeLock.acquire()) {
                    if (onGoingRecoveries.get() > 0) {
                        throw new FlushNotAllowedEngineException(shardId, "Recovery is in progress, flush is not allowed");
                    }
                    // disable refreshing, not dirty
                    dirty = false;
                    try {
                        { // commit and close the current writer - we write the current tanslog ID just in case
                            final long translogId = translog.currentId();
<<<<<<< HEAD
                            indexWriter.setCommitData(MapBuilder.<String, String>newMapBuilder().put(Translog.TRANSLOG_ID_KEY, Long.toString(translogId)).map());
=======
                            indexWriter.setCommitData(Collections.singletonMap(Translog.TRANSLOG_ID_KEY, Long.toString(translogId)));
>>>>>>> 8eac79c2
                            indexWriter.commit();
                            indexWriter.rollback();
                        }
                        indexWriter = createWriter();
                        mergeScheduler.removeListener(this.throttle);

                        this.throttle = new IndexThrottle(mergeScheduler, this.logger, indexingService);
                        mergeScheduler.addListener(throttle);
                        // commit on a just opened writer will commit even if there are no changes done to it
                        // we rely on that for the commit data translog id key
                        if (flushNeeded || flush.force()) {
                            flushNeeded = false;
                            long translogId = translogIdGenerator.incrementAndGet();
                            indexWriter.setCommitData(Collections.singletonMap(Translog.TRANSLOG_ID_KEY, Long.toString(translogId)));
                            indexWriter.commit();
                            translog.newTranslog(translogId);
                        }

                        SearcherManager current = this.searcherManager;
                        this.searcherManager = buildSearchManager(indexWriter);
                        versionMap.setManager(searcherManager);

                        try {
                            IOUtils.close(current);
                        } catch (Throwable t) {
                            logger.warn("Failed to close current SearcherManager", t);
                        }

                        maybePruneDeletedTombstones();

                    } catch (Throwable t) {
                        throw new FlushFailedEngineException(shardId, t);
                    }
                }
            } else if (flush.type() == Flush.Type.COMMIT_TRANSLOG) {
                try (InternalLock _ = readLock.acquire()) {
                    final IndexWriter indexWriter = currentIndexWriter();
                    if (onGoingRecoveries.get() > 0) {
                        throw new FlushNotAllowedEngineException(shardId, "Recovery is in progress, flush is not allowed");
                    }

                    if (flushNeeded || flush.force()) {
                        flushNeeded = false;
                        try {
                            long translogId = translogIdGenerator.incrementAndGet();
                            translog.newTransientTranslog(translogId);
                            indexWriter.setCommitData(Collections.singletonMap(Translog.TRANSLOG_ID_KEY, Long.toString(translogId)));
                            indexWriter.commit();
                            // we need to refresh in order to clear older version values
                            refresh(new Refresh("version_table_flush").force(true));
                            // we need to move transient to current only after we refresh
                            // so items added to current will still be around for realtime get
                            // when tans overrides it
                            translog.makeTransientCurrent();

                        } catch (Throwable e) {
                            translog.revertTransient();
                            throw new FlushFailedEngineException(shardId, e);
                        }
                    }
                }

                // We don't have to do this here; we do it defensively to make sure that even if wall clock time is misbehaving
                // (e.g., moves backwards) we will at least still sometimes prune deleted tombstones:
                if (enableGcDeletes) {
                    pruneDeletedTombstones();
                }

            } else if (flush.type() == Flush.Type.COMMIT) {
                // note, its ok to just commit without cleaning the translog, its perfectly fine to replay a
                // translog on an index that was opened on a committed point in time that is "in the future"
                // of that translog
                try (InternalLock _ = readLock.acquire()) {
                    final IndexWriter indexWriter = currentIndexWriter();
                    // we allow to *just* commit if there is an ongoing recovery happening...
                    // its ok to use this, only a flush will cause a new translogId, and we are locked here from
                    // other flushes use flushLock
                    try {
                        long translogId = translog.currentId();
                        indexWriter.setCommitData(Collections.singletonMap(Translog.TRANSLOG_ID_KEY, Long.toString(translogId)));
                        indexWriter.commit();
                    } catch (Throwable e) {
                        throw new FlushFailedEngineException(shardId, e);
                    }
                }

                // We don't have to do this here; we do it defensively to make sure that even if wall clock time is misbehaving
                // (e.g., moves backwards) we will at least still sometimes prune deleted tombstones:
                if (enableGcDeletes) {
                    pruneDeletedTombstones();
                }

            } else {
                throw new ElasticsearchIllegalStateException("flush type [" + flush.type() + "] not supported");
            }

            // reread the last committed segment infos
            try (InternalLock _ = readLock.acquire()) {
                ensureOpen();
                readLastCommittedSegmentsInfo();
            } catch (Throwable e) {
                if (!closed) {
                    logger.warn("failed to read latest segment infos on flush", e);
                    if (Lucene.isCorruptionException(e)) {
                        throw new FlushFailedEngineException(shardId, e);
                    }
                }
            }
        } catch (FlushFailedEngineException ex) {
            maybeFailEngine(ex, "flush");
            throw ex;
        } finally {
            flushLock.unlock();
            flushing.decrementAndGet();
        }
    }

    private void ensureOpen() {
        if (indexWriter == null) {
            throw new EngineClosedException(shardId, failedEngine);
        }
    }

    /**
     * Returns the current index writer. This method will never return <code>null</code>
     *
     * @throws EngineClosedException if the engine is already closed
     */
    private IndexWriter currentIndexWriter() {
        final IndexWriter writer = indexWriter;
        if (writer == null) {
            throw new EngineClosedException(shardId, failedEngine);
        }
        return writer;
    }

    private void pruneDeletedTombstones() {
        long timeMSec = threadPool.estimatedTimeInMillis();

        // TODO: not good that we reach into LiveVersionMap here; can we move this inside VersionMap instead?  problem is the dirtyLock...

        // we only need to prune the deletes map; the current/old version maps are cleared on refresh:
        for (Map.Entry<BytesRef, VersionValue> entry : versionMap.getAllTombstones()) {
            BytesRef uid = entry.getKey();
            synchronized (dirtyLock(uid)) { // can we do it without this lock on each value? maybe batch to a set and get the lock once per set?

                // Must re-get it here, vs using entry.getValue(), in case the uid was indexed/deleted since we pulled the iterator:                
                VersionValue versionValue = versionMap.getTombstoneUnderLock(uid);
                if (versionValue != null) {
                    if (timeMSec - versionValue.time() > gcDeletesInMillis) {
                        versionMap.removeTombstoneUnderLock(uid);
                    }
                }
            }
        }

        lastDeleteVersionPruneTimeMSec = timeMSec;
    }

    @Override
    public void maybeMerge() throws EngineException {
        if (!possibleMergeNeeded()) {
            return;
        }
        possibleMergeNeeded = false;
        try (InternalLock _ = readLock.acquire()) {
            currentIndexWriter().maybeMerge();
        } catch (Throwable t) {
            maybeFailEngine(t, "maybe_merge");
            throw new OptimizeFailedEngineException(shardId, t);
        }
    }
    
    private void waitForMerges(boolean flushAfter) {
        try {
            currentIndexWriter().waitForMerges();
        } catch (IOException e) {
            throw new OptimizeFailedEngineException(shardId, e);
        }
        if (flushAfter) {
            flush(new Flush().force(true).waitIfOngoing(true));
        }
    }

    @Override
    public void optimize(Optimize optimize) throws EngineException {
        if (optimizeMutex.compareAndSet(false, true)) {
            try (InternalLock _ = readLock.acquire()) {
                final IndexWriter writer = currentIndexWriter();

                /*
                 * The way we implement upgrades is a bit hackish in the sense that we set an instance
                 * variable and that this setting will thus apply to the next forced merge that will be run.
                 * This is ok because (1) this is the only place we call forceMerge, (2) we have a single
                 * thread for optimize, and the 'optimizeMutex' guarding this code, and (3) ConcurrentMergeScheduler
                 * syncs calls to findForcedMerges.
                 */
                MergePolicy mp = writer.getConfig().getMergePolicy();
                assert mp instanceof ElasticsearchMergePolicy : "MergePolicy is " + mp.getClass().getName();
                if (optimize.upgrade()) {
                    ((ElasticsearchMergePolicy)mp).setUpgradeInProgress(true);
                }
                
                if (optimize.onlyExpungeDeletes()) {
                    writer.forceMergeDeletes(false);
                } else if (optimize.maxNumSegments() <= 0) {
                    writer.maybeMerge();
                    possibleMergeNeeded = false;
                } else {
                    writer.forceMerge(optimize.maxNumSegments(), false);
                }
            } catch (Throwable t) {
                maybeFailEngine(t, "optimize");
                throw new OptimizeFailedEngineException(shardId, t);
            } finally {
                optimizeMutex.set(false);
            }
        }
        
        // wait for the merges outside of the read lock
        if (optimize.waitForMerge()) {
            waitForMerges(optimize.flush());
        } else if (optimize.flush()) {
            // we only need to monitor merges for async calls if we are going to flush
            threadPool.executor(ThreadPool.Names.OPTIMIZE).execute(new AbstractRunnable() {
                @Override
                public void onFailure(Throwable t) {
                    logger.error("Exception while waiting for merges asynchronously after optimize", t);
                }
                @Override
                protected void doRun() throws Exception {
                    waitForMerges(true);
                }
            });
        }
    }


    @Override
    public SnapshotIndexCommit snapshotIndex() throws EngineException {
        // we have to flush outside of the readlock otherwise we might have a problem upgrading
        // the to a write lock when we fail the engine in this operation
        flush(new Flush().type(Flush.Type.COMMIT).waitIfOngoing(true));
        try (InternalLock _ = readLock.acquire()) {
            ensureOpen();
            return deletionPolicy.snapshot();
        } catch (IOException e) {
            throw new SnapshotFailedEngineException(shardId, e);
        }
    }

    @Override
    public void recover(RecoveryHandler recoveryHandler) throws EngineException {
        // take a write lock here so it won't happen while a flush is in progress
        // this means that next commits will not be allowed once the lock is released
        try (InternalLock _ = writeLock.acquire()) {
            if (closed) {
                throw new EngineClosedException(shardId);
            }
            onGoingRecoveries.startRecovery();
        }

        SnapshotIndexCommit phase1Snapshot;
        try {
            phase1Snapshot = deletionPolicy.snapshot();
        } catch (Throwable e) {
            maybeFailEngine(e, "recovery");
            Releasables.closeWhileHandlingException(onGoingRecoveries);
            throw new RecoveryEngineException(shardId, 1, "Snapshot failed", e);
        }

        try {
            recoveryHandler.phase1(phase1Snapshot);
        } catch (Throwable e) {
            maybeFailEngine(e, "recovery phase 1");
            Releasables.closeWhileHandlingException(onGoingRecoveries, phase1Snapshot);
            throw new RecoveryEngineException(shardId, 1, "Execution failed", wrapIfClosed(e));
        }

        Translog.Snapshot phase2Snapshot;
        try {
            phase2Snapshot = translog.snapshot();
        } catch (Throwable e) {
            maybeFailEngine(e, "snapshot recovery");
            Releasables.closeWhileHandlingException(onGoingRecoveries, phase1Snapshot);
            throw new RecoveryEngineException(shardId, 2, "Snapshot failed", wrapIfClosed(e));
        }
        try {
            recoveryHandler.phase2(phase2Snapshot);
        } catch (Throwable e) {
            maybeFailEngine(e, "recovery phase 2");
            Releasables.closeWhileHandlingException(onGoingRecoveries, phase1Snapshot, phase2Snapshot);
            throw new RecoveryEngineException(shardId, 2, "Execution failed", wrapIfClosed(e));
        }

        writeLock.acquire();
        Translog.Snapshot phase3Snapshot = null;
        boolean success = false;
        try {
            phase3Snapshot = translog.snapshot(phase2Snapshot);
            recoveryHandler.phase3(phase3Snapshot);
            success = true;
        } catch (Throwable e) {
            maybeFailEngine(e, "recovery phase 3");
            throw new RecoveryEngineException(shardId, 3, "Execution failed", wrapIfClosed(e));
        } finally {
            Releasables.close(success, onGoingRecoveries, writeLock, phase1Snapshot,
                    phase2Snapshot, phase3Snapshot); // hmm why can't we use try-with here?
        }
    }

    private boolean maybeFailEngine(Throwable t, String source) {
        if (Lucene.isCorruptionException(t)) {
            if (this.failEngineOnCorruption) {
                failEngine("corrupt file detected source: [" + source + "]", t);
                return true;
            } else {
                logger.warn("corrupt file detected source: [{}] but [{}] is set to [{}]", t, source, INDEX_FAIL_ON_CORRUPTION, this.failEngineOnCorruption);
            }
        }else if (ExceptionsHelper.isOOM(t)) {
            failEngine("out of memory", t);
            return true;
        }
        return false;
    }

    private Throwable wrapIfClosed(Throwable t) {
        if (closed) {
            return new EngineClosedException(shardId, t);
        }
        return t;
    }

    private static long getReaderRamBytesUsed(LeafReaderContext reader) {
        final SegmentReader segmentReader = SegmentReaderUtils.segmentReader(reader.reader());
        return segmentReader.ramBytesUsed();
    }

    @Override
    public SegmentsStats segmentsStats() {
        try (InternalLock _ = readLock.acquire()) {
            ensureOpen();
            try (final Searcher searcher = acquireSearcher("segments_stats")) {
                SegmentsStats stats = new SegmentsStats();
                for (LeafReaderContext reader : searcher.reader().leaves()) {
                    stats.add(1, getReaderRamBytesUsed(reader));
                }
                stats.addVersionMapMemoryInBytes(versionMap.ramBytesUsed());
                stats.addIndexWriterMemoryInBytes(indexWriter.ramBytesUsed());
                stats.addIndexWriterMaxMemoryInBytes((long) (indexWriter.getConfig().getRAMBufferSizeMB()*1024*1024));
                return stats;
            }
        }
    }

    @Override
    public List<Segment> segments() {
        try (InternalLock _ = readLock.acquire()) {
            ensureOpen();
            Map<String, Segment> segments = new HashMap<>();

            // first, go over and compute the search ones...
            Searcher searcher = acquireSearcher("segments");
            try {
                for (LeafReaderContext reader : searcher.reader().leaves()) {
                    assert reader.reader() instanceof SegmentReader;
                    SegmentCommitInfo info = SegmentReaderUtils.segmentReader(reader.reader()).getSegmentInfo();
                    assert !segments.containsKey(info.info.name);
                    Segment segment = new Segment(info.info.name);
                    segment.search = true;
                    segment.docCount = reader.reader().numDocs();
                    segment.delDocCount = reader.reader().numDeletedDocs();
                    segment.version = info.info.getVersion();
                    segment.compound = info.info.getUseCompoundFile();
                    try {
                        segment.sizeInBytes = info.sizeInBytes();
                    } catch (IOException e) {
                        logger.trace("failed to get size for [{}]", e, info.info.name);
                    }
                    segment.memoryInBytes = getReaderRamBytesUsed(reader);
                    segments.put(info.info.name, segment);
                }
            } finally {
                searcher.close();
            }

            // now, correlate or add the committed ones...
            if (lastCommittedSegmentInfos != null) {
                SegmentInfos infos = lastCommittedSegmentInfos;
                for (SegmentCommitInfo info : infos) {
                    Segment segment = segments.get(info.info.name);
                    if (segment == null) {
                        segment = new Segment(info.info.name);
                        segment.search = false;
                        segment.committed = true;
                        segment.docCount = info.info.getDocCount();
                        segment.delDocCount = info.getDelCount();
                        segment.version = info.info.getVersion();
                        segment.compound = info.info.getUseCompoundFile();
                        try {
                            segment.sizeInBytes = info.sizeInBytes();
                        } catch (IOException e) {
                            logger.trace("failed to get size for [{}]", e, info.info.name);
                        }
                        segments.put(info.info.name, segment);
                    } else {
                        segment.committed = true;
                    }
                }
            }

            Segment[] segmentsArr = segments.values().toArray(new Segment[segments.values().size()]);
            Arrays.sort(segmentsArr, new Comparator<Segment>() {
                @Override
                public int compare(Segment o1, Segment o2) {
                    return (int) (o1.getGeneration() - o2.getGeneration());
                }
            });

            // fill in the merges flag
            Set<OnGoingMerge> onGoingMerges = mergeScheduler.onGoingMerges();
            for (OnGoingMerge onGoingMerge : onGoingMerges) {
                for (SegmentCommitInfo segmentInfoPerCommit : onGoingMerge.getMergedSegments()) {
                    for (Segment segment : segmentsArr) {
                        if (segment.getName().equals(segmentInfoPerCommit.info.name)) {
                            segment.mergeId = onGoingMerge.getId();
                            break;
                        }
                    }
                }
            }

            return Arrays.asList(segmentsArr);
        }
    }

    @Override
    public void close() throws ElasticsearchException {
        try (InternalLock _ = writeLock.acquire()) {
            if (!closed) {
                try {
                    closed = true;
                    indexSettingsService.removeListener(applySettings);
                    this.versionMap.clear();
                    this.failedEngineListeners.clear();
                    try {
                        IOUtils.close(searcherManager);
                    } catch (Throwable t) {
                        logger.warn("Failed to close SearcherManager", t);
                    }
                    // no need to commit in this case!, we snapshot before we close the shard, so translog and all sync'ed
                    if (indexWriter != null) {
                        try {
                            indexWriter.rollback();
                        } catch (AlreadyClosedException e) {
                            // ignore
                        }
                    }
                } catch (Throwable e) {
                    logger.warn("failed to rollback writer on close", e);
                } finally {
                    indexWriter = null;
                    store.decRef();
                }
            }
        }
    }

    LiveIndexWriterConfig currentIndexWriterConfig() {
        ensureOpen();
        return this.indexWriter.getConfig();
    }

    class FailEngineOnMergeFailure implements MergeSchedulerProvider.FailureListener {
        @Override
        public void onFailedMerge(MergePolicy.MergeException e) {
            if (Lucene.isCorruptionException(e)) {
                if (failEngineOnCorruption) {
                    failEngine("corrupt file detected source: [merge]", e);
                } else {
                    logger.warn("corrupt file detected source: [merge] but [{}] is set to [{}]", e, INDEX_FAIL_ON_CORRUPTION, failEngineOnCorruption);
                }
            } else {
                failEngine("merge exception", e);
            }
        }
    }

    @Override
    public void failEngine(String reason, Throwable failure) {
        assert failure != null;
        if (failEngineLock.tryLock()) {
            try {
                // we first mark the store as corrupted before we notify any listeners
                // this must happen first otherwise we might try to reallocate so quickly
                // on the same node that we don't see the corrupted marker file when
                // the shard is initializing
                if (Lucene.isCorruptionException(failure)) {
                    try {
                        store.markStoreCorrupted(ExceptionsHelper.unwrap(failure, CorruptIndexException.class));
                    } catch (IOException e) {
                        logger.warn("Couldn't marks store corrupted", e);
                    }
                }
            } finally {
                assert !readLock.assertLockIsHeld() : "readLock is held by a thread that tries to fail the engine";
                if (failedEngine != null) {
                    logger.debug("tried to fail engine but engine is already failed. ignoring. [{}]", reason, failure);
                    return;
                }
                try {
                    logger.warn("failed engine [{}]", failure, reason);
                    // we must set a failure exception, generate one if not supplied
                    failedEngine = failure;
                    for (FailedEngineListener listener : failedEngineListeners) {
                        listener.onFailedEngine(shardId, reason, failure);
                    }
                } finally {
                    close();
                }
            }
        } else {
            logger.debug("tried to fail engine but could not acquire lock - engine should be failed by now [{}]", reason, failure);
        }
    }

    private Object dirtyLock(BytesRef uid) {
        int hash = DjbHashFunction.DJB_HASH(uid.bytes, uid.offset, uid.length);
        return dirtyLocks[MathUtils.mod(hash, dirtyLocks.length)];
    }

    private Object dirtyLock(Term uid) {
        return dirtyLock(uid.bytes());
    }

    private long loadCurrentVersionFromIndex(Term uid) throws IOException {
        try (final Searcher searcher = acquireSearcher("load_version")) {
            return Versions.loadVersion(searcher.reader(), uid);
        }
    }

    /**
     * Returns whether a leaf reader comes from a merge (versus flush or addIndexes).
     */
    private static boolean isMergedSegment(LeafReader reader) {
        // We expect leaves to be segment readers
        final Map<String, String> diagnostics = SegmentReaderUtils.segmentReader(reader).getSegmentInfo().info.getDiagnostics();
        final String source = diagnostics.get(IndexWriter.SOURCE);
        assert Arrays.asList(IndexWriter.SOURCE_ADDINDEXES_READERS, IndexWriter.SOURCE_FLUSH, IndexWriter.SOURCE_MERGE).contains(source) : "Unknown source " + source;
        return IndexWriter.SOURCE_MERGE.equals(source);
    }

    private IndexWriter createWriter() throws IOException {
        try {
            // release locks when started
            if (IndexWriter.isLocked(store.directory())) {
                logger.warn("shard is locked, releasing lock");
                IndexWriter.unlock(store.directory());
            }
            boolean create = !Lucene.indexExists(store.directory());
            IndexWriterConfig config = new IndexWriterConfig(analysisService.defaultIndexAnalyzer());
            config.setCommitOnClose(false); // we by default don't commit on close
            config.setOpenMode(create ? IndexWriterConfig.OpenMode.CREATE : IndexWriterConfig.OpenMode.APPEND);
            config.setIndexDeletionPolicy(deletionPolicy);
            config.setInfoStream(new LoggerInfoStream(indexSettings, shardId));
            config.setMergeScheduler(mergeScheduler.newMergeScheduler());
            MergePolicy mergePolicy = mergePolicyProvider.getMergePolicy();
            // Give us the opportunity to upgrade old segments while performing
            // background merges
            mergePolicy = new ElasticsearchMergePolicy(mergePolicy);
            config.setMergePolicy(mergePolicy);
            config.setSimilarity(similarityService.similarity());
            config.setRAMBufferSizeMB(indexingBufferSize.mbFrac());
            config.setMaxThreadStates(indexConcurrency);
            config.setCodec(codecService.codec(codecName));
            /* We set this timeout to a highish value to work around
             * the default poll interval in the Lucene lock that is
             * 1000ms by default. We might need to poll multiple times
             * here but with 1s poll this is only executed twice at most
             * in combination with the default writelock timeout*/
            config.setWriteLockTimeout(5000);
            config.setUseCompoundFile(this.compoundOnFlush);
            // Warm-up hook for newly-merged segments. Warming up segments here is better since it will be performed at the end
            // of the merge operation and won't slow down _refresh
            config.setMergedSegmentWarmer(new IndexReaderWarmer() {
                @Override
                public void warm(LeafReader reader) throws IOException {
                    try {
                        assert isMergedSegment(reader);
                        if (warmer != null) {
                            final Engine.Searcher searcher = new SimpleSearcher("warmer", new IndexSearcher(reader));
                            final IndicesWarmer.WarmerContext context = new IndicesWarmer.WarmerContext(shardId, searcher);
                            warmer.warmNewReaders(context);
                        }
                    } catch (Throwable t) {
                        // Don't fail a merge if the warm-up failed
                        if (!closed) {
                            logger.warn("Warm-up failed", t);
                        }
                        if (t instanceof Error) {
                            // assertion/out-of-memory error, don't ignore those
                            throw (Error) t;
                        }
                    }
                }
            });
            return new IndexWriter(store.directory(), config);
        } catch (LockObtainFailedException ex) {
            boolean isLocked = IndexWriter.isLocked(store.directory());
            logger.warn("Could not lock IndexWriter isLocked [{}]", ex, isLocked);
            throw ex;
        }
    }

    public static final String INDEX_INDEX_CONCURRENCY = "index.index_concurrency";
    public static final String INDEX_COMPOUND_ON_FLUSH = "index.compound_on_flush";
    public static final String INDEX_GC_DELETES = "index.gc_deletes";
    public static final String INDEX_FAIL_ON_MERGE_FAILURE = "index.fail_on_merge_failure";
    public static final String INDEX_FAIL_ON_CORRUPTION = "index.fail_on_corruption";


    class ApplySettings implements IndexSettingsService.Listener {

        @Override
        public void onRefreshSettings(Settings settings) {
            long gcDeletesInMillis = settings.getAsTime(INDEX_GC_DELETES, TimeValue.timeValueMillis(InternalEngine.this.gcDeletesInMillis)).millis();
            if (gcDeletesInMillis != InternalEngine.this.gcDeletesInMillis) {
                logger.info("updating index.gc_deletes from [{}] to [{}]", TimeValue.timeValueMillis(InternalEngine.this.gcDeletesInMillis), TimeValue.timeValueMillis(gcDeletesInMillis));
                InternalEngine.this.gcDeletesInMillis = gcDeletesInMillis;
            }

            final boolean compoundOnFlush = settings.getAsBoolean(INDEX_COMPOUND_ON_FLUSH, InternalEngine.this.compoundOnFlush);
            if (compoundOnFlush != InternalEngine.this.compoundOnFlush) {
                logger.info("updating {} from [{}] to [{}]", InternalEngine.INDEX_COMPOUND_ON_FLUSH, InternalEngine.this.compoundOnFlush, compoundOnFlush);
                InternalEngine.this.compoundOnFlush = compoundOnFlush;
                indexWriter.getConfig().setUseCompoundFile(compoundOnFlush);
            }

            InternalEngine.this.failEngineOnCorruption = settings.getAsBoolean(INDEX_FAIL_ON_CORRUPTION, InternalEngine.this.failEngineOnCorruption);
            int indexConcurrency = settings.getAsInt(INDEX_INDEX_CONCURRENCY, InternalEngine.this.indexConcurrency);
            boolean failOnMergeFailure = settings.getAsBoolean(INDEX_FAIL_ON_MERGE_FAILURE, InternalEngine.this.failOnMergeFailure);
            String codecName = settings.get(INDEX_CODEC, InternalEngine.this.codecName);
            final boolean codecBloomLoad = settings.getAsBoolean(CodecService.INDEX_CODEC_BLOOM_LOAD, codecService.isLoadBloomFilter());
            boolean requiresFlushing = false;
            if (indexConcurrency != InternalEngine.this.indexConcurrency ||
                    !codecName.equals(InternalEngine.this.codecName) ||
                    failOnMergeFailure != InternalEngine.this.failOnMergeFailure ||
                    codecBloomLoad != codecService.isLoadBloomFilter()) {
                try (InternalLock _ = readLock.acquire()) {
                    if (indexConcurrency != InternalEngine.this.indexConcurrency) {
                        logger.info("updating index.index_concurrency from [{}] to [{}]", InternalEngine.this.indexConcurrency, indexConcurrency);
                        InternalEngine.this.indexConcurrency = indexConcurrency;
                        // we have to flush in this case, since it only applies on a new index writer
                        requiresFlushing = true;
                    }
                    if (!codecName.equals(InternalEngine.this.codecName)) {
                        logger.info("updating index.codec from [{}] to [{}]", InternalEngine.this.codecName, codecName);
                        InternalEngine.this.codecName = codecName;
                        // we want to flush in this case, so the new codec will be reflected right away...
                        requiresFlushing = true;
                    }
                    if (failOnMergeFailure != InternalEngine.this.failOnMergeFailure) {
                        logger.info("updating {} from [{}] to [{}]", InternalEngine.INDEX_FAIL_ON_MERGE_FAILURE, InternalEngine.this.failOnMergeFailure, failOnMergeFailure);
                        InternalEngine.this.failOnMergeFailure = failOnMergeFailure;
                    }
                    if (codecBloomLoad != codecService.isLoadBloomFilter()) {
                        logger.info("updating {} from [{}] to [{}]", CodecService.INDEX_CODEC_BLOOM_LOAD, codecService.isLoadBloomFilter(), codecBloomLoad);
                        codecService.setLoadBloomFilter(codecBloomLoad);
                        // we need to flush in this case, to load/unload the bloom filters
                        requiresFlushing = true;
                    }
                }
                if (requiresFlushing) {
                    flush(new Flush().type(Flush.Type.NEW_WRITER));
                }
            }
        }
    }

    private SearcherManager buildSearchManager(IndexWriter indexWriter) throws IOException {
        return new SearcherManager(indexWriter, true, searcherFactory);
    }

    class EngineSearcher implements Searcher {
        private final String source;
        private final IndexSearcher searcher;
        private final SearcherManager manager;
        private final AtomicBoolean released = new AtomicBoolean(false);

        private EngineSearcher(String source, IndexSearcher searcher, SearcherManager manager) {
            this.source = source;
            this.searcher = searcher;
            this.manager = manager;
        }

        @Override
        public String source() {
            return this.source;
        }

        @Override
        public IndexReader reader() {
            return searcher.getIndexReader();
        }

        @Override
        public IndexSearcher searcher() {
            return searcher;
        }

        @Override
        public void close() throws ElasticsearchException {
            if (!released.compareAndSet(false, true)) {
                /* In general, searchers should never be released twice or this would break reference counting. There is one rare case
                 * when it might happen though: when the request and the Reaper thread would both try to release it in a very short amount
                 * of time, this is why we only log a warning instead of throwing an exception.
                 */
                logger.warn("Searcher was released twice", new ElasticsearchIllegalStateException("Double release"));
                return;
            }
            try {
                manager.release(searcher);
            } catch (IOException e) {
                throw new ElasticsearchIllegalStateException("Cannot close", e);
            } catch (AlreadyClosedException e) {
                /* this one can happen if we already closed the
                 * underlying store / directory and we call into the
                 * IndexWriter to free up pending files. */
            } finally {
                store.decRef();
            }
        }
    }

    class SearchFactory extends SearcherFactory {

        @Override
        public IndexSearcher newSearcher(IndexReader reader) throws IOException {
            IndexSearcher searcher = new IndexSearcher(reader);
            searcher.setSimilarity(similarityService.similarity());
            if (warmer != null) {
                // we need to pass a custom searcher that does not release anything on Engine.Search Release,
                // we will release explicitly
                IndexSearcher newSearcher = null;
                boolean closeNewSearcher = false;
                try {
                    if (searcherManager == null) {
                        // fresh index writer, just do on all of it
                        newSearcher = searcher;
                    } else {
                        try (final Searcher currentSearcher = acquireSearcher("search_factory")) {
                            // figure out the newSearcher, with only the new readers that are relevant for us
                            List<IndexReader> readers = Lists.newArrayList();
                            for (LeafReaderContext newReaderContext : searcher.getIndexReader().leaves()) {
                                if (isMergedSegment(newReaderContext.reader())) {
                                    // merged segments are already handled by IndexWriterConfig.setMergedSegmentWarmer
                                    continue;
                                }
                                boolean found = false;
                                for (LeafReaderContext currentReaderContext : currentSearcher.reader().leaves()) {
                                    if (currentReaderContext.reader().getCoreCacheKey().equals(newReaderContext.reader().getCoreCacheKey())) {
                                        found = true;
                                        break;
                                    }
                                }
                                if (!found) {
                                    readers.add(newReaderContext.reader());
                                }
                            }
                            if (!readers.isEmpty()) {
                                // we don't want to close the inner readers, just increase ref on them
                                newSearcher = new IndexSearcher(new MultiReader(readers.toArray(new IndexReader[readers.size()]), false));
                                closeNewSearcher = true;
                            }
                        }
                    }

                    if (newSearcher != null) {
                        IndicesWarmer.WarmerContext context = new IndicesWarmer.WarmerContext(shardId, new SimpleSearcher("warmer", newSearcher));
                        warmer.warmNewReaders(context);
                    }
                    warmer.warmTopReader(new IndicesWarmer.WarmerContext(shardId, new SimpleSearcher("warmer", searcher)));
                } catch (Throwable e) {
                    if (!closed) {
                        logger.warn("failed to prepare/warm", e);
                    }
                } finally {
                    // no need to release the fullSearcher, nothing really is done...
                    if (newSearcher != null && closeNewSearcher) {
                        IOUtils.closeWhileHandlingException(newSearcher.getIndexReader()); // ignore
                    }
                }
            }
            return searcher;
        }
    }

    private final class RecoveryCounter implements Releasable {
        private final AtomicInteger onGoingRecoveries = new AtomicInteger();

        public void startRecovery() {
            store.incRef();
            onGoingRecoveries.incrementAndGet();
        }

        public int get() {
            return onGoingRecoveries.get();
        }

        public void endRecovery() throws ElasticsearchException {
            store.decRef();
            onGoingRecoveries.decrementAndGet();
            assert onGoingRecoveries.get() >= 0 : "ongoingRecoveries must be >= 0 but was: " + onGoingRecoveries.get();
        }

        @Override
        public void close() throws ElasticsearchException {
            endRecovery();
        }
    }

    private static final class InternalLock implements Releasable {
        private final ThreadLocal<AtomicInteger> lockIsHeld;
        private final Lock lock;

        InternalLock(Lock lock) {
            ThreadLocal<AtomicInteger> tl = null;
            assert (tl = new ThreadLocal<>()) != null;
            lockIsHeld = tl;
            this.lock = lock;
        }

        @Override
        public void close() {
            lock.unlock();
            assert onAssertRelease();
        }

        InternalLock acquire() throws EngineException {
            lock.lock();
            assert onAssertLock();
            return this;
        }


        protected boolean onAssertRelease() {
            AtomicInteger count = lockIsHeld.get();
            if (count.decrementAndGet() == 0) {
                lockIsHeld.remove();
            }
            return true;
        }

        protected boolean onAssertLock() {
            AtomicInteger count = lockIsHeld.get();
            if (count == null) {
                count = new AtomicInteger(0);
                lockIsHeld.set(count);
            }
            count.incrementAndGet();
            return true;
        }

        boolean assertLockIsHeld() {
            AtomicInteger count = lockIsHeld.get();
            return count != null && count.get() > 0;
        }
    }



    static final class IndexThrottle implements MergeSchedulerProvider.Listener {

        private static final InternalLock NOOP_LOCK = new InternalLock(new NoOpLock());
        private final InternalLock lockReference = new InternalLock(new ReentrantLock());
        private final AtomicInteger numMergesInFlight = new AtomicInteger(0);
        private final AtomicBoolean isThrottling = new AtomicBoolean();
        private final MergeSchedulerProvider mergeScheduler;
        private final ESLogger logger;
        private final ShardIndexingService indexingService;

        private volatile InternalLock lock = NOOP_LOCK;

        public IndexThrottle(MergeSchedulerProvider mergeScheduler, ESLogger logger, ShardIndexingService indexingService) {
            this.mergeScheduler = mergeScheduler;
            this.logger = logger;
            this.indexingService = indexingService;
        }

        public Releasable acquireThrottle() {
            return lock.acquire();
        }

        @Override
        public synchronized void beforeMerge(OnGoingMerge merge) {
            int maxNumMerges = mergeScheduler.getMaxMerges();
            if (numMergesInFlight.incrementAndGet() > maxNumMerges) {
                if (isThrottling.getAndSet(true) == false) {
                    logger.info("now throttling indexing: numMergesInFlight={}, maxNumMerges={}", numMergesInFlight, maxNumMerges);
                    indexingService.throttlingActivated();
                }
                lock = lockReference;
            }
        }

        @Override
        public synchronized void afterMerge(OnGoingMerge merge) {
            int maxNumMerges = mergeScheduler.getMaxMerges();
            if (numMergesInFlight.decrementAndGet() < maxNumMerges) {
                if (isThrottling.getAndSet(false)) {
                    logger.info("stop throttling indexing: numMergesInFlight={}, maxNumMerges={}", numMergesInFlight, maxNumMerges);
                    indexingService.throttlingDeactivated();
                }
                lock = NOOP_LOCK;
            }
        }

    }

    private static final class NoOpLock implements Lock {

        @Override
        public void lock() {
        }

        @Override
        public void lockInterruptibly() throws InterruptedException {
        }

        @Override
        public boolean tryLock() {
            return true;
        }

        @Override
        public boolean tryLock(long time, TimeUnit unit) throws InterruptedException {
            return true;
        }

        @Override
        public void unlock() {
        }

        @Override
        public Condition newCondition() {
            throw new UnsupportedOperationException("NoOpLock can't provide a condition");
        }
    }
}<|MERGE_RESOLUTION|>--- conflicted
+++ resolved
@@ -839,11 +839,7 @@
                     try {
                         { // commit and close the current writer - we write the current tanslog ID just in case
                             final long translogId = translog.currentId();
-<<<<<<< HEAD
-                            indexWriter.setCommitData(MapBuilder.<String, String>newMapBuilder().put(Translog.TRANSLOG_ID_KEY, Long.toString(translogId)).map());
-=======
                             indexWriter.setCommitData(Collections.singletonMap(Translog.TRANSLOG_ID_KEY, Long.toString(translogId)));
->>>>>>> 8eac79c2
                             indexWriter.commit();
                             indexWriter.rollback();
                         }
