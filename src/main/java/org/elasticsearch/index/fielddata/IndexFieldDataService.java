/*
 * Licensed to ElasticSearch and Shay Banon under one
 * or more contributor license agreements.  See the NOTICE file
 * distributed with this work for additional information
 * regarding copyright ownership. ElasticSearch licenses this
 * file to you under the Apache License, Version 2.0 (the
 * "License"); you may not use this file except in compliance
 * with the License.  You may obtain a copy of the License at
 *
 *    http://www.apache.org/licenses/LICENSE-2.0
 *
 * Unless required by applicable law or agreed to in writing,
 * software distributed under the License is distributed on an
 * "AS IS" BASIS, WITHOUT WARRANTIES OR CONDITIONS OF ANY
 * KIND, either express or implied.  See the License for the
 * specific language governing permissions and limitations
 * under the License.
 */

package org.elasticsearch.index.fielddata;

import com.google.common.collect.ImmutableMap;
import org.apache.lucene.index.IndexReader;
import org.elasticsearch.ElasticSearchIllegalArgumentException;
import org.elasticsearch.common.Nullable;
import org.elasticsearch.common.collect.MapBuilder;
import org.elasticsearch.common.collect.Tuple;
import org.elasticsearch.common.inject.Inject;
import org.elasticsearch.common.metrics.CounterMetric;
import org.elasticsearch.common.settings.ImmutableSettings;
import org.elasticsearch.common.settings.Settings;
import org.elasticsearch.common.util.concurrent.ConcurrentCollections;
import org.elasticsearch.index.AbstractIndexComponent;
import org.elasticsearch.index.Index;
import org.elasticsearch.index.fielddata.plain.*;
import org.elasticsearch.index.mapper.FieldMapper;
import org.elasticsearch.index.settings.IndexSettings;
import org.elasticsearch.indices.fielddata.cache.IndicesFieldDataCache;

import java.util.concurrent.ConcurrentMap;

/**
 */
public class IndexFieldDataService extends AbstractIndexComponent implements IndexFieldDataCache.Listener {

    private final static ImmutableMap<String, IndexFieldData.Builder> buildersByType;
    private final static ImmutableMap<Tuple<String, String>, IndexFieldData.Builder> buildersByTypeAndFormat;

    static {
        buildersByType = MapBuilder.<String, IndexFieldData.Builder>newMapBuilder()
                .put("string", new PagedBytesIndexFieldData.Builder())
                .put("float", new FloatArrayIndexFieldData.Builder())
                .put("double", new DoubleArrayIndexFieldData.Builder())
                .put("byte", new ByteArrayIndexFieldData.Builder())
                .put("short", new ShortArrayIndexFieldData.Builder())
                .put("int", new IntArrayIndexFieldData.Builder())
                .put("long", new LongArrayIndexFieldData.Builder())
                .put("geo_point", new GeoPointDoubleArrayIndexFieldData.Builder())
                .immutableMap();

        buildersByTypeAndFormat = MapBuilder.<Tuple<String, String>, IndexFieldData.Builder>newMapBuilder()
                .put(Tuple.tuple("string", "concrete_bytes"), new ConcreteBytesRefIndexFieldData.Builder())
                .put(Tuple.tuple("string", "paged_bytes"), new PagedBytesIndexFieldData.Builder())
                .put(Tuple.tuple("float", "array"), new FloatArrayIndexFieldData.Builder())
                .put(Tuple.tuple("double", "array"), new DoubleArrayIndexFieldData.Builder())
                .put(Tuple.tuple("byte", "array"), new ByteArrayIndexFieldData.Builder())
                .put(Tuple.tuple("short", "array"), new ShortArrayIndexFieldData.Builder())
                .put(Tuple.tuple("int", "array"), new IntArrayIndexFieldData.Builder())
                .put(Tuple.tuple("long", "array"), new LongArrayIndexFieldData.Builder())
                .put(Tuple.tuple("geo_point", "array"), new GeoPointDoubleArrayIndexFieldData.Builder())
                .immutableMap();
    }

    private final IndicesFieldDataCache indicesFieldDataCache;
    private final ConcurrentMap<String, IndexFieldData> loadedFieldData = ConcurrentCollections.newConcurrentMap();

    private final ConcurrentMap<String, CounterMetric> memoryUsedInBytesPerField = ConcurrentCollections.newConcurrentMap();
    private final CounterMetric memoryUsedInBytes = new CounterMetric();
    private final CounterMetric evictions = new CounterMetric();

    public IndexFieldDataService(Index index) {
        this(index, ImmutableSettings.Builder.EMPTY_SETTINGS, new IndicesFieldDataCache(ImmutableSettings.Builder.EMPTY_SETTINGS));
    }

    @Inject
    public IndexFieldDataService(Index index, @IndexSettings Settings indexSettings, IndicesFieldDataCache indicesFieldDataCache) {
        super(index, indexSettings);
        this.indicesFieldDataCache = indicesFieldDataCache;
    }

    public void clear() {
        synchronized (loadedFieldData) {
            for (IndexFieldData fieldData : loadedFieldData.values()) {
                fieldData.clear();
            }
            loadedFieldData.clear();
        }
    }

    public void clearField(String fieldName) {
        synchronized (loadedFieldData) {
            IndexFieldData fieldData = loadedFieldData.remove(fieldName);
            if (fieldData != null) {
                fieldData.clear();
            }
        }
    }

    public void clear(IndexReader reader) {
        for (IndexFieldData indexFieldData : loadedFieldData.values()) {
            indexFieldData.clear(reader);
        }
    }

    @Override
    public void onLoad(Index index, FieldMapper.Names fieldNames, FieldDataType fieldDataType, AtomicFieldData fieldData) {
        assert index.equals(this.index);
        memoryUsedInBytes.inc(fieldData.getMemorySizeInBytes());

        // Concurrently increment current field counter if any, otherwise put a new one in place
        CounterMetric val = memoryUsedInBytesPerField.get(fieldNames.fullName());
        if (val != null) {
            val.inc(fieldData.getMemorySizeInBytes());
        } else {
            val = new CounterMetric();
            val.inc(fieldData.getMemorySizeInBytes());
            final CounterMetric prev = memoryUsedInBytesPerField.putIfAbsent(fieldNames.fullName(), val);
            if (prev != null) {
                prev.inc(fieldData.getMemorySizeInBytes());
            }
        }
    }

    @Override
    public void onUnload(Index index, FieldMapper.Names fieldNames, FieldDataType fieldDataType, boolean wasEvicted, @Nullable AtomicFieldData fieldData) {
        assert index.equals(this.index);
        if (fieldData != null) {
            fieldData.close();
            memoryUsedInBytes.dec(fieldData.getMemorySizeInBytes());

            final CounterMetric val = memoryUsedInBytesPerField.get(fieldNames.fullName());
            if (val != null) {
                val.dec(fieldData.getMemorySizeInBytes());
            }
        } else {
            memoryUsedInBytesPerField.remove(fieldNames.fullName());
        }
        if (wasEvicted) {
            evictions.inc();
        }
    }

    public FieldDataStats stats() {
<<<<<<< HEAD
        return new FieldDataStats(memoryUsedInBytes.count(), memoryUsedInBytesPerField);
=======
        return new FieldDataStats(memoryUsedInBytes.count(), evictions.count());
>>>>>>> 75fd6d49
    }

    public <IFD extends IndexFieldData> IFD getForField(FieldMapper mapper) {
        return getForField(mapper.names(), mapper.fieldDataType());
    }

    public <IFD extends IndexFieldData> IFD getForField(FieldMapper.Names fieldNames, FieldDataType type) {
        IndexFieldData fieldData = loadedFieldData.get(fieldNames.indexName());
        if (fieldData == null) {
            synchronized (loadedFieldData) {
                fieldData = loadedFieldData.get(fieldNames.indexName());
                if (fieldData == null) {
                    IndexFieldData.Builder builder = null;
                    String format = type.getSettings().get("format", indexSettings.get("index.fielddata.type." + type.getType() + ".format", null));
                    if (format != null) {
                        builder = buildersByTypeAndFormat.get(Tuple.tuple(type.getType(), format));
                        if (builder == null) {
                            logger.warn("failed to find format [" + format + "] for field [" + fieldNames.fullName() + "], will use default");
                        }
                    }
                    if (builder == null) {
                        builder = buildersByType.get(type.getType());
                    }
                    if (builder == null) {
                        throw new ElasticSearchIllegalArgumentException("failed to find field data builder for field " + fieldNames.fullName() + ", and type " + type);
                    }

                    IndexFieldDataCache cache;
                    String cacheType = type.getSettings().get("cache", indexSettings.get("index.fielddata.cache", "resident"));
                    if ("resident".equals(cacheType)) {
                        cache = new IndexFieldDataCache.Resident(index, fieldNames, type, this);
                    } else if ("soft".equals(cacheType)) {
                        cache = new IndexFieldDataCache.Soft(index, fieldNames, type, this);
                    } else if ("node".equals(cacheType)) {
                        cache = indicesFieldDataCache.buildIndexFieldDataCache(index, fieldNames, type, this);
                    } else {
                        throw new ElasticSearchIllegalArgumentException("cache type not supported [" + cacheType + "] for field [" + fieldNames.fullName() + "]");
                    }

                    fieldData = builder.build(index, indexSettings, fieldNames, type, cache);
                    loadedFieldData.put(fieldNames.indexName(), fieldData);
                }
            }
        }
        return (IFD) fieldData;
    }
}<|MERGE_RESOLUTION|>--- conflicted
+++ resolved
@@ -145,17 +145,13 @@
         } else {
             memoryUsedInBytesPerField.remove(fieldNames.fullName());
         }
-        if (wasEvicted) {
+		if (wasEvicted) {
             evictions.inc();
         }
     }
 
     public FieldDataStats stats() {
-<<<<<<< HEAD
-        return new FieldDataStats(memoryUsedInBytes.count(), memoryUsedInBytesPerField);
-=======
-        return new FieldDataStats(memoryUsedInBytes.count(), evictions.count());
->>>>>>> 75fd6d49
+        return new FieldDataStats(memoryUsedInBytes.count(), memoryUsedInBytesPerField, evictions.count());
     }
 
     public <IFD extends IndexFieldData> IFD getForField(FieldMapper mapper) {
