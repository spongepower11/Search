/*
 * Licensed to ElasticSearch and Shay Banon under one
 * or more contributor license agreements.  See the NOTICE file
 * distributed with this work for additional information
 * regarding copyright ownership. ElasticSearch licenses this
 * file to you under the Apache License, Version 2.0 (the
 * "License"); you may not use this file except in compliance
 * with the License.  You may obtain a copy of the License at
 *
 *    http://www.apache.org/licenses/LICENSE-2.0
 *
 * Unless required by applicable law or agreed to in writing,
 * software distributed under the License is distributed on an
 * "AS IS" BASIS, WITHOUT WARRANTIES OR CONDITIONS OF ANY
 * KIND, either express or implied.  See the License for the
 * specific language governing permissions and limitations
 * under the License.
 */

package org.elasticsearch.rest.action.bulk;

import org.elasticsearch.action.ActionListener;
import org.elasticsearch.action.WriteConsistencyLevel;
import org.elasticsearch.action.bulk.BulkItemResponse;
import org.elasticsearch.action.bulk.BulkRequest;
import org.elasticsearch.action.bulk.BulkResponse;
import org.elasticsearch.action.index.IndexResponse;
import org.elasticsearch.action.support.replication.ReplicationType;
import org.elasticsearch.client.Client;
import org.elasticsearch.client.Requests;
import org.elasticsearch.common.inject.Inject;
import org.elasticsearch.common.settings.Settings;
import org.elasticsearch.common.text.Text;
import org.elasticsearch.common.xcontent.XContentBuilder;
import org.elasticsearch.common.xcontent.XContentBuilderString;
import org.elasticsearch.index.percolator.PercolatorExecutor;
import org.elasticsearch.rest.*;
import org.elasticsearch.search.highlight.HighlightField;

import java.io.IOException;

import static org.elasticsearch.rest.RestRequest.Method.POST;
import static org.elasticsearch.rest.RestRequest.Method.PUT;
import static org.elasticsearch.rest.RestStatus.BAD_REQUEST;
import static org.elasticsearch.rest.RestStatus.OK;
import static org.elasticsearch.rest.action.support.RestXContentBuilder.restContentBuilder;

/**
 * <pre>
 * { "index" : { "_index" : "test", "_type" : "type1", "_id" : "1" }
 * { "type1" : { "field1" : "value1" } }
 * { "delete" : { "_index" : "test", "_type" : "type1", "_id" : "2" } }
 * { "create" : { "_index" : "test", "_type" : "type1", "_id" : "1" }
 * { "type1" : { "field1" : "value1" } }
 * </pre>
 */
public class RestBulkAction extends BaseRestHandler {

    @Inject
    public RestBulkAction(Settings settings, Client client, RestController controller) {
        super(settings, client);

        controller.registerHandler(POST, "/_bulk", this);
        controller.registerHandler(PUT, "/_bulk", this);
        controller.registerHandler(POST, "/{index}/_bulk", this);
        controller.registerHandler(PUT, "/{index}/_bulk", this);
        controller.registerHandler(POST, "/{index}/{type}/_bulk", this);
        controller.registerHandler(PUT, "/{index}/{type}/_bulk", this);
    }

    @Override
    public void handleRequest(final RestRequest request, final RestChannel channel) {
        BulkRequest bulkRequest = Requests.bulkRequest();
        bulkRequest.listenerThreaded(false);
        String defaultIndex = request.param("index");
        String defaultType = request.param("type");

        String replicationType = request.param("replication");
        if (replicationType != null) {
            bulkRequest.replicationType(ReplicationType.fromString(replicationType));
        }
        String consistencyLevel = request.param("consistency");
        if (consistencyLevel != null) {
            bulkRequest.consistencyLevel(WriteConsistencyLevel.fromString(consistencyLevel));
        }
        bulkRequest.refresh(request.paramAsBoolean("refresh", bulkRequest.refresh()));
        try {
            bulkRequest.add(request.content(), request.contentUnsafe(), defaultIndex, defaultType);
        } catch (Exception e) {
            try {
                XContentBuilder builder = restContentBuilder(request);
                channel.sendResponse(new XContentRestResponse(request, BAD_REQUEST, builder.startObject().field("error", e.getMessage()).endObject()));
            } catch (IOException e1) {
                logger.error("Failed to send failure response", e1);
            }
            return;
        }

        client.bulk(bulkRequest, new ActionListener<BulkResponse>() {
            @Override
            public void onResponse(BulkResponse response) {
                try {
                    XContentBuilder builder = restContentBuilder(request);
                    builder.startObject();
                    builder.field(Fields.TOOK, response.getTookInMillis());
                    builder.startArray(Fields.ITEMS);
                    for (BulkItemResponse itemResponse : response) {
                        builder.startObject();
                        builder.startObject(itemResponse.getOpType());
                        builder.field(Fields._INDEX, itemResponse.getIndex());
                        builder.field(Fields._TYPE, itemResponse.getType());
                        builder.field(Fields._ID, itemResponse.getId());
                        long version = itemResponse.getVersion();
                        if (version != -1) {
                            builder.field(Fields._VERSION, itemResponse.getVersion());
                        }
                        if (itemResponse.isFailed()) {
                            builder.field(Fields.ERROR, itemResponse.getFailure().getMessage());
                        } else {
                            builder.field(Fields.OK, true);
                        }
                        if (itemResponse.getResponse() instanceof IndexResponse) {
                            IndexResponse indexResponse = itemResponse.getResponse();
                            if (indexResponse.getMatches() != null) {
                                builder.startArray(Fields.MATCHES);
<<<<<<< HEAD
                                for (PercolatorExecutor.PercolationMatch match : indexResponse.matches()) {
                                    builder.startObject();
                                    builder.field("match", match.getMatch());

                                    if (match.getHighlightFields() != null && !match.getHighlightFields().isEmpty()) {
                                        builder.startObject("highlight");
                                        for (HighlightField field : match.getHighlightFields().values()) {
                                            builder.field(field.name());
                                            if (field.fragments() == null) {
                                                builder.nullValue();
                                            } else {
                                                builder.startArray();
                                                for (Text fragment : field.fragments()) {
                                                    builder.value(fragment);
                                                }
                                                builder.endArray();
                                            }
                                        }
                                        builder.endObject();
                                    }

                                    builder.endObject();
=======
                                for (String match : indexResponse.getMatches()) {
                                    builder.value(match);
>>>>>>> ffbdc0a4
                                }
                                builder.endArray();
                            }
                        }
                        builder.endObject();
                        builder.endObject();
                    }
                    builder.endArray();

                    builder.endObject();
                    channel.sendResponse(new XContentRestResponse(request, OK, builder));
                } catch (Exception e) {
                    onFailure(e);
                }
            }

            @Override
            public void onFailure(Throwable e) {
                try {
                    channel.sendResponse(new XContentThrowableRestResponse(request, e));
                } catch (IOException e1) {
                    logger.error("Failed to send failure response", e1);
                }
            }
        });
    }

    static final class Fields {
        static final XContentBuilderString ITEMS = new XContentBuilderString("items");
        static final XContentBuilderString _INDEX = new XContentBuilderString("_index");
        static final XContentBuilderString _TYPE = new XContentBuilderString("_type");
        static final XContentBuilderString _ID = new XContentBuilderString("_id");
        static final XContentBuilderString ERROR = new XContentBuilderString("error");
        static final XContentBuilderString OK = new XContentBuilderString("ok");
        static final XContentBuilderString TOOK = new XContentBuilderString("took");
        static final XContentBuilderString _VERSION = new XContentBuilderString("_version");
        static final XContentBuilderString MATCHES = new XContentBuilderString("matches");
    }

}<|MERGE_RESOLUTION|>--- conflicted
+++ resolved
@@ -123,8 +123,7 @@
                             IndexResponse indexResponse = itemResponse.getResponse();
                             if (indexResponse.getMatches() != null) {
                                 builder.startArray(Fields.MATCHES);
-<<<<<<< HEAD
-                                for (PercolatorExecutor.PercolationMatch match : indexResponse.matches()) {
+                                for (PercolatorExecutor.PercolationMatch match : indexResponse.getMmatches()) {
                                     builder.startObject();
                                     builder.field("match", match.getMatch());
 
@@ -146,10 +145,6 @@
                                     }
 
                                     builder.endObject();
-=======
-                                for (String match : indexResponse.getMatches()) {
-                                    builder.value(match);
->>>>>>> ffbdc0a4
                                 }
                                 builder.endArray();
                             }
