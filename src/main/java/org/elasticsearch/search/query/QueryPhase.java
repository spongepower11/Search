/*
 * Licensed to Elasticsearch under one or more contributor
 * license agreements. See the NOTICE file distributed with
 * this work for additional information regarding copyright
 * ownership. Elasticsearch licenses this file to you under
 * the Apache License, Version 2.0 (the "License"); you may
 * not use this file except in compliance with the License.
 * You may obtain a copy of the License at
 *
 *    http://www.apache.org/licenses/LICENSE-2.0
 *
 * Unless required by applicable law or agreed to in writing,
 * software distributed under the License is distributed on an
 * "AS IS" BASIS, WITHOUT WARRANTIES OR CONDITIONS OF ANY
 * KIND, either express or implied.  See the License for the
 * specific language governing permissions and limitations
 * under the License.
 */

package org.elasticsearch.search.query;

import com.google.common.collect.ImmutableMap;
import org.apache.lucene.search.Query;
import org.apache.lucene.search.ScoreDoc;
import org.apache.lucene.search.TopDocs;
import org.apache.lucene.search.TotalHitCountCollector;
import org.elasticsearch.action.search.SearchType;
import org.elasticsearch.common.inject.Inject;
import org.elasticsearch.common.lucene.Lucene;
import org.elasticsearch.search.SearchParseElement;
import org.elasticsearch.search.SearchPhase;
import org.elasticsearch.search.aggregations.AggregationPhase;
import org.elasticsearch.search.facet.FacetPhase;
import org.elasticsearch.search.internal.ContextIndexSearcher;
import org.elasticsearch.search.internal.SearchContext;
import org.elasticsearch.search.profile.Profile;
import org.elasticsearch.search.rescore.RescorePhase;
import org.elasticsearch.search.rescore.RescoreSearchContext;
import org.elasticsearch.search.sort.SortParseElement;
import org.elasticsearch.search.sort.TrackScoresParseElement;
import org.elasticsearch.search.suggest.SuggestPhase;

import java.util.Map;

/**
 *
 */
public class QueryPhase implements SearchPhase {

    private final FacetPhase facetPhase;
    private final AggregationPhase aggregationPhase;
    private final SuggestPhase suggestPhase;
    private RescorePhase rescorePhase;

    @Inject
    public QueryPhase(FacetPhase facetPhase, AggregationPhase aggregationPhase, SuggestPhase suggestPhase, RescorePhase rescorePhase) {
        this.facetPhase = facetPhase;
        this.aggregationPhase = aggregationPhase;
        this.suggestPhase = suggestPhase;
        this.rescorePhase = rescorePhase;
    }

    @Override
    public Map<String, ? extends SearchParseElement> parseElements() {
        ImmutableMap.Builder<String, SearchParseElement> parseElements = ImmutableMap.builder();
        parseElements.put("from", new FromParseElement()).put("size", new SizeParseElement())
                .put("indices_boost", new IndicesBoostParseElement())
                .put("indicesBoost", new IndicesBoostParseElement())
                .put("query", new QueryParseElement())
                .put("queryBinary", new QueryBinaryParseElement())
                .put("query_binary", new QueryBinaryParseElement())
                .put("filter", new PostFilterParseElement()) // For bw comp reason, should be removed in version 1.1
                .put("post_filter", new PostFilterParseElement())
                .put("postFilter", new PostFilterParseElement())
                .put("filterBinary", new FilterBinaryParseElement())
                .put("filter_binary", new FilterBinaryParseElement())
                .put("sort", new SortParseElement())
                .put("trackScores", new TrackScoresParseElement())
                .put("track_scores", new TrackScoresParseElement())
                .put("min_score", new MinScoreParseElement())
                .put("minScore", new MinScoreParseElement())
                .put("timeout", new TimeoutParseElement())
<<<<<<< HEAD
                .put("profile", new ProfileParseElement())
=======
                .put("terminate_after", new TerminateAfterParseElement())
>>>>>>> e2a08ca3
                .putAll(facetPhase.parseElements())
                .putAll(aggregationPhase.parseElements())
                .putAll(suggestPhase.parseElements())
                .putAll(rescorePhase.parseElements());
        return parseElements.build();
    }

    @Override
    public void preProcess(SearchContext context) {
        context.preProcess();
    }

    public void execute(SearchContext searchContext) throws QueryPhaseExecutionException {
        // Pre-process facets and aggregations as late as possible. In the case of a DFS_Q_T_F
        // request, preProcess is called on the DFS phase phase, this is why we pre-process them
        // here to make sure it happens during the QUERY phase
        facetPhase.preProcess(searchContext);
        aggregationPhase.preProcess(searchContext);

        searchContext.queryResult().searchTimedOut(false);

        searchContext.searcher().inStage(ContextIndexSearcher.Stage.MAIN_QUERY);
        boolean rescore = false;
        try {
            searchContext.queryResult().from(searchContext.from());
            searchContext.queryResult().size(searchContext.size());

            Query query = searchContext.query();

            TopDocs topDocs;
            int numDocs = searchContext.from() + searchContext.size();

            if (searchContext.searchType() == SearchType.COUNT || numDocs == 0) {
                TotalHitCountCollector collector = new TotalHitCountCollector();
                searchContext.searcher().search(query, collector);
                topDocs = new TopDocs(collector.getTotalHits(), Lucene.EMPTY_SCORE_DOCS, 0);
            } else if (searchContext.searchType() == SearchType.SCAN) {
                topDocs = searchContext.scanContext().execute(searchContext);
            } else {
                // Perhaps have a dedicated scroll phase?
                if (!searchContext.useSlowScroll() && searchContext.request().scroll() != null) {
                    numDocs = searchContext.size();
                    ScoreDoc lastEmittedDoc = searchContext.lastEmittedDoc();
                    if (searchContext.sort() != null) {
                        topDocs = searchContext.searcher().searchAfter(
                                lastEmittedDoc, query, null, numDocs, searchContext.sort(),
                                searchContext.trackScores(), searchContext.trackScores()
                        );
                    } else {
                        rescore = !searchContext.rescore().isEmpty();
                        for (RescoreSearchContext rescoreContext : searchContext.rescore()) {
                            numDocs = Math.max(rescoreContext.window(), numDocs);
                        }
                        topDocs = searchContext.searcher().searchAfter(lastEmittedDoc, query, numDocs);
                    }

                    int size = topDocs.scoreDocs.length;
                    if (size > 0) {
                        // In the case of *QUERY_AND_FETCH we don't get back to shards telling them which least
                        // relevant docs got emitted as hit, we can simply mark the last doc as last emitted
                        if (searchContext.searchType() == SearchType.QUERY_AND_FETCH ||
                                searchContext.searchType() == SearchType.DFS_QUERY_AND_FETCH) {
                            searchContext.lastEmittedDoc(topDocs.scoreDocs[size - 1]);
                        }
                    }
                } else {
                    if (searchContext.sort() != null) {
                        topDocs = searchContext.searcher().search(query, null, numDocs, searchContext.sort(),
                                searchContext.trackScores(), searchContext.trackScores());
                    } else {
                        rescore = !searchContext.rescore().isEmpty();
                        for (RescoreSearchContext rescoreContext : searchContext.rescore()) {
                            numDocs = Math.max(rescoreContext.window(), numDocs);
                        }
                        topDocs = searchContext.searcher().search(query, numDocs);
                    }
                }
            }
            searchContext.queryResult().topDocs(topDocs);

            if (searchContext.profiledQuery()) {
                searchContext.queryResult().profile(Profile.collapse(query));
            }


        } catch (Throwable e) {
            throw new QueryPhaseExecutionException(searchContext, "Failed to execute main query", e);
        } finally {
            searchContext.searcher().finishStage(ContextIndexSearcher.Stage.MAIN_QUERY);
        }
        if (rescore) { // only if we do a regular search
            rescorePhase.execute(searchContext);
        }
        suggestPhase.execute(searchContext);
        facetPhase.execute(searchContext);
        aggregationPhase.execute(searchContext);
    }
}<|MERGE_RESOLUTION|>--- conflicted
+++ resolved
@@ -80,11 +80,8 @@
                 .put("min_score", new MinScoreParseElement())
                 .put("minScore", new MinScoreParseElement())
                 .put("timeout", new TimeoutParseElement())
-<<<<<<< HEAD
                 .put("profile", new ProfileParseElement())
-=======
                 .put("terminate_after", new TerminateAfterParseElement())
->>>>>>> e2a08ca3
                 .putAll(facetPhase.parseElements())
                 .putAll(aggregationPhase.parseElements())
                 .putAll(suggestPhase.parseElements())
