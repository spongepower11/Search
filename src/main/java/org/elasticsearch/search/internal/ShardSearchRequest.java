--- conflicted
+++ resolved
@@ -111,16 +111,9 @@
         this.scroll = searchRequest.scroll();
         this.types = searchRequest.types();
         this.useSlowScroll = useSlowScroll;
-<<<<<<< HEAD
         this.profile = searchRequest.profile();
-    }
-
-    public ShardSearchRequest(ShardRouting shardRouting, int numberOfShards, SearchType searchType) {
-        this(shardRouting.index(), shardRouting.id(), numberOfShards, searchType);
-=======
         this.queryCache = searchRequest.queryCache();
         this.originalIndices = new OriginalIndices(searchRequest);
->>>>>>> e2a08ca3
     }
 
     public ShardSearchRequest(String index, int shardId, int numberOfShards, SearchType searchType) {
