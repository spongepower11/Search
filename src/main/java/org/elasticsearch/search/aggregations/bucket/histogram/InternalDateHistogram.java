--- conflicted
+++ resolved
@@ -20,6 +20,7 @@
 
 import com.carrotsearch.hppc.ObjectObjectOpenHashMap;
 
+import org.elasticsearch.ElasticsearchIllegalArgumentException;
 import org.elasticsearch.common.Nullable;
 import org.elasticsearch.common.io.stream.StreamInput;
 import org.elasticsearch.search.aggregations.AggregationStreams;
@@ -120,14 +121,21 @@
         }
 
         @Override
-        public InternalDateHistogram.Bucket createBucket(long key, long docCount, InternalAggregations aggregations, boolean keyed, @Nullable ValueFormatter formatter) {
-            return new Bucket(key, docCount, aggregations, keyed, formatter);
+        public InternalDateHistogram.Bucket createBucket(Object key, long docCount, InternalAggregations aggregations, boolean keyed,
+                @Nullable ValueFormatter formatter) {
+            if (key instanceof Number) {
+                return new Bucket(((Number) key).longValue(), docCount, aggregations, keyed, formatter);
+            } else if (key instanceof DateTime) {
+                return new Bucket(((DateTime) key).getMillis(), docCount, aggregations, keyed, formatter);
+            } else {
+                throw new ElasticsearchIllegalArgumentException("Bucket key is not a Number [" + key.toString() + "]");
+            }
         }
 
         @Override
         public Bucket createEmptyBucket(boolean keyed, @Nullable ValueFormatter formatter) {
             return new Bucket(keyed, formatter);
-        }
+    }
     }
 
     private ObjectObjectOpenHashMap<String, InternalDateHistogram.Bucket> bucketsMap;
@@ -150,38 +158,6 @@
     }
 
     @Override
-<<<<<<< HEAD
-    public Bucket getBucketByKey(String key) {
-        try {
-            long time = Long.parseLong(key);
-            return super.getBucketByKey(time);
-        } catch (NumberFormatException nfe) {
-            // it's not a number, so lets try to parse it as a date using the formatter.
-        }
-        if (bucketsMap == null) {
-            bucketsMap = new ObjectObjectOpenHashMap<>();
-            for (InternalDateHistogram.Bucket bucket : buckets) {
-                bucketsMap.put(bucket.getKey(), bucket);
-            }
-        }
-        return bucketsMap.get(key);
-    }
-
-    @Override
-    public DateHistogram.Bucket getBucketByKey(DateTime key) {
-        return getBucketByKey(key.getMillis());
-=======
-    protected InternalDateHistogram.Bucket createBucket(long key, long docCount, InternalAggregations aggregations, boolean keyed, ValueFormatter formatter) {
-        return new Bucket(key, docCount, aggregations, keyed, formatter);
-    }
-    
-    @Override
-    protected Bucket createEmptyBucket(boolean keyed, ValueFormatter formatter) {
-        return new Bucket(keyed, formatter);
->>>>>>> 285ef0f0
-    }
-
-    @Override
     protected void doReadFrom(StreamInput in) throws IOException {
         super.doReadFrom(in);
         bucketsMap = null; // we need to reset this on read (as it's lazily created on demand)
