--- conflicted
+++ resolved
@@ -26,7 +26,9 @@
 import org.elasticsearch.search.highlight.HighlightField;
 
 import java.io.IOException;
-import java.util.*;
+import java.util.ArrayList;
+import java.util.Iterator;
+import java.util.List;
 
 /**
  *
@@ -39,15 +41,11 @@
 
     }
 
-    public PercolateResponse(List<PercolatorExecutor.PercolationMatch> matches) {
+    public PercolateResponse(List<String> matches) {
         this.matches = matches;
     }
 
-<<<<<<< HEAD
-    public List<PercolatorExecutor.PercolationMatch> matches() {
-=======
-    public List<String> getMatches() {
->>>>>>> ffbdc0a4
+    public List<PercolatorExecutor.PercolationMatch> getMatches() {
         return this.matches;
     }
 
