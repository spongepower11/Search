--- conflicted
+++ resolved
@@ -717,15 +717,16 @@
     }
 
     @Override
-<<<<<<< HEAD
+    public Counter timeEstimateCounter() {
+        throw new UnsupportedOperationException();
+    }
+
+    @Override
     public SearchContext profiledQuery(boolean profile) {
         throw new UnsupportedOperationException();
     }
 
     public boolean profiledQuery() {
-=======
-    public Counter timeEstimateCounter() {
->>>>>>> e2a08ca3
         throw new UnsupportedOperationException();
     }
 }