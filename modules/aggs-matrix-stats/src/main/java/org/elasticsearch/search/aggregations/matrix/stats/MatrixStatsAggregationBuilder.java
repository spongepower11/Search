/*
 * Licensed to Elasticsearch under one or more contributor
 * license agreements. See the NOTICE file distributed with
 * this work for additional information regarding copyright
 * ownership. Elasticsearch licenses this file to you under
 * the Apache License, Version 2.0 (the "License"); you may
 * not use this file except in compliance with the License.
 * You may obtain a copy of the License at
 *
 *    http://www.apache.org/licenses/LICENSE-2.0
 *
 * Unless required by applicable law or agreed to in writing,
 * software distributed under the License is distributed on an
 * "AS IS" BASIS, WITHOUT WARRANTIES OR CONDITIONS OF ANY
 * KIND, either express or implied.  See the License for the
 * specific language governing permissions and limitations
 * under the License.
 */
package org.elasticsearch.search.aggregations.matrix.stats;

import org.elasticsearch.common.io.stream.StreamInput;
import org.elasticsearch.common.io.stream.StreamOutput;
import org.elasticsearch.common.xcontent.ToXContent;
import org.elasticsearch.common.xcontent.XContentBuilder;
import org.elasticsearch.index.query.QueryShardContext;
import org.elasticsearch.search.MultiValueMode;
import org.elasticsearch.search.aggregations.AggregationBuilder;
import org.elasticsearch.search.aggregations.AggregatorFactories;
import org.elasticsearch.search.aggregations.AggregatorFactory;
import org.elasticsearch.search.aggregations.support.ArrayValuesSourceAggregationBuilder;
import org.elasticsearch.search.aggregations.support.ValuesSourceConfig;

import java.io.IOException;
import java.util.Map;

public class MatrixStatsAggregationBuilder
<<<<<<< HEAD
        extends ArrayValuesSourceAggregationBuilder.LeafOnly<ValuesSource.Numeric, MatrixStatsAggregationBuilder> {
=======
    extends ArrayValuesSourceAggregationBuilder.LeafOnly<MatrixStatsAggregationBuilder> {
>>>>>>> 009f3693
    public static final String NAME = "matrix_stats";

    private MultiValueMode multiValueMode = MultiValueMode.AVG;

    public MatrixStatsAggregationBuilder(String name) {
        super(name);
    }

    protected MatrixStatsAggregationBuilder(MatrixStatsAggregationBuilder clone,
                                            AggregatorFactories.Builder factoriesBuilder, Map<String, Object> metaData) {
        super(clone, factoriesBuilder, metaData);
        this.multiValueMode = clone.multiValueMode;
    }

    @Override
    protected AggregationBuilder shallowCopy(AggregatorFactories.Builder factoriesBuilder, Map<String, Object> metaData) {
        return new MatrixStatsAggregationBuilder(this, factoriesBuilder, metaData);
    }

    /**
     * Read from a stream.
     */
    public MatrixStatsAggregationBuilder(StreamInput in) throws IOException {
        super(in);
    }

    @Override
    protected void innerWriteTo(StreamOutput out) {
        // Do nothing, no extra state to write to stream
    }

    public MatrixStatsAggregationBuilder multiValueMode(MultiValueMode multiValueMode) {
        this.multiValueMode = multiValueMode;
        return this;
    }

    public MultiValueMode multiValueMode() {
        return this.multiValueMode;
    }

    @Override
    protected MatrixStatsAggregatorFactory innerBuild(QueryShardContext queryShardContext,
                                                        Map<String, ValuesSourceConfig> configs,
                                                        AggregatorFactory parent,
                                                        AggregatorFactories.Builder subFactoriesBuilder) throws IOException {
        return new MatrixStatsAggregatorFactory(name, configs, multiValueMode, queryShardContext, parent, subFactoriesBuilder, metaData);
    }

    @Override
    public XContentBuilder doXContentBody(XContentBuilder builder, ToXContent.Params params) throws IOException {
        builder.field(MULTIVALUE_MODE_FIELD.getPreferredName(), multiValueMode);
        return builder;
    }

    @Override
    public String getType() {
        return NAME;
    }
}<|MERGE_RESOLUTION|>--- conflicted
+++ resolved
@@ -34,11 +34,7 @@
 import java.util.Map;
 
 public class MatrixStatsAggregationBuilder
-<<<<<<< HEAD
-        extends ArrayValuesSourceAggregationBuilder.LeafOnly<ValuesSource.Numeric, MatrixStatsAggregationBuilder> {
-=======
-    extends ArrayValuesSourceAggregationBuilder.LeafOnly<MatrixStatsAggregationBuilder> {
->>>>>>> 009f3693
+        extends ArrayValuesSourceAggregationBuilder.LeafOnly<MatrixStatsAggregationBuilder> {
     public static final String NAME = "matrix_stats";
 
     private MultiValueMode multiValueMode = MultiValueMode.AVG;
