--- conflicted
+++ resolved
@@ -67,25 +67,11 @@
     public void syncAgentSystemProperties(Settings settings) {
         LOGGER.warn("stu: syncAgentSystemProperties {}", settings.toString());
         this.setAgentSetting("recording", Boolean.toString(APM_ENABLED_SETTING.get(settings)));
-<<<<<<< HEAD
-
-        // Apply default values for some system properties. Although we configure
-        // the settings in APM_AGENT_DEFAULT_SETTINGS to defer to the default values, they won't
-        // do anything if those settings are never configured.
-        APM_AGENT_DEFAULT_SETTINGS.keySet()
-            .forEach(
-                key -> this.setAgentSetting(key, APM_AGENT_SETTINGS.getConcreteSetting(APM_AGENT_SETTINGS.getKey() + key).get(settings))
-            );
-
-        // Then apply values from the settings in the cluster state
+        // Apply values from the settings in the cluster state
         APM_AGENT_SETTINGS.getAsMap(settings).forEach((k, v) -> {
             LOGGER.warn("stu: setAgentSetting [{}]:[{}]", k, v);
             setAgentSetting(k, v);
         });
-=======
-        // Apply values from the settings in the cluster state
-        APM_AGENT_SETTINGS.getAsMap(settings).forEach(this::setAgentSetting);
->>>>>>> a84ce721
     }
 
     /**
@@ -241,33 +227,19 @@
     public static final Setting.AffixSetting<String> APM_AGENT_SETTINGS = Setting.prefixKeySetting(
         "telemetry.agent.",
         APM_SETTING_PREFIX + "agent.",
-<<<<<<< HEAD
         APMAgentSettings::parseString
-=======
-        (qualifiedKey) -> {
-            final String[] parts = qualifiedKey.split("\\.");
-            final String key = parts[parts.length - 1];
-            return new Setting<>(qualifiedKey, "", (value) -> {
-                if (qualifiedKey.equals("_na_") == false && PERMITTED_AGENT_KEYS.contains(key) == false) {
-                    // TODO figure out why those settings are kept, these should be reformatted / removed by now
-                    if (qualifiedKey.startsWith("tracing.apm.agent.global_labels.")) {
-                        return value;
-                    }
-                    throw new IllegalArgumentException("Configuration [" + qualifiedKey + "] is either prohibited or unknown.");
-                }
-                return value;
-            }, Setting.Property.NodeScope, Setting.Property.OperatorDynamic);
-        }
->>>>>>> a84ce721
     );
 
     private static Setting<String> parseString(String qualifiedKey) {
         final String[] parts = qualifiedKey.split("\\.");
         final String key = parts[parts.length - 1];
-        final String defaultValue = APM_AGENT_DEFAULT_SETTINGS.getOrDefault(key, "");
-        return new Setting<>(qualifiedKey, defaultValue, (value) -> {
-            if (PROHIBITED_AGENT_KEYS.contains(key)) {
-                throw new IllegalArgumentException("Explicitly configuring [" + qualifiedKey + "] is prohibited");
+        return new Setting<>(qualifiedKey, "", (value) -> {
+            if (qualifiedKey.equals("_na_") == false && PERMITTED_AGENT_KEYS.contains(key) == false) {
+                // TODO figure out why those settings are kept, these should be reformatted / removed by now
+                if (qualifiedKey.startsWith("tracing.apm.agent.global_labels.")) {
+                    return value;
+                }
+                throw new IllegalArgumentException("Configuration [" + qualifiedKey + "] is either prohibited or unknown.");
             }
             return value;
         }, Setting.Property.NodeScope, Setting.Property.OperatorDynamic);
