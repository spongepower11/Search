/*
 * Copyright Elasticsearch B.V. and/or licensed to Elasticsearch B.V. under one
 * or more contributor license agreements. Licensed under the Elastic License
 * 2.0 and the Server Side Public License, v 1; you may not use this file except
 * in compliance with, at your election, the Elastic License 2.0 or the Server
 * Side Public License, v 1.
 */

package org.elasticsearch.telemetry.apm;

import io.opentelemetry.api.metrics.Meter;

import org.apache.logging.log4j.LogManager;
import org.apache.logging.log4j.Logger;
import org.elasticsearch.common.util.concurrent.ConcurrentCollections;
import org.elasticsearch.common.util.concurrent.ReleasableLock;
import org.elasticsearch.telemetry.apm.internal.MetricNameValidator;
import org.elasticsearch.telemetry.apm.internal.metrics.DoubleAsyncCounterAdapter;
import org.elasticsearch.telemetry.apm.internal.metrics.DoubleCounterAdapter;
import org.elasticsearch.telemetry.apm.internal.metrics.DoubleGaugeAdapter;
import org.elasticsearch.telemetry.apm.internal.metrics.DoubleHistogramAdapter;
import org.elasticsearch.telemetry.apm.internal.metrics.DoubleUpDownCounterAdapter;
import org.elasticsearch.telemetry.apm.internal.metrics.LongAsyncCounterAdapter;
import org.elasticsearch.telemetry.apm.internal.metrics.LongCounterAdapter;
import org.elasticsearch.telemetry.apm.internal.metrics.LongGaugeAdapter;
import org.elasticsearch.telemetry.apm.internal.metrics.LongHistogramAdapter;
import org.elasticsearch.telemetry.apm.internal.metrics.LongUpDownCounterAdapter;
import org.elasticsearch.telemetry.metric.DoubleAsyncCounter;
import org.elasticsearch.telemetry.metric.DoubleCounter;
import org.elasticsearch.telemetry.metric.DoubleGauge;
import org.elasticsearch.telemetry.metric.DoubleHistogram;
import org.elasticsearch.telemetry.metric.DoubleUpDownCounter;
import org.elasticsearch.telemetry.metric.DoubleWithAttributes;
import org.elasticsearch.telemetry.metric.LongAsyncCounter;
import org.elasticsearch.telemetry.metric.LongCounter;
import org.elasticsearch.telemetry.metric.LongGauge;
import org.elasticsearch.telemetry.metric.LongHistogram;
import org.elasticsearch.telemetry.metric.LongUpDownCounter;
import org.elasticsearch.telemetry.metric.LongWithAttributes;
import org.elasticsearch.telemetry.metric.MeterRegistry;

import java.util.List;
import java.util.Map;
import java.util.concurrent.locks.ReentrantLock;
import java.util.function.Supplier;

/**
 * Container for registering and fetching meterRegistrar by type and name.
 * Instrument names must be unique for a given type on registration.
 * {@link #setProvider(Meter)} is used to change the provider for all existing meterRegistrar.
 */
public class APMMeterRegistry implements MeterRegistry {
    private static final Logger logger = LogManager.getLogger(APMMeterRegistry.class);
    private final Registrar<DoubleCounterAdapter> doubleCounters = new Registrar<>();
    private final Registrar<DoubleAsyncCounterAdapter> doubleAsynchronousCounters = new Registrar<>();
    private final Registrar<DoubleUpDownCounterAdapter> doubleUpDownCounters = new Registrar<>();
    private final Registrar<DoubleGaugeAdapter> doubleGauges = new Registrar<>();
    private final Registrar<DoubleHistogramAdapter> doubleHistograms = new Registrar<>();
    private final Registrar<LongCounterAdapter> longCounters = new Registrar<>();
    private final Registrar<LongAsyncCounterAdapter> longAsynchronousCounters = new Registrar<>();
    private final Registrar<LongUpDownCounterAdapter> longUpDownCounters = new Registrar<>();
    private final Registrar<LongGaugeAdapter> longGauges = new Registrar<>();
    private final Registrar<LongHistogramAdapter> longHistograms = new Registrar<>();

    private MetricNameValidator metricNameValidator = new MetricNameValidator();
    private Meter meter;

    public APMMeterRegistry(Meter meter) {
        this.meter = meter;
    }

    private final List<Registrar<?>> registrars = List.of(
        doubleCounters,
        doubleAsynchronousCounters,
        doubleUpDownCounters,
        doubleGauges,
        doubleHistograms,
        longCounters,
        longAsynchronousCounters,
        longUpDownCounters,
        longGauges,
        longHistograms
    );

    // Access to registration has to be restricted when the provider is updated in ::setProvider
    protected final ReleasableLock registerLock = new ReleasableLock(new ReentrantLock());

    @Override
    public DoubleCounter registerDoubleCounter(String name, String description, String unit) {
        try (ReleasableLock lock = registerLock.acquire()) {
            return register(doubleCounters, new DoubleCounterAdapter(meter, name, description, unit));
        }
    }

    @Override
    public DoubleCounter getDoubleCounter(String name) {
        return doubleCounters.get(name);
    }

    @Override
    public DoubleAsyncCounter registerDoubleAsyncCounter(
        String name,
        String description,
        String unit,
        Supplier<DoubleWithAttributes> observer
    ) {
        try (ReleasableLock lock = registerLock.acquire()) {
            return register(doubleAsynchronousCounters, new DoubleAsyncCounterAdapter(meter, name, description, unit, observer));
        }
    }

    @Override
    public DoubleAsyncCounter getDoubleAsyncCounter(String name) {
        return doubleAsynchronousCounters.get(name);
    }

    @Override
    public DoubleUpDownCounter registerDoubleUpDownCounter(String name, String description, String unit) {
        try (ReleasableLock lock = registerLock.acquire()) {
            return register(doubleUpDownCounters, new DoubleUpDownCounterAdapter(meter, name, description, unit));
        }
    }

    @Override
    public DoubleUpDownCounter getDoubleUpDownCounter(String name) {
        return doubleUpDownCounters.get(name);
    }

    @Override
    public DoubleGauge registerDoubleGauge(String name, String description, String unit, Supplier<DoubleWithAttributes> observer) {
        try (ReleasableLock lock = registerLock.acquire()) {
            return register(doubleGauges, new DoubleGaugeAdapter(meter, name, description, unit, observer));
        }
    }

    @Override
    public DoubleGauge getDoubleGauge(String name) {
        return doubleGauges.get(name);
    }

    @Override
    public DoubleHistogram registerDoubleHistogram(String name, String description, String unit) {
        try (ReleasableLock lock = registerLock.acquire()) {
            return register(doubleHistograms, new DoubleHistogramAdapter(meter, name, description, unit));
        }
    }

    @Override
    public DoubleHistogram getDoubleHistogram(String name) {
        return doubleHistograms.get(name);
    }

    @Override
    public LongCounter registerLongCounter(String name, String description, String unit) {
        try (ReleasableLock lock = registerLock.acquire()) {
            return register(longCounters, new LongCounterAdapter(meter, name, description, unit));
        }
    }

    @Override
    public LongAsyncCounter registerLongAsyncCounter(String name, String description, String unit, Supplier<LongWithAttributes> observer) {
        try (ReleasableLock lock = registerLock.acquire()) {
            return register(longAsynchronousCounters, new LongAsyncCounterAdapter(meter, name, description, unit, observer));
        }
    }

    @Override
    public LongAsyncCounter getLongAsyncCounter(String name) {
        return longAsynchronousCounters.get(name);
    }

    @Override
    public LongCounter getLongCounter(String name) {
        return longCounters.get(name);
    }

    @Override
    public LongUpDownCounter registerLongUpDownCounter(String name, String description, String unit) {
        try (ReleasableLock lock = registerLock.acquire()) {
            return register(longUpDownCounters, new LongUpDownCounterAdapter(meter, name, description, unit));
        }
    }

    @Override
    public LongUpDownCounter getLongUpDownCounter(String name) {
        return longUpDownCounters.get(name);
    }

    @Override
    public LongGauge registerLongGauge(String name, String description, String unit, Supplier<LongWithAttributes> observer) {
        try (ReleasableLock lock = registerLock.acquire()) {
            return register(longGauges, new LongGaugeAdapter(meter, name, description, unit, observer));
        }
    }

    @Override
    public LongGauge getLongGauge(String name) {
        return longGauges.get(name);
    }

    @Override
    public LongHistogram registerLongHistogram(String name, String description, String unit) {
        try (ReleasableLock lock = registerLock.acquire()) {
            return register(longHistograms, new LongHistogramAdapter(meter, name, description, unit));
        }
    }

    @Override
    public LongHistogram getLongHistogram(String name) {
        return longHistograms.get(name);
    }

    private <T extends AbstractInstrument<?>> T register(Registrar<T> registrar, T adapter) {
        assert registrars.contains(registrar) : "usage of unknown registrar";
<<<<<<< HEAD
        metricNameValidator.validate(adapter.getName());
=======
        logger.debug("Registering an instrument with name: " + adapter.getName());
>>>>>>> d6b02bfc
        return registrar.register(adapter);
    }

    public void setProvider(Meter meter) {
        try (ReleasableLock lock = registerLock.acquire()) {
            this.meter = meter;
            for (Registrar<?> registrar : registrars) {
                registrar.setProvider(this.meter);
            }
        }
    }

    /**
     * A typed wrapper for a instrument that
     * @param <T>
     */
    private static class Registrar<T extends AbstractInstrument<?>> {
        private final Map<String, T> registered = ConcurrentCollections.newConcurrentMap();

        T register(T instrument) {
            registered.compute(instrument.getName(), (k, v) -> {
                if (v != null) {
                    throw new IllegalStateException(
                        instrument.getClass().getSimpleName() + "[" + instrument.getName() + "] already registered"
                    );
                }

                return instrument;
            });
            return instrument;
        }

        T get(String name) {
            return registered.get(name);
        }

        void setProvider(Meter meter) {
            registered.forEach((k, v) -> v.setProvider(meter));
        }
    }

    // scope for testing
    Meter getMeter() {
        return meter;
    }
}<|MERGE_RESOLUTION|>--- conflicted
+++ resolved
@@ -212,11 +212,8 @@
 
     private <T extends AbstractInstrument<?>> T register(Registrar<T> registrar, T adapter) {
         assert registrars.contains(registrar) : "usage of unknown registrar";
-<<<<<<< HEAD
+        logger.debug("Registering an instrument with name: " + adapter.getName());
         metricNameValidator.validate(adapter.getName());
-=======
-        logger.debug("Registering an instrument with name: " + adapter.getName());
->>>>>>> d6b02bfc
         return registrar.register(adapter);
     }
 
