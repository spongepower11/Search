--- conflicted
+++ resolved
@@ -571,15 +571,9 @@
         public void maybeTrack(final String rawRequest, Headers requestHeaders) {
             final S3HttpHandler.RequestComponents requestComponents = S3HttpHandler.parseRequestComponents(rawRequest);
             final String request = requestComponents.request();
-            final OperationPurpose purpose;
-            // TODO: Remove the condition once ES-7810 is resolved
-            if (false == request.startsWith("HEAD ")) {
-                purpose = OperationPurpose.parse(
-                    requestComponents.customQueryParameters().get(S3BlobStore.CUSTOM_QUERY_PARAMETER_PURPOSE).get(0)
-                );
-            } else {
-                purpose = null;
-            }
+            final OperationPurpose purpose = OperationPurpose.parse(
+                requestComponents.customQueryParameters().get(S3BlobStore.CUSTOM_QUERY_PARAMETER_PURPOSE).get(0)
+            );
             if (Regex.simpleMatch("GET /*/?prefix=*", request)) {
                 trackRequest("ListObjects");
                 metricsCount.computeIfAbsent(new S3BlobStore.StatsKey(S3BlobStore.Operation.LIST_OBJECTS, purpose), k -> new AtomicLong())
@@ -604,15 +598,14 @@
                     .incrementAndGet();
             } else if (Regex.simpleMatch("DELETE /*/*?uploadId=*", request)) {
                 trackRequest("AbortMultipartObject");
-<<<<<<< HEAD
-            } else if (Regex.simpleMatch("HEAD /*/*", request)) {
-                trackRequest("HeadObject");
-=======
                 metricsCount.computeIfAbsent(
                     new S3BlobStore.StatsKey(S3BlobStore.Operation.ABORT_MULTIPART_OBJECT, purpose),
                     k -> new AtomicLong()
                 ).incrementAndGet();
->>>>>>> 552d2f56
+            } else if (Regex.simpleMatch("HEAD /*/*", request)) {
+                trackRequest("HeadObject");
+                metricsCount.computeIfAbsent(new S3BlobStore.StatsKey(S3BlobStore.Operation.HEAD_OBJECT, purpose), k -> new AtomicLong())
+                    .incrementAndGet();
             }
         }
 
