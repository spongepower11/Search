--- conflicted
+++ resolved
@@ -51,15 +51,11 @@
 import org.elasticsearch.snapshots.SnapshotState;
 import org.elasticsearch.snapshots.SnapshotsService;
 import org.elasticsearch.snapshots.mockstore.BlobStoreWrapper;
-<<<<<<< HEAD
-import org.elasticsearch.telemetry.metric.MeterRegistry;
-=======
 import org.elasticsearch.telemetry.DelegatingMeter;
 import org.elasticsearch.telemetry.TelemetryProvider;
 import org.elasticsearch.telemetry.metric.LongCounter;
-import org.elasticsearch.telemetry.metric.Meter;
+import org.elasticsearch.telemetry.metric.MeterRegistry;
 import org.elasticsearch.telemetry.tracing.Tracer;
->>>>>>> cf8a6be7
 import org.elasticsearch.test.BackgroundIndexer;
 import org.elasticsearch.test.ESIntegTestCase;
 import org.elasticsearch.test.junit.annotations.TestLogging;
@@ -437,11 +433,7 @@
             BigArrays bigArrays,
             RecoverySettings recoverySettings
         ) {
-<<<<<<< HEAD
-            return new S3Repository(metadata, registry, getService(), clusterService, bigArrays, recoverySettings, MeterRegistry.NOOP) {
-=======
             return new S3Repository(metadata, registry, getService(), clusterService, bigArrays, recoverySettings, getMeter()) {
->>>>>>> cf8a6be7
 
                 @Override
                 public BlobStore blobStore() {
