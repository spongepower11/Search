/*
 * Copyright Elasticsearch B.V. and/or licensed to Elasticsearch B.V. under one
 * or more contributor license agreements. Licensed under the Elastic License
 * 2.0 and the Server Side Public License, v 1; you may not use this file except
 * in compliance with, at your election, the Elastic License 2.0 or the Server
 * Side Public License, v 1.
 */

package org.elasticsearch.repositories.s3;

import com.amazonaws.auth.AWSCredentials;
import com.amazonaws.auth.AWSCredentialsProvider;
import com.amazonaws.services.s3.AmazonS3;

import org.apache.logging.log4j.LogManager;
import org.apache.logging.log4j.Logger;
import org.elasticsearch.client.internal.node.NodeClient;
import org.elasticsearch.common.settings.MockSecureSettings;
import org.elasticsearch.common.settings.Settings;
import org.elasticsearch.common.settings.SettingsFilter;
import org.elasticsearch.core.SuppressForbidden;
import org.elasticsearch.env.Environment;
import org.elasticsearch.plugins.Plugin;
import org.elasticsearch.plugins.PluginsService;
import org.elasticsearch.repositories.RepositoriesService;
import org.elasticsearch.repositories.s3.spi.S3StorageClassStrategyProvider;
import org.elasticsearch.rest.AbstractRestChannel;
import org.elasticsearch.rest.RestRequest;
import org.elasticsearch.rest.RestResponse;
import org.elasticsearch.rest.action.admin.cluster.RestGetRepositoriesAction;
import org.elasticsearch.test.ESSingleNodeTestCase;
import org.elasticsearch.test.rest.FakeRestRequest;
import org.elasticsearch.watcher.ResourceWatcherService;

import java.security.AccessController;
import java.security.PrivilegedAction;
import java.util.Collection;
import java.util.List;
import java.util.concurrent.CountDownLatch;
import java.util.concurrent.atomic.AtomicReference;

import static org.elasticsearch.repositories.s3.S3ClientSettings.ACCESS_KEY_SETTING;
import static org.elasticsearch.repositories.s3.S3ClientSettings.SECRET_KEY_SETTING;
import static org.elasticsearch.test.hamcrest.ElasticsearchAssertions.assertAcked;
import static org.hamcrest.Matchers.containsString;
import static org.hamcrest.Matchers.instanceOf;
import static org.hamcrest.Matchers.is;
import static org.hamcrest.Matchers.not;
import static org.hamcrest.Matchers.notNullValue;

@SuppressForbidden(reason = "test requires to set a System property to allow insecure settings when running in IDE")
public class RepositoryCredentialsTests extends ESSingleNodeTestCase {

    static {
        AccessController.doPrivileged((PrivilegedAction<Void>) () -> {
            // required for client settings overwriting when running in IDE
            System.setProperty("es.allow_insecure_settings", "true");
            return null;
        });
    }

    @Override
    protected Collection<Class<? extends Plugin>> getPlugins() {
        return List.of(ProxyS3RepositoryPlugin.class);
    }

    @Override
    protected boolean resetNodeAfterTest() {
        return true;
    }

    @Override
    protected Settings nodeSettings() {
        final MockSecureSettings secureSettings = new MockSecureSettings();
        secureSettings.setString(ACCESS_KEY_SETTING.getConcreteSettingForNamespace("default").getKey(), "secure_default_key");
        secureSettings.setString(SECRET_KEY_SETTING.getConcreteSettingForNamespace("default").getKey(), "secure_default_secret");
        secureSettings.setString(ACCESS_KEY_SETTING.getConcreteSettingForNamespace("other").getKey(), "secure_other_key");
        secureSettings.setString(SECRET_KEY_SETTING.getConcreteSettingForNamespace("other").getKey(), "secure_other_secret");

        return Settings.builder().setSecureSettings(secureSettings).put(super.nodeSettings()).build();
    }

    public void testRepositoryCredentialsOverrideSecureCredentials() {
        final String repositoryName = "repo-creds-override";
        final Settings.Builder repositorySettings = Settings.builder()
            .put(S3Repository.BUCKET_SETTING.getKey(), "bucket")
            // repository settings for credentials override node secure settings
            .put(S3Repository.ACCESS_KEY_SETTING.getKey(), "insecure_aws_key")
            .put(S3Repository.SECRET_KEY_SETTING.getKey(), "insecure_aws_secret");

        final String clientName = randomFrom("default", "other", null);
        if (clientName != null) {
            repositorySettings.put(S3Repository.CLIENT_NAME.getKey(), clientName);
        }
        createRepository(repositoryName, repositorySettings.build());

        final RepositoriesService repositories = getInstanceFromNode(RepositoriesService.class);
        assertThat(repositories.repository(repositoryName), notNullValue());
        assertThat(repositories.repository(repositoryName), instanceOf(S3Repository.class));

        final S3Repository repository = (S3Repository) repositories.repository(repositoryName);
        final AmazonS3 client = repository.createBlobStore().clientReference().client();
        assertThat(client, instanceOf(ProxyS3RepositoryPlugin.ClientAndCredentials.class));

        final AWSCredentials credentials = ((ProxyS3RepositoryPlugin.ClientAndCredentials) client).credentials.getCredentials();
        assertThat(credentials.getAWSAccessKeyId(), is("insecure_aws_key"));
        assertThat(credentials.getAWSSecretKey(), is("insecure_aws_secret"));

        assertCriticalWarnings(
            "[secret_key] setting was deprecated in Elasticsearch and will be removed in a future release.",
            "Using s3 access/secret key from repository settings. Instead store these in named clients and"
                + " the elasticsearch keystore for secure settings.",
            "[access_key] setting was deprecated in Elasticsearch and will be removed in a future release."
        );
    }

    public void testReinitSecureCredentials() {
        final String clientName = randomFrom("default", "other");

        final Settings.Builder repositorySettings = Settings.builder().put(S3Repository.BUCKET_SETTING.getKey(), "bucket");
        final boolean hasInsecureSettings = randomBoolean();
        if (hasInsecureSettings) {
            // repository settings for credentials override node secure settings
            repositorySettings.put(S3Repository.ACCESS_KEY_SETTING.getKey(), "insecure_aws_key");
            repositorySettings.put(S3Repository.SECRET_KEY_SETTING.getKey(), "insecure_aws_secret");
        } else {
            repositorySettings.put(S3Repository.CLIENT_NAME.getKey(), clientName);
        }

        final String repositoryName = "repo-reinit-creds";
        createRepository(repositoryName, repositorySettings.build());

        final RepositoriesService repositories = getInstanceFromNode(RepositoriesService.class);
        assertThat(repositories.repository(repositoryName), notNullValue());
        assertThat(repositories.repository(repositoryName), instanceOf(S3Repository.class));

        final S3Repository repository = (S3Repository) repositories.repository(repositoryName);
        try (AmazonS3Reference clientReference = ((S3BlobStore) repository.blobStore()).clientReference()) {
            final AmazonS3 client = clientReference.client();
            assertThat(client, instanceOf(ProxyS3RepositoryPlugin.ClientAndCredentials.class));

            final AWSCredentials credentials = ((ProxyS3RepositoryPlugin.ClientAndCredentials) client).credentials.getCredentials();
            if (hasInsecureSettings) {
                assertThat(credentials.getAWSAccessKeyId(), is("insecure_aws_key"));
                assertThat(credentials.getAWSSecretKey(), is("insecure_aws_secret"));
            } else if ("other".equals(clientName)) {
                assertThat(credentials.getAWSAccessKeyId(), is("secure_other_key"));
                assertThat(credentials.getAWSSecretKey(), is("secure_other_secret"));
            } else {
                assertThat(credentials.getAWSAccessKeyId(), is("secure_default_key"));
                assertThat(credentials.getAWSSecretKey(), is("secure_default_secret"));
            }

            // new settings
            final MockSecureSettings newSecureSettings = new MockSecureSettings();
            newSecureSettings.setString("s3.client." + clientName + ".access_key", "new_secret_aws_key");
            newSecureSettings.setString("s3.client." + clientName + ".secret_key", "new_secret_aws_secret");
            final Settings newSettings = Settings.builder()
                .put(S3Repository.BUCKET_SETTING.getKey(), "bucket")
                .setSecureSettings(newSecureSettings)
                .build();
            // reload S3 plugin settings
            final PluginsService plugins = getInstanceFromNode(PluginsService.class);
            final ProxyS3RepositoryPlugin plugin = plugins.filterPlugins(ProxyS3RepositoryPlugin.class).findFirst().get();
            plugin.reload(newSettings);

            // check the not-yet-closed client reference still has the same credentials
            if (hasInsecureSettings) {
                assertThat(credentials.getAWSAccessKeyId(), is("insecure_aws_key"));
                assertThat(credentials.getAWSSecretKey(), is("insecure_aws_secret"));
            } else if ("other".equals(clientName)) {
                assertThat(credentials.getAWSAccessKeyId(), is("secure_other_key"));
                assertThat(credentials.getAWSSecretKey(), is("secure_other_secret"));
            } else {
                assertThat(credentials.getAWSAccessKeyId(), is("secure_default_key"));
                assertThat(credentials.getAWSSecretKey(), is("secure_default_secret"));
            }
        }

        // check credentials have been updated
        try (AmazonS3Reference clientReference = ((S3BlobStore) repository.blobStore()).clientReference()) {
            final AmazonS3 client = clientReference.client();
            assertThat(client, instanceOf(ProxyS3RepositoryPlugin.ClientAndCredentials.class));

            final AWSCredentials newCredentials = ((ProxyS3RepositoryPlugin.ClientAndCredentials) client).credentials.getCredentials();
            if (hasInsecureSettings) {
                assertThat(newCredentials.getAWSAccessKeyId(), is("insecure_aws_key"));
                assertThat(newCredentials.getAWSSecretKey(), is("insecure_aws_secret"));
            } else {
                assertThat(newCredentials.getAWSAccessKeyId(), is("new_secret_aws_key"));
                assertThat(newCredentials.getAWSSecretKey(), is("new_secret_aws_secret"));
            }
        }

        if (hasInsecureSettings) {
            assertCriticalWarnings(
                "[secret_key] setting was deprecated in Elasticsearch and will be removed in a future release.",
                "Using s3 access/secret key from repository settings. Instead store these in named clients and"
                    + " the elasticsearch keystore for secure settings.",
                "[access_key] setting was deprecated in Elasticsearch and will be removed in a future release."
            );
        }
    }

    public void testInsecureRepositoryCredentials() throws Exception {
        final String repositoryName = "repo-insecure-creds";
        createRepository(
            repositoryName,
            Settings.builder()
                .put(S3Repository.BUCKET_SETTING.getKey(), "bucket")
                .put(S3Repository.ACCESS_KEY_SETTING.getKey(), "insecure_aws_key")
                .put(S3Repository.SECRET_KEY_SETTING.getKey(), "insecure_aws_secret")
                .build()
        );

        final RestRequest fakeRestRequest = new FakeRestRequest();
        fakeRestRequest.params().put("repository", repositoryName);
        final RestGetRepositoriesAction action = new RestGetRepositoriesAction(getInstanceFromNode(SettingsFilter.class));

        final CountDownLatch latch = new CountDownLatch(1);
        final AtomicReference<AssertionError> error = new AtomicReference<>();
        action.handleRequest(fakeRestRequest, new AbstractRestChannel(fakeRestRequest, true) {
            @Override
            public void sendResponse(RestResponse response) {
                try {
                    String responseAsString = response.content().utf8ToString();
                    assertThat(responseAsString, containsString(repositoryName));
                    assertThat(responseAsString, not(containsString("insecure_")));
                } catch (final AssertionError ex) {
                    error.set(ex);
                }
                latch.countDown();
            }
        }, getInstanceFromNode(NodeClient.class));

        latch.await();
        if (error.get() != null) {
            throw error.get();
        }

        assertWarnings(
            "Using s3 access/secret key from repository settings. Instead store these in named clients and"
                + " the elasticsearch keystore for secure settings."
        );
    }

    private void createRepository(final String name, final Settings repositorySettings) {
        assertAcked(
            clusterAdmin().preparePutRepository(TEST_REQUEST_TIMEOUT, TEST_REQUEST_TIMEOUT, name)
                .setType(S3Repository.TYPE)
                .setVerify(false)
                .setSettings(repositorySettings)
        );
    }

    /**
     * A S3 repository plugin that keeps track of the credentials used to build an AmazonS3 client
     */
    public static final class ProxyS3RepositoryPlugin extends S3RepositoryPlugin {

        public ProxyS3RepositoryPlugin(Settings settings) {
            super(settings);
        }

        @Override
<<<<<<< HEAD
        protected S3Repository createRepository(
            RepositoryMetadata metadata,
            NamedXContentRegistry registry,
            ClusterService clusterService,
            BigArrays bigArrays,
            RecoverySettings recoverySettings,
            RepositoriesMetrics repositoriesMetrics
        ) {
            return new S3Repository(metadata, registry, getService(), clusterService, bigArrays, recoverySettings, repositoriesMetrics) {
                @Override
                protected void assertSnapshotOrGenericThread() {
                    // eliminate thread name check as we create repo manually on test/main threads
                }
            };
        }

        @Override
        S3Service s3Service(Environment environment, Settings nodeSettings, S3StorageClassStrategyProvider storageClassStrategyProvider) {
            return new ProxyS3Service(environment, nodeSettings, storageClassStrategyProvider);
=======
        S3Service s3Service(Environment environment, Settings nodeSettings, ResourceWatcherService resourceWatcherService) {
            return new ProxyS3Service(environment, nodeSettings, resourceWatcherService);
>>>>>>> e3e44af4
        }

        public static final class ClientAndCredentials extends AmazonS3Wrapper {
            final AWSCredentialsProvider credentials;

            ClientAndCredentials(AmazonS3 delegate, AWSCredentialsProvider credentials) {
                super(delegate);
                this.credentials = credentials;
            }
        }

        public static final class ProxyS3Service extends S3Service {

            private static final Logger logger = LogManager.getLogger(ProxyS3Service.class);

<<<<<<< HEAD
            ProxyS3Service(Environment environment, Settings nodeSettings, S3StorageClassStrategyProvider storageClassStrategyProvider) {
                super(environment, nodeSettings, storageClassStrategyProvider);
=======
            ProxyS3Service(Environment environment, Settings nodeSettings, ResourceWatcherService resourceWatcherService) {
                super(environment, nodeSettings, resourceWatcherService);
>>>>>>> e3e44af4
            }

            @Override
            AmazonS3 buildClient(final S3ClientSettings clientSettings) {
                final AmazonS3 client = super.buildClient(clientSettings);
                return new ClientAndCredentials(client, buildCredentials(logger, clientSettings, webIdentityTokenCredentialsProvider));
            }

        }
    }
}<|MERGE_RESOLUTION|>--- conflicted
+++ resolved
@@ -263,30 +263,13 @@
         }
 
         @Override
-<<<<<<< HEAD
-        protected S3Repository createRepository(
-            RepositoryMetadata metadata,
-            NamedXContentRegistry registry,
-            ClusterService clusterService,
-            BigArrays bigArrays,
-            RecoverySettings recoverySettings,
-            RepositoriesMetrics repositoriesMetrics
+        S3Service s3Service(
+            Environment environment,
+            Settings nodeSettings,
+            ResourceWatcherService resourceWatcherService,
+            S3StorageClassStrategyProvider storageClassStrategyProvider
         ) {
-            return new S3Repository(metadata, registry, getService(), clusterService, bigArrays, recoverySettings, repositoriesMetrics) {
-                @Override
-                protected void assertSnapshotOrGenericThread() {
-                    // eliminate thread name check as we create repo manually on test/main threads
-                }
-            };
-        }
-
-        @Override
-        S3Service s3Service(Environment environment, Settings nodeSettings, S3StorageClassStrategyProvider storageClassStrategyProvider) {
-            return new ProxyS3Service(environment, nodeSettings, storageClassStrategyProvider);
-=======
-        S3Service s3Service(Environment environment, Settings nodeSettings, ResourceWatcherService resourceWatcherService) {
-            return new ProxyS3Service(environment, nodeSettings, resourceWatcherService);
->>>>>>> e3e44af4
+            return new ProxyS3Service(environment, nodeSettings, resourceWatcherService, storageClassStrategyProvider);
         }
 
         public static final class ClientAndCredentials extends AmazonS3Wrapper {
@@ -302,13 +285,13 @@
 
             private static final Logger logger = LogManager.getLogger(ProxyS3Service.class);
 
-<<<<<<< HEAD
-            ProxyS3Service(Environment environment, Settings nodeSettings, S3StorageClassStrategyProvider storageClassStrategyProvider) {
-                super(environment, nodeSettings, storageClassStrategyProvider);
-=======
-            ProxyS3Service(Environment environment, Settings nodeSettings, ResourceWatcherService resourceWatcherService) {
-                super(environment, nodeSettings, resourceWatcherService);
->>>>>>> e3e44af4
+            ProxyS3Service(
+                Environment environment,
+                Settings nodeSettings,
+                ResourceWatcherService resourceWatcherService,
+                S3StorageClassStrategyProvider storageClassStrategyProvider
+            ) {
+                super(environment, nodeSettings, resourceWatcherService, storageClassStrategyProvider);
             }
 
             @Override
