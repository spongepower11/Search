--- conflicted
+++ resolved
@@ -108,68 +108,23 @@
         this.repositoryMetadata = repositoryMetadata;
         this.threadPool = threadPool;
         this.snapshotExecutor = threadPool.executor(ThreadPool.Names.SNAPSHOT);
-<<<<<<< HEAD
-        this.getMetricCollector = new IgnoreNoResponseMetricsCollector() {
-            @Override
-            public void collectMetrics(Request<?> request) {
-                assert request.getHttpMethod().name().equals("GET");
-                stats.getCount.addAndGet(getRequestCount(request));
-                s3RequestRetryStats.addRequest(request);
-            }
-        };
-        this.listMetricCollector = new IgnoreNoResponseMetricsCollector() {
-            @Override
-            public void collectMetrics(Request<?> request) {
-                assert request.getHttpMethod().name().equals("GET");
-                stats.listCount.addAndGet(getRequestCount(request));
-                s3RequestRetryStats.addRequest(request);
-            }
-        };
-        this.putMetricCollector = new IgnoreNoResponseMetricsCollector() {
-            @Override
-            public void collectMetrics(Request<?> request) {
-                assert request.getHttpMethod().name().equals("PUT");
-                stats.putCount.addAndGet(getRequestCount(request));
-                s3RequestRetryStats.addRequest(request);
-            }
-        };
-        this.multiPartUploadMetricCollector = new IgnoreNoResponseMetricsCollector() {
-            @Override
-            public void collectMetrics(Request<?> request) {
-                assert request.getHttpMethod().name().equals("PUT") || request.getHttpMethod().name().equals("POST");
-                stats.postCount.addAndGet(getRequestCount(request));
-                s3RequestRetryStats.addRequest(request);
-            }
-        };
-        this.deleteMetricCollector = new IgnoreNoResponseMetricsCollector() {
-            @Override
-            public void collectMetrics(Request<?> request) {
-                assert request.getHttpMethod().name().equals("POST");
-                stats.deleteCount.addAndGet(getRequestCount(request));
-                s3RequestRetryStats.addRequest(request);
-            }
-        };
-        this.abortPartUploadMetricCollector = new IgnoreNoResponseMetricsCollector() {
-            @Override
-            public void collectMetrics(Request<?> request) {
-                assert request.getHttpMethod().name().equals("DELETE");
-                stats.abortCount.addAndGet(getRequestCount(request));
-                s3RequestRetryStats.addRequest(request);
-            }
-        };
+        this.meter = meter;
         s3RequestRetryStats = new S3RequestRetryStats(getMaxRetries());
         threadPool.scheduleWithFixedDelay(() -> {
             var priorRetryStats = s3RequestRetryStats;
             s3RequestRetryStats = new S3RequestRetryStats(getMaxRetries());
             priorRetryStats.emitMetrics();
         }, RETRY_STATS_WINDOW, threadPool.generic());
-=======
-        this.meter = meter;
     }
 
     RequestMetricCollector getMetricCollector(Operation operation, OperationPurpose purpose) {
-        return statsCollectors.getMetricCollector(operation, purpose);
->>>>>>> 6f71b3ae
+        return new RequestMetricCollector() {
+            @Override
+            public void collectMetrics(Request<?> request, Response<?> response) {
+                s3RequestRetryStats.addRequest(request);
+                statsCollectors.getMetricCollector(operation, purpose);
+            }
+        };
     }
 
     public Executor getSnapshotExecutor() {
