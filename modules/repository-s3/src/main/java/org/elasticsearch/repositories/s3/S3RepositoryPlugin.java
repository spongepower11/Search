--- conflicted
+++ resolved
@@ -102,11 +102,7 @@
         IndexNameExpressionResolver indexNameExpressionResolver,
         Supplier<RepositoriesService> repositoriesServiceSupplier,
         Tracer tracer,
-<<<<<<< HEAD
-        Supplier<AllocationDeciders> allocationDecidersSupplier
-=======
         AllocationDeciders allocationDeciders
->>>>>>> fc819609
     ) {
         service.set(s3Service(environment));
         this.service.get().refreshAndClearCache(S3ClientSettings.load(settings));
