--- conflicted
+++ resolved
@@ -389,11 +389,7 @@
             // Drop all permissions to actually compile the code itself.
             return AccessController.doPrivileged(new PrivilegedAction<Constructor<?>>() {
                 @Override
-<<<<<<< HEAD
-                public Object run() {
-=======
                 public Constructor<?> run() {
->>>>>>> 0c7f6570
                     String name = scriptName == null ? source : scriptName;
                     Constructor<?> constructor = compiler.compile(loader, new MainMethodReserved(), name, source, compilerSettings);
 
@@ -470,26 +466,7 @@
                 throw new IllegalArgumentException("Unrecognized compile-time parameter(s): " + copy);
             }
         }
-<<<<<<< HEAD
-
-        try {
-            // Drop all permissions to actually compile the code itself.
-            AccessController.doPrivileged(new PrivilegedAction<Void>() {
-                @Override
-                public Void run() {
-                    String name = scriptName == null ? source : scriptName;
-                    compiler.compile(loader, reserved, name, source, compilerSettings);
-
-                    return null;
-                }
-            }, COMPILATION_CONTEXT);
-            // Note that it is safe to catch any of the following errors since Painless is stateless.
-        } catch (OutOfMemoryError | StackOverflowError | VerifyError | Exception e) {
-            throw convertToScriptException(scriptName == null ? source : scriptName, source, e);
-        }
-=======
         return compilerSettings;
->>>>>>> 0c7f6570
     }
 
     private ScriptException convertToScriptException(String scriptSource, Throwable t) {
