/*
 * Licensed to Elasticsearch under one or more contributor
 * license agreements. See the NOTICE file distributed with
 * this work for additional information regarding copyright
 * ownership. Elasticsearch licenses this file to you under
 * the Apache License, Version 2.0 (the "License"); you may
 * not use this file except in compliance with the License.
 * You may obtain a copy of the License at
 *
 *    http://www.apache.org/licenses/LICENSE-2.0
 *
 * Unless required by applicable law or agreed to in writing,
 * software distributed under the License is distributed on an
 * "AS IS" BASIS, WITHOUT WARRANTIES OR CONDITIONS OF ANY
 * KIND, either express or implied.  See the License for the
 * specific language governing permissions and limitations
 * under the License.
 */

package org.elasticsearch.painless.node;

import org.elasticsearch.painless.ClassWriter;
import org.elasticsearch.painless.CompilerSettings;
import org.elasticsearch.painless.DefBootstrap;
import org.elasticsearch.painless.Globals;
import org.elasticsearch.painless.Locals;
import org.elasticsearch.painless.Location;
import org.elasticsearch.painless.MethodWriter;
import org.elasticsearch.painless.lookup.def;
<<<<<<< HEAD
import org.elasticsearch.painless.symbol.ClassTable;
=======
import org.elasticsearch.painless.symbol.FunctionTable;
>>>>>>> e1a30179
import org.objectweb.asm.Type;

import java.time.ZonedDateTime;
import java.util.Objects;
import java.util.Set;

/**
 * Represents an array load/store or shortcut on a def type.  (Internal only.)
 */
final class PSubDefArray extends AStoreable {
    private AExpression index;

    PSubDefArray(Location location, AExpression index) {
        super(location);

        this.index = Objects.requireNonNull(index);
    }

    @Override
    void storeSettings(CompilerSettings settings) {
        throw createError(new IllegalStateException("illegal tree structure"));
    }

    @Override
    void extractVariables(Set<String> variables) {
        throw createError(new IllegalStateException("Illegal tree structure."));
    }

    @Override
<<<<<<< HEAD
    void analyze(ClassTable classTable, Locals locals) {
        index.analyze(classTable, locals);
        index.expected = index.actual;
        index = index.cast(classTable, locals);
=======
    void analyze(FunctionTable functions, Locals locals) {
        index.analyze(functions, locals);
        index.expected = index.actual;
        index = index.cast(functions, locals);
>>>>>>> e1a30179

        // TODO: remove ZonedDateTime exception when JodaCompatibleDateTime is removed
        actual = expected == null || expected == ZonedDateTime.class || explicit ? def.class : expected;
    }

    @Override
    void write(ClassWriter classWriter, MethodWriter methodWriter, Globals globals) {
        setup(classWriter, methodWriter, globals);
        load(classWriter, methodWriter, globals);
    }

    @Override
    int accessElementCount() {
        return 2;
    }

    @Override
    boolean isDefOptimized() {
        return true;
    }

    @Override
    void updateActual(Class<?> actual) {
        this.actual = actual;
    }

    @Override
    void setup(ClassWriter classWriter, MethodWriter methodWriter, Globals globals) {
        methodWriter.dup();
        index.write(classWriter, methodWriter, globals);
        Type methodType = Type.getMethodType(
                MethodWriter.getType(index.actual), Type.getType(Object.class), MethodWriter.getType(index.actual));
        methodWriter.invokeDefCall("normalizeIndex", methodType, DefBootstrap.INDEX_NORMALIZE);
    }

    @Override
    void load(ClassWriter classWriter, MethodWriter methodWriter, Globals globals) {
        methodWriter.writeDebugInfo(location);

        Type methodType =
            Type.getMethodType(MethodWriter.getType(actual), Type.getType(Object.class), MethodWriter.getType(index.actual));
        methodWriter.invokeDefCall("arrayLoad", methodType, DefBootstrap.ARRAY_LOAD);
    }

    @Override
    void store(ClassWriter classWriter, MethodWriter methodWriter, Globals globals) {
        methodWriter.writeDebugInfo(location);

        Type methodType =
            Type.getMethodType(
                Type.getType(void.class), Type.getType(Object.class), MethodWriter.getType(index.actual), MethodWriter.getType(actual));
        methodWriter.invokeDefCall("arrayStore", methodType, DefBootstrap.ARRAY_STORE);
    }

    @Override
    public String toString() {
        return singleLineToString(prefix, index);
    }
}<|MERGE_RESOLUTION|>--- conflicted
+++ resolved
@@ -27,11 +27,7 @@
 import org.elasticsearch.painless.Location;
 import org.elasticsearch.painless.MethodWriter;
 import org.elasticsearch.painless.lookup.def;
-<<<<<<< HEAD
 import org.elasticsearch.painless.symbol.ClassTable;
-=======
-import org.elasticsearch.painless.symbol.FunctionTable;
->>>>>>> e1a30179
 import org.objectweb.asm.Type;
 
 import java.time.ZonedDateTime;
@@ -61,17 +57,10 @@
     }
 
     @Override
-<<<<<<< HEAD
     void analyze(ClassTable classTable, Locals locals) {
         index.analyze(classTable, locals);
         index.expected = index.actual;
         index = index.cast(classTable, locals);
-=======
-    void analyze(FunctionTable functions, Locals locals) {
-        index.analyze(functions, locals);
-        index.expected = index.actual;
-        index = index.cast(functions, locals);
->>>>>>> e1a30179
 
         // TODO: remove ZonedDateTime exception when JodaCompatibleDateTime is removed
         actual = expected == null || expected == ZonedDateTime.class || explicit ? def.class : expected;
