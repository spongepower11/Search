--- conflicted
+++ resolved
@@ -19,7 +19,7 @@
 
 package org.elasticsearch.painless;
 
-import org.elasticsearch.painless.Variables.Special;
+import org.elasticsearch.painless.Variables.Reserved;
 import org.elasticsearch.painless.Variables.Variable;
 import org.elasticsearch.painless.node.SSource;
 import org.objectweb.asm.ClassWriter;
@@ -30,6 +30,8 @@
 import static org.elasticsearch.painless.WriterConstants.CLASS_TYPE;
 import static org.elasticsearch.painless.WriterConstants.CONSTRUCTOR;
 import static org.elasticsearch.painless.WriterConstants.EXECUTE;
+import static org.elasticsearch.painless.WriterConstants.MAP_GET;
+import static org.elasticsearch.painless.WriterConstants.MAP_TYPE;
 
 public class Writer {
     public static byte[] write(final CompilerSettings settings, final Definition definition,
@@ -61,18 +63,7 @@
         writeBegin();
         writeConstructor();
 
-<<<<<<< HEAD
-        adapter = new GeneratorAdapter(Opcodes.ACC_PUBLIC, EXECUTE, SIGNATURE, null, writer);
-=======
-        execute = new GeneratorAdapter(Opcodes.ACC_PUBLIC, EXECUTE, null, null, writer);
-
-        final WriterUtility utility = new WriterUtility(metadata, execute);
-        final WriterCaster caster = new WriterCaster(execute);
-
-        statement = new WriterStatement(metadata, execute, this, utility);
-        expression = new WriterExpression(metadata, execute, this, utility, caster);
-        external = new WriterExternal(metadata, execute, this, utility, caster);
->>>>>>> fe05ee85
+        adapter = new GeneratorAdapter(Opcodes.ACC_PUBLIC, EXECUTE, null, null, writer);
 
         writeExecute();
         writeEnd();
@@ -85,12 +76,9 @@
         final String name = CLASS_TYPE.getInternalName();
 
         // apply marker interface NeedsScore if we use the score!
-        final String interfaces[];
-        if (metadata.scoreValueUsed) {
-            interfaces = new String[] { WriterConstants.NEEDS_SCORE_TYPE.getInternalName() };
-        } else {
-            interfaces = null;
-        }
+        final String interfaces[] = variables.reserved.score ?
+            new String[] { WriterConstants.NEEDS_SCORE_TYPE.getInternalName() } : null;
+
         writer.visit(version, access, name, null, base, interfaces);
         writer.visitSource(source, null);
     }
@@ -104,71 +92,28 @@
         constructor.endMethod();
     }
 
-<<<<<<< HEAD
     protected void writeExecute() {
-        final Variable input = variables.getVariable(null, Special.INPUT);
+        if (variables.reserved.score) {
+            final Variable score = variables.getVariable(null, Reserved.SCORE);
 
-        final Variable score = variables.getVariable(null, Special.SCORE);
-
-        if (score != null) {
-            final Label fals = new Label();
-            final Label end = new Label();
-
-            adapter.visitVarInsn(Opcodes.ALOAD, input.slot);
-            adapter.push(Special.SCORE);
-            adapter.invokeInterface(MAP_TYPE, MAP_GET);
-            adapter.dup();
-            adapter.ifNull(fals);
-            adapter.checkCast(SCORE_ACCESSOR_TYPE);
-            adapter.invokeVirtual(SCORE_ACCESSOR_TYPE, SCORE_ACCESSOR_FLOAT);
-            adapter.goTo(end);
-            adapter.mark(fals);
-            adapter.pop();
-            adapter.push(0F);
-            adapter.mark(end);
+            adapter.visitVarInsn(Opcodes.ALOAD, score.slot);
+            adapter.invokeVirtual(WriterConstants.SCORER_TYPE, WriterConstants.SCORER_SCORE);
             adapter.visitVarInsn(Opcodes.FSTORE, score.slot);
         }
 
-        final Variable doc = variables.getVariable(null, Special.DOC);
-
-        if (doc != null) {
-            final Label fals = new Label();
-            final Label end = new Label();
+        if (variables.reserved.ctx) {
+            final Variable input = variables.getVariable(null, Reserved.INPUT);
+            final Variable ctx = variables.getVariable(null, Reserved.CTX);
 
             adapter.visitVarInsn(Opcodes.ALOAD, input.slot);
-            adapter.push(Special.DOC);
+            adapter.push(Reserved.CTX);
             adapter.invokeInterface(MAP_TYPE, MAP_GET);
-            adapter.dup();
-            adapter.ifNull(fals);
-            adapter.goTo(end);
-            adapter.mark(fals);
-            adapter.pop();
-            adapter.push(Opcodes.ACONST_NULL);
-            adapter.mark(end);
-            adapter.visitVarInsn(Opcodes.ASTORE, doc.slot);
-=======
-    private void writeExecute() {
-        if (metadata.scoreValueUsed) {
-            // if the _score value is used, we do this once:
-            //   float _score = scorer.score();
-            execute.visitVarInsn(Opcodes.ALOAD, metadata.scorerValueSlot);
-            execute.invokeVirtual(WriterConstants.SCORER_TYPE, WriterConstants.SCORER_SCORE);
-            execute.visitVarInsn(Opcodes.FSTORE, metadata.scoreValueSlot);
->>>>>>> fe05ee85
-        }
-        
-        if (metadata.ctxValueUsed) {
-            // if the _ctx value is used, we do this once:
-            //   Map<String,Object> ctx = input.get("ctx");
-            execute.visitVarInsn(Opcodes.ALOAD, metadata.inputValueSlot);
-            execute.push("ctx");
-            execute.invokeInterface(WriterConstants.MAP_TYPE, WriterConstants.MAP_GET);
-            execute.visitVarInsn(Opcodes.ASTORE, metadata.ctxValueSlot);
+            adapter.visitVarInsn(Opcodes.ASTORE, ctx.slot);
         }
 
-        final Variable loop = variables.getVariable(null, Special.LOOP);
+        if (variables.reserved.loop) {
+            final Variable loop = variables.getVariable(null, Reserved.LOOP);
 
-        if (loop != null) {
             adapter.push(settings.getMaxLoopCounter());
             adapter.visitVarInsn(Opcodes.ISTORE, loop.slot);
         }
