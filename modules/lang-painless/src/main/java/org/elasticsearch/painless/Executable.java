/*
 * Licensed to Elasticsearch under one or more contributor
 * license agreements. See the NOTICE file distributed with
 * this work for additional information regarding copyright
 * ownership. Elasticsearch licenses this file to you under
 * the Apache License, Version 2.0 (the "License"); you may
 * not use this file except in compliance with the License.
 * You may obtain a copy of the License at
 *
 *    http://www.apache.org/licenses/LICENSE-2.0
 *
 * Unless required by applicable law or agreed to in writing,
 * software distributed under the License is distributed on an
 * "AS IS" BASIS, WITHOUT WARRANTIES OR CONDITIONS OF ANY
 * KIND, either express or implied.  See the License for the
 * specific language governing permissions and limitations
 * under the License.
 */

package org.elasticsearch.painless;

<<<<<<< HEAD
import org.elasticsearch.painless.Definition;
=======
import org.apache.lucene.search.Scorer;
import org.elasticsearch.search.lookup.LeafDocLookup;
>>>>>>> fe05ee85

import java.util.Map;

public abstract class Executable {
    protected final Definition definition;

    private final String name;
    private final String source;

    public Executable(final Definition definition, final String name, final String source) {
        this.definition = definition;

        this.name = name;
        this.source = source;
    }

    public String getName() {
        return name;
    }

    public String getSource() {
        return source;
    }

    public Definition getDefinition() {
        return definition;
    }

    public abstract Object execute(Map<String, Object> input, Scorer scorer, LeafDocLookup doc);
}<|MERGE_RESOLUTION|>--- conflicted
+++ resolved
@@ -19,24 +19,16 @@
 
 package org.elasticsearch.painless;
 
-<<<<<<< HEAD
-import org.elasticsearch.painless.Definition;
-=======
 import org.apache.lucene.search.Scorer;
 import org.elasticsearch.search.lookup.LeafDocLookup;
->>>>>>> fe05ee85
 
 import java.util.Map;
 
 public abstract class Executable {
-    protected final Definition definition;
-
     private final String name;
     private final String source;
 
-    public Executable(final Definition definition, final String name, final String source) {
-        this.definition = definition;
-
+    public Executable(final String name, final String source) {
         this.name = name;
         this.source = source;
     }
@@ -49,9 +41,5 @@
         return source;
     }
 
-    public Definition getDefinition() {
-        return definition;
-    }
-
-    public abstract Object execute(Map<String, Object> input, Scorer scorer, LeafDocLookup doc);
+    public abstract Object execute(final Map<String, Object> input, final Scorer scorer, final LeafDocLookup doc);
 }