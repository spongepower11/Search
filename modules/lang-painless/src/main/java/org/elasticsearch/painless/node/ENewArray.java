--- conflicted
+++ resolved
@@ -25,11 +25,7 @@
 import org.elasticsearch.painless.Locals;
 import org.elasticsearch.painless.Location;
 import org.elasticsearch.painless.MethodWriter;
-<<<<<<< HEAD
 import org.elasticsearch.painless.symbol.ClassTable;
-=======
-import org.elasticsearch.painless.symbol.FunctionTable;
->>>>>>> e1a30179
 
 import java.util.List;
 import java.util.Objects;
@@ -67,11 +63,7 @@
     }
 
     @Override
-<<<<<<< HEAD
     void analyze(ClassTable classTable, Locals locals) {
-=======
-    void analyze(FunctionTable functions, Locals locals) {
->>>>>>> e1a30179
         if (!read) {
              throw createError(new IllegalArgumentException("A newly created array must be read from."));
         }
@@ -87,13 +79,8 @@
 
             expression.expected = initialize ? clazz.getComponentType() : int.class;
             expression.internal = true;
-<<<<<<< HEAD
             expression.analyze(classTable, locals);
             arguments.set(argument, expression.cast(classTable, locals));
-=======
-            expression.analyze(functions, locals);
-            arguments.set(argument, expression.cast(functions, locals));
->>>>>>> e1a30179
         }
 
         actual = clazz;
