--- conflicted
+++ resolved
@@ -25,11 +25,7 @@
 import org.elasticsearch.painless.Locals;
 import org.elasticsearch.painless.Location;
 import org.elasticsearch.painless.MethodWriter;
-<<<<<<< HEAD
 import org.elasticsearch.painless.symbol.ClassTable;
-=======
-import org.elasticsearch.painless.symbol.FunctionTable;
->>>>>>> e1a30179
 import org.objectweb.asm.Label;
 import org.objectweb.asm.Opcodes;
 
@@ -70,17 +66,10 @@
     }
 
     @Override
-<<<<<<< HEAD
     void analyze(ClassTable classTable, Locals locals) {
         condition.expected = boolean.class;
         condition.analyze(classTable, locals);
         condition = condition.cast(classTable, locals);
-=======
-    void analyze(FunctionTable functions, Locals locals) {
-        condition.expected = boolean.class;
-        condition.analyze(functions, locals);
-        condition = condition.cast(functions, locals);
->>>>>>> e1a30179
 
         if (condition.constant != null) {
             throw createError(new IllegalArgumentException("Extraneous if statement."));
@@ -94,11 +83,7 @@
         ifblock.inLoop = inLoop;
         ifblock.lastLoop = lastLoop;
 
-<<<<<<< HEAD
         ifblock.analyze(classTable, Locals.newLocalScope(locals));
-=======
-        ifblock.analyze(functions, Locals.newLocalScope(locals));
->>>>>>> e1a30179
 
         anyContinue = ifblock.anyContinue;
         anyBreak = ifblock.anyBreak;
