--- conflicted
+++ resolved
@@ -26,11 +26,7 @@
 import org.elasticsearch.painless.Locals;
 import org.elasticsearch.painless.Location;
 import org.elasticsearch.painless.MethodWriter;
-<<<<<<< HEAD
 import org.elasticsearch.painless.symbol.ClassTable;
-=======
-import org.elasticsearch.painless.symbol.FunctionTable;
->>>>>>> e1a30179
 import org.objectweb.asm.Label;
 
 import java.util.Set;
@@ -65,11 +61,7 @@
     }
 
     @Override
-<<<<<<< HEAD
     void analyze(ClassTable classTable, Locals locals) {
-=======
-    void analyze(FunctionTable functions, Locals locals) {
->>>>>>> e1a30179
         if (expected != null && expected.isPrimitive()) {
             throw createError(new IllegalArgumentException("Elvis operator cannot return primitives"));
         }
@@ -80,13 +72,8 @@
         rhs.explicit = explicit;
         rhs.internal = internal;
         actual = expected;
-<<<<<<< HEAD
         lhs.analyze(classTable, locals);
         rhs.analyze(classTable, locals);
-=======
-        lhs.analyze(functions, locals);
-        rhs.analyze(functions, locals);
->>>>>>> e1a30179
 
         if (lhs.isNull) {
             throw createError(new IllegalArgumentException("Extraneous elvis operator. LHS is null."));
@@ -109,13 +96,8 @@
             actual = promote;
         }
 
-<<<<<<< HEAD
         lhs = lhs.cast(classTable, locals);
         rhs = rhs.cast(classTable, locals);
-=======
-        lhs = lhs.cast(functions, locals);
-        rhs = rhs.cast(functions, locals);
->>>>>>> e1a30179
     }
 
     @Override
