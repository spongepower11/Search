--- conflicted
+++ resolved
@@ -25,11 +25,7 @@
 import org.elasticsearch.painless.Locals;
 import org.elasticsearch.painless.Location;
 import org.elasticsearch.painless.MethodWriter;
-<<<<<<< HEAD
 import org.elasticsearch.painless.symbol.ClassTable;
-=======
-import org.elasticsearch.painless.symbol.FunctionTable;
->>>>>>> e1a30179
 
 import java.util.Objects;
 import java.util.Set;
@@ -60,13 +56,8 @@
     }
 
     @Override
-<<<<<<< HEAD
     void analyze(ClassTable classTable, Locals locals) {
         actual = classTable.getPainlessLookup().canonicalTypeNameToType(type);
-=======
-    void analyze(FunctionTable functions, Locals locals) {
-        actual = locals.getPainlessLookup().canonicalTypeNameToType(type);
->>>>>>> e1a30179
 
         if (actual == null) {
             throw createError(new IllegalArgumentException("Not a type [" + type + "]."));
@@ -74,13 +65,8 @@
 
         child.expected = actual;
         child.explicit = true;
-<<<<<<< HEAD
         child.analyze(classTable, locals);
         child = child.cast(classTable, locals);
-=======
-        child.analyze(functions, locals);
-        child = child.cast(functions, locals);
->>>>>>> e1a30179
     }
 
     @Override
@@ -88,20 +74,12 @@
         throw createError(new IllegalStateException("Illegal tree structure."));
     }
 
-<<<<<<< HEAD
     AExpression cast(ClassTable classTable, Locals locals) {
-=======
-    AExpression cast(FunctionTable functions, Locals locals) {
->>>>>>> e1a30179
         child.expected = expected;
         child.explicit = explicit;
         child.internal = internal;
 
-<<<<<<< HEAD
         return child.cast(classTable, locals);
-=======
-        return child.cast(functions, locals);
->>>>>>> e1a30179
     }
 
     @Override
