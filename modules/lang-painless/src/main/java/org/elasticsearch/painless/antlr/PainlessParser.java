// ANTLR GENERATED CODE: DO NOT EDIT
package org.elasticsearch.painless.antlr;

import org.antlr.v4.runtime.FailedPredicateException;
import org.antlr.v4.runtime.NoViableAltException;
import org.antlr.v4.runtime.Parser;
import org.antlr.v4.runtime.ParserRuleContext;
import org.antlr.v4.runtime.RecognitionException;
import org.antlr.v4.runtime.RuleContext;
import org.antlr.v4.runtime.RuntimeMetaData;
import org.antlr.v4.runtime.TokenStream;
import org.antlr.v4.runtime.Vocabulary;
import org.antlr.v4.runtime.VocabularyImpl;
import org.antlr.v4.runtime.atn.ATN;
import org.antlr.v4.runtime.atn.ATNDeserializer;
import org.antlr.v4.runtime.atn.ParserATNSimulator;
import org.antlr.v4.runtime.atn.PredictionContextCache;
import org.antlr.v4.runtime.dfa.DFA;
import org.antlr.v4.runtime.tree.ParseTreeVisitor;
import org.antlr.v4.runtime.tree.TerminalNode;

import java.util.List;

@SuppressWarnings({"all", "warnings", "unchecked", "unused", "cast"})
class PainlessParser extends Parser {
  static { RuntimeMetaData.checkVersion("4.5.1", RuntimeMetaData.VERSION); }

  protected static final DFA[] _decisionToDFA;
  protected static final PredictionContextCache _sharedContextCache =
    new PredictionContextCache();
  public static final int
<<<<<<< HEAD
    WS=1, COMMENT=2, LBRACK=3, RBRACK=4, LBRACE=5, RBRACE=6, LP=7, RP=8, DOT=9,
    COMMA=10, SEMICOLON=11, IF=12, ELSE=13, WHILE=14, DO=15, FOR=16, CONTINUE=17,
    BREAK=18, RETURN=19, NEW=20, TRY=21, CATCH=22, THROW=23, THIS=24, BOOLNOT=25,
    BWNOT=26, MUL=27, DIV=28, REM=29, ADD=30, SUB=31, LSH=32, RSH=33, USH=34,
    LT=35, LTE=36, GT=37, GTE=38, EQ=39, EQR=40, NE=41, NER=42, BWAND=43,
    XOR=44, BWOR=45, BOOLAND=46, BOOLOR=47, COND=48, COLON=49, REF=50, ARROW=51,
    FIND=52, MATCH=53, INCR=54, DECR=55, ASSIGN=56, AADD=57, ASUB=58, AMUL=59,
    ADIV=60, AREM=61, AAND=62, AXOR=63, AOR=64, ALSH=65, ARSH=66, AUSH=67,
    OCTAL=68, HEX=69, INTEGER=70, DECIMAL=71, STRING=72, REGEX=73, TRUE=74,
    FALSE=75, NULL=76, TYPE=77, ID=78, DOTINTEGER=79, DOTID=80;
=======
    WS=1, COMMENT=2, LBRACK=3, RBRACK=4, LBRACE=5, RBRACE=6, LP=7, RP=8, DOT=9, 
    COMMA=10, SEMICOLON=11, IF=12, ELSE=13, WHILE=14, DO=15, FOR=16, CONTINUE=17, 
    BREAK=18, RETURN=19, NEW=20, TRY=21, CATCH=22, THROW=23, THIS=24, INSTANCEOF=25, 
    BOOLNOT=26, BWNOT=27, MUL=28, DIV=29, REM=30, ADD=31, SUB=32, LSH=33, 
    RSH=34, USH=35, LT=36, LTE=37, GT=38, GTE=39, EQ=40, EQR=41, NE=42, NER=43, 
    BWAND=44, XOR=45, BWOR=46, BOOLAND=47, BOOLOR=48, COND=49, COLON=50, REF=51, 
    ARROW=52, FIND=53, MATCH=54, INCR=55, DECR=56, ASSIGN=57, AADD=58, ASUB=59, 
    AMUL=60, ADIV=61, AREM=62, AAND=63, AXOR=64, AOR=65, ALSH=66, ARSH=67, 
    AUSH=68, OCTAL=69, HEX=70, INTEGER=71, DECIMAL=72, STRING=73, REGEX=74, 
    TRUE=75, FALSE=76, NULL=77, TYPE=78, ID=79, DOTINTEGER=80, DOTID=81;
>>>>>>> 7c87d39f
  public static final int
    RULE_source = 0, RULE_function = 1, RULE_parameters = 2, RULE_statement = 3,
    RULE_trailer = 4, RULE_block = 5, RULE_empty = 6, RULE_initializer = 7,
    RULE_afterthought = 8, RULE_declaration = 9, RULE_decltype = 10, RULE_declvar = 11,
    RULE_trap = 12, RULE_delimiter = 13, RULE_expression = 14, RULE_unary = 15,
    RULE_chain = 16, RULE_primary = 17, RULE_secondary = 18, RULE_dot = 19,
    RULE_brace = 20, RULE_arguments = 21, RULE_argument = 22, RULE_lambda = 23,
    RULE_lamtype = 24, RULE_funcref = 25, RULE_classFuncref = 26, RULE_constructorFuncref = 27,
    RULE_capturingFuncref = 28, RULE_localFuncref = 29, RULE_arrayinitializer = 30,
    RULE_listinitializer = 31, RULE_mapinitializer = 32, RULE_maptoken = 33;
  public static final String[] ruleNames = {
    "source", "function", "parameters", "statement", "trailer", "block", "empty",
    "initializer", "afterthought", "declaration", "decltype", "declvar", "trap",
    "delimiter", "expression", "unary", "chain", "primary", "secondary", "dot",
    "brace", "arguments", "argument", "lambda", "lamtype", "funcref", "classFuncref",
    "constructorFuncref", "capturingFuncref", "localFuncref", "arrayinitializer",
    "listinitializer", "mapinitializer", "maptoken"
  };

  private static final String[] _LITERAL_NAMES = {
<<<<<<< HEAD
    null, null, null, "'{'", "'}'", "'['", "']'", "'('", "')'", "'.'", "','",
    "';'", "'if'", "'else'", "'while'", "'do'", "'for'", "'continue'", "'break'",
    "'return'", "'new'", "'try'", "'catch'", "'throw'", "'this'", "'!'", "'~'",
    "'*'", "'/'", "'%'", "'+'", "'-'", "'<<'", "'>>'", "'>>>'", "'<'", "'<='",
    "'>'", "'>='", "'=='", "'==='", "'!='", "'!=='", "'&'", "'^'", "'|'",
    "'&&'", "'||'", "'?'", "':'", "'::'", "'->'", "'=~'", "'==~'", "'++'",
    "'--'", "'='", "'+='", "'-='", "'*='", "'/='", "'%='", "'&='", "'^='",
    "'|='", "'<<='", "'>>='", "'>>>='", null, null, null, null, null, null,
    "'true'", "'false'", "'null'"
  };
  private static final String[] _SYMBOLIC_NAMES = {
    null, "WS", "COMMENT", "LBRACK", "RBRACK", "LBRACE", "RBRACE", "LP", "RP",
    "DOT", "COMMA", "SEMICOLON", "IF", "ELSE", "WHILE", "DO", "FOR", "CONTINUE",
    "BREAK", "RETURN", "NEW", "TRY", "CATCH", "THROW", "THIS", "BOOLNOT",
    "BWNOT", "MUL", "DIV", "REM", "ADD", "SUB", "LSH", "RSH", "USH", "LT",
    "LTE", "GT", "GTE", "EQ", "EQR", "NE", "NER", "BWAND", "XOR", "BWOR",
    "BOOLAND", "BOOLOR", "COND", "COLON", "REF", "ARROW", "FIND", "MATCH",
    "INCR", "DECR", "ASSIGN", "AADD", "ASUB", "AMUL", "ADIV", "AREM", "AAND",
    "AXOR", "AOR", "ALSH", "ARSH", "AUSH", "OCTAL", "HEX", "INTEGER", "DECIMAL",
    "STRING", "REGEX", "TRUE", "FALSE", "NULL", "TYPE", "ID", "DOTINTEGER",
=======
    null, null, null, "'{'", "'}'", "'['", "']'", "'('", "')'", "'.'", "','", 
    "';'", "'if'", "'else'", "'while'", "'do'", "'for'", "'continue'", "'break'", 
    "'return'", "'new'", "'try'", "'catch'", "'throw'", "'this'", "'instanceof'", 
    "'!'", "'~'", "'*'", "'/'", "'%'", "'+'", "'-'", "'<<'", "'>>'", "'>>>'", 
    "'<'", "'<='", "'>'", "'>='", "'=='", "'==='", "'!='", "'!=='", "'&'", 
    "'^'", "'|'", "'&&'", "'||'", "'?'", "':'", "'::'", "'->'", "'=~'", "'==~'", 
    "'++'", "'--'", "'='", "'+='", "'-='", "'*='", "'/='", "'%='", "'&='", 
    "'^='", "'|='", "'<<='", "'>>='", "'>>>='", null, null, null, null, null, 
    null, "'true'", "'false'", "'null'"
  };
  private static final String[] _SYMBOLIC_NAMES = {
    null, "WS", "COMMENT", "LBRACK", "RBRACK", "LBRACE", "RBRACE", "LP", "RP", 
    "DOT", "COMMA", "SEMICOLON", "IF", "ELSE", "WHILE", "DO", "FOR", "CONTINUE", 
    "BREAK", "RETURN", "NEW", "TRY", "CATCH", "THROW", "THIS", "INSTANCEOF", 
    "BOOLNOT", "BWNOT", "MUL", "DIV", "REM", "ADD", "SUB", "LSH", "RSH", "USH", 
    "LT", "LTE", "GT", "GTE", "EQ", "EQR", "NE", "NER", "BWAND", "XOR", "BWOR", 
    "BOOLAND", "BOOLOR", "COND", "COLON", "REF", "ARROW", "FIND", "MATCH", 
    "INCR", "DECR", "ASSIGN", "AADD", "ASUB", "AMUL", "ADIV", "AREM", "AAND", 
    "AXOR", "AOR", "ALSH", "ARSH", "AUSH", "OCTAL", "HEX", "INTEGER", "DECIMAL", 
    "STRING", "REGEX", "TRUE", "FALSE", "NULL", "TYPE", "ID", "DOTINTEGER", 
>>>>>>> 7c87d39f
    "DOTID"
  };
  public static final Vocabulary VOCABULARY = new VocabularyImpl(_LITERAL_NAMES, _SYMBOLIC_NAMES);

  /**
   * @deprecated Use {@link #VOCABULARY} instead.
   */
  @Deprecated
  public static final String[] tokenNames;
  static {
    tokenNames = new String[_SYMBOLIC_NAMES.length];
    for (int i = 0; i < tokenNames.length; i++) {
      tokenNames[i] = VOCABULARY.getLiteralName(i);
      if (tokenNames[i] == null) {
        tokenNames[i] = VOCABULARY.getSymbolicName(i);
      }

      if (tokenNames[i] == null) {
        tokenNames[i] = "<INVALID>";
      }
    }
  }

  @Override
  @Deprecated
  public String[] getTokenNames() {
    return tokenNames;
  }

  @Override

  public Vocabulary getVocabulary() {
    return VOCABULARY;
  }

  @Override
  public String getGrammarFileName() { return "PainlessParser.g4"; }

  @Override
  public String[] getRuleNames() { return ruleNames; }

  @Override
  public String getSerializedATN() { return _serializedATN; }

  @Override
  public ATN getATN() { return _ATN; }

  public PainlessParser(TokenStream input) {
    super(input);
    _interp = new ParserATNSimulator(this,_ATN,_decisionToDFA,_sharedContextCache);
  }
  public static class SourceContext extends ParserRuleContext {
    public TerminalNode EOF() { return getToken(PainlessParser.EOF, 0); }
    public List<FunctionContext> function() {
      return getRuleContexts(FunctionContext.class);
    }
    public FunctionContext function(int i) {
      return getRuleContext(FunctionContext.class,i);
    }
    public List<StatementContext> statement() {
      return getRuleContexts(StatementContext.class);
    }
    public StatementContext statement(int i) {
      return getRuleContext(StatementContext.class,i);
    }
    public SourceContext(ParserRuleContext parent, int invokingState) {
      super(parent, invokingState);
    }
    @Override public int getRuleIndex() { return RULE_source; }
    @Override
    public <T> T accept(ParseTreeVisitor<? extends T> visitor) {
      if ( visitor instanceof PainlessParserVisitor ) return ((PainlessParserVisitor<? extends T>)visitor).visitSource(this);
      else return visitor.visitChildren(this);
    }
  }

  public final SourceContext source() throws RecognitionException {
    SourceContext _localctx = new SourceContext(_ctx, getState());
    enterRule(_localctx, 0, RULE_source);
    try {
      int _alt;
      enterOuterAlt(_localctx, 1);
      {
      setState(71);
      _errHandler.sync(this);
      _alt = getInterpreter().adaptivePredict(_input,0,_ctx);
      while ( _alt!=2 && _alt!=org.antlr.v4.runtime.atn.ATN.INVALID_ALT_NUMBER ) {
        if ( _alt==1 ) {
          {
          {
          setState(68);
          function();
          }
          }
        }
        setState(73);
        _errHandler.sync(this);
        _alt = getInterpreter().adaptivePredict(_input,0,_ctx);
      }
      setState(77);
      _errHandler.sync(this);
      _alt = getInterpreter().adaptivePredict(_input,1,_ctx);
      while ( _alt!=2 && _alt!=org.antlr.v4.runtime.atn.ATN.INVALID_ALT_NUMBER ) {
        if ( _alt==1 ) {
          {
          {
          setState(74);
          statement();
          }
          }
        }
        setState(79);
        _errHandler.sync(this);
        _alt = getInterpreter().adaptivePredict(_input,1,_ctx);
      }
      setState(80);
      match(EOF);
      }
    }
    catch (RecognitionException re) {
      _localctx.exception = re;
      _errHandler.reportError(this, re);
      _errHandler.recover(this, re);
    }
    finally {
      exitRule();
    }
    return _localctx;
  }

  public static class FunctionContext extends ParserRuleContext {
    public DecltypeContext decltype() {
      return getRuleContext(DecltypeContext.class,0);
    }
    public TerminalNode ID() { return getToken(PainlessParser.ID, 0); }
    public ParametersContext parameters() {
      return getRuleContext(ParametersContext.class,0);
    }
    public BlockContext block() {
      return getRuleContext(BlockContext.class,0);
    }
    public FunctionContext(ParserRuleContext parent, int invokingState) {
      super(parent, invokingState);
    }
    @Override public int getRuleIndex() { return RULE_function; }
    @Override
    public <T> T accept(ParseTreeVisitor<? extends T> visitor) {
      if ( visitor instanceof PainlessParserVisitor ) return ((PainlessParserVisitor<? extends T>)visitor).visitFunction(this);
      else return visitor.visitChildren(this);
    }
  }

  public final FunctionContext function() throws RecognitionException {
    FunctionContext _localctx = new FunctionContext(_ctx, getState());
    enterRule(_localctx, 2, RULE_function);
    try {
      enterOuterAlt(_localctx, 1);
      {
      setState(82);
      decltype();
      setState(83);
      match(ID);
      setState(84);
      parameters();
      setState(85);
      block();
      }
    }
    catch (RecognitionException re) {
      _localctx.exception = re;
      _errHandler.reportError(this, re);
      _errHandler.recover(this, re);
    }
    finally {
      exitRule();
    }
    return _localctx;
  }

  public static class ParametersContext extends ParserRuleContext {
    public TerminalNode LP() { return getToken(PainlessParser.LP, 0); }
    public TerminalNode RP() { return getToken(PainlessParser.RP, 0); }
    public List<DecltypeContext> decltype() {
      return getRuleContexts(DecltypeContext.class);
    }
    public DecltypeContext decltype(int i) {
      return getRuleContext(DecltypeContext.class,i);
    }
    public List<TerminalNode> ID() { return getTokens(PainlessParser.ID); }
    public TerminalNode ID(int i) {
      return getToken(PainlessParser.ID, i);
    }
    public List<TerminalNode> COMMA() { return getTokens(PainlessParser.COMMA); }
    public TerminalNode COMMA(int i) {
      return getToken(PainlessParser.COMMA, i);
    }
    public ParametersContext(ParserRuleContext parent, int invokingState) {
      super(parent, invokingState);
    }
    @Override public int getRuleIndex() { return RULE_parameters; }
    @Override
    public <T> T accept(ParseTreeVisitor<? extends T> visitor) {
      if ( visitor instanceof PainlessParserVisitor ) return ((PainlessParserVisitor<? extends T>)visitor).visitParameters(this);
      else return visitor.visitChildren(this);
    }
  }

  public final ParametersContext parameters() throws RecognitionException {
    ParametersContext _localctx = new ParametersContext(_ctx, getState());
    enterRule(_localctx, 4, RULE_parameters);
    int _la;
    try {
      enterOuterAlt(_localctx, 1);
      {
      setState(87);
      match(LP);
      setState(99);
      _la = _input.LA(1);
      if (_la==TYPE) {
        {
        setState(88);
        decltype();
        setState(89);
        match(ID);
        setState(96);
        _errHandler.sync(this);
        _la = _input.LA(1);
        while (_la==COMMA) {
          {
          {
          setState(90);
          match(COMMA);
          setState(91);
          decltype();
          setState(92);
          match(ID);
          }
          }
          setState(98);
          _errHandler.sync(this);
          _la = _input.LA(1);
        }
        }
      }

      setState(101);
      match(RP);
      }
    }
    catch (RecognitionException re) {
      _localctx.exception = re;
      _errHandler.reportError(this, re);
      _errHandler.recover(this, re);
    }
    finally {
      exitRule();
    }
    return _localctx;
  }

  public static class StatementContext extends ParserRuleContext {
    public StatementContext(ParserRuleContext parent, int invokingState) {
      super(parent, invokingState);
    }
    @Override public int getRuleIndex() { return RULE_statement; }

    public StatementContext() { }
    public void copyFrom(StatementContext ctx) {
      super.copyFrom(ctx);
    }
  }
  public static class DeclContext extends StatementContext {
    public DeclarationContext declaration() {
      return getRuleContext(DeclarationContext.class,0);
    }
    public DelimiterContext delimiter() {
      return getRuleContext(DelimiterContext.class,0);
    }
    public DeclContext(StatementContext ctx) { copyFrom(ctx); }
    @Override
    public <T> T accept(ParseTreeVisitor<? extends T> visitor) {
      if ( visitor instanceof PainlessParserVisitor ) return ((PainlessParserVisitor<? extends T>)visitor).visitDecl(this);
      else return visitor.visitChildren(this);
    }
  }
  public static class BreakContext extends StatementContext {
    public TerminalNode BREAK() { return getToken(PainlessParser.BREAK, 0); }
    public DelimiterContext delimiter() {
      return getRuleContext(DelimiterContext.class,0);
    }
    public BreakContext(StatementContext ctx) { copyFrom(ctx); }
    @Override
    public <T> T accept(ParseTreeVisitor<? extends T> visitor) {
      if ( visitor instanceof PainlessParserVisitor ) return ((PainlessParserVisitor<? extends T>)visitor).visitBreak(this);
      else return visitor.visitChildren(this);
    }
  }
  public static class ThrowContext extends StatementContext {
    public TerminalNode THROW() { return getToken(PainlessParser.THROW, 0); }
    public ExpressionContext expression() {
      return getRuleContext(ExpressionContext.class,0);
    }
    public DelimiterContext delimiter() {
      return getRuleContext(DelimiterContext.class,0);
    }
    public ThrowContext(StatementContext ctx) { copyFrom(ctx); }
    @Override
    public <T> T accept(ParseTreeVisitor<? extends T> visitor) {
      if ( visitor instanceof PainlessParserVisitor ) return ((PainlessParserVisitor<? extends T>)visitor).visitThrow(this);
      else return visitor.visitChildren(this);
    }
  }
  public static class ContinueContext extends StatementContext {
    public TerminalNode CONTINUE() { return getToken(PainlessParser.CONTINUE, 0); }
    public DelimiterContext delimiter() {
      return getRuleContext(DelimiterContext.class,0);
    }
    public ContinueContext(StatementContext ctx) { copyFrom(ctx); }
    @Override
    public <T> T accept(ParseTreeVisitor<? extends T> visitor) {
      if ( visitor instanceof PainlessParserVisitor ) return ((PainlessParserVisitor<? extends T>)visitor).visitContinue(this);
      else return visitor.visitChildren(this);
    }
  }
  public static class ForContext extends StatementContext {
    public TerminalNode FOR() { return getToken(PainlessParser.FOR, 0); }
    public TerminalNode LP() { return getToken(PainlessParser.LP, 0); }
    public List<TerminalNode> SEMICOLON() { return getTokens(PainlessParser.SEMICOLON); }
    public TerminalNode SEMICOLON(int i) {
      return getToken(PainlessParser.SEMICOLON, i);
    }
    public TerminalNode RP() { return getToken(PainlessParser.RP, 0); }
    public TrailerContext trailer() {
      return getRuleContext(TrailerContext.class,0);
    }
    public EmptyContext empty() {
      return getRuleContext(EmptyContext.class,0);
    }
    public InitializerContext initializer() {
      return getRuleContext(InitializerContext.class,0);
    }
    public ExpressionContext expression() {
      return getRuleContext(ExpressionContext.class,0);
    }
    public AfterthoughtContext afterthought() {
      return getRuleContext(AfterthoughtContext.class,0);
    }
    public ForContext(StatementContext ctx) { copyFrom(ctx); }
    @Override
    public <T> T accept(ParseTreeVisitor<? extends T> visitor) {
      if ( visitor instanceof PainlessParserVisitor ) return ((PainlessParserVisitor<? extends T>)visitor).visitFor(this);
      else return visitor.visitChildren(this);
    }
  }
  public static class TryContext extends StatementContext {
    public TerminalNode TRY() { return getToken(PainlessParser.TRY, 0); }
    public BlockContext block() {
      return getRuleContext(BlockContext.class,0);
    }
    public List<TrapContext> trap() {
      return getRuleContexts(TrapContext.class);
    }
    public TrapContext trap(int i) {
      return getRuleContext(TrapContext.class,i);
    }
    public TryContext(StatementContext ctx) { copyFrom(ctx); }
    @Override
    public <T> T accept(ParseTreeVisitor<? extends T> visitor) {
      if ( visitor instanceof PainlessParserVisitor ) return ((PainlessParserVisitor<? extends T>)visitor).visitTry(this);
      else return visitor.visitChildren(this);
    }
  }
  public static class ExprContext extends StatementContext {
    public ExpressionContext expression() {
      return getRuleContext(ExpressionContext.class,0);
    }
    public DelimiterContext delimiter() {
      return getRuleContext(DelimiterContext.class,0);
    }
    public ExprContext(StatementContext ctx) { copyFrom(ctx); }
    @Override
    public <T> T accept(ParseTreeVisitor<? extends T> visitor) {
      if ( visitor instanceof PainlessParserVisitor ) return ((PainlessParserVisitor<? extends T>)visitor).visitExpr(this);
      else return visitor.visitChildren(this);
    }
  }
  public static class DoContext extends StatementContext {
    public TerminalNode DO() { return getToken(PainlessParser.DO, 0); }
    public BlockContext block() {
      return getRuleContext(BlockContext.class,0);
    }
    public TerminalNode WHILE() { return getToken(PainlessParser.WHILE, 0); }
    public TerminalNode LP() { return getToken(PainlessParser.LP, 0); }
    public ExpressionContext expression() {
      return getRuleContext(ExpressionContext.class,0);
    }
    public TerminalNode RP() { return getToken(PainlessParser.RP, 0); }
    public DelimiterContext delimiter() {
      return getRuleContext(DelimiterContext.class,0);
    }
    public DoContext(StatementContext ctx) { copyFrom(ctx); }
    @Override
    public <T> T accept(ParseTreeVisitor<? extends T> visitor) {
      if ( visitor instanceof PainlessParserVisitor ) return ((PainlessParserVisitor<? extends T>)visitor).visitDo(this);
      else return visitor.visitChildren(this);
    }
  }
  public static class WhileContext extends StatementContext {
    public TerminalNode WHILE() { return getToken(PainlessParser.WHILE, 0); }
    public TerminalNode LP() { return getToken(PainlessParser.LP, 0); }
    public ExpressionContext expression() {
      return getRuleContext(ExpressionContext.class,0);
    }
    public TerminalNode RP() { return getToken(PainlessParser.RP, 0); }
    public TrailerContext trailer() {
      return getRuleContext(TrailerContext.class,0);
    }
    public EmptyContext empty() {
      return getRuleContext(EmptyContext.class,0);
    }
    public WhileContext(StatementContext ctx) { copyFrom(ctx); }
    @Override
    public <T> T accept(ParseTreeVisitor<? extends T> visitor) {
      if ( visitor instanceof PainlessParserVisitor ) return ((PainlessParserVisitor<? extends T>)visitor).visitWhile(this);
      else return visitor.visitChildren(this);
    }
  }
  public static class IfContext extends StatementContext {
    public TerminalNode IF() { return getToken(PainlessParser.IF, 0); }
    public TerminalNode LP() { return getToken(PainlessParser.LP, 0); }
    public ExpressionContext expression() {
      return getRuleContext(ExpressionContext.class,0);
    }
    public TerminalNode RP() { return getToken(PainlessParser.RP, 0); }
    public List<TrailerContext> trailer() {
      return getRuleContexts(TrailerContext.class);
    }
    public TrailerContext trailer(int i) {
      return getRuleContext(TrailerContext.class,i);
    }
    public TerminalNode ELSE() { return getToken(PainlessParser.ELSE, 0); }
    public IfContext(StatementContext ctx) { copyFrom(ctx); }
    @Override
    public <T> T accept(ParseTreeVisitor<? extends T> visitor) {
      if ( visitor instanceof PainlessParserVisitor ) return ((PainlessParserVisitor<? extends T>)visitor).visitIf(this);
      else return visitor.visitChildren(this);
    }
  }
  public static class EachContext extends StatementContext {
    public TerminalNode FOR() { return getToken(PainlessParser.FOR, 0); }
    public TerminalNode LP() { return getToken(PainlessParser.LP, 0); }
    public DecltypeContext decltype() {
      return getRuleContext(DecltypeContext.class,0);
    }
    public TerminalNode ID() { return getToken(PainlessParser.ID, 0); }
    public TerminalNode COLON() { return getToken(PainlessParser.COLON, 0); }
    public ExpressionContext expression() {
      return getRuleContext(ExpressionContext.class,0);
    }
    public TerminalNode RP() { return getToken(PainlessParser.RP, 0); }
    public TrailerContext trailer() {
      return getRuleContext(TrailerContext.class,0);
    }
    public EachContext(StatementContext ctx) { copyFrom(ctx); }
    @Override
    public <T> T accept(ParseTreeVisitor<? extends T> visitor) {
      if ( visitor instanceof PainlessParserVisitor ) return ((PainlessParserVisitor<? extends T>)visitor).visitEach(this);
      else return visitor.visitChildren(this);
    }
  }
  public static class ReturnContext extends StatementContext {
    public TerminalNode RETURN() { return getToken(PainlessParser.RETURN, 0); }
    public ExpressionContext expression() {
      return getRuleContext(ExpressionContext.class,0);
    }
    public DelimiterContext delimiter() {
      return getRuleContext(DelimiterContext.class,0);
    }
    public ReturnContext(StatementContext ctx) { copyFrom(ctx); }
    @Override
    public <T> T accept(ParseTreeVisitor<? extends T> visitor) {
      if ( visitor instanceof PainlessParserVisitor ) return ((PainlessParserVisitor<? extends T>)visitor).visitReturn(this);
      else return visitor.visitChildren(this);
    }
  }

  public final StatementContext statement() throws RecognitionException {
    StatementContext _localctx = new StatementContext(_ctx, getState());
    enterRule(_localctx, 6, RULE_statement);
    try {
      int _alt;
      setState(181);
      switch ( getInterpreter().adaptivePredict(_input,11,_ctx) ) {
      case 1:
        _localctx = new IfContext(_localctx);
        enterOuterAlt(_localctx, 1);
        {
        setState(103);
        match(IF);
        setState(104);
        match(LP);
        setState(105);
        expression(0);
        setState(106);
        match(RP);
        setState(107);
        trailer();
        setState(111);
        switch ( getInterpreter().adaptivePredict(_input,4,_ctx) ) {
        case 1:
          {
          setState(108);
          match(ELSE);
          setState(109);
          trailer();
          }
          break;
        case 2:
          {
          setState(110);
          if (!( _input.LA(1) != ELSE )) throw new FailedPredicateException(this, " _input.LA(1) != ELSE ");
          }
          break;
        }
        }
        break;
      case 2:
        _localctx = new WhileContext(_localctx);
        enterOuterAlt(_localctx, 2);
        {
        setState(113);
        match(WHILE);
        setState(114);
        match(LP);
        setState(115);
        expression(0);
        setState(116);
        match(RP);
        setState(119);
        switch ( getInterpreter().adaptivePredict(_input,5,_ctx) ) {
        case 1:
          {
          setState(117);
          trailer();
          }
          break;
        case 2:
          {
          setState(118);
          empty();
          }
          break;
        }
        }
        break;
      case 3:
        _localctx = new DoContext(_localctx);
        enterOuterAlt(_localctx, 3);
        {
        setState(121);
        match(DO);
        setState(122);
        block();
        setState(123);
        match(WHILE);
        setState(124);
        match(LP);
        setState(125);
        expression(0);
        setState(126);
        match(RP);
        setState(127);
        delimiter();
        }
        break;
      case 4:
        _localctx = new ForContext(_localctx);
        enterOuterAlt(_localctx, 4);
        {
        setState(129);
        match(FOR);
        setState(130);
        match(LP);
        setState(132);
        switch ( getInterpreter().adaptivePredict(_input,6,_ctx) ) {
        case 1:
          {
          setState(131);
          initializer();
          }
          break;
        }
        setState(134);
        match(SEMICOLON);
        setState(136);
        switch ( getInterpreter().adaptivePredict(_input,7,_ctx) ) {
        case 1:
          {
          setState(135);
          expression(0);
          }
          break;
        }
        setState(138);
        match(SEMICOLON);
        setState(140);
        switch ( getInterpreter().adaptivePredict(_input,8,_ctx) ) {
        case 1:
          {
          setState(139);
          afterthought();
          }
          break;
        }
        setState(142);
        match(RP);
        setState(145);
        switch ( getInterpreter().adaptivePredict(_input,9,_ctx) ) {
        case 1:
          {
          setState(143);
          trailer();
          }
          break;
        case 2:
          {
          setState(144);
          empty();
          }
          break;
        }
        }
        break;
      case 5:
        _localctx = new EachContext(_localctx);
        enterOuterAlt(_localctx, 5);
        {
        setState(147);
        match(FOR);
        setState(148);
        match(LP);
        setState(149);
        decltype();
        setState(150);
        match(ID);
        setState(151);
        match(COLON);
        setState(152);
        expression(0);
        setState(153);
        match(RP);
        setState(154);
        trailer();
        }
        break;
      case 6:
        _localctx = new DeclContext(_localctx);
        enterOuterAlt(_localctx, 6);
        {
        setState(156);
        declaration();
        setState(157);
        delimiter();
        }
        break;
      case 7:
        _localctx = new ContinueContext(_localctx);
        enterOuterAlt(_localctx, 7);
        {
        setState(159);
        match(CONTINUE);
        setState(160);
        delimiter();
        }
        break;
      case 8:
        _localctx = new BreakContext(_localctx);
        enterOuterAlt(_localctx, 8);
        {
        setState(161);
        match(BREAK);
        setState(162);
        delimiter();
        }
        break;
      case 9:
        _localctx = new ReturnContext(_localctx);
        enterOuterAlt(_localctx, 9);
        {
        setState(163);
        match(RETURN);
        setState(164);
        expression(0);
        setState(165);
        delimiter();
        }
        break;
      case 10:
        _localctx = new TryContext(_localctx);
        enterOuterAlt(_localctx, 10);
        {
        setState(167);
        match(TRY);
        setState(168);
        block();
        setState(170);
        _errHandler.sync(this);
        _alt = 1;
        do {
          switch (_alt) {
          case 1:
            {
            {
            setState(169);
            trap();
            }
            }
            break;
          default:
            throw new NoViableAltException(this);
          }
          setState(172);
          _errHandler.sync(this);
          _alt = getInterpreter().adaptivePredict(_input,10,_ctx);
        } while ( _alt!=2 && _alt!=org.antlr.v4.runtime.atn.ATN.INVALID_ALT_NUMBER );
        }
        break;
      case 11:
        _localctx = new ThrowContext(_localctx);
        enterOuterAlt(_localctx, 11);
        {
        setState(174);
        match(THROW);
        setState(175);
        expression(0);
        setState(176);
        delimiter();
        }
        break;
      case 12:
        _localctx = new ExprContext(_localctx);
        enterOuterAlt(_localctx, 12);
        {
        setState(178);
        expression(0);
        setState(179);
        delimiter();
        }
        break;
      }
    }
    catch (RecognitionException re) {
      _localctx.exception = re;
      _errHandler.reportError(this, re);
      _errHandler.recover(this, re);
    }
    finally {
      exitRule();
    }
    return _localctx;
  }

  public static class TrailerContext extends ParserRuleContext {
    public BlockContext block() {
      return getRuleContext(BlockContext.class,0);
    }
    public StatementContext statement() {
      return getRuleContext(StatementContext.class,0);
    }
    public TrailerContext(ParserRuleContext parent, int invokingState) {
      super(parent, invokingState);
    }
    @Override public int getRuleIndex() { return RULE_trailer; }
    @Override
    public <T> T accept(ParseTreeVisitor<? extends T> visitor) {
      if ( visitor instanceof PainlessParserVisitor ) return ((PainlessParserVisitor<? extends T>)visitor).visitTrailer(this);
      else return visitor.visitChildren(this);
    }
  }

  public final TrailerContext trailer() throws RecognitionException {
    TrailerContext _localctx = new TrailerContext(_ctx, getState());
    enterRule(_localctx, 8, RULE_trailer);
    try {
      setState(185);
      switch ( getInterpreter().adaptivePredict(_input,12,_ctx) ) {
      case 1:
        enterOuterAlt(_localctx, 1);
        {
        setState(183);
        block();
        }
        break;
      case 2:
        enterOuterAlt(_localctx, 2);
        {
        setState(184);
        statement();
        }
        break;
      }
    }
    catch (RecognitionException re) {
      _localctx.exception = re;
      _errHandler.reportError(this, re);
      _errHandler.recover(this, re);
    }
    finally {
      exitRule();
    }
    return _localctx;
  }

  public static class BlockContext extends ParserRuleContext {
    public TerminalNode LBRACK() { return getToken(PainlessParser.LBRACK, 0); }
    public TerminalNode RBRACK() { return getToken(PainlessParser.RBRACK, 0); }
    public List<StatementContext> statement() {
      return getRuleContexts(StatementContext.class);
    }
    public StatementContext statement(int i) {
      return getRuleContext(StatementContext.class,i);
    }
    public BlockContext(ParserRuleContext parent, int invokingState) {
      super(parent, invokingState);
    }
    @Override public int getRuleIndex() { return RULE_block; }
    @Override
    public <T> T accept(ParseTreeVisitor<? extends T> visitor) {
      if ( visitor instanceof PainlessParserVisitor ) return ((PainlessParserVisitor<? extends T>)visitor).visitBlock(this);
      else return visitor.visitChildren(this);
    }
  }

  public final BlockContext block() throws RecognitionException {
    BlockContext _localctx = new BlockContext(_ctx, getState());
    enterRule(_localctx, 10, RULE_block);
    try {
      int _alt;
      enterOuterAlt(_localctx, 1);
      {
      setState(187);
      match(LBRACK);
      setState(191);
      _errHandler.sync(this);
      _alt = getInterpreter().adaptivePredict(_input,13,_ctx);
      while ( _alt!=2 && _alt!=org.antlr.v4.runtime.atn.ATN.INVALID_ALT_NUMBER ) {
        if ( _alt==1 ) {
          {
          {
          setState(188);
          statement();
          }
          }
        }
        setState(193);
        _errHandler.sync(this);
        _alt = getInterpreter().adaptivePredict(_input,13,_ctx);
      }
      setState(194);
      match(RBRACK);
      }
    }
    catch (RecognitionException re) {
      _localctx.exception = re;
      _errHandler.reportError(this, re);
      _errHandler.recover(this, re);
    }
    finally {
      exitRule();
    }
    return _localctx;
  }

  public static class EmptyContext extends ParserRuleContext {
    public TerminalNode SEMICOLON() { return getToken(PainlessParser.SEMICOLON, 0); }
    public EmptyContext(ParserRuleContext parent, int invokingState) {
      super(parent, invokingState);
    }
    @Override public int getRuleIndex() { return RULE_empty; }
    @Override
    public <T> T accept(ParseTreeVisitor<? extends T> visitor) {
      if ( visitor instanceof PainlessParserVisitor ) return ((PainlessParserVisitor<? extends T>)visitor).visitEmpty(this);
      else return visitor.visitChildren(this);
    }
  }

  public final EmptyContext empty() throws RecognitionException {
    EmptyContext _localctx = new EmptyContext(_ctx, getState());
    enterRule(_localctx, 12, RULE_empty);
    try {
      enterOuterAlt(_localctx, 1);
      {
      setState(196);
      match(SEMICOLON);
      }
    }
    catch (RecognitionException re) {
      _localctx.exception = re;
      _errHandler.reportError(this, re);
      _errHandler.recover(this, re);
    }
    finally {
      exitRule();
    }
    return _localctx;
  }

  public static class InitializerContext extends ParserRuleContext {
    public DeclarationContext declaration() {
      return getRuleContext(DeclarationContext.class,0);
    }
    public ExpressionContext expression() {
      return getRuleContext(ExpressionContext.class,0);
    }
    public InitializerContext(ParserRuleContext parent, int invokingState) {
      super(parent, invokingState);
    }
    @Override public int getRuleIndex() { return RULE_initializer; }
    @Override
    public <T> T accept(ParseTreeVisitor<? extends T> visitor) {
      if ( visitor instanceof PainlessParserVisitor ) return ((PainlessParserVisitor<? extends T>)visitor).visitInitializer(this);
      else return visitor.visitChildren(this);
    }
  }

  public final InitializerContext initializer() throws RecognitionException {
    InitializerContext _localctx = new InitializerContext(_ctx, getState());
    enterRule(_localctx, 14, RULE_initializer);
    try {
      setState(200);
      switch ( getInterpreter().adaptivePredict(_input,14,_ctx) ) {
      case 1:
        enterOuterAlt(_localctx, 1);
        {
        setState(198);
        declaration();
        }
        break;
      case 2:
        enterOuterAlt(_localctx, 2);
        {
        setState(199);
        expression(0);
        }
        break;
      }
    }
    catch (RecognitionException re) {
      _localctx.exception = re;
      _errHandler.reportError(this, re);
      _errHandler.recover(this, re);
    }
    finally {
      exitRule();
    }
    return _localctx;
  }

  public static class AfterthoughtContext extends ParserRuleContext {
    public ExpressionContext expression() {
      return getRuleContext(ExpressionContext.class,0);
    }
    public AfterthoughtContext(ParserRuleContext parent, int invokingState) {
      super(parent, invokingState);
    }
    @Override public int getRuleIndex() { return RULE_afterthought; }
    @Override
    public <T> T accept(ParseTreeVisitor<? extends T> visitor) {
      if ( visitor instanceof PainlessParserVisitor ) return ((PainlessParserVisitor<? extends T>)visitor).visitAfterthought(this);
      else return visitor.visitChildren(this);
    }
  }

  public final AfterthoughtContext afterthought() throws RecognitionException {
    AfterthoughtContext _localctx = new AfterthoughtContext(_ctx, getState());
    enterRule(_localctx, 16, RULE_afterthought);
    try {
      enterOuterAlt(_localctx, 1);
      {
      setState(202);
      expression(0);
      }
    }
    catch (RecognitionException re) {
      _localctx.exception = re;
      _errHandler.reportError(this, re);
      _errHandler.recover(this, re);
    }
    finally {
      exitRule();
    }
    return _localctx;
  }

  public static class DeclarationContext extends ParserRuleContext {
    public DecltypeContext decltype() {
      return getRuleContext(DecltypeContext.class,0);
    }
    public List<DeclvarContext> declvar() {
      return getRuleContexts(DeclvarContext.class);
    }
    public DeclvarContext declvar(int i) {
      return getRuleContext(DeclvarContext.class,i);
    }
    public List<TerminalNode> COMMA() { return getTokens(PainlessParser.COMMA); }
    public TerminalNode COMMA(int i) {
      return getToken(PainlessParser.COMMA, i);
    }
    public DeclarationContext(ParserRuleContext parent, int invokingState) {
      super(parent, invokingState);
    }
    @Override public int getRuleIndex() { return RULE_declaration; }
    @Override
    public <T> T accept(ParseTreeVisitor<? extends T> visitor) {
      if ( visitor instanceof PainlessParserVisitor ) return ((PainlessParserVisitor<? extends T>)visitor).visitDeclaration(this);
      else return visitor.visitChildren(this);
    }
  }

  public final DeclarationContext declaration() throws RecognitionException {
    DeclarationContext _localctx = new DeclarationContext(_ctx, getState());
    enterRule(_localctx, 18, RULE_declaration);
    int _la;
    try {
      enterOuterAlt(_localctx, 1);
      {
      setState(204);
      decltype();
      setState(205);
      declvar();
      setState(210);
      _errHandler.sync(this);
      _la = _input.LA(1);
      while (_la==COMMA) {
        {
        {
        setState(206);
        match(COMMA);
        setState(207);
        declvar();
        }
        }
        setState(212);
        _errHandler.sync(this);
        _la = _input.LA(1);
      }
      }
    }
    catch (RecognitionException re) {
      _localctx.exception = re;
      _errHandler.reportError(this, re);
      _errHandler.recover(this, re);
    }
    finally {
      exitRule();
    }
    return _localctx;
  }

  public static class DecltypeContext extends ParserRuleContext {
    public TerminalNode TYPE() { return getToken(PainlessParser.TYPE, 0); }
    public List<TerminalNode> LBRACE() { return getTokens(PainlessParser.LBRACE); }
    public TerminalNode LBRACE(int i) {
      return getToken(PainlessParser.LBRACE, i);
    }
    public List<TerminalNode> RBRACE() { return getTokens(PainlessParser.RBRACE); }
    public TerminalNode RBRACE(int i) {
      return getToken(PainlessParser.RBRACE, i);
    }
    public DecltypeContext(ParserRuleContext parent, int invokingState) {
      super(parent, invokingState);
    }
    @Override public int getRuleIndex() { return RULE_decltype; }
    @Override
    public <T> T accept(ParseTreeVisitor<? extends T> visitor) {
      if ( visitor instanceof PainlessParserVisitor ) return ((PainlessParserVisitor<? extends T>)visitor).visitDecltype(this);
      else return visitor.visitChildren(this);
    }
  }

  public final DecltypeContext decltype() throws RecognitionException {
    DecltypeContext _localctx = new DecltypeContext(_ctx, getState());
    enterRule(_localctx, 20, RULE_decltype);
    try {
      int _alt;
      enterOuterAlt(_localctx, 1);
      {
      setState(213);
      match(TYPE);
      setState(218);
      _errHandler.sync(this);
      _alt = getInterpreter().adaptivePredict(_input,16,_ctx);
      while ( _alt!=2 && _alt!=org.antlr.v4.runtime.atn.ATN.INVALID_ALT_NUMBER ) {
        if ( _alt==1 ) {
          {
          {
          setState(214);
          match(LBRACE);
          setState(215);
          match(RBRACE);
          }
          } 
        }
        setState(220);
        _errHandler.sync(this);
        _alt = getInterpreter().adaptivePredict(_input,16,_ctx);
      }
      }
    }
    catch (RecognitionException re) {
      _localctx.exception = re;
      _errHandler.reportError(this, re);
      _errHandler.recover(this, re);
    }
    finally {
      exitRule();
    }
    return _localctx;
  }

  public static class DeclvarContext extends ParserRuleContext {
    public TerminalNode ID() { return getToken(PainlessParser.ID, 0); }
    public TerminalNode ASSIGN() { return getToken(PainlessParser.ASSIGN, 0); }
    public ExpressionContext expression() {
      return getRuleContext(ExpressionContext.class,0);
    }
    public DeclvarContext(ParserRuleContext parent, int invokingState) {
      super(parent, invokingState);
    }
    @Override public int getRuleIndex() { return RULE_declvar; }
    @Override
    public <T> T accept(ParseTreeVisitor<? extends T> visitor) {
      if ( visitor instanceof PainlessParserVisitor ) return ((PainlessParserVisitor<? extends T>)visitor).visitDeclvar(this);
      else return visitor.visitChildren(this);
    }
  }

  public final DeclvarContext declvar() throws RecognitionException {
    DeclvarContext _localctx = new DeclvarContext(_ctx, getState());
    enterRule(_localctx, 22, RULE_declvar);
    int _la;
    try {
      enterOuterAlt(_localctx, 1);
      {
      setState(221);
      match(ID);
      setState(224);
      _la = _input.LA(1);
      if (_la==ASSIGN) {
        {
        setState(222);
        match(ASSIGN);
        setState(223);
        expression(0);
        }
      }

      }
    }
    catch (RecognitionException re) {
      _localctx.exception = re;
      _errHandler.reportError(this, re);
      _errHandler.recover(this, re);
    }
    finally {
      exitRule();
    }
    return _localctx;
  }

  public static class TrapContext extends ParserRuleContext {
    public TerminalNode CATCH() { return getToken(PainlessParser.CATCH, 0); }
    public TerminalNode LP() { return getToken(PainlessParser.LP, 0); }
    public TerminalNode TYPE() { return getToken(PainlessParser.TYPE, 0); }
    public TerminalNode ID() { return getToken(PainlessParser.ID, 0); }
    public TerminalNode RP() { return getToken(PainlessParser.RP, 0); }
    public BlockContext block() {
      return getRuleContext(BlockContext.class,0);
    }
    public TrapContext(ParserRuleContext parent, int invokingState) {
      super(parent, invokingState);
    }
    @Override public int getRuleIndex() { return RULE_trap; }
    @Override
    public <T> T accept(ParseTreeVisitor<? extends T> visitor) {
      if ( visitor instanceof PainlessParserVisitor ) return ((PainlessParserVisitor<? extends T>)visitor).visitTrap(this);
      else return visitor.visitChildren(this);
    }
  }

  public final TrapContext trap() throws RecognitionException {
    TrapContext _localctx = new TrapContext(_ctx, getState());
    enterRule(_localctx, 24, RULE_trap);
    try {
      enterOuterAlt(_localctx, 1);
      {
      setState(226);
      match(CATCH);
      setState(227);
      match(LP);
      setState(228);
      match(TYPE);
      setState(229);
      match(ID);
      setState(230);
      match(RP);
      setState(231);
      block();
      }
    }
    catch (RecognitionException re) {
      _localctx.exception = re;
      _errHandler.reportError(this, re);
      _errHandler.recover(this, re);
    }
    finally {
      exitRule();
    }
    return _localctx;
  }

  public static class DelimiterContext extends ParserRuleContext {
    public TerminalNode SEMICOLON() { return getToken(PainlessParser.SEMICOLON, 0); }
    public TerminalNode EOF() { return getToken(PainlessParser.EOF, 0); }
    public DelimiterContext(ParserRuleContext parent, int invokingState) {
      super(parent, invokingState);
    }
    @Override public int getRuleIndex() { return RULE_delimiter; }
    @Override
    public <T> T accept(ParseTreeVisitor<? extends T> visitor) {
      if ( visitor instanceof PainlessParserVisitor ) return ((PainlessParserVisitor<? extends T>)visitor).visitDelimiter(this);
      else return visitor.visitChildren(this);
    }
  }

  public final DelimiterContext delimiter() throws RecognitionException {
    DelimiterContext _localctx = new DelimiterContext(_ctx, getState());
    enterRule(_localctx, 26, RULE_delimiter);
    int _la;
    try {
      enterOuterAlt(_localctx, 1);
      {
      setState(233);
      _la = _input.LA(1);
      if ( !(_la==EOF || _la==SEMICOLON) ) {
      _errHandler.recoverInline(this);
      } else {
        consume();
      }
      }
    }
    catch (RecognitionException re) {
      _localctx.exception = re;
      _errHandler.reportError(this, re);
      _errHandler.recover(this, re);
    }
    finally {
      exitRule();
    }
    return _localctx;
  }

  public static class ExpressionContext extends ParserRuleContext {
    public boolean s =  true;
    public ExpressionContext(ParserRuleContext parent, int invokingState) {
      super(parent, invokingState);
    }
    @Override public int getRuleIndex() { return RULE_expression; }

    public ExpressionContext() { }
    public void copyFrom(ExpressionContext ctx) {
      super.copyFrom(ctx);
      this.s = ctx.s;
    }
  }
  public static class SingleContext extends ExpressionContext {
    public UnaryContext u;
    public UnaryContext unary() {
      return getRuleContext(UnaryContext.class,0);
    }
    public SingleContext(ExpressionContext ctx) { copyFrom(ctx); }
    @Override
    public <T> T accept(ParseTreeVisitor<? extends T> visitor) {
      if ( visitor instanceof PainlessParserVisitor ) return ((PainlessParserVisitor<? extends T>)visitor).visitSingle(this);
      else return visitor.visitChildren(this);
    }
  }
  public static class CompContext extends ExpressionContext {
    public List<ExpressionContext> expression() {
      return getRuleContexts(ExpressionContext.class);
    }
    public ExpressionContext expression(int i) {
      return getRuleContext(ExpressionContext.class,i);
    }
    public TerminalNode LT() { return getToken(PainlessParser.LT, 0); }
    public TerminalNode LTE() { return getToken(PainlessParser.LTE, 0); }
    public TerminalNode GT() { return getToken(PainlessParser.GT, 0); }
    public TerminalNode GTE() { return getToken(PainlessParser.GTE, 0); }
    public TerminalNode EQ() { return getToken(PainlessParser.EQ, 0); }
    public TerminalNode EQR() { return getToken(PainlessParser.EQR, 0); }
    public TerminalNode NE() { return getToken(PainlessParser.NE, 0); }
    public TerminalNode NER() { return getToken(PainlessParser.NER, 0); }
    public CompContext(ExpressionContext ctx) { copyFrom(ctx); }
    @Override
    public <T> T accept(ParseTreeVisitor<? extends T> visitor) {
      if ( visitor instanceof PainlessParserVisitor ) return ((PainlessParserVisitor<? extends T>)visitor).visitComp(this);
      else return visitor.visitChildren(this);
    }
  }
  public static class BoolContext extends ExpressionContext {
    public List<ExpressionContext> expression() {
      return getRuleContexts(ExpressionContext.class);
    }
    public ExpressionContext expression(int i) {
      return getRuleContext(ExpressionContext.class,i);
    }
    public TerminalNode BOOLAND() { return getToken(PainlessParser.BOOLAND, 0); }
    public TerminalNode BOOLOR() { return getToken(PainlessParser.BOOLOR, 0); }
    public BoolContext(ExpressionContext ctx) { copyFrom(ctx); }
    @Override
    public <T> T accept(ParseTreeVisitor<? extends T> visitor) {
      if ( visitor instanceof PainlessParserVisitor ) return ((PainlessParserVisitor<? extends T>)visitor).visitBool(this);
      else return visitor.visitChildren(this);
    }
  }
  public static class ConditionalContext extends ExpressionContext {
    public ExpressionContext e0;
    public ExpressionContext e1;
    public List<ExpressionContext> expression() {
      return getRuleContexts(ExpressionContext.class);
    }
    public ExpressionContext expression(int i) {
      return getRuleContext(ExpressionContext.class,i);
    }
    public TerminalNode COND() { return getToken(PainlessParser.COND, 0); }
    public TerminalNode COLON() { return getToken(PainlessParser.COLON, 0); }
    public ConditionalContext(ExpressionContext ctx) { copyFrom(ctx); }
    @Override
    public <T> T accept(ParseTreeVisitor<? extends T> visitor) {
      if ( visitor instanceof PainlessParserVisitor ) return ((PainlessParserVisitor<? extends T>)visitor).visitConditional(this);
      else return visitor.visitChildren(this);
    }
  }
  public static class AssignmentContext extends ExpressionContext {
    public ChainContext chain() {
      return getRuleContext(ChainContext.class,0);
    }
    public ExpressionContext expression() {
      return getRuleContext(ExpressionContext.class,0);
    }
    public TerminalNode ASSIGN() { return getToken(PainlessParser.ASSIGN, 0); }
    public TerminalNode AADD() { return getToken(PainlessParser.AADD, 0); }
    public TerminalNode ASUB() { return getToken(PainlessParser.ASUB, 0); }
    public TerminalNode AMUL() { return getToken(PainlessParser.AMUL, 0); }
    public TerminalNode ADIV() { return getToken(PainlessParser.ADIV, 0); }
    public TerminalNode AREM() { return getToken(PainlessParser.AREM, 0); }
    public TerminalNode AAND() { return getToken(PainlessParser.AAND, 0); }
    public TerminalNode AXOR() { return getToken(PainlessParser.AXOR, 0); }
    public TerminalNode AOR() { return getToken(PainlessParser.AOR, 0); }
    public TerminalNode ALSH() { return getToken(PainlessParser.ALSH, 0); }
    public TerminalNode ARSH() { return getToken(PainlessParser.ARSH, 0); }
    public TerminalNode AUSH() { return getToken(PainlessParser.AUSH, 0); }
    public AssignmentContext(ExpressionContext ctx) { copyFrom(ctx); }
    @Override
    public <T> T accept(ParseTreeVisitor<? extends T> visitor) {
      if ( visitor instanceof PainlessParserVisitor ) return ((PainlessParserVisitor<? extends T>)visitor).visitAssignment(this);
      else return visitor.visitChildren(this);
    }
  }
  public static class BinaryContext extends ExpressionContext {
    public List<ExpressionContext> expression() {
      return getRuleContexts(ExpressionContext.class);
    }
    public ExpressionContext expression(int i) {
      return getRuleContext(ExpressionContext.class,i);
    }
    public TerminalNode MUL() { return getToken(PainlessParser.MUL, 0); }
    public TerminalNode DIV() { return getToken(PainlessParser.DIV, 0); }
    public TerminalNode REM() { return getToken(PainlessParser.REM, 0); }
    public TerminalNode ADD() { return getToken(PainlessParser.ADD, 0); }
    public TerminalNode SUB() { return getToken(PainlessParser.SUB, 0); }
    public TerminalNode FIND() { return getToken(PainlessParser.FIND, 0); }
    public TerminalNode MATCH() { return getToken(PainlessParser.MATCH, 0); }
    public TerminalNode LSH() { return getToken(PainlessParser.LSH, 0); }
    public TerminalNode RSH() { return getToken(PainlessParser.RSH, 0); }
    public TerminalNode USH() { return getToken(PainlessParser.USH, 0); }
    public TerminalNode BWAND() { return getToken(PainlessParser.BWAND, 0); }
    public TerminalNode XOR() { return getToken(PainlessParser.XOR, 0); }
    public TerminalNode BWOR() { return getToken(PainlessParser.BWOR, 0); }
    public BinaryContext(ExpressionContext ctx) { copyFrom(ctx); }
    @Override
    public <T> T accept(ParseTreeVisitor<? extends T> visitor) {
      if ( visitor instanceof PainlessParserVisitor ) return ((PainlessParserVisitor<? extends T>)visitor).visitBinary(this);
      else return visitor.visitChildren(this);
    }
  }
  public static class InstanceofContext extends ExpressionContext {
    public ExpressionContext expression() {
      return getRuleContext(ExpressionContext.class,0);
    }
    public TerminalNode INSTANCEOF() { return getToken(PainlessParser.INSTANCEOF, 0); }
    public DecltypeContext decltype() {
      return getRuleContext(DecltypeContext.class,0);
    }
    public InstanceofContext(ExpressionContext ctx) { copyFrom(ctx); }
    @Override
    public <T> T accept(ParseTreeVisitor<? extends T> visitor) {
      if ( visitor instanceof PainlessParserVisitor ) return ((PainlessParserVisitor<? extends T>)visitor).visitInstanceof(this);
      else return visitor.visitChildren(this);
    }
  }

  public final ExpressionContext expression() throws RecognitionException {
    return expression(0);
  }

  private ExpressionContext expression(int _p) throws RecognitionException {
    ParserRuleContext _parentctx = _ctx;
    int _parentState = getState();
    ExpressionContext _localctx = new ExpressionContext(_ctx, _parentState);
    ExpressionContext _prevctx = _localctx;
    int _startState = 28;
    enterRecursionRule(_localctx, 28, RULE_expression, _p);
    int _la;
    try {
      int _alt;
      enterOuterAlt(_localctx, 1);
      {
      setState(244);
      switch ( getInterpreter().adaptivePredict(_input,18,_ctx) ) {
      case 1:
        {
        _localctx = new AssignmentContext(_localctx);
        _ctx = _localctx;
        _prevctx = _localctx;

        setState(236);
        chain(true);
        setState(237);
        _la = _input.LA(1);
        if ( !(((((_la - 57)) & ~0x3f) == 0 && ((1L << (_la - 57)) & ((1L << (ASSIGN - 57)) | (1L << (AADD - 57)) | (1L << (ASUB - 57)) | (1L << (AMUL - 57)) | (1L << (ADIV - 57)) | (1L << (AREM - 57)) | (1L << (AAND - 57)) | (1L << (AXOR - 57)) | (1L << (AOR - 57)) | (1L << (ALSH - 57)) | (1L << (ARSH - 57)) | (1L << (AUSH - 57)))) != 0)) ) {
        _errHandler.recoverInline(this);
        } else {
          consume();
        }
        setState(238);
        expression(1);
         ((AssignmentContext)_localctx).s =  false;
        }
        break;
      case 2:
        {
        _localctx = new SingleContext(_localctx);
        _ctx = _localctx;
        _prevctx = _localctx;
        setState(241);
        ((SingleContext)_localctx).u = unary(false);
         ((SingleContext)_localctx).s =  ((SingleContext)_localctx).u.s;
        }
        break;
      }
      _ctx.stop = _input.LT(-1);
      setState(315);
      _errHandler.sync(this);
      _alt = getInterpreter().adaptivePredict(_input,20,_ctx);
      while ( _alt!=2 && _alt!=org.antlr.v4.runtime.atn.ATN.INVALID_ALT_NUMBER ) {
        if ( _alt==1 ) {
          if ( _parseListeners!=null ) triggerExitRuleEvent();
          _prevctx = _localctx;
          {
          setState(313);
          switch ( getInterpreter().adaptivePredict(_input,19,_ctx) ) {
          case 1:
            {
            _localctx = new BinaryContext(new ExpressionContext(_parentctx, _parentState));
            pushNewRecursionContext(_localctx, _startState, RULE_expression);
            setState(246);
            if (!(precpred(_ctx, 14))) throw new FailedPredicateException(this, "precpred(_ctx, 14)");
            setState(247);
            _la = _input.LA(1);
            if ( !((((_la) & ~0x3f) == 0 && ((1L << _la) & ((1L << MUL) | (1L << DIV) | (1L << REM))) != 0)) ) {
            _errHandler.recoverInline(this);
            } else {
              consume();
            }
            setState(248);
<<<<<<< HEAD
            expression(14);
             ((BinaryContext)_localctx).s =  false;
=======
            expression(15);
             ((BinaryContext)_localctx).s =  false; 
>>>>>>> 7c87d39f
            }
            break;
          case 2:
            {
            _localctx = new BinaryContext(new ExpressionContext(_parentctx, _parentState));
            pushNewRecursionContext(_localctx, _startState, RULE_expression);
            setState(251);
            if (!(precpred(_ctx, 13))) throw new FailedPredicateException(this, "precpred(_ctx, 13)");
            setState(252);
            _la = _input.LA(1);
            if ( !(_la==ADD || _la==SUB) ) {
            _errHandler.recoverInline(this);
            } else {
              consume();
            }
            setState(253);
<<<<<<< HEAD
            expression(13);
             ((BinaryContext)_localctx).s =  false;
=======
            expression(14);
             ((BinaryContext)_localctx).s =  false; 
>>>>>>> 7c87d39f
            }
            break;
          case 3:
            {
            _localctx = new BinaryContext(new ExpressionContext(_parentctx, _parentState));
            pushNewRecursionContext(_localctx, _startState, RULE_expression);
            setState(256);
            if (!(precpred(_ctx, 12))) throw new FailedPredicateException(this, "precpred(_ctx, 12)");
            setState(257);
            _la = _input.LA(1);
            if ( !(_la==FIND || _la==MATCH) ) {
            _errHandler.recoverInline(this);
            } else {
              consume();
            }
            setState(258);
<<<<<<< HEAD
            expression(12);
             ((BinaryContext)_localctx).s =  false;
=======
            expression(13);
             ((BinaryContext)_localctx).s =  false; 
>>>>>>> 7c87d39f
            }
            break;
          case 4:
            {
            _localctx = new BinaryContext(new ExpressionContext(_parentctx, _parentState));
            pushNewRecursionContext(_localctx, _startState, RULE_expression);
            setState(261);
            if (!(precpred(_ctx, 11))) throw new FailedPredicateException(this, "precpred(_ctx, 11)");
            setState(262);
            _la = _input.LA(1);
            if ( !((((_la) & ~0x3f) == 0 && ((1L << _la) & ((1L << LSH) | (1L << RSH) | (1L << USH))) != 0)) ) {
            _errHandler.recoverInline(this);
            } else {
              consume();
            }
            setState(263);
<<<<<<< HEAD
            expression(11);
             ((BinaryContext)_localctx).s =  false;
=======
            expression(12);
             ((BinaryContext)_localctx).s =  false; 
>>>>>>> 7c87d39f
            }
            break;
          case 5:
            {
            _localctx = new CompContext(new ExpressionContext(_parentctx, _parentState));
            pushNewRecursionContext(_localctx, _startState, RULE_expression);
            setState(266);
            if (!(precpred(_ctx, 10))) throw new FailedPredicateException(this, "precpred(_ctx, 10)");
            setState(267);
            _la = _input.LA(1);
            if ( !((((_la) & ~0x3f) == 0 && ((1L << _la) & ((1L << LT) | (1L << LTE) | (1L << GT) | (1L << GTE))) != 0)) ) {
            _errHandler.recoverInline(this);
            } else {
              consume();
            }
            setState(268);
<<<<<<< HEAD
            expression(10);
             ((CompContext)_localctx).s =  false;
=======
            expression(11);
             ((CompContext)_localctx).s =  false; 
>>>>>>> 7c87d39f
            }
            break;
          case 6:
            {
            _localctx = new CompContext(new ExpressionContext(_parentctx, _parentState));
            pushNewRecursionContext(_localctx, _startState, RULE_expression);
            setState(271);
            if (!(precpred(_ctx, 8))) throw new FailedPredicateException(this, "precpred(_ctx, 8)");
            setState(272);
            _la = _input.LA(1);
            if ( !((((_la) & ~0x3f) == 0 && ((1L << _la) & ((1L << EQ) | (1L << EQR) | (1L << NE) | (1L << NER))) != 0)) ) {
            _errHandler.recoverInline(this);
            } else {
              consume();
            }
            setState(273);
            expression(9);
             ((CompContext)_localctx).s =  false;
            }
            break;
          case 7:
            {
            _localctx = new BinaryContext(new ExpressionContext(_parentctx, _parentState));
            pushNewRecursionContext(_localctx, _startState, RULE_expression);
            setState(276);
            if (!(precpred(_ctx, 7))) throw new FailedPredicateException(this, "precpred(_ctx, 7)");
            setState(277);
            match(BWAND);
            setState(278);
            expression(8);
             ((BinaryContext)_localctx).s =  false;
            }
            break;
          case 8:
            {
            _localctx = new BinaryContext(new ExpressionContext(_parentctx, _parentState));
            pushNewRecursionContext(_localctx, _startState, RULE_expression);
            setState(281);
            if (!(precpred(_ctx, 6))) throw new FailedPredicateException(this, "precpred(_ctx, 6)");
            setState(282);
            match(XOR);
            setState(283);
            expression(7);
             ((BinaryContext)_localctx).s =  false;
            }
            break;
          case 9:
            {
            _localctx = new BinaryContext(new ExpressionContext(_parentctx, _parentState));
            pushNewRecursionContext(_localctx, _startState, RULE_expression);
            setState(286);
            if (!(precpred(_ctx, 5))) throw new FailedPredicateException(this, "precpred(_ctx, 5)");
            setState(287);
            match(BWOR);
            setState(288);
            expression(6);
             ((BinaryContext)_localctx).s =  false;
            }
            break;
          case 10:
            {
            _localctx = new BoolContext(new ExpressionContext(_parentctx, _parentState));
            pushNewRecursionContext(_localctx, _startState, RULE_expression);
            setState(291);
            if (!(precpred(_ctx, 4))) throw new FailedPredicateException(this, "precpred(_ctx, 4)");
            setState(292);
            match(BOOLAND);
            setState(293);
            expression(5);
             ((BoolContext)_localctx).s =  false;
            }
            break;
          case 11:
            {
            _localctx = new BoolContext(new ExpressionContext(_parentctx, _parentState));
            pushNewRecursionContext(_localctx, _startState, RULE_expression);
            setState(296);
            if (!(precpred(_ctx, 3))) throw new FailedPredicateException(this, "precpred(_ctx, 3)");
            setState(297);
            match(BOOLOR);
            setState(298);
            expression(4);
             ((BoolContext)_localctx).s =  false;
            }
            break;
          case 12:
            {
            _localctx = new ConditionalContext(new ExpressionContext(_parentctx, _parentState));
            pushNewRecursionContext(_localctx, _startState, RULE_expression);
            setState(301);
            if (!(precpred(_ctx, 2))) throw new FailedPredicateException(this, "precpred(_ctx, 2)");
            setState(302);
            match(COND);
            setState(303);
            ((ConditionalContext)_localctx).e0 = expression(0);
            setState(304);
            match(COLON);
            setState(305);
            ((ConditionalContext)_localctx).e1 = expression(2);
             ((ConditionalContext)_localctx).s =  ((ConditionalContext)_localctx).e0.s && ((ConditionalContext)_localctx).e1.s;
            }
            break;
          case 13:
            {
            _localctx = new InstanceofContext(new ExpressionContext(_parentctx, _parentState));
            pushNewRecursionContext(_localctx, _startState, RULE_expression);
            setState(308);
            if (!(precpred(_ctx, 9))) throw new FailedPredicateException(this, "precpred(_ctx, 9)");
            setState(309);
            match(INSTANCEOF);
            setState(310);
            decltype();
             ((InstanceofContext)_localctx).s =  false; 
            }
            break;
          }
          }
        }
        setState(317);
        _errHandler.sync(this);
        _alt = getInterpreter().adaptivePredict(_input,20,_ctx);
      }
      }
    }
    catch (RecognitionException re) {
      _localctx.exception = re;
      _errHandler.reportError(this, re);
      _errHandler.recover(this, re);
    }
    finally {
      unrollRecursionContexts(_parentctx);
    }
    return _localctx;
  }

  public static class UnaryContext extends ParserRuleContext {
    public boolean c;
    public boolean s =  true;
    public UnaryContext(ParserRuleContext parent, int invokingState) { super(parent, invokingState); }
    public UnaryContext(ParserRuleContext parent, int invokingState, boolean c) {
      super(parent, invokingState);
      this.c = c;
    }
    @Override public int getRuleIndex() { return RULE_unary; }

    public UnaryContext() { }
    public void copyFrom(UnaryContext ctx) {
      super.copyFrom(ctx);
      this.c = ctx.c;
      this.s = ctx.s;
    }
  }
  public static class ListinitContext extends UnaryContext {
    public ListinitializerContext listinitializer() {
      return getRuleContext(ListinitializerContext.class,0);
    }
    public ListinitContext(UnaryContext ctx) { copyFrom(ctx); }
    @Override
    public <T> T accept(ParseTreeVisitor<? extends T> visitor) {
      if ( visitor instanceof PainlessParserVisitor ) return ((PainlessParserVisitor<? extends T>)visitor).visitListinit(this);
      else return visitor.visitChildren(this);
    }
  }
  public static class CastContext extends UnaryContext {
    public TerminalNode LP() { return getToken(PainlessParser.LP, 0); }
    public DecltypeContext decltype() {
      return getRuleContext(DecltypeContext.class,0);
    }
    public TerminalNode RP() { return getToken(PainlessParser.RP, 0); }
    public UnaryContext unary() {
      return getRuleContext(UnaryContext.class,0);
    }
    public CastContext(UnaryContext ctx) { copyFrom(ctx); }
    @Override
    public <T> T accept(ParseTreeVisitor<? extends T> visitor) {
      if ( visitor instanceof PainlessParserVisitor ) return ((PainlessParserVisitor<? extends T>)visitor).visitCast(this);
      else return visitor.visitChildren(this);
    }
  }
  public static class PreContext extends UnaryContext {
    public ChainContext chain() {
      return getRuleContext(ChainContext.class,0);
    }
    public TerminalNode INCR() { return getToken(PainlessParser.INCR, 0); }
    public TerminalNode DECR() { return getToken(PainlessParser.DECR, 0); }
    public PreContext(UnaryContext ctx) { copyFrom(ctx); }
    @Override
    public <T> T accept(ParseTreeVisitor<? extends T> visitor) {
      if ( visitor instanceof PainlessParserVisitor ) return ((PainlessParserVisitor<? extends T>)visitor).visitPre(this);
      else return visitor.visitChildren(this);
    }
  }
  public static class ReadContext extends UnaryContext {
    public ChainContext chain() {
      return getRuleContext(ChainContext.class,0);
    }
    public ReadContext(UnaryContext ctx) { copyFrom(ctx); }
    @Override
    public <T> T accept(ParseTreeVisitor<? extends T> visitor) {
      if ( visitor instanceof PainlessParserVisitor ) return ((PainlessParserVisitor<? extends T>)visitor).visitRead(this);
      else return visitor.visitChildren(this);
    }
  }
  public static class PostContext extends UnaryContext {
    public ChainContext chain() {
      return getRuleContext(ChainContext.class,0);
    }
    public TerminalNode INCR() { return getToken(PainlessParser.INCR, 0); }
    public TerminalNode DECR() { return getToken(PainlessParser.DECR, 0); }
    public PostContext(UnaryContext ctx) { copyFrom(ctx); }
    @Override
    public <T> T accept(ParseTreeVisitor<? extends T> visitor) {
      if ( visitor instanceof PainlessParserVisitor ) return ((PainlessParserVisitor<? extends T>)visitor).visitPost(this);
      else return visitor.visitChildren(this);
    }
  }
  public static class NullContext extends UnaryContext {
    public TerminalNode NULL() { return getToken(PainlessParser.NULL, 0); }
    public NullContext(UnaryContext ctx) { copyFrom(ctx); }
    @Override
    public <T> T accept(ParseTreeVisitor<? extends T> visitor) {
      if ( visitor instanceof PainlessParserVisitor ) return ((PainlessParserVisitor<? extends T>)visitor).visitNull(this);
      else return visitor.visitChildren(this);
    }
  }
  public static class MapinitContext extends UnaryContext {
    public MapinitializerContext mapinitializer() {
      return getRuleContext(MapinitializerContext.class,0);
    }
    public MapinitContext(UnaryContext ctx) { copyFrom(ctx); }
    @Override
    public <T> T accept(ParseTreeVisitor<? extends T> visitor) {
      if ( visitor instanceof PainlessParserVisitor ) return ((PainlessParserVisitor<? extends T>)visitor).visitMapinit(this);
      else return visitor.visitChildren(this);
    }
  }
  public static class TrueContext extends UnaryContext {
    public TerminalNode TRUE() { return getToken(PainlessParser.TRUE, 0); }
    public TrueContext(UnaryContext ctx) { copyFrom(ctx); }
    @Override
    public <T> T accept(ParseTreeVisitor<? extends T> visitor) {
      if ( visitor instanceof PainlessParserVisitor ) return ((PainlessParserVisitor<? extends T>)visitor).visitTrue(this);
      else return visitor.visitChildren(this);
    }
  }
  public static class FalseContext extends UnaryContext {
    public TerminalNode FALSE() { return getToken(PainlessParser.FALSE, 0); }
    public FalseContext(UnaryContext ctx) { copyFrom(ctx); }
    @Override
    public <T> T accept(ParseTreeVisitor<? extends T> visitor) {
      if ( visitor instanceof PainlessParserVisitor ) return ((PainlessParserVisitor<? extends T>)visitor).visitFalse(this);
      else return visitor.visitChildren(this);
    }
  }
  public static class NumericContext extends UnaryContext {
    public TerminalNode OCTAL() { return getToken(PainlessParser.OCTAL, 0); }
    public TerminalNode HEX() { return getToken(PainlessParser.HEX, 0); }
    public TerminalNode INTEGER() { return getToken(PainlessParser.INTEGER, 0); }
    public TerminalNode DECIMAL() { return getToken(PainlessParser.DECIMAL, 0); }
    public NumericContext(UnaryContext ctx) { copyFrom(ctx); }
    @Override
    public <T> T accept(ParseTreeVisitor<? extends T> visitor) {
      if ( visitor instanceof PainlessParserVisitor ) return ((PainlessParserVisitor<? extends T>)visitor).visitNumeric(this);
      else return visitor.visitChildren(this);
    }
  }
  public static class OperatorContext extends UnaryContext {
    public UnaryContext unary() {
      return getRuleContext(UnaryContext.class,0);
    }
    public TerminalNode BOOLNOT() { return getToken(PainlessParser.BOOLNOT, 0); }
    public TerminalNode BWNOT() { return getToken(PainlessParser.BWNOT, 0); }
    public TerminalNode ADD() { return getToken(PainlessParser.ADD, 0); }
    public TerminalNode SUB() { return getToken(PainlessParser.SUB, 0); }
    public OperatorContext(UnaryContext ctx) { copyFrom(ctx); }
    @Override
    public <T> T accept(ParseTreeVisitor<? extends T> visitor) {
      if ( visitor instanceof PainlessParserVisitor ) return ((PainlessParserVisitor<? extends T>)visitor).visitOperator(this);
      else return visitor.visitChildren(this);
    }
  }

  public final UnaryContext unary(boolean c) throws RecognitionException {
    UnaryContext _localctx = new UnaryContext(_ctx, getState(), c);
    enterRule(_localctx, 30, RULE_unary);
    int _la;
    try {
      setState(355);
      switch ( getInterpreter().adaptivePredict(_input,21,_ctx) ) {
      case 1:
        _localctx = new PreContext(_localctx);
        enterOuterAlt(_localctx, 1);
        {
        setState(318);
        if (!( !_localctx.c )) throw new FailedPredicateException(this, " !$c ");
        setState(319);
        _la = _input.LA(1);
        if ( !(_la==INCR || _la==DECR) ) {
        _errHandler.recoverInline(this);
        } else {
          consume();
        }
        setState(320);
        chain(true);
        }
        break;
      case 2:
        _localctx = new PostContext(_localctx);
        enterOuterAlt(_localctx, 2);
        {
        setState(321);
        if (!( !_localctx.c )) throw new FailedPredicateException(this, " !$c ");
        setState(322);
        chain(true);
        setState(323);
        _la = _input.LA(1);
        if ( !(_la==INCR || _la==DECR) ) {
        _errHandler.recoverInline(this);
        } else {
          consume();
        }
        }
        break;
      case 3:
        _localctx = new ReadContext(_localctx);
        enterOuterAlt(_localctx, 3);
        {
        setState(325);
        if (!( !_localctx.c )) throw new FailedPredicateException(this, " !$c ");
        setState(326);
        chain(false);
        }
        break;
      case 4:
        _localctx = new NumericContext(_localctx);
        enterOuterAlt(_localctx, 4);
        {
        setState(327);
        if (!( !_localctx.c )) throw new FailedPredicateException(this, " !$c ");
        setState(328);
        _la = _input.LA(1);
        if ( !(((((_la - 69)) & ~0x3f) == 0 && ((1L << (_la - 69)) & ((1L << (OCTAL - 69)) | (1L << (HEX - 69)) | (1L << (INTEGER - 69)) | (1L << (DECIMAL - 69)))) != 0)) ) {
        _errHandler.recoverInline(this);
        } else {
          consume();
        }
         ((NumericContext)_localctx).s =  false;
        }
        break;
      case 5:
        _localctx = new TrueContext(_localctx);
        enterOuterAlt(_localctx, 5);
        {
        setState(330);
        if (!( !_localctx.c )) throw new FailedPredicateException(this, " !$c ");
        setState(331);
        match(TRUE);
         ((TrueContext)_localctx).s =  false;
        }
        break;
      case 6:
        _localctx = new FalseContext(_localctx);
        enterOuterAlt(_localctx, 6);
        {
        setState(333);
        if (!( !_localctx.c )) throw new FailedPredicateException(this, " !$c ");
        setState(334);
        match(FALSE);
         ((FalseContext)_localctx).s =  false;
        }
        break;
      case 7:
        _localctx = new NullContext(_localctx);
        enterOuterAlt(_localctx, 7);
        {
        setState(336);
        if (!( !_localctx.c )) throw new FailedPredicateException(this, " !$c ");
        setState(337);
        match(NULL);
         ((NullContext)_localctx).s =  false;
        }
        break;
      case 8:
        _localctx = new ListinitContext(_localctx);
        enterOuterAlt(_localctx, 8);
        {
        setState(339);
        if (!( !_localctx.c )) throw new FailedPredicateException(this, " !$c ");
        setState(340);
        listinitializer();
         ((ListinitContext)_localctx).s =  false;
        }
        break;
      case 9:
        _localctx = new MapinitContext(_localctx);
        enterOuterAlt(_localctx, 9);
        {
        setState(343);
        if (!( !_localctx.c )) throw new FailedPredicateException(this, " !$c ");
        setState(344);
        mapinitializer();
         ((MapinitContext)_localctx).s =  false;
        }
        break;
      case 10:
        _localctx = new OperatorContext(_localctx);
        enterOuterAlt(_localctx, 10);
        {
        setState(347);
        if (!( !_localctx.c )) throw new FailedPredicateException(this, " !$c ");
        setState(348);
        _la = _input.LA(1);
        if ( !((((_la) & ~0x3f) == 0 && ((1L << _la) & ((1L << BOOLNOT) | (1L << BWNOT) | (1L << ADD) | (1L << SUB))) != 0)) ) {
        _errHandler.recoverInline(this);
        } else {
          consume();
        }
        setState(349);
        unary(false);
        }
        break;
      case 11:
        _localctx = new CastContext(_localctx);
        enterOuterAlt(_localctx, 11);
        {
        setState(350);
        match(LP);
        setState(351);
        decltype();
        setState(352);
        match(RP);
        setState(353);
        unary(_localctx.c);
        }
        break;
      }
    }
    catch (RecognitionException re) {
      _localctx.exception = re;
      _errHandler.reportError(this, re);
      _errHandler.recover(this, re);
    }
    finally {
      exitRule();
    }
    return _localctx;
  }

  public static class ChainContext extends ParserRuleContext {
    public boolean c;
    public ChainContext(ParserRuleContext parent, int invokingState) { super(parent, invokingState); }
    public ChainContext(ParserRuleContext parent, int invokingState, boolean c) {
      super(parent, invokingState);
      this.c = c;
    }
    @Override public int getRuleIndex() { return RULE_chain; }

    public ChainContext() { }
    public void copyFrom(ChainContext ctx) {
      super.copyFrom(ctx);
      this.c = ctx.c;
    }
  }
  public static class StaticContext extends ChainContext {
    public DecltypeContext decltype() {
      return getRuleContext(DecltypeContext.class,0);
    }
    public DotContext dot() {
      return getRuleContext(DotContext.class,0);
    }
    public List<SecondaryContext> secondary() {
      return getRuleContexts(SecondaryContext.class);
    }
    public SecondaryContext secondary(int i) {
      return getRuleContext(SecondaryContext.class,i);
    }
    public StaticContext(ChainContext ctx) { copyFrom(ctx); }
    @Override
    public <T> T accept(ParseTreeVisitor<? extends T> visitor) {
      if ( visitor instanceof PainlessParserVisitor ) return ((PainlessParserVisitor<? extends T>)visitor).visitStatic(this);
      else return visitor.visitChildren(this);
    }
  }
  public static class DynamicContext extends ChainContext {
    public PrimaryContext p;
    public PrimaryContext primary() {
      return getRuleContext(PrimaryContext.class,0);
    }
    public List<SecondaryContext> secondary() {
      return getRuleContexts(SecondaryContext.class);
    }
    public SecondaryContext secondary(int i) {
      return getRuleContext(SecondaryContext.class,i);
    }
    public DynamicContext(ChainContext ctx) { copyFrom(ctx); }
    @Override
    public <T> T accept(ParseTreeVisitor<? extends T> visitor) {
      if ( visitor instanceof PainlessParserVisitor ) return ((PainlessParserVisitor<? extends T>)visitor).visitDynamic(this);
      else return visitor.visitChildren(this);
    }
  }
  public static class NewarrayContext extends ChainContext {
    public ArrayinitializerContext arrayinitializer() {
      return getRuleContext(ArrayinitializerContext.class,0);
    }
    public NewarrayContext(ChainContext ctx) { copyFrom(ctx); }
    @Override
    public <T> T accept(ParseTreeVisitor<? extends T> visitor) {
      if ( visitor instanceof PainlessParserVisitor ) return ((PainlessParserVisitor<? extends T>)visitor).visitNewarray(this);
      else return visitor.visitChildren(this);
    }
  }

  public final ChainContext chain(boolean c) throws RecognitionException {
    ChainContext _localctx = new ChainContext(_ctx, getState(), c);
    enterRule(_localctx, 32, RULE_chain);
    try {
      int _alt;
      setState(373);
      switch ( getInterpreter().adaptivePredict(_input,24,_ctx) ) {
      case 1:
        _localctx = new DynamicContext(_localctx);
        enterOuterAlt(_localctx, 1);
        {
        setState(357);
        ((DynamicContext)_localctx).p = primary(_localctx.c);
        setState(361);
        _errHandler.sync(this);
        _alt = getInterpreter().adaptivePredict(_input,22,_ctx);
        while ( _alt!=2 && _alt!=org.antlr.v4.runtime.atn.ATN.INVALID_ALT_NUMBER ) {
          if ( _alt==1 ) {
            {
            {
            setState(358);
            secondary(((DynamicContext)_localctx).p.s);
            }
            }
          }
          setState(363);
          _errHandler.sync(this);
          _alt = getInterpreter().adaptivePredict(_input,22,_ctx);
        }
        }
        break;
      case 2:
        _localctx = new StaticContext(_localctx);
        enterOuterAlt(_localctx, 2);
        {
        setState(364);
        decltype();
        setState(365);
        dot();
        setState(369);
        _errHandler.sync(this);
        _alt = getInterpreter().adaptivePredict(_input,23,_ctx);
        while ( _alt!=2 && _alt!=org.antlr.v4.runtime.atn.ATN.INVALID_ALT_NUMBER ) {
          if ( _alt==1 ) {
            {
            {
            setState(366);
            secondary(true);
            }
            }
          }
          setState(371);
          _errHandler.sync(this);
          _alt = getInterpreter().adaptivePredict(_input,23,_ctx);
        }
        }
        break;
      case 3:
        _localctx = new NewarrayContext(_localctx);
        enterOuterAlt(_localctx, 3);
        {
        setState(372);
        arrayinitializer();
        }
        break;
      }
    }
    catch (RecognitionException re) {
      _localctx.exception = re;
      _errHandler.reportError(this, re);
      _errHandler.recover(this, re);
    }
    finally {
      exitRule();
    }
    return _localctx;
  }

  public static class PrimaryContext extends ParserRuleContext {
    public boolean c;
    public boolean s =  true;
    public PrimaryContext(ParserRuleContext parent, int invokingState) { super(parent, invokingState); }
    public PrimaryContext(ParserRuleContext parent, int invokingState, boolean c) {
      super(parent, invokingState);
      this.c = c;
    }
    @Override public int getRuleIndex() { return RULE_primary; }

    public PrimaryContext() { }
    public void copyFrom(PrimaryContext ctx) {
      super.copyFrom(ctx);
      this.c = ctx.c;
      this.s = ctx.s;
    }
  }
  public static class RegexContext extends PrimaryContext {
    public TerminalNode REGEX() { return getToken(PainlessParser.REGEX, 0); }
    public RegexContext(PrimaryContext ctx) { copyFrom(ctx); }
    @Override
    public <T> T accept(ParseTreeVisitor<? extends T> visitor) {
      if ( visitor instanceof PainlessParserVisitor ) return ((PainlessParserVisitor<? extends T>)visitor).visitRegex(this);
      else return visitor.visitChildren(this);
    }
  }
  public static class StringContext extends PrimaryContext {
    public TerminalNode STRING() { return getToken(PainlessParser.STRING, 0); }
    public StringContext(PrimaryContext ctx) { copyFrom(ctx); }
    @Override
    public <T> T accept(ParseTreeVisitor<? extends T> visitor) {
      if ( visitor instanceof PainlessParserVisitor ) return ((PainlessParserVisitor<? extends T>)visitor).visitString(this);
      else return visitor.visitChildren(this);
    }
  }
  public static class CalllocalContext extends PrimaryContext {
    public TerminalNode ID() { return getToken(PainlessParser.ID, 0); }
    public ArgumentsContext arguments() {
      return getRuleContext(ArgumentsContext.class,0);
    }
    public CalllocalContext(PrimaryContext ctx) { copyFrom(ctx); }
    @Override
    public <T> T accept(ParseTreeVisitor<? extends T> visitor) {
      if ( visitor instanceof PainlessParserVisitor ) return ((PainlessParserVisitor<? extends T>)visitor).visitCalllocal(this);
      else return visitor.visitChildren(this);
    }
  }
  public static class VariableContext extends PrimaryContext {
    public TerminalNode ID() { return getToken(PainlessParser.ID, 0); }
    public VariableContext(PrimaryContext ctx) { copyFrom(ctx); }
    @Override
    public <T> T accept(ParseTreeVisitor<? extends T> visitor) {
      if ( visitor instanceof PainlessParserVisitor ) return ((PainlessParserVisitor<? extends T>)visitor).visitVariable(this);
      else return visitor.visitChildren(this);
    }
  }
  public static class ExprprecContext extends PrimaryContext {
    public ExpressionContext e;
    public TerminalNode LP() { return getToken(PainlessParser.LP, 0); }
    public TerminalNode RP() { return getToken(PainlessParser.RP, 0); }
    public ExpressionContext expression() {
      return getRuleContext(ExpressionContext.class,0);
    }
    public ExprprecContext(PrimaryContext ctx) { copyFrom(ctx); }
    @Override
    public <T> T accept(ParseTreeVisitor<? extends T> visitor) {
      if ( visitor instanceof PainlessParserVisitor ) return ((PainlessParserVisitor<? extends T>)visitor).visitExprprec(this);
      else return visitor.visitChildren(this);
    }
  }
  public static class NewobjectContext extends PrimaryContext {
    public TerminalNode NEW() { return getToken(PainlessParser.NEW, 0); }
    public TerminalNode TYPE() { return getToken(PainlessParser.TYPE, 0); }
    public ArgumentsContext arguments() {
      return getRuleContext(ArgumentsContext.class,0);
    }
    public NewobjectContext(PrimaryContext ctx) { copyFrom(ctx); }
    @Override
    public <T> T accept(ParseTreeVisitor<? extends T> visitor) {
      if ( visitor instanceof PainlessParserVisitor ) return ((PainlessParserVisitor<? extends T>)visitor).visitNewobject(this);
      else return visitor.visitChildren(this);
    }
  }
  public static class ChainprecContext extends PrimaryContext {
    public TerminalNode LP() { return getToken(PainlessParser.LP, 0); }
    public UnaryContext unary() {
      return getRuleContext(UnaryContext.class,0);
    }
    public TerminalNode RP() { return getToken(PainlessParser.RP, 0); }
    public ChainprecContext(PrimaryContext ctx) { copyFrom(ctx); }
    @Override
    public <T> T accept(ParseTreeVisitor<? extends T> visitor) {
      if ( visitor instanceof PainlessParserVisitor ) return ((PainlessParserVisitor<? extends T>)visitor).visitChainprec(this);
      else return visitor.visitChildren(this);
    }
  }

  public final PrimaryContext primary(boolean c) throws RecognitionException {
    PrimaryContext _localctx = new PrimaryContext(_ctx, getState(), c);
    enterRule(_localctx, 34, RULE_primary);
    try {
      setState(394);
      switch ( getInterpreter().adaptivePredict(_input,25,_ctx) ) {
      case 1:
        _localctx = new ExprprecContext(_localctx);
        enterOuterAlt(_localctx, 1);
        {
        setState(375);
        if (!( !_localctx.c )) throw new FailedPredicateException(this, " !$c ");
        setState(376);
        match(LP);
        setState(377);
        ((ExprprecContext)_localctx).e = expression(0);
        setState(378);
        match(RP);
         ((ExprprecContext)_localctx).s =  ((ExprprecContext)_localctx).e.s;
        }
        break;
      case 2:
        _localctx = new ChainprecContext(_localctx);
        enterOuterAlt(_localctx, 2);
        {
        setState(381);
        if (!( _localctx.c )) throw new FailedPredicateException(this, " $c ");
        setState(382);
        match(LP);
        setState(383);
        unary(true);
        setState(384);
        match(RP);
        }
        break;
      case 3:
        _localctx = new StringContext(_localctx);
        enterOuterAlt(_localctx, 3);
        {
        setState(386);
        match(STRING);
        }
        break;
      case 4:
        _localctx = new RegexContext(_localctx);
        enterOuterAlt(_localctx, 4);
        {
        setState(387);
        match(REGEX);
        }
        break;
      case 5:
        _localctx = new VariableContext(_localctx);
        enterOuterAlt(_localctx, 5);
        {
        setState(388);
        match(ID);
        }
        break;
      case 6:
        _localctx = new CalllocalContext(_localctx);
        enterOuterAlt(_localctx, 6);
        {
        setState(389);
        match(ID);
        setState(390);
        arguments();
        }
        break;
      case 7:
        _localctx = new NewobjectContext(_localctx);
        enterOuterAlt(_localctx, 7);
        {
        setState(391);
        match(NEW);
        setState(392);
        match(TYPE);
        setState(393);
        arguments();
        }
        break;
      }
    }
    catch (RecognitionException re) {
      _localctx.exception = re;
      _errHandler.reportError(this, re);
      _errHandler.recover(this, re);
    }
    finally {
      exitRule();
    }
    return _localctx;
  }

  public static class SecondaryContext extends ParserRuleContext {
    public boolean s;
    public DotContext dot() {
      return getRuleContext(DotContext.class,0);
    }
    public BraceContext brace() {
      return getRuleContext(BraceContext.class,0);
    }
    public SecondaryContext(ParserRuleContext parent, int invokingState) { super(parent, invokingState); }
    public SecondaryContext(ParserRuleContext parent, int invokingState, boolean s) {
      super(parent, invokingState);
      this.s = s;
    }
    @Override public int getRuleIndex() { return RULE_secondary; }
    @Override
    public <T> T accept(ParseTreeVisitor<? extends T> visitor) {
      if ( visitor instanceof PainlessParserVisitor ) return ((PainlessParserVisitor<? extends T>)visitor).visitSecondary(this);
      else return visitor.visitChildren(this);
    }
  }

  public final SecondaryContext secondary(boolean s) throws RecognitionException {
    SecondaryContext _localctx = new SecondaryContext(_ctx, getState(), s);
    enterRule(_localctx, 36, RULE_secondary);
    try {
      setState(400);
      switch ( getInterpreter().adaptivePredict(_input,26,_ctx) ) {
      case 1:
        enterOuterAlt(_localctx, 1);
        {
        setState(396);
        if (!( _localctx.s )) throw new FailedPredicateException(this, " $s ");
        setState(397);
        dot();
        }
        break;
      case 2:
        enterOuterAlt(_localctx, 2);
        {
        setState(398);
        if (!( _localctx.s )) throw new FailedPredicateException(this, " $s ");
        setState(399);
        brace();
        }
        break;
      }
    }
    catch (RecognitionException re) {
      _localctx.exception = re;
      _errHandler.reportError(this, re);
      _errHandler.recover(this, re);
    }
    finally {
      exitRule();
    }
    return _localctx;
  }

  public static class DotContext extends ParserRuleContext {
    public DotContext(ParserRuleContext parent, int invokingState) {
      super(parent, invokingState);
    }
    @Override public int getRuleIndex() { return RULE_dot; }

    public DotContext() { }
    public void copyFrom(DotContext ctx) {
      super.copyFrom(ctx);
    }
  }
  public static class CallinvokeContext extends DotContext {
    public TerminalNode DOT() { return getToken(PainlessParser.DOT, 0); }
    public TerminalNode DOTID() { return getToken(PainlessParser.DOTID, 0); }
    public ArgumentsContext arguments() {
      return getRuleContext(ArgumentsContext.class,0);
    }
    public CallinvokeContext(DotContext ctx) { copyFrom(ctx); }
    @Override
    public <T> T accept(ParseTreeVisitor<? extends T> visitor) {
      if ( visitor instanceof PainlessParserVisitor ) return ((PainlessParserVisitor<? extends T>)visitor).visitCallinvoke(this);
      else return visitor.visitChildren(this);
    }
  }
  public static class FieldaccessContext extends DotContext {
    public TerminalNode DOT() { return getToken(PainlessParser.DOT, 0); }
    public TerminalNode DOTID() { return getToken(PainlessParser.DOTID, 0); }
    public TerminalNode DOTINTEGER() { return getToken(PainlessParser.DOTINTEGER, 0); }
    public FieldaccessContext(DotContext ctx) { copyFrom(ctx); }
    @Override
    public <T> T accept(ParseTreeVisitor<? extends T> visitor) {
      if ( visitor instanceof PainlessParserVisitor ) return ((PainlessParserVisitor<? extends T>)visitor).visitFieldaccess(this);
      else return visitor.visitChildren(this);
    }
  }

  public final DotContext dot() throws RecognitionException {
    DotContext _localctx = new DotContext(_ctx, getState());
    enterRule(_localctx, 38, RULE_dot);
    int _la;
    try {
      setState(407);
      switch ( getInterpreter().adaptivePredict(_input,27,_ctx) ) {
      case 1:
        _localctx = new CallinvokeContext(_localctx);
        enterOuterAlt(_localctx, 1);
        {
        setState(402);
        match(DOT);
        setState(403);
        match(DOTID);
        setState(404);
        arguments();
        }
        break;
      case 2:
        _localctx = new FieldaccessContext(_localctx);
        enterOuterAlt(_localctx, 2);
        {
        setState(405);
        match(DOT);
        setState(406);
        _la = _input.LA(1);
        if ( !(_la==DOTINTEGER || _la==DOTID) ) {
        _errHandler.recoverInline(this);
        } else {
          consume();
        }
        }
        break;
      }
    }
    catch (RecognitionException re) {
      _localctx.exception = re;
      _errHandler.reportError(this, re);
      _errHandler.recover(this, re);
    }
    finally {
      exitRule();
    }
    return _localctx;
  }

  public static class BraceContext extends ParserRuleContext {
    public BraceContext(ParserRuleContext parent, int invokingState) {
      super(parent, invokingState);
    }
    @Override public int getRuleIndex() { return RULE_brace; }

    public BraceContext() { }
    public void copyFrom(BraceContext ctx) {
      super.copyFrom(ctx);
    }
  }
  public static class BraceaccessContext extends BraceContext {
    public TerminalNode LBRACE() { return getToken(PainlessParser.LBRACE, 0); }
    public ExpressionContext expression() {
      return getRuleContext(ExpressionContext.class,0);
    }
    public TerminalNode RBRACE() { return getToken(PainlessParser.RBRACE, 0); }
    public BraceaccessContext(BraceContext ctx) { copyFrom(ctx); }
    @Override
    public <T> T accept(ParseTreeVisitor<? extends T> visitor) {
      if ( visitor instanceof PainlessParserVisitor ) return ((PainlessParserVisitor<? extends T>)visitor).visitBraceaccess(this);
      else return visitor.visitChildren(this);
    }
  }

  public final BraceContext brace() throws RecognitionException {
    BraceContext _localctx = new BraceContext(_ctx, getState());
    enterRule(_localctx, 40, RULE_brace);
    try {
      _localctx = new BraceaccessContext(_localctx);
      enterOuterAlt(_localctx, 1);
      {
      setState(409);
      match(LBRACE);
      setState(410);
      expression(0);
      setState(411);
      match(RBRACE);
      }
    }
    catch (RecognitionException re) {
      _localctx.exception = re;
      _errHandler.reportError(this, re);
      _errHandler.recover(this, re);
    }
    finally {
      exitRule();
    }
    return _localctx;
  }

  public static class ArgumentsContext extends ParserRuleContext {
    public TerminalNode LP() { return getToken(PainlessParser.LP, 0); }
    public TerminalNode RP() { return getToken(PainlessParser.RP, 0); }
    public List<ArgumentContext> argument() {
      return getRuleContexts(ArgumentContext.class);
    }
    public ArgumentContext argument(int i) {
      return getRuleContext(ArgumentContext.class,i);
    }
    public List<TerminalNode> COMMA() { return getTokens(PainlessParser.COMMA); }
    public TerminalNode COMMA(int i) {
      return getToken(PainlessParser.COMMA, i);
    }
    public ArgumentsContext(ParserRuleContext parent, int invokingState) {
      super(parent, invokingState);
    }
    @Override public int getRuleIndex() { return RULE_arguments; }
    @Override
    public <T> T accept(ParseTreeVisitor<? extends T> visitor) {
      if ( visitor instanceof PainlessParserVisitor ) return ((PainlessParserVisitor<? extends T>)visitor).visitArguments(this);
      else return visitor.visitChildren(this);
    }
  }

  public final ArgumentsContext arguments() throws RecognitionException {
    ArgumentsContext _localctx = new ArgumentsContext(_ctx, getState());
    enterRule(_localctx, 42, RULE_arguments);
    int _la;
    try {
      enterOuterAlt(_localctx, 1);
      {
      {
      setState(413);
      match(LP);
      setState(422);
      switch ( getInterpreter().adaptivePredict(_input,29,_ctx) ) {
      case 1:
        {
        setState(414);
        argument();
        setState(419);
        _errHandler.sync(this);
        _la = _input.LA(1);
        while (_la==COMMA) {
          {
          {
          setState(415);
          match(COMMA);
          setState(416);
          argument();
          }
          }
          setState(421);
          _errHandler.sync(this);
          _la = _input.LA(1);
        }
        }
        break;
      }
      setState(424);
      match(RP);
      }
      }
    }
    catch (RecognitionException re) {
      _localctx.exception = re;
      _errHandler.reportError(this, re);
      _errHandler.recover(this, re);
    }
    finally {
      exitRule();
    }
    return _localctx;
  }

  public static class ArgumentContext extends ParserRuleContext {
    public ExpressionContext expression() {
      return getRuleContext(ExpressionContext.class,0);
    }
    public LambdaContext lambda() {
      return getRuleContext(LambdaContext.class,0);
    }
    public FuncrefContext funcref() {
      return getRuleContext(FuncrefContext.class,0);
    }
    public ArgumentContext(ParserRuleContext parent, int invokingState) {
      super(parent, invokingState);
    }
    @Override public int getRuleIndex() { return RULE_argument; }
    @Override
    public <T> T accept(ParseTreeVisitor<? extends T> visitor) {
      if ( visitor instanceof PainlessParserVisitor ) return ((PainlessParserVisitor<? extends T>)visitor).visitArgument(this);
      else return visitor.visitChildren(this);
    }
  }

  public final ArgumentContext argument() throws RecognitionException {
    ArgumentContext _localctx = new ArgumentContext(_ctx, getState());
    enterRule(_localctx, 44, RULE_argument);
    try {
      setState(429);
      switch ( getInterpreter().adaptivePredict(_input,30,_ctx) ) {
      case 1:
        enterOuterAlt(_localctx, 1);
        {
        setState(426);
        expression(0);
        }
        break;
      case 2:
        enterOuterAlt(_localctx, 2);
        {
        setState(427);
        lambda();
        }
        break;
      case 3:
        enterOuterAlt(_localctx, 3);
        {
        setState(428);
        funcref();
        }
        break;
      }
    }
    catch (RecognitionException re) {
      _localctx.exception = re;
      _errHandler.reportError(this, re);
      _errHandler.recover(this, re);
    }
    finally {
      exitRule();
    }
    return _localctx;
  }

  public static class LambdaContext extends ParserRuleContext {
    public TerminalNode ARROW() { return getToken(PainlessParser.ARROW, 0); }
    public List<LamtypeContext> lamtype() {
      return getRuleContexts(LamtypeContext.class);
    }
    public LamtypeContext lamtype(int i) {
      return getRuleContext(LamtypeContext.class,i);
    }
    public TerminalNode LP() { return getToken(PainlessParser.LP, 0); }
    public TerminalNode RP() { return getToken(PainlessParser.RP, 0); }
    public BlockContext block() {
      return getRuleContext(BlockContext.class,0);
    }
    public ExpressionContext expression() {
      return getRuleContext(ExpressionContext.class,0);
    }
    public List<TerminalNode> COMMA() { return getTokens(PainlessParser.COMMA); }
    public TerminalNode COMMA(int i) {
      return getToken(PainlessParser.COMMA, i);
    }
    public LambdaContext(ParserRuleContext parent, int invokingState) {
      super(parent, invokingState);
    }
    @Override public int getRuleIndex() { return RULE_lambda; }
    @Override
    public <T> T accept(ParseTreeVisitor<? extends T> visitor) {
      if ( visitor instanceof PainlessParserVisitor ) return ((PainlessParserVisitor<? extends T>)visitor).visitLambda(this);
      else return visitor.visitChildren(this);
    }
  }

  public final LambdaContext lambda() throws RecognitionException {
    LambdaContext _localctx = new LambdaContext(_ctx, getState());
    enterRule(_localctx, 46, RULE_lambda);
    int _la;
    try {
      enterOuterAlt(_localctx, 1);
      {
      setState(444);
      switch (_input.LA(1)) {
      case TYPE:
      case ID:
        {
        setState(431);
        lamtype();
        }
        break;
      case LP:
        {
        setState(432);
        match(LP);
        setState(441);
        _la = _input.LA(1);
        if (_la==TYPE || _la==ID) {
          {
          setState(433);
          lamtype();
          setState(438);
          _errHandler.sync(this);
          _la = _input.LA(1);
          while (_la==COMMA) {
            {
            {
            setState(434);
            match(COMMA);
            setState(435);
            lamtype();
            }
            }
            setState(440);
            _errHandler.sync(this);
            _la = _input.LA(1);
          }
          }
        }

        setState(443);
        match(RP);
        }
        break;
      default:
        throw new NoViableAltException(this);
      }
      setState(446);
      match(ARROW);
      setState(449);
      switch ( getInterpreter().adaptivePredict(_input,34,_ctx) ) {
      case 1:
        {
        setState(447);
        block();
        }
        break;
      case 2:
        {
        setState(448);
        expression(0);
        }
        break;
      }
      }
    }
    catch (RecognitionException re) {
      _localctx.exception = re;
      _errHandler.reportError(this, re);
      _errHandler.recover(this, re);
    }
    finally {
      exitRule();
    }
    return _localctx;
  }

  public static class LamtypeContext extends ParserRuleContext {
    public TerminalNode ID() { return getToken(PainlessParser.ID, 0); }
    public DecltypeContext decltype() {
      return getRuleContext(DecltypeContext.class,0);
    }
    public LamtypeContext(ParserRuleContext parent, int invokingState) {
      super(parent, invokingState);
    }
    @Override public int getRuleIndex() { return RULE_lamtype; }
    @Override
    public <T> T accept(ParseTreeVisitor<? extends T> visitor) {
      if ( visitor instanceof PainlessParserVisitor ) return ((PainlessParserVisitor<? extends T>)visitor).visitLamtype(this);
      else return visitor.visitChildren(this);
    }
  }

  public final LamtypeContext lamtype() throws RecognitionException {
    LamtypeContext _localctx = new LamtypeContext(_ctx, getState());
    enterRule(_localctx, 48, RULE_lamtype);
    int _la;
    try {
      enterOuterAlt(_localctx, 1);
      {
      setState(452);
      _la = _input.LA(1);
      if (_la==TYPE) {
        {
        setState(451);
        decltype();
        }
      }

      setState(454);
      match(ID);
      }
    }
    catch (RecognitionException re) {
      _localctx.exception = re;
      _errHandler.reportError(this, re);
      _errHandler.recover(this, re);
    }
    finally {
      exitRule();
    }
    return _localctx;
  }

  public static class FuncrefContext extends ParserRuleContext {
    public ClassFuncrefContext classFuncref() {
      return getRuleContext(ClassFuncrefContext.class,0);
    }
    public ConstructorFuncrefContext constructorFuncref() {
      return getRuleContext(ConstructorFuncrefContext.class,0);
    }
    public CapturingFuncrefContext capturingFuncref() {
      return getRuleContext(CapturingFuncrefContext.class,0);
    }
    public LocalFuncrefContext localFuncref() {
      return getRuleContext(LocalFuncrefContext.class,0);
    }
    public FuncrefContext(ParserRuleContext parent, int invokingState) {
      super(parent, invokingState);
    }
    @Override public int getRuleIndex() { return RULE_funcref; }
    @Override
    public <T> T accept(ParseTreeVisitor<? extends T> visitor) {
      if ( visitor instanceof PainlessParserVisitor ) return ((PainlessParserVisitor<? extends T>)visitor).visitFuncref(this);
      else return visitor.visitChildren(this);
    }
  }

  public final FuncrefContext funcref() throws RecognitionException {
    FuncrefContext _localctx = new FuncrefContext(_ctx, getState());
    enterRule(_localctx, 50, RULE_funcref);
    try {
      setState(460);
      switch ( getInterpreter().adaptivePredict(_input,36,_ctx) ) {
      case 1:
        enterOuterAlt(_localctx, 1);
        {
        setState(456);
        classFuncref();
        }
        break;
      case 2:
        enterOuterAlt(_localctx, 2);
        {
        setState(457);
        constructorFuncref();
        }
        break;
      case 3:
        enterOuterAlt(_localctx, 3);
        {
        setState(458);
        capturingFuncref();
        }
        break;
      case 4:
        enterOuterAlt(_localctx, 4);
        {
        setState(459);
        localFuncref();
        }
        break;
      }
    }
    catch (RecognitionException re) {
      _localctx.exception = re;
      _errHandler.reportError(this, re);
      _errHandler.recover(this, re);
    }
    finally {
      exitRule();
    }
    return _localctx;
  }

  public static class ClassFuncrefContext extends ParserRuleContext {
    public TerminalNode TYPE() { return getToken(PainlessParser.TYPE, 0); }
    public TerminalNode REF() { return getToken(PainlessParser.REF, 0); }
    public TerminalNode ID() { return getToken(PainlessParser.ID, 0); }
    public ClassFuncrefContext(ParserRuleContext parent, int invokingState) {
      super(parent, invokingState);
    }
    @Override public int getRuleIndex() { return RULE_classFuncref; }
    @Override
    public <T> T accept(ParseTreeVisitor<? extends T> visitor) {
      if ( visitor instanceof PainlessParserVisitor ) return ((PainlessParserVisitor<? extends T>)visitor).visitClassFuncref(this);
      else return visitor.visitChildren(this);
    }
  }

  public final ClassFuncrefContext classFuncref() throws RecognitionException {
    ClassFuncrefContext _localctx = new ClassFuncrefContext(_ctx, getState());
    enterRule(_localctx, 52, RULE_classFuncref);
    try {
      enterOuterAlt(_localctx, 1);
      {
      setState(462);
      match(TYPE);
      setState(463);
      match(REF);
      setState(464);
      match(ID);
      }
    }
    catch (RecognitionException re) {
      _localctx.exception = re;
      _errHandler.reportError(this, re);
      _errHandler.recover(this, re);
    }
    finally {
      exitRule();
    }
    return _localctx;
  }

  public static class ConstructorFuncrefContext extends ParserRuleContext {
    public DecltypeContext decltype() {
      return getRuleContext(DecltypeContext.class,0);
    }
    public TerminalNode REF() { return getToken(PainlessParser.REF, 0); }
    public TerminalNode NEW() { return getToken(PainlessParser.NEW, 0); }
    public ConstructorFuncrefContext(ParserRuleContext parent, int invokingState) {
      super(parent, invokingState);
    }
    @Override public int getRuleIndex() { return RULE_constructorFuncref; }
    @Override
    public <T> T accept(ParseTreeVisitor<? extends T> visitor) {
      if ( visitor instanceof PainlessParserVisitor ) return ((PainlessParserVisitor<? extends T>)visitor).visitConstructorFuncref(this);
      else return visitor.visitChildren(this);
    }
  }

  public final ConstructorFuncrefContext constructorFuncref() throws RecognitionException {
    ConstructorFuncrefContext _localctx = new ConstructorFuncrefContext(_ctx, getState());
    enterRule(_localctx, 54, RULE_constructorFuncref);
    try {
      enterOuterAlt(_localctx, 1);
      {
      setState(466);
      decltype();
      setState(467);
      match(REF);
      setState(468);
      match(NEW);
      }
    }
    catch (RecognitionException re) {
      _localctx.exception = re;
      _errHandler.reportError(this, re);
      _errHandler.recover(this, re);
    }
    finally {
      exitRule();
    }
    return _localctx;
  }

  public static class CapturingFuncrefContext extends ParserRuleContext {
    public List<TerminalNode> ID() { return getTokens(PainlessParser.ID); }
    public TerminalNode ID(int i) {
      return getToken(PainlessParser.ID, i);
    }
    public TerminalNode REF() { return getToken(PainlessParser.REF, 0); }
    public CapturingFuncrefContext(ParserRuleContext parent, int invokingState) {
      super(parent, invokingState);
    }
    @Override public int getRuleIndex() { return RULE_capturingFuncref; }
    @Override
    public <T> T accept(ParseTreeVisitor<? extends T> visitor) {
      if ( visitor instanceof PainlessParserVisitor ) return ((PainlessParserVisitor<? extends T>)visitor).visitCapturingFuncref(this);
      else return visitor.visitChildren(this);
    }
  }

  public final CapturingFuncrefContext capturingFuncref() throws RecognitionException {
    CapturingFuncrefContext _localctx = new CapturingFuncrefContext(_ctx, getState());
    enterRule(_localctx, 56, RULE_capturingFuncref);
    try {
      enterOuterAlt(_localctx, 1);
      {
      setState(470);
      match(ID);
      setState(471);
      match(REF);
      setState(472);
      match(ID);
      }
    }
    catch (RecognitionException re) {
      _localctx.exception = re;
      _errHandler.reportError(this, re);
      _errHandler.recover(this, re);
    }
    finally {
      exitRule();
    }
    return _localctx;
  }

  public static class LocalFuncrefContext extends ParserRuleContext {
    public TerminalNode THIS() { return getToken(PainlessParser.THIS, 0); }
    public TerminalNode REF() { return getToken(PainlessParser.REF, 0); }
    public TerminalNode ID() { return getToken(PainlessParser.ID, 0); }
    public LocalFuncrefContext(ParserRuleContext parent, int invokingState) {
      super(parent, invokingState);
    }
    @Override public int getRuleIndex() { return RULE_localFuncref; }
    @Override
    public <T> T accept(ParseTreeVisitor<? extends T> visitor) {
      if ( visitor instanceof PainlessParserVisitor ) return ((PainlessParserVisitor<? extends T>)visitor).visitLocalFuncref(this);
      else return visitor.visitChildren(this);
    }
  }

  public final LocalFuncrefContext localFuncref() throws RecognitionException {
    LocalFuncrefContext _localctx = new LocalFuncrefContext(_ctx, getState());
    enterRule(_localctx, 58, RULE_localFuncref);
    try {
      enterOuterAlt(_localctx, 1);
      {
      setState(474);
      match(THIS);
      setState(475);
      match(REF);
      setState(476);
      match(ID);
      }
    }
    catch (RecognitionException re) {
      _localctx.exception = re;
      _errHandler.reportError(this, re);
      _errHandler.recover(this, re);
    }
    finally {
      exitRule();
    }
    return _localctx;
  }

  public static class ArrayinitializerContext extends ParserRuleContext {
    public ArrayinitializerContext(ParserRuleContext parent, int invokingState) {
      super(parent, invokingState);
    }
    @Override public int getRuleIndex() { return RULE_arrayinitializer; }

    public ArrayinitializerContext() { }
    public void copyFrom(ArrayinitializerContext ctx) {
      super.copyFrom(ctx);
    }
  }
  public static class NewstandardarrayContext extends ArrayinitializerContext {
    public TerminalNode NEW() { return getToken(PainlessParser.NEW, 0); }
    public TerminalNode TYPE() { return getToken(PainlessParser.TYPE, 0); }
    public List<TerminalNode> LBRACE() { return getTokens(PainlessParser.LBRACE); }
    public TerminalNode LBRACE(int i) {
      return getToken(PainlessParser.LBRACE, i);
    }
    public List<ExpressionContext> expression() {
      return getRuleContexts(ExpressionContext.class);
    }
    public ExpressionContext expression(int i) {
      return getRuleContext(ExpressionContext.class,i);
    }
    public List<TerminalNode> RBRACE() { return getTokens(PainlessParser.RBRACE); }
    public TerminalNode RBRACE(int i) {
      return getToken(PainlessParser.RBRACE, i);
    }
    public DotContext dot() {
      return getRuleContext(DotContext.class,0);
    }
    public List<SecondaryContext> secondary() {
      return getRuleContexts(SecondaryContext.class);
    }
    public SecondaryContext secondary(int i) {
      return getRuleContext(SecondaryContext.class,i);
    }
    public NewstandardarrayContext(ArrayinitializerContext ctx) { copyFrom(ctx); }
    @Override
    public <T> T accept(ParseTreeVisitor<? extends T> visitor) {
      if ( visitor instanceof PainlessParserVisitor ) return ((PainlessParserVisitor<? extends T>)visitor).visitNewstandardarray(this);
      else return visitor.visitChildren(this);
    }
  }
  public static class NewinitializedarrayContext extends ArrayinitializerContext {
    public TerminalNode NEW() { return getToken(PainlessParser.NEW, 0); }
    public TerminalNode TYPE() { return getToken(PainlessParser.TYPE, 0); }
    public TerminalNode LBRACE() { return getToken(PainlessParser.LBRACE, 0); }
    public TerminalNode RBRACE() { return getToken(PainlessParser.RBRACE, 0); }
    public TerminalNode LBRACK() { return getToken(PainlessParser.LBRACK, 0); }
    public TerminalNode RBRACK() { return getToken(PainlessParser.RBRACK, 0); }
    public List<ExpressionContext> expression() {
      return getRuleContexts(ExpressionContext.class);
    }
    public ExpressionContext expression(int i) {
      return getRuleContext(ExpressionContext.class,i);
    }
    public TerminalNode SEMICOLON() { return getToken(PainlessParser.SEMICOLON, 0); }
    public List<TerminalNode> COMMA() { return getTokens(PainlessParser.COMMA); }
    public TerminalNode COMMA(int i) {
      return getToken(PainlessParser.COMMA, i);
    }
    public NewinitializedarrayContext(ArrayinitializerContext ctx) { copyFrom(ctx); }
    @Override
    public <T> T accept(ParseTreeVisitor<? extends T> visitor) {
      if ( visitor instanceof PainlessParserVisitor ) return ((PainlessParserVisitor<? extends T>)visitor).visitNewinitializedarray(this);
      else return visitor.visitChildren(this);
    }
  }

  public final ArrayinitializerContext arrayinitializer() throws RecognitionException {
    ArrayinitializerContext _localctx = new ArrayinitializerContext(_ctx, getState());
    enterRule(_localctx, 60, RULE_arrayinitializer);
    int _la;
    try {
      int _alt;
      setState(516);
      switch ( getInterpreter().adaptivePredict(_input,43,_ctx) ) {
      case 1:
        _localctx = new NewstandardarrayContext(_localctx);
        enterOuterAlt(_localctx, 1);
        {
        setState(478);
        match(NEW);
        setState(479);
        match(TYPE);
<<<<<<< HEAD
        setState(479);
=======
        setState(484); 
>>>>>>> 7c87d39f
        _errHandler.sync(this);
        _alt = 1;
        do {
          switch (_alt) {
          case 1:
            {
            {
            setState(480);
            match(LBRACE);
            setState(481);
            expression(0);
            setState(482);
            match(RBRACE);
            }
            }
            break;
          default:
            throw new NoViableAltException(this);
          }
<<<<<<< HEAD
          setState(481);
=======
          setState(486); 
>>>>>>> 7c87d39f
          _errHandler.sync(this);
          _alt = getInterpreter().adaptivePredict(_input,37,_ctx);
        } while ( _alt!=2 && _alt!=org.antlr.v4.runtime.atn.ATN.INVALID_ALT_NUMBER );
        setState(495);
        switch ( getInterpreter().adaptivePredict(_input,39,_ctx) ) {
        case 1:
          {
          setState(488);
          dot();
          setState(492);
          _errHandler.sync(this);
          _alt = getInterpreter().adaptivePredict(_input,38,_ctx);
          while ( _alt!=2 && _alt!=org.antlr.v4.runtime.atn.ATN.INVALID_ALT_NUMBER ) {
            if ( _alt==1 ) {
              {
              {
              setState(489);
              secondary(true);
              }
              }
            }
            setState(494);
            _errHandler.sync(this);
            _alt = getInterpreter().adaptivePredict(_input,38,_ctx);
          }
          }
          break;
        }
        }
        break;
      case 2:
        _localctx = new NewinitializedarrayContext(_localctx);
        enterOuterAlt(_localctx, 2);
        {
        setState(497);
        match(NEW);
        setState(498);
        match(TYPE);
        setState(499);
        match(LBRACE);
        setState(500);
        match(RBRACE);
        setState(501);
        match(LBRACK);
        setState(510);
        switch ( getInterpreter().adaptivePredict(_input,41,_ctx) ) {
        case 1:
          {
          setState(502);
          expression(0);
          setState(507);
          _errHandler.sync(this);
          _la = _input.LA(1);
          while (_la==COMMA) {
            {
            {
            setState(503);
            match(COMMA);
            setState(504);
            expression(0);
            }
            }
            setState(509);
            _errHandler.sync(this);
            _la = _input.LA(1);
          }
          }
          break;
        }
        setState(513);
        _la = _input.LA(1);
        if (_la==SEMICOLON) {
          {
          setState(512);
          match(SEMICOLON);
          }
        }

        setState(515);
        match(RBRACK);
        }
        break;
      }
    }
    catch (RecognitionException re) {
      _localctx.exception = re;
      _errHandler.reportError(this, re);
      _errHandler.recover(this, re);
    }
    finally {
      exitRule();
    }
    return _localctx;
  }

  public static class ListinitializerContext extends ParserRuleContext {
    public TerminalNode LBRACE() { return getToken(PainlessParser.LBRACE, 0); }
    public List<ExpressionContext> expression() {
      return getRuleContexts(ExpressionContext.class);
    }
    public ExpressionContext expression(int i) {
      return getRuleContext(ExpressionContext.class,i);
    }
    public TerminalNode RBRACE() { return getToken(PainlessParser.RBRACE, 0); }
    public List<TerminalNode> COMMA() { return getTokens(PainlessParser.COMMA); }
    public TerminalNode COMMA(int i) {
      return getToken(PainlessParser.COMMA, i);
    }
    public ListinitializerContext(ParserRuleContext parent, int invokingState) {
      super(parent, invokingState);
    }
    @Override public int getRuleIndex() { return RULE_listinitializer; }
    @Override
    public <T> T accept(ParseTreeVisitor<? extends T> visitor) {
      if ( visitor instanceof PainlessParserVisitor ) return ((PainlessParserVisitor<? extends T>)visitor).visitListinitializer(this);
      else return visitor.visitChildren(this);
    }
  }

  public final ListinitializerContext listinitializer() throws RecognitionException {
    ListinitializerContext _localctx = new ListinitializerContext(_ctx, getState());
    enterRule(_localctx, 62, RULE_listinitializer);
    int _la;
    try {
      setState(531);
      switch ( getInterpreter().adaptivePredict(_input,45,_ctx) ) {
      case 1:
        enterOuterAlt(_localctx, 1);
        {
        setState(518);
        match(LBRACE);
        setState(519);
        expression(0);
        setState(524);
        _errHandler.sync(this);
        _la = _input.LA(1);
        while (_la==COMMA) {
          {
          {
          setState(520);
          match(COMMA);
          setState(521);
          expression(0);
          }
          }
          setState(526);
          _errHandler.sync(this);
          _la = _input.LA(1);
        }
        setState(527);
        match(RBRACE);
        }
        break;
      case 2:
        enterOuterAlt(_localctx, 2);
        {
        setState(529);
        match(LBRACE);
        setState(530);
        match(RBRACE);
        }
        break;
      }
    }
    catch (RecognitionException re) {
      _localctx.exception = re;
      _errHandler.reportError(this, re);
      _errHandler.recover(this, re);
    }
    finally {
      exitRule();
    }
    return _localctx;
  }

  public static class MapinitializerContext extends ParserRuleContext {
    public TerminalNode LBRACE() { return getToken(PainlessParser.LBRACE, 0); }
    public List<MaptokenContext> maptoken() {
      return getRuleContexts(MaptokenContext.class);
    }
    public MaptokenContext maptoken(int i) {
      return getRuleContext(MaptokenContext.class,i);
    }
    public TerminalNode RBRACE() { return getToken(PainlessParser.RBRACE, 0); }
    public List<TerminalNode> COMMA() { return getTokens(PainlessParser.COMMA); }
    public TerminalNode COMMA(int i) {
      return getToken(PainlessParser.COMMA, i);
    }
    public TerminalNode COLON() { return getToken(PainlessParser.COLON, 0); }
    public MapinitializerContext(ParserRuleContext parent, int invokingState) {
      super(parent, invokingState);
    }
    @Override public int getRuleIndex() { return RULE_mapinitializer; }
    @Override
    public <T> T accept(ParseTreeVisitor<? extends T> visitor) {
      if ( visitor instanceof PainlessParserVisitor ) return ((PainlessParserVisitor<? extends T>)visitor).visitMapinitializer(this);
      else return visitor.visitChildren(this);
    }
  }

  public final MapinitializerContext mapinitializer() throws RecognitionException {
    MapinitializerContext _localctx = new MapinitializerContext(_ctx, getState());
    enterRule(_localctx, 64, RULE_mapinitializer);
    int _la;
    try {
      setState(547);
      switch ( getInterpreter().adaptivePredict(_input,47,_ctx) ) {
      case 1:
        enterOuterAlt(_localctx, 1);
        {
        setState(533);
        match(LBRACE);
        setState(534);
        maptoken();
        setState(539);
        _errHandler.sync(this);
        _la = _input.LA(1);
        while (_la==COMMA) {
          {
          {
          setState(535);
          match(COMMA);
          setState(536);
          maptoken();
          }
          }
          setState(541);
          _errHandler.sync(this);
          _la = _input.LA(1);
        }
        setState(542);
        match(RBRACE);
        }
        break;
      case 2:
        enterOuterAlt(_localctx, 2);
        {
        setState(544);
        match(LBRACE);
        setState(545);
        match(COLON);
        setState(546);
        match(RBRACE);
        }
        break;
      }
    }
    catch (RecognitionException re) {
      _localctx.exception = re;
      _errHandler.reportError(this, re);
      _errHandler.recover(this, re);
    }
    finally {
      exitRule();
    }
    return _localctx;
  }

  public static class MaptokenContext extends ParserRuleContext {
    public List<ExpressionContext> expression() {
      return getRuleContexts(ExpressionContext.class);
    }
    public ExpressionContext expression(int i) {
      return getRuleContext(ExpressionContext.class,i);
    }
    public TerminalNode COLON() { return getToken(PainlessParser.COLON, 0); }
    public MaptokenContext(ParserRuleContext parent, int invokingState) {
      super(parent, invokingState);
    }
    @Override public int getRuleIndex() { return RULE_maptoken; }
    @Override
    public <T> T accept(ParseTreeVisitor<? extends T> visitor) {
      if ( visitor instanceof PainlessParserVisitor ) return ((PainlessParserVisitor<? extends T>)visitor).visitMaptoken(this);
      else return visitor.visitChildren(this);
    }
  }

  public final MaptokenContext maptoken() throws RecognitionException {
    MaptokenContext _localctx = new MaptokenContext(_ctx, getState());
    enterRule(_localctx, 66, RULE_maptoken);
    try {
      enterOuterAlt(_localctx, 1);
      {
      setState(549);
      expression(0);
      setState(550);
      match(COLON);
      setState(551);
      expression(0);
      }
    }
    catch (RecognitionException re) {
      _localctx.exception = re;
      _errHandler.reportError(this, re);
      _errHandler.recover(this, re);
    }
    finally {
      exitRule();
    }
    return _localctx;
  }

  public boolean sempred(RuleContext _localctx, int ruleIndex, int predIndex) {
    switch (ruleIndex) {
    case 3:
      return statement_sempred((StatementContext)_localctx, predIndex);
    case 14:
      return expression_sempred((ExpressionContext)_localctx, predIndex);
    case 15:
      return unary_sempred((UnaryContext)_localctx, predIndex);
    case 17:
      return primary_sempred((PrimaryContext)_localctx, predIndex);
    case 18:
      return secondary_sempred((SecondaryContext)_localctx, predIndex);
    }
    return true;
  }
  private boolean statement_sempred(StatementContext _localctx, int predIndex) {
    switch (predIndex) {
    case 0:
      return  _input.LA(1) != ELSE ;
    }
    return true;
  }
  private boolean expression_sempred(ExpressionContext _localctx, int predIndex) {
    switch (predIndex) {
    case 1:
      return precpred(_ctx, 14);
    case 2:
      return precpred(_ctx, 13);
    case 3:
      return precpred(_ctx, 12);
    case 4:
      return precpred(_ctx, 11);
    case 5:
      return precpred(_ctx, 10);
    case 6:
      return precpred(_ctx, 8);
    case 7:
      return precpred(_ctx, 7);
    case 8:
      return precpred(_ctx, 6);
    case 9:
      return precpred(_ctx, 5);
    case 10:
      return precpred(_ctx, 4);
    case 11:
      return precpred(_ctx, 3);
    case 12:
      return precpred(_ctx, 2);
    case 13:
      return precpred(_ctx, 9);
    }
    return true;
  }
  private boolean unary_sempred(UnaryContext _localctx, int predIndex) {
    switch (predIndex) {
    case 14:
      return  !_localctx.c ;
    case 15:
      return  !_localctx.c ;
    case 16:
      return  !_localctx.c ;
    case 17:
      return  !_localctx.c ;
    case 18:
      return  !_localctx.c ;
    case 19:
      return  !_localctx.c ;
    case 20:
      return  !_localctx.c ;
    case 21:
      return  !_localctx.c ;
    case 22:
      return  !_localctx.c ;
    case 23:
      return  !_localctx.c ;
    }
    return true;
  }
  private boolean primary_sempred(PrimaryContext _localctx, int predIndex) {
    switch (predIndex) {
    case 24:
      return  !_localctx.c ;
    case 25:
      return  _localctx.c ;
    }
    return true;
  }
  private boolean secondary_sempred(SecondaryContext _localctx, int predIndex) {
    switch (predIndex) {
    case 26:
      return  _localctx.s ;
    case 27:
      return  _localctx.s ;
    }
    return true;
  }

  public static final String _serializedATN =
    "\3\u0430\ud6d1\u8206\uad2d\u4417\uaef1\u8d80\uaadd\3S\u022c\4\2\t\2\4"+
    "\3\t\3\4\4\t\4\4\5\t\5\4\6\t\6\4\7\t\7\4\b\t\b\4\t\t\t\4\n\t\n\4\13\t"+
    "\13\4\f\t\f\4\r\t\r\4\16\t\16\4\17\t\17\4\20\t\20\4\21\t\21\4\22\t\22"+
    "\4\23\t\23\4\24\t\24\4\25\t\25\4\26\t\26\4\27\t\27\4\30\t\30\4\31\t\31"+
    "\4\32\t\32\4\33\t\33\4\34\t\34\4\35\t\35\4\36\t\36\4\37\t\37\4 \t \4!"+
    "\t!\4\"\t\"\4#\t#\3\2\7\2H\n\2\f\2\16\2K\13\2\3\2\7\2N\n\2\f\2\16\2Q\13"+
    "\2\3\2\3\2\3\3\3\3\3\3\3\3\3\3\3\4\3\4\3\4\3\4\3\4\3\4\3\4\7\4a\n\4\f"+
    "\4\16\4d\13\4\5\4f\n\4\3\4\3\4\3\5\3\5\3\5\3\5\3\5\3\5\3\5\3\5\5\5r\n"+
    "\5\3\5\3\5\3\5\3\5\3\5\3\5\5\5z\n\5\3\5\3\5\3\5\3\5\3\5\3\5\3\5\3\5\3"+
    "\5\3\5\3\5\5\5\u0087\n\5\3\5\3\5\5\5\u008b\n\5\3\5\3\5\5\5\u008f\n\5\3"+
    "\5\3\5\3\5\5\5\u0094\n\5\3\5\3\5\3\5\3\5\3\5\3\5\3\5\3\5\3\5\3\5\3\5\3"+
    "\5\3\5\3\5\3\5\3\5\3\5\3\5\3\5\3\5\3\5\3\5\3\5\6\5\u00ad\n\5\r\5\16\5"+
    "\u00ae\3\5\3\5\3\5\3\5\3\5\3\5\3\5\5\5\u00b8\n\5\3\6\3\6\5\6\u00bc\n\6"+
    "\3\7\3\7\7\7\u00c0\n\7\f\7\16\7\u00c3\13\7\3\7\3\7\3\b\3\b\3\t\3\t\5\t"+
    "\u00cb\n\t\3\n\3\n\3\13\3\13\3\13\3\13\7\13\u00d3\n\13\f\13\16\13\u00d6"+
    "\13\13\3\f\3\f\3\f\7\f\u00db\n\f\f\f\16\f\u00de\13\f\3\r\3\r\3\r\5\r\u00e3"+
    "\n\r\3\16\3\16\3\16\3\16\3\16\3\16\3\16\3\17\3\17\3\20\3\20\3\20\3\20"+
    "\3\20\3\20\3\20\3\20\3\20\5\20\u00f7\n\20\3\20\3\20\3\20\3\20\3\20\3\20"+
    "\3\20\3\20\3\20\3\20\3\20\3\20\3\20\3\20\3\20\3\20\3\20\3\20\3\20\3\20"+
    "\3\20\3\20\3\20\3\20\3\20\3\20\3\20\3\20\3\20\3\20\3\20\3\20\3\20\3\20"+
    "\3\20\3\20\3\20\3\20\3\20\3\20\3\20\3\20\3\20\3\20\3\20\3\20\3\20\3\20"+
    "\3\20\3\20\3\20\3\20\3\20\3\20\3\20\3\20\3\20\3\20\3\20\3\20\3\20\3\20"+
    "\3\20\3\20\3\20\3\20\3\20\7\20\u013c\n\20\f\20\16\20\u013f\13\20\3\21"+
    "\3\21\3\21\3\21\3\21\3\21\3\21\3\21\3\21\3\21\3\21\3\21\3\21\3\21\3\21"+
    "\3\21\3\21\3\21\3\21\3\21\3\21\3\21\3\21\3\21\3\21\3\21\3\21\3\21\3\21"+
    "\3\21\3\21\3\21\3\21\3\21\3\21\3\21\3\21\5\21\u0166\n\21\3\22\3\22\7\22"+
    "\u016a\n\22\f\22\16\22\u016d\13\22\3\22\3\22\3\22\7\22\u0172\n\22\f\22"+
    "\16\22\u0175\13\22\3\22\5\22\u0178\n\22\3\23\3\23\3\23\3\23\3\23\3\23"+
    "\3\23\3\23\3\23\3\23\3\23\3\23\3\23\3\23\3\23\3\23\3\23\3\23\3\23\5\23"+
    "\u018d\n\23\3\24\3\24\3\24\3\24\5\24\u0193\n\24\3\25\3\25\3\25\3\25\3"+
    "\25\5\25\u019a\n\25\3\26\3\26\3\26\3\26\3\27\3\27\3\27\3\27\7\27\u01a4"+
    "\n\27\f\27\16\27\u01a7\13\27\5\27\u01a9\n\27\3\27\3\27\3\30\3\30\3\30"+
    "\5\30\u01b0\n\30\3\31\3\31\3\31\3\31\3\31\7\31\u01b7\n\31\f\31\16\31\u01ba"+
    "\13\31\5\31\u01bc\n\31\3\31\5\31\u01bf\n\31\3\31\3\31\3\31\5\31\u01c4"+
    "\n\31\3\32\5\32\u01c7\n\32\3\32\3\32\3\33\3\33\3\33\3\33\5\33\u01cf\n"+
    "\33\3\34\3\34\3\34\3\34\3\35\3\35\3\35\3\35\3\36\3\36\3\36\3\36\3\37\3"+
    "\37\3\37\3\37\3 \3 \3 \3 \3 \3 \6 \u01e7\n \r \16 \u01e8\3 \3 \7 \u01ed"+
    "\n \f \16 \u01f0\13 \5 \u01f2\n \3 \3 \3 \3 \3 \3 \3 \3 \7 \u01fc\n \f"+
    " \16 \u01ff\13 \5 \u0201\n \3 \5 \u0204\n \3 \5 \u0207\n \3!\3!\3!\3!"+
    "\7!\u020d\n!\f!\16!\u0210\13!\3!\3!\3!\3!\5!\u0216\n!\3\"\3\"\3\"\3\""+
    "\7\"\u021c\n\"\f\"\16\"\u021f\13\"\3\"\3\"\3\"\3\"\3\"\5\"\u0226\n\"\3"+
    "#\3#\3#\3#\3#\2\3\36$\2\4\6\b\n\f\16\20\22\24\26\30\32\34\36 \"$&(*,."+
    "\60\62\64\668:<>@BD\2\16\3\3\r\r\3\2;F\3\2\36 \3\2!\"\3\2\678\3\2#%\3"+
    "\2&)\3\2*-\3\29:\3\2GJ\4\2\34\35!\"\3\2RS\u0260\2I\3\2\2\2\4T\3\2\2\2"+
    "\6Y\3\2\2\2\b\u00b7\3\2\2\2\n\u00bb\3\2\2\2\f\u00bd\3\2\2\2\16\u00c6\3"+
    "\2\2\2\20\u00ca\3\2\2\2\22\u00cc\3\2\2\2\24\u00ce\3\2\2\2\26\u00d7\3\2"+
    "\2\2\30\u00df\3\2\2\2\32\u00e4\3\2\2\2\34\u00eb\3\2\2\2\36\u00f6\3\2\2"+
    "\2 \u0165\3\2\2\2\"\u0177\3\2\2\2$\u018c\3\2\2\2&\u0192\3\2\2\2(\u0199"+
    "\3\2\2\2*\u019b\3\2\2\2,\u019f\3\2\2\2.\u01af\3\2\2\2\60\u01be\3\2\2\2"+
    "\62\u01c6\3\2\2\2\64\u01ce\3\2\2\2\66\u01d0\3\2\2\28\u01d4\3\2\2\2:\u01d8"+
    "\3\2\2\2<\u01dc\3\2\2\2>\u0206\3\2\2\2@\u0215\3\2\2\2B\u0225\3\2\2\2D"+
    "\u0227\3\2\2\2FH\5\4\3\2GF\3\2\2\2HK\3\2\2\2IG\3\2\2\2IJ\3\2\2\2JO\3\2"+
    "\2\2KI\3\2\2\2LN\5\b\5\2ML\3\2\2\2NQ\3\2\2\2OM\3\2\2\2OP\3\2\2\2PR\3\2"+
    "\2\2QO\3\2\2\2RS\7\2\2\3S\3\3\2\2\2TU\5\26\f\2UV\7Q\2\2VW\5\6\4\2WX\5"+
    "\f\7\2X\5\3\2\2\2Ye\7\t\2\2Z[\5\26\f\2[b\7Q\2\2\\]\7\f\2\2]^\5\26\f\2"+
    "^_\7Q\2\2_a\3\2\2\2`\\\3\2\2\2ad\3\2\2\2b`\3\2\2\2bc\3\2\2\2cf\3\2\2\2"+
    "db\3\2\2\2eZ\3\2\2\2ef\3\2\2\2fg\3\2\2\2gh\7\n\2\2h\7\3\2\2\2ij\7\16\2"+
    "\2jk\7\t\2\2kl\5\36\20\2lm\7\n\2\2mq\5\n\6\2no\7\17\2\2or\5\n\6\2pr\6"+
    "\5\2\2qn\3\2\2\2qp\3\2\2\2r\u00b8\3\2\2\2st\7\20\2\2tu\7\t\2\2uv\5\36"+
    "\20\2vy\7\n\2\2wz\5\n\6\2xz\5\16\b\2yw\3\2\2\2yx\3\2\2\2z\u00b8\3\2\2"+
    "\2{|\7\21\2\2|}\5\f\7\2}~\7\20\2\2~\177\7\t\2\2\177\u0080\5\36\20\2\u0080"+
    "\u0081\7\n\2\2\u0081\u0082\5\34\17\2\u0082\u00b8\3\2\2\2\u0083\u0084\7"+
    "\22\2\2\u0084\u0086\7\t\2\2\u0085\u0087\5\20\t\2\u0086\u0085\3\2\2\2\u0086"+
    "\u0087\3\2\2\2\u0087\u0088\3\2\2\2\u0088\u008a\7\r\2\2\u0089\u008b\5\36"+
    "\20\2\u008a\u0089\3\2\2\2\u008a\u008b\3\2\2\2\u008b\u008c\3\2\2\2\u008c"+
    "\u008e\7\r\2\2\u008d\u008f\5\22\n\2\u008e\u008d\3\2\2\2\u008e\u008f\3"+
    "\2\2\2\u008f\u0090\3\2\2\2\u0090\u0093\7\n\2\2\u0091\u0094\5\n\6\2\u0092"+
    "\u0094\5\16\b\2\u0093\u0091\3\2\2\2\u0093\u0092\3\2\2\2\u0094\u00b8\3"+
    "\2\2\2\u0095\u0096\7\22\2\2\u0096\u0097\7\t\2\2\u0097\u0098\5\26\f\2\u0098"+
    "\u0099\7Q\2\2\u0099\u009a\7\64\2\2\u009a\u009b\5\36\20\2\u009b\u009c\7"+
    "\n\2\2\u009c\u009d\5\n\6\2\u009d\u00b8\3\2\2\2\u009e\u009f\5\24\13\2\u009f"+
    "\u00a0\5\34\17\2\u00a0\u00b8\3\2\2\2\u00a1\u00a2\7\23\2\2\u00a2\u00b8"+
    "\5\34\17\2\u00a3\u00a4\7\24\2\2\u00a4\u00b8\5\34\17\2\u00a5\u00a6\7\25"+
    "\2\2\u00a6\u00a7\5\36\20\2\u00a7\u00a8\5\34\17\2\u00a8\u00b8\3\2\2\2\u00a9"+
    "\u00aa\7\27\2\2\u00aa\u00ac\5\f\7\2\u00ab\u00ad\5\32\16\2\u00ac\u00ab"+
    "\3\2\2\2\u00ad\u00ae\3\2\2\2\u00ae\u00ac\3\2\2\2\u00ae\u00af\3\2\2\2\u00af"+
    "\u00b8\3\2\2\2\u00b0\u00b1\7\31\2\2\u00b1\u00b2\5\36\20\2\u00b2\u00b3"+
    "\5\34\17\2\u00b3\u00b8\3\2\2\2\u00b4\u00b5\5\36\20\2\u00b5\u00b6\5\34"+
    "\17\2\u00b6\u00b8\3\2\2\2\u00b7i\3\2\2\2\u00b7s\3\2\2\2\u00b7{\3\2\2\2"+
    "\u00b7\u0083\3\2\2\2\u00b7\u0095\3\2\2\2\u00b7\u009e\3\2\2\2\u00b7\u00a1"+
    "\3\2\2\2\u00b7\u00a3\3\2\2\2\u00b7\u00a5\3\2\2\2\u00b7\u00a9\3\2\2\2\u00b7"+
    "\u00b0\3\2\2\2\u00b7\u00b4\3\2\2\2\u00b8\t\3\2\2\2\u00b9\u00bc\5\f\7\2"+
    "\u00ba\u00bc\5\b\5\2\u00bb\u00b9\3\2\2\2\u00bb\u00ba\3\2\2\2\u00bc\13"+
    "\3\2\2\2\u00bd\u00c1\7\5\2\2\u00be\u00c0\5\b\5\2\u00bf\u00be\3\2\2\2\u00c0"+
    "\u00c3\3\2\2\2\u00c1\u00bf\3\2\2\2\u00c1\u00c2\3\2\2\2\u00c2\u00c4\3\2"+
    "\2\2\u00c3\u00c1\3\2\2\2\u00c4\u00c5\7\6\2\2\u00c5\r\3\2\2\2\u00c6\u00c7"+
    "\7\r\2\2\u00c7\17\3\2\2\2\u00c8\u00cb\5\24\13\2\u00c9\u00cb\5\36\20\2"+
    "\u00ca\u00c8\3\2\2\2\u00ca\u00c9\3\2\2\2\u00cb\21\3\2\2\2\u00cc\u00cd"+
    "\5\36\20\2\u00cd\23\3\2\2\2\u00ce\u00cf\5\26\f\2\u00cf\u00d4\5\30\r\2"+
    "\u00d0\u00d1\7\f\2\2\u00d1\u00d3\5\30\r\2\u00d2\u00d0\3\2\2\2\u00d3\u00d6"+
    "\3\2\2\2\u00d4\u00d2\3\2\2\2\u00d4\u00d5\3\2\2\2\u00d5\25\3\2\2\2\u00d6"+
    "\u00d4\3\2\2\2\u00d7\u00dc\7P\2\2\u00d8\u00d9\7\7\2\2\u00d9\u00db\7\b"+
    "\2\2\u00da\u00d8\3\2\2\2\u00db\u00de\3\2\2\2\u00dc\u00da\3\2\2\2\u00dc"+
    "\u00dd\3\2\2\2\u00dd\27\3\2\2\2\u00de\u00dc\3\2\2\2\u00df\u00e2\7Q\2\2"+
    "\u00e0\u00e1\7;\2\2\u00e1\u00e3\5\36\20\2\u00e2\u00e0\3\2\2\2\u00e2\u00e3"+
    "\3\2\2\2\u00e3\31\3\2\2\2\u00e4\u00e5\7\30\2\2\u00e5\u00e6\7\t\2\2\u00e6"+
    "\u00e7\7P\2\2\u00e7\u00e8\7Q\2\2\u00e8\u00e9\7\n\2\2\u00e9\u00ea\5\f\7"+
    "\2\u00ea\33\3\2\2\2\u00eb\u00ec\t\2\2\2\u00ec\35\3\2\2\2\u00ed\u00ee\b"+
    "\20\1\2\u00ee\u00ef\5\"\22\2\u00ef\u00f0\t\3\2\2\u00f0\u00f1\5\36\20\3"+
    "\u00f1\u00f2\b\20\1\2\u00f2\u00f7\3\2\2\2\u00f3\u00f4\5 \21\2\u00f4\u00f5"+
    "\b\20\1\2\u00f5\u00f7\3\2\2\2\u00f6\u00ed\3\2\2\2\u00f6\u00f3\3\2\2\2"+
    "\u00f7\u013d\3\2\2\2\u00f8\u00f9\f\20\2\2\u00f9\u00fa\t\4\2\2\u00fa\u00fb"+
    "\5\36\20\21\u00fb\u00fc\b\20\1\2\u00fc\u013c\3\2\2\2\u00fd\u00fe\f\17"+
    "\2\2\u00fe\u00ff\t\5\2\2\u00ff\u0100\5\36\20\20\u0100\u0101\b\20\1\2\u0101"+
    "\u013c\3\2\2\2\u0102\u0103\f\16\2\2\u0103\u0104\t\6\2\2\u0104\u0105\5"+
    "\36\20\17\u0105\u0106\b\20\1\2\u0106\u013c\3\2\2\2\u0107\u0108\f\r\2\2"+
    "\u0108\u0109\t\7\2\2\u0109\u010a\5\36\20\16\u010a\u010b\b\20\1\2\u010b"+
    "\u013c\3\2\2\2\u010c\u010d\f\f\2\2\u010d\u010e\t\b\2\2\u010e\u010f\5\36"+
    "\20\r\u010f\u0110\b\20\1\2\u0110\u013c\3\2\2\2\u0111\u0112\f\n\2\2\u0112"+
    "\u0113\t\t\2\2\u0113\u0114\5\36\20\13\u0114\u0115\b\20\1\2\u0115\u013c"+
    "\3\2\2\2\u0116\u0117\f\t\2\2\u0117\u0118\7.\2\2\u0118\u0119\5\36\20\n"+
    "\u0119\u011a\b\20\1\2\u011a\u013c\3\2\2\2\u011b\u011c\f\b\2\2\u011c\u011d"+
    "\7/\2\2\u011d\u011e\5\36\20\t\u011e\u011f\b\20\1\2\u011f\u013c\3\2\2\2"+
    "\u0120\u0121\f\7\2\2\u0121\u0122\7\60\2\2\u0122\u0123\5\36\20\b\u0123"+
    "\u0124\b\20\1\2\u0124\u013c\3\2\2\2\u0125\u0126\f\6\2\2\u0126\u0127\7"+
    "\61\2\2\u0127\u0128\5\36\20\7\u0128\u0129\b\20\1\2\u0129\u013c\3\2\2\2"+
    "\u012a\u012b\f\5\2\2\u012b\u012c\7\62\2\2\u012c\u012d\5\36\20\6\u012d"+
    "\u012e\b\20\1\2\u012e\u013c\3\2\2\2\u012f\u0130\f\4\2\2\u0130\u0131\7"+
    "\63\2\2\u0131\u0132\5\36\20\2\u0132\u0133\7\64\2\2\u0133\u0134\5\36\20"+
    "\4\u0134\u0135\b\20\1\2\u0135\u013c\3\2\2\2\u0136\u0137\f\13\2\2\u0137"+
    "\u0138\7\33\2\2\u0138\u0139\5\26\f\2\u0139\u013a\b\20\1\2\u013a\u013c"+
    "\3\2\2\2\u013b\u00f8\3\2\2\2\u013b\u00fd\3\2\2\2\u013b\u0102\3\2\2\2\u013b"+
    "\u0107\3\2\2\2\u013b\u010c\3\2\2\2\u013b\u0111\3\2\2\2\u013b\u0116\3\2"+
    "\2\2\u013b\u011b\3\2\2\2\u013b\u0120\3\2\2\2\u013b\u0125\3\2\2\2\u013b"+
    "\u012a\3\2\2\2\u013b\u012f\3\2\2\2\u013b\u0136\3\2\2\2\u013c\u013f\3\2"+
    "\2\2\u013d\u013b\3\2\2\2\u013d\u013e\3\2\2\2\u013e\37\3\2\2\2\u013f\u013d"+
    "\3\2\2\2\u0140\u0141\6\21\20\3\u0141\u0142\t\n\2\2\u0142\u0166\5\"\22"+
    "\2\u0143\u0144\6\21\21\3\u0144\u0145\5\"\22\2\u0145\u0146\t\n\2\2\u0146"+
    "\u0166\3\2\2\2\u0147\u0148\6\21\22\3\u0148\u0166\5\"\22\2\u0149\u014a"+
    "\6\21\23\3\u014a\u014b\t\13\2\2\u014b\u0166\b\21\1\2\u014c\u014d\6\21"+
    "\24\3\u014d\u014e\7M\2\2\u014e\u0166\b\21\1\2\u014f\u0150\6\21\25\3\u0150"+
    "\u0151\7N\2\2\u0151\u0166\b\21\1\2\u0152\u0153\6\21\26\3\u0153\u0154\7"+
    "O\2\2\u0154\u0166\b\21\1\2\u0155\u0156\6\21\27\3\u0156\u0157\5@!\2\u0157"+
    "\u0158\b\21\1\2\u0158\u0166\3\2\2\2\u0159\u015a\6\21\30\3\u015a\u015b"+
    "\5B\"\2\u015b\u015c\b\21\1\2\u015c\u0166\3\2\2\2\u015d\u015e\6\21\31\3"+
    "\u015e\u015f\t\f\2\2\u015f\u0166\5 \21\2\u0160\u0161\7\t\2\2\u0161\u0162"+
    "\5\26\f\2\u0162\u0163\7\n\2\2\u0163\u0164\5 \21\2\u0164\u0166\3\2\2\2"+
    "\u0165\u0140\3\2\2\2\u0165\u0143\3\2\2\2\u0165\u0147\3\2\2\2\u0165\u0149"+
    "\3\2\2\2\u0165\u014c\3\2\2\2\u0165\u014f\3\2\2\2\u0165\u0152\3\2\2\2\u0165"+
    "\u0155\3\2\2\2\u0165\u0159\3\2\2\2\u0165\u015d\3\2\2\2\u0165\u0160\3\2"+
    "\2\2\u0166!\3\2\2\2\u0167\u016b\5$\23\2\u0168\u016a\5&\24\2\u0169\u0168"+
    "\3\2\2\2\u016a\u016d\3\2\2\2\u016b\u0169\3\2\2\2\u016b\u016c\3\2\2\2\u016c"+
    "\u0178\3\2\2\2\u016d\u016b\3\2\2\2\u016e\u016f\5\26\f\2\u016f\u0173\5"+
    "(\25\2\u0170\u0172\5&\24\2\u0171\u0170\3\2\2\2\u0172\u0175\3\2\2\2\u0173"+
    "\u0171\3\2\2\2\u0173\u0174\3\2\2\2\u0174\u0178\3\2\2\2\u0175\u0173\3\2"+
    "\2\2\u0176\u0178\5> \2\u0177\u0167\3\2\2\2\u0177\u016e\3\2\2\2\u0177\u0176"+
    "\3\2\2\2\u0178#\3\2\2\2\u0179\u017a\6\23\32\3\u017a\u017b\7\t\2\2\u017b"+
    "\u017c\5\36\20\2\u017c\u017d\7\n\2\2\u017d\u017e\b\23\1\2\u017e\u018d"+
    "\3\2\2\2\u017f\u0180\6\23\33\3\u0180\u0181\7\t\2\2\u0181\u0182\5 \21\2"+
    "\u0182\u0183\7\n\2\2\u0183\u018d\3\2\2\2\u0184\u018d\7K\2\2\u0185\u018d"+
    "\7L\2\2\u0186\u018d\7Q\2\2\u0187\u0188\7Q\2\2\u0188\u018d\5,\27\2\u0189"+
    "\u018a\7\26\2\2\u018a\u018b\7P\2\2\u018b\u018d\5,\27\2\u018c\u0179\3\2"+
    "\2\2\u018c\u017f\3\2\2\2\u018c\u0184\3\2\2\2\u018c\u0185\3\2\2\2\u018c"+
    "\u0186\3\2\2\2\u018c\u0187\3\2\2\2\u018c\u0189\3\2\2\2\u018d%\3\2\2\2"+
    "\u018e\u018f\6\24\34\3\u018f\u0193\5(\25\2\u0190\u0191\6\24\35\3\u0191"+
    "\u0193\5*\26\2\u0192\u018e\3\2\2\2\u0192\u0190\3\2\2\2\u0193\'\3\2\2\2"+
    "\u0194\u0195\7\13\2\2\u0195\u0196\7S\2\2\u0196\u019a\5,\27\2\u0197\u0198"+
    "\7\13\2\2\u0198\u019a\t\r\2\2\u0199\u0194\3\2\2\2\u0199\u0197\3\2\2\2"+
    "\u019a)\3\2\2\2\u019b\u019c\7\7\2\2\u019c\u019d\5\36\20\2\u019d\u019e"+
    "\7\b\2\2\u019e+\3\2\2\2\u019f\u01a8\7\t\2\2\u01a0\u01a5\5.\30\2\u01a1"+
    "\u01a2\7\f\2\2\u01a2\u01a4\5.\30\2\u01a3\u01a1\3\2\2\2\u01a4\u01a7\3\2"+
    "\2\2\u01a5\u01a3\3\2\2\2\u01a5\u01a6\3\2\2\2\u01a6\u01a9\3\2\2\2\u01a7"+
    "\u01a5\3\2\2\2\u01a8\u01a0\3\2\2\2\u01a8\u01a9\3\2\2\2\u01a9\u01aa\3\2"+
    "\2\2\u01aa\u01ab\7\n\2\2\u01ab-\3\2\2\2\u01ac\u01b0\5\36\20\2\u01ad\u01b0"+
    "\5\60\31\2\u01ae\u01b0\5\64\33\2\u01af\u01ac\3\2\2\2\u01af\u01ad\3\2\2"+
    "\2\u01af\u01ae\3\2\2\2\u01b0/\3\2\2\2\u01b1\u01bf\5\62\32\2\u01b2\u01bb"+
    "\7\t\2\2\u01b3\u01b8\5\62\32\2\u01b4\u01b5\7\f\2\2\u01b5\u01b7\5\62\32"+
    "\2\u01b6\u01b4\3\2\2\2\u01b7\u01ba\3\2\2\2\u01b8\u01b6\3\2\2\2\u01b8\u01b9"+
    "\3\2\2\2\u01b9\u01bc\3\2\2\2\u01ba\u01b8\3\2\2\2\u01bb\u01b3\3\2\2\2\u01bb"+
    "\u01bc\3\2\2\2\u01bc\u01bd\3\2\2\2\u01bd\u01bf\7\n\2\2\u01be\u01b1\3\2"+
    "\2\2\u01be\u01b2\3\2\2\2\u01bf\u01c0\3\2\2\2\u01c0\u01c3\7\66\2\2\u01c1"+
    "\u01c4\5\f\7\2\u01c2\u01c4\5\36\20\2\u01c3\u01c1\3\2\2\2\u01c3\u01c2\3"+
    "\2\2\2\u01c4\61\3\2\2\2\u01c5\u01c7\5\26\f\2\u01c6\u01c5\3\2\2\2\u01c6"+
    "\u01c7\3\2\2\2\u01c7\u01c8\3\2\2\2\u01c8\u01c9\7Q\2\2\u01c9\63\3\2\2\2"+
    "\u01ca\u01cf\5\66\34\2\u01cb\u01cf\58\35\2\u01cc\u01cf\5:\36\2\u01cd\u01cf"+
    "\5<\37\2\u01ce\u01ca\3\2\2\2\u01ce\u01cb\3\2\2\2\u01ce\u01cc\3\2\2\2\u01ce"+
    "\u01cd\3\2\2\2\u01cf\65\3\2\2\2\u01d0\u01d1\7P\2\2\u01d1\u01d2\7\65\2"+
    "\2\u01d2\u01d3\7Q\2\2\u01d3\67\3\2\2\2\u01d4\u01d5\5\26\f\2\u01d5\u01d6"+
    "\7\65\2\2\u01d6\u01d7\7\26\2\2\u01d79\3\2\2\2\u01d8\u01d9\7Q\2\2\u01d9"+
    "\u01da\7\65\2\2\u01da\u01db\7Q\2\2\u01db;\3\2\2\2\u01dc\u01dd\7\32\2\2"+
    "\u01dd\u01de\7\65\2\2\u01de\u01df\7Q\2\2\u01df=\3\2\2\2\u01e0\u01e1\7"+
    "\26\2\2\u01e1\u01e6\7P\2\2\u01e2\u01e3\7\7\2\2\u01e3\u01e4\5\36\20\2\u01e4"+
    "\u01e5\7\b\2\2\u01e5\u01e7\3\2\2\2\u01e6\u01e2\3\2\2\2\u01e7\u01e8\3\2"+
    "\2\2\u01e8\u01e6\3\2\2\2\u01e8\u01e9\3\2\2\2\u01e9\u01f1\3\2\2\2\u01ea"+
    "\u01ee\5(\25\2\u01eb\u01ed\5&\24\2\u01ec\u01eb\3\2\2\2\u01ed\u01f0\3\2"+
    "\2\2\u01ee\u01ec\3\2\2\2\u01ee\u01ef\3\2\2\2\u01ef\u01f2\3\2\2\2\u01f0"+
    "\u01ee\3\2\2\2\u01f1\u01ea\3\2\2\2\u01f1\u01f2\3\2\2\2\u01f2\u0207\3\2"+
    "\2\2\u01f3\u01f4\7\26\2\2\u01f4\u01f5\7P\2\2\u01f5\u01f6\7\7\2\2\u01f6"+
    "\u01f7\7\b\2\2\u01f7\u0200\7\5\2\2\u01f8\u01fd\5\36\20\2\u01f9\u01fa\7"+
    "\f\2\2\u01fa\u01fc\5\36\20\2\u01fb\u01f9\3\2\2\2\u01fc\u01ff\3\2\2\2\u01fd"+
    "\u01fb\3\2\2\2\u01fd\u01fe\3\2\2\2\u01fe\u0201\3\2\2\2\u01ff\u01fd\3\2"+
    "\2\2\u0200\u01f8\3\2\2\2\u0200\u0201\3\2\2\2\u0201\u0203\3\2\2\2\u0202"+
    "\u0204\7\r\2\2\u0203\u0202\3\2\2\2\u0203\u0204\3\2\2\2\u0204\u0205\3\2"+
    "\2\2\u0205\u0207\7\6\2\2\u0206\u01e0\3\2\2\2\u0206\u01f3\3\2\2\2\u0207"+
    "?\3\2\2\2\u0208\u0209\7\7\2\2\u0209\u020e\5\36\20\2\u020a\u020b\7\f\2"+
    "\2\u020b\u020d\5\36\20\2\u020c\u020a\3\2\2\2\u020d\u0210\3\2\2\2\u020e"+
    "\u020c\3\2\2\2\u020e\u020f\3\2\2\2\u020f\u0211\3\2\2\2\u0210\u020e\3\2"+
    "\2\2\u0211\u0212\7\b\2\2\u0212\u0216\3\2\2\2\u0213\u0214\7\7\2\2\u0214"+
    "\u0216\7\b\2\2\u0215\u0208\3\2\2\2\u0215\u0213\3\2\2\2\u0216A\3\2\2\2"+
    "\u0217\u0218\7\7\2\2\u0218\u021d\5D#\2\u0219\u021a\7\f\2\2\u021a\u021c"+
    "\5D#\2\u021b\u0219\3\2\2\2\u021c\u021f\3\2\2\2\u021d\u021b\3\2\2\2\u021d"+
    "\u021e\3\2\2\2\u021e\u0220\3\2\2\2\u021f\u021d\3\2\2\2\u0220\u0221\7\b"+
    "\2\2\u0221\u0226\3\2\2\2\u0222\u0223\7\7\2\2\u0223\u0224\7\64\2\2\u0224"+
    "\u0226\7\b\2\2\u0225\u0217\3\2\2\2\u0225\u0222\3\2\2\2\u0226C\3\2\2\2"+
    "\u0227\u0228\5\36\20\2\u0228\u0229\7\64\2\2\u0229\u022a\5\36\20\2\u022a"+
    "E\3\2\2\2\62IObeqy\u0086\u008a\u008e\u0093\u00ae\u00b7\u00bb\u00c1\u00ca"+
    "\u00d4\u00dc\u00e2\u00f6\u013b\u013d\u0165\u016b\u0173\u0177\u018c\u0192"+
    "\u0199\u01a5\u01a8\u01af\u01b8\u01bb\u01be\u01c3\u01c6\u01ce\u01e8\u01ee"+
    "\u01f1\u01fd\u0200\u0203\u0206\u020e\u0215\u021d\u0225";
  public static final ATN _ATN =
    new ATNDeserializer().deserialize(_serializedATN.toCharArray());
  static {
    _decisionToDFA = new DFA[_ATN.getNumberOfDecisions()];
    for (int i = 0; i < _ATN.getNumberOfDecisions(); i++) {
      _decisionToDFA[i] = new DFA(_ATN.getDecisionState(i), i);
    }
  }
}<|MERGE_RESOLUTION|>--- conflicted
+++ resolved
@@ -1,25 +1,13 @@
 // ANTLR GENERATED CODE: DO NOT EDIT
 package org.elasticsearch.painless.antlr;
-
-import org.antlr.v4.runtime.FailedPredicateException;
-import org.antlr.v4.runtime.NoViableAltException;
-import org.antlr.v4.runtime.Parser;
-import org.antlr.v4.runtime.ParserRuleContext;
-import org.antlr.v4.runtime.RecognitionException;
-import org.antlr.v4.runtime.RuleContext;
-import org.antlr.v4.runtime.RuntimeMetaData;
-import org.antlr.v4.runtime.TokenStream;
-import org.antlr.v4.runtime.Vocabulary;
-import org.antlr.v4.runtime.VocabularyImpl;
-import org.antlr.v4.runtime.atn.ATN;
-import org.antlr.v4.runtime.atn.ATNDeserializer;
-import org.antlr.v4.runtime.atn.ParserATNSimulator;
-import org.antlr.v4.runtime.atn.PredictionContextCache;
+import org.antlr.v4.runtime.atn.*;
 import org.antlr.v4.runtime.dfa.DFA;
-import org.antlr.v4.runtime.tree.ParseTreeVisitor;
-import org.antlr.v4.runtime.tree.TerminalNode;
-
+import org.antlr.v4.runtime.*;
+import org.antlr.v4.runtime.misc.*;
+import org.antlr.v4.runtime.tree.*;
 import java.util.List;
+import java.util.Iterator;
+import java.util.ArrayList;
 
 @SuppressWarnings({"all", "warnings", "unchecked", "unused", "cast"})
 class PainlessParser extends Parser {
@@ -29,29 +17,16 @@
   protected static final PredictionContextCache _sharedContextCache =
     new PredictionContextCache();
   public static final int
-<<<<<<< HEAD
     WS=1, COMMENT=2, LBRACK=3, RBRACK=4, LBRACE=5, RBRACE=6, LP=7, RP=8, DOT=9,
     COMMA=10, SEMICOLON=11, IF=12, ELSE=13, WHILE=14, DO=15, FOR=16, CONTINUE=17,
-    BREAK=18, RETURN=19, NEW=20, TRY=21, CATCH=22, THROW=23, THIS=24, BOOLNOT=25,
-    BWNOT=26, MUL=27, DIV=28, REM=29, ADD=30, SUB=31, LSH=32, RSH=33, USH=34,
-    LT=35, LTE=36, GT=37, GTE=38, EQ=39, EQR=40, NE=41, NER=42, BWAND=43,
-    XOR=44, BWOR=45, BOOLAND=46, BOOLOR=47, COND=48, COLON=49, REF=50, ARROW=51,
-    FIND=52, MATCH=53, INCR=54, DECR=55, ASSIGN=56, AADD=57, ASUB=58, AMUL=59,
-    ADIV=60, AREM=61, AAND=62, AXOR=63, AOR=64, ALSH=65, ARSH=66, AUSH=67,
-    OCTAL=68, HEX=69, INTEGER=70, DECIMAL=71, STRING=72, REGEX=73, TRUE=74,
-    FALSE=75, NULL=76, TYPE=77, ID=78, DOTINTEGER=79, DOTID=80;
-=======
-    WS=1, COMMENT=2, LBRACK=3, RBRACK=4, LBRACE=5, RBRACE=6, LP=7, RP=8, DOT=9, 
-    COMMA=10, SEMICOLON=11, IF=12, ELSE=13, WHILE=14, DO=15, FOR=16, CONTINUE=17, 
-    BREAK=18, RETURN=19, NEW=20, TRY=21, CATCH=22, THROW=23, THIS=24, INSTANCEOF=25, 
-    BOOLNOT=26, BWNOT=27, MUL=28, DIV=29, REM=30, ADD=31, SUB=32, LSH=33, 
-    RSH=34, USH=35, LT=36, LTE=37, GT=38, GTE=39, EQ=40, EQR=41, NE=42, NER=43, 
-    BWAND=44, XOR=45, BWOR=46, BOOLAND=47, BOOLOR=48, COND=49, COLON=50, REF=51, 
-    ARROW=52, FIND=53, MATCH=54, INCR=55, DECR=56, ASSIGN=57, AADD=58, ASUB=59, 
-    AMUL=60, ADIV=61, AREM=62, AAND=63, AXOR=64, AOR=65, ALSH=66, ARSH=67, 
-    AUSH=68, OCTAL=69, HEX=70, INTEGER=71, DECIMAL=72, STRING=73, REGEX=74, 
+    BREAK=18, RETURN=19, NEW=20, TRY=21, CATCH=22, THROW=23, THIS=24, INSTANCEOF=25,
+    BOOLNOT=26, BWNOT=27, MUL=28, DIV=29, REM=30, ADD=31, SUB=32, LSH=33,
+    RSH=34, USH=35, LT=36, LTE=37, GT=38, GTE=39, EQ=40, EQR=41, NE=42, NER=43,
+    BWAND=44, XOR=45, BWOR=46, BOOLAND=47, BOOLOR=48, COND=49, COLON=50, REF=51,
+    ARROW=52, FIND=53, MATCH=54, INCR=55, DECR=56, ASSIGN=57, AADD=58, ASUB=59,
+    AMUL=60, ADIV=61, AREM=62, AAND=63, AXOR=64, AOR=65, ALSH=66, ARSH=67,
+    AUSH=68, OCTAL=69, HEX=70, INTEGER=71, DECIMAL=72, STRING=73, REGEX=74,
     TRUE=75, FALSE=76, NULL=77, TYPE=78, ID=79, DOTINTEGER=80, DOTID=81;
->>>>>>> 7c87d39f
   public static final int
     RULE_source = 0, RULE_function = 1, RULE_parameters = 2, RULE_statement = 3,
     RULE_trailer = 4, RULE_block = 5, RULE_empty = 6, RULE_initializer = 7,
@@ -72,49 +47,26 @@
   };
 
   private static final String[] _LITERAL_NAMES = {
-<<<<<<< HEAD
     null, null, null, "'{'", "'}'", "'['", "']'", "'('", "')'", "'.'", "','",
     "';'", "'if'", "'else'", "'while'", "'do'", "'for'", "'continue'", "'break'",
-    "'return'", "'new'", "'try'", "'catch'", "'throw'", "'this'", "'!'", "'~'",
-    "'*'", "'/'", "'%'", "'+'", "'-'", "'<<'", "'>>'", "'>>>'", "'<'", "'<='",
-    "'>'", "'>='", "'=='", "'==='", "'!='", "'!=='", "'&'", "'^'", "'|'",
-    "'&&'", "'||'", "'?'", "':'", "'::'", "'->'", "'=~'", "'==~'", "'++'",
-    "'--'", "'='", "'+='", "'-='", "'*='", "'/='", "'%='", "'&='", "'^='",
-    "'|='", "'<<='", "'>>='", "'>>>='", null, null, null, null, null, null,
-    "'true'", "'false'", "'null'"
+    "'return'", "'new'", "'try'", "'catch'", "'throw'", "'this'", "'instanceof'",
+    "'!'", "'~'", "'*'", "'/'", "'%'", "'+'", "'-'", "'<<'", "'>>'", "'>>>'",
+    "'<'", "'<='", "'>'", "'>='", "'=='", "'==='", "'!='", "'!=='", "'&'",
+    "'^'", "'|'", "'&&'", "'||'", "'?'", "':'", "'::'", "'->'", "'=~'", "'==~'",
+    "'++'", "'--'", "'='", "'+='", "'-='", "'*='", "'/='", "'%='", "'&='",
+    "'^='", "'|='", "'<<='", "'>>='", "'>>>='", null, null, null, null, null,
+    null, "'true'", "'false'", "'null'"
   };
   private static final String[] _SYMBOLIC_NAMES = {
     null, "WS", "COMMENT", "LBRACK", "RBRACK", "LBRACE", "RBRACE", "LP", "RP",
     "DOT", "COMMA", "SEMICOLON", "IF", "ELSE", "WHILE", "DO", "FOR", "CONTINUE",
-    "BREAK", "RETURN", "NEW", "TRY", "CATCH", "THROW", "THIS", "BOOLNOT",
-    "BWNOT", "MUL", "DIV", "REM", "ADD", "SUB", "LSH", "RSH", "USH", "LT",
-    "LTE", "GT", "GTE", "EQ", "EQR", "NE", "NER", "BWAND", "XOR", "BWOR",
+    "BREAK", "RETURN", "NEW", "TRY", "CATCH", "THROW", "THIS", "INSTANCEOF",
+    "BOOLNOT", "BWNOT", "MUL", "DIV", "REM", "ADD", "SUB", "LSH", "RSH", "USH",
+    "LT", "LTE", "GT", "GTE", "EQ", "EQR", "NE", "NER", "BWAND", "XOR", "BWOR",
     "BOOLAND", "BOOLOR", "COND", "COLON", "REF", "ARROW", "FIND", "MATCH",
     "INCR", "DECR", "ASSIGN", "AADD", "ASUB", "AMUL", "ADIV", "AREM", "AAND",
     "AXOR", "AOR", "ALSH", "ARSH", "AUSH", "OCTAL", "HEX", "INTEGER", "DECIMAL",
     "STRING", "REGEX", "TRUE", "FALSE", "NULL", "TYPE", "ID", "DOTINTEGER",
-=======
-    null, null, null, "'{'", "'}'", "'['", "']'", "'('", "')'", "'.'", "','", 
-    "';'", "'if'", "'else'", "'while'", "'do'", "'for'", "'continue'", "'break'", 
-    "'return'", "'new'", "'try'", "'catch'", "'throw'", "'this'", "'instanceof'", 
-    "'!'", "'~'", "'*'", "'/'", "'%'", "'+'", "'-'", "'<<'", "'>>'", "'>>>'", 
-    "'<'", "'<='", "'>'", "'>='", "'=='", "'==='", "'!='", "'!=='", "'&'", 
-    "'^'", "'|'", "'&&'", "'||'", "'?'", "':'", "'::'", "'->'", "'=~'", "'==~'", 
-    "'++'", "'--'", "'='", "'+='", "'-='", "'*='", "'/='", "'%='", "'&='", 
-    "'^='", "'|='", "'<<='", "'>>='", "'>>>='", null, null, null, null, null, 
-    null, "'true'", "'false'", "'null'"
-  };
-  private static final String[] _SYMBOLIC_NAMES = {
-    null, "WS", "COMMENT", "LBRACK", "RBRACK", "LBRACE", "RBRACE", "LP", "RP", 
-    "DOT", "COMMA", "SEMICOLON", "IF", "ELSE", "WHILE", "DO", "FOR", "CONTINUE", 
-    "BREAK", "RETURN", "NEW", "TRY", "CATCH", "THROW", "THIS", "INSTANCEOF", 
-    "BOOLNOT", "BWNOT", "MUL", "DIV", "REM", "ADD", "SUB", "LSH", "RSH", "USH", 
-    "LT", "LTE", "GT", "GTE", "EQ", "EQR", "NE", "NER", "BWAND", "XOR", "BWOR", 
-    "BOOLAND", "BOOLOR", "COND", "COLON", "REF", "ARROW", "FIND", "MATCH", 
-    "INCR", "DECR", "ASSIGN", "AADD", "ASUB", "AMUL", "ADIV", "AREM", "AAND", 
-    "AXOR", "AOR", "ALSH", "ARSH", "AUSH", "OCTAL", "HEX", "INTEGER", "DECIMAL", 
-    "STRING", "REGEX", "TRUE", "FALSE", "NULL", "TYPE", "ID", "DOTINTEGER", 
->>>>>>> 7c87d39f
     "DOTID"
   };
   public static final Vocabulary VOCABULARY = new VocabularyImpl(_LITERAL_NAMES, _SYMBOLIC_NAMES);
@@ -1216,7 +1168,7 @@
           setState(215);
           match(RBRACE);
           }
-          } 
+          }
         }
         setState(220);
         _errHandler.sync(this);
@@ -1601,13 +1553,8 @@
               consume();
             }
             setState(248);
-<<<<<<< HEAD
-            expression(14);
+            expression(15);
              ((BinaryContext)_localctx).s =  false;
-=======
-            expression(15);
-             ((BinaryContext)_localctx).s =  false; 
->>>>>>> 7c87d39f
             }
             break;
           case 2:
@@ -1624,13 +1571,8 @@
               consume();
             }
             setState(253);
-<<<<<<< HEAD
-            expression(13);
+            expression(14);
              ((BinaryContext)_localctx).s =  false;
-=======
-            expression(14);
-             ((BinaryContext)_localctx).s =  false; 
->>>>>>> 7c87d39f
             }
             break;
           case 3:
@@ -1647,13 +1589,8 @@
               consume();
             }
             setState(258);
-<<<<<<< HEAD
-            expression(12);
+            expression(13);
              ((BinaryContext)_localctx).s =  false;
-=======
-            expression(13);
-             ((BinaryContext)_localctx).s =  false; 
->>>>>>> 7c87d39f
             }
             break;
           case 4:
@@ -1670,13 +1607,8 @@
               consume();
             }
             setState(263);
-<<<<<<< HEAD
-            expression(11);
+            expression(12);
              ((BinaryContext)_localctx).s =  false;
-=======
-            expression(12);
-             ((BinaryContext)_localctx).s =  false; 
->>>>>>> 7c87d39f
             }
             break;
           case 5:
@@ -1693,13 +1625,8 @@
               consume();
             }
             setState(268);
-<<<<<<< HEAD
-            expression(10);
+            expression(11);
              ((CompContext)_localctx).s =  false;
-=======
-            expression(11);
-             ((CompContext)_localctx).s =  false; 
->>>>>>> 7c87d39f
             }
             break;
           case 6:
@@ -1812,7 +1739,7 @@
             match(INSTANCEOF);
             setState(310);
             decltype();
-             ((InstanceofContext)_localctx).s =  false; 
+             ((InstanceofContext)_localctx).s =  false;
             }
             break;
           }
@@ -3291,11 +3218,7 @@
         match(NEW);
         setState(479);
         match(TYPE);
-<<<<<<< HEAD
-        setState(479);
-=======
-        setState(484); 
->>>>>>> 7c87d39f
+        setState(484);
         _errHandler.sync(this);
         _alt = 1;
         do {
@@ -3315,11 +3238,7 @@
           default:
             throw new NoViableAltException(this);
           }
-<<<<<<< HEAD
-          setState(481);
-=======
-          setState(486); 
->>>>>>> 7c87d39f
+          setState(486);
           _errHandler.sync(this);
           _alt = getInterpreter().adaptivePredict(_input,37,_ctx);
         } while ( _alt!=2 && _alt!=org.antlr.v4.runtime.atn.ATN.INVALID_ALT_NUMBER );
