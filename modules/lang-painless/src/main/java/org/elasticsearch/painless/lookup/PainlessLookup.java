/*
 * Licensed to Elasticsearch under one or more contributor
 * license agreements. See the NOTICE file distributed with
 * this work for additional information regarding copyright
 * ownership. Elasticsearch licenses this file to you under
 * the Apache License, Version 2.0 (the "License"); you may
 * not use this file except in compliance with the License.
 * You may obtain a copy of the License at
 *
 *    http://www.apache.org/licenses/LICENSE-2.0
 *
 * Unless required by applicable law or agreed to in writing,
 * software distributed under the License is distributed on an
 * "AS IS" BASIS, WITHOUT WARRANTIES OR CONDITIONS OF ANY
 * KIND, either express or implied.  See the License for the
 * specific language governing permissions and limitations
 * under the License.
 */

package org.elasticsearch.painless.lookup;

import java.lang.invoke.MethodHandle;
import java.util.Collections;
import java.util.Map;
import java.util.Objects;
import java.util.Set;
import java.util.function.Function;

import static org.elasticsearch.painless.lookup.PainlessLookupUtility.buildPainlessConstructorKey;
import static org.elasticsearch.painless.lookup.PainlessLookupUtility.buildPainlessFieldKey;
import static org.elasticsearch.painless.lookup.PainlessLookupUtility.buildPainlessMethodKey;
import static org.elasticsearch.painless.lookup.PainlessLookupUtility.typeToBoxedType;

public final class PainlessLookup {

    private final Map<String, Class<?>> canonicalClassNamesToClasses;
    private final Map<Class<?>, PainlessClass> classesToPainlessClasses;

    PainlessLookup(Map<String, Class<?>> canonicalClassNamesToClasses, Map<Class<?>, PainlessClass> classesToPainlessClasses) {
        Objects.requireNonNull(canonicalClassNamesToClasses);
        Objects.requireNonNull(classesToPainlessClasses);

        this.canonicalClassNamesToClasses = Collections.unmodifiableMap(canonicalClassNamesToClasses);
        this.classesToPainlessClasses = Collections.unmodifiableMap(classesToPainlessClasses);
    }

    public boolean isValidCanonicalClassName(String canonicalClassName) {
        Objects.requireNonNull(canonicalClassName);

        return canonicalClassNamesToClasses.containsKey(canonicalClassName);
    }

    public Class<?> canonicalTypeNameToType(String canonicalTypeName) {
        Objects.requireNonNull(canonicalTypeName);

        return PainlessLookupUtility.canonicalTypeNameToType(canonicalTypeName, canonicalClassNamesToClasses);
    }

    public Set<Class<?>> getClasses() {
        return classesToPainlessClasses.keySet();
    }

    public PainlessClass lookupPainlessClass(Class<?> targetClass) {
        return classesToPainlessClasses.get(targetClass);
    }

    public PainlessConstructor lookupPainlessConstructor(String targetCanonicalClassName, int constructorArity) {
        Objects.requireNonNull(targetCanonicalClassName);

        Class<?> targetClass = canonicalTypeNameToType(targetCanonicalClassName);

        if (targetClass == null) {
            return null;
        }

        return lookupPainlessConstructor(targetClass, constructorArity);
    }

    public PainlessConstructor lookupPainlessConstructor(Class<?> targetClass, int constructorArity) {
        Objects.requireNonNull(targetClass);

        PainlessClass targetPainlessClass = classesToPainlessClasses.get(targetClass);
        String painlessConstructorKey = buildPainlessConstructorKey(constructorArity);

        if (targetPainlessClass == null) {
            return null;
        }

        PainlessConstructor painlessConstructor = targetPainlessClass.constructors.get(painlessConstructorKey);

        if (painlessConstructor == null) {
            return null;
        }

        return painlessConstructor;
    }

    public PainlessMethod lookupPainlessMethod(String targetCanonicalClassName, boolean isStatic, String methodName, int methodArity) {
        Objects.requireNonNull(targetCanonicalClassName);

        Class<?> targetClass = canonicalTypeNameToType(targetCanonicalClassName);

        if (targetClass == null) {
            return null;
        }

        return lookupPainlessMethod(targetClass, isStatic, methodName, methodArity);
    }

    public PainlessMethod lookupPainlessMethod(Class<?> targetClass, boolean isStatic, String methodName, int methodArity) {
        Objects.requireNonNull(targetClass);
        Objects.requireNonNull(methodName);

        if (targetClass.isPrimitive()) {
            targetClass = typeToBoxedType(targetClass);
        }

        PainlessClass targetPainlessClass = classesToPainlessClasses.get(targetClass);
        String painlessMethodKey = buildPainlessMethodKey(methodName, methodArity);

        if (targetPainlessClass == null) {
            return null;
        }

        return isStatic ?
                targetPainlessClass.staticMethods.get(painlessMethodKey) :
                targetPainlessClass.methods.get(painlessMethodKey);
    }

    public PainlessField lookupPainlessField(String targetCanonicalClassName, boolean isStatic, String fieldName) {
        Objects.requireNonNull(targetCanonicalClassName);

        Class<?> targetClass = canonicalTypeNameToType(targetCanonicalClassName);

        if (targetClass == null) {
            return null;
        }

        return lookupPainlessField(targetClass, isStatic, fieldName);
    }

    public PainlessField lookupPainlessField(Class<?> targetClass, boolean isStatic, String fieldName) {
        Objects.requireNonNull(targetClass);
        Objects.requireNonNull(fieldName);

        PainlessClass targetPainlessClass = classesToPainlessClasses.get(targetClass);
        String painlessFieldKey = buildPainlessFieldKey(fieldName);

        if (targetPainlessClass == null) {
            return null;
        }

        PainlessField painlessField = isStatic ?
                targetPainlessClass.staticFields.get(painlessFieldKey) :
                targetPainlessClass.fields.get(painlessFieldKey);

        if (painlessField == null) {
            return null;
        }

        return painlessField;
    }

    public PainlessMethod lookupFunctionalInterfacePainlessMethod(Class<?> targetClass) {
        PainlessClass targetPainlessClass = classesToPainlessClasses.get(targetClass);

        if (targetPainlessClass == null) {
            return null;
        }

        return targetPainlessClass.functionalInterfaceMethod;
    }

    public PainlessMethod lookupRuntimePainlessMethod(Class<?> originalTargetClass, String methodName, int methodArity) {
        Objects.requireNonNull(originalTargetClass);
        Objects.requireNonNull(methodName);

        String painlessMethodKey = buildPainlessMethodKey(methodName, methodArity);
<<<<<<< HEAD
        Function<PainlessClass, PainlessMethod> objectLookup =
                targetPainlessClass -> targetPainlessClass.methods.get(painlessMethodKey);
        String notFoundErrorMessage =
                "dynamic method [" + typeToCanonicalTypeName(originalTargetClass) + ", " + painlessMethodKey + "] not found";
=======
        Function<PainlessClass, PainlessMethod> objectLookup = targetPainlessClass -> targetPainlessClass.methods.get(painlessMethodKey);
>>>>>>> f05f3d97

        return lookupRuntimePainlessObject(originalTargetClass, objectLookup);
    }

    public MethodHandle lookupRuntimeGetterMethodHandle(Class<?> originalTargetClass, String getterName) {
        Objects.requireNonNull(originalTargetClass);
        Objects.requireNonNull(getterName);

<<<<<<< HEAD
        Function<PainlessClass, MethodHandle> objectLookup =
                targetPainlessClass -> targetPainlessClass.getterMethodHandles.get(getterName);
        String notFoundErrorMessage =
                "dynamic getter [" + typeToCanonicalTypeName(originalTargetClass) + ", " + getterName + "] not found";
=======
        Function<PainlessClass, MethodHandle> objectLookup = targetPainlessClass -> targetPainlessClass.getterMethodHandles.get(getterName);
>>>>>>> f05f3d97

        return lookupRuntimePainlessObject(originalTargetClass, objectLookup);
    }

    public MethodHandle lookupRuntimeSetterMethodHandle(Class<?> originalTargetClass, String setterName) {
        Objects.requireNonNull(originalTargetClass);
        Objects.requireNonNull(setterName);

<<<<<<< HEAD
        Function<PainlessClass, MethodHandle> objectLookup =
                targetPainlessClass -> targetPainlessClass.setterMethodHandles.get(setterName);
        String notFoundErrorMessage =
                "dynamic setter [" + typeToCanonicalTypeName(originalTargetClass) + ", " + setterName + "] not found";
=======
        Function<PainlessClass, MethodHandle> objectLookup = targetPainlessClass -> targetPainlessClass.setterMethodHandles.get(setterName);
>>>>>>> f05f3d97

        return lookupRuntimePainlessObject(originalTargetClass, objectLookup);
    }

    private <T> T lookupRuntimePainlessObject(
            Class<?> originalTargetClass, Function<PainlessClass, T> objectLookup) {

        Class<?> currentTargetClass = originalTargetClass;

        while (currentTargetClass != null) {
            PainlessClass targetPainlessClass = classesToPainlessClasses.get(currentTargetClass);

            if (targetPainlessClass != null) {
                T painlessObject = objectLookup.apply(targetPainlessClass);

                if (painlessObject != null) {
                    return painlessObject;
                }
            }

            currentTargetClass = currentTargetClass.getSuperclass();
        }

        currentTargetClass = originalTargetClass;

        while (currentTargetClass != null) {
            for (Class<?> targetInterface : currentTargetClass.getInterfaces()) {
                PainlessClass targetPainlessClass = classesToPainlessClasses.get(targetInterface);

                if (targetPainlessClass != null) {
                    T painlessObject = objectLookup.apply(targetPainlessClass);

                    if (painlessObject != null) {
                        return painlessObject;
                    }
                }
            }

            currentTargetClass = currentTargetClass.getSuperclass();
        }

        return null;
    }
}<|MERGE_RESOLUTION|>--- conflicted
+++ resolved
@@ -176,14 +176,7 @@
         Objects.requireNonNull(methodName);
 
         String painlessMethodKey = buildPainlessMethodKey(methodName, methodArity);
-<<<<<<< HEAD
-        Function<PainlessClass, PainlessMethod> objectLookup =
-                targetPainlessClass -> targetPainlessClass.methods.get(painlessMethodKey);
-        String notFoundErrorMessage =
-                "dynamic method [" + typeToCanonicalTypeName(originalTargetClass) + ", " + painlessMethodKey + "] not found";
-=======
         Function<PainlessClass, PainlessMethod> objectLookup = targetPainlessClass -> targetPainlessClass.methods.get(painlessMethodKey);
->>>>>>> f05f3d97
 
         return lookupRuntimePainlessObject(originalTargetClass, objectLookup);
     }
@@ -192,14 +185,7 @@
         Objects.requireNonNull(originalTargetClass);
         Objects.requireNonNull(getterName);
 
-<<<<<<< HEAD
-        Function<PainlessClass, MethodHandle> objectLookup =
-                targetPainlessClass -> targetPainlessClass.getterMethodHandles.get(getterName);
-        String notFoundErrorMessage =
-                "dynamic getter [" + typeToCanonicalTypeName(originalTargetClass) + ", " + getterName + "] not found";
-=======
         Function<PainlessClass, MethodHandle> objectLookup = targetPainlessClass -> targetPainlessClass.getterMethodHandles.get(getterName);
->>>>>>> f05f3d97
 
         return lookupRuntimePainlessObject(originalTargetClass, objectLookup);
     }
@@ -208,21 +194,12 @@
         Objects.requireNonNull(originalTargetClass);
         Objects.requireNonNull(setterName);
 
-<<<<<<< HEAD
-        Function<PainlessClass, MethodHandle> objectLookup =
-                targetPainlessClass -> targetPainlessClass.setterMethodHandles.get(setterName);
-        String notFoundErrorMessage =
-                "dynamic setter [" + typeToCanonicalTypeName(originalTargetClass) + ", " + setterName + "] not found";
-=======
         Function<PainlessClass, MethodHandle> objectLookup = targetPainlessClass -> targetPainlessClass.setterMethodHandles.get(setterName);
->>>>>>> f05f3d97
 
         return lookupRuntimePainlessObject(originalTargetClass, objectLookup);
     }
 
-    private <T> T lookupRuntimePainlessObject(
-            Class<?> originalTargetClass, Function<PainlessClass, T> objectLookup) {
-
+    private <T> T lookupRuntimePainlessObject(Class<?> originalTargetClass, Function<PainlessClass, T> objectLookup) {
         Class<?> currentTargetClass = originalTargetClass;
 
         while (currentTargetClass != null) {
