/*
 * Copyright Elasticsearch B.V. and/or licensed to Elasticsearch B.V. under one
 * or more contributor license agreements. Licensed under the Elastic License
 * 2.0 and the Server Side Public License, v 1; you may not use this file except
 * in compliance with, at your election, the Elastic License 2.0 or the Server
 * Side Public License, v 1.
 */
package org.elasticsearch.painless.action;

import org.apache.lucene.analysis.Analyzer;
import org.apache.lucene.index.DirectoryReader;
import org.apache.lucene.index.IndexReader;
import org.apache.lucene.index.IndexWriter;
import org.apache.lucene.index.IndexWriterConfig;
import org.apache.lucene.index.LeafReaderContext;
import org.apache.lucene.search.IndexSearcher;
import org.apache.lucene.search.Query;
import org.apache.lucene.search.ScoreMode;
import org.apache.lucene.search.Scorer;
import org.apache.lucene.search.Weight;
import org.apache.lucene.store.ByteBuffersDirectory;
import org.apache.lucene.store.Directory;
import org.elasticsearch.action.ActionListener;
import org.elasticsearch.action.ActionRequestValidationException;
import org.elasticsearch.action.ActionResponse;
import org.elasticsearch.action.ActionType;
import org.elasticsearch.action.RemoteClusterActionType;
import org.elasticsearch.action.support.ActionFilters;
import org.elasticsearch.action.support.IndicesOptions;
import org.elasticsearch.action.support.single.shard.SingleShardRequest;
import org.elasticsearch.action.support.single.shard.TransportSingleShardAction;
import org.elasticsearch.client.internal.node.NodeClient;
import org.elasticsearch.cluster.ClusterState;
import org.elasticsearch.cluster.block.ClusterBlockException;
import org.elasticsearch.cluster.metadata.IndexNameExpressionResolver;
import org.elasticsearch.cluster.routing.ShardsIterator;
import org.elasticsearch.cluster.service.ClusterService;
import org.elasticsearch.common.CheckedBiFunction;
import org.elasticsearch.common.bytes.BytesReference;
import org.elasticsearch.common.geo.GeoPoint;
import org.elasticsearch.common.geo.GeometryFormatterFactory;
import org.elasticsearch.common.inject.Inject;
import org.elasticsearch.common.io.stream.StreamInput;
import org.elasticsearch.common.io.stream.StreamOutput;
import org.elasticsearch.common.io.stream.Writeable;
import org.elasticsearch.common.network.NetworkAddress;
import org.elasticsearch.common.util.concurrent.EsExecutors;
import org.elasticsearch.common.xcontent.LoggingDeprecationHandler;
import org.elasticsearch.common.xcontent.XContentHelper;
import org.elasticsearch.core.Nullable;
import org.elasticsearch.core.Strings;
import org.elasticsearch.core.Tuple;
import org.elasticsearch.geometry.Geometry;
import org.elasticsearch.geometry.Point;
import org.elasticsearch.index.Index;
import org.elasticsearch.index.IndexMode;
import org.elasticsearch.index.IndexService;
import org.elasticsearch.index.mapper.DateFieldMapper;
import org.elasticsearch.index.mapper.DocumentMapper;
import org.elasticsearch.index.mapper.OnScriptError;
import org.elasticsearch.index.mapper.ParsedDocument;
import org.elasticsearch.index.mapper.SourceToParse;
import org.elasticsearch.index.query.AbstractQueryBuilder;
import org.elasticsearch.index.query.QueryBuilder;
import org.elasticsearch.index.query.SearchExecutionContext;
import org.elasticsearch.index.shard.ShardId;
import org.elasticsearch.indices.IndicesService;
import org.elasticsearch.painless.spi.PainlessTestScript;
import org.elasticsearch.rest.BaseRestHandler;
import org.elasticsearch.rest.RestRequest;
import org.elasticsearch.rest.Scope;
import org.elasticsearch.rest.ServerlessScope;
import org.elasticsearch.rest.action.RestToXContentListener;
import org.elasticsearch.script.BooleanFieldScript;
import org.elasticsearch.script.CompositeFieldScript;
import org.elasticsearch.script.DateFieldScript;
import org.elasticsearch.script.DocValuesDocReader;
import org.elasticsearch.script.DoubleFieldScript;
import org.elasticsearch.script.FilterScript;
import org.elasticsearch.script.GeoPointFieldScript;
import org.elasticsearch.script.GeometryFieldScript;
import org.elasticsearch.script.IpFieldScript;
import org.elasticsearch.script.LongFieldScript;
import org.elasticsearch.script.ScoreScript;
import org.elasticsearch.script.Script;
import org.elasticsearch.script.ScriptContext;
import org.elasticsearch.script.ScriptModule;
import org.elasticsearch.script.ScriptService;
import org.elasticsearch.script.ScriptType;
import org.elasticsearch.script.StringFieldScript;
import org.elasticsearch.search.lookup.SearchLookup;
import org.elasticsearch.tasks.Task;
import org.elasticsearch.threadpool.ThreadPool;
import org.elasticsearch.transport.TransportService;
import org.elasticsearch.xcontent.ConstructingObjectParser;
import org.elasticsearch.xcontent.NamedXContentRegistry;
import org.elasticsearch.xcontent.ParseField;
import org.elasticsearch.xcontent.ToXContentObject;
import org.elasticsearch.xcontent.XContentBuilder;
import org.elasticsearch.xcontent.XContentParser;
import org.elasticsearch.xcontent.XContentType;

import java.io.IOException;
import java.util.ArrayList;
import java.util.Collections;
import java.util.HashMap;
import java.util.List;
import java.util.Map;
import java.util.Objects;
import java.util.function.Function;

import static java.util.Collections.emptyMap;
import static org.elasticsearch.action.ValidateActions.addValidationError;
import static org.elasticsearch.rest.RestRequest.Method.GET;
import static org.elasticsearch.rest.RestRequest.Method.POST;

public class PainlessExecuteAction {

    public static final ActionType<Response> INSTANCE = ActionType.localOnly("cluster:admin/scripts/painless/execute");
    public static final RemoteClusterActionType<Response> REMOTE_TYPE = new RemoteClusterActionType<>(INSTANCE.name(), Response::new);

    private PainlessExecuteAction() {/* no instances */}

    public static class Request extends SingleShardRequest<Request> implements ToXContentObject {

        private static final ParseField SCRIPT_FIELD = new ParseField("script");
        private static final ParseField CONTEXT_FIELD = new ParseField("context");
        private static final ParseField CONTEXT_SETUP_FIELD = new ParseField("context_setup");
        private static final ConstructingObjectParser<Request, Void> PARSER = new ConstructingObjectParser<>(
            "painless_execute_request",
            args -> new Request((Script) args[0], (String) args[1], (ContextSetup) args[2])
        );

        static {
            PARSER.declareObject(ConstructingObjectParser.constructorArg(), (p, c) -> Script.parse(p), SCRIPT_FIELD);
            PARSER.declareString(ConstructingObjectParser.optionalConstructorArg(), CONTEXT_FIELD);
            PARSER.declareObject(ConstructingObjectParser.optionalConstructorArg(), ContextSetup::parse, CONTEXT_SETUP_FIELD);
        }

        private static Map<String, ScriptContext<?>> getSupportedContexts() {
            Map<String, ScriptContext<?>> contexts = new HashMap<>();
            contexts.put(PainlessTestScript.CONTEXT.name, PainlessTestScript.CONTEXT);
            contexts.put(FilterScript.CONTEXT.name, FilterScript.CONTEXT);
            contexts.put(ScoreScript.CONTEXT.name, ScoreScript.CONTEXT);
            for (ScriptContext<?> runtimeFieldsContext : ScriptModule.RUNTIME_FIELDS_CONTEXTS) {
                contexts.put(runtimeFieldsContext.name, runtimeFieldsContext);
            }
            return Collections.unmodifiableMap(contexts);
        }

        static final Map<String, ScriptContext<?>> SUPPORTED_CONTEXTS = getSupportedContexts();

        static ScriptContext<?> fromScriptContextName(String name) {
            ScriptContext<?> scriptContext = SUPPORTED_CONTEXTS.get(name);
            if (scriptContext == null) {
                throw new UnsupportedOperationException("unsupported script context name [" + name + "]");
            }
            return scriptContext;
        }

        static class ContextSetup implements Writeable, ToXContentObject {

            private static final ParseField INDEX_FIELD = new ParseField("index");
            private static final ParseField DOCUMENT_FIELD = new ParseField("document");
            private static final ParseField QUERY_FIELD = new ParseField("query");
            private static final ConstructingObjectParser<ContextSetup, Void> PARSER = new ConstructingObjectParser<>(
                "execute_script_context",
                args -> new ContextSetup((String) args[0], (BytesReference) args[1], (QueryBuilder) args[2])
            );

            static {
                PARSER.declareString(ConstructingObjectParser.optionalConstructorArg(), INDEX_FIELD);
                PARSER.declareObject(ConstructingObjectParser.optionalConstructorArg(), (p, c) -> {
                    try (XContentBuilder b = XContentBuilder.builder(p.contentType().xContent())) {
                        b.copyCurrentStructure(p);
                        return BytesReference.bytes(b);
                    }
                }, DOCUMENT_FIELD);
                PARSER.declareObject(
                    ConstructingObjectParser.optionalConstructorArg(),
                    (p, c) -> AbstractQueryBuilder.parseTopLevelQuery(p),
                    QUERY_FIELD
                );
            }

            @Nullable // null means local cluster
            private final transient String clusterAlias;  // this field is not Writeable, as it is needed only on the initial receiving node
            private final String index;
            private final BytesReference document;
            private final QueryBuilder query;

            private XContentType xContentType;

            static ContextSetup parse(XContentParser parser, Void context) throws IOException {
                ContextSetup contextSetup = PARSER.parse(parser, null);
                contextSetup.setXContentType(parser.contentType());
                return contextSetup;
            }

            ContextSetup(String index, BytesReference document, QueryBuilder query) {
                Tuple<String, String> clusterAliasAndIndex = parseClusterAliasAndIndex(index);
                this.clusterAlias = clusterAliasAndIndex.v1();
                this.index = clusterAliasAndIndex.v2();
                this.document = document;
                this.query = query;
            }

            ContextSetup(StreamInput in) throws IOException {
                this.clusterAlias = null;
                this.index = in.readOptionalString();
                document = in.readOptionalBytesReference();
                String optionalXContentType = in.readOptionalString();
                if (optionalXContentType != null) {
                    this.xContentType = XContentType.fromMediaType(optionalXContentType);
                }
                query = in.readOptionalNamedWriteable(QueryBuilder.class);
            }

            /**
             * @param indexExpression should be of the form "index" or "cluster:index". Wildcards are OK.
             * @return Tuple where first entry is clusterAlias, which will be null if not in the indexExpression
             *         and second entry is the index name
             *         Tuple(null, null) will be returned if indexExpression is null
             * @throws IllegalArgumentException if the indexExpression starts or ends with the REMOTE_CLUSTER_INDEX_SEPARATOR (":")
             *         (ignoring whitespace)
             */
            static Tuple<String, String> parseClusterAliasAndIndex(String indexExpression) {
                if (indexExpression == null) {
                    return new Tuple<>(null, null);
                }
                String trimmed = indexExpression.trim();
                if (trimmed.startsWith(":") || trimmed.endsWith(":")) {
                    throw new IllegalArgumentException(
                        "Unable to parse one single valid index name from the provided index: [" + indexExpression + "]"
                    );
                }

                // The parser here needs to ensure that the indexExpression is not of the form "remote1:blogs,remote2:blogs"
                // because (1) only a single index is allowed for Painless Execute and
                // (2) if this method returns Tuple("remote1", "blogs,remote2:blogs") that will not fail with "index not found".
                // Instead, it will fail with the inaccurate and confusing error message:
                // "Cross-cluster calls are not supported in this context but remote indices were requested: [blogs,remote1:blogs]"
                // which comes later out of the IndexNameExpressionResolver pathway this code uses.
                String[] parts = indexExpression.split(":", 2);
                if (parts.length == 1) {
                    return new Tuple<>(null, parts[0]);
                } else if (parts.length == 2 && parts[1].contains(":") == false) {
                    return new Tuple<>(parts[0], parts[1]);
                } else {
                    throw new IllegalArgumentException(
                        "Unable to parse one single valid index name from the provided index: [" + indexExpression + "]"
                    );
                }
            }

            public String getClusterAlias() {
                return clusterAlias;
            }

            public String getIndex() {
                return index;
            }

            public BytesReference getDocument() {
                return document;
            }

            public QueryBuilder getQuery() {
                return query;
            }

            public XContentType getXContentType() {
                return xContentType;
            }

            public void setXContentType(XContentType xContentType) {
                this.xContentType = xContentType;
            }

            @Override
            public boolean equals(Object o) {
                if (this == o) return true;
                if (o == null || getClass() != o.getClass()) return false;
                ContextSetup that = (ContextSetup) o;
                return Objects.equals(index, that.index)
                    && Objects.equals(document, that.document)
                    && Objects.equals(query, that.query)
                    && Objects.equals(xContentType, that.xContentType);
            }

            @Override
            public int hashCode() {
                return Objects.hash(index, document, query, xContentType);
            }

            @Override
            public void writeTo(StreamOutput out) throws IOException {
                // clusterAlias is not included as only the original coordinator needs to see it
                // if forwarded to a remote cluster, the remote cluster will execute it locally
                out.writeOptionalString(index);
                out.writeOptionalBytesReference(document);
                out.writeOptionalString(xContentType != null ? xContentType.mediaTypeWithoutParameters() : null);
                out.writeOptionalNamedWriteable(query);
            }

            @Override
            public String toString() {
                return Strings.format(
                    "ContextSetup{index=%s, cluster=%s, document=%s, query=%s, xContentType=%s}",
                    index,
                    clusterAlias,
                    document,
                    query,
                    xContentType
                );
            }

            @Override
            public XContentBuilder toXContent(XContentBuilder builder, Params params) throws IOException {
                builder.startObject();
                {
                    if (index != null) {
                        builder.field(INDEX_FIELD.getPreferredName(), index);
                    }
                    if (document != null) {
                        builder.field(DOCUMENT_FIELD.getPreferredName());
                        try (
                            XContentParser parser = XContentHelper.createParser(
                                NamedXContentRegistry.EMPTY,
                                LoggingDeprecationHandler.INSTANCE,
                                document,
                                xContentType
                            )
                        ) {
                            builder.generator().copyCurrentStructure(parser);
                        }
                    }
                    if (query != null) {
                        builder.field(QUERY_FIELD.getPreferredName(), query);
                    }
                }
                builder.endObject();
                return builder;
            }

        }

        private final Script script;
        private final ScriptContext<?> context;
        private final ContextSetup contextSetup;

        static Request parse(XContentParser parser) throws IOException {
            return PARSER.parse(parser, null);
        }

        Request(Script script, String scriptContextName, ContextSetup setup) {
            this.script = Objects.requireNonNull(script);
            this.context = scriptContextName != null ? fromScriptContextName(scriptContextName) : PainlessTestScript.CONTEXT;
            if (setup != null) {
                this.contextSetup = setup;
                index(contextSetup.index);
            } else {
                contextSetup = null;
            }
        }

        Request(StreamInput in) throws IOException {
            super(in);
            script = new Script(in);
            context = fromScriptContextName(in.readString());
            contextSetup = in.readOptionalWriteable(ContextSetup::new);
        }

        public Script getScript() {
            return script;
        }

        public ScriptContext<?> getContext() {
            return context;
        }

        public ContextSetup getContextSetup() {
            return contextSetup;
        }

        @Override
        public ActionRequestValidationException validate() {
            ActionRequestValidationException validationException = null;
            if (script.getType() != ScriptType.INLINE) {
                validationException = addValidationError("only inline scripts are supported", validationException);
            }
            if (needDocumentAndIndex(context)) {
                if (contextSetup.index == null) {
                    validationException = addValidationError("index is a required parameter for current context", validationException);
                }
                if (contextSetup.document == null) {
                    validationException = addValidationError("document is a required parameter for current context", validationException);
                }
            }
            return validationException;
        }

        @Override
        public void writeTo(StreamOutput out) throws IOException {
            super.writeTo(out);
            script.writeTo(out);
            out.writeString(context.name);
            out.writeOptionalWriteable(contextSetup);
        }

        // For testing only:
        @Override
        public XContentBuilder toXContent(XContentBuilder builder, Params params) throws IOException {
            builder.startObject();
            builder.field(SCRIPT_FIELD.getPreferredName(), script);
            builder.field(CONTEXT_FIELD.getPreferredName(), context.name);
            if (contextSetup != null) {
                builder.field(CONTEXT_SETUP_FIELD.getPreferredName(), contextSetup);
            }
            builder.endObject();
            return builder;
        }

        @Override
        public boolean equals(Object o) {
            if (this == o) return true;
            if (o == null || getClass() != o.getClass()) return false;
            Request request = (Request) o;
            return Objects.equals(script, request.script)
                && Objects.equals(context, request.context)
                && Objects.equals(contextSetup, request.contextSetup);
        }

        @Override
        public int hashCode() {
            return Objects.hash(script, context, contextSetup);
        }

        @Override
        public String toString() {
            return "Request{" + "script=" + script + "context=" + context + ", contextSetup=" + contextSetup + '}';
        }

        static boolean needDocumentAndIndex(ScriptContext<?> scriptContext) {
            return scriptContext == FilterScript.CONTEXT || scriptContext == ScoreScript.CONTEXT;
        }

    }

    public static class Response extends ActionResponse implements ToXContentObject {

        private Object result;

        Response(Object result) {
            this.result = result;
        }

        Response(StreamInput in) throws IOException {
            super(in);
            result = in.readGenericValue();
        }

        public Object getResult() {
            return result;
        }

        @Override
        public void writeTo(StreamOutput out) throws IOException {
            out.writeGenericValue(result);
        }

        @Override
        public XContentBuilder toXContent(XContentBuilder builder, Params params) throws IOException {
            builder.startObject();
            builder.field("result", result);
            return builder.endObject();
        }

        @Override
        public boolean equals(Object o) {
            if (this == o) return true;
            if (o == null || getClass() != o.getClass()) return false;
            Response response = (Response) o;
            return Objects.equals(result, response.result);
        }

        @Override
        public int hashCode() {
            return Objects.hash(result);
        }
    }

    public static class TransportAction extends TransportSingleShardAction<Request, Response> {

        private final ScriptService scriptService;
        private final IndicesService indicesServices;

        @Inject
        public TransportAction(
            ThreadPool threadPool,
            TransportService transportService,
            ActionFilters actionFilters,
            IndexNameExpressionResolver indexNameExpressionResolver,
            ScriptService scriptService,
            ClusterService clusterService,
            IndicesService indicesServices
        ) {
            super(
                INSTANCE.name(),
                threadPool,
                clusterService,
                transportService,
                actionFilters,
                indexNameExpressionResolver,
                // Forking a thread here, because only light weight operations should happen on network thread and
                // Creating a in-memory index is not light weight
                // TODO: is MANAGEMENT TP the right TP? Right now this is an admin api (see action name).
                Request::new,
                threadPool.executor(ThreadPool.Names.MANAGEMENT)
            );
            this.scriptService = scriptService;
            this.indicesServices = indicesServices;
        }

        @Override
        protected void doExecute(Task task, Request request, ActionListener<Response> listener) {
            if (request.getContextSetup() == null || request.getContextSetup().getClusterAlias() == null) {
                super.doExecute(task, request, listener);
            } else {
                // forward to remote cluster
                String clusterAlias = request.getContextSetup().getClusterAlias();
                transportService.getRemoteClusterService()
<<<<<<< HEAD
                    .getRemoteClusterClient(threadPool, clusterAlias, EsExecutors.DIRECT_EXECUTOR_SERVICE)
                    .execute(PainlessExecuteAction.REMOTE_TYPE, request, listener);
=======
                    .getRemoteClusterClient(clusterAlias, EsExecutors.DIRECT_EXECUTOR_SERVICE)
                    .execute(PainlessExecuteAction.INSTANCE, request, listener);
>>>>>>> 2d073f4c
            }
        }

        @Override
        protected Writeable.Reader<Response> getResponseReader() {
            return Response::new;
        }

        @Override
        protected ClusterBlockException checkRequestBlock(ClusterState state, InternalRequest request) {
            if (request.concreteIndex() != null) {
                return super.checkRequestBlock(state, request);
            }
            return null;
        }

        @Override
        protected boolean resolveIndex(Request request) {
            return request.contextSetup != null && request.contextSetup.getIndex() != null;
        }

        @Override
        protected ShardsIterator shards(ClusterState state, InternalRequest request) {
            if (request.concreteIndex() == null) {
                return null;
            }
            return state.routingTable().index(request.concreteIndex()).randomAllActiveShardsIt();
        }

        @Override
        protected Response shardOperation(Request request, ShardId shardId) throws IOException {
            IndexService indexService;
            if (request.contextSetup != null && request.contextSetup.getIndex() != null) {
                ClusterState clusterState = clusterService.state();
                IndicesOptions indicesOptions = IndicesOptions.strictSingleIndexNoExpandForbidClosed();
                String indexExpression = request.contextSetup.index;
                Index[] concreteIndices = indexNameExpressionResolver.concreteIndices(clusterState, indicesOptions, indexExpression);
                if (concreteIndices.length != 1) {
                    throw new IllegalArgumentException("[" + indexExpression + "] does not resolve to a single index");
                }
                Index concreteIndex = concreteIndices[0];
                indexService = indicesServices.indexServiceSafe(concreteIndex);
            } else {
                indexService = null;
            }
            return innerShardOperation(request, scriptService, indexService);
        }

        static Response innerShardOperation(Request request, ScriptService scriptService, IndexService indexService) throws IOException {
            final ScriptContext<?> scriptContext = request.context;
            if (scriptContext == PainlessTestScript.CONTEXT) {
                PainlessTestScript.Factory factory = scriptService.compile(request.script, PainlessTestScript.CONTEXT);
                PainlessTestScript painlessTestScript = factory.newInstance(request.script.getParams());
                String result = Objects.toString(painlessTestScript.execute());
                return new Response(result);
            } else if (scriptContext == FilterScript.CONTEXT) {
                return prepareRamIndex(request, (context, leafReaderContext) -> {
                    FilterScript.Factory factory = scriptService.compile(request.script, FilterScript.CONTEXT);
                    SearchLookup lookup = context.lookup();
                    FilterScript.LeafFactory leafFactory = factory.newFactory(request.getScript().getParams(), lookup);
                    FilterScript filterScript = leafFactory.newInstance(new DocValuesDocReader(lookup, leafReaderContext));
                    filterScript.setDocument(0);
                    boolean result = filterScript.execute();
                    return new Response(result);
                }, indexService);
            } else if (scriptContext == ScoreScript.CONTEXT) {
                return prepareRamIndex(request, (context, leafReaderContext) -> {
                    ScoreScript.Factory factory = scriptService.compile(request.script, ScoreScript.CONTEXT);
                    SearchLookup lookup = context.lookup();
                    ScoreScript.LeafFactory leafFactory = factory.newFactory(request.getScript().getParams(), lookup);
                    ScoreScript scoreScript = leafFactory.newInstance(new DocValuesDocReader(lookup, leafReaderContext));
                    scoreScript.setDocument(0);

                    if (request.contextSetup.query != null) {
                        Query luceneQuery = request.contextSetup.query.rewrite(context).toQuery(context);
                        IndexSearcher indexSearcher = new IndexSearcher(leafReaderContext.reader());
                        luceneQuery = indexSearcher.rewrite(luceneQuery);
                        Weight weight = indexSearcher.createWeight(luceneQuery, ScoreMode.COMPLETE, 1f);
                        Scorer scorer = weight.scorer(indexSearcher.getIndexReader().leaves().get(0));
                        // Consume the first (and only) match.
                        int docID = scorer.iterator().nextDoc();
                        assert docID == scorer.docID();
                        scoreScript.setScorer(scorer);
                    }

                    double result = scoreScript.execute(null);
                    return new Response(result);
                }, indexService);
            } else if (scriptContext == BooleanFieldScript.CONTEXT) {
                return prepareRamIndex(request, (context, leafReaderContext) -> {
                    BooleanFieldScript.Factory factory = scriptService.compile(request.script, BooleanFieldScript.CONTEXT);
                    BooleanFieldScript.LeafFactory leafFactory = factory.newFactory(
                        BooleanFieldScript.CONTEXT.name,
                        request.getScript().getParams(),
                        context.lookup(),
                        OnScriptError.FAIL
                    );
                    BooleanFieldScript booleanFieldScript = leafFactory.newInstance(leafReaderContext);
                    List<Boolean> booleans = new ArrayList<>();
                    booleanFieldScript.runForDoc(0, booleans::add);
                    return new Response(booleans);
                }, indexService);
            } else if (scriptContext == DateFieldScript.CONTEXT) {
                return prepareRamIndex(request, (context, leafReaderContext) -> {
                    DateFieldScript.Factory factory = scriptService.compile(request.script, DateFieldScript.CONTEXT);
                    DateFieldScript.LeafFactory leafFactory = factory.newFactory(
                        DateFieldScript.CONTEXT.name,
                        request.getScript().getParams(),
                        context.lookup(),
                        DateFieldMapper.DEFAULT_DATE_TIME_FORMATTER,
                        OnScriptError.FAIL
                    );
                    DateFieldScript dateFieldScript = leafFactory.newInstance(leafReaderContext);
                    List<String> dates = new ArrayList<>();
                    dateFieldScript.runForDoc(0, d -> dates.add(DateFieldMapper.DEFAULT_DATE_TIME_FORMATTER.formatMillis(d)));
                    return new Response(dates);
                }, indexService);
            } else if (scriptContext == DoubleFieldScript.CONTEXT) {
                return prepareRamIndex(request, (context, leafReaderContext) -> {
                    DoubleFieldScript.Factory factory = scriptService.compile(request.script, DoubleFieldScript.CONTEXT);
                    DoubleFieldScript.LeafFactory leafFactory = factory.newFactory(
                        DoubleFieldScript.CONTEXT.name,
                        request.getScript().getParams(),
                        context.lookup(),
                        OnScriptError.FAIL
                    );
                    DoubleFieldScript doubleFieldScript = leafFactory.newInstance(leafReaderContext);
                    List<Double> doubles = new ArrayList<>();
                    doubleFieldScript.runForDoc(0, doubles::add);
                    return new Response(doubles);
                }, indexService);
            } else if (scriptContext == GeoPointFieldScript.CONTEXT) {
                return prepareRamIndex(request, (context, leafReaderContext) -> {
                    GeoPointFieldScript.Factory factory = scriptService.compile(request.script, GeoPointFieldScript.CONTEXT);
                    GeoPointFieldScript.LeafFactory leafFactory = factory.newFactory(
                        GeoPointFieldScript.CONTEXT.name,
                        request.getScript().getParams(),
                        context.lookup(),
                        OnScriptError.FAIL
                    );
                    GeoPointFieldScript geoPointFieldScript = leafFactory.newInstance(leafReaderContext);
                    List<GeoPoint> points = new ArrayList<>();
                    geoPointFieldScript.runForDoc(0, gp -> points.add(new GeoPoint(gp)));
                    // convert geo points to the standard format of the fields api
                    Function<List<GeoPoint>, List<Object>> format = GeometryFormatterFactory.getFormatter(
                        GeometryFormatterFactory.GEOJSON,
                        p -> new Point(p.lon(), p.lat())
                    );
                    return new Response(format.apply(points));
                }, indexService);
            } else if (scriptContext == GeometryFieldScript.CONTEXT) {
                return prepareRamIndex(request, (context, leafReaderContext) -> {
                    GeometryFieldScript.Factory factory = scriptService.compile(request.script, GeometryFieldScript.CONTEXT);
                    GeometryFieldScript.LeafFactory leafFactory = factory.newFactory(
                        GeometryFieldScript.CONTEXT.name,
                        request.getScript().getParams(),
                        context.lookup(),
                        OnScriptError.FAIL
                    );
                    GeometryFieldScript geometryFieldScript = leafFactory.newInstance(leafReaderContext);
                    List<Geometry> geometries = new ArrayList<>();
                    geometryFieldScript.runForDoc(0, geometries::add);
                    // convert geometries to the standard format of the fields api
                    Function<List<Geometry>, List<Object>> format = GeometryFormatterFactory.getFormatter(
                        GeometryFormatterFactory.GEOJSON,
                        Function.identity()
                    );
                    return new Response(format.apply(geometries));
                }, indexService);
            } else if (scriptContext == IpFieldScript.CONTEXT) {
                return prepareRamIndex(request, (context, leafReaderContext) -> {
                    IpFieldScript.Factory factory = scriptService.compile(request.script, IpFieldScript.CONTEXT);
                    IpFieldScript.LeafFactory leafFactory = factory.newFactory(
                        IpFieldScript.CONTEXT.name,
                        request.getScript().getParams(),
                        context.lookup(),
                        OnScriptError.FAIL
                    );
                    IpFieldScript ipFieldScript = leafFactory.newInstance(leafReaderContext);
                    List<String> ips = new ArrayList<>();
                    ipFieldScript.runForDoc(0, ip -> {
                        if (ip == null) {
                            ips.add(null);
                        } else {
                            ips.add(NetworkAddress.format(ip));
                        }
                    });
                    return new Response(ips);
                }, indexService);
            } else if (scriptContext == LongFieldScript.CONTEXT) {
                return prepareRamIndex(request, (context, leafReaderContext) -> {
                    LongFieldScript.Factory factory = scriptService.compile(request.script, LongFieldScript.CONTEXT);
                    LongFieldScript.LeafFactory leafFactory = factory.newFactory(
                        LongFieldScript.CONTEXT.name,
                        request.getScript().getParams(),
                        context.lookup(),
                        OnScriptError.FAIL
                    );
                    LongFieldScript longFieldScript = leafFactory.newInstance(leafReaderContext);
                    List<Long> longs = new ArrayList<>();
                    longFieldScript.runForDoc(0, longs::add);
                    return new Response(longs);
                }, indexService);
            } else if (scriptContext == StringFieldScript.CONTEXT) {
                return prepareRamIndex(request, (context, leafReaderContext) -> {
                    StringFieldScript.Factory factory = scriptService.compile(request.script, StringFieldScript.CONTEXT);
                    StringFieldScript.LeafFactory leafFactory = factory.newFactory(
                        StringFieldScript.CONTEXT.name,
                        request.getScript().getParams(),
                        context.lookup(),
                        OnScriptError.FAIL
                    );
                    StringFieldScript stringFieldScript = leafFactory.newInstance(leafReaderContext);
                    List<String> keywords = new ArrayList<>();
                    stringFieldScript.runForDoc(0, keywords::add);
                    return new Response(keywords);
                }, indexService);
            } else if (scriptContext == CompositeFieldScript.CONTEXT) {
                return prepareRamIndex(request, (context, leafReaderContext) -> {
                    CompositeFieldScript.Factory factory = scriptService.compile(request.script, CompositeFieldScript.CONTEXT);
                    CompositeFieldScript.LeafFactory leafFactory = factory.newFactory(
                        CompositeFieldScript.CONTEXT.name,
                        request.getScript().getParams(),
                        context.lookup(),
                        OnScriptError.FAIL
                    );
                    CompositeFieldScript compositeFieldScript = leafFactory.newInstance(leafReaderContext);
                    compositeFieldScript.runForDoc(0);
                    return new Response(compositeFieldScript.getFieldValues());
                }, indexService);
            } else {
                throw new UnsupportedOperationException("unsupported context [" + scriptContext.name + "]");
            }
        }

        private static Response prepareRamIndex(
            Request request,
            CheckedBiFunction<SearchExecutionContext, LeafReaderContext, Response, IOException> handler,
            IndexService indexService
        ) throws IOException {
            Analyzer defaultAnalyzer = indexService.getIndexAnalyzers().getDefaultIndexAnalyzer();

            try (Directory directory = new ByteBuffersDirectory()) {
                try (IndexWriter indexWriter = new IndexWriter(directory, new IndexWriterConfig(defaultAnalyzer))) {
                    BytesReference document = request.contextSetup.document;
                    XContentType xContentType = request.contextSetup.xContentType;
                    String id;
                    if (indexService.getIndexSettings().getMode() == IndexMode.TIME_SERIES) {
                        id = null; // The id gets auto generated for time series indices.
                    } else {
                        id = "_id";
                    }
                    SourceToParse sourceToParse = new SourceToParse(id, document, xContentType);
                    DocumentMapper documentMapper = indexService.mapperService().documentMapper();
                    if (documentMapper == null) {
                        documentMapper = DocumentMapper.createEmpty(indexService.mapperService());
                    }
                    // Note that we are not doing anything with dynamic mapping updates, hence fields that are not mapped but are present
                    // in the sample doc are not accessible from the script through doc['field'].
                    // This is a problem especially for indices that have no mappings, as no fields will be accessible, neither through doc
                    // nor _source (if there are no mappings there are no metadata fields).
                    ParsedDocument parsedDocument = documentMapper.parse(sourceToParse);
                    indexWriter.addDocuments(parsedDocument.docs());
                    try (IndexReader indexReader = DirectoryReader.open(indexWriter)) {
                        final IndexSearcher searcher = new IndexSearcher(indexReader);
                        searcher.setQueryCache(null);
                        final long absoluteStartMillis = System.currentTimeMillis();
                        SearchExecutionContext context = indexService.newSearchExecutionContext(
                            0,
                            0,
                            searcher,
                            () -> absoluteStartMillis,
                            null,
                            emptyMap()
                        );
                        return handler.apply(context, indexReader.leaves().get(0));
                    }
                }
            }
        }
    }

    @ServerlessScope(Scope.PUBLIC)
    public static class RestAction extends BaseRestHandler {

        @Override
        public List<Route> routes() {
            return List.of(new Route(GET, "/_scripts/painless/_execute"), new Route(POST, "/_scripts/painless/_execute"));
        }

        @Override
        public String getName() {
            return "_scripts_painless_execute";
        }

        @Override
        protected RestChannelConsumer prepareRequest(RestRequest restRequest, NodeClient client) throws IOException {
            final Request request = Request.parse(restRequest.contentOrSourceParamParser());
            return channel -> client.executeLocally(INSTANCE, request, new RestToXContentListener<>(channel));
        }
    }

}<|MERGE_RESOLUTION|>--- conflicted
+++ resolved
@@ -530,13 +530,8 @@
                 // forward to remote cluster
                 String clusterAlias = request.getContextSetup().getClusterAlias();
                 transportService.getRemoteClusterService()
-<<<<<<< HEAD
-                    .getRemoteClusterClient(threadPool, clusterAlias, EsExecutors.DIRECT_EXECUTOR_SERVICE)
+                    .getRemoteClusterClient(clusterAlias, EsExecutors.DIRECT_EXECUTOR_SERVICE)
                     .execute(PainlessExecuteAction.REMOTE_TYPE, request, listener);
-=======
-                    .getRemoteClusterClient(clusterAlias, EsExecutors.DIRECT_EXECUTOR_SERVICE)
-                    .execute(PainlessExecuteAction.INSTANCE, request, listener);
->>>>>>> 2d073f4c
             }
         }
 
