/*
 * Licensed to Elasticsearch under one or more contributor
 * license agreements. See the NOTICE file distributed with
 * this work for additional information regarding copyright
 * ownership. Elasticsearch licenses this file to you under
 * the Apache License, Version 2.0 (the "License"); you may
 * not use this file except in compliance with the License.
 * You may obtain a copy of the License at
 *
 *    http://www.apache.org/licenses/LICENSE-2.0
 *
 * Unless required by applicable law or agreed to in writing,
 * software distributed under the License is distributed on an
 * "AS IS" BASIS, WITHOUT WARRANTIES OR CONDITIONS OF ANY
 * KIND, either express or implied.  See the License for the
 * specific language governing permissions and limitations
 * under the License.
 */
package org.elasticsearch.painless.action;

import org.apache.lucene.analysis.Analyzer;
import org.apache.lucene.index.DirectoryReader;
import org.apache.lucene.index.IndexReader;
import org.apache.lucene.index.IndexWriter;
import org.apache.lucene.index.IndexWriterConfig;
import org.apache.lucene.index.LeafReaderContext;
import org.apache.lucene.search.IndexSearcher;
import org.apache.lucene.search.Query;
import org.apache.lucene.search.ScoreMode;
import org.apache.lucene.search.Scorer;
import org.apache.lucene.search.Weight;
import org.apache.lucene.store.ByteBuffersDirectory;
import org.apache.lucene.store.Directory;
import org.elasticsearch.action.ActionRequestValidationException;
import org.elasticsearch.action.ActionResponse;
import org.elasticsearch.action.ActionType;
import org.elasticsearch.action.support.ActionFilters;
import org.elasticsearch.action.support.IndicesOptions;
import org.elasticsearch.action.support.single.shard.SingleShardRequest;
import org.elasticsearch.action.support.single.shard.TransportSingleShardAction;
import org.elasticsearch.client.node.NodeClient;
import org.elasticsearch.cluster.ClusterState;
import org.elasticsearch.cluster.block.ClusterBlockException;
import org.elasticsearch.cluster.metadata.IndexNameExpressionResolver;
import org.elasticsearch.cluster.routing.ShardsIterator;
import org.elasticsearch.cluster.service.ClusterService;
import org.elasticsearch.common.CheckedBiFunction;
import org.elasticsearch.common.ParseField;
import org.elasticsearch.common.bytes.BytesReference;
import org.elasticsearch.common.inject.Inject;
import org.elasticsearch.common.io.stream.StreamInput;
import org.elasticsearch.common.io.stream.StreamOutput;
import org.elasticsearch.common.io.stream.Writeable;
import org.elasticsearch.common.xcontent.ConstructingObjectParser;
import org.elasticsearch.common.xcontent.LoggingDeprecationHandler;
import org.elasticsearch.common.xcontent.NamedXContentRegistry;
import org.elasticsearch.common.xcontent.ToXContentObject;
import org.elasticsearch.common.xcontent.XContentBuilder;
import org.elasticsearch.common.xcontent.XContentHelper;
import org.elasticsearch.common.xcontent.XContentParser;
import org.elasticsearch.common.xcontent.XContentType;
import org.elasticsearch.index.Index;
import org.elasticsearch.index.IndexService;
import org.elasticsearch.index.mapper.ParsedDocument;
import org.elasticsearch.index.mapper.SourceToParse;
import org.elasticsearch.index.query.AbstractQueryBuilder;
import org.elasticsearch.index.query.QueryBuilder;
import org.elasticsearch.index.query.QueryShardContext;
import org.elasticsearch.index.shard.ShardId;
import org.elasticsearch.indices.IndicesService;
import org.elasticsearch.rest.BaseRestHandler;
import org.elasticsearch.rest.RestRequest;
import org.elasticsearch.rest.action.RestToXContentListener;
import org.elasticsearch.script.FilterScript;
import org.elasticsearch.script.ScoreScript;
import org.elasticsearch.script.Script;
import org.elasticsearch.script.ScriptContext;
import org.elasticsearch.script.ScriptService;
import org.elasticsearch.script.ScriptType;
import org.elasticsearch.threadpool.ThreadPool;
import org.elasticsearch.transport.TransportService;

import java.io.IOException;
import java.util.List;
import java.util.Map;
import java.util.Objects;

import static org.elasticsearch.action.ValidateActions.addValidationError;
import static org.elasticsearch.rest.RestRequest.Method.GET;
import static org.elasticsearch.rest.RestRequest.Method.POST;

public class PainlessExecuteAction extends ActionType<PainlessExecuteAction.Response> {

    public static final PainlessExecuteAction INSTANCE = new PainlessExecuteAction();
    private static final String NAME = "cluster:admin/scripts/painless/execute";

    private PainlessExecuteAction() {
        super(NAME, Response::new);
    }

    public static class Request extends SingleShardRequest<Request> implements ToXContentObject {

        private static final ParseField SCRIPT_FIELD = new ParseField("script");
        private static final ParseField CONTEXT_FIELD = new ParseField("context");
        private static final ParseField CONTEXT_SETUP_FIELD = new ParseField("context_setup");
        private static final ConstructingObjectParser<Request, Void> PARSER = new ConstructingObjectParser<>(
            "painless_execute_request", args -> new Request((Script) args[0], (String) args[1], (ContextSetup) args[2]));

        static {
            PARSER.declareObject(ConstructingObjectParser.constructorArg(), (p, c) -> Script.parse(p), SCRIPT_FIELD);
            PARSER.declareString(ConstructingObjectParser.optionalConstructorArg(), CONTEXT_FIELD);
            PARSER.declareObject(ConstructingObjectParser.optionalConstructorArg(), ContextSetup::parse, CONTEXT_SETUP_FIELD);
        }

        static final Map<String, ScriptContext<?>> SUPPORTED_CONTEXTS = Map.of(
                "painless_test", PainlessTestScript.CONTEXT,
                "filter", FilterScript.CONTEXT,
                "score", ScoreScript.CONTEXT);

        static ScriptContext<?> fromScriptContextName(String name) {
            ScriptContext<?> scriptContext = SUPPORTED_CONTEXTS.get(name);
            if (scriptContext == null) {
                throw new UnsupportedOperationException("unsupported script context name [" + name + "]");
            }
            return scriptContext;
        }

        static class ContextSetup implements Writeable, ToXContentObject {

            private static final ParseField INDEX_FIELD = new ParseField("index");
            private static final ParseField DOCUMENT_FIELD = new ParseField("document");
            private static final ParseField QUERY_FIELD = new ParseField("query");
            private static final ConstructingObjectParser<ContextSetup, Void> PARSER =
                new ConstructingObjectParser<>("execute_script_context",
                    args -> new ContextSetup((String) args[0], (BytesReference) args[1], (QueryBuilder) args[2]));

            static {
                PARSER.declareString(ConstructingObjectParser.optionalConstructorArg(), INDEX_FIELD);
                PARSER.declareObject(ConstructingObjectParser.optionalConstructorArg(), (p, c) -> {
                    try (XContentBuilder b = XContentBuilder.builder(p.contentType().xContent())) {
                        b.copyCurrentStructure(p);
                        return BytesReference.bytes(b);
                    }
                }, DOCUMENT_FIELD);
                PARSER.declareObject(ConstructingObjectParser.optionalConstructorArg(), (p, c) ->
                    AbstractQueryBuilder.parseInnerQueryBuilder(p), QUERY_FIELD);
            }

            private final String index;
            private final BytesReference document;
            private final QueryBuilder query;

            private XContentType xContentType;

            static ContextSetup parse(XContentParser parser, Void context) throws IOException {
                ContextSetup contextSetup = PARSER.parse(parser, null);
                contextSetup.setXContentType(parser.contentType());
                return contextSetup;
            }

            ContextSetup(String index, BytesReference document, QueryBuilder query) {
                this.index = index;
                this.document = document;
                this.query = query;
            }

            ContextSetup(StreamInput in) throws IOException {
                index = in.readOptionalString();
                document = in.readOptionalBytesReference();
                String xContentType = in.readOptionalString();
                if (xContentType  != null) {
                    this.xContentType = XContentType.fromMediaType(xContentType);
                }
                query = in.readOptionalNamedWriteable(QueryBuilder.class);
            }

            public String getIndex() {
                return index;
            }

            public BytesReference getDocument() {
                return document;
            }

            public QueryBuilder getQuery() {
                return query;
            }

            public XContentType getXContentType() {
                return xContentType;
            }

            public void setXContentType(XContentType xContentType) {
                this.xContentType = xContentType;
            }

            @Override
            public boolean equals(Object o) {
                if (this == o) return true;
                if (o == null || getClass() != o.getClass()) return false;
                ContextSetup that = (ContextSetup) o;
                return Objects.equals(index, that.index) &&
                    Objects.equals(document, that.document) &&
                    Objects.equals(query, that.query) &&
                    Objects.equals(xContentType, that.xContentType);
            }

            @Override
            public int hashCode() {
                return Objects.hash(index, document, query, xContentType);
            }

            @Override
            public void writeTo(StreamOutput out) throws IOException {
                out.writeOptionalString(index);
                out.writeOptionalBytesReference(document);
                out.writeOptionalString(xContentType != null ? xContentType.mediaTypeWithoutParameters(): null);
                out.writeOptionalNamedWriteable(query);
            }

            @Override
            public String toString() {
                return "ContextSetup{" +
                    ", index='" + index + '\'' +
                    ", document=" + document +
                    ", query=" + query +
                    ", xContentType=" + xContentType +
                    '}';
            }

            @Override
            public XContentBuilder toXContent(XContentBuilder builder, Params params) throws IOException {
                builder.startObject();
                {
                    if (index != null) {
                        builder.field(INDEX_FIELD.getPreferredName(), index);
                    }
                    if (document != null) {
                        builder.field(DOCUMENT_FIELD.getPreferredName());
                        try (XContentParser parser = XContentHelper.createParser(NamedXContentRegistry.EMPTY,
                            LoggingDeprecationHandler.INSTANCE, document, xContentType)) {
                            builder.generator().copyCurrentStructure(parser);
                        }
                    }
                    if (query != null) {
                        builder.field(QUERY_FIELD.getPreferredName(), query);
                    }
                }
                builder.endObject();
                return builder;
            }

        }

        private final Script script;
        private final ScriptContext<?> context;
        private final ContextSetup contextSetup;

        static Request parse(XContentParser parser) throws IOException {
            return PARSER.parse(parser, null);
        }

        Request(Script script, String scriptContextName, ContextSetup setup) {
            this.script = Objects.requireNonNull(script);
            this.context = scriptContextName != null ? fromScriptContextName(scriptContextName) : PainlessTestScript.CONTEXT;
            if (setup != null) {
                this.contextSetup = setup;
                index(contextSetup.index);
            } else {
                contextSetup = null;
            }
        }

        Request(StreamInput in) throws IOException {
            super(in);
            script = new Script(in);
            context = fromScriptContextName(in.readString());
            contextSetup = in.readOptionalWriteable(ContextSetup::new);
        }

        public Script getScript() {
            return script;
        }

        public ScriptContext<?> getContext() {
            return context;
        }

        public ContextSetup getContextSetup() {
            return contextSetup;
        }

        @Override
        public ActionRequestValidationException validate() {
            ActionRequestValidationException validationException = null;
            if (script.getType() != ScriptType.INLINE) {
                validationException = addValidationError("only inline scripts are supported", validationException);
            }
            if (needDocumentAndIndex(context)) {
                if (contextSetup.index == null) {
                    validationException = addValidationError("index is a required parameter for current context", validationException);
                }
                if (contextSetup.document == null) {
                    validationException = addValidationError("document is a required parameter for current context", validationException);
                }
            }
            return validationException;
        }

        @Override
        public void writeTo(StreamOutput out) throws IOException {
            super.writeTo(out);
            script.writeTo(out);
            out.writeString(context.name);
            out.writeOptionalWriteable(contextSetup);
        }

        // For testing only:
        @Override
        public XContentBuilder toXContent(XContentBuilder builder, Params params) throws IOException {
            builder.startObject();
            builder.field(SCRIPT_FIELD.getPreferredName(), script);
            builder.field(CONTEXT_FIELD.getPreferredName(), context.name);
            if (contextSetup != null) {
                builder.field(CONTEXT_SETUP_FIELD.getPreferredName(), contextSetup);
            }
            builder.endObject();
            return builder;
        }

        @Override
        public boolean equals(Object o) {
            if (this == o) return true;
            if (o == null || getClass() != o.getClass()) return false;
            Request request = (Request) o;
            return Objects.equals(script, request.script) &&
                Objects.equals(context, request.context) &&
                Objects.equals(contextSetup, request.contextSetup);
        }

        @Override
        public int hashCode() {
            return Objects.hash(script, context, contextSetup);
        }

        @Override
        public String toString() {
            return "Request{" +
                "script=" + script +
                "context=" + context +
                ", contextSetup=" + contextSetup +
                '}';
        }

        static boolean needDocumentAndIndex(ScriptContext<?> scriptContext) {
            return scriptContext == FilterScript.CONTEXT || scriptContext == ScoreScript.CONTEXT;
        }

    }

    public static class Response extends ActionResponse implements ToXContentObject {

        private Object result;

        Response(Object result) {
            this.result = result;
        }

        Response(StreamInput in) throws IOException {
            super(in);
            result = in.readGenericValue();
        }

        public Object getResult() {
            return result;
        }

        @Override
        public void writeTo(StreamOutput out) throws IOException {
            out.writeGenericValue(result);
        }

        @Override
        public XContentBuilder toXContent(XContentBuilder builder, Params params) throws IOException {
            builder.startObject();
            builder.field("result", result);
            return builder.endObject();
        }

        @Override
        public boolean equals(Object o) {
            if (this == o) return true;
            if (o == null || getClass() != o.getClass()) return false;
            Response response = (Response) o;
            return Objects.equals(result, response.result);
        }

        @Override
        public int hashCode() {
            return Objects.hash(result);
        }
    }

    public abstract static class PainlessTestScript {

        private final Map<String, Object> params;

        public PainlessTestScript(Map<String, Object> params) {
            this.params = params;
        }

        /** Return the parameters for this script. */
        public Map<String, Object> getParams() {
            return params;
        }

        public abstract Object execute();

        public interface Factory {

            PainlessTestScript newInstance(Map<String, Object> params);

        }

        public static final String[] PARAMETERS = {};
        public static final ScriptContext<Factory> CONTEXT = new ScriptContext<>("painless_test", Factory.class);

    }

    public static class TransportAction extends TransportSingleShardAction<Request, Response> {

        private final ScriptService scriptService;
        private final IndicesService indicesServices;

        @Inject
        public TransportAction(ThreadPool threadPool, TransportService transportService,
                               ActionFilters actionFilters, IndexNameExpressionResolver indexNameExpressionResolver,
                               ScriptService scriptService, ClusterService clusterService, IndicesService indicesServices) {
            super(NAME, threadPool, clusterService, transportService, actionFilters, indexNameExpressionResolver,
                // Forking a thread here, because only light weight operations should happen on network thread and
                // Creating a in-memory index is not light weight
                // TODO: is MANAGEMENT TP the right TP? Right now this is an admin api (see action name).
                Request::new, ThreadPool.Names.MANAGEMENT);
            this.scriptService = scriptService;
            this.indicesServices = indicesServices;
        }

        @Override
        protected Writeable.Reader<Response> getResponseReader() {
            return Response::new;
        }

        @Override
        protected ClusterBlockException checkRequestBlock(ClusterState state, InternalRequest request) {
            if (request.concreteIndex() != null) {
                return super.checkRequestBlock(state, request);
            }
            return null;
        }

        @Override
        protected boolean resolveIndex(Request request) {
            return request.contextSetup != null && request.contextSetup.getIndex() != null;
        }

        @Override
        protected ShardsIterator shards(ClusterState state, InternalRequest request) {
            if (request.concreteIndex() == null) {
                return null;
            }
            return state.routingTable().index(request.concreteIndex()).randomAllActiveShardsIt();
        }

        @Override
        protected Response shardOperation(Request request, ShardId shardId) throws IOException {
            IndexService indexService;
            if (request.contextSetup != null && request.contextSetup.getIndex() != null) {
                ClusterState clusterState = clusterService.state();
                IndicesOptions indicesOptions = IndicesOptions.strictSingleIndexNoExpandForbidClosed();
                String indexExpression = request.contextSetup.index;
                Index[] concreteIndices =
                    indexNameExpressionResolver.concreteIndices(clusterState, indicesOptions, indexExpression);
                if (concreteIndices.length != 1) {
                    throw new IllegalArgumentException("[" + indexExpression + "] does not resolve to a single index");
                }
                Index concreteIndex = concreteIndices[0];
                indexService = indicesServices.indexServiceSafe(concreteIndex);
            } else {
                indexService = null;
            }
            return innerShardOperation(request, scriptService, indexService);
        }

        static Response innerShardOperation(Request request, ScriptService scriptService, IndexService indexService) throws IOException {
            final ScriptContext<?> scriptContext = request.context;
            if (scriptContext == PainlessTestScript.CONTEXT) {
                PainlessTestScript.Factory factory = scriptService.compile(request.script, PainlessTestScript.CONTEXT);
                PainlessTestScript painlessTestScript = factory.newInstance(request.script.getParams());
                String result = Objects.toString(painlessTestScript.execute());
                return new Response(result);
            } else if (scriptContext == FilterScript.CONTEXT) {
                return prepareRamIndex(request, (context, leafReaderContext) -> {
                    FilterScript.Factory factory = scriptService.compile(request.script, FilterScript.CONTEXT);
                    FilterScript.LeafFactory leafFactory =
                        factory.newFactory(request.getScript().getParams(), context.lookup());
                    FilterScript filterScript = leafFactory.newInstance(leafReaderContext);
                    filterScript.setDocument(0);
                    boolean result = filterScript.execute();
                    return new Response(result);
                }, indexService);
            } else if (scriptContext == ScoreScript.CONTEXT) {
                return prepareRamIndex(request, (context, leafReaderContext) -> {
                    ScoreScript.Factory factory = scriptService.compile(request.script, ScoreScript.CONTEXT);
                    ScoreScript.LeafFactory leafFactory =
                        factory.newFactory(request.getScript().getParams(), context.lookup());
                    ScoreScript scoreScript = leafFactory.newInstance(leafReaderContext);
                    scoreScript.setDocument(0);

                    if (request.contextSetup.query != null) {
                        Query luceneQuery = request.contextSetup.query.rewrite(context).toQuery(context);
                        IndexSearcher indexSearcher = new IndexSearcher(leafReaderContext.reader());
                        luceneQuery = indexSearcher.rewrite(luceneQuery);
                        Weight weight = indexSearcher.createWeight(luceneQuery, ScoreMode.COMPLETE, 1f);
                        Scorer scorer = weight.scorer(indexSearcher.getIndexReader().leaves().get(0));
                        // Consume the first (and only) match.
                        int docID = scorer.iterator().nextDoc();
                        assert docID == scorer.docID();
                        scoreScript.setScorer(scorer);
                    }

                    double result = scoreScript.execute(null);
                    return new Response(result);
                }, indexService);
            } else {
                throw new UnsupportedOperationException("unsupported context [" + scriptContext.name + "]");
            }
        }

        private static Response prepareRamIndex(Request request,
                                                CheckedBiFunction<QueryShardContext, LeafReaderContext, Response, IOException> handler,
                                                IndexService indexService) throws IOException {

            Analyzer defaultAnalyzer = indexService.getIndexAnalyzers().getDefaultIndexAnalyzer();

            try (Directory directory = new ByteBuffersDirectory()) {
                try (IndexWriter indexWriter = new IndexWriter(directory, new IndexWriterConfig(defaultAnalyzer))) {
                    String index = indexService.index().getName();
                    BytesReference document = request.contextSetup.document;
                    XContentType xContentType = request.contextSetup.xContentType;
                    SourceToParse sourceToParse = new SourceToParse(index, "_id", document, xContentType);
                    ParsedDocument parsedDocument = indexService.mapperService().documentMapper().parse(sourceToParse);
                    indexWriter.addDocuments(parsedDocument.docs());
                    try (IndexReader indexReader = DirectoryReader.open(indexWriter)) {
                        final IndexSearcher searcher = new IndexSearcher(indexReader);
                        searcher.setQueryCache(null);
                        final long absoluteStartMillis = System.currentTimeMillis();
                        QueryShardContext context =
                            indexService.newQueryShardContext(0, searcher, () -> absoluteStartMillis, null);
                        return handler.apply(context, indexReader.leaves().get(0));
                    }
                }
            }
        }
    }

    public static class RestAction extends BaseRestHandler {

<<<<<<< HEAD
        public RestAction(RestController controller) {
            controller.registerHandler(GET, "/_script/painless/_execute", this);
            controller.registerHandler(POST, "/_script/painless/_execute", this);
=======
        @Override
        public List<Route> routes() {
            return List.of(
                new Route(GET, "/_scripts/painless/_execute"),
                new Route(POST, "/_scripts/painless/_execute"));
>>>>>>> b072f5f0
        }

        @Override
        public String getName() {
            return "_script_painless_execute";
        }

        @Override
        protected RestChannelConsumer prepareRequest(RestRequest restRequest, NodeClient client) throws IOException {
            final Request request = Request.parse(restRequest.contentOrSourceParamParser());
            return channel -> client.executeLocally(INSTANCE, request, new RestToXContentListener<>(channel));
        }
    }

}<|MERGE_RESOLUTION|>--- conflicted
+++ resolved
@@ -565,17 +565,11 @@
 
     public static class RestAction extends BaseRestHandler {
 
-<<<<<<< HEAD
-        public RestAction(RestController controller) {
-            controller.registerHandler(GET, "/_script/painless/_execute", this);
-            controller.registerHandler(POST, "/_script/painless/_execute", this);
-=======
         @Override
         public List<Route> routes() {
             return List.of(
-                new Route(GET, "/_scripts/painless/_execute"),
-                new Route(POST, "/_scripts/painless/_execute"));
->>>>>>> b072f5f0
+                new Route(GET, "/_script/painless/_execute"),
+                new Route(POST, "/_script/painless/_execute"));
         }
 
         @Override
