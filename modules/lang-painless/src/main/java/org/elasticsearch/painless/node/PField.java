/*
 * Licensed to Elasticsearch under one or more contributor
 * license agreements. See the NOTICE file distributed with
 * this work for additional information regarding copyright
 * ownership. Elasticsearch licenses this file to you under
 * the Apache License, Version 2.0 (the "License"); you may
 * not use this file except in compliance with the License.
 * You may obtain a copy of the License at
 *
 *    http://www.apache.org/licenses/LICENSE-2.0
 *
 * Unless required by applicable law or agreed to in writing,
 * software distributed under the License is distributed on an
 * "AS IS" BASIS, WITHOUT WARRANTIES OR CONDITIONS OF ANY
 * KIND, either express or implied.  See the License for the
 * specific language governing permissions and limitations
 * under the License.
 */

package org.elasticsearch.painless.node;

import org.elasticsearch.painless.Location;
import org.elasticsearch.painless.Scope;
import org.elasticsearch.painless.ir.ClassNode;
import org.elasticsearch.painless.ir.DotNode;
import org.elasticsearch.painless.lookup.PainlessField;
import org.elasticsearch.painless.lookup.PainlessLookupUtility;
import org.elasticsearch.painless.lookup.PainlessMethod;
import org.elasticsearch.painless.lookup.def;
import org.elasticsearch.painless.symbol.ScriptRoot;

import java.util.List;
import java.util.Map;
import java.util.Objects;

import static org.elasticsearch.painless.lookup.PainlessLookupUtility.typeToCanonicalTypeName;

/**
 * Represents a field load/store and defers to a child subnode.
 */
public class PField extends AStoreable {

    protected final boolean nullSafe;
    protected final String value;

<<<<<<< HEAD
    // TODO: make local
=======
    // TODO: https://github.com/elastic/elasticsearch/issues/54015
>>>>>>> a6ed5d16
    private boolean isDefOptimized;

    public PField(Location location, AExpression prefix, boolean nullSafe, String value) {
        super(location, prefix);

        this.nullSafe = nullSafe;
        this.value = Objects.requireNonNull(value);
    }

    @Override
    Output analyze(ClassNode classNode, ScriptRoot scriptRoot, Scope scope, AExpression.Input input) {
        AStoreable.Input storeableInput = new AStoreable.Input();
        storeableInput.read = input.read;
        storeableInput.expected = input.expected;
        storeableInput.explicit = input.explicit;
        storeableInput.internal = input.internal;

        return analyze(classNode, scriptRoot, scope, storeableInput);
    }

    @Override
    Output analyze(ClassNode classNode, ScriptRoot scriptRoot, Scope scope, AStoreable.Input input) {
        Output output = new Output();

        Input prefixInput = new Input();
        Output prefixOutput = prefix.analyze(classNode, scriptRoot, scope, prefixInput);
        prefixInput.expected = prefixOutput.actual;
        prefix.cast(prefixInput, prefixOutput);

        AStoreable sub = null;

        if (prefixOutput.actual.isArray()) {
            sub = new PSubArrayLength(location, PainlessLookupUtility.typeToCanonicalTypeName(prefixOutput.actual), value);
        } else if (prefixOutput.actual == def.class) {
            sub = new PSubDefField(location, value);
        } else {
            PainlessField field = scriptRoot.getPainlessLookup().lookupPainlessField(prefixOutput.actual, prefix instanceof EStatic, value);

            if (field == null) {
                PainlessMethod getter;
                PainlessMethod setter;

                getter = scriptRoot.getPainlessLookup().lookupPainlessMethod(prefixOutput.actual, false,
                        "get" + Character.toUpperCase(value.charAt(0)) + value.substring(1), 0);

                if (getter == null) {
                    getter = scriptRoot.getPainlessLookup().lookupPainlessMethod(prefixOutput.actual, false,
                            "is" + Character.toUpperCase(value.charAt(0)) + value.substring(1), 0);
                }

                setter = scriptRoot.getPainlessLookup().lookupPainlessMethod(prefixOutput.actual, false,
                        "set" + Character.toUpperCase(value.charAt(0)) + value.substring(1), 0);

                if (getter != null || setter != null) {
                    sub = new PSubShortcut(
                            location, value, PainlessLookupUtility.typeToCanonicalTypeName(prefixOutput.actual), getter, setter);
                } else {
                    EConstant index = new EConstant(location, value);
                    index.analyze(classNode, scriptRoot, scope, new Input());

                    if (Map.class.isAssignableFrom(prefixOutput.actual)) {
                        sub = new PSubMapShortcut(location, prefixOutput.actual, index);
                    }

                    if (List.class.isAssignableFrom(prefixOutput.actual)) {
                        sub = new PSubListShortcut(location, prefixOutput.actual, index);
                    }
                }

                if (sub == null) {
                    throw createError(new IllegalArgumentException(
                            "field [" + typeToCanonicalTypeName(prefixOutput.actual) + ", " + value + "] not found"));
                }
            } else {
                sub = new PSubField(location, field);
            }
        }

        isDefOptimized = sub.isDefOptimized();

        if (nullSafe) {
            sub = new PSubNullSafeField(location, sub);
        }

        Input subInput = new Input();
        subInput.write = input.write;
        subInput.read = input.read;
        subInput.expected = input.expected;
        subInput.explicit = input.explicit;
        Output subOutput = sub.analyze(classNode, scriptRoot, scope, subInput);
        output.actual = subOutput.actual;

        DotNode dotNode = new DotNode();

        dotNode.setLeftNode(prefix.cast(prefixOutput));
        dotNode.setRightNode(subOutput.expressionNode);

        dotNode.setLocation(location);
        dotNode.setExpressionType(output.actual);

        output.expressionNode = dotNode;
<<<<<<< HEAD

        return output;
=======

        return output;
    }

    @Override
    boolean isDefOptimized() {
        return isDefOptimized;
>>>>>>> a6ed5d16
    }

    @Override
    boolean isDefOptimized() {
        return isDefOptimized;
    }
}<|MERGE_RESOLUTION|>--- conflicted
+++ resolved
@@ -43,11 +43,7 @@
     protected final boolean nullSafe;
     protected final String value;
 
-<<<<<<< HEAD
-    // TODO: make local
-=======
     // TODO: https://github.com/elastic/elasticsearch/issues/54015
->>>>>>> a6ed5d16
     private boolean isDefOptimized;
 
     public PField(Location location, AExpression prefix, boolean nullSafe, String value) {
@@ -149,10 +145,6 @@
         dotNode.setExpressionType(output.actual);
 
         output.expressionNode = dotNode;
-<<<<<<< HEAD
-
-        return output;
-=======
 
         return output;
     }
@@ -160,11 +152,5 @@
     @Override
     boolean isDefOptimized() {
         return isDefOptimized;
->>>>>>> a6ed5d16
-    }
-
-    @Override
-    boolean isDefOptimized() {
-        return isDefOptimized;
     }
 }