/*
 * Licensed to Elasticsearch under one or more contributor
 * license agreements. See the NOTICE file distributed with
 * this work for additional information regarding copyright
 * ownership. Elasticsearch licenses this file to you under
 * the Apache License, Version 2.0 (the "License"); you may
 * not use this file except in compliance with the License.
 * You may obtain a copy of the License at
 *
 *    http://www.apache.org/licenses/LICENSE-2.0
 *
 * Unless required by applicable law or agreed to in writing,
 * software distributed under the License is distributed on an
 * "AS IS" BASIS, WITHOUT WARRANTIES OR CONDITIONS OF ANY
 * KIND, either express or implied.  See the License for the
 * specific language governing permissions and limitations
 * under the License.
 */

package org.elasticsearch.painless;

import org.apache.lucene.search.Scorer;
import org.elasticsearch.script.ExecutableScript;
import org.elasticsearch.script.LeafSearchScript;
import org.elasticsearch.search.lookup.LeafDocLookup;
import org.elasticsearch.search.lookup.LeafSearchLookup;

import java.util.HashMap;
import java.util.Map;

/**
 * ScriptImpl can be used as either an {@link ExecutableScript} or a {@link LeafSearchScript}
 * to run a previously compiled Painless script.
 */
final class ScriptImpl implements ExecutableScript, LeafSearchScript {
    /**
     * The Painless Executable script that can be run.
     */
    private final Executable executable;

    /**
     * A map that can be used to access input parameters at run-time.
     */
    private final Map<String, Object> variables;

    /**
     * The lookup is used to access search field values at run-time.
     */
    private final LeafSearchLookup lookup;
    
    /**
     * the 'doc' object accessed by the script, if available.
     */
    private final LeafDocLookup doc;

    /**
     * Current scorer being used
     * @see #setScorer(Scorer)
     */
    private Scorer scorer;

    /**
     * Creates a ScriptImpl for the a previously compiled Painless script.
     * @param executable The previously compiled Painless script.
     * @param vars The initial variables to run the script with.
     * @param lookup The lookup to allow search fields to be available if this is run as a search script.
     */
    ScriptImpl(final Executable executable, final Map<String, Object> vars, final LeafSearchLookup lookup) {
        this.executable = executable;
        this.lookup = lookup;
        this.variables = new HashMap<>();

        if (vars != null) {
            variables.putAll(vars);
        }

        if (lookup != null) {
            variables.putAll(lookup.asMap());
            doc = lookup.doc();
        } else {
            doc = null;
        }
    }

    /**
     * Set a variable for the script to be run against.
     * @param name The variable name.
     * @param value The variable value.
     */
    @Override
    public void setNextVar(final String name, final Object value) {
        variables.put(name, value);
    }

    /**
     * Run the script.
     * @return The script result.
     */
    @Override
    public Object run() {
        return executable.execute(variables, scorer, doc);
    }

    /**
     * Run the script.
     * @return The script result as a double.
     */
    @Override
    public double runAsDouble() {
        return ((Number)run()).doubleValue();
    }

    /**
     * Run the script.
     * @return The script result as a float.
     */
    @Override
    public float runAsFloat() {
        return ((Number)run()).floatValue();
    }

    /**
     * Run the script.
     * @return The script result as a long.
     */
    @Override
    public long runAsLong() {
        return ((Number)run()).longValue();
    }

    /**
     * Sets the scorer to be accessible within a script.
     * @param scorer The scorer used for a search.
     */
    @Override
    public void setScorer(final Scorer scorer) {
<<<<<<< HEAD
        variables.put("_score", new ScoreAccessor(scorer));
=======
        this.scorer = scorer;
>>>>>>> fe05ee85
    }

    /**
     * Sets the current document.
     * @param doc The current document.
     */
    @Override
    public void setDocument(final int doc) {
        if (lookup != null) {
            lookup.setDocument(doc);
        }
    }

    /**
     * Sets the current source.
     * @param source The current source.
     */
    @Override
    public void setSource(final Map<String, Object> source) {
        if (lookup != null) {
            lookup.source().setSource(source);
        }
    }
}<|MERGE_RESOLUTION|>--- conflicted
+++ resolved
@@ -47,7 +47,7 @@
      * The lookup is used to access search field values at run-time.
      */
     private final LeafSearchLookup lookup;
-    
+
     /**
      * the 'doc' object accessed by the script, if available.
      */
@@ -134,11 +134,7 @@
      */
     @Override
     public void setScorer(final Scorer scorer) {
-<<<<<<< HEAD
-        variables.put("_score", new ScoreAccessor(scorer));
-=======
         this.scorer = scorer;
->>>>>>> fe05ee85
     }
 
     /**
