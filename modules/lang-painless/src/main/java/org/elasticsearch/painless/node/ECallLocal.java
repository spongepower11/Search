/*
 * Licensed to Elasticsearch under one or more contributor
 * license agreements. See the NOTICE file distributed with
 * this work for additional information regarding copyright
 * ownership. Elasticsearch licenses this file to you under
 * the Apache License, Version 2.0 (the "License"); you may
 * not use this file except in compliance with the License.
 * You may obtain a copy of the License at
 *
 *    http://www.apache.org/licenses/LICENSE-2.0
 *
 * Unless required by applicable law or agreed to in writing,
 * software distributed under the License is distributed on an
 * "AS IS" BASIS, WITHOUT WARRANTIES OR CONDITIONS OF ANY
 * KIND, either express or implied.  See the License for the
 * specific language governing permissions and limitations
 * under the License.
 */

package org.elasticsearch.painless.node;

import org.elasticsearch.painless.ClassWriter;
import org.elasticsearch.painless.CompilerSettings;
import org.elasticsearch.painless.Globals;
import org.elasticsearch.painless.Locals;
import org.elasticsearch.painless.Location;
import org.elasticsearch.painless.MethodWriter;
import org.elasticsearch.painless.lookup.PainlessClassBinding;
import org.elasticsearch.painless.lookup.PainlessInstanceBinding;
import org.elasticsearch.painless.lookup.PainlessMethod;
<<<<<<< HEAD
import org.elasticsearch.painless.symbol.ClassTable;
=======
>>>>>>> e1a30179
import org.elasticsearch.painless.symbol.FunctionTable;
import org.objectweb.asm.Label;
import org.objectweb.asm.Type;
import org.objectweb.asm.commons.Method;

import java.util.ArrayList;
import java.util.List;
import java.util.Objects;
import java.util.Set;

import static org.elasticsearch.painless.WriterConstants.CLASS_TYPE;

/**
 * Represents a user-defined call.
 */
public final class ECallLocal extends AExpression {

    private final String name;
    private final List<AExpression> arguments;

    private FunctionTable.LocalFunction localFunction = null;
    private PainlessMethod importedMethod = null;
    private PainlessClassBinding classBinding = null;
    private int classBindingOffset = 0;
    private PainlessInstanceBinding instanceBinding = null;

    public ECallLocal(Location location, String name, List<AExpression> arguments) {
        super(location);

        this.name = Objects.requireNonNull(name);
        this.arguments = Objects.requireNonNull(arguments);
    }

    @Override
    void storeSettings(CompilerSettings settings) {
        for (AExpression argument : arguments) {
            argument.storeSettings(settings);
        }
    }

    @Override
    void extractVariables(Set<String> variables) {
        for (AExpression argument : arguments) {
            argument.extractVariables(variables);
        }
    }

    @Override
<<<<<<< HEAD
    void analyze(ClassTable classTable, Locals locals) {
        localFunction = classTable.getFunctionTable().getFunction(name, arguments.size());
=======
    void analyze(FunctionTable functions, Locals locals) {
        localFunction = functions.getFunction(name, arguments.size());
>>>>>>> e1a30179

        // user cannot call internal functions, reset to null if an internal function is found
        if (localFunction != null && localFunction.isInternal()) {
            localFunction = null;
        }

        if (localFunction == null) {
<<<<<<< HEAD
            importedMethod = classTable.getPainlessLookup().lookupImportedPainlessMethod(name, arguments.size());
=======
            importedMethod = locals.getPainlessLookup().lookupImportedPainlessMethod(name, arguments.size());
>>>>>>> e1a30179

            if (importedMethod == null) {
                classBinding = classTable.getPainlessLookup().lookupPainlessClassBinding(name, arguments.size());

                // check to see if this class binding requires an implicit this reference
                if (classBinding != null && classBinding.typeParameters.isEmpty() == false &&
                        classBinding.typeParameters.get(0) == classTable.getScriptClassInfo().getBaseClass()) {
                    classBinding = null;
                }

                if (classBinding == null) {
                    // This extra check looks for a possible match where the class binding requires an implicit this
                    // reference.  This is a temporary solution to allow the class binding access to data from the
                    // base script class without need for a user to add additional arguments.  A long term solution
                    // will likely involve adding a class instance binding where any instance can have a class binding
                    // as part of its API.  However, the situation at run-time is difficult and will modifications that
                    // are a substantial change if even possible to do.
                    classBinding = classTable.getPainlessLookup().lookupPainlessClassBinding(name, arguments.size() + 1);

                    if (classBinding != null) {
                        if (classBinding.typeParameters.isEmpty() == false &&
                                classBinding.typeParameters.get(0) == classTable.getScriptClassInfo().getBaseClass()) {
                            classBindingOffset = 1;
                        } else {
                            classBinding = null;
                        }
                    }

                    if (classBinding == null) {
                        instanceBinding = classTable.getPainlessLookup().lookupPainlessInstanceBinding(name, arguments.size());

                        if (instanceBinding == null) {
                            throw createError(new IllegalArgumentException(
                                    "Unknown call [" + name + "] with [" + arguments.size() + "] arguments."));
                        }
                    }
                }
            }
        }

        List<Class<?>> typeParameters;

        if (localFunction != null) {
            typeParameters = new ArrayList<>(localFunction.getTypeParameters());
            actual = localFunction.getReturnType();
        } else if (importedMethod != null) {
            typeParameters = new ArrayList<>(importedMethod.typeParameters);
            actual = importedMethod.returnType;
        } else if (classBinding != null) {
            typeParameters = new ArrayList<>(classBinding.typeParameters);
            actual = classBinding.returnType;
        } else if (instanceBinding != null) {
            typeParameters = new ArrayList<>(instanceBinding.typeParameters);
            actual = instanceBinding.returnType;
        } else {
            throw new IllegalStateException("Illegal tree structure.");
        }

        // if the class binding is using an implicit this reference then the arguments counted must
        // be incremented by 1 as the this reference will not be part of the arguments passed into
        // the class binding call
        for (int argument = 0; argument < arguments.size(); ++argument) {
            AExpression expression = arguments.get(argument);

            expression.expected = typeParameters.get(argument + classBindingOffset);
            expression.internal = true;
<<<<<<< HEAD
            expression.analyze(classTable, locals);
            arguments.set(argument, expression.cast(classTable, locals));
=======
            expression.analyze(functions, locals);
            arguments.set(argument, expression.cast(functions, locals));
>>>>>>> e1a30179
        }

        statement = true;
    }

    @Override
    void write(ClassWriter classWriter, MethodWriter methodWriter, Globals globals) {
        methodWriter.writeDebugInfo(location);

        if (localFunction != null) {
            for (AExpression argument : arguments) {
                argument.write(classWriter, methodWriter, globals);
            }

<<<<<<< HEAD
            writer.invokeStatic(CLASS_TYPE, localFunction.getAsmMethod());
=======
            methodWriter.invokeStatic(CLASS_TYPE, localFunction.getAsmMethod());
>>>>>>> e1a30179
        } else if (importedMethod != null) {
            for (AExpression argument : arguments) {
                argument.write(classWriter, methodWriter, globals);
            }

            methodWriter.invokeStatic(Type.getType(importedMethod.targetClass),
                    new Method(importedMethod.javaMethod.getName(), importedMethod.methodType.toMethodDescriptorString()));
        } else if (classBinding != null) {
            String name = globals.addClassBinding(classBinding.javaConstructor.getDeclaringClass());
            Type type = Type.getType(classBinding.javaConstructor.getDeclaringClass());
            int javaConstructorParameterCount = classBinding.javaConstructor.getParameterCount() - classBindingOffset;

            Label nonNull = new Label();

            methodWriter.loadThis();
            methodWriter.getField(CLASS_TYPE, name, type);
            methodWriter.ifNonNull(nonNull);
            methodWriter.loadThis();
            methodWriter.newInstance(type);
            methodWriter.dup();

            if (classBindingOffset == 1) {
                methodWriter.loadThis();
            }

            for (int argument = 0; argument < javaConstructorParameterCount; ++argument) {
                arguments.get(argument).write(classWriter, methodWriter, globals);
            }

            methodWriter.invokeConstructor(type, Method.getMethod(classBinding.javaConstructor));
            methodWriter.putField(CLASS_TYPE, name, type);

            methodWriter.mark(nonNull);
            methodWriter.loadThis();
            methodWriter.getField(CLASS_TYPE, name, type);

            for (int argument = 0; argument < classBinding.javaMethod.getParameterCount(); ++argument) {
                arguments.get(argument + javaConstructorParameterCount).write(classWriter, methodWriter, globals);
            }

            methodWriter.invokeVirtual(type, Method.getMethod(classBinding.javaMethod));
        } else if (instanceBinding != null) {
            String name = globals.addInstanceBinding(instanceBinding.targetInstance);
            Type type = Type.getType(instanceBinding.targetInstance.getClass());

            methodWriter.loadThis();
            methodWriter.getStatic(CLASS_TYPE, name, type);

            for (int argument = 0; argument < instanceBinding.javaMethod.getParameterCount(); ++argument) {
                arguments.get(argument).write(classWriter, methodWriter, globals);
            }

            methodWriter.invokeVirtual(type, Method.getMethod(instanceBinding.javaMethod));
        } else {
            throw new IllegalStateException("Illegal tree structure.");
        }
    }

    @Override
    public String toString() {
        return singleLineToStringWithOptionalArgs(arguments, name);
    }
}<|MERGE_RESOLUTION|>--- conflicted
+++ resolved
@@ -28,10 +28,7 @@
 import org.elasticsearch.painless.lookup.PainlessClassBinding;
 import org.elasticsearch.painless.lookup.PainlessInstanceBinding;
 import org.elasticsearch.painless.lookup.PainlessMethod;
-<<<<<<< HEAD
 import org.elasticsearch.painless.symbol.ClassTable;
-=======
->>>>>>> e1a30179
 import org.elasticsearch.painless.symbol.FunctionTable;
 import org.objectweb.asm.Label;
 import org.objectweb.asm.Type;
@@ -80,13 +77,8 @@
     }
 
     @Override
-<<<<<<< HEAD
     void analyze(ClassTable classTable, Locals locals) {
         localFunction = classTable.getFunctionTable().getFunction(name, arguments.size());
-=======
-    void analyze(FunctionTable functions, Locals locals) {
-        localFunction = functions.getFunction(name, arguments.size());
->>>>>>> e1a30179
 
         // user cannot call internal functions, reset to null if an internal function is found
         if (localFunction != null && localFunction.isInternal()) {
@@ -94,11 +86,7 @@
         }
 
         if (localFunction == null) {
-<<<<<<< HEAD
             importedMethod = classTable.getPainlessLookup().lookupImportedPainlessMethod(name, arguments.size());
-=======
-            importedMethod = locals.getPainlessLookup().lookupImportedPainlessMethod(name, arguments.size());
->>>>>>> e1a30179
 
             if (importedMethod == null) {
                 classBinding = classTable.getPainlessLookup().lookupPainlessClassBinding(name, arguments.size());
@@ -165,13 +153,8 @@
 
             expression.expected = typeParameters.get(argument + classBindingOffset);
             expression.internal = true;
-<<<<<<< HEAD
             expression.analyze(classTable, locals);
             arguments.set(argument, expression.cast(classTable, locals));
-=======
-            expression.analyze(functions, locals);
-            arguments.set(argument, expression.cast(functions, locals));
->>>>>>> e1a30179
         }
 
         statement = true;
@@ -186,11 +169,7 @@
                 argument.write(classWriter, methodWriter, globals);
             }
 
-<<<<<<< HEAD
-            writer.invokeStatic(CLASS_TYPE, localFunction.getAsmMethod());
-=======
             methodWriter.invokeStatic(CLASS_TYPE, localFunction.getAsmMethod());
->>>>>>> e1a30179
         } else if (importedMethod != null) {
             for (AExpression argument : arguments) {
                 argument.write(classWriter, methodWriter, globals);
