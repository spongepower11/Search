/*
 * Licensed to Elasticsearch under one or more contributor
 * license agreements. See the NOTICE file distributed with
 * this work for additional information regarding copyright
 * ownership. Elasticsearch licenses this file to you under
 * the Apache License, Version 2.0 (the "License"); you may
 * not use this file except in compliance with the License.
 * You may obtain a copy of the License at
 *
 *    http://www.apache.org/licenses/LICENSE-2.0
 *
 * Unless required by applicable law or agreed to in writing,
 * software distributed under the License is distributed on an
 * "AS IS" BASIS, WITHOUT WARRANTIES OR CONDITIONS OF ANY
 * KIND, either express or implied.  See the License for the
 * specific language governing permissions and limitations
 * under the License.
 */

package org.elasticsearch.painless;

public class BasicAPITests extends ScriptTestCase {

    public void testListIterator() {
        assertEquals(3, exec("List x = new ArrayList(); x.add(2); x.add(3); x.add(-2); Iterator y = x.iterator(); " +
            "int total = 0; while (y.hasNext()) total += y.next(); return total;"));
<<<<<<< HEAD
=======
        assertEquals("abc", exec("List x = new ArrayList(); x.add(\"a\"); x.add(\"b\"); x.add(\"c\"); " +
            "Iterator y = x.iterator(); String total = \"\"; while (y.hasNext()) total += y.next(); return total;"));
        assertEquals(3, exec("def x = new ArrayList(); x.add(2); x.add(3); x.add(-2); def y = x.iterator(); " +
            "def total = 0; while (y.hasNext()) total += y.next(); return total;"));
>>>>>>> a2ff002e
    }

    public void testSetIterator() {
        assertEquals(3, exec("Set x = new HashSet(); x.add(2); x.add(3); x.add(-2); Iterator y = x.iterator(); " +
            "int total = 0; while (y.hasNext()) total += y.next(); return total;"));
<<<<<<< HEAD
=======
        assertEquals("abc", exec("Set x = new HashSet(); x.add(\"a\"); x.add(\"b\"); x.add(\"c\"); " +
            "Iterator y = x.iterator(); String total = \"\"; while (y.hasNext()) total += y.next(); return total;"));
>>>>>>> a2ff002e
        assertEquals(3, exec("def x = new HashSet(); x.add(2); x.add(3); x.add(-2); def y = x.iterator(); " +
            "def total = 0; while (y.hasNext()) total += (int)y.next(); return total;"));
    }

    public void testMapIterator() {
        assertEquals(3, exec("Map x = new HashMap(); x.put(2, 2); x.put(3, 3); x.put(-2, -2); Iterator y = x.keySet().iterator(); " +
            "int total = 0; while (y.hasNext()) total += (int)y.next(); return total;"));
        assertEquals(3, exec("Map x = new HashMap(); x.put(2, 2); x.put(3, 3); x.put(-2, -2); Iterator y = x.values().iterator(); " +
            "int total = 0; while (y.hasNext()) total += (int)y.next(); return total;"));
    }

    /** Test loads and stores with a map */
    public void testMapLoadStore() {
        assertEquals(5, exec("def x = new HashMap(); x.abc = 5; return x.abc;"));
        assertEquals(5, exec("def x = new HashMap(); x['abc'] = 5; return x['abc'];"));
    }

    /** Test loads and stores with a list */
    public void testListLoadStore() {
        assertEquals(5, exec("def x = new ArrayList(); x.add(3); x.0 = 5; return x.0;"));
        assertEquals(5, exec("def x = new ArrayList(); x.add(3); x[0] = 5; return x[0];"));
    }

    /** Test shortcut for getters with isXXXX */
    public void testListEmpty() {
        assertEquals(true, exec("def x = new ArrayList(); return x.empty;"));
        assertEquals(true, exec("def x = new HashMap(); return x.empty;"));
    }

    /** Test list method invocation */
    public void testListGet() {
        assertEquals(5, exec("def x = new ArrayList(); x.add(5); return x.get(0);"));
        assertEquals(5, exec("def x = new ArrayList(); x.add(5); def index = 0; return x.get(index);"));
    }

    public void testListAsArray() {
        assertEquals(1, exec("def x = new ArrayList(); x.add(5); return x.length"));
        assertEquals(5, exec("def x = new ArrayList(); x.add(5); return x[0]"));
        assertEquals(1, exec("List x = new ArrayList(); x.add('Hallo'); return x.length"));
<<<<<<< HEAD
        assertEquals(1, exec("List x = new ArrayList(); x.add('Hallo'); return x.length"));
        assertEquals(1, exec("List x = new ArrayList(); x.add('Hallo'); return x.length"));
=======
>>>>>>> a2ff002e
    }

    public void testDefAssignments() {
        assertEquals(2, exec("int x; def y = 2.0; x = (int)y;"));
    }

<<<<<<< HEAD
=======
    public void testInternalBoxing() {
        assertBytecodeExists("def x = true", "INVOKESTATIC java/lang/Boolean.valueOf (Z)Ljava/lang/Boolean;");
        assertBytecodeExists("def x = (byte)1", "INVOKESTATIC java/lang/Byte.valueOf (B)Ljava/lang/Byte;");
        assertBytecodeExists("def x = (short)1", "INVOKESTATIC java/lang/Short.valueOf (S)Ljava/lang/Short;");
        assertBytecodeExists("def x = (char)1", "INVOKESTATIC java/lang/Character.valueOf (C)Ljava/lang/Character;");
        assertBytecodeExists("def x = 1", "INVOKESTATIC java/lang/Integer.valueOf (I)Ljava/lang/Integer;");
        assertBytecodeExists("def x = 1L", "INVOKESTATIC java/lang/Long.valueOf (J)Ljava/lang/Long;");
        assertBytecodeExists("def x = 1F", "INVOKESTATIC java/lang/Float.valueOf (F)Ljava/lang/Float;");
        assertBytecodeExists("def x = 1D", "INVOKESTATIC java/lang/Double.valueOf (D)Ljava/lang/Double;");
    }
>>>>>>> a2ff002e
}<|MERGE_RESOLUTION|>--- conflicted
+++ resolved
@@ -22,27 +22,17 @@
 public class BasicAPITests extends ScriptTestCase {
 
     public void testListIterator() {
-        assertEquals(3, exec("List x = new ArrayList(); x.add(2); x.add(3); x.add(-2); Iterator y = x.iterator(); " +
-            "int total = 0; while (y.hasNext()) total += y.next(); return total;"));
-<<<<<<< HEAD
-=======
         assertEquals("abc", exec("List x = new ArrayList(); x.add(\"a\"); x.add(\"b\"); x.add(\"c\"); " +
             "Iterator y = x.iterator(); String total = \"\"; while (y.hasNext()) total += y.next(); return total;"));
         assertEquals(3, exec("def x = new ArrayList(); x.add(2); x.add(3); x.add(-2); def y = x.iterator(); " +
             "def total = 0; while (y.hasNext()) total += y.next(); return total;"));
->>>>>>> a2ff002e
     }
 
     public void testSetIterator() {
         assertEquals(3, exec("Set x = new HashSet(); x.add(2); x.add(3); x.add(-2); Iterator y = x.iterator(); " +
             "int total = 0; while (y.hasNext()) total += y.next(); return total;"));
-<<<<<<< HEAD
-=======
         assertEquals("abc", exec("Set x = new HashSet(); x.add(\"a\"); x.add(\"b\"); x.add(\"c\"); " +
             "Iterator y = x.iterator(); String total = \"\"; while (y.hasNext()) total += y.next(); return total;"));
->>>>>>> a2ff002e
-        assertEquals(3, exec("def x = new HashSet(); x.add(2); x.add(3); x.add(-2); def y = x.iterator(); " +
-            "def total = 0; while (y.hasNext()) total += (int)y.next(); return total;"));
     }
 
     public void testMapIterator() {
@@ -80,19 +70,12 @@
         assertEquals(1, exec("def x = new ArrayList(); x.add(5); return x.length"));
         assertEquals(5, exec("def x = new ArrayList(); x.add(5); return x[0]"));
         assertEquals(1, exec("List x = new ArrayList(); x.add('Hallo'); return x.length"));
-<<<<<<< HEAD
-        assertEquals(1, exec("List x = new ArrayList(); x.add('Hallo'); return x.length"));
-        assertEquals(1, exec("List x = new ArrayList(); x.add('Hallo'); return x.length"));
-=======
->>>>>>> a2ff002e
     }
 
     public void testDefAssignments() {
         assertEquals(2, exec("int x; def y = 2.0; x = (int)y;"));
     }
 
-<<<<<<< HEAD
-=======
     public void testInternalBoxing() {
         assertBytecodeExists("def x = true", "INVOKESTATIC java/lang/Boolean.valueOf (Z)Ljava/lang/Boolean;");
         assertBytecodeExists("def x = (byte)1", "INVOKESTATIC java/lang/Byte.valueOf (B)Ljava/lang/Byte;");
@@ -103,5 +86,4 @@
         assertBytecodeExists("def x = 1F", "INVOKESTATIC java/lang/Float.valueOf (F)Ljava/lang/Float;");
         assertBytecodeExists("def x = 1D", "INVOKESTATIC java/lang/Double.valueOf (D)Ljava/lang/Double;");
     }
->>>>>>> a2ff002e
 }