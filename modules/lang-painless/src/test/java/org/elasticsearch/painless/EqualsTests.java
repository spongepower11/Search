/*
 * Copyright Elasticsearch B.V. and/or licensed to Elasticsearch B.V. under one
 * or more contributor license agreements. Licensed under the Elastic License
 * 2.0 and the Server Side Public License, v 1; you may not use this file except
 * in compliance with, at your election, the Elastic License 2.0 or the Server
 * Side Public License, v 1.
 */

package org.elasticsearch.painless;

import org.elasticsearch.test.ESTestCase;

import java.util.Map;

import static java.util.Collections.singletonMap;

public class EqualsTests extends ScriptTestCase {

    public void testTypesEquals() {
        assertEquals(true, exec("return false === false;"));
        assertEquals(false, exec("boolean x = false; boolean y = true; return x === y;"));
        assertEquals(true, exec("boolean x = false; boolean y = false; return x === y;"));
        assertEquals(false, exec("return (byte)3 === (byte)4;"));
        assertEquals(true, exec("byte x = 3; byte y = 3; return x === y;"));
        assertEquals(false, exec("return (char)3 === (char)4;"));
        assertEquals(true, exec("char x = 3; char y = 3; return x === y;"));
        assertEquals(false, exec("return (short)3 === (short)4;"));
        assertEquals(true, exec("short x = 3; short y = 3; return x === y;"));
        assertEquals(false, exec("return (int)3 === (int)4;"));
        assertEquals(true, exec("int x = 3; int y = 3; return x === y;"));
        assertEquals(false, exec("return (long)3 === (long)4;"));
        assertEquals(true, exec("long x = 3; long y = 3; return x === y;"));
        assertEquals(false, exec("return (float)3 === (float)4;"));
        assertEquals(true, exec("float x = 3; float y = 3; return x === y;"));
        assertEquals(false, exec("return (double)3 === (double)4;"));
        assertEquals(true, exec("double x = 3; double y = 3; return x === y;"));

        assertEquals(true, exec("return false == false;"));
        assertEquals(false, exec("boolean x = false; boolean y = true; return x == y;"));
        assertEquals(true, exec("boolean x = false; boolean y = false; return x == y;"));
        assertEquals(false, exec("return (byte)3 == (byte)4;"));
        assertEquals(true, exec("byte x = 3; byte y = 3; return x == y;"));
        assertEquals(false, exec("return (char)3 == (char)4;"));
        assertEquals(true, exec("char x = 3; char y = 3; return x == y;"));
        assertEquals(false, exec("return (short)3 == (short)4;"));
        assertEquals(true, exec("short x = 3; short y = 3; return x == y;"));
        assertEquals(false, exec("return (int)3 == (int)4;"));
        assertEquals(true, exec("int x = 3; int y = 3; return x == y;"));
        assertEquals(false, exec("return (long)3 == (long)4;"));
        assertEquals(true, exec("long x = 3; long y = 3; return x == y;"));
        assertEquals(false, exec("return (float)3 == (float)4;"));
        assertEquals(true, exec("float x = 3; float y = 3; return x == y;"));
        assertEquals(false, exec("return (double)3 == (double)4;"));
        assertEquals(true, exec("double x = 3; double y = 3; return x == y;"));
    }

    public void testTypesNotEquals() {
        assertEquals(false, exec("return true !== true;"));
        assertEquals(true, exec("boolean x = true; boolean y = false; return x !== y;"));
        assertEquals(false, exec("boolean x = false; boolean y = false; return x !== y;"));
        assertEquals(true, exec("return (byte)3 !== (byte)4;"));
        assertEquals(false, exec("byte x = 3; byte y = 3; return x !== y;"));
        assertEquals(true, exec("return (char)3 !== (char)4;"));
        assertEquals(false, exec("char x = 3; char y = 3; return x !== y;"));
        assertEquals(true, exec("return (short)3 !== (short)4;"));
        assertEquals(false, exec("short x = 3; short y = 3; return x !== y;"));
        assertEquals(true, exec("return (int)3 !== (int)4;"));
        assertEquals(false, exec("int x = 3; int y = 3; return x !== y;"));
        assertEquals(true, exec("return (long)3 !== (long)4;"));
        assertEquals(false, exec("long x = 3; long y = 3; return x !== y;"));
        assertEquals(true, exec("return (float)3 !== (float)4;"));
        assertEquals(false, exec("float x = 3; float y = 3; return x !== y;"));
        assertEquals(true, exec("return (double)3 !== (double)4;"));
        assertEquals(false, exec("double x = 3; double y = 3; return x !== y;"));

        assertEquals(false, exec("return true != true;"));
        assertEquals(true, exec("boolean x = true; boolean y = false; return x != y;"));
        assertEquals(false, exec("boolean x = false; boolean y = false; return x != y;"));
        assertEquals(true, exec("return (byte)3 != (byte)4;"));
        assertEquals(false, exec("byte x = 3; byte y = 3; return x != y;"));
        assertEquals(true, exec("return (char)3 != (char)4;"));
        assertEquals(false, exec("char x = 3; char y = 3; return x != y;"));
        assertEquals(true, exec("return (short)3 != (short)4;"));
        assertEquals(false, exec("short x = 3; short y = 3; return x != y;"));
        assertEquals(true, exec("return (int)3 != (int)4;"));
        assertEquals(false, exec("int x = 3; int y = 3; return x != y;"));
        assertEquals(true, exec("return (long)3 != (long)4;"));
        assertEquals(false, exec("long x = 3; long y = 3; return x != y;"));
        assertEquals(true, exec("return (float)3 != (float)4;"));
        assertEquals(false, exec("float x = 3; float y = 3; return x != y;"));
        assertEquals(true, exec("return (double)3 != (double)4;"));
        assertEquals(false, exec("double x = 3; double y = 3; return x != y;"));
    }

    public void testEquals() {
        assertEquals(true, exec("return 3 == 3;"));
        assertEquals(false, exec("int x = 4; int y = 5; x == y"));
        assertEquals(true, exec("int[] x = new int[1]; Object y = x; return x == y;"));
        assertEquals(true, exec("int[] x = new int[1]; Object y = x; return x === y;"));
        assertEquals(false, exec("int[] x = new int[1]; Object y = new int[1]; return x == y;"));
        assertEquals(false, exec("int[] x = new int[1]; Object y = new int[1]; return x === y;"));
        assertEquals(false, exec("Map x = new HashMap(); List y = new ArrayList(); return x == y;"));
        assertEquals(false, exec("Map x = new HashMap(); List y = new ArrayList(); return x === y;"));
    }

    public void testNotEquals() {
        assertEquals(false, exec("return 3 != 3;"));
        assertEquals(true, exec("int x = 4; int y = 5; x != y"));
        assertEquals(false, exec("int[] x = new int[1]; Object y = x; return x != y;"));
        assertEquals(false, exec("int[] x = new int[1]; Object y = x; return x !== y;"));
        assertEquals(true, exec("int[] x = new int[1]; Object y = new int[1]; return x != y;"));
        assertEquals(true, exec("int[] x = new int[1]; Object y = new int[1]; return x !== y;"));
        assertEquals(true, exec("Map x = new HashMap(); List y = new ArrayList(); return x != y;"));
        assertEquals(true, exec("Map x = new HashMap(); List y = new ArrayList(); return x !== y;"));
    }

    public void testBranchEquals() {
        assertEquals(0, exec("def a = (char)'a'; def b = (char)'b'; if (a == b) return 1; else return 0;"));
        assertEquals(1, exec("def a = (char)'a'; def b = (char)'a'; if (a == b) return 1; else return 0;"));
        assertEquals(1, exec("def a = 1; def b = 1; if (a === b) return 1; else return 0;"));
        assertEquals(1, exec("def a = (char)'a'; def b = (char)'a'; if (a === b) return 1; else return 0;"));
        assertEquals(1, exec("def a = (char)'a'; Object b = a; if (a === b) return 1; else return 0;"));
        assertEquals(1, exec("def a = 1; Number b = a; Number c = a; if (c === b) return 1; else return 0;"));
        assertEquals(0, exec("def a = 1; Object b = new HashMap(); if (a === (Object)b) return 1; else return 0;"));
    }

    public void testEqualsDefAndPrimitive() {
        /* This test needs an Integer that isn't cached by Integer.valueOf so we draw one randomly. We can't use any fixed integer because
         * we can never be sure that the JVM hasn't configured itself to cache that Integer. It is sneaky like that. */
        int uncachedAutoboxedInt = randomValueOtherThanMany(i -> Integer.valueOf(i) == Integer.valueOf(i), ESTestCase::randomInt);
        assertEquals(true, exec("def x = params.i; int y = params.i; return x == y;", singletonMap("i", uncachedAutoboxedInt), true));
        assertEquals(false, exec("def x = params.i; int y = params.i; return x === y;", singletonMap("i", uncachedAutoboxedInt), true));
        assertEquals(true, exec("def x = params.i; int y = params.i; return y == x;", singletonMap("i", uncachedAutoboxedInt), true));
        assertEquals(false, exec("def x = params.i; int y = params.i; return y === x;", singletonMap("i", uncachedAutoboxedInt), true));

        /* Now check that we use valueOf with the boxing used for comparing primitives to def. For this we need an
         * integer that is cached by Integer.valueOf. The JLS says 0 should always be cached. */
        int cachedAutoboxedInt = 0;
        assertSame(Integer.valueOf(cachedAutoboxedInt), Integer.valueOf(cachedAutoboxedInt));
        assertEquals(true, exec("def x = params.i; int y = params.i; return x == y;", singletonMap("i", cachedAutoboxedInt), true));
        assertEquals(true, exec("def x = params.i; int y = params.i; return x === y;", singletonMap("i", cachedAutoboxedInt), true));
        assertEquals(true, exec("def x = params.i; int y = params.i; return y == x;", singletonMap("i", cachedAutoboxedInt), true));
        assertEquals(true, exec("def x = params.i; int y = params.i; return y === x;", singletonMap("i", cachedAutoboxedInt), true));
    }

    public void testBranchNotEquals() {
        assertEquals(1, exec("def a = (char)'a'; def b = (char)'b'; if (a != b) return 1; else return 0;"));
        assertEquals(0, exec("def a = (char)'a'; def b = (char)'a'; if (a != b) return 1; else return 0;"));
        assertEquals(0, exec("def a = 1; def b = 1; if (a !== b) return 1; else return 0;"));
        assertEquals(0, exec("def a = (char)'a'; def b = (char)'a'; if (a !== b) return 1; else return 0;"));
        assertEquals(0, exec("def a = (char)'a'; Object b = a; if (a !== b) return 1; else return 0;"));
        assertEquals(0, exec("def a = 1; Number b = a; Number c = a; if (c !== b) return 1; else return 0;"));
        assertEquals(1, exec("def a = 1; Object b = new HashMap(); if (a !== (Object)b) return 1; else return 0;"));
    }

    public void testNotEqualsDefAndPrimitive() {
        /* This test needs an Integer that isn't cached by Integer.valueOf so we draw one randomly. We can't use any fixed integer because
         * we can never be sure that the JVM hasn't configured itself to cache that Integer. It is sneaky like that. */
        int uncachedAutoboxedInt = randomValueOtherThanMany(i -> Integer.valueOf(i) == Integer.valueOf(i), ESTestCase::randomInt);
        assertEquals(false, exec("def x = params.i; int y = params.i; return x != y;", singletonMap("i", uncachedAutoboxedInt), true));
        assertEquals(true, exec("def x = params.i; int y = params.i; return x !== y;", singletonMap("i", uncachedAutoboxedInt), true));
        assertEquals(false, exec("def x = params.i; int y = params.i; return y != x;", singletonMap("i", uncachedAutoboxedInt), true));
        assertEquals(true, exec("def x = params.i; int y = params.i; return y !== x;", singletonMap("i", uncachedAutoboxedInt), true));

        /* Now check that we use valueOf with the boxing used for comparing primitives to def. For this we need an
         * integer that is cached by Integer.valueOf. The JLS says 0 should always be cached. */
        int cachedAutoboxedInt = 0;
        assertSame(Integer.valueOf(cachedAutoboxedInt), Integer.valueOf(cachedAutoboxedInt));
        assertEquals(false, exec("def x = params.i; int y = params.i; return x != y;", singletonMap("i", cachedAutoboxedInt), true));
        assertEquals(false, exec("def x = params.i; int y = params.i; return x !== y;", singletonMap("i", cachedAutoboxedInt), true));
        assertEquals(false, exec("def x = params.i; int y = params.i; return y != x;", singletonMap("i", cachedAutoboxedInt), true));
        assertEquals(false, exec("def x = params.i; int y = params.i; return y !== x;", singletonMap("i", cachedAutoboxedInt), true));
    }

    public void testRightHandNull() {
        assertEquals(false, exec("HashMap a = new HashMap(); return a == null;"));
        assertEquals(false, exec("HashMap a = new HashMap(); return a === null;"));
        assertEquals(true, exec("HashMap a = new HashMap(); return a != null;"));
        assertEquals(true, exec("HashMap a = new HashMap(); return a !== null;"));
    }

    public void testLeftHandNull() {
        assertEquals(false, exec("HashMap a = new HashMap(); return null == a;"));
        assertEquals(false, exec("HashMap a = new HashMap(); return null === a;"));
        assertEquals(true, exec("HashMap a = new HashMap(); return null != a;"));
        assertEquals(true, exec("HashMap a = new HashMap(); return null !== a;"));
    }

<<<<<<< HEAD
    public void testEqualsNullCheck() {
        // get the same callsite working once, then with a null
        // need to specify call site depth as 0 to force MIC to execute
        assertEquals(false, exec("""
            def list = ["foo", "foo", "quux", null];
            def result = null;
            for (int i=0; i<list.length; i+=2) {
                result = list[i] == list[i+1];
            }
            return result;
            """, Map.of(), Map.of(CompilerSettings.INITIAL_CALL_SITE_DEPTH, "0"), false));
=======
    public void testStringEquals() {
        assertEquals(false, exec("def x = null; return \"a\" == x"));
        assertEquals(true, exec("def x = \"a\"; return \"a\" == x"));
        assertEquals(true, exec("def x = null; return \"a\" != x"));
        assertEquals(false, exec("def x = \"a\"; return \"a\" != x"));

        assertEquals(false, exec("def x = null; return x == \"a\""));
        assertEquals(true, exec("def x = \"a\"; return x == \"a\""));
        assertEquals(true, exec("def x = null; return x != \"a\""));
        assertEquals(false, exec("def x = \"a\"; return x != \"a\""));
    }

    public void testStringEqualsMethodCall() {
        assertBytecodeExists("def x = \"a\"; return \"a\" == x", "INVOKEVIRTUAL java/lang/Object.equals (Ljava/lang/Object;)Z");
        assertBytecodeExists("def x = \"a\"; return \"a\" != x", "INVOKEVIRTUAL java/lang/Object.equals (Ljava/lang/Object;)Z");
        assertBytecodeExists("def x = \"a\"; return x == \"a\"", "INVOKEVIRTUAL java/lang/Object.equals (Ljava/lang/Object;)Z");
        assertBytecodeExists("def x = \"a\"; return x != \"a\"", "INVOKEVIRTUAL java/lang/Object.equals (Ljava/lang/Object;)Z");
>>>>>>> 7722daa1
    }
}<|MERGE_RESOLUTION|>--- conflicted
+++ resolved
@@ -186,7 +186,24 @@
         assertEquals(true, exec("HashMap a = new HashMap(); return null !== a;"));
     }
 
-<<<<<<< HEAD
+    public void testStringEquals() {
+        assertEquals(false, exec("def x = null; return \"a\" == x"));
+        assertEquals(true, exec("def x = \"a\"; return \"a\" == x"));
+        assertEquals(true, exec("def x = null; return \"a\" != x"));
+        assertEquals(false, exec("def x = \"a\"; return \"a\" != x"));
+
+        assertEquals(false, exec("def x = null; return x == \"a\""));
+        assertEquals(true, exec("def x = \"a\"; return x == \"a\""));
+        assertEquals(true, exec("def x = null; return x != \"a\""));
+        assertEquals(false, exec("def x = \"a\"; return x != \"a\""));
+    }
+
+    public void testStringEqualsMethodCall() {
+        assertBytecodeExists("def x = \"a\"; return \"a\" == x", "INVOKEVIRTUAL java/lang/Object.equals (Ljava/lang/Object;)Z");
+        assertBytecodeExists("def x = \"a\"; return \"a\" != x", "INVOKEVIRTUAL java/lang/Object.equals (Ljava/lang/Object;)Z");
+        assertBytecodeExists("def x = \"a\"; return x == \"a\"", "INVOKEVIRTUAL java/lang/Object.equals (Ljava/lang/Object;)Z");
+    }
+
     public void testEqualsNullCheck() {
         // get the same callsite working once, then with a null
         // need to specify call site depth as 0 to force MIC to execute
@@ -198,24 +215,5 @@
             }
             return result;
             """, Map.of(), Map.of(CompilerSettings.INITIAL_CALL_SITE_DEPTH, "0"), false));
-=======
-    public void testStringEquals() {
-        assertEquals(false, exec("def x = null; return \"a\" == x"));
-        assertEquals(true, exec("def x = \"a\"; return \"a\" == x"));
-        assertEquals(true, exec("def x = null; return \"a\" != x"));
-        assertEquals(false, exec("def x = \"a\"; return \"a\" != x"));
-
-        assertEquals(false, exec("def x = null; return x == \"a\""));
-        assertEquals(true, exec("def x = \"a\"; return x == \"a\""));
-        assertEquals(true, exec("def x = null; return x != \"a\""));
-        assertEquals(false, exec("def x = \"a\"; return x != \"a\""));
-    }
-
-    public void testStringEqualsMethodCall() {
-        assertBytecodeExists("def x = \"a\"; return \"a\" == x", "INVOKEVIRTUAL java/lang/Object.equals (Ljava/lang/Object;)Z");
-        assertBytecodeExists("def x = \"a\"; return \"a\" != x", "INVOKEVIRTUAL java/lang/Object.equals (Ljava/lang/Object;)Z");
-        assertBytecodeExists("def x = \"a\"; return x == \"a\"", "INVOKEVIRTUAL java/lang/Object.equals (Ljava/lang/Object;)Z");
-        assertBytecodeExists("def x = \"a\"; return x != \"a\"", "INVOKEVIRTUAL java/lang/Object.equals (Ljava/lang/Object;)Z");
->>>>>>> 7722daa1
     }
 }