--- conflicted
+++ resolved
@@ -127,13 +127,6 @@
 ---
 "Dense vectors should error with sparse vector functions":
 
-<<<<<<< HEAD
-- skip:
-    version: "all"
-    reason: "awaits fix in #39218"
-
-=======
->>>>>>> 256b1cbc
 - do:
     index:
       index: test-index
