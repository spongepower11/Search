/*
 * Licensed to Elasticsearch under one or more contributor
 * license agreements. See the NOTICE file distributed with
 * this work for additional information regarding copyright
 * ownership. Elasticsearch licenses this file to you under
 * the Apache License, Version 2.0 (the "License"); you may
 * not use this file except in compliance with the License.
 * You may obtain a copy of the License at
 *
 *    http://www.apache.org/licenses/LICENSE-2.0
 *
 * Unless required by applicable law or agreed to in writing,
 * software distributed under the License is distributed on an
 * "AS IS" BASIS, WITHOUT WARRANTIES OR CONDITIONS OF ANY
 * KIND, either express or implied.  See the License for the
 * specific language governing permissions and limitations
 * under the License.
 */
package org.elasticsearch.index.mapper;

import org.apache.lucene.analysis.core.KeywordAnalyzer;
import org.apache.lucene.analysis.core.SimpleAnalyzer;
import org.apache.lucene.analysis.core.WhitespaceAnalyzer;
import org.apache.lucene.analysis.standard.StandardAnalyzer;
import org.apache.lucene.index.IndexOptions;
import org.apache.lucene.index.IndexableField;
import org.apache.lucene.index.Term;
import org.apache.lucene.search.BooleanClause;
import org.apache.lucene.search.BooleanQuery;
import org.apache.lucene.search.ConstantScoreQuery;
import org.apache.lucene.search.DisjunctionMaxQuery;
import org.apache.lucene.search.MatchNoDocsQuery;
import org.apache.lucene.search.MultiPhraseQuery;
import org.apache.lucene.search.Query;
import org.apache.lucene.search.SynonymQuery;
import org.apache.lucene.search.TermQuery;
import org.apache.lucene.search.spans.FieldMaskingSpanQuery;
import org.apache.lucene.search.spans.SpanNearQuery;
import org.apache.lucene.search.spans.SpanTermQuery;
import org.elasticsearch.common.lucene.search.MultiPhrasePrefixQuery;
import org.elasticsearch.common.xcontent.XContentBuilder;
import org.elasticsearch.index.IndexSettings;
import org.elasticsearch.index.analysis.AnalyzerScope;
import org.elasticsearch.index.analysis.IndexAnalyzers;
import org.elasticsearch.index.analysis.NamedAnalyzer;
import org.elasticsearch.index.mapper.SearchAsYouTypeFieldMapper.PrefixFieldMapper;
import org.elasticsearch.index.mapper.SearchAsYouTypeFieldMapper.PrefixFieldType;
import org.elasticsearch.index.mapper.SearchAsYouTypeFieldMapper.SearchAsYouTypeAnalyzer;
import org.elasticsearch.index.mapper.SearchAsYouTypeFieldMapper.SearchAsYouTypeFieldType;
import org.elasticsearch.index.mapper.SearchAsYouTypeFieldMapper.ShingleFieldMapper;
import org.elasticsearch.index.mapper.SearchAsYouTypeFieldMapper.ShingleFieldType;
import org.elasticsearch.index.query.MatchPhrasePrefixQueryBuilder;
import org.elasticsearch.index.query.MatchPhraseQueryBuilder;
import org.elasticsearch.index.query.MultiMatchQueryBuilder;
import org.elasticsearch.index.query.QueryShardContext;
import org.elasticsearch.plugins.Plugin;

import java.io.IOException;
import java.util.ArrayList;
import java.util.Arrays;
import java.util.Collection;
import java.util.Collections;
import java.util.List;
import java.util.Map;
import java.util.Set;
import java.util.stream.Collectors;
import java.util.stream.Stream;

import static java.util.Arrays.asList;
import static org.hamcrest.Matchers.containsInAnyOrder;
import static org.hamcrest.Matchers.containsString;
import static org.hamcrest.Matchers.equalTo;
import static org.hamcrest.Matchers.hasSize;
import static org.hamcrest.Matchers.notNullValue;
import static org.hamcrest.core.IsInstanceOf.instanceOf;

public class SearchAsYouTypeFieldMapperTests extends FieldMapperTestCase2<SearchAsYouTypeFieldMapper.Builder> {

    @Override
<<<<<<< HEAD
    protected void registerParameters(ParameterChecker checker) {
        checker.registerConflictCheck("max_shingle_size", b -> b.field("max_shingle_size", 4));
        checker.registerConflictCheck("similarity", b -> b.field("similarity", "boolean"));
        checker.registerConflictCheck("index", b -> b.field("index", false));
        checker.registerConflictCheck("store", b -> b.field("store", true));
        checker.registerConflictCheck("analyzer", b -> b.field("analyzer", "keyword"));
        checker.registerConflictCheck("index_options", b -> b.field("index_options", "docs"));
        checker.registerConflictCheck("term_vector", b -> b.field("term_vector", "yes"));

        // TODO norms

        checker.registerUpdateCheck(b -> {
                b.field("analyzer", "default");
                b.field("search_analyzer", "keyword");
            },
            m -> assertEquals("keyword", m.fieldType().getTextSearchInfo().getSearchAnalyzer().name()));
        checker.registerUpdateCheck(b -> {
                b.field("analyzer", "default");
                b.field("search_analyzer", "keyword");
                b.field("search_quote_analyzer", "keyword");
            },
            m -> assertEquals("keyword", m.fieldType().getTextSearchInfo().getSearchQuoteAnalyzer().name()));

=======
    protected void writeFieldValue(XContentBuilder builder) throws IOException {
        builder.value("new york city");
    }

    @Before
    public void addModifiers() {
        addModifier("max_shingle_size", false, (a, b) -> {
            a.maxShingleSize(3);
            b.maxShingleSize(2);
        });
        addModifier("similarity", false, (a, b) -> {
            a.similarity(new SimilarityProvider("BM25", new BM25Similarity()));
            b.similarity(new SimilarityProvider("boolean", new BooleanSimilarity()));
        });
>>>>>>> 89ac52c0
    }

    @Override
    protected Set<String> unsupportedProperties() {
        return Set.of("doc_values");
    }

    @Override
    protected Collection<? extends Plugin> getPlugins() {
        return List.of(new MapperExtrasPlugin());
    }

    @Override
    protected SearchAsYouTypeFieldMapper.Builder newBuilder() {
        return new SearchAsYouTypeFieldMapper.Builder("sayt")
            .indexAnalyzer(new NamedAnalyzer("standard", AnalyzerScope.INDEX, new StandardAnalyzer()))
            .searchAnalyzer(new NamedAnalyzer("standard", AnalyzerScope.INDEX, new StandardAnalyzer()))
            .searchQuoteAnalyzer(new NamedAnalyzer("standard", AnalyzerScope.INDEX, new StandardAnalyzer()));
    }

    @Override
    protected IndexAnalyzers createIndexAnalyzers(IndexSettings indexSettings) {
        NamedAnalyzer dflt = new NamedAnalyzer(
            "default",
            AnalyzerScope.INDEX,
            new StandardAnalyzer(),
            TextFieldMapper.Defaults.POSITION_INCREMENT_GAP
        );
        NamedAnalyzer standard = new NamedAnalyzer("standard", AnalyzerScope.INDEX, new StandardAnalyzer());
        NamedAnalyzer keyword = new NamedAnalyzer("keyword", AnalyzerScope.INDEX, new KeywordAnalyzer());
        NamedAnalyzer simple = new NamedAnalyzer("simple", AnalyzerScope.INDEX, new SimpleAnalyzer());
        NamedAnalyzer whitespace = new NamedAnalyzer("whitespace", AnalyzerScope.INDEX, new WhitespaceAnalyzer());
        return new IndexAnalyzers(
            Map.of("default", dflt, "standard", standard, "keyword", keyword, "simple", simple, "whitespace", whitespace),
            Map.of(),
            Map.of()
        );
    }

    @Override
    protected void minimalMapping(XContentBuilder b) throws IOException {
        b.field("type", "search_as_you_type");
    }

    @Override
    protected void metaMapping(XContentBuilder b) throws IOException {
        // We serialize these fields regardless of whether or not they are changed
        b.field("type", "search_as_you_type").field("max_shingle_size", 3).field("doc_values", false);
    }

    public void testIndexing() throws IOException {
        DocumentMapper mapper = createDocumentMapper(fieldMapping(this::minimalMapping));
        ParsedDocument doc = mapper.parse(source(b -> b.field("field", "new york city")));
        for (String field : new String[] { "field", "field._index_prefix", "field._2gram", "field._3gram"}) {
            IndexableField[] fields = doc.rootDoc().getFields(field);
            assertEquals(1, fields.length);
            assertEquals("new york city", fields[0].stringValue());
        }
    }

   public void testDefaultConfiguration() throws IOException {
        DocumentMapper defaultMapper = createDocumentMapper(fieldMapping(this::minimalMapping));
        SearchAsYouTypeFieldMapper rootMapper = getRootFieldMapper(defaultMapper, "field");
        assertRootFieldMapper(rootMapper, 3, "default");

        PrefixFieldMapper prefixFieldMapper = getPrefixFieldMapper(defaultMapper, "field._index_prefix");
        assertPrefixFieldType(prefixFieldMapper.fieldType(), 3, "default");

        assertShingleFieldType(
            getShingleFieldMapper(defaultMapper, "field._2gram").fieldType(), 2, "default", prefixFieldMapper.fieldType());
        assertShingleFieldType(
            getShingleFieldMapper(defaultMapper, "field._3gram").fieldType(), 3, "default", prefixFieldMapper.fieldType());
    }

    public void testConfiguration() throws IOException {
        int maxShingleSize = 4;
        String analyzerName = "simple";
        DocumentMapper defaultMapper = createDocumentMapper(
            fieldMapping(
                b -> b.field("type", "search_as_you_type").field("analyzer", analyzerName).field("max_shingle_size", maxShingleSize)
            )
        );

        SearchAsYouTypeFieldMapper rootMapper = getRootFieldMapper(defaultMapper, "field");
        assertRootFieldMapper(rootMapper, maxShingleSize, analyzerName);

        PrefixFieldMapper prefixFieldMapper = getPrefixFieldMapper(defaultMapper, "field._index_prefix");
        assertPrefixFieldType(prefixFieldMapper.fieldType(), maxShingleSize, analyzerName);

        assertShingleFieldType(
            getShingleFieldMapper(defaultMapper, "field._2gram").fieldType(), 2, analyzerName, prefixFieldMapper.fieldType());
        assertShingleFieldType(
            getShingleFieldMapper(defaultMapper, "field._3gram").fieldType(), 3, analyzerName, prefixFieldMapper.fieldType());
        assertShingleFieldType(
            getShingleFieldMapper(defaultMapper, "field._4gram").fieldType(), 4, analyzerName, prefixFieldMapper.fieldType());
    }

    public void testSimpleMerge() throws IOException {
        MapperService mapperService = createMapperService(
            mapping(b -> b.startObject("a_field").field("type", "search_as_you_type").field("analyzer", "standard").endObject())
        );
        merge(mapperService, mapping(b -> {
            b.startObject("a_field").field("type", "search_as_you_type").field("analyzer", "standard").endObject();
            b.startObject("b_field").field("type", "text").endObject();
        }));
        IllegalArgumentException e = expectThrows(IllegalArgumentException.class, () -> merge(mapperService, mapping(b -> {
            b.startObject("a_field");
            {
                b.field("type", "search_as_you_type");
                b.field("analyzer", "standard");
                b.field("max_shingle_size", "4");
            }
            b.endObject();
            b.startObject("b_field").field("type", "text").endObject();
        })));
        assertThat(e.getMessage(), containsString("different [max_shingle_size]"));
    }

    public void testMultiFields() throws IOException {
        for (int shingleSize = 2; shingleSize < 4; shingleSize++) {
            assertMultiField(shingleSize);
        }
    }

    private void assertMultiField(int shingleSize) throws IOException {
        String path = "field.suggest";
        List<String> fields = new ArrayList<>();
        fields.add(path);
        MapperService mapperService = createMapperService(fieldMapping(b -> {
            b.field("type", "text");
            b.startObject("fields");
            {
                b.startObject("suggest").field("type", "search_as_you_type").field("max_shingle_size", shingleSize).endObject();
            }
            b.endObject();
        }));
        MappedFieldType fieldType = mapperService.fieldType(path + "._index_prefix");
        assertThat(fieldType, instanceOf(PrefixFieldType.class));
        PrefixFieldType prefixFieldType = (PrefixFieldType) fieldType;
        assertEquals(path, prefixFieldType.parentField);
        for (int i = 2; i < shingleSize; i++) {
            String name = path + "._" + i + "gram";
            fields.add(name);
            fieldType = mapperService.fieldType(name);
            assertThat(fieldType, instanceOf(ShingleFieldType.class));
            ShingleFieldType ft = (ShingleFieldType) fieldType;
            assertEquals(i, ft.shingleSize);
            assertTrue(prefixFieldType == ft.prefixFieldType);
        }

        ParsedDocument doc = mapperService.documentMapper().parse(source(b -> b.field("field", "new york city")));
        for (String field : fields) {
            IndexableField[] indexFields = doc.rootDoc().getFields(field);
            assertEquals(1, indexFields.length);
            assertEquals("new york city", indexFields[0].stringValue());
        }
    }

    public void testIndexOptions() throws IOException {
        DocumentMapper mapper = createDocumentMapper(
            fieldMapping(b -> b.field("type", "search_as_you_type").field("index_options", "offsets"))
        );

        Stream.of(
            getRootFieldMapper(mapper, "field"),
            getPrefixFieldMapper(mapper, "field._index_prefix"),
            getShingleFieldMapper(mapper, "field._2gram"),
            getShingleFieldMapper(mapper, "field._3gram")
        ).forEach(m -> assertThat("for " + m.name(),
            m.fieldType.indexOptions(), equalTo(IndexOptions.DOCS_AND_FREQS_AND_POSITIONS_AND_OFFSETS)));
    }

    public void testStore() throws IOException {
        DocumentMapper mapper = createDocumentMapper(fieldMapping(b -> b.field("type", "search_as_you_type").field("store", true)));

        assertTrue(getRootFieldMapper(mapper, "field").fieldType.stored());
        Stream.of(
            getPrefixFieldMapper(mapper, "field._index_prefix"),
            getShingleFieldMapper(mapper, "field._2gram"),
            getShingleFieldMapper(mapper, "field._3gram")
        ).forEach(m -> assertFalse("for " + m.name(), m.fieldType.stored()));
    }

    public void testIndex() throws IOException {
        DocumentMapper mapper = createDocumentMapper(fieldMapping(b -> b.field("type", "search_as_you_type").field("index", false)));

        Stream.of(
            getRootFieldMapper(mapper, "field"),
            getPrefixFieldMapper(mapper, "field._index_prefix"),
            getShingleFieldMapper(mapper, "field._2gram"),
            getShingleFieldMapper(mapper, "field._3gram")
        ).forEach(m -> assertThat("for " + m.name(), m.fieldType.indexOptions(), equalTo(IndexOptions.NONE)));
    }

    public void testTermVectors() throws IOException {
        DocumentMapper mapper = createDocumentMapper(fieldMapping(b -> b.field("type", "search_as_you_type").field("term_vector", "yes")));

        Stream.of(
            getRootFieldMapper(mapper, "field"),
            getShingleFieldMapper(mapper, "field._2gram"),
            getShingleFieldMapper(mapper, "field._3gram")
        ).forEach(m -> assertTrue("for " + m.name(), m.fieldType.storeTermVectors()));

        PrefixFieldMapper prefixFieldMapper = getPrefixFieldMapper(mapper, "field._index_prefix");
        assertFalse(prefixFieldMapper.fieldType.storeTermVectors());
    }

    public void testNorms() throws IOException {
        // default setting
        {
            DocumentMapper mapper = createDocumentMapper(fieldMapping(this::minimalMapping));

            Stream.of(
                getRootFieldMapper(mapper, "field"),
                getShingleFieldMapper(mapper, "field._2gram"),
                getShingleFieldMapper(mapper, "field._3gram")
            ).forEach(m -> assertFalse("for " + m.name(), m.fieldType.omitNorms()));

            PrefixFieldMapper prefixFieldMapper = getPrefixFieldMapper(mapper, "field._index_prefix");
            assertTrue(prefixFieldMapper.fieldType.omitNorms());
        }

        // can disable norms on search_as_you_type fields
        {
            DocumentMapper mapper = createDocumentMapper(fieldMapping(b -> b.field("type", "search_as_you_type").field("norms", false)));

            Stream.of(
                getRootFieldMapper(mapper, "field"),
                getPrefixFieldMapper(mapper, "field._index_prefix"),
                getShingleFieldMapper(mapper, "field._2gram"),
                getShingleFieldMapper(mapper, "field._3gram")
            ).forEach(m -> assertTrue("for " + m.name(), m.fieldType.omitNorms()));
        }
    }


    public void testDocumentParsingSingleValue() throws IOException {
        documentParsingTestCase(Collections.singleton(randomAlphaOfLengthBetween(5, 20)));
    }

    public void testDocumentParsingMultipleValues() throws IOException {
        documentParsingTestCase(randomUnique(() -> randomAlphaOfLengthBetween(3, 20), randomIntBetween(2, 10)));
    }

    public void testMatchPhrasePrefix() throws IOException {
        QueryShardContext queryShardContext = createQueryShardContext(createMapperService(fieldMapping(this::minimalMapping)));
        {
            Query q = new MatchPhrasePrefixQueryBuilder("field", "two words").toQuery(queryShardContext);
            Query expected = new SynonymQuery.Builder("field._index_prefix").addTerm(new Term("field._index_prefix", "two words")).build();
            assertThat(q, equalTo(expected));
        }

        {
            Query q = new MatchPhrasePrefixQueryBuilder("field", "three words here").toQuery(queryShardContext);
            Query expected = new SynonymQuery.Builder("field._index_prefix").addTerm(new Term("field._index_prefix", "three words here"))
                .build();
            assertThat(q, equalTo(expected));
        }

        {
            Query q = new MatchPhrasePrefixQueryBuilder("field", "two words").slop(1).toQuery(queryShardContext);
            MultiPhrasePrefixQuery mpq = new MultiPhrasePrefixQuery("field");
            mpq.setSlop(1);
            mpq.add(new Term("field", "two"));
            mpq.add(new Term("field", "words"));
            assertThat(q, equalTo(mpq));
        }

        {
            Query q = new MatchPhrasePrefixQueryBuilder("field", "more than three words").toQuery(queryShardContext);
            Query expected = new SpanNearQuery.Builder("field._3gram", true)
                .addClause(new SpanTermQuery(new Term("field._3gram", "more than three")))
                .addClause(new FieldMaskingSpanQuery(
                    new SpanTermQuery(new Term("field._index_prefix", "than three words")), "field._3gram")
                )
                .build();
            assertThat(q, equalTo(expected));
        }

        {
            Query q = new MatchPhrasePrefixQueryBuilder("field._3gram", "more than three words").toQuery(queryShardContext);
            Query expected = new SpanNearQuery.Builder("field._3gram", true)
                .addClause(new SpanTermQuery(new Term("field._3gram", "more than three")))
                .addClause(new FieldMaskingSpanQuery(
                    new SpanTermQuery(new Term("field._index_prefix", "than three words")), "field._3gram")
                )
                .build();
            assertThat(q, equalTo(expected));
        }

        {
            Query q = new MatchPhrasePrefixQueryBuilder("field._3gram", "two words").toQuery(queryShardContext);
            Query expected = new MatchNoDocsQuery();
            assertThat(q, equalTo(expected));
        }

        {
            Query actual = new MatchPhrasePrefixQueryBuilder("field._3gram", "one two three four")
                .slop(1)
                .toQuery(queryShardContext);
            MultiPhrasePrefixQuery expected = new MultiPhrasePrefixQuery("field._3gram");
            expected.setSlop(1);
            expected.add(new Term("field._3gram", "one two three"));
            expected.add(new Term("field._3gram", "two three four"));
            assertThat(actual, equalTo(expected));
        }

    }

    public void testMatchPhrase() throws IOException {
        QueryShardContext queryShardContext = createQueryShardContext(createMapperService(fieldMapping(this::minimalMapping)));
        {
            Query actual = new MatchPhraseQueryBuilder("field", "one")
                .toQuery(queryShardContext);
            Query expected = new TermQuery(new Term("field", "one"));
            assertThat(actual, equalTo(expected));
        }

        {
            Query actual = new MatchPhraseQueryBuilder("field", "one two")
                .toQuery(queryShardContext);
            Query expected = new MultiPhraseQuery.Builder()
                .add(new Term("field._2gram", "one two"))
                .build();
            assertThat(actual, equalTo(expected));
        }

        {
            Query actual = new MatchPhraseQueryBuilder("field", "one two three")
                .toQuery(queryShardContext);
            Query expected = new MultiPhraseQuery.Builder()
                .add(new Term("field._3gram", "one two three"))
                .build();
            assertThat(actual, equalTo(expected));
        }

        {
            Query actual = new MatchPhraseQueryBuilder("field", "one two three four")
                .toQuery(queryShardContext);
            Query expected = new MultiPhraseQuery.Builder()
                .add(new Term("field._3gram", "one two three"))
                .add(new Term("field._3gram", "two three four"))
                .build();
            assertThat(actual, equalTo(expected));
        }

        {
            Query actual = new MatchPhraseQueryBuilder("field", "one two")
                .slop(1)
                .toQuery(queryShardContext);
            Query expected = new MultiPhraseQuery.Builder()
                .add(new Term("field", "one"))
                .add(new Term("field", "two"))
                .setSlop(1)
                .build();
            assertThat(actual, equalTo(expected));
        }

        {
            Query actual = new MatchPhraseQueryBuilder("field._2gram", "one two")
                .toQuery(queryShardContext);
            Query expected = new TermQuery(new Term("field._2gram", "one two"));
            assertThat(actual, equalTo(expected));
        }

        {
            Query actual = new MatchPhraseQueryBuilder("field._2gram", "one two three")
                .toQuery(queryShardContext);
            Query expected = new MultiPhraseQuery.Builder()
                .add(new Term("field._2gram", "one two"))
                .add(new Term("field._2gram", "two three"))
                .build();
            assertThat(actual, equalTo(expected));
        }

        {
            Query actual = new MatchPhraseQueryBuilder("field._3gram", "one two three")
                .toQuery(queryShardContext);
            Query expected = new TermQuery(new Term("field._3gram", "one two three"));
            assertThat(actual, equalTo(expected));
        }

        {
            Query actual = new MatchPhraseQueryBuilder("field._3gram", "one two three four")
                .toQuery(queryShardContext);
            Query expected = new MultiPhraseQuery.Builder()
                .add(new Term("field._3gram", "one two three"))
                .add(new Term("field._3gram", "two three four"))
                .build();
            assertThat(actual, equalTo(expected));
        }

        {
            expectThrows(IllegalArgumentException.class,
                () -> new MatchPhraseQueryBuilder("field._index_prefix", "one two three four").toQuery(queryShardContext));
        }
    }

    private static BooleanQuery buildBoolPrefixQuery(String shingleFieldName, String prefixFieldName, List<String> terms) {
        final BooleanQuery.Builder builder = new BooleanQuery.Builder();
        for (int i = 0; i < terms.size() - 1; i++) {
            final String term = terms.get(i);
            builder.add(new BooleanClause(new TermQuery(new Term(shingleFieldName, term)), BooleanClause.Occur.SHOULD));
        }
        final String finalTerm = terms.get(terms.size() - 1);
        builder.add(new BooleanClause(
            new ConstantScoreQuery(new TermQuery(new Term(prefixFieldName, finalTerm))), BooleanClause.Occur.SHOULD));
        return builder.build();
    }

    public void testMultiMatchBoolPrefix() throws IOException {
        QueryShardContext queryShardContext = createQueryShardContext(
            createMapperService(fieldMapping(b -> b.field("type", "search_as_you_type").field("max_shingle_size", 4)))
        );

        MultiMatchQueryBuilder builder = new MultiMatchQueryBuilder(
            "quick brown fox jump lazy dog",
            "field",
            "field._2gram",
            "field._3gram",
            "field._4gram"
        );
        builder.type(MultiMatchQueryBuilder.Type.BOOL_PREFIX);

        final Query actual = builder.toQuery(queryShardContext);
        assertThat(actual, instanceOf(DisjunctionMaxQuery.class));
        final DisjunctionMaxQuery disMaxQuery = (DisjunctionMaxQuery) actual;
        assertThat(disMaxQuery.getDisjuncts(), hasSize(4));
        assertThat(disMaxQuery.getDisjuncts(), containsInAnyOrder(
            buildBoolPrefixQuery(
                "field", "field._index_prefix", asList("quick", "brown", "fox", "jump", "lazy", "dog")),
            buildBoolPrefixQuery("field._2gram", "field._index_prefix",
                asList("quick brown", "brown fox", "fox jump", "jump lazy", "lazy dog")),
            buildBoolPrefixQuery("field._3gram", "field._index_prefix",
                asList("quick brown fox", "brown fox jump", "fox jump lazy", "jump lazy dog")),
            buildBoolPrefixQuery("field._4gram", "field._index_prefix",
                asList("quick brown fox jump", "brown fox jump lazy", "fox jump lazy dog"))));
    }

    private void documentParsingTestCase(Collection<String> values) throws IOException {
        DocumentMapper defaultMapper = createDocumentMapper(fieldMapping(this::minimalMapping));
        final ParsedDocument parsedDocument = defaultMapper.parse(source(b -> {
            if (values.size() > 1) {
                b.array("field", values.toArray(new String[0]));
            } else {
                b.field("field", values.iterator().next());
            }
        }));

        IndexableField[] rootFields = parsedDocument.rootDoc().getFields("field");
        IndexableField[] prefixFields = parsedDocument.rootDoc().getFields("field._index_prefix");
        IndexableField[] shingle2Fields = parsedDocument.rootDoc().getFields("field._2gram");
        IndexableField[] shingle3Fields = parsedDocument.rootDoc().getFields("field._3gram");
        for (IndexableField[] fields : new IndexableField[][]{ rootFields, prefixFields, shingle2Fields, shingle3Fields}) {
            Set<String> expectedValues = Arrays.stream(fields).map(IndexableField::stringValue).collect(Collectors.toSet());
            assertThat(values, equalTo(expectedValues));
        }
    }

    private static void assertRootFieldMapper(SearchAsYouTypeFieldMapper mapper,
                                              int maxShingleSize,
                                              String analyzerName) {

        assertThat(mapper.maxShingleSize(), equalTo(maxShingleSize));
        assertThat(mapper.fieldType(), notNullValue());
        assertSearchAsYouTypeFieldType(mapper.fieldType(), maxShingleSize, analyzerName, mapper.prefixField().fieldType());

        assertThat(mapper.prefixField(), notNullValue());
        assertThat(mapper.prefixField().fieldType().parentField, equalTo(mapper.name()));
        assertPrefixFieldType(mapper.prefixField().fieldType(), maxShingleSize, analyzerName);


        for (int shingleSize = 2; shingleSize <= maxShingleSize; shingleSize++) {
            final ShingleFieldMapper shingleFieldMapper = mapper.shingleFields()[shingleSize - 2];
            assertThat(shingleFieldMapper, notNullValue());
            assertShingleFieldType(shingleFieldMapper.fieldType(), shingleSize, analyzerName, mapper.prefixField().fieldType());
        }

        final int numberOfShingleSubfields = (maxShingleSize - 2) + 1;
        assertThat(mapper.shingleFields().length, equalTo(numberOfShingleSubfields));
    }

    private static void assertSearchAsYouTypeFieldType(SearchAsYouTypeFieldType fieldType, int maxShingleSize,
                                                       String analyzerName,
                                                       PrefixFieldType prefixFieldType) {

        assertThat(fieldType.shingleFields.length, equalTo(maxShingleSize-1));
        for (NamedAnalyzer analyzer : asList(fieldType.indexAnalyzer(), fieldType.getTextSearchInfo().getSearchAnalyzer())) {
            assertThat(analyzer.name(), equalTo(analyzerName));
        }
        int shingleSize = 2;
        for (ShingleFieldType shingleField : fieldType.shingleFields) {
            assertShingleFieldType(shingleField, shingleSize++, analyzerName, prefixFieldType);
        }

        assertThat(fieldType.prefixField, equalTo(prefixFieldType));
    }

    private static void assertShingleFieldType(ShingleFieldType fieldType,
                                               int shingleSize,
                                               String analyzerName,
                                               PrefixFieldType prefixFieldType) {

        assertThat(fieldType.shingleSize, equalTo(shingleSize));

        for (NamedAnalyzer analyzer : asList(fieldType.indexAnalyzer(), fieldType.getTextSearchInfo().getSearchAnalyzer())) {
            assertThat(analyzer.name(), equalTo(analyzerName));
            if (shingleSize > 1) {
                final SearchAsYouTypeAnalyzer wrappedAnalyzer = (SearchAsYouTypeAnalyzer) analyzer.analyzer();
                assertThat(wrappedAnalyzer.shingleSize(), equalTo(shingleSize));
                assertThat(wrappedAnalyzer.indexPrefixes(), equalTo(false));
            }
        }

        assertThat(fieldType.prefixFieldType, equalTo(prefixFieldType));

    }

    private static void assertPrefixFieldType(PrefixFieldType fieldType, int shingleSize, String analyzerName) {
        for (NamedAnalyzer analyzer : asList(fieldType.indexAnalyzer(), fieldType.getTextSearchInfo().getSearchAnalyzer())) {
            assertThat(analyzer.name(), equalTo(analyzerName));
        }

        final SearchAsYouTypeAnalyzer wrappedIndexAnalyzer = (SearchAsYouTypeAnalyzer) fieldType.indexAnalyzer().analyzer();
        final SearchAsYouTypeAnalyzer wrappedSearchAnalyzer
            = (SearchAsYouTypeAnalyzer) fieldType.getTextSearchInfo().getSearchAnalyzer().analyzer();
        for (SearchAsYouTypeAnalyzer analyzer : asList(wrappedIndexAnalyzer, wrappedSearchAnalyzer)) {
            assertThat(analyzer.shingleSize(), equalTo(shingleSize));
        }
        assertThat(wrappedIndexAnalyzer.indexPrefixes(), equalTo(true));
        assertThat(wrappedSearchAnalyzer.indexPrefixes(), equalTo(false));
    }

    private static SearchAsYouTypeFieldMapper getRootFieldMapper(DocumentMapper defaultMapper, String fieldName) {
        final Mapper mapper = defaultMapper.mappers().getMapper(fieldName);
        assertThat(mapper, instanceOf(SearchAsYouTypeFieldMapper.class));
        return (SearchAsYouTypeFieldMapper) mapper;
    }

    private static ShingleFieldMapper getShingleFieldMapper(DocumentMapper defaultMapper, String fieldName) {
        final Mapper mapper = defaultMapper.mappers().getMapper(fieldName);
        assertThat(mapper, instanceOf(ShingleFieldMapper.class));
        return (ShingleFieldMapper) mapper;
    }

    private static PrefixFieldMapper getPrefixFieldMapper(DocumentMapper defaultMapper, String fieldName) {
        final Mapper mapper = defaultMapper.mappers().getMapper(fieldName);
        assertThat(mapper, instanceOf(PrefixFieldMapper.class));
        return (PrefixFieldMapper) mapper;
    }
}<|MERGE_RESOLUTION|>--- conflicted
+++ resolved
@@ -77,7 +77,6 @@
 public class SearchAsYouTypeFieldMapperTests extends FieldMapperTestCase2<SearchAsYouTypeFieldMapper.Builder> {
 
     @Override
-<<<<<<< HEAD
     protected void registerParameters(ParameterChecker checker) {
         checker.registerConflictCheck("max_shingle_size", b -> b.field("max_shingle_size", 4));
         checker.registerConflictCheck("similarity", b -> b.field("similarity", "boolean"));
@@ -101,22 +100,10 @@
             },
             m -> assertEquals("keyword", m.fieldType().getTextSearchInfo().getSearchQuoteAnalyzer().name()));
 
-=======
+    }
+
     protected void writeFieldValue(XContentBuilder builder) throws IOException {
         builder.value("new york city");
-    }
-
-    @Before
-    public void addModifiers() {
-        addModifier("max_shingle_size", false, (a, b) -> {
-            a.maxShingleSize(3);
-            b.maxShingleSize(2);
-        });
-        addModifier("similarity", false, (a, b) -> {
-            a.similarity(new SimilarityProvider("BM25", new BM25Similarity()));
-            b.similarity(new SimilarityProvider("boolean", new BooleanSimilarity()));
-        });
->>>>>>> 89ac52c0
     }
 
     @Override
