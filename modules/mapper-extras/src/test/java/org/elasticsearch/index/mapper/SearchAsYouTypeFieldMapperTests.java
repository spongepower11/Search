/*
 * Licensed to Elasticsearch under one or more contributor
 * license agreements. See the NOTICE file distributed with
 * this work for additional information regarding copyright
 * ownership. Elasticsearch licenses this file to you under
 * the Apache License, Version 2.0 (the "License"); you may
 * not use this file except in compliance with the License.
 * You may obtain a copy of the License at
 *
 *    http://www.apache.org/licenses/LICENSE-2.0
 *
 * Unless required by applicable law or agreed to in writing,
 * software distributed under the License is distributed on an
 * "AS IS" BASIS, WITHOUT WARRANTIES OR CONDITIONS OF ANY
 * KIND, either express or implied.  See the License for the
 * specific language governing permissions and limitations
 * under the License.
 */
package org.elasticsearch.index.mapper;

import org.apache.lucene.analysis.core.KeywordAnalyzer;
import org.apache.lucene.analysis.core.SimpleAnalyzer;
import org.apache.lucene.analysis.core.WhitespaceAnalyzer;
import org.apache.lucene.analysis.standard.StandardAnalyzer;
import org.apache.lucene.index.IndexOptions;
import org.apache.lucene.index.IndexableField;
import org.apache.lucene.index.Term;
import org.apache.lucene.search.BooleanClause;
import org.apache.lucene.search.BooleanQuery;
import org.apache.lucene.search.ConstantScoreQuery;
import org.apache.lucene.search.DisjunctionMaxQuery;
import org.apache.lucene.search.MatchNoDocsQuery;
import org.apache.lucene.search.MultiPhraseQuery;
import org.apache.lucene.search.Query;
import org.apache.lucene.search.SynonymQuery;
import org.apache.lucene.search.TermQuery;
import org.apache.lucene.search.spans.FieldMaskingSpanQuery;
import org.apache.lucene.search.spans.SpanNearQuery;
import org.apache.lucene.search.spans.SpanTermQuery;
import org.elasticsearch.common.lucene.search.MultiPhrasePrefixQuery;
import org.elasticsearch.common.xcontent.XContentBuilder;
import org.elasticsearch.index.IndexSettings;
import org.elasticsearch.index.analysis.AnalyzerScope;
import org.elasticsearch.index.analysis.IndexAnalyzers;
import org.elasticsearch.index.analysis.NamedAnalyzer;
import org.elasticsearch.index.mapper.SearchAsYouTypeFieldMapper.PrefixFieldMapper;
import org.elasticsearch.index.mapper.SearchAsYouTypeFieldMapper.PrefixFieldType;
import org.elasticsearch.index.mapper.SearchAsYouTypeFieldMapper.SearchAsYouTypeAnalyzer;
import org.elasticsearch.index.mapper.SearchAsYouTypeFieldMapper.SearchAsYouTypeFieldType;
import org.elasticsearch.index.mapper.SearchAsYouTypeFieldMapper.ShingleFieldMapper;
import org.elasticsearch.index.mapper.SearchAsYouTypeFieldMapper.ShingleFieldType;
import org.elasticsearch.index.query.MatchPhrasePrefixQueryBuilder;
import org.elasticsearch.index.query.MatchPhraseQueryBuilder;
import org.elasticsearch.index.query.MultiMatchQueryBuilder;
import org.elasticsearch.index.query.QueryShardContext;
import org.elasticsearch.plugins.Plugin;

import java.io.IOException;
import java.util.ArrayList;
import java.util.Arrays;
import java.util.Collection;
import java.util.Collections;
import java.util.List;
import java.util.Map;
import java.util.Objects;
import java.util.Set;
import java.util.stream.Collectors;
import java.util.stream.Stream;

import static java.util.Arrays.asList;
import static org.hamcrest.Matchers.containsInAnyOrder;
import static org.hamcrest.Matchers.containsString;
import static org.hamcrest.Matchers.equalTo;
import static org.hamcrest.Matchers.hasSize;
import static org.hamcrest.Matchers.notNullValue;
import static org.hamcrest.core.IsInstanceOf.instanceOf;

<<<<<<< HEAD
public class SearchAsYouTypeFieldMapperTests extends MapperTestCase {
=======
public class SearchAsYouTypeFieldMapperTests extends FieldMapperTestCase2<SearchAsYouTypeFieldMapper.Builder> {

    @Override
    protected void registerParameters(ParameterChecker checker) throws IOException {
        checker.registerConflictCheck("max_shingle_size", b -> b.field("max_shingle_size", 4));
        checker.registerConflictCheck("similarity", b -> b.field("similarity", "boolean"));
        checker.registerConflictCheck("index", b -> b.field("index", false));
        checker.registerConflictCheck("store", b -> b.field("store", true));
        checker.registerConflictCheck("analyzer", b -> b.field("analyzer", "keyword"));
        checker.registerConflictCheck("index_options", b -> b.field("index_options", "docs"));
        checker.registerConflictCheck("term_vector", b -> b.field("term_vector", "yes"));

        // norms can be set from true to false, but not vice versa
        checker.registerConflictCheck("norms",
            fieldMapping(b -> {
                b.field("type", "text");
                b.field("norms", false);
            }),
            fieldMapping(b -> {
                b.field("type", "text");
                b.field("norms", true);
            }));
        checker.registerUpdateCheck(
            b -> {
                b.field("type", "search_as_you_type");
                b.field("norms", true);
            },
            b -> {
                b.field("type", "search_as_you_type");
                b.field("norms", false);
            },
            m -> assertFalse(m.fieldType().getTextSearchInfo().hasNorms())
        );

        checker.registerUpdateCheck(b -> {
                b.field("analyzer", "default");
                b.field("search_analyzer", "keyword");
            },
            m -> assertEquals("keyword", m.fieldType().getTextSearchInfo().getSearchAnalyzer().name()));
        checker.registerUpdateCheck(b -> {
                b.field("analyzer", "default");
                b.field("search_analyzer", "keyword");
                b.field("search_quote_analyzer", "keyword");
            },
            m -> assertEquals("keyword", m.fieldType().getTextSearchInfo().getSearchQuoteAnalyzer().name()));

    }

    protected void writeFieldValue(XContentBuilder builder) throws IOException {
        builder.value("new york city");
    }

    @Override
    protected Set<String> unsupportedProperties() {
        return Set.of("doc_values");
    }
>>>>>>> b8a10b39

    @Override
    protected Collection<? extends Plugin> getPlugins() {
        return List.of(new MapperExtrasPlugin());
    }

    @Override
    protected IndexAnalyzers createIndexAnalyzers(IndexSettings indexSettings) {
        NamedAnalyzer dflt = new NamedAnalyzer(
            "default",
            AnalyzerScope.INDEX,
            new StandardAnalyzer(),
            TextFieldMapper.Defaults.POSITION_INCREMENT_GAP
        );
        NamedAnalyzer standard = new NamedAnalyzer("standard", AnalyzerScope.INDEX, new StandardAnalyzer());
        NamedAnalyzer keyword = new NamedAnalyzer("keyword", AnalyzerScope.INDEX, new KeywordAnalyzer());
        NamedAnalyzer simple = new NamedAnalyzer("simple", AnalyzerScope.INDEX, new SimpleAnalyzer());
        NamedAnalyzer whitespace = new NamedAnalyzer("whitespace", AnalyzerScope.INDEX, new WhitespaceAnalyzer());
        return new IndexAnalyzers(
            Map.of("default", dflt, "standard", standard, "keyword", keyword, "simple", simple, "whitespace", whitespace),
            Map.of(),
            Map.of()
        );
    }

    @Override
    protected void minimalMapping(XContentBuilder b) throws IOException {
        b.field("type", "search_as_you_type");
    }

    @Override
    protected void metaMapping(XContentBuilder b) throws IOException {
        // We serialize these fields regardless of whether or not they are changed
        b.field("type", "search_as_you_type").field("max_shingle_size", 3).field("doc_values", false);
    }

    public void testIndexing() throws IOException {
        DocumentMapper mapper = createDocumentMapper(fieldMapping(this::minimalMapping));
        ParsedDocument doc = mapper.parse(source(b -> b.field("field", "new york city")));
        for (String field : new String[] { "field", "field._index_prefix", "field._2gram", "field._3gram"}) {
            IndexableField[] fields = doc.rootDoc().getFields(field);
            assertEquals(1, fields.length);
            assertEquals("new york city", fields[0].stringValue());
        }
    }

   public void testDefaultConfiguration() throws IOException {
        DocumentMapper defaultMapper = createDocumentMapper(fieldMapping(this::minimalMapping));
        SearchAsYouTypeFieldMapper rootMapper = getRootFieldMapper(defaultMapper, "field");
        assertRootFieldMapper(rootMapper, 3, "default");

        PrefixFieldMapper prefixFieldMapper = getPrefixFieldMapper(defaultMapper, "field._index_prefix");
        assertPrefixFieldType(prefixFieldMapper.fieldType(), 3, "default");

        assertShingleFieldType(
            getShingleFieldMapper(defaultMapper, "field._2gram").fieldType(), 2, "default", prefixFieldMapper.fieldType());
        assertShingleFieldType(
            getShingleFieldMapper(defaultMapper, "field._3gram").fieldType(), 3, "default", prefixFieldMapper.fieldType());
    }

    public void testConfiguration() throws IOException {
        int maxShingleSize = 4;
        String analyzerName = "simple";
        DocumentMapper defaultMapper = createDocumentMapper(
            fieldMapping(
                b -> b.field("type", "search_as_you_type").field("analyzer", analyzerName).field("max_shingle_size", maxShingleSize)
            )
        );

        SearchAsYouTypeFieldMapper rootMapper = getRootFieldMapper(defaultMapper, "field");
        assertRootFieldMapper(rootMapper, maxShingleSize, analyzerName);

        PrefixFieldMapper prefixFieldMapper = getPrefixFieldMapper(defaultMapper, "field._index_prefix");
        assertPrefixFieldType(prefixFieldMapper.fieldType(), maxShingleSize, analyzerName);

        assertShingleFieldType(
            getShingleFieldMapper(defaultMapper, "field._2gram").fieldType(), 2, analyzerName, prefixFieldMapper.fieldType());
        assertShingleFieldType(
            getShingleFieldMapper(defaultMapper, "field._3gram").fieldType(), 3, analyzerName, prefixFieldMapper.fieldType());
        assertShingleFieldType(
            getShingleFieldMapper(defaultMapper, "field._4gram").fieldType(), 4, analyzerName, prefixFieldMapper.fieldType());
    }

    public void testSimpleMerge() throws IOException {
        MapperService mapperService = createMapperService(
            mapping(b -> b.startObject("a_field").field("type", "search_as_you_type").field("analyzer", "standard").endObject())
        );
        merge(mapperService, mapping(b -> {
            b.startObject("a_field").field("type", "search_as_you_type").field("analyzer", "standard").endObject();
            b.startObject("b_field").field("type", "text").endObject();
        }));
        IllegalArgumentException e = expectThrows(IllegalArgumentException.class, () -> merge(mapperService, mapping(b -> {
            b.startObject("a_field");
            {
                b.field("type", "search_as_you_type");
                b.field("analyzer", "standard");
                b.field("max_shingle_size", "4");
            }
            b.endObject();
            b.startObject("b_field").field("type", "text").endObject();
        })));
        assertThat(e.getMessage(), containsString("Cannot update parameter [max_shingle_size]"));
    }

    public void testMultiFields() throws IOException {
        for (int shingleSize = 2; shingleSize < 4; shingleSize++) {
            assertMultiField(shingleSize);
        }
    }

    private void assertMultiField(int shingleSize) throws IOException {
        String path = "field.suggest";
        List<String> fields = new ArrayList<>();
        fields.add(path);
        MapperService mapperService = createMapperService(fieldMapping(b -> {
            b.field("type", "text");
            b.startObject("fields");
            {
                b.startObject("suggest").field("type", "search_as_you_type").field("max_shingle_size", shingleSize).endObject();
            }
            b.endObject();
        }));
        MappedFieldType fieldType = mapperService.fieldType(path + "._index_prefix");
        assertThat(fieldType, instanceOf(PrefixFieldType.class));
        PrefixFieldType prefixFieldType = (PrefixFieldType) fieldType;
        assertEquals(path, prefixFieldType.parentField);
        for (int i = 2; i < shingleSize; i++) {
            String name = path + "._" + i + "gram";
            fields.add(name);
            fieldType = mapperService.fieldType(name);
            assertThat(fieldType, instanceOf(ShingleFieldType.class));
            ShingleFieldType ft = (ShingleFieldType) fieldType;
            assertEquals(i, ft.shingleSize);
            assertSame(prefixFieldType, ft.prefixFieldType);
        }

        ParsedDocument doc = mapperService.documentMapper().parse(source(b -> b.field("field", "new york city")));
        for (String field : fields) {
            IndexableField[] indexFields = doc.rootDoc().getFields(field);
            assertEquals(1, indexFields.length);
            assertEquals("new york city", indexFields[0].stringValue());
        }
    }

    public void testIndexOptions() throws IOException {
        DocumentMapper mapper = createDocumentMapper(
            fieldMapping(b -> b.field("type", "search_as_you_type").field("index_options", "offsets"))
        );

        assertThat(getRootFieldMapper(mapper, "field").fieldType().fieldType.indexOptions(),
            equalTo(IndexOptions.DOCS_AND_FREQS_AND_POSITIONS_AND_OFFSETS));

        Stream.of(
            getPrefixFieldMapper(mapper, "field._index_prefix"),
            getShingleFieldMapper(mapper, "field._2gram"),
            getShingleFieldMapper(mapper, "field._3gram")
        ).forEach(m -> assertThat("for " + m.name(),
            m.fieldType.indexOptions(), equalTo(IndexOptions.DOCS_AND_FREQS_AND_POSITIONS_AND_OFFSETS)));
    }

    public void testStore() throws IOException {
        DocumentMapper mapper = createDocumentMapper(fieldMapping(b -> b.field("type", "search_as_you_type").field("store", true)));

        assertTrue(getRootFieldMapper(mapper, "field").fieldType().fieldType.stored());
        Stream.of(
            getPrefixFieldMapper(mapper, "field._index_prefix"),
            getShingleFieldMapper(mapper, "field._2gram"),
            getShingleFieldMapper(mapper, "field._3gram")
        ).forEach(m -> assertFalse("for " + m.name(), m.fieldType.stored()));
    }

    public void testIndex() throws IOException {
        DocumentMapper mapper = createDocumentMapper(fieldMapping(b -> b.field("type", "search_as_you_type").field("index", false)));

        Stream.of(
            getRootFieldMapper(mapper, "field"),
            getPrefixFieldMapper(mapper, "field._index_prefix"),
            getShingleFieldMapper(mapper, "field._2gram"),
            getShingleFieldMapper(mapper, "field._3gram")
        ).forEach(m -> assertThat("for " + m.name(), m.fieldType.indexOptions(), equalTo(IndexOptions.NONE)));
    }

    public void testTermVectors() throws IOException {
        DocumentMapper mapper = createDocumentMapper(fieldMapping(b -> b.field("type", "search_as_you_type").field("term_vector", "yes")));

        assertTrue(getRootFieldMapper(mapper, "field").fieldType().fieldType.storeTermVectors());

        Stream.of(
            getShingleFieldMapper(mapper, "field._2gram"),
            getShingleFieldMapper(mapper, "field._3gram")
        ).forEach(m -> assertTrue("for " + m.name(), m.fieldType.storeTermVectors()));

        PrefixFieldMapper prefixFieldMapper = getPrefixFieldMapper(mapper, "field._index_prefix");
        assertFalse(prefixFieldMapper.fieldType.storeTermVectors());
    }

    public void testNorms() throws IOException {
        // default setting
        {
            DocumentMapper mapper = createDocumentMapper(fieldMapping(this::minimalMapping));

            Stream.of(
                getRootFieldMapper(mapper, "field"),
                getShingleFieldMapper(mapper, "field._2gram"),
                getShingleFieldMapper(mapper, "field._3gram")
            ).forEach(m -> assertFalse("for " + m.name(), m.fieldType.omitNorms()));

            PrefixFieldMapper prefixFieldMapper = getPrefixFieldMapper(mapper, "field._index_prefix");
            assertTrue(prefixFieldMapper.fieldType.omitNorms());
        }

        // can disable norms on search_as_you_type fields
        {
            DocumentMapper mapper = createDocumentMapper(fieldMapping(b -> b.field("type", "search_as_you_type").field("norms", false)));

            assertTrue(getRootFieldMapper(mapper, "field").fieldType().fieldType.omitNorms());

            Stream.of(
                getPrefixFieldMapper(mapper, "field._index_prefix"),
                getShingleFieldMapper(mapper, "field._2gram"),
                getShingleFieldMapper(mapper, "field._3gram")
            ).forEach(m -> assertTrue("for " + m.name(), m.fieldType.omitNorms()));
        }
    }

    public void testUpdates() throws IOException {
        assertConflicts("index", fieldMapping(this::minimalMapping), fieldMapping(b -> {
            minimalMapping(b);
            b.field("index", false);
        }));
        assertConflicts("store", fieldMapping(this::minimalMapping), fieldMapping(b -> {
            minimalMapping(b);
            b.field("store", true);
        }));
        assertConflicts("max_shingle_size", fieldMapping(this::minimalMapping), fieldMapping(b -> {
            minimalMapping(b);
            b.field("max_shingle_size", 4);
        }));
        assertConflicts("analyzer", fieldMapping(this::minimalMapping), fieldMapping(b -> {
            minimalMapping(b);
            b.field("analyzer", "keyword");
        }));
        assertUpdates(fieldMapping(this::minimalMapping), fieldMapping(b -> {
                minimalMapping(b);
                b.field("search_analyzer", "keyword");
            }),
            m -> {
                FieldMapper fm = (FieldMapper) m.documentMapper().mappers().getMapper("field");
                return Objects.equals("keyword", fm.fieldType().getTextSearchInfo().getSearchAnalyzer().name());
            }
        );
        assertUpdates(fieldMapping(this::minimalMapping), fieldMapping(b -> {
                minimalMapping(b);
                b.field("search_quote_analyzer", "keyword");
            }),
            m -> {
                FieldMapper fm = (FieldMapper) m.documentMapper().mappers().getMapper("field");
                return Objects.equals("keyword", fm.fieldType().getTextSearchInfo().getSearchQuoteAnalyzer().name());
            }
        );
        assertConflicts("index_options", fieldMapping(this::minimalMapping), fieldMapping(b -> {
            minimalMapping(b);
            b.field("index_options", "docs");
        }));
        assertConflicts("norms", fieldMapping(this::minimalMapping), fieldMapping(b -> {
            minimalMapping(b);
            b.field("norms", false);
        }));
        assertConflicts("term_vector", fieldMapping(this::minimalMapping), fieldMapping(b -> {
            minimalMapping(b);
            b.field("term_vector", "yes");
        }));
    }

    public void testDocumentParsingSingleValue() throws IOException {
        documentParsingTestCase(Collections.singleton(randomAlphaOfLengthBetween(5, 20)));
    }

    public void testDocumentParsingMultipleValues() throws IOException {
        documentParsingTestCase(randomUnique(() -> randomAlphaOfLengthBetween(3, 20), randomIntBetween(2, 10)));
    }

    public void testMatchPhrasePrefix() throws IOException {
        QueryShardContext queryShardContext = createQueryShardContext(createMapperService(fieldMapping(this::minimalMapping)));
        {
            Query q = new MatchPhrasePrefixQueryBuilder("field", "two words").toQuery(queryShardContext);
            Query expected = new SynonymQuery.Builder("field._index_prefix").addTerm(new Term("field._index_prefix", "two words")).build();
            assertThat(q, equalTo(expected));
        }

        {
            Query q = new MatchPhrasePrefixQueryBuilder("field", "three words here").toQuery(queryShardContext);
            Query expected = new SynonymQuery.Builder("field._index_prefix").addTerm(new Term("field._index_prefix", "three words here"))
                .build();
            assertThat(q, equalTo(expected));
        }

        {
            Query q = new MatchPhrasePrefixQueryBuilder("field", "two words").slop(1).toQuery(queryShardContext);
            MultiPhrasePrefixQuery mpq = new MultiPhrasePrefixQuery("field");
            mpq.setSlop(1);
            mpq.add(new Term("field", "two"));
            mpq.add(new Term("field", "words"));
            assertThat(q, equalTo(mpq));
        }

        {
            Query q = new MatchPhrasePrefixQueryBuilder("field", "more than three words").toQuery(queryShardContext);
            Query expected = new SpanNearQuery.Builder("field._3gram", true)
                .addClause(new SpanTermQuery(new Term("field._3gram", "more than three")))
                .addClause(new FieldMaskingSpanQuery(
                    new SpanTermQuery(new Term("field._index_prefix", "than three words")), "field._3gram")
                )
                .build();
            assertThat(q, equalTo(expected));
        }

        {
            Query q = new MatchPhrasePrefixQueryBuilder("field._3gram", "more than three words").toQuery(queryShardContext);
            Query expected = new SpanNearQuery.Builder("field._3gram", true)
                .addClause(new SpanTermQuery(new Term("field._3gram", "more than three")))
                .addClause(new FieldMaskingSpanQuery(
                    new SpanTermQuery(new Term("field._index_prefix", "than three words")), "field._3gram")
                )
                .build();
            assertThat(q, equalTo(expected));
        }

        {
            Query q = new MatchPhrasePrefixQueryBuilder("field._3gram", "two words").toQuery(queryShardContext);
            Query expected = new MatchNoDocsQuery();
            assertThat(q, equalTo(expected));
        }

        {
            Query actual = new MatchPhrasePrefixQueryBuilder("field._3gram", "one two three four")
                .slop(1)
                .toQuery(queryShardContext);
            MultiPhrasePrefixQuery expected = new MultiPhrasePrefixQuery("field._3gram");
            expected.setSlop(1);
            expected.add(new Term("field._3gram", "one two three"));
            expected.add(new Term("field._3gram", "two three four"));
            assertThat(actual, equalTo(expected));
        }

    }

    public void testMatchPhrase() throws IOException {
        QueryShardContext queryShardContext = createQueryShardContext(createMapperService(fieldMapping(this::minimalMapping)));
        {
            Query actual = new MatchPhraseQueryBuilder("field", "one")
                .toQuery(queryShardContext);
            Query expected = new TermQuery(new Term("field", "one"));
            assertThat(actual, equalTo(expected));
        }

        {
            Query actual = new MatchPhraseQueryBuilder("field", "one two")
                .toQuery(queryShardContext);
            Query expected = new MultiPhraseQuery.Builder()
                .add(new Term("field._2gram", "one two"))
                .build();
            assertThat(actual, equalTo(expected));
        }

        {
            Query actual = new MatchPhraseQueryBuilder("field", "one two three")
                .toQuery(queryShardContext);
            Query expected = new MultiPhraseQuery.Builder()
                .add(new Term("field._3gram", "one two three"))
                .build();
            assertThat(actual, equalTo(expected));
        }

        {
            Query actual = new MatchPhraseQueryBuilder("field", "one two three four")
                .toQuery(queryShardContext);
            Query expected = new MultiPhraseQuery.Builder()
                .add(new Term("field._3gram", "one two three"))
                .add(new Term("field._3gram", "two three four"))
                .build();
            assertThat(actual, equalTo(expected));
        }

        {
            Query actual = new MatchPhraseQueryBuilder("field", "one two")
                .slop(1)
                .toQuery(queryShardContext);
            Query expected = new MultiPhraseQuery.Builder()
                .add(new Term("field", "one"))
                .add(new Term("field", "two"))
                .setSlop(1)
                .build();
            assertThat(actual, equalTo(expected));
        }

        {
            Query actual = new MatchPhraseQueryBuilder("field._2gram", "one two")
                .toQuery(queryShardContext);
            Query expected = new TermQuery(new Term("field._2gram", "one two"));
            assertThat(actual, equalTo(expected));
        }

        {
            Query actual = new MatchPhraseQueryBuilder("field._2gram", "one two three")
                .toQuery(queryShardContext);
            Query expected = new MultiPhraseQuery.Builder()
                .add(new Term("field._2gram", "one two"))
                .add(new Term("field._2gram", "two three"))
                .build();
            assertThat(actual, equalTo(expected));
        }

        {
            Query actual = new MatchPhraseQueryBuilder("field._3gram", "one two three")
                .toQuery(queryShardContext);
            Query expected = new TermQuery(new Term("field._3gram", "one two three"));
            assertThat(actual, equalTo(expected));
        }

        {
            Query actual = new MatchPhraseQueryBuilder("field._3gram", "one two three four")
                .toQuery(queryShardContext);
            Query expected = new MultiPhraseQuery.Builder()
                .add(new Term("field._3gram", "one two three"))
                .add(new Term("field._3gram", "two three four"))
                .build();
            assertThat(actual, equalTo(expected));
        }

        {
            expectThrows(IllegalArgumentException.class,
                () -> new MatchPhraseQueryBuilder("field._index_prefix", "one two three four").toQuery(queryShardContext));
        }
    }

    private static BooleanQuery buildBoolPrefixQuery(String shingleFieldName, String prefixFieldName, List<String> terms) {
        final BooleanQuery.Builder builder = new BooleanQuery.Builder();
        for (int i = 0; i < terms.size() - 1; i++) {
            final String term = terms.get(i);
            builder.add(new BooleanClause(new TermQuery(new Term(shingleFieldName, term)), BooleanClause.Occur.SHOULD));
        }
        final String finalTerm = terms.get(terms.size() - 1);
        builder.add(new BooleanClause(
            new ConstantScoreQuery(new TermQuery(new Term(prefixFieldName, finalTerm))), BooleanClause.Occur.SHOULD));
        return builder.build();
    }

    public void testMultiMatchBoolPrefix() throws IOException {
        QueryShardContext queryShardContext = createQueryShardContext(
            createMapperService(fieldMapping(b -> b.field("type", "search_as_you_type").field("max_shingle_size", 4)))
        );

        MultiMatchQueryBuilder builder = new MultiMatchQueryBuilder(
            "quick brown fox jump lazy dog",
            "field",
            "field._2gram",
            "field._3gram",
            "field._4gram"
        );
        builder.type(MultiMatchQueryBuilder.Type.BOOL_PREFIX);

        final Query actual = builder.toQuery(queryShardContext);
        assertThat(actual, instanceOf(DisjunctionMaxQuery.class));
        final DisjunctionMaxQuery disMaxQuery = (DisjunctionMaxQuery) actual;
        assertThat(disMaxQuery.getDisjuncts(), hasSize(4));
        assertThat(disMaxQuery.getDisjuncts(), containsInAnyOrder(
            buildBoolPrefixQuery(
                "field", "field._index_prefix", asList("quick", "brown", "fox", "jump", "lazy", "dog")),
            buildBoolPrefixQuery("field._2gram", "field._index_prefix",
                asList("quick brown", "brown fox", "fox jump", "jump lazy", "lazy dog")),
            buildBoolPrefixQuery("field._3gram", "field._index_prefix",
                asList("quick brown fox", "brown fox jump", "fox jump lazy", "jump lazy dog")),
            buildBoolPrefixQuery("field._4gram", "field._index_prefix",
                asList("quick brown fox jump", "brown fox jump lazy", "fox jump lazy dog"))));
    }

    private void documentParsingTestCase(Collection<String> values) throws IOException {
        DocumentMapper defaultMapper = createDocumentMapper(fieldMapping(this::minimalMapping));
        final ParsedDocument parsedDocument = defaultMapper.parse(source(b -> {
            if (values.size() > 1) {
                b.array("field", values.toArray(new String[0]));
            } else {
                b.field("field", values.iterator().next());
            }
        }));

        IndexableField[] rootFields = parsedDocument.rootDoc().getFields("field");
        IndexableField[] prefixFields = parsedDocument.rootDoc().getFields("field._index_prefix");
        IndexableField[] shingle2Fields = parsedDocument.rootDoc().getFields("field._2gram");
        IndexableField[] shingle3Fields = parsedDocument.rootDoc().getFields("field._3gram");
        for (IndexableField[] fields : new IndexableField[][]{ rootFields, prefixFields, shingle2Fields, shingle3Fields}) {
            Set<String> expectedValues = Arrays.stream(fields).map(IndexableField::stringValue).collect(Collectors.toSet());
            assertThat(values, equalTo(expectedValues));
        }
    }

    private static void assertRootFieldMapper(SearchAsYouTypeFieldMapper mapper,
                                              int maxShingleSize,
                                              String analyzerName) {

        assertThat(mapper.maxShingleSize(), equalTo(maxShingleSize));
        assertThat(mapper.fieldType(), notNullValue());
        assertSearchAsYouTypeFieldType(mapper.fieldType(), maxShingleSize, analyzerName, mapper.prefixField().fieldType());

        assertThat(mapper.prefixField(), notNullValue());
        assertThat(mapper.prefixField().fieldType().parentField, equalTo(mapper.name()));
        assertPrefixFieldType(mapper.prefixField().fieldType(), maxShingleSize, analyzerName);


        for (int shingleSize = 2; shingleSize <= maxShingleSize; shingleSize++) {
            final ShingleFieldMapper shingleFieldMapper = mapper.shingleFields()[shingleSize - 2];
            assertThat(shingleFieldMapper, notNullValue());
            assertShingleFieldType(shingleFieldMapper.fieldType(), shingleSize, analyzerName, mapper.prefixField().fieldType());
        }

        final int numberOfShingleSubfields = (maxShingleSize - 2) + 1;
        assertThat(mapper.shingleFields().length, equalTo(numberOfShingleSubfields));
    }

    private static void assertSearchAsYouTypeFieldType(SearchAsYouTypeFieldType fieldType, int maxShingleSize,
                                                       String analyzerName,
                                                       PrefixFieldType prefixFieldType) {

        assertThat(fieldType.shingleFields.length, equalTo(maxShingleSize-1));
        for (NamedAnalyzer analyzer : asList(fieldType.indexAnalyzer(), fieldType.getTextSearchInfo().getSearchAnalyzer())) {
            assertThat(analyzer.name(), equalTo(analyzerName));
        }
        int shingleSize = 2;
        for (ShingleFieldType shingleField : fieldType.shingleFields) {
            assertShingleFieldType(shingleField, shingleSize++, analyzerName, prefixFieldType);
        }

        assertThat(fieldType.prefixField, equalTo(prefixFieldType));
    }

    private static void assertShingleFieldType(ShingleFieldType fieldType,
                                               int shingleSize,
                                               String analyzerName,
                                               PrefixFieldType prefixFieldType) {

        assertThat(fieldType.shingleSize, equalTo(shingleSize));

        for (NamedAnalyzer analyzer : asList(fieldType.indexAnalyzer(), fieldType.getTextSearchInfo().getSearchAnalyzer())) {
            assertThat(analyzer.name(), equalTo(analyzerName));
            if (shingleSize > 1) {
                final SearchAsYouTypeAnalyzer wrappedAnalyzer = (SearchAsYouTypeAnalyzer) analyzer.analyzer();
                assertThat(wrappedAnalyzer.shingleSize(), equalTo(shingleSize));
                assertThat(wrappedAnalyzer.indexPrefixes(), equalTo(false));
            }
        }

        assertThat(fieldType.prefixFieldType, equalTo(prefixFieldType));

    }

    private static void assertPrefixFieldType(PrefixFieldType fieldType, int shingleSize, String analyzerName) {
        for (NamedAnalyzer analyzer : asList(fieldType.indexAnalyzer(), fieldType.getTextSearchInfo().getSearchAnalyzer())) {
            assertThat(analyzer.name(), equalTo(analyzerName));
        }

        final SearchAsYouTypeAnalyzer wrappedIndexAnalyzer = (SearchAsYouTypeAnalyzer) fieldType.indexAnalyzer().analyzer();
        final SearchAsYouTypeAnalyzer wrappedSearchAnalyzer
            = (SearchAsYouTypeAnalyzer) fieldType.getTextSearchInfo().getSearchAnalyzer().analyzer();
        for (SearchAsYouTypeAnalyzer analyzer : asList(wrappedIndexAnalyzer, wrappedSearchAnalyzer)) {
            assertThat(analyzer.shingleSize(), equalTo(shingleSize));
        }
        assertThat(wrappedIndexAnalyzer.indexPrefixes(), equalTo(true));
        assertThat(wrappedSearchAnalyzer.indexPrefixes(), equalTo(false));
    }

    private static SearchAsYouTypeFieldMapper getRootFieldMapper(DocumentMapper defaultMapper, String fieldName) {
        final Mapper mapper = defaultMapper.mappers().getMapper(fieldName);
        assertThat(mapper, instanceOf(SearchAsYouTypeFieldMapper.class));
        return (SearchAsYouTypeFieldMapper) mapper;
    }

    private static ShingleFieldMapper getShingleFieldMapper(DocumentMapper defaultMapper, String fieldName) {
        final Mapper mapper = defaultMapper.mappers().getMapper(fieldName);
        assertThat(mapper, instanceOf(ShingleFieldMapper.class));
        return (ShingleFieldMapper) mapper;
    }

    private static PrefixFieldMapper getPrefixFieldMapper(DocumentMapper defaultMapper, String fieldName) {
        final Mapper mapper = defaultMapper.mappers().getMapper(fieldName);
        assertThat(mapper, instanceOf(PrefixFieldMapper.class));
        return (PrefixFieldMapper) mapper;
    }
}<|MERGE_RESOLUTION|>--- conflicted
+++ resolved
@@ -75,10 +75,7 @@
 import static org.hamcrest.Matchers.notNullValue;
 import static org.hamcrest.core.IsInstanceOf.instanceOf;
 
-<<<<<<< HEAD
 public class SearchAsYouTypeFieldMapperTests extends MapperTestCase {
-=======
-public class SearchAsYouTypeFieldMapperTests extends FieldMapperTestCase2<SearchAsYouTypeFieldMapper.Builder> {
 
     @Override
     protected void registerParameters(ParameterChecker checker) throws IOException {
@@ -131,12 +128,6 @@
     }
 
     @Override
-    protected Set<String> unsupportedProperties() {
-        return Set.of("doc_values");
-    }
->>>>>>> b8a10b39
-
-    @Override
     protected Collection<? extends Plugin> getPlugins() {
         return List.of(new MapperExtrasPlugin());
     }
@@ -193,7 +184,7 @@
             getShingleFieldMapper(defaultMapper, "field._2gram").fieldType(), 2, "default", prefixFieldMapper.fieldType());
         assertShingleFieldType(
             getShingleFieldMapper(defaultMapper, "field._3gram").fieldType(), 3, "default", prefixFieldMapper.fieldType());
-    }
+   }
 
     public void testConfiguration() throws IOException {
         int maxShingleSize = 4;
@@ -360,55 +351,6 @@
         }
     }
 
-    public void testUpdates() throws IOException {
-        assertConflicts("index", fieldMapping(this::minimalMapping), fieldMapping(b -> {
-            minimalMapping(b);
-            b.field("index", false);
-        }));
-        assertConflicts("store", fieldMapping(this::minimalMapping), fieldMapping(b -> {
-            minimalMapping(b);
-            b.field("store", true);
-        }));
-        assertConflicts("max_shingle_size", fieldMapping(this::minimalMapping), fieldMapping(b -> {
-            minimalMapping(b);
-            b.field("max_shingle_size", 4);
-        }));
-        assertConflicts("analyzer", fieldMapping(this::minimalMapping), fieldMapping(b -> {
-            minimalMapping(b);
-            b.field("analyzer", "keyword");
-        }));
-        assertUpdates(fieldMapping(this::minimalMapping), fieldMapping(b -> {
-                minimalMapping(b);
-                b.field("search_analyzer", "keyword");
-            }),
-            m -> {
-                FieldMapper fm = (FieldMapper) m.documentMapper().mappers().getMapper("field");
-                return Objects.equals("keyword", fm.fieldType().getTextSearchInfo().getSearchAnalyzer().name());
-            }
-        );
-        assertUpdates(fieldMapping(this::minimalMapping), fieldMapping(b -> {
-                minimalMapping(b);
-                b.field("search_quote_analyzer", "keyword");
-            }),
-            m -> {
-                FieldMapper fm = (FieldMapper) m.documentMapper().mappers().getMapper("field");
-                return Objects.equals("keyword", fm.fieldType().getTextSearchInfo().getSearchQuoteAnalyzer().name());
-            }
-        );
-        assertConflicts("index_options", fieldMapping(this::minimalMapping), fieldMapping(b -> {
-            minimalMapping(b);
-            b.field("index_options", "docs");
-        }));
-        assertConflicts("norms", fieldMapping(this::minimalMapping), fieldMapping(b -> {
-            minimalMapping(b);
-            b.field("norms", false);
-        }));
-        assertConflicts("term_vector", fieldMapping(this::minimalMapping), fieldMapping(b -> {
-            minimalMapping(b);
-            b.field("term_vector", "yes");
-        }));
-    }
-
     public void testDocumentParsingSingleValue() throws IOException {
         documentParsingTestCase(Collections.singleton(randomAlphaOfLengthBetween(5, 20)));
     }
@@ -626,7 +568,7 @@
         IndexableField[] prefixFields = parsedDocument.rootDoc().getFields("field._index_prefix");
         IndexableField[] shingle2Fields = parsedDocument.rootDoc().getFields("field._2gram");
         IndexableField[] shingle3Fields = parsedDocument.rootDoc().getFields("field._3gram");
-        for (IndexableField[] fields : new IndexableField[][]{ rootFields, prefixFields, shingle2Fields, shingle3Fields}) {
+        for (IndexableField[] fields : new IndexableField[][]{rootFields, prefixFields, shingle2Fields, shingle3Fields}) {
             Set<String> expectedValues = Arrays.stream(fields).map(IndexableField::stringValue).collect(Collectors.toSet());
             assertThat(values, equalTo(expectedValues));
         }
@@ -659,7 +601,7 @@
                                                        String analyzerName,
                                                        PrefixFieldType prefixFieldType) {
 
-        assertThat(fieldType.shingleFields.length, equalTo(maxShingleSize-1));
+        assertThat(fieldType.shingleFields.length, equalTo(maxShingleSize - 1));
         for (NamedAnalyzer analyzer : asList(fieldType.indexAnalyzer(), fieldType.getTextSearchInfo().getSearchAnalyzer())) {
             assertThat(analyzer.name(), equalTo(analyzerName));
         }
