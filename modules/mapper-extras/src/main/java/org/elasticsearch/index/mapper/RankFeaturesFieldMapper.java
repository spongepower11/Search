--- conflicted
+++ resolved
@@ -166,29 +166,6 @@
     }
 
     @Override
-<<<<<<< HEAD
-    protected boolean indexedByDefault() {
-        return false;
-    }
-
-    @Override
-    protected boolean docValuesByDefault() {
-        return false;
-=======
-    public ValueFetcher valueFetcher(MapperService mapperService, SearchLookup searchLookup, String format) {
-        if (format != null) {
-            throw new IllegalArgumentException("Field [" + name() + "] of type [" + typeName() + "] doesn't support formats.");
-        }
-        return new SourceValueFetcher(name(), mapperService, parsesArrayValue()) {
-            @Override
-            protected Object parseSourceValue(Object value) {
-                return value;
-            }
-        };
->>>>>>> be335731
-    }
-
-    @Override
     protected String contentType() {
         return CONTENT_TYPE;
     }
