/*
 * Copyright Elasticsearch B.V. and/or licensed to Elasticsearch B.V. under one
 * or more contributor license agreements. Licensed under the Elastic License
 * 2.0 and the Server Side Public License, v 1; you may not use this file except
 * in compliance with, at your election, the Elastic License 2.0 or the Server
 * Side Public License, v 1.
 */

package org.elasticsearch.ingest.geoip;

import org.apache.lucene.util.LuceneTestCase;
import org.elasticsearch.client.Client;
import org.elasticsearch.cluster.ClusterState;
import org.elasticsearch.cluster.service.ClusterService;
import org.elasticsearch.common.network.InetAddresses;
import org.elasticsearch.common.util.concurrent.AtomicArray;
import org.elasticsearch.core.internal.io.IOUtils;
import org.elasticsearch.index.VersionType;
import org.elasticsearch.ingest.IngestDocument;
import org.elasticsearch.ingest.IngestService;
import org.elasticsearch.test.ESTestCase;
import org.elasticsearch.watcher.ResourceWatcherService;

import java.io.IOException;
import java.io.InputStream;
import java.nio.file.Files;
import java.nio.file.Path;
import java.nio.file.StandardCopyOption;
import java.util.Arrays;
import java.util.HashMap;
import java.util.List;
import java.util.Map;
import java.util.concurrent.atomic.AtomicBoolean;
import java.util.concurrent.atomic.AtomicInteger;
import java.util.concurrent.atomic.AtomicReference;

import static org.elasticsearch.ingest.geoip.GeoIpProcessorFactoryTests.copyDatabaseFiles;
import static org.hamcrest.Matchers.equalTo;
import static org.hamcrest.Matchers.greaterThan;
import static org.hamcrest.Matchers.is;
import static org.hamcrest.Matchers.not;
import static org.hamcrest.Matchers.notNullValue;
import static org.hamcrest.Matchers.nullValue;
import static org.hamcrest.Matchers.sameInstance;
import static org.mockito.Mockito.mock;
import static org.mockito.Mockito.when;

@LuceneTestCase.SuppressFileSystems(value = "ExtrasFS") // Don't randomly add 'extra' files to directory.
public class ReloadingDatabasesWhilePerformingGeoLookupsIT extends ESTestCase {

    /**
     * This tests essentially verifies that a Maxmind database reader doesn't fail with:
     * com.maxmind.db.ClosedDatabaseException: The MaxMind DB has been closed
     *
     * This failure can be avoided by ensuring that a database is only closed when no
     * geoip processor instance is using the related {@link DatabaseReaderLazyLoader} instance
     */
    public void test() throws Exception {
        Path geoIpConfigDir = createTempDir();
        Path geoIpTmpDir = createTempDir();
        DatabaseNodeService databaseNodeService = createRegistry(geoIpConfigDir, geoIpTmpDir);
        ClusterService clusterService = mock(ClusterService.class);
        when(clusterService.state()).thenReturn(ClusterState.EMPTY_STATE);
<<<<<<< HEAD
        GeoIpProcessor.Factory factory = new GeoIpProcessor.Factory(databaseRegistry, clusterService);
        Files.copy(LocalDatabases.class.getResourceAsStream("/GeoLite2-City-Test.mmdb"), geoIpTmpDir.resolve("GeoLite2-City.mmdb"));
        Files.copy(LocalDatabases.class.getResourceAsStream("/GeoLite2-City-Test.mmdb"), geoIpTmpDir.resolve("GeoLite2-City-Test.mmdb"));
        databaseRegistry.updateDatabase("GeoLite2-City.mmdb", "md5", geoIpTmpDir.resolve("GeoLite2-City.mmdb"));
        databaseRegistry.updateDatabase("GeoLite2-City-Test.mmdb", "md5", geoIpTmpDir.resolve("GeoLite2-City-Test.mmdb"));
        lazyLoadReaders(databaseRegistry);
=======
        GeoIpProcessor.Factory factory = new GeoIpProcessor.Factory(databaseNodeService, clusterService);
        Files.copy(ConfigDatabases.class.getResourceAsStream("/GeoLite2-City-Test.mmdb"), geoIpTmpDir.resolve("GeoLite2-City.mmdb"));
        Files.copy(ConfigDatabases.class.getResourceAsStream("/GeoLite2-City-Test.mmdb"), geoIpTmpDir.resolve("GeoLite2-City-Test.mmdb"));
        databaseNodeService.updateDatabase("GeoLite2-City.mmdb", "md5", geoIpTmpDir.resolve("GeoLite2-City.mmdb"));
        databaseNodeService.updateDatabase("GeoLite2-City-Test.mmdb", "md5", geoIpTmpDir.resolve("GeoLite2-City-Test.mmdb"));
        lazyLoadReaders(databaseNodeService);
>>>>>>> 30e15ba8

        final GeoIpProcessor processor1 = (GeoIpProcessor) factory.create(null, "_tag", null, new HashMap<>(Map.of("field", "_field")));
        final GeoIpProcessor processor2 = (GeoIpProcessor) factory.create(
            null,
            "_tag",
            null,
            new HashMap<>(Map.of("field", "_field", "database_file", "GeoLite2-City-Test.mmdb"))
        );

        final AtomicBoolean completed = new AtomicBoolean(false);
        final int numberOfDatabaseUpdates = randomIntBetween(2, 4);
        final AtomicInteger numberOfIngestRuns = new AtomicInteger();
        final int numberOfIngestThreads = randomIntBetween(16, 32);
        final Thread[] ingestThreads = new Thread[numberOfIngestThreads];
        final AtomicArray<Throwable> ingestFailures = new AtomicArray<>(numberOfIngestThreads);
        for (int i = 0; i < numberOfIngestThreads; i++) {
            final int id = i;
            ingestThreads[id] = new Thread(() -> {
                while (completed.get() == false) {
                    try {
                        IngestDocument document1 = new IngestDocument(
                            "index",
                            "id",
                            "routing",
                            1L,
                            VersionType.EXTERNAL,
                            Map.of("_field", "89.160.20.128")
                        );
                        processor1.execute(document1);
                        assertThat(document1.getSourceAndMetadata().get("geoip"), notNullValue());
                        IngestDocument document2 = new IngestDocument(
                            "index",
                            "id",
                            "routing",
                            1L,
                            VersionType.EXTERNAL,
                            Map.of("_field", "89.160.20.128")
                        );
                        processor2.execute(document2);
                        assertThat(document2.getSourceAndMetadata().get("geoip"), notNullValue());
                        numberOfIngestRuns.incrementAndGet();
                    } catch (Exception | AssertionError e) {
                        logger.error("error in ingest thread after run [" + numberOfIngestRuns.get() + "]", e);
                        ingestFailures.setOnce(id, e);
                        break;
                    }
                }
            });
        }

        final AtomicReference<Throwable> failureHolder2 = new AtomicReference<>();
        Thread updateDatabaseThread = new Thread(() -> {
            for (int i = 0; i < numberOfDatabaseUpdates; i++) {
                try {
                    DatabaseReaderLazyLoader previous1 = databaseNodeService.get("GeoLite2-City.mmdb");
                    if (Files.exists(geoIpTmpDir.resolve("GeoLite2-City.mmdb"))) {
                        databaseNodeService.removeStaleEntries(List.of("GeoLite2-City.mmdb"));
                        assertBusy(() -> {
                            // lazy loader may still be in use by an ingest thread,
                            // wait for any potential ingest thread to release the lazy loader (DatabaseReaderLazyLoader#postLookup(...)),
                            // this will do clean it up and actually deleting the underlying file
                            assertThat(Files.exists(geoIpTmpDir.resolve("GeoLite2-City.mmdb")), is(false));
                            assertThat(previous1.current(), equalTo(-1));
                        });
                    } else {
                        Files.copy(
<<<<<<< HEAD
                            LocalDatabases.class.getResourceAsStream("/GeoLite2-City-Test.mmdb"),
                            geoIpTmpDir.resolve("GeoLite2-City.mmdb"),
                            StandardCopyOption.REPLACE_EXISTING
                        );
                        databaseRegistry.updateDatabase("GeoLite2-City.mmdb", "md5", geoIpTmpDir.resolve("GeoLite2-City.mmdb"));
                    }
                    DatabaseReaderLazyLoader previous2 = databaseRegistry.get("GeoLite2-City-Test.mmdb");
                    InputStream source = LocalDatabases.class.getResourceAsStream(
=======
                            ConfigDatabases.class.getResourceAsStream("/GeoLite2-City-Test.mmdb"),
                            geoIpTmpDir.resolve("GeoLite2-City.mmdb"),
                            StandardCopyOption.REPLACE_EXISTING
                        );
                        databaseNodeService.updateDatabase("GeoLite2-City.mmdb", "md5", geoIpTmpDir.resolve("GeoLite2-City.mmdb"));
                    }
                    DatabaseReaderLazyLoader previous2 = databaseNodeService.get("GeoLite2-City-Test.mmdb");
                    InputStream source = ConfigDatabases.class.getResourceAsStream(
>>>>>>> 30e15ba8
                        i % 2 == 0 ? "/GeoIP2-City-Test.mmdb" : "/GeoLite2-City-Test.mmdb"
                    );
                    Files.copy(source, geoIpTmpDir.resolve("GeoLite2-City-Test.mmdb"), StandardCopyOption.REPLACE_EXISTING);
                    databaseNodeService.updateDatabase("GeoLite2-City-Test.mmdb", "md5", geoIpTmpDir.resolve("GeoLite2-City-Test.mmdb"));

                    DatabaseReaderLazyLoader current1 = databaseNodeService.get("GeoLite2-City.mmdb");
                    DatabaseReaderLazyLoader current2 = databaseNodeService.get("GeoLite2-City-Test.mmdb");
                    assertThat(current1, not(sameInstance(previous1)));
                    assertThat(current2, not(sameInstance(previous2)));

                    // lazy load type and reader:
                    lazyLoadReaders(databaseNodeService);
                } catch (Exception | AssertionError e) {
                    logger.error("error in update databases thread after run [" + i + "]", e);
                    failureHolder2.set(e);
                    break;
                }
            }
            completed.set(true);
        });

        Arrays.stream(ingestThreads).forEach(Thread::start);
        updateDatabaseThread.start();
        Arrays.stream(ingestThreads).forEach(thread -> {
            try {
                thread.join();
            } catch (InterruptedException e) {
                throw new AssertionError(e);
            }
        });
        updateDatabaseThread.join();

        ingestFailures.asList().forEach(r -> assertThat(r, nullValue()));
        assertThat(failureHolder2.get(), nullValue());
        assertThat(numberOfIngestRuns.get(), greaterThan(0));

        for (DatabaseReaderLazyLoader lazyLoader : databaseNodeService.getAllDatabases()) {
            assertThat(lazyLoader.current(), equalTo(0));
        }
        // Avoid accumulating many temp dirs while running with -Dtests.iters=X
        IOUtils.rm(geoIpConfigDir, geoIpTmpDir);
    }

    private static DatabaseNodeService createRegistry(Path geoIpConfigDir, Path geoIpTmpDir) throws IOException {
        GeoIpCache cache = new GeoIpCache(0);
<<<<<<< HEAD
        LocalDatabases localDatabases = new LocalDatabases(geoIpConfigDir, cache);
        copyDatabaseFiles(geoIpConfigDir, localDatabases);
        DatabaseRegistry databaseRegistry = new DatabaseRegistry(geoIpTmpDir, mock(Client.class), cache, localDatabases, Runnable::run);
        databaseRegistry.initialize("nodeId", mock(ResourceWatcherService.class), mock(IngestService.class));
        return databaseRegistry;
=======
        ConfigDatabases configDatabases = new ConfigDatabases(geoIpConfigDir, cache);
        copyDatabaseFiles(geoIpConfigDir, configDatabases);
        DatabaseNodeService databaseNodeService = new DatabaseNodeService(
            geoIpTmpDir,
            mock(Client.class),
            cache,
            configDatabases,
            Runnable::run
        );
        databaseNodeService.initialize("nodeId", mock(ResourceWatcherService.class), mock(IngestService.class));
        return databaseNodeService;
>>>>>>> 30e15ba8
    }

    private static void lazyLoadReaders(DatabaseNodeService databaseNodeService) throws IOException {
        if (databaseNodeService.get("GeoLite2-City.mmdb") != null) {
            databaseNodeService.get("GeoLite2-City.mmdb").getDatabaseType();
            databaseNodeService.get("GeoLite2-City.mmdb").getCity(InetAddresses.forString("2.125.160.216"));
        }
        databaseNodeService.get("GeoLite2-City-Test.mmdb").getDatabaseType();
        databaseNodeService.get("GeoLite2-City-Test.mmdb").getCity(InetAddresses.forString("2.125.160.216"));
    }

}<|MERGE_RESOLUTION|>--- conflicted
+++ resolved
@@ -61,21 +61,12 @@
         DatabaseNodeService databaseNodeService = createRegistry(geoIpConfigDir, geoIpTmpDir);
         ClusterService clusterService = mock(ClusterService.class);
         when(clusterService.state()).thenReturn(ClusterState.EMPTY_STATE);
-<<<<<<< HEAD
-        GeoIpProcessor.Factory factory = new GeoIpProcessor.Factory(databaseRegistry, clusterService);
-        Files.copy(LocalDatabases.class.getResourceAsStream("/GeoLite2-City-Test.mmdb"), geoIpTmpDir.resolve("GeoLite2-City.mmdb"));
-        Files.copy(LocalDatabases.class.getResourceAsStream("/GeoLite2-City-Test.mmdb"), geoIpTmpDir.resolve("GeoLite2-City-Test.mmdb"));
-        databaseRegistry.updateDatabase("GeoLite2-City.mmdb", "md5", geoIpTmpDir.resolve("GeoLite2-City.mmdb"));
-        databaseRegistry.updateDatabase("GeoLite2-City-Test.mmdb", "md5", geoIpTmpDir.resolve("GeoLite2-City-Test.mmdb"));
-        lazyLoadReaders(databaseRegistry);
-=======
         GeoIpProcessor.Factory factory = new GeoIpProcessor.Factory(databaseNodeService, clusterService);
         Files.copy(ConfigDatabases.class.getResourceAsStream("/GeoLite2-City-Test.mmdb"), geoIpTmpDir.resolve("GeoLite2-City.mmdb"));
         Files.copy(ConfigDatabases.class.getResourceAsStream("/GeoLite2-City-Test.mmdb"), geoIpTmpDir.resolve("GeoLite2-City-Test.mmdb"));
         databaseNodeService.updateDatabase("GeoLite2-City.mmdb", "md5", geoIpTmpDir.resolve("GeoLite2-City.mmdb"));
         databaseNodeService.updateDatabase("GeoLite2-City-Test.mmdb", "md5", geoIpTmpDir.resolve("GeoLite2-City-Test.mmdb"));
         lazyLoadReaders(databaseNodeService);
->>>>>>> 30e15ba8
 
         final GeoIpProcessor processor1 = (GeoIpProcessor) factory.create(null, "_tag", null, new HashMap<>(Map.of("field", "_field")));
         final GeoIpProcessor processor2 = (GeoIpProcessor) factory.create(
@@ -142,16 +133,6 @@
                         });
                     } else {
                         Files.copy(
-<<<<<<< HEAD
-                            LocalDatabases.class.getResourceAsStream("/GeoLite2-City-Test.mmdb"),
-                            geoIpTmpDir.resolve("GeoLite2-City.mmdb"),
-                            StandardCopyOption.REPLACE_EXISTING
-                        );
-                        databaseRegistry.updateDatabase("GeoLite2-City.mmdb", "md5", geoIpTmpDir.resolve("GeoLite2-City.mmdb"));
-                    }
-                    DatabaseReaderLazyLoader previous2 = databaseRegistry.get("GeoLite2-City-Test.mmdb");
-                    InputStream source = LocalDatabases.class.getResourceAsStream(
-=======
                             ConfigDatabases.class.getResourceAsStream("/GeoLite2-City-Test.mmdb"),
                             geoIpTmpDir.resolve("GeoLite2-City.mmdb"),
                             StandardCopyOption.REPLACE_EXISTING
@@ -160,7 +141,6 @@
                     }
                     DatabaseReaderLazyLoader previous2 = databaseNodeService.get("GeoLite2-City-Test.mmdb");
                     InputStream source = ConfigDatabases.class.getResourceAsStream(
->>>>>>> 30e15ba8
                         i % 2 == 0 ? "/GeoIP2-City-Test.mmdb" : "/GeoLite2-City-Test.mmdb"
                     );
                     Files.copy(source, geoIpTmpDir.resolve("GeoLite2-City-Test.mmdb"), StandardCopyOption.REPLACE_EXISTING);
@@ -206,13 +186,6 @@
 
     private static DatabaseNodeService createRegistry(Path geoIpConfigDir, Path geoIpTmpDir) throws IOException {
         GeoIpCache cache = new GeoIpCache(0);
-<<<<<<< HEAD
-        LocalDatabases localDatabases = new LocalDatabases(geoIpConfigDir, cache);
-        copyDatabaseFiles(geoIpConfigDir, localDatabases);
-        DatabaseRegistry databaseRegistry = new DatabaseRegistry(geoIpTmpDir, mock(Client.class), cache, localDatabases, Runnable::run);
-        databaseRegistry.initialize("nodeId", mock(ResourceWatcherService.class), mock(IngestService.class));
-        return databaseRegistry;
-=======
         ConfigDatabases configDatabases = new ConfigDatabases(geoIpConfigDir, cache);
         copyDatabaseFiles(geoIpConfigDir, configDatabases);
         DatabaseNodeService databaseNodeService = new DatabaseNodeService(
@@ -224,7 +197,6 @@
         );
         databaseNodeService.initialize("nodeId", mock(ResourceWatcherService.class), mock(IngestService.class));
         return databaseNodeService;
->>>>>>> 30e15ba8
     }
 
     private static void lazyLoadReaders(DatabaseNodeService databaseNodeService) throws IOException {
