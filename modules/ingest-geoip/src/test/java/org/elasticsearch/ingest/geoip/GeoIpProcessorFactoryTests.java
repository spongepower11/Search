--- conflicted
+++ resolved
@@ -288,17 +288,26 @@
         assertThat(e.getMessage(), equalTo("[properties] property isn't a list, but of type [java.lang.String]"));
     }
 
-<<<<<<< HEAD
     public void testBuildUnsupportedDatabase() throws Exception {
         // mock up some unsupported database (it has a databaseType that we don't recognize)
         GeoIpDatabase database = mock(GeoIpDatabase.class);
         when(database.getDatabaseType()).thenReturn("some-unsupported-database");
-=======
+        GeoIpDatabaseProvider provider = mock(GeoIpDatabaseProvider.class);
+        when(provider.getDatabase(anyString())).thenReturn(database);
+
+        GeoIpProcessor.Factory factory = new GeoIpProcessor.Factory(provider);
+
+        Map<String, Object> config1 = new HashMap<>();
+        config1.put("field", "_field");
+        config1.put("properties", List.of("ip"));
+        Exception e = expectThrows(ElasticsearchParseException.class, () -> factory.create(null, null, null, config1));
+        assertThat(e.getMessage(), equalTo("[database_file] Unsupported database type [some-unsupported-database]"));
+    }
+
     public void testBuildNullDatabase() throws Exception {
         // mock up a provider that returns a null databaseType
         GeoIpDatabase database = mock(GeoIpDatabase.class);
         when(database.getDatabaseType()).thenReturn(null);
->>>>>>> 730f22e3
         GeoIpDatabaseProvider provider = mock(GeoIpDatabaseProvider.class);
         when(provider.getDatabase(anyString())).thenReturn(database);
 
@@ -307,13 +316,8 @@
         Map<String, Object> config1 = new HashMap<>();
         config1.put("field", "_field");
         config1.put("properties", List.of("ip"));
-<<<<<<< HEAD
         Exception e = expectThrows(ElasticsearchParseException.class, () -> factory.create(null, null, null, config1));
-        assertThat(e.getMessage(), equalTo("[database_file] Unsupported database type [some-unsupported-database]"));
-=======
-        Exception e = expectThrows(NullPointerException.class, () -> factory.create(null, null, null, config1));
-        assertThat(e.getMessage(), equalTo("Cannot invoke \"String.endsWith(String)\" because \"databaseType\" is null"));
->>>>>>> 730f22e3
+        assertThat(e.getMessage(), equalTo("[database_file] Unsupported database type [null]"));
     }
 
     @SuppressWarnings("HiddenField")
