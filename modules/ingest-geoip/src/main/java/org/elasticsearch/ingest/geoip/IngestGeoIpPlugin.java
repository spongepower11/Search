--- conflicted
+++ resolved
@@ -73,11 +73,7 @@
 public class IngestGeoIpPlugin extends Plugin implements IngestPlugin, SystemIndexPlugin, Closeable, PersistentTaskPlugin, ActionPlugin {
     public static final Setting<Long> CACHE_SIZE = Setting.longSetting("ingest.geoip.cache_size", 1000, 0, Setting.Property.NodeScope);
 
-<<<<<<< HEAD
-    static String[] DEFAULT_DATABASE_FILENAMES = new String[] { "GeoLite2-ASN.mmdb", "GeoLite2-City.mmdb", "GeoLite2-Country.mmdb" };
-=======
     static Set<String> DEFAULT_DATABASE_FILENAMES = Set.of("GeoLite2-ASN.mmdb", "GeoLite2-City.mmdb", "GeoLite2-Country.mmdb");
->>>>>>> 30e15ba8
 
     private final SetOnce<IngestService> ingestService = new SetOnce<>();
     private final SetOnce<DatabaseNodeService> databaseRegistry = new SetOnce<>();
