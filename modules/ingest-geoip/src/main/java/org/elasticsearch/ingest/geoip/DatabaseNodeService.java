/*
 * Copyright Elasticsearch B.V. and/or licensed to Elasticsearch B.V. under one
 * or more contributor license agreements. Licensed under the Elastic License
 * 2.0 and the Server Side Public License, v 1; you may not use this file except
 * in compliance with, at your election, the Elastic License 2.0 or the Server
 * Side Public License, v 1.
 */
package org.elasticsearch.ingest.geoip;

import org.apache.logging.log4j.LogManager;
import org.apache.logging.log4j.Logger;
import org.apache.logging.log4j.message.ParameterizedMessage;
import org.apache.logging.log4j.util.Supplier;
import org.elasticsearch.ResourceNotFoundException;
import org.elasticsearch.action.search.SearchRequest;
import org.elasticsearch.action.search.SearchResponse;
import org.elasticsearch.client.Client;
import org.elasticsearch.client.OriginSettingClient;
import org.elasticsearch.cluster.ClusterState;
import org.elasticsearch.cluster.node.DiscoveryNode;
import org.elasticsearch.cluster.routing.IndexRoutingTable;
import org.elasticsearch.common.hash.MessageDigests;
import org.elasticsearch.core.CheckedConsumer;
import org.elasticsearch.core.CheckedRunnable;
import org.elasticsearch.core.internal.io.IOUtils;
import org.elasticsearch.env.Environment;
import org.elasticsearch.index.query.TermQueryBuilder;
import org.elasticsearch.ingest.IngestService;
import org.elasticsearch.persistent.PersistentTasksCustomMetadata;
import org.elasticsearch.search.SearchHit;
import org.elasticsearch.watcher.ResourceWatcherService;

import java.io.BufferedInputStream;
import java.io.Closeable;
import java.io.IOException;
import java.io.UncheckedIOException;
import java.nio.file.FileAlreadyExistsException;
import java.nio.file.FileVisitResult;
import java.nio.file.FileVisitor;
import java.nio.file.Files;
import java.nio.file.NoSuchFileException;
import java.nio.file.Path;
import java.nio.file.StandardCopyOption;
import java.nio.file.StandardOpenOption;
import java.nio.file.attribute.BasicFileAttributes;
import java.security.MessageDigest;
import java.util.ArrayList;
import java.util.Collection;
import java.util.List;
import java.util.Locale;
import java.util.Map;
import java.util.Objects;
import java.util.Set;
import java.util.concurrent.ConcurrentHashMap;
import java.util.concurrent.ConcurrentMap;
import java.util.function.Consumer;
import java.util.function.Predicate;
import java.util.stream.Collectors;
import java.util.stream.Stream;
import java.util.zip.GZIPInputStream;

/**
 * A component that is responsible for making the databases maintained by {@link GeoIpDownloader}
 * available to ingest processors on each ingest node.
 * <p>
 * Also provides a lookup mechanism for geoip processors with fallback to {@link ConfigDatabases}.
 * All databases are downloaded into a geoip tmp directory, which is created at node startup.
 * <p>
 * The following high level steps are executed after each cluster state update:
 * 1) Check which databases are available in {@link GeoIpTaskState},
 * which is part of the geoip downloader persistent task.
 * 2) For each database check whether the databases have changed
 * by comparing the local and remote md5 hash or are locally missing.
 * 3) For each database identified in step 2 start downloading the database
 * chunks. Each chunks is appended to a tmp file (inside geoip tmp dir) and
 * after all chunks have been downloaded, the database is uncompressed and
 * renamed to the final filename.After this the database is loaded and
 * if there is an old instance of this database then that is closed.
 * 4) Cleanup locally loaded databases that are no longer mentioned in {@link GeoIpTaskState}.
 */
public final class DatabaseNodeService implements Closeable {

    private static final Logger LOGGER = LogManager.getLogger(DatabaseNodeService.class);

    private final Client client;
    private final GeoIpCache cache;
    private final Path geoipTmpBaseDirectory;
    private Path geoipTmpDirectory;
    private final ConfigDatabases configDatabases;
    private final Consumer<Runnable> genericExecutor;
    private IngestService ingestService;

    private final ConcurrentMap<String, DatabaseReaderLazyLoader> databases = new ConcurrentHashMap<>();

    DatabaseNodeService(Environment environment, Client client, GeoIpCache cache, Consumer<Runnable> genericExecutor) {
        this(
            environment.tmpFile(),
            new OriginSettingClient(client, IngestService.INGEST_ORIGIN),
            cache,
            new ConfigDatabases(environment, cache),
            genericExecutor
        );
    }

    DatabaseNodeService(Path tmpDir, Client client, GeoIpCache cache, ConfigDatabases configDatabases, Consumer<Runnable> genericExecutor) {
        this.client = client;
        this.cache = cache;
        this.geoipTmpBaseDirectory = tmpDir.resolve("geoip-databases");
        this.configDatabases = configDatabases;
        this.genericExecutor = genericExecutor;
    }

    public void initialize(String nodeId, ResourceWatcherService resourceWatcher, IngestService ingestService) throws IOException {
        configDatabases.initialize(resourceWatcher);
        geoipTmpDirectory = geoipTmpBaseDirectory.resolve(nodeId);
        Files.walkFileTree(geoipTmpDirectory, new FileVisitor<>() {
            @Override
            public FileVisitResult preVisitDirectory(Path dir, BasicFileAttributes attrs) {
                return FileVisitResult.CONTINUE;
            }

            @Override
            public FileVisitResult visitFile(Path file, BasicFileAttributes attrs) {
                try {
                    LOGGER.info("deleting stale file [{}]", file);
                    Files.deleteIfExists(file);
                } catch (IOException e) {
                    LOGGER.warn("can't delete stale file [" + file + "]", e);
                }
                return FileVisitResult.CONTINUE;
            }

            @Override
            public FileVisitResult visitFileFailed(Path file, IOException e) {
                if (e instanceof NoSuchFileException == false) {
                    LOGGER.warn("can't delete stale file [" + file + "]", e);
                }
                return FileVisitResult.CONTINUE;
            }

            @Override
            public FileVisitResult postVisitDirectory(Path dir, IOException exc) {
                return FileVisitResult.CONTINUE;
            }
        });
        if (Files.exists(geoipTmpDirectory) == false) {
            Files.createDirectories(geoipTmpDirectory);
        }
        LOGGER.info("initialized database registry, using geoip-databases directory [{}]", geoipTmpDirectory);
        ingestService.addIngestClusterStateListener(this::checkDatabases);
        this.ingestService = ingestService;
    }

    public DatabaseReaderLazyLoader getDatabase(String name) {
        // There is a need for reference counting in order to avoid using an instance
        // that gets closed while using it. (this can happen during a database update)
        while (true) {
            DatabaseReaderLazyLoader instance = databases.getOrDefault(name, configDatabases.getDatabase(name));
            if (instance == null || instance.preLookup()) {
                return instance;
            }
            // instance is closed after incrementing its usage,
            // drop this instance and fetch another one.
        }
    }

    List<DatabaseReaderLazyLoader> getAllDatabases() {
        List<DatabaseReaderLazyLoader> all = new ArrayList<>(configDatabases.getConfigDatabases().values());
        this.databases.forEach((key, value) -> all.add(value));
        return all;
    }

    // for testing only:
    DatabaseReaderLazyLoader get(String key) {
        return databases.get(key);
    }

    @Override
    public void close() throws IOException {
        IOUtils.close(databases.values());
    }

    void checkDatabases(ClusterState state) {
        DiscoveryNode localNode = state.nodes().getLocalNode();
        if (localNode.isIngestNode() == false) {
            return;
        }

        PersistentTasksCustomMetadata persistentTasks = state.metadata().custom(PersistentTasksCustomMetadata.TYPE);
        if (persistentTasks == null) {
            return;
        }

        IndexRoutingTable databasesIndexRT = state.getRoutingTable().index(GeoIpDownloader.DATABASES_INDEX);
        if (databasesIndexRT == null || databasesIndexRT.allPrimaryShardsActive() == false) {
            return;
        }

        PersistentTasksCustomMetadata.PersistentTask<?> task = PersistentTasksCustomMetadata.getTaskWithId(
            state,
            GeoIpDownloader.GEOIP_DOWNLOADER
        );
        // Empty state will purge stale entries in databases map.
        GeoIpTaskState taskState = task == null || task.getState() == null ? GeoIpTaskState.EMPTY : (GeoIpTaskState) task.getState();

        taskState.getDatabases().entrySet().stream().filter(e -> e.getValue().isValid(state.getMetadata().settings())).forEach(e -> {
            String name = e.getKey();
            GeoIpTaskState.Metadata metadata = e.getValue();
            DatabaseReaderLazyLoader reference = databases.get(name);
            String remoteMd5 = metadata.getMd5();
            String localMd5 = reference != null ? reference.getMd5() : null;
            if (Objects.equals(localMd5, remoteMd5)) {
                LOGGER.debug("Current reference of [{}] is up to date [{}] with was recorded in CS [{}]", name, localMd5, remoteMd5);
                return;
            }

            try {
                retrieveAndUpdateDatabase(name, metadata);
            } catch (Exception ex) {
                LOGGER.error((Supplier<?>) () -> new ParameterizedMessage("attempt to download database [{}] failed", name), ex);
            }
        });

        List<String> staleEntries = new ArrayList<>(databases.keySet());
        staleEntries.removeAll(
            taskState.getDatabases()
                .entrySet()
                .stream()
                .filter(e -> e.getValue().isValid(state.getMetadata().settings()))
                .map(Map.Entry::getKey)
                .collect(Collectors.toSet())
        );
        removeStaleEntries(staleEntries);
    }

    void retrieveAndUpdateDatabase(String databaseName, GeoIpTaskState.Metadata metadata) throws IOException {
        final String recordedMd5 = metadata.getMd5();

        // This acts as a lock, if this method for a specific db is executed later and downloaded for this db is still ongoing then
        // FileAlreadyExistsException is thrown and this method silently returns.
        // (this method is never invoked concurrently and is invoked by a cluster state applier thread)
        final Path databaseTmpGzFile;
        try {
            databaseTmpGzFile = Files.createFile(geoipTmpDirectory.resolve(databaseName + ".tmp.gz"));
        } catch (FileAlreadyExistsException e) {
            LOGGER.debug("database update [{}] already in progress, skipping...", databaseName);
            return;
        }

        // 2 types of threads:
        // 1) The thread that checks whether database should be retrieved / updated and creates (^) tmp file (cluster state applied thread)
        // 2) the thread that downloads the db file, updates the databases map and then removes the tmp file
        // Thread 2 may have updated the databases map after thread 1 detects that there is no entry (or md5 mismatch) for a database.
        // If thread 2 then also removes the tmp file before thread 1 attempts to create it then we're about to retrieve the same database
        // twice. This check is here to avoid this:
        DatabaseReaderLazyLoader lazyLoader = databases.get(databaseName);
        if (lazyLoader != null && recordedMd5.equals(lazyLoader.getMd5())) {
            LOGGER.debug("deleting tmp file because database [{}] has already been updated.", databaseName);
            Files.delete(databaseTmpGzFile);
            return;
        }

        final Path databaseTmpFile = Files.createFile(geoipTmpDirectory.resolve(databaseName + ".tmp"));
        LOGGER.info("downloading geoip database [{}] to [{}]", databaseName, databaseTmpGzFile);
        retrieveDatabase(
            databaseName,
            recordedMd5,
            metadata,
            bytes -> Files.write(databaseTmpGzFile, bytes, StandardOpenOption.APPEND),
            () -> {
                LOGGER.debug("decompressing [{}]", databaseTmpGzFile.getFileName());

                Path databaseFile = geoipTmpDirectory.resolve(databaseName);
                // tarball contains <database_name>.mmdb, LICENSE.txt, COPYRIGHTS.txt and optional README.txt files.
                // we store mmdb file as is and prepend database name to all other entries to avoid conflicts
                try (
                    TarInputStream is = new TarInputStream(
                        new GZIPInputStream(new BufferedInputStream(Files.newInputStream(databaseTmpGzFile)), 8192)
                    )
                ) {
                    TarInputStream.TarEntry entry;
                    while ((entry = is.getNextEntry()) != null) {
                        // there might be ./ entry in tar, we should skip it
                        if (entry.isNotFile()) {
                            continue;
                        }
                        // flatten structure, remove any directories present from the path (should be ./ only)
                        String name = entry.getName().substring(entry.getName().lastIndexOf('/') + 1);
                        if (name.startsWith(databaseName)) {
                            Files.copy(is, databaseTmpFile, StandardCopyOption.REPLACE_EXISTING);
                        } else {
                            Files.copy(is, geoipTmpDirectory.resolve(databaseName + "_" + name), StandardCopyOption.REPLACE_EXISTING);
                        }
                    }
                }

                LOGGER.debug("moving database from [{}] to [{}]", databaseTmpFile, databaseFile);
                Files.move(databaseTmpFile, databaseFile, StandardCopyOption.ATOMIC_MOVE, StandardCopyOption.REPLACE_EXISTING);
                updateDatabase(databaseName, recordedMd5, databaseFile);
                Files.delete(databaseTmpGzFile);
            },
            failure -> {
                LOGGER.error((Supplier<?>) () -> new ParameterizedMessage("failed to download database [{}]", databaseName), failure);
                try {
                    Files.deleteIfExists(databaseTmpFile);
                    Files.deleteIfExists(databaseTmpGzFile);
                } catch (IOException ioe) {
                    ioe.addSuppressed(failure);
                    LOGGER.error("Unable to delete tmp database file after failure", ioe);
                }
            }
        );
    }

    void updateDatabase(String databaseFileName, String recordedMd5, Path file) {
        try {
            LOGGER.debug("starting reload of changed geoip database file [{}]", file);
            DatabaseReaderLazyLoader loader = new DatabaseReaderLazyLoader(cache, file, recordedMd5);
            DatabaseReaderLazyLoader existing = databases.put(databaseFileName, loader);
            if (existing != null) {
                existing.close();
            } else {
                // Loaded a database for the first time, so reload pipelines for which a database was not available:
                Predicate<GeoIpProcessor.DatabaseUnavailableProcessor> predicate = p -> databaseFileName.equals(p.getDatabaseName());
                var ids = ingestService.getPipelineWithProcessorType(GeoIpProcessor.DatabaseUnavailableProcessor.class, predicate);
                if (ids.isEmpty() == false) {
                    LOGGER.debug("pipelines [{}] found to reload", ids);
                    for (var id : ids) {
                        try {
                            ingestService.reloadPipeline(id);
<<<<<<< HEAD
                            LOGGER.trace("successfully reloaded pipeline [{}] after downloading of database [{}] for the first time",
                                id, databaseFileName);
=======
                            LOGGER.debug(
                                "successfully reloaded pipeline [{}] after downloading of database [{}] for the first time",
                                id,
                                databaseFileName
                            );
>>>>>>> 6c90ab86
                        } catch (Exception e) {
                            LOGGER.debug(
                                (Supplier<?>) () -> new ParameterizedMessage(
                                    "failed to reload pipeline [{}] after downloading of database [{}]",
                                    id,
                                    databaseFileName
                                ),
                                e
                            );
                        }
                    }
                } else {
                    LOGGER.debug("no pipelines found to reload");
                }
            }
            LOGGER.info("successfully reloaded changed geoip database file [{}]", file);
        } catch (Exception e) {
            LOGGER.error((Supplier<?>) () -> new ParameterizedMessage("failed to update database [{}]", databaseFileName), e);
        }
    }

    void removeStaleEntries(Collection<String> staleEntries) {
        for (String staleEntry : staleEntries) {
            try {
                LOGGER.info("database [{}] no longer exists, cleaning up...", staleEntry);
                DatabaseReaderLazyLoader existing = databases.remove(staleEntry);
                assert existing != null;
                existing.close(true);
            } catch (Exception e) {
                LOGGER.error((Supplier<?>) () -> new ParameterizedMessage("failed to clean database [{}]", staleEntry), e);
            }
        }
    }

    void retrieveDatabase(
        String databaseName,
        String expectedMd5,
        GeoIpTaskState.Metadata metadata,
        CheckedConsumer<byte[], IOException> chunkConsumer,
        CheckedRunnable<Exception> completedHandler,
        Consumer<Exception> failureHandler
    ) {
        // Need to run the search from a different thread, since this is executed from cluster state applier thread:
        genericExecutor.accept(() -> {
            MessageDigest md = MessageDigests.md5();
            int firstChunk = metadata.getFirstChunk();
            int lastChunk = metadata.getLastChunk();
            try {
                // TODO: invoke open point in time api when this api is moved from xpack core to server module.
                // (so that we have a consistent view of the chunk documents while doing the lookups)
                // (the chance that the documents change is rare, given the low frequency of the updates for these databases)
                for (int chunk = firstChunk; chunk <= lastChunk; chunk++) {
                    SearchRequest searchRequest = new SearchRequest(GeoIpDownloader.DATABASES_INDEX);
                    String id = String.format(Locale.ROOT, "%s_%d_%d", databaseName, chunk, metadata.getLastUpdate());
                    searchRequest.source().query(new TermQueryBuilder("_id", id));

                    // At most once a day a few searches may be executed to fetch the new files,
                    // so it is ok if this happens in a blocking manner on a thread from generic thread pool.
                    // This makes the code easier to understand and maintain.
                    SearchResponse searchResponse = client.search(searchRequest).actionGet();
                    SearchHit[] hits = searchResponse.getHits().getHits();

                    if (searchResponse.getHits().getHits().length == 0) {
                        failureHandler.accept(new ResourceNotFoundException("chunk document with id [" + id + "] not found"));
                        return;
                    }
                    byte[] data = (byte[]) hits[0].getSourceAsMap().get("data");
                    md.update(data);
                    chunkConsumer.accept(data);
                }
                String actualMd5 = MessageDigests.toHexString(md.digest());
                if (Objects.equals(expectedMd5, actualMd5)) {
                    completedHandler.run();
                } else {
                    failureHandler.accept(
                        new RuntimeException("expected md5 hash [" + expectedMd5 + "], but got md5 hash [" + actualMd5 + "]")
                    );
                }
            } catch (Exception e) {
                failureHandler.accept(e);
            }
        });
    }

    public Set<String> getAvailableDatabases() {
        return Set.copyOf(databases.keySet());
    }

    public Set<String> getConfigDatabases() {
        return configDatabases.getConfigDatabases().keySet();
    }

    public Set<String> getFilesInTemp() {
        try (Stream<Path> files = Files.list(geoipTmpDirectory)) {
            return files.map(Path::getFileName).map(Path::toString).collect(Collectors.toSet());
        } catch (IOException e) {
            throw new UncheckedIOException(e);
        }
    }
}<|MERGE_RESOLUTION|>--- conflicted
+++ resolved
@@ -328,16 +328,11 @@
                     for (var id : ids) {
                         try {
                             ingestService.reloadPipeline(id);
-<<<<<<< HEAD
-                            LOGGER.trace("successfully reloaded pipeline [{}] after downloading of database [{}] for the first time",
-                                id, databaseFileName);
-=======
-                            LOGGER.debug(
+                            LOGGER.trace(
                                 "successfully reloaded pipeline [{}] after downloading of database [{}] for the first time",
                                 id,
                                 databaseFileName
                             );
->>>>>>> 6c90ab86
                         } catch (Exception e) {
                             LOGGER.debug(
                                 (Supplier<?>) () -> new ParameterizedMessage(
