/*
 * Copyright Elasticsearch B.V. and/or licensed to Elasticsearch B.V. under one
 * or more contributor license agreements. Licensed under the Elastic License
 * 2.0 and the Server Side Public License, v 1; you may not use this file except
 * in compliance with, at your election, the Elastic License 2.0 or the Server
 * Side Public License, v 1.
 */

import org.apache.tools.ant.taskdefs.condition.Os

apply plugin: 'elasticsearch.yaml-rest-test'
apply plugin: 'elasticsearch.yaml-rest-compat-test'
apply plugin: 'elasticsearch.internal-cluster-test'

esplugin {
  description 'Ingest processor that uses lookup geo data based on IP adresses using the MaxMind geo database'
  classname 'org.elasticsearch.ingest.geoip.IngestGeoIpPlugin'
}

dependencies {
  api('com.maxmind.geoip2:geoip2:2.13.1')
  // geoip2 dependencies:
  api("com.fasterxml.jackson.core:jackson-annotations:${versions.jackson}")
  api("com.fasterxml.jackson.core:jackson-databind:${versions.jackson}")
  api('com.maxmind.db:maxmind-db:1.3.1')

  testImplementation 'org.elasticsearch:geolite2-databases:20191119'
  internalClusterTestImplementation project(path: ":modules:reindex")
}

restResources {
  restApi {
    include '_common', 'indices', 'index', 'cluster', 'nodes', 'get', 'ingest'
  }
}

def useFixture = providers.environmentVariable("geoip_use_service")
  .forUseAtConfigurationTime()
  .map { s -> Boolean.parseBoolean(s) == false }
  .getOrElse(true)

def fixtureAddress = {
  assert useFixture: 'closure should not be used without a fixture'
  int ephemeralPort = tasks.getByPath(":test:fixtures:geoip-fixture:postProcessFixture").ext."test.fixtures.geoip-fixture.tcp.80"
  assert ephemeralPort > 0
  return "http://127.0.0.1:${ephemeralPort}/"
}

if (useFixture) {
  apply plugin: 'elasticsearch.test.fixtures'
  testFixtures.useFixture(':test:fixtures:geoip-fixture', 'geoip-fixture')
}

tasks.named("internalClusterTest").configure {
  if (useFixture) {
    nonInputProperties.systemProperty "geoip_endpoint", "${-> fixtureAddress()}"
  }
}

<<<<<<< HEAD
testClusters.all {
  systemProperty "es.geoip_v2_feature_flag_enabled", "true"
  setting "ingest.geoip.downloader.enabled", "false"
}

=======
>>>>>>> 6f704045
tasks.register("copyDefaultGeoIp2DatabaseFiles", Copy) {
  from { zipTree(configurations.testCompileClasspath.files.find { it.name.contains('geolite2-databases') }) }
  into "${project.buildDir}/ingest-geoip"
  include "*.mmdb"
}

tasks.named("bundlePlugin").configure {
  dependsOn("copyDefaultGeoIp2DatabaseFiles")
  from("${project.buildDir}/ingest-geoip") {
    into '/'
  }
}

tasks.named("thirdPartyAudit").configure {
  ignoreMissingClasses(
    // geoip WebServiceClient needs apache http client, but we're not using WebServiceClient:
    'org.apache.http.HttpEntity',
    'org.apache.http.HttpHost',
    'org.apache.http.HttpResponse',
    'org.apache.http.StatusLine',
    'org.apache.http.auth.UsernamePasswordCredentials',
    'org.apache.http.client.config.RequestConfig$Builder',
    'org.apache.http.client.config.RequestConfig',
    'org.apache.http.client.methods.CloseableHttpResponse',
    'org.apache.http.client.methods.HttpGet',
    'org.apache.http.client.utils.URIBuilder',
    'org.apache.http.impl.auth.BasicScheme',
    'org.apache.http.impl.client.CloseableHttpClient',
    'org.apache.http.impl.client.HttpClientBuilder',
    'org.apache.http.util.EntityUtils'
  )
}

if (Os.isFamily(Os.FAMILY_WINDOWS)) {
  tasks.named("test").configure {
    // Windows cannot cleanup database files properly unless it loads everything on heap.
    // See https://github.com/maxmind/MaxMind-DB-Reader-java#file-lock-on-windows for more information
    systemProperty 'es.geoip.load_db_on_heap', 'true'
  }
}

tasks.named("forbiddenPatterns").configure {
  exclude '**/*.mmdb'
}<|MERGE_RESOLUTION|>--- conflicted
+++ resolved
@@ -57,14 +57,6 @@
   }
 }
 
-<<<<<<< HEAD
-testClusters.all {
-  systemProperty "es.geoip_v2_feature_flag_enabled", "true"
-  setting "ingest.geoip.downloader.enabled", "false"
-}
-
-=======
->>>>>>> 6f704045
 tasks.register("copyDefaultGeoIp2DatabaseFiles", Copy) {
   from { zipTree(configurations.testCompileClasspath.files.find { it.name.contains('geolite2-databases') }) }
   into "${project.buildDir}/ingest-geoip"
