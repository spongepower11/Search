--- conflicted
+++ resolved
@@ -34,11 +34,7 @@
         ActionFilters actionFilters,
         ClusterService clusterService
     ) {
-<<<<<<< HEAD
-        super(MainAction.NAME, actionFilters, transportService.getTaskManager(), EsExecutors.DIRECT_EXECUTOR_SERVICE);
-=======
-        super(MainRestPlugin.MAIN_ACTION.name(), actionFilters, transportService.getTaskManager());
->>>>>>> bfc32a2a
+        super(MainRestPlugin.MAIN_ACTION.name(), actionFilters, transportService.getTaskManager(), EsExecutors.DIRECT_EXECUTOR_SERVICE);
         this.nodeName = Node.NODE_NAME_SETTING.get(settings);
         this.clusterService = clusterService;
     }
