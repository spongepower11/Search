/*
 * Licensed to Elasticsearch under one or more contributor
 * license agreements. See the NOTICE file distributed with
 * this work for additional information regarding copyright
 * ownership. Elasticsearch licenses this file to you under
 * the Apache License, Version 2.0 (the "License"); you may
 * not use this file except in compliance with the License.
 * You may obtain a copy of the License at
 *
 *    http://www.apache.org/licenses/LICENSE-2.0
 *
 * Unless required by applicable law or agreed to in writing,
 * software distributed under the License is distributed on an
 * "AS IS" BASIS, WITHOUT WARRANTIES OR CONDITIONS OF ANY
 * KIND, either express or implied.  See the License for the
 * specific language governing permissions and limitations
 * under the License.
 */

package org.elasticsearch.join.aggregations;

import org.apache.lucene.search.Query;
import org.elasticsearch.index.query.QueryShardContext;
import org.elasticsearch.search.aggregations.AggregationExecutionException;
import org.elasticsearch.search.aggregations.Aggregator;
import org.elasticsearch.search.aggregations.AggregatorFactories;
import org.elasticsearch.search.aggregations.AggregatorFactory;
import org.elasticsearch.search.aggregations.CardinalityUpperBound;
import org.elasticsearch.search.aggregations.InternalAggregation;
import org.elasticsearch.search.aggregations.NonCollectingAggregator;
import org.elasticsearch.search.aggregations.support.ValuesSource;
import org.elasticsearch.search.aggregations.support.ValuesSource.Bytes.WithOrdinals;
import org.elasticsearch.search.aggregations.support.ValuesSourceAggregatorFactory;
import org.elasticsearch.search.aggregations.support.ValuesSourceConfig;
import org.elasticsearch.search.internal.SearchContext;

import java.io.IOException;
import java.util.Map;

import static org.elasticsearch.search.aggregations.support.AggregationUsageService.OTHER_SUBTYPE;

public class ParentAggregatorFactory extends ValuesSourceAggregatorFactory {

    private final Query parentFilter;
    private final Query childFilter;

    public ParentAggregatorFactory(String name,
                                   ValuesSourceConfig config,
                                   Query childFilter,
                                   Query parentFilter,
                                   QueryShardContext queryShardContext,
                                   AggregatorFactory parent,
                                   AggregatorFactories.Builder subFactoriesBuilder,
                                   Map<String, Object> metadata) throws IOException {
        super(name, config, queryShardContext, parent, subFactoriesBuilder, metadata);

        this.childFilter = childFilter;
        this.parentFilter = parentFilter;
    }

    @Override
    protected Aggregator createUnmapped(SearchContext searchContext, Aggregator parent, Map<String, Object> metadata) throws IOException {
        return new NonCollectingAggregator(name, searchContext, parent, metadata) {
            @Override
            public InternalAggregation buildEmptyAggregation() {
                return new InternalParent(name, 0, buildEmptySubAggregations(), metadata());
            }
        };
    }

    @Override
<<<<<<< HEAD
    protected Aggregator doCreateInternal(ValuesSource rawValuesSource,
                                          SearchContext searchContext, Aggregator children,
                                          CardinalityUpperBound cardinality,
=======
    protected Aggregator doCreateInternal(SearchContext searchContext, Aggregator children,
                                          boolean collectsFromSingleBucket,
>>>>>>> 73e6ae67
                                          Map<String, Object> metadata) throws IOException {

        ValuesSource rawValuesSource = config.getValuesSource();
        if (rawValuesSource instanceof WithOrdinals == false) {
            throw new AggregationExecutionException("ValuesSource type " + rawValuesSource.toString() +
                "is not supported for aggregation " + this.name());
        }
        WithOrdinals valuesSource = (WithOrdinals) rawValuesSource;
        long maxOrd = valuesSource.globalMaxOrd(searchContext.searcher());
<<<<<<< HEAD
        if (cardinality == CardinalityUpperBound.MANY) {
            return asMultiBucketAggregator(this, searchContext, children);
        } else {
            return new ChildrenToParentAggregator(name, factories, searchContext, children, childFilter,
                parentFilter, valuesSource, maxOrd, metadata);
        }
=======
        return new ChildrenToParentAggregator(name, factories, searchContext, children, childFilter,
            parentFilter, valuesSource, maxOrd, collectsFromSingleBucket, metadata);
>>>>>>> 73e6ae67
    }

    @Override
    public String getStatsSubtype() {
        // Parent Aggregation is registered in non-standard way
        return OTHER_SUBTYPE;
    }
}<|MERGE_RESOLUTION|>--- conflicted
+++ resolved
@@ -69,14 +69,8 @@
     }
 
     @Override
-<<<<<<< HEAD
-    protected Aggregator doCreateInternal(ValuesSource rawValuesSource,
-                                          SearchContext searchContext, Aggregator children,
+    protected Aggregator doCreateInternal(SearchContext searchContext, Aggregator children,
                                           CardinalityUpperBound cardinality,
-=======
-    protected Aggregator doCreateInternal(SearchContext searchContext, Aggregator children,
-                                          boolean collectsFromSingleBucket,
->>>>>>> 73e6ae67
                                           Map<String, Object> metadata) throws IOException {
 
         ValuesSource rawValuesSource = config.getValuesSource();
@@ -86,17 +80,8 @@
         }
         WithOrdinals valuesSource = (WithOrdinals) rawValuesSource;
         long maxOrd = valuesSource.globalMaxOrd(searchContext.searcher());
-<<<<<<< HEAD
-        if (cardinality == CardinalityUpperBound.MANY) {
-            return asMultiBucketAggregator(this, searchContext, children);
-        } else {
-            return new ChildrenToParentAggregator(name, factories, searchContext, children, childFilter,
-                parentFilter, valuesSource, maxOrd, metadata);
-        }
-=======
         return new ChildrenToParentAggregator(name, factories, searchContext, children, childFilter,
-            parentFilter, valuesSource, maxOrd, collectsFromSingleBucket, metadata);
->>>>>>> 73e6ae67
+            parentFilter, valuesSource, maxOrd, cardinality, metadata);
     }
 
     @Override
