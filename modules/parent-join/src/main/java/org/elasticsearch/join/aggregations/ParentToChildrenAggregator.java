--- conflicted
+++ resolved
@@ -18,22 +18,11 @@
  */
 package org.elasticsearch.join.aggregations;
 
-<<<<<<< HEAD
-import org.apache.lucene.index.SortedSetDocValues;
-import org.apache.lucene.search.Query;
-import org.apache.lucene.search.Weight;
-import org.apache.lucene.util.Bits;
-import org.elasticsearch.search.aggregations.Aggregator;
-import org.elasticsearch.search.aggregations.AggregatorFactories;
-import org.elasticsearch.search.aggregations.InternalAggregation;
-import org.elasticsearch.search.aggregations.LeafBucketCollector;
-=======
 import org.apache.lucene.search.Query;
 import org.elasticsearch.common.ParseField;
 import org.elasticsearch.search.aggregations.Aggregator;
 import org.elasticsearch.search.aggregations.AggregatorFactories;
 import org.elasticsearch.search.aggregations.InternalAggregation;
->>>>>>> 10295b30
 import org.elasticsearch.search.aggregations.pipeline.PipelineAggregator;
 import org.elasticsearch.search.aggregations.support.ValuesSource;
 import org.elasticsearch.search.internal.SearchContext;
@@ -42,28 +31,15 @@
 import java.util.List;
 import java.util.Map;
 
-<<<<<<< HEAD
-// The RecordingPerReaderBucketCollector assumes per segment recording which isn't the case for this
-// aggregation, for this reason that collector can't be used
-public class ParentToChildrenAggregator  extends AbstractParentChildAggregator {
-=======
 public class ParentToChildrenAggregator extends ParentJoinAggregator {
 
     static final ParseField TYPE_FIELD = new ParseField("type");
->>>>>>> 10295b30
 
     public ParentToChildrenAggregator(String name, AggregatorFactories factories,
             SearchContext context, Aggregator parent, Query childFilter,
             Query parentFilter, ValuesSource.Bytes.WithOrdinals valuesSource,
-<<<<<<< HEAD
-            long maxOrd, List<PipelineAggregator> pipelineAggregators, Map<String, Object> metaData)
-            throws IOException {
-        super(name, factories, context, parent, childFilter, parentFilter,
-            valuesSource, maxOrd, pipelineAggregators, metaData);
-=======
             long maxOrd, List<PipelineAggregator> pipelineAggregators, Map<String, Object> metaData) throws IOException {
         super(name, factories, context, parent, parentFilter, childFilter, valuesSource, maxOrd, pipelineAggregators, metaData);
->>>>>>> 10295b30
     }
 
     @Override
@@ -77,38 +53,4 @@
         return new InternalChildren(name, 0, buildEmptySubAggregations(), pipelineAggregators(),
                 metaData());
     }
-
-<<<<<<< HEAD
-    @Override
-    LeafBucketCollector getLeafBucketCollector(SortedSetDocValues globalOrdinals, Bits parentDocs) {
-        return new LeafBucketCollector() {
-
-            @Override
-            public void collect(int docId, long bucket) throws IOException {
-                if (parentDocs.get(docId) && globalOrdinals.advanceExact(docId)) {
-                    long globalOrdinal = globalOrdinals.nextOrd();
-                    assert globalOrdinals.nextOrd() == SortedSetDocValues.NO_MORE_ORDS;
-                    if (globalOrdinal != -1) {
-                        if (ordinalToBuckets.get(globalOrdinal) == -1) {
-                            ordinalToBuckets.set(globalOrdinal, bucket);
-                        } else {
-                            storeToOtherBuckets(globalOrdinal, bucket);
-                        }
-                    }
-                }
-            }
-        };
-    }
-
-    @Override
-    Weight getCollectionFilter() {
-        return parentFilter;
-    }
-
-    @Override
-    Weight getPostCollectionFilter() {
-        return childFilter;
-    }
-=======
->>>>>>> 10295b30
 }