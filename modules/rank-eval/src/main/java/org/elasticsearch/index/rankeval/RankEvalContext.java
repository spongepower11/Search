--- conflicted
+++ resolved
@@ -23,11 +23,8 @@
 import org.elasticsearch.common.ParseFieldMatcherSupplier;
 import org.elasticsearch.common.xcontent.XContentParser;
 import org.elasticsearch.index.query.QueryParseContext;
-<<<<<<< HEAD
 import org.elasticsearch.script.ScriptService;
-=======
 import org.elasticsearch.search.SearchExtRegistry;
->>>>>>> 63822c27
 import org.elasticsearch.search.SearchRequestParsers;
 import org.elasticsearch.search.aggregations.AggregatorParsers;
 import org.elasticsearch.search.suggest.Suggesters;
@@ -55,17 +52,16 @@
         return searchRequestParsers.aggParsers;
     }
 
-<<<<<<< HEAD
     public SearchRequestParsers getSearchRequestParsers() {
         return searchRequestParsers;
     }
 
     public ScriptService getScriptService() {
         return scriptService;
-=======
+    }
+
     public SearchExtRegistry getSearchExtParsers() {
         return searchRequestParsers.searchExtParsers;
->>>>>>> 63822c27
     }
 
     @Override
