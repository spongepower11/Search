--- conflicted
+++ resolved
@@ -44,13 +44,10 @@
                 PrecisionAtK.Detail::fromXContent));
         namedXContent.add(new NamedXContentRegistry.Entry(MetricDetail.class, new ParseField(MeanReciprocalRank.NAME),
                 MeanReciprocalRank.Detail::fromXContent));
-<<<<<<< HEAD
-=======
         namedXContent.add(new NamedXContentRegistry.Entry(MetricDetail.class, new ParseField(DiscountedCumulativeGain.NAME),
                 DiscountedCumulativeGain.Detail::fromXContent));
         namedXContent.add(new NamedXContentRegistry.Entry(MetricDetail.class, new ParseField(ExpectedReciprocalRank.NAME),
                 ExpectedReciprocalRank.Detail::fromXContent));
->>>>>>> 0c7f6570
         return namedXContent;
     }
 }