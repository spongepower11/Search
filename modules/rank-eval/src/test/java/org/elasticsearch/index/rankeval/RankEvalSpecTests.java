--- conflicted
+++ resolved
@@ -126,13 +126,9 @@
                     "id", Arrays.asList(RatedDocumentTests.createRatedDocument()), new SearchSourceBuilder());
             ratedRequests = Arrays.asList(ratedRequest);
         }
-<<<<<<< HEAD
-        RankEvalSpec spec = new RankEvalSpec(ratedRequests, metric, template); 
+        RankEvalSpec spec = new RankEvalSpec(ratedRequests, metric, templates); 
         maybeSet(spec::setMaxConcurrentSearches, randomInt(100));
         return spec;
-=======
-        return new RankEvalSpec(ratedRequests, metric, templates); 
->>>>>>> bdc32be8
     }
 
     public void testRoundtripping() throws IOException {
