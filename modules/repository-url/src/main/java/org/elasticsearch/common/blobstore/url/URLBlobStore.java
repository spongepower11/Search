/*
 * Copyright Elasticsearch B.V. and/or licensed to Elasticsearch B.V. under one
 * or more contributor license agreements. Licensed under the Elastic License
 * 2.0 and the Server Side Public License, v 1; you may not use this file except
 * in compliance with, at your election, the Elastic License 2.0 or the Server
 * Side Public License, v 1.
 */

package org.elasticsearch.common.blobstore.url;

import org.elasticsearch.common.CheckedFunction;
import org.elasticsearch.common.blobstore.BlobContainer;
import org.elasticsearch.common.blobstore.BlobPath;
import org.elasticsearch.common.blobstore.BlobStore;
import org.elasticsearch.common.blobstore.BlobStoreException;
import org.elasticsearch.common.blobstore.url.http.HttpURLBlobContainer;
import org.elasticsearch.common.blobstore.url.http.URLHttpClient;
import org.elasticsearch.common.blobstore.url.http.URLHttpClientSettings;
import org.elasticsearch.common.settings.Setting;
import org.elasticsearch.common.settings.Settings;
import org.elasticsearch.common.unit.ByteSizeUnit;
import org.elasticsearch.common.unit.ByteSizeValue;

import java.net.MalformedURLException;
import java.net.URL;
import java.util.List;

/**
 * Read-only URL-based blob store
 */
public class URLBlobStore implements BlobStore {

    static final Setting<ByteSizeValue> BUFFER_SIZE_SETTING = Setting.byteSizeSetting(
        "repositories.uri.buffer_size",
        new ByteSizeValue(100, ByteSizeUnit.KB),
        Setting.Property.NodeScope
    );


    private final URL path;

    private final int bufferSizeInBytes;
    private final CheckedFunction<BlobPath, BlobContainer, MalformedURLException> blobContainerFactory;

    /**
     * Constructs new read-only URL-based blob store
     * <p>
     * The following settings are supported
     * <dl>
     * <dt>buffer_size</dt>
     * <dd>- size of the read buffer, defaults to 100KB</dd>
     * </dl>
     *
     * @param settings settings
     * @param path     base URL
     */
    public URLBlobStore(Settings settings, URL path, URLHttpClient httpClient, URLHttpClientSettings httpClientSettings) {
        this.path = path;
        this.bufferSizeInBytes = (int) BUFFER_SIZE_SETTING.get(settings).getBytes();

        final String protocol = this.path.getProtocol();
        if (protocol.equals("http") || protocol.equals("https")) {
            this.blobContainerFactory = (blobPath) ->
                new HttpURLBlobContainer(this, blobPath, buildPath(blobPath), httpClient, httpClientSettings);
        } else if (protocol.equals("file")) {
            this.blobContainerFactory = (blobPath) -> new FileURLBlobContainer(this, blobPath, buildPath(blobPath));
        } else {
            this.blobContainerFactory = (blobPath) -> new URLBlobContainer(this, blobPath, buildPath(blobPath));
        }
    }

    @Override
    public String toString() {
        return path.toString();
    }

    /**
     * Returns base URL
     *
     * @return base URL
     */
    public URL path() {
        return path;
    }

    /**
     * Returns read buffer size
     *
     * @return read buffer size
     */
    public int bufferSizeInBytes() {
        return this.bufferSizeInBytes;
    }

    @Override
    public BlobContainer blobContainer(BlobPath path) {
        try {
            return blobContainerFactory.apply(path);
        } catch (MalformedURLException ex) {
            throw new BlobStoreException("malformed URL " + path, ex);
        }
    }

    @Override
    public void close() {
        // nothing to do here...
    }

    /**
     * Builds URL using base URL and specified path
     *
     * @param path relative path
     * @return Base URL + path
     */
    private URL buildPath(BlobPath path) throws MalformedURLException {
        List<String> paths = path.parts();
        if (paths.isEmpty()) {
            return path();
        }
        URL blobPath = new URL(this.path, paths.get(0) + "/");
<<<<<<< HEAD
        if (paths.size() > 1) {
            for (int i = 1; i < paths.size(); i++) {
                blobPath = new URL(blobPath, paths.get(i) + "/");
            }
=======
        for (int i = 1; i < paths.size(); i++) {
            blobPath = new URL(blobPath, paths.get(i) + "/");
>>>>>>> bef9dab6
        }
        return blobPath;
    }
}<|MERGE_RESOLUTION|>--- conflicted
+++ resolved
@@ -118,15 +118,8 @@
             return path();
         }
         URL blobPath = new URL(this.path, paths.get(0) + "/");
-<<<<<<< HEAD
-        if (paths.size() > 1) {
-            for (int i = 1; i < paths.size(); i++) {
-                blobPath = new URL(blobPath, paths.get(i) + "/");
-            }
-=======
         for (int i = 1; i < paths.size(); i++) {
             blobPath = new URL(blobPath, paths.get(i) + "/");
->>>>>>> bef9dab6
         }
         return blobPath;
     }
