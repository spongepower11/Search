/*
 * Copyright Elasticsearch B.V. and/or licensed to Elasticsearch B.V. under one
 * or more contributor license agreements. Licensed under the Elastic License
 * 2.0 and the Server Side Public License, v 1; you may not use this file except
 * in compliance with, at your election, the Elastic License 2.0 or the Server
 * Side Public License, v 1.
 */

package org.elasticsearch.ingest.common;

import org.elasticsearch.common.time.DateFormatter;
import org.elasticsearch.common.time.DateUtils;
import org.elasticsearch.test.ESTestCase;

import java.time.ZoneId;
import java.time.ZoneOffset;
import java.time.ZonedDateTime;
import java.time.format.DateTimeFormatter;
import java.util.Locale;
import java.util.function.Function;

import static org.hamcrest.Matchers.is;
import static org.hamcrest.core.IsEqual.equalTo;

public class DateFormatTests extends ESTestCase {

    public void testParseJava() {
        Function<String, ZonedDateTime> javaFunction = DateFormat.Java.getFunction(
            "MMM dd HH:mm:ss Z",
            ZoneOffset.ofHours(-8),
            Locale.ENGLISH
        );
        assertThat(
            javaFunction.apply("Nov 24 01:29:01 -0800")
                .toInstant()
                .atZone(ZoneId.of("GMT-8"))
                .format(DateTimeFormatter.ofPattern("MM dd HH:mm:ss", Locale.ENGLISH)),
            equalTo("11 24 01:29:01")
        );
    }

    public void testParseYearOfEraJavaWithTimeZone() {
        Function<String, ZonedDateTime> javaFunction = DateFormat.Java.getFunction(
            "yyyy-MM-dd'T'HH:mm:ss.SSSZZ",
            ZoneOffset.UTC,
            Locale.ROOT
        );
        ZonedDateTime datetime = javaFunction.apply("2018-02-05T13:44:56.657+0100");
        String expectedDateTime = DateFormatter.forPattern("yyyy-MM-dd'T'HH:mm:ss.SSSXXX").withZone(ZoneOffset.UTC).format(datetime);
        assertThat(expectedDateTime, is("2018-02-05T12:44:56.657Z"));
    }

    public void testParseYearJavaWithTimeZone() {
        Function<String, ZonedDateTime> javaFunction = DateFormat.Java.getFunction(
            "uuuu-MM-dd'T'HH:mm:ss.SSSZZ",
            ZoneOffset.UTC,
            Locale.ROOT
        );
        ZonedDateTime datetime = javaFunction.apply("2018-02-05T13:44:56.657+0100");
        String expectedDateTime = DateFormatter.forPattern("yyyy-MM-dd'T'HH:mm:ss.SSSXXX").withZone(ZoneOffset.UTC).format(datetime);
        assertThat(expectedDateTime, is("2018-02-05T12:44:56.657Z"));
    }

    public void testParseJavaDefaultYear() {
        String format = randomFrom("8dd/MM", "dd/MM");
        ZoneId timezone = DateUtils.of("Europe/Amsterdam");
        Function<String, ZonedDateTime> javaFunction = DateFormat.Java.getFunction(format, timezone, Locale.ENGLISH);
        int year = ZonedDateTime.now(ZoneOffset.UTC).getYear();
        ZonedDateTime dateTime = javaFunction.apply("12/06");
        assertThat(dateTime.getYear(), is(year));
    }

    public void testParseWeekBasedYearAndWeek() {
        String format = "YYYY-ww";
        ZoneId timezone = DateUtils.of("Europe/Amsterdam");
        Function<String, ZonedDateTime> javaFunction = DateFormat.Java.getFunction(format, timezone, Locale.ROOT);
        ZonedDateTime dateTime = javaFunction.apply("2020-33");
        assertThat(dateTime, equalTo(ZonedDateTime.of(2020, 8, 10, 0, 0, 0, 0, timezone)));
    }

    public void testParseWeekBasedYear() {
        String format = "YYYY";
        ZoneId timezone = DateUtils.of("Europe/Amsterdam");
        Function<String, ZonedDateTime> javaFunction = DateFormat.Java.getFunction(format, timezone, Locale.ROOT);
        ZonedDateTime dateTime = javaFunction.apply("2019");
        assertThat(dateTime, equalTo(ZonedDateTime.of(2018, 12, 31, 0, 0, 0, 0, timezone)));
    }

    public void testParseWeekBasedWithLocale() {
        String format = "YYYY-ww";
        ZoneId timezone = DateUtils.of("Europe/Amsterdam");
        Function<String, ZonedDateTime> javaFunction = DateFormat.Java.getFunction(format, timezone, Locale.US);
        ZonedDateTime dateTime = javaFunction.apply("2020-33");
        // 33rd week of 2020 starts on 9th August 2020 as per US locale
        assertThat(dateTime, equalTo(ZonedDateTime.of(2020, 8, 9, 0, 0, 0, 0, timezone)));
<<<<<<< HEAD
=======
    }

    public void testNoTimezoneOnPatternAndOverride() {
        {
            String format = "yyyy-MM-dd'T'HH:mm";
            ZoneId timezone = ZoneId.of("UTC");
            Function<String, ZonedDateTime> javaFunction = DateFormat.Java.getFunction(format, timezone, Locale.ROOT);
            // this means that hour will be 01:00 at UTC as timezone was not on a pattern, but provided as an ingest param
            ZonedDateTime dateTime = javaFunction.apply("2020-01-01T01:00");
            assertThat(dateTime, equalTo(ZonedDateTime.of(2020, 01, 01, 01, 0, 0, 0, timezone)));
        }
        {
            String format = "yyyy-MM-dd'T'HH:mm";
            ZoneId timezone = ZoneId.of("-01:00");
            Function<String, ZonedDateTime> javaFunction = DateFormat.Java.getFunction(format, timezone, Locale.ROOT);
            // this means that hour will be 01:00 at -01:00 as timezone was not on a pattern, but provided as an ingest param
            ZonedDateTime dateTime = javaFunction.apply("2020-01-01T01:00");
            assertThat(dateTime, equalTo(ZonedDateTime.of(2020, 01, 01, 01, 0, 0, 0, timezone)));
        }
    }

    public void testTimezoneOnAPatternAndNonUTCOverride() {
        String format = "yyyy-MM-dd'T'HH:mm XXX";
        ZoneId timezone = ZoneId.of("-01:00");
        Function<String, ZonedDateTime> javaFunction = DateFormat.Java.getFunction(format, timezone, Locale.ROOT);
        // this means that hour will be 01:00 at -02:00 as timezone on a pattern. Converted to -01:00 as requested on ingest param

        ZonedDateTime dateTime = javaFunction.apply("2020-01-01T01:00 -02:00");
        assertThat(dateTime, equalTo(ZonedDateTime.of(2020, 01, 01, 02, 0, 0, 0, timezone)));
    }

    public void testDefaultHourDefaultedToTimezoneOverride() {
        String format = "yyyy-MM-dd";
        ZoneId timezone = ZoneId.of("-01:00");
        Function<String, ZonedDateTime> javaFunction = DateFormat.Java.getFunction(format, timezone, Locale.ROOT);
        // this means that hour will be 00:00 (default) at -01:00 as timezone was not on a pattern, but -01:00 was an ingest param
        ZonedDateTime dateTime = javaFunction.apply("2020-01-01");
        assertThat(dateTime, equalTo(ZonedDateTime.of(2020, 01, 01, 0, 0, 0, 0, timezone)));
>>>>>>> d90fa4eb
    }

    public void testParseUnixMs() {
        assertThat(
            DateFormat.UnixMs.getFunction(null, ZoneOffset.UTC, null).apply("1000500").toInstant().toEpochMilli(),
            equalTo(1000500L)
        );
    }

    public void testParseUnix() {
        assertThat(DateFormat.Unix.getFunction(null, ZoneOffset.UTC, null).apply("1000.5").toInstant().toEpochMilli(), equalTo(1000500L));
    }

    public void testParseUnixWithMsPrecision() {
        assertThat(
            DateFormat.Unix.getFunction(null, ZoneOffset.UTC, null).apply("1495718015").toInstant().toEpochMilli(),
            equalTo(1495718015000L)
        );
    }

    public void testParseISO8601() {
        assertThat(
            DateFormat.Iso8601.getFunction(null, ZoneOffset.UTC, null).apply("2001-01-01T00:00:00-0800").toInstant().toEpochMilli(),
            equalTo(978336000000L)
        );
        assertThat(
            DateFormat.Iso8601.getFunction(null, ZoneOffset.UTC, null).apply("2001-01-01T00:00:00-0800").toString(),
            equalTo("2001-01-01T08:00Z")
        );
    }

    public void testParseWhenZoneNotPresentInText() {
        assertThat(
            DateFormat.Iso8601.getFunction(null, ZoneOffset.of("+0100"), null).apply("2001-01-01T00:00:00").toInstant().toEpochMilli(),
            equalTo(978303600000L)
        );
        assertThat(
            DateFormat.Iso8601.getFunction(null, ZoneOffset.of("+0100"), null).apply("2001-01-01T00:00:00").toString(),
            equalTo("2001-01-01T00:00+01:00")
        );
    }

    public void testParseISO8601Failure() {
        Function<String, ZonedDateTime> function = DateFormat.Iso8601.getFunction(null, ZoneOffset.UTC, null);
        try {
            function.apply("2001-01-0:00-0800");
            fail("parse should have failed");
        } catch (IllegalArgumentException e) {
            // all good
        }
    }

    public void testTAI64NParse() {
        String input = "4000000050d506482dbdf024";
        String expected = "2012-12-22T03:00:46.767+02:00";
        assertThat(
            DateFormat.Tai64n.getFunction(null, ZoneOffset.ofHours(2), null).apply((randomBoolean() ? "@" : "") + input).toString(),
            equalTo(expected)
        );
    }

    public void testFromString() {
        assertThat(DateFormat.fromString("UNIX_MS"), equalTo(DateFormat.UnixMs));
        assertThat(DateFormat.fromString("unix_ms"), equalTo(DateFormat.Java));
        assertThat(DateFormat.fromString("UNIX"), equalTo(DateFormat.Unix));
        assertThat(DateFormat.fromString("unix"), equalTo(DateFormat.Java));
        assertThat(DateFormat.fromString("ISO8601"), equalTo(DateFormat.Iso8601));
        assertThat(DateFormat.fromString("iso8601"), equalTo(DateFormat.Java));
        assertThat(DateFormat.fromString("TAI64N"), equalTo(DateFormat.Tai64n));
        assertThat(DateFormat.fromString("tai64n"), equalTo(DateFormat.Java));
        assertThat(DateFormat.fromString("prefix-" + randomAlphaOfLengthBetween(1, 10)), equalTo(DateFormat.Java));
    }
}<|MERGE_RESOLUTION|>--- conflicted
+++ resolved
@@ -93,8 +93,6 @@
         ZonedDateTime dateTime = javaFunction.apply("2020-33");
         // 33rd week of 2020 starts on 9th August 2020 as per US locale
         assertThat(dateTime, equalTo(ZonedDateTime.of(2020, 8, 9, 0, 0, 0, 0, timezone)));
-<<<<<<< HEAD
-=======
     }
 
     public void testNoTimezoneOnPatternAndOverride() {
@@ -133,7 +131,6 @@
         // this means that hour will be 00:00 (default) at -01:00 as timezone was not on a pattern, but -01:00 was an ingest param
         ZonedDateTime dateTime = javaFunction.apply("2020-01-01");
         assertThat(dateTime, equalTo(ZonedDateTime.of(2020, 01, 01, 0, 0, 0, 0, timezone)));
->>>>>>> d90fa4eb
     }
 
     public void testParseUnixMs() {
