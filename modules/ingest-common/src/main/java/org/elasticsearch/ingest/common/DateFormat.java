/*
 * Licensed to Elasticsearch under one or more contributor
 * license agreements. See the NOTICE file distributed with
 * this work for additional information regarding copyright
 * ownership. Elasticsearch licenses this file to you under
 * the Apache License, Version 2.0 (the "License"); you may
 * not use this file except in compliance with the License.
 * You may obtain a copy of the License at
 *
 *    http://www.apache.org/licenses/LICENSE-2.0
 *
 * Unless required by applicable law or agreed to in writing,
 * software distributed under the License is distributed on an
 * "AS IS" BASIS, WITHOUT WARRANTIES OR CONDITIONS OF ANY
 * KIND, either express or implied.  See the License for the
 * specific language governing permissions and limitations
 * under the License.
 */

package org.elasticsearch.ingest.common;

import org.elasticsearch.common.time.DateFormatter;
import org.elasticsearch.common.time.DateFormatters;
import org.elasticsearch.common.time.DateUtils;
import org.joda.time.DateTime;
import org.joda.time.DateTimeZone;
import org.joda.time.format.ISODateTimeFormat;

import java.time.Instant;
import java.time.LocalDate;
import java.time.ZoneId;
import java.time.ZoneOffset;
import java.time.ZonedDateTime;
import java.time.temporal.ChronoField;
import java.time.temporal.TemporalAccessor;
import java.util.Arrays;
import java.util.List;
import java.util.Locale;
import java.util.function.Function;

import static java.time.temporal.ChronoField.DAY_OF_MONTH;
import static java.time.temporal.ChronoField.HOUR_OF_DAY;
import static java.time.temporal.ChronoField.MINUTE_OF_DAY;
import static java.time.temporal.ChronoField.MONTH_OF_YEAR;
import static java.time.temporal.ChronoField.NANO_OF_SECOND;

enum DateFormat {
    Iso8601 {
        @Override
        Function<String, DateTime> getFunction(String format, DateTimeZone timezone, Locale locale) {
            return ISODateTimeFormat.dateTimeParser().withZone(timezone)::parseDateTime;
        }
    },
    Unix {
        @Override
        Function<String, DateTime> getFunction(String format, DateTimeZone timezone, Locale locale) {
            return (date) -> new DateTime((long)(Double.parseDouble(date) * 1000), timezone);
        }
    },
    UnixMs {
        @Override
        Function<String, DateTime> getFunction(String format, DateTimeZone timezone, Locale locale) {
            return (date) -> new DateTime(Long.parseLong(date), timezone);
        }
    },
    Tai64n {
        @Override
        Function<String, DateTime> getFunction(String format, DateTimeZone timezone, Locale locale) {
            return (date) -> new DateTime(parseMillis(date), timezone);
        }

        private long parseMillis(String date) {
            if (date.startsWith("@")) {
                date = date.substring(1);
            }
            long base = Long.parseLong(date.substring(1, 16), 16);
            // 1356138046000
            long rest = Long.parseLong(date.substring(16, 24), 16);
            return ((base * 1000) - 10000) + (rest/1000000);
        }
    },
    Java {
        private final List<ChronoField> FIELDS =
            Arrays.asList(NANO_OF_SECOND, MINUTE_OF_DAY, HOUR_OF_DAY, DAY_OF_MONTH, MONTH_OF_YEAR);

        @Override
        Function<String, DateTime> getFunction(String format, DateTimeZone timezone, Locale locale) {
<<<<<<< HEAD
            // in case you are wondering why we do not call 'DateFormatter.forPattern(format)' for all cases here, but only for the
            // non java time case:
            // When the joda date formatter parses a date then a year is always set, so that no fallback can be used, like
            // done in the JodaDateFormatter.withYear() code below
            // This means that we leave the existing parsing logic in place, but will fall back to the new java date parsing logic, if an
            // "8" is prepended to the date format string
            int year = LocalDate.now(ZoneOffset.UTC).getYear();
            ZoneId zoneId = DateUtils.dateTimeZoneToZoneId(timezone);
            if (format.startsWith("8")) {
                DateFormatter formatter = DateFormatter.forPattern(format)
                    .withLocale(locale)
                    .withZone(zoneId);
                return text -> {
                    TemporalAccessor accessor = formatter.parse(text);
                    // if there is no year, we fall back to the current one and
                    // fill the rest of the date up with the parsed date
                    if (accessor.isSupported(ChronoField.YEAR) == false) {
                        ZonedDateTime newTime = Instant.EPOCH.atZone(ZoneOffset.UTC).withYear(year);
                        for (ChronoField field : FIELDS) {
                            if (accessor.isSupported(field)) {
                                newTime = newTime.with(field, accessor.get(field));
                            }
                        }

                        accessor = newTime.withZoneSameLocal(zoneId);
                    }

                    long millis = DateFormatters.from(accessor).toInstant().toEpochMilli();
                    return new DateTime(millis, timezone);
                };
            } else {
                DateFormatter formatter = Joda.forPattern(format)
                    .withYear(year)
                    .withZone(zoneId)
                    .withLocale(locale);
                return text -> new DateTime(formatter.parseMillis(text), timezone);
=======

            // support the 6.x BWC compatible way of parsing java 8 dates
            if (format.startsWith("8")) {
                format = format.substring(1);
>>>>>>> 21e392e9
            }

            int year = LocalDate.now(ZoneOffset.UTC).getYear();
            DateFormatter formatter = DateFormatter.forPattern(format)
                .withLocale(locale)
                .withZone(DateUtils.dateTimeZoneToZoneId(timezone));
            return text -> {
                ZonedDateTime defaultZonedDateTime = Instant.EPOCH.atZone(ZoneOffset.UTC).withYear(year);
                TemporalAccessor accessor = formatter.parse(text);
                long millis = DateFormatters.toZonedDateTime(accessor, defaultZonedDateTime).toInstant().toEpochMilli();
                return new DateTime(millis, timezone);
            };
        }
    };

    abstract Function<String, DateTime> getFunction(String format, DateTimeZone timezone, Locale locale);

    static DateFormat fromString(String format) {
        switch (format) {
            case "ISO8601":
                return Iso8601;
            case "UNIX":
                return Unix;
            case "UNIX_MS":
                return UnixMs;
            case "TAI64N":
                return Tai64n;
            default:
                return Java;
        }
    }
}<|MERGE_RESOLUTION|>--- conflicted
+++ resolved
@@ -85,59 +85,32 @@
 
         @Override
         Function<String, DateTime> getFunction(String format, DateTimeZone timezone, Locale locale) {
-<<<<<<< HEAD
-            // in case you are wondering why we do not call 'DateFormatter.forPattern(format)' for all cases here, but only for the
-            // non java time case:
-            // When the joda date formatter parses a date then a year is always set, so that no fallback can be used, like
-            // done in the JodaDateFormatter.withYear() code below
-            // This means that we leave the existing parsing logic in place, but will fall back to the new java date parsing logic, if an
-            // "8" is prepended to the date format string
-            int year = LocalDate.now(ZoneOffset.UTC).getYear();
-            ZoneId zoneId = DateUtils.dateTimeZoneToZoneId(timezone);
-            if (format.startsWith("8")) {
-                DateFormatter formatter = DateFormatter.forPattern(format)
-                    .withLocale(locale)
-                    .withZone(zoneId);
-                return text -> {
-                    TemporalAccessor accessor = formatter.parse(text);
-                    // if there is no year, we fall back to the current one and
-                    // fill the rest of the date up with the parsed date
-                    if (accessor.isSupported(ChronoField.YEAR) == false) {
-                        ZonedDateTime newTime = Instant.EPOCH.atZone(ZoneOffset.UTC).withYear(year);
-                        for (ChronoField field : FIELDS) {
-                            if (accessor.isSupported(field)) {
-                                newTime = newTime.with(field, accessor.get(field));
-                            }
-                        }
-
-                        accessor = newTime.withZoneSameLocal(zoneId);
-                    }
-
-                    long millis = DateFormatters.from(accessor).toInstant().toEpochMilli();
-                    return new DateTime(millis, timezone);
-                };
-            } else {
-                DateFormatter formatter = Joda.forPattern(format)
-                    .withYear(year)
-                    .withZone(zoneId)
-                    .withLocale(locale);
-                return text -> new DateTime(formatter.parseMillis(text), timezone);
-=======
-
             // support the 6.x BWC compatible way of parsing java 8 dates
             if (format.startsWith("8")) {
                 format = format.substring(1);
->>>>>>> 21e392e9
             }
 
+            ZoneId zoneId = DateUtils.dateTimeZoneToZoneId(timezone);
             int year = LocalDate.now(ZoneOffset.UTC).getYear();
             DateFormatter formatter = DateFormatter.forPattern(format)
                 .withLocale(locale)
-                .withZone(DateUtils.dateTimeZoneToZoneId(timezone));
+                .withZone(zoneId);
             return text -> {
-                ZonedDateTime defaultZonedDateTime = Instant.EPOCH.atZone(ZoneOffset.UTC).withYear(year);
                 TemporalAccessor accessor = formatter.parse(text);
-                long millis = DateFormatters.toZonedDateTime(accessor, defaultZonedDateTime).toInstant().toEpochMilli();
+                // if there is no year, we fall back to the current one and
+                // fill the rest of the date up with the parsed date
+                if (accessor.isSupported(ChronoField.YEAR) == false) {
+                    ZonedDateTime newTime = Instant.EPOCH.atZone(ZoneOffset.UTC).withYear(year);
+                    for (ChronoField field : FIELDS) {
+                        if (accessor.isSupported(field)) {
+                            newTime = newTime.with(field, accessor.get(field));
+                        }
+                    }
+
+                    accessor = newTime.withZoneSameLocal(zoneId);
+                }
+
+                long millis = DateFormatters.from(accessor).toInstant().toEpochMilli();
                 return new DateTime(millis, timezone);
             };
         }
