/*
 * Licensed to Elasticsearch under one or more contributor
 * license agreements. See the NOTICE file distributed with
 * this work for additional information regarding copyright
 * ownership. Elasticsearch licenses this file to you under
 * the Apache License, Version 2.0 (the "License"); you may
 * not use this file except in compliance with the License.
 * You may obtain a copy of the License at
 *
 *    http://www.apache.org/licenses/LICENSE-2.0
 *
 * Unless required by applicable law or agreed to in writing,
 * software distributed under the License is distributed on an
 * "AS IS" BASIS, WITHOUT WARRANTIES OR CONDITIONS OF ANY
 * KIND, either express or implied.  See the License for the
 * specific language governing permissions and limitations
 * under the License.
 */

package org.elasticsearch.ingest.common;

import org.elasticsearch.common.util.set.Sets;
import org.elasticsearch.ingest.AbstractProcessor;
import org.elasticsearch.ingest.ConfigurationUtils;
import org.elasticsearch.ingest.IngestDocument;
import org.elasticsearch.ingest.Processor;

import java.util.Collections;
import java.util.List;
import java.util.Map;
import java.util.Set;
<<<<<<< HEAD
import java.util.function.BiConsumer;
import java.util.function.Predicate;
=======
import java.util.function.Consumer;
import java.util.function.Function;
import java.util.function.Predicate;
import java.util.regex.Pattern;
>>>>>>> d07b4ecf

/**
 * The KeyValueProcessor parses and extracts messages of the `key=value` variety into fields with values of the keys.
 */
public final class KeyValueProcessor extends AbstractProcessor {

    public static final String TYPE = "kv";

    private static final Pattern STRIP_BRACKETS = Pattern.compile("(^[\\(\\[<\"'])|([\\]\\)>\"']$)");

    private final String field;
    private final String fieldSplit;
    private final String valueSplit;
    private final Set<String> includeKeys;
    private final Set<String> excludeKeys;
    private final String targetField;
    private final boolean ignoreMissing;
<<<<<<< HEAD
    private final BiConsumer<IngestDocument, String> execution;
=======
    private final Consumer<IngestDocument> execution;
>>>>>>> d07b4ecf

    KeyValueProcessor(String tag, String field, String fieldSplit, String valueSplit, Set<String> includeKeys,
                      Set<String> excludeKeys, String targetField, boolean ignoreMissing,
                      String trimKey, String trimValue, boolean stripBrackets, String prefix) {
        super(tag);
        this.field = field;
        this.targetField = targetField;
        this.fieldSplit = fieldSplit;
        this.valueSplit = valueSplit;
        this.includeKeys = includeKeys;
        this.excludeKeys = excludeKeys;
        this.ignoreMissing = ignoreMissing;
<<<<<<< HEAD
        this.execution = buildExecution(fieldSplit, valueSplit, field, includeKeys, excludeKeys, targetField);
    }

    private static BiConsumer<IngestDocument, String> buildExecution(String fieldSplit, String valueSplit, String field,
                                                                     Set<String> includeKeys, Set<String> excludeKeys,
                                                                     String targetField) {
=======
        this.execution = buildExecution(
            fieldSplit, valueSplit, field, includeKeys, excludeKeys, targetField, ignoreMissing, trimKey, trimValue,
            stripBrackets, prefix
        );
    }

    private static Consumer<IngestDocument> buildExecution(String fieldSplit, String valueSplit, String field,
                                                           Set<String> includeKeys, Set<String> excludeKeys,
                                                           String targetField, boolean ignoreMissing,
                                                           String trimKey, String trimValue, boolean stripBrackets,
                                                           String prefix) {
>>>>>>> d07b4ecf
        final Predicate<String> keyFilter;
        if (includeKeys == null) {
            if (excludeKeys == null) {
                keyFilter = key -> true;
            } else {
                keyFilter = key -> excludeKeys.contains(key) == false;
            }
        } else {
            if (excludeKeys == null) {
                keyFilter = includeKeys::contains;
            } else {
                keyFilter = key -> includeKeys.contains(key) && excludeKeys.contains(key) == false;
            }
        }
<<<<<<< HEAD
        String fieldPathPrefix = targetField == null ? "" : targetField + ".";
        return (document, value) -> {
            for (String part : value.split(fieldSplit)) {
                String[] kv = part.split(valueSplit, 2);
                if (kv.length != 2) {
                    throw new IllegalArgumentException("field [" + field + "] does not contain value_split [" + valueSplit + "]");
                }
                String key = kv[0];
                if (keyFilter.test(key)) {
                    append(document, fieldPathPrefix + key, kv[1]);
                }
            }
        };
=======
        final String fieldPathPrefix;
        String keyPrefix = prefix == null ? "" : prefix;
        if (targetField == null) {
            fieldPathPrefix = keyPrefix;
        } else {
            fieldPathPrefix = targetField + "." + keyPrefix;
        }
        final Function<String, String> keyPrefixer;
        if (fieldPathPrefix.isEmpty()) {
            keyPrefixer = val -> val;
        } else {
            keyPrefixer = val -> fieldPathPrefix + val;
        }
        final Function<String, String[]> fieldSplitter = buildSplitter(fieldSplit, true);
        Function<String, String[]> valueSplitter = buildSplitter(valueSplit, false);
        final Function<String, String> keyTrimmer = buildTrimmer(trimKey);
        final Function<String, String> bracketStrip;
        if (stripBrackets) {
            bracketStrip = val -> STRIP_BRACKETS.matcher(val).replaceAll("");
        } else {
            bracketStrip = val -> val;
        }
        final Function<String, String> valueTrimmer = buildTrimmer(trimValue);
        return document -> {
            String value = document.getFieldValue(field, String.class, ignoreMissing);
            if (value == null) {
                if (ignoreMissing) {
                    return;
                }
                throw new IllegalArgumentException("field [" + field + "] is null, cannot extract key-value pairs.");
            }
            for (String part : fieldSplitter.apply(value)) {
                String[] kv = valueSplitter.apply(part);
                if (kv.length != 2) {
                    throw new IllegalArgumentException("field [" + field + "] does not contain value_split [" + valueSplit + "]");
                }
                String key = keyTrimmer.apply(kv[0]);
                if (keyFilter.test(key)) {
                    append(document, keyPrefixer.apply(key), valueTrimmer.apply(bracketStrip.apply(kv[1])));
                }
            }
        };
    }

    private static Function<String, String> buildTrimmer(String trim) {
        if (trim == null) {
            return val -> val;
        } else {
            Pattern pattern = Pattern.compile("(^([" + trim + "]+))|([" + trim + "]+$)");
            return val -> pattern.matcher(val).replaceAll("");
        }
    }

    private static Function<String, String[]> buildSplitter(String split, boolean fields) {
        int limit = fields ? 0 : 2;
        if (split.length() > 2 || split.length() == 2 && split.charAt(0) != '\\') {
            Pattern splitPattern = Pattern.compile(split);
            return val -> splitPattern.split(val, limit);
        } else {
            return val -> val.split(split, limit);
        }
>>>>>>> d07b4ecf
    }

    String getField() {
        return field;
    }

    String getFieldSplit() {
        return fieldSplit;
    }

    String getValueSplit() {
        return valueSplit;
    }

    Set<String> getIncludeKeys() {
        return includeKeys;
    }

    Set<String> getExcludeKeys() {
        return excludeKeys;
    }

    String getTargetField() {
        return targetField;
    }

    boolean isIgnoreMissing() {
        return ignoreMissing;
    }

    private static void append(IngestDocument document, String targetField, String value) {
        if (document.hasField(targetField)) {
            document.appendFieldValue(targetField, value);
        } else {
            document.setFieldValue(targetField, value);
        }
    }

    @Override
    public void execute(IngestDocument document) {
<<<<<<< HEAD
        String oldVal = document.getFieldValue(field, String.class, ignoreMissing);

        if (oldVal == null && ignoreMissing) {
            return;
        } else if (oldVal == null) {
            throw new IllegalArgumentException("field [" + field + "] is null, cannot extract key-value pairs.");
        }
        execution.accept(document, oldVal);
=======
        execution.accept(document);
>>>>>>> d07b4ecf
    }

    @Override
    public String getType() {
        return TYPE;
    }

    public static class Factory implements Processor.Factory {
        @Override
        public KeyValueProcessor create(Map<String, Processor.Factory> registry, String processorTag,
                                        Map<String, Object> config) throws Exception {
            String field = ConfigurationUtils.readStringProperty(TYPE, processorTag, config, "field");
            String targetField = ConfigurationUtils.readOptionalStringProperty(TYPE, processorTag, config, "target_field");
            String fieldSplit = ConfigurationUtils.readStringProperty(TYPE, processorTag, config, "field_split");
            String valueSplit = ConfigurationUtils.readStringProperty(TYPE, processorTag, config, "value_split");
            String trimKey = ConfigurationUtils.readOptionalStringProperty(TYPE, processorTag, config, "trim_key");
            String trimValue = ConfigurationUtils.readOptionalStringProperty(TYPE, processorTag, config, "trim_value");
            String prefix = ConfigurationUtils.readOptionalStringProperty(TYPE, processorTag, config, "prefix");
            boolean stripBrackets =
                ConfigurationUtils.readBooleanProperty(TYPE, processorTag, config, "strip_brackets", false);
            Set<String> includeKeys = null;
            Set<String> excludeKeys = null;
            List<String> includeKeysList = ConfigurationUtils.readOptionalList(TYPE, processorTag, config, "include_keys");
            if (includeKeysList != null) {
                includeKeys = Collections.unmodifiableSet(Sets.newHashSet(includeKeysList));
            }
            List<String> excludeKeysList = ConfigurationUtils.readOptionalList(TYPE, processorTag, config, "exclude_keys");
            if (excludeKeysList != null) {
                excludeKeys = Collections.unmodifiableSet(Sets.newHashSet(excludeKeysList));
            }
            boolean ignoreMissing = ConfigurationUtils.readBooleanProperty(TYPE, processorTag, config, "ignore_missing", false);
            return new KeyValueProcessor(
                processorTag, field, fieldSplit, valueSplit, includeKeys, excludeKeys, targetField, ignoreMissing,
                trimKey, trimValue, stripBrackets, prefix
            );
        }
    }
}<|MERGE_RESOLUTION|>--- conflicted
+++ resolved
@@ -29,15 +29,10 @@
 import java.util.List;
 import java.util.Map;
 import java.util.Set;
-<<<<<<< HEAD
-import java.util.function.BiConsumer;
-import java.util.function.Predicate;
-=======
 import java.util.function.Consumer;
 import java.util.function.Function;
 import java.util.function.Predicate;
 import java.util.regex.Pattern;
->>>>>>> d07b4ecf
 
 /**
  * The KeyValueProcessor parses and extracts messages of the `key=value` variety into fields with values of the keys.
@@ -55,11 +50,7 @@
     private final Set<String> excludeKeys;
     private final String targetField;
     private final boolean ignoreMissing;
-<<<<<<< HEAD
-    private final BiConsumer<IngestDocument, String> execution;
-=======
     private final Consumer<IngestDocument> execution;
->>>>>>> d07b4ecf
 
     KeyValueProcessor(String tag, String field, String fieldSplit, String valueSplit, Set<String> includeKeys,
                       Set<String> excludeKeys, String targetField, boolean ignoreMissing,
@@ -72,14 +63,6 @@
         this.includeKeys = includeKeys;
         this.excludeKeys = excludeKeys;
         this.ignoreMissing = ignoreMissing;
-<<<<<<< HEAD
-        this.execution = buildExecution(fieldSplit, valueSplit, field, includeKeys, excludeKeys, targetField);
-    }
-
-    private static BiConsumer<IngestDocument, String> buildExecution(String fieldSplit, String valueSplit, String field,
-                                                                     Set<String> includeKeys, Set<String> excludeKeys,
-                                                                     String targetField) {
-=======
         this.execution = buildExecution(
             fieldSplit, valueSplit, field, includeKeys, excludeKeys, targetField, ignoreMissing, trimKey, trimValue,
             stripBrackets, prefix
@@ -91,7 +74,6 @@
                                                            String targetField, boolean ignoreMissing,
                                                            String trimKey, String trimValue, boolean stripBrackets,
                                                            String prefix) {
->>>>>>> d07b4ecf
         final Predicate<String> keyFilter;
         if (includeKeys == null) {
             if (excludeKeys == null) {
@@ -106,21 +88,6 @@
                 keyFilter = key -> includeKeys.contains(key) && excludeKeys.contains(key) == false;
             }
         }
-<<<<<<< HEAD
-        String fieldPathPrefix = targetField == null ? "" : targetField + ".";
-        return (document, value) -> {
-            for (String part : value.split(fieldSplit)) {
-                String[] kv = part.split(valueSplit, 2);
-                if (kv.length != 2) {
-                    throw new IllegalArgumentException("field [" + field + "] does not contain value_split [" + valueSplit + "]");
-                }
-                String key = kv[0];
-                if (keyFilter.test(key)) {
-                    append(document, fieldPathPrefix + key, kv[1]);
-                }
-            }
-        };
-=======
         final String fieldPathPrefix;
         String keyPrefix = prefix == null ? "" : prefix;
         if (targetField == null) {
@@ -182,7 +149,6 @@
         } else {
             return val -> val.split(split, limit);
         }
->>>>>>> d07b4ecf
     }
 
     String getField() {
@@ -223,18 +189,7 @@
 
     @Override
     public void execute(IngestDocument document) {
-<<<<<<< HEAD
-        String oldVal = document.getFieldValue(field, String.class, ignoreMissing);
-
-        if (oldVal == null && ignoreMissing) {
-            return;
-        } else if (oldVal == null) {
-            throw new IllegalArgumentException("field [" + field + "] is null, cannot extract key-value pairs.");
-        }
-        execution.accept(document, oldVal);
-=======
         execution.accept(document);
->>>>>>> d07b4ecf
     }
 
     @Override
