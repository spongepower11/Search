--- conflicted
+++ resolved
@@ -192,49 +192,6 @@
         assertThat(clientSeenRequests.isEmpty(), is(true));
     }
 
-<<<<<<< HEAD
-    public void testIsTimeToBeDeleted() {
-        String dataStreamName = "metrics-foo";
-        {
-            IndexMetadata.Builder indexMetaBuilder = IndexMetadata.builder(DataStream.getDefaultBackingIndexName(dataStreamName, 1))
-                .settings(settings(Version.CURRENT, 1, 1))
-                .creationDate(now - 3000L);
-            MaxAgeCondition rolloverCondition = new MaxAgeCondition(TimeValue.timeValueMillis(now - 2000L));
-            indexMetaBuilder.putRolloverInfo(new RolloverInfo(dataStreamName, List.of(rolloverCondition), now - 2000L));
-
-            IndexMetadata rolledIndex = indexMetaBuilder.build();
-            assertThat(
-                DataLifecycleService.isTimeToBeDeleted(dataStreamName, rolledIndex, () -> now, TimeValue.timeValueMillis(1000)),
-                is(true)
-            );
-
-            assertThat(
-                DataLifecycleService.isTimeToBeDeleted(dataStreamName, rolledIndex, () -> now, TimeValue.timeValueMillis(5000)),
-                is(false)
-            );
-        }
-
-        {
-            // if rollover info is missing the creation date should be used
-            IndexMetadata.Builder indexMetaBuilder = IndexMetadata.builder(DataStream.getDefaultBackingIndexName(dataStreamName, 1))
-                .settings(settings(Version.CURRENT, 1, 1))
-                .creationDate(now - 3000L);
-            IndexMetadata noRolloverIndex = indexMetaBuilder.build();
-
-            assertThat(
-                DataLifecycleService.isTimeToBeDeleted(dataStreamName, noRolloverIndex, () -> now, TimeValue.timeValueMillis(2000)),
-                is(true)
-            );
-
-            assertThat(
-                DataLifecycleService.isTimeToBeDeleted(dataStreamName, noRolloverIndex, () -> now, TimeValue.timeValueMillis(5000)),
-                is(false)
-            );
-        }
-    }
-
-=======
->>>>>>> 4fbbd7b8
     private DataStream createDataStream(
         Metadata.Builder builder,
         String dataStreamName,
