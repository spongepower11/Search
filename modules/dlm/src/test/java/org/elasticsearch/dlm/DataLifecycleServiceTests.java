/*
 * Copyright Elasticsearch B.V. and/or licensed to Elasticsearch B.V. under one
 * or more contributor license agreements. Licensed under the Elastic License
 * 2.0 and the Server Side Public License, v 1; you may not use this file except
 * in compliance with, at your election, the Elastic License 2.0 or the Server
 * Side Public License, v 1.
 */

package org.elasticsearch.dlm;

import org.elasticsearch.Version;
import org.elasticsearch.action.ActionListener;
import org.elasticsearch.action.ActionRequest;
import org.elasticsearch.action.ActionResponse;
import org.elasticsearch.action.ActionType;
import org.elasticsearch.action.admin.indices.delete.DeleteIndexRequest;
<<<<<<< HEAD
import org.elasticsearch.action.admin.indices.forcemerge.ForceMergeRequest;
import org.elasticsearch.action.admin.indices.forcemerge.ForceMergeResponse;
import org.elasticsearch.action.admin.indices.rollover.MaxAgeCondition;
import org.elasticsearch.action.admin.indices.rollover.RolloverInfo;
=======
import org.elasticsearch.action.admin.indices.rollover.RolloverConditions;
import org.elasticsearch.action.admin.indices.rollover.RolloverConfiguration;
>>>>>>> 68bcbb50
import org.elasticsearch.action.admin.indices.rollover.RolloverRequest;
import org.elasticsearch.action.admin.indices.rollover.RolloverResponse;
import org.elasticsearch.cluster.ClusterName;
import org.elasticsearch.cluster.ClusterState;
import org.elasticsearch.cluster.metadata.DataLifecycle;
import org.elasticsearch.cluster.metadata.DataStream;
import org.elasticsearch.cluster.metadata.IndexGraveyard;
import org.elasticsearch.cluster.metadata.IndexMetadata;
import org.elasticsearch.cluster.metadata.Metadata;
import org.elasticsearch.cluster.node.DiscoveryNode;
import org.elasticsearch.cluster.node.DiscoveryNodeRole;
import org.elasticsearch.cluster.node.DiscoveryNodes;
import org.elasticsearch.cluster.service.ClusterService;
import org.elasticsearch.common.UUIDs;
import org.elasticsearch.common.settings.ClusterSettings;
import org.elasticsearch.common.settings.Setting;
import org.elasticsearch.common.settings.Settings;
import org.elasticsearch.common.unit.ByteSizeValue;
import org.elasticsearch.core.TimeValue;
import org.elasticsearch.index.Index;
import org.elasticsearch.test.ESTestCase;
import org.elasticsearch.test.client.NoOpClient;
import org.elasticsearch.test.junit.annotations.TestLogging;
import org.elasticsearch.threadpool.TestThreadPool;
import org.elasticsearch.threadpool.ThreadPool;
import org.elasticsearch.transport.TransportRequest;
import org.junit.After;
import org.junit.Before;

import java.io.IOException;
import java.time.Clock;
import java.time.Instant;
import java.time.ZoneId;
import java.util.Collections;
import java.util.HashSet;
import java.util.List;
import java.util.Locale;
import java.util.Set;
import java.util.concurrent.CopyOnWriteArrayList;
import java.util.concurrent.TimeUnit;

import static org.elasticsearch.dlm.DLMFixtures.createDataStream;
import static org.elasticsearch.test.ClusterServiceUtils.createClusterService;
import static org.elasticsearch.test.ClusterServiceUtils.setState;
import static org.hamcrest.Matchers.equalTo;
import static org.hamcrest.Matchers.instanceOf;
import static org.hamcrest.Matchers.is;
import static org.hamcrest.Matchers.notNullValue;
import static org.hamcrest.Matchers.nullValue;

public class DataLifecycleServiceTests extends ESTestCase {

    private long now;
    private ThreadPool threadPool;
    private DataLifecycleService dataLifecycleService;
    private List<TransportRequest> clientSeenRequests;
    private NoOpClient client;
    private ClusterService clusterService;

    @Before
    public void setupServices() {
        threadPool = new TestThreadPool(getTestName());
        Set<Setting<?>> builtInClusterSettings = new HashSet<>(ClusterSettings.BUILT_IN_CLUSTER_SETTINGS);
        builtInClusterSettings.add(DataLifecycleService.DLM_POLL_INTERVAL_SETTING);
        ClusterSettings clusterSettings = new ClusterSettings(Settings.EMPTY, builtInClusterSettings);
        clusterService = createClusterService(threadPool, clusterSettings);

        now = System.currentTimeMillis();
        Clock clock = Clock.fixed(Instant.ofEpochMilli(now), ZoneId.of(randomFrom(ZoneId.getAvailableZoneIds())));
        clientSeenRequests = new CopyOnWriteArrayList<>();

        client = getTransportRequestsRecordingClient();
        dataLifecycleService = new DataLifecycleService(
            Settings.EMPTY,
            client,
            clusterService,
            clock,
            threadPool,
            () -> now,
            new DataLifecycleErrorStore()
        );
        dataLifecycleService.init();
    }

    @After
    public void cleanup() {
        clientSeenRequests.clear();
        dataLifecycleService.close();
        clusterService.close();
        threadPool.shutdownNow();
        client.close();
    }

    public void testOperationsExecutedOnce() {
        String dataStreamName = randomAlphaOfLength(10).toLowerCase(Locale.ROOT);
        int numBackingIndices = 3;
        Metadata.Builder builder = Metadata.builder();
        DataStream dataStream = createDataStream(
            builder,
            dataStreamName,
            numBackingIndices,
            settings(Version.CURRENT),
            new DataLifecycle(TimeValue.timeValueMillis(0)),
            now
        );
        builder.put(dataStream);

        ClusterState state = ClusterState.builder(ClusterName.DEFAULT).metadata(builder).build();

        dataLifecycleService.run(state);
        assertThat(clientSeenRequests.size(), is(3));
        assertThat(clientSeenRequests.get(0), instanceOf(RolloverRequest.class));
        assertThat(((RolloverRequest) clientSeenRequests.get(0)).getRolloverTarget(), is(dataStreamName));
        List<DeleteIndexRequest> deleteRequests = clientSeenRequests.subList(1, 3)
            .stream()
            .map(transportRequest -> (DeleteIndexRequest) transportRequest)
            .toList();
        assertThat(deleteRequests.get(0).indices()[0], is(dataStream.getIndices().get(0).getName()));
        assertThat(deleteRequests.get(1).indices()[0], is(dataStream.getIndices().get(1).getName()));

        // on the second run the rollover and delete requests should not execute anymore
        // i.e. the count should *remain* 1 for rollover and 2 for deletes
        dataLifecycleService.run(state);
        assertThat(clientSeenRequests.size(), is(3));
    }

    public void testRetentionNotConfigured() {
        String dataStreamName = randomAlphaOfLength(10).toLowerCase(Locale.ROOT);
        int numBackingIndices = 3;
        Metadata.Builder builder = Metadata.builder();
        DataStream dataStream = createDataStream(
            builder,
            dataStreamName,
            numBackingIndices,
            settings(Version.CURRENT),
            new DataLifecycle((TimeValue) null),
            now
        );
        builder.put(dataStream);

        ClusterState state = ClusterState.builder(ClusterName.DEFAULT).metadata(builder).build();
        dataLifecycleService.run(state);
        assertThat(clientSeenRequests.size(), is(1));
        assertThat(clientSeenRequests.get(0), instanceOf(RolloverRequest.class));
    }

    public void testRetentionNotExecutedDueToAge() {
        String dataStreamName = randomAlphaOfLength(10).toLowerCase(Locale.ROOT);
        int numBackingIndices = 3;
        Metadata.Builder builder = Metadata.builder();
        DataStream dataStream = createDataStream(
            builder,
            dataStreamName,
            numBackingIndices,
            settings(Version.CURRENT),
            new DataLifecycle(TimeValue.timeValueDays(700)),
            now
        );
        builder.put(dataStream);

        ClusterState state = ClusterState.builder(ClusterName.DEFAULT).metadata(builder).build();
        dataLifecycleService.run(state);
        assertThat(clientSeenRequests.size(), is(1));
        assertThat(clientSeenRequests.get(0), instanceOf(RolloverRequest.class));
    }

    public void testIlmManagedIndicesAreSkipped() {
        String dataStreamName = randomAlphaOfLength(10).toLowerCase(Locale.ROOT);
        int numBackingIndices = 3;
        Metadata.Builder builder = Metadata.builder();
        DataStream dataStream = createDataStream(
            builder,
            dataStreamName,
            numBackingIndices,
            Settings.builder().put(IndexMetadata.LIFECYCLE_NAME, "ILM_policy").put(IndexMetadata.SETTING_VERSION_CREATED, Version.CURRENT),
            new DataLifecycle(TimeValue.timeValueMillis(0)),
            now
        );
        builder.put(dataStream);

        ClusterState state = ClusterState.builder(ClusterName.DEFAULT).metadata(builder).build();
        dataLifecycleService.run(state);
        assertThat(clientSeenRequests.isEmpty(), is(true));
    }

    public void testDataStreamsWithoutLifecycleAreSkipped() {
        String dataStreamName = randomAlphaOfLength(10).toLowerCase(Locale.ROOT);
        int numBackingIndices = 3;
        Metadata.Builder builder = Metadata.builder();
        DataStream dataStream = createDataStream(
            builder,
            dataStreamName,
            numBackingIndices,
            Settings.builder().put(IndexMetadata.LIFECYCLE_NAME, "ILM_policy").put(IndexMetadata.SETTING_VERSION_CREATED, Version.CURRENT),
            null,
            now
        );
        builder.put(dataStream);

        ClusterState state = ClusterState.builder(ClusterName.DEFAULT).metadata(builder).build();
        dataLifecycleService.run(state);
        assertThat(clientSeenRequests.isEmpty(), is(true));
    }

    public void testDeletedIndicesAreRemovedFromTheErrorStore() throws IOException {
        String dataStreamName = randomAlphaOfLength(10).toLowerCase(Locale.ROOT);
        int numBackingIndices = 3;
        Metadata.Builder builder = Metadata.builder();
        DataStream dataStream = createDataStream(
            builder,
            dataStreamName,
            numBackingIndices,
            Settings.builder().put(IndexMetadata.SETTING_VERSION_CREATED, Version.CURRENT),
            new DataLifecycle(),
            now
        );
        builder.put(dataStream);
        String nodeId = "localNode";
        DiscoveryNodes.Builder nodesBuilder = buildNodes(nodeId);
        // we are the master node
        nodesBuilder.masterNodeId(nodeId);
        ClusterState previousState = ClusterState.builder(ClusterName.DEFAULT).metadata(builder).nodes(nodesBuilder).build();

        // all backing indices are in the error store
        for (Index index : dataStream.getIndices()) {
            dataLifecycleService.getErrorStore().recordError(index.getName(), new NullPointerException("bad"));
        }
        Index writeIndex = dataStream.getWriteIndex();
        // all indices but the write index are deleted
        List<Index> deletedIndices = dataStream.getIndices().stream().filter(index -> index.equals(writeIndex) == false).toList();

        ClusterState.Builder newStateBuilder = ClusterState.builder(previousState);
        newStateBuilder.stateUUID(UUIDs.randomBase64UUID());
        Metadata.Builder metaBuilder = Metadata.builder(previousState.metadata());
        for (Index index : deletedIndices) {
            metaBuilder.remove(index.getName());
            IndexGraveyard.Builder graveyardBuilder = IndexGraveyard.builder(metaBuilder.indexGraveyard());
            graveyardBuilder.addTombstone(index);
            metaBuilder.indexGraveyard(graveyardBuilder.build());
        }
        newStateBuilder.metadata(metaBuilder);
        ClusterState stateWithDeletedIndices = newStateBuilder.nodes(buildNodes(nodeId).masterNodeId(nodeId)).build();
        setState(clusterService, stateWithDeletedIndices);

        dataLifecycleService.run(stateWithDeletedIndices);

        for (Index deletedIndex : deletedIndices) {
            assertThat(dataLifecycleService.getErrorStore().getError(deletedIndex.getName()), nullValue());
        }
        // the value for the write index should still be in the error store
        assertThat(dataLifecycleService.getErrorStore().getError(dataStream.getWriteIndex().getName()), notNullValue());
    }

    public void testErrorStoreIsClearedOnBackingIndexBecomingUnmanaged() {
        String dataStreamName = randomAlphaOfLength(10).toLowerCase(Locale.ROOT);
        int numBackingIndices = 3;
        Metadata.Builder builder = Metadata.builder();
        DataStream dataStream = createDataStream(
            builder,
            dataStreamName,
            numBackingIndices,
            settings(Version.CURRENT),
            new DataLifecycle(TimeValue.timeValueDays(700)),
            now
        );
        // all backing indices are in the error store
        for (Index index : dataStream.getIndices()) {
            dataLifecycleService.getErrorStore().recordError(index.getName(), new NullPointerException("bad"));
        }
        builder.put(dataStream);
        ClusterState state = ClusterState.builder(ClusterName.DEFAULT).metadata(builder).build();

        Metadata metadata = state.metadata();
        Metadata.Builder metaBuilder = Metadata.builder(metadata);

        // update the backing indices to be ILM managed
        for (Index index : dataStream.getIndices()) {
            IndexMetadata indexMetadata = metadata.index(index);
            IndexMetadata.Builder indexMetaBuilder = IndexMetadata.builder(indexMetadata);
            indexMetaBuilder.settings(Settings.builder().put(indexMetadata.getSettings()).put(IndexMetadata.LIFECYCLE_NAME, "ILM_policy"));
            metaBuilder.put(indexMetaBuilder.build(), true);
        }
        ClusterState updatedState = ClusterState.builder(state).metadata(metaBuilder).build();

        dataLifecycleService.run(updatedState);

        for (Index index : dataStream.getIndices()) {
            assertThat(dataLifecycleService.getErrorStore().getError(index.getName()), nullValue());
        }
    }

<<<<<<< HEAD
    @TestLogging(value = "org.elasticsearch:trace", reason = "Logging information about locks useful for tracking down deadlock")
    public void testForceMerge() throws Exception {
//        Clock clock = Clock.fixed(Instant.ofEpochMilli(now), ZoneId.of(randomFrom(ZoneId.getAvailableZoneIds())));
//        client = getTransportRequestsRecordingClient();
//        dataLifecycleService = new DataLifecycleService(
//            Settings.EMPTY,
//            client,
//            clusterService,
//            clock,
//            threadPool,
//            () -> now,
//            new DataLifecycleErrorStore()
//        );
//        dataLifecycleService.init();


        String dataStreamName = randomAlphaOfLength(10).toLowerCase(Locale.ROOT);
        int numBackingIndices = 3;
        Metadata.Builder builder = Metadata.builder();
        DataStream dataStream = createDataStream(
            builder,
            dataStreamName,
            numBackingIndices,
            settings(Version.CURRENT),
            new DataLifecycle(TimeValue.MAX_VALUE)
        );
        builder.put(dataStream);

        String nodeId = "localNode";
        DiscoveryNodes.Builder nodesBuilder = buildNodes(nodeId);
        // we are the master node
        nodesBuilder.masterNodeId(nodeId);
        ClusterState state = ClusterState.builder(ClusterName.DEFAULT).metadata(builder).nodes(nodesBuilder).build();
        setState(clusterService, state);
        dataLifecycleService.run(clusterService.state());
        assertBusy(() -> {
            assertThat(clusterService.state().metadata().index(dataStream.getIndices().get(0)).getCustomData("dlm"), notNullValue());
            assertThat(clusterService.state().metadata().index(dataStream.getIndices().get(1)).getCustomData("dlm"), notNullValue());
        }, 30, TimeUnit.SECONDS);

        // There are 3 backing indices. One gets rolled over. The other two get force merged:
        assertBusy(() -> { assertThat(clientSeenRequests.size(), is(3)); }, 30, TimeUnit.SECONDS);
        assertThat(clientSeenRequests.get(0), instanceOf(RolloverRequest.class));
        assertThat(((RolloverRequest) clientSeenRequests.get(0)).getRolloverTarget(), is(dataStreamName));
        List<ForceMergeRequest> forceMergeRequests = clientSeenRequests.subList(1, 3)
            .stream()
            .map(transportRequest -> (ForceMergeRequest) transportRequest)
            .toList();
        assertThat(forceMergeRequests.get(0).indices()[0], is(dataStream.getIndices().get(0).getName()));
        assertThat(forceMergeRequests.get(1).indices()[0], is(dataStream.getIndices().get(1).getName()));
        dataLifecycleService.run(clusterService.state());
        assertThat(clientSeenRequests.size(), is(3));

        // Add another index backing, and make sure that the only thing that happens is another force merge
        IndexMetadata.Builder indexMetaBuilder = IndexMetadata.builder(
            DataStream.getDefaultBackingIndexName(dataStreamName, numBackingIndices + 1)
        ).settings(settings(Version.CURRENT)).numberOfShards(1).numberOfReplicas(1).creationDate(now - 3000L);
        MaxAgeCondition rolloverCondition = new MaxAgeCondition(TimeValue.timeValueMillis(now - 2000L));
        indexMetaBuilder.putRolloverInfo(new RolloverInfo(dataStreamName, List.of(rolloverCondition), now - 2000L));
        IndexMetadata newIndexMetadata = indexMetaBuilder.build();
        builder = Metadata.builder(clusterService.state().metadata()).put(newIndexMetadata, true);
        state = ClusterState.builder(clusterService.state()).metadata(builder).build();
        setState(clusterService, state);
        DataStream dataStream2 = dataStream.addBackingIndex(clusterService.state().metadata(), newIndexMetadata.getIndex());
        builder = Metadata.builder(clusterService.state().metadata());
        builder.put(dataStream2);
        state = ClusterState.builder(clusterService.state()).metadata(builder).build();
        setState(clusterService, state);
        dataLifecycleService.run(clusterService.state());
        assertBusy(() -> { assertThat(clientSeenRequests.size(), is(4)); });
        assertThat(((ForceMergeRequest) clientSeenRequests.get(3)).indices().length, is(1));
        assertThat(((ForceMergeRequest) clientSeenRequests.get(3)).indices()[0], is(1));
=======
    public void testDefaultRolloverRequest() {
        // test auto max_age and another concrete condition
        {
            RolloverConditions randomConcreteRolloverConditions = randomRolloverConditions(false);
            RolloverRequest rolloverRequest = DataLifecycleService.getDefaultRolloverRequest(
                new RolloverConfiguration(randomConcreteRolloverConditions, Set.of("max_age")),
                "my-data-stream",
                null
            );
            assertThat(rolloverRequest.getRolloverTarget(), equalTo("my-data-stream"));
            assertThat(
                rolloverRequest.getConditions(),
                equalTo(
                    RolloverConditions.newBuilder(randomConcreteRolloverConditions)
                        .addMaxIndexAgeCondition(TimeValue.timeValueDays(30))
                        .build()
                )
            );
            RolloverRequest rolloverRequestWithRetention = DataLifecycleService.getDefaultRolloverRequest(
                new RolloverConfiguration(randomConcreteRolloverConditions, Set.of("max_age")),
                "my-data-stream",
                TimeValue.timeValueDays(3)
            );
            assertThat(
                rolloverRequestWithRetention.getConditions(),
                equalTo(
                    RolloverConditions.newBuilder(randomConcreteRolloverConditions)
                        .addMaxIndexAgeCondition(TimeValue.timeValueDays(1))
                        .build()
                )
            );
        }
        // test without any automatic conditions
        {
            RolloverConditions randomConcreteRolloverConditions = randomRolloverConditions(true);
            RolloverRequest rolloverRequest = DataLifecycleService.getDefaultRolloverRequest(
                new RolloverConfiguration(randomConcreteRolloverConditions),
                "my-data-stream",
                null
            );
            assertThat(rolloverRequest.getRolloverTarget(), equalTo("my-data-stream"));
            assertThat(rolloverRequest.getConditions(), equalTo(randomConcreteRolloverConditions));
            RolloverRequest rolloverRequestWithRetention = DataLifecycleService.getDefaultRolloverRequest(
                new RolloverConfiguration(randomConcreteRolloverConditions),
                "my-data-stream",
                TimeValue.timeValueDays(1)
            );
            assertThat(rolloverRequestWithRetention.getConditions(), equalTo(randomConcreteRolloverConditions));
        }
    }

    private static RolloverConditions randomRolloverConditions(boolean includeMaxAge) {
        ByteSizeValue maxSize = randomBoolean() ? randomByteSizeValue() : null;
        ByteSizeValue maxPrimaryShardSize = randomBoolean() ? randomByteSizeValue() : null;
        Long maxDocs = randomBoolean() ? randomNonNegativeLong() : null;
        TimeValue maxAge = includeMaxAge && randomBoolean() ? TimeValue.timeValueMillis(randomMillisUpToYear9999()) : null;
        Long maxPrimaryShardDocs = randomBoolean() ? randomNonNegativeLong() : null;
        ByteSizeValue minSize = randomBoolean() ? randomByteSizeValue() : null;
        ByteSizeValue minPrimaryShardSize = randomBoolean() ? randomByteSizeValue() : null;
        Long minDocs = randomBoolean() ? randomNonNegativeLong() : null;
        TimeValue minAge = randomBoolean() ? TimeValue.parseTimeValue(randomPositiveTimeValue(), "rollover_action_test") : null;
        Long minPrimaryShardDocs = randomBoolean() ? randomNonNegativeLong() : null;

        return RolloverConditions.newBuilder()
            .addMaxIndexSizeCondition(maxSize)
            .addMaxPrimaryShardSizeCondition(maxPrimaryShardSize)
            .addMaxIndexAgeCondition(maxAge)
            .addMaxIndexDocsCondition(maxDocs)
            .addMaxPrimaryShardDocsCondition(maxPrimaryShardDocs)
            .addMinIndexSizeCondition(minSize)
            .addMinPrimaryShardSizeCondition(minPrimaryShardSize)
            .addMinIndexAgeCondition(minAge)
            .addMinIndexDocsCondition(minDocs)
            .addMinPrimaryShardDocsCondition(minPrimaryShardDocs)
            .build();
>>>>>>> 68bcbb50
    }

    private static DiscoveryNodes.Builder buildNodes(String nodeId) {
        DiscoveryNodes.Builder nodesBuilder = DiscoveryNodes.builder();
        nodesBuilder.localNodeId(nodeId);
        nodesBuilder.add(getNode(nodeId));
        return nodesBuilder;
    }

    private static DiscoveryNode getNode(String nodeId) {
        return new DiscoveryNode(
            nodeId,
            nodeId,
            nodeId,
            "host",
            "host_address",
            buildNewFakeTransportAddress(),
            Collections.emptyMap(),
            Set.of(DiscoveryNodeRole.MASTER_ROLE, DiscoveryNodeRole.DATA_HOT_NODE_ROLE, DiscoveryNodeRole.DATA_CONTENT_NODE_ROLE),
            Version.CURRENT
        );
    }

    private NoOpClient getTransportRequestsRecordingClient() {
        return new NoOpClient(getTestName()) {
            @Override
            protected <Request extends ActionRequest, Response extends ActionResponse> void doExecute(
                ActionType<Response> action,
                Request request,
                ActionListener<Response> listener
            ) {
                clientSeenRequests.add(request);
                if (action.name().equals("indices:admin/forcemerge")) {
                    listener.onResponse((Response) new ForceMergeResponse(5, 1, 0, List.of()));
                } else if (action.name().equals("indices:admin/rollover")) {
                    listener.onResponse(new RolloverResponse());
                }
            }
        };
    }
}<|MERGE_RESOLUTION|>--- conflicted
+++ resolved
@@ -14,17 +14,13 @@
 import org.elasticsearch.action.ActionResponse;
 import org.elasticsearch.action.ActionType;
 import org.elasticsearch.action.admin.indices.delete.DeleteIndexRequest;
-<<<<<<< HEAD
 import org.elasticsearch.action.admin.indices.forcemerge.ForceMergeRequest;
 import org.elasticsearch.action.admin.indices.forcemerge.ForceMergeResponse;
 import org.elasticsearch.action.admin.indices.rollover.MaxAgeCondition;
-import org.elasticsearch.action.admin.indices.rollover.RolloverInfo;
-=======
 import org.elasticsearch.action.admin.indices.rollover.RolloverConditions;
 import org.elasticsearch.action.admin.indices.rollover.RolloverConfiguration;
->>>>>>> 68bcbb50
+import org.elasticsearch.action.admin.indices.rollover.RolloverInfo;
 import org.elasticsearch.action.admin.indices.rollover.RolloverRequest;
-import org.elasticsearch.action.admin.indices.rollover.RolloverResponse;
 import org.elasticsearch.cluster.ClusterName;
 import org.elasticsearch.cluster.ClusterState;
 import org.elasticsearch.cluster.metadata.DataLifecycle;
@@ -314,22 +310,20 @@
         }
     }
 
-<<<<<<< HEAD
     @TestLogging(value = "org.elasticsearch:trace", reason = "Logging information about locks useful for tracking down deadlock")
     public void testForceMerge() throws Exception {
-//        Clock clock = Clock.fixed(Instant.ofEpochMilli(now), ZoneId.of(randomFrom(ZoneId.getAvailableZoneIds())));
-//        client = getTransportRequestsRecordingClient();
-//        dataLifecycleService = new DataLifecycleService(
-//            Settings.EMPTY,
-//            client,
-//            clusterService,
-//            clock,
-//            threadPool,
-//            () -> now,
-//            new DataLifecycleErrorStore()
-//        );
-//        dataLifecycleService.init();
-
+        // Clock clock = Clock.fixed(Instant.ofEpochMilli(now), ZoneId.of(randomFrom(ZoneId.getAvailableZoneIds())));
+        // client = getTransportRequestsRecordingClient();
+        // dataLifecycleService = new DataLifecycleService(
+        // Settings.EMPTY,
+        // client,
+        // clusterService,
+        // clock,
+        // threadPool,
+        // () -> now,
+        // new DataLifecycleErrorStore()
+        // );
+        // dataLifecycleService.init();
 
         String dataStreamName = randomAlphaOfLength(10).toLowerCase(Locale.ROOT);
         int numBackingIndices = 3;
@@ -339,7 +333,8 @@
             dataStreamName,
             numBackingIndices,
             settings(Version.CURRENT),
-            new DataLifecycle(TimeValue.MAX_VALUE)
+            new DataLifecycle(TimeValue.MAX_VALUE),
+            now
         );
         builder.put(dataStream);
 
@@ -386,8 +381,8 @@
         dataLifecycleService.run(clusterService.state());
         assertBusy(() -> { assertThat(clientSeenRequests.size(), is(4)); });
         assertThat(((ForceMergeRequest) clientSeenRequests.get(3)).indices().length, is(1));
-        assertThat(((ForceMergeRequest) clientSeenRequests.get(3)).indices()[0], is(1));
-=======
+    }
+
     public void testDefaultRolloverRequest() {
         // test auto max_age and another concrete condition
         {
@@ -463,7 +458,6 @@
             .addMinIndexDocsCondition(minDocs)
             .addMinPrimaryShardDocsCondition(minPrimaryShardDocs)
             .build();
->>>>>>> 68bcbb50
     }
 
     private static DiscoveryNodes.Builder buildNodes(String nodeId) {
@@ -498,8 +492,6 @@
                 clientSeenRequests.add(request);
                 if (action.name().equals("indices:admin/forcemerge")) {
                     listener.onResponse((Response) new ForceMergeResponse(5, 1, 0, List.of()));
-                } else if (action.name().equals("indices:admin/rollover")) {
-                    listener.onResponse(new RolloverResponse());
                 }
             }
         };
