--- conflicted
+++ resolved
@@ -238,57 +238,9 @@
         // mark the first generation index as read-only so deletion fails when we enable the retention configuration
         updateIndexSettings(Settings.builder().put(READ_ONLY.settingName(), true), firstGenerationIndex);
         try {
-<<<<<<< HEAD
-
-            client().admin().indices().updateSettings(updateSettingsRequest);
             PutDataLifecycleAction.Request putDataLifecycleRequest = new PutDataLifecycleAction.Request(
                 new String[] { dataStreamName },
                 new DataLifecycle(TimeValue.timeValueSeconds(1))
-=======
-            // TODO replace this with an API call to update the lifecycle for the data stream once available
-            PlainActionFuture.get(
-                fut -> internalCluster().getCurrentMasterNodeInstance(ClusterService.class)
-                    .submitUnbatchedStateUpdateTask("update the data stream retention", new ClusterStateUpdateTask() {
-
-                        @Override
-                        public ClusterState execute(ClusterState state) {
-                            DataStream dataStream = state.metadata().dataStreams().get(dataStreamName);
-                            assert dataStream != null : "data stream must exist";
-                            Metadata.Builder builder = Metadata.builder(state.metadata());
-                            DataStream updatedDataStream = new DataStream(
-                                dataStreamName,
-                                dataStream.getIndices(),
-                                dataStream.getGeneration(),
-                                dataStream.getMetadata(),
-                                dataStream.isHidden(),
-                                dataStream.isReplicated(),
-                                dataStream.isSystem(),
-                                dataStream.isAllowCustomRouting(),
-                                dataStream.getIndexMode(),
-                                new DataLifecycle(TimeValue.timeValueSeconds(1))
-                            );
-                            builder.put(updatedDataStream);
-                            return ClusterState.builder(state).metadata(builder).build();
-                        }
-
-                        @Override
-                        public void onFailure(Exception e) {
-                            logger.error(e.getMessage(), e);
-                            fail(
-                                "unable to update the retention policy for data stream ["
-                                    + dataStreamName
-                                    + "] due to ["
-                                    + e.getMessage()
-                                    + "]"
-                            );
-                        }
-
-                        @Override
-                        public void clusterStateProcessed(ClusterState initialState, ClusterState newState) {
-                            fut.onResponse(null);
-                        }
-                    })
->>>>>>> 6d6cbb01
             );
             AcknowledgedResponse putDataLifecycleResponse = client().execute(PutDataLifecycleAction.INSTANCE, putDataLifecycleRequest)
                 .actionGet();
