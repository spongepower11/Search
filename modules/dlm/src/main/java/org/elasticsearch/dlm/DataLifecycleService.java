/*
 * Copyright Elasticsearch B.V. and/or licensed to Elasticsearch B.V. under one
 * or more contributor license agreements. Licensed under the Elastic License
 * 2.0 and the Server Side Public License, v 1; you may not use this file except
 * in compliance with, at your election, the Elastic License 2.0 or the Server
 * Side Public License, v 1.
 */

package org.elasticsearch.dlm;

import org.apache.logging.log4j.LogManager;
import org.apache.logging.log4j.Logger;
import org.apache.lucene.util.SetOnce;
import org.elasticsearch.ElasticsearchException;
import org.elasticsearch.action.ActionListener;
import org.elasticsearch.action.ResultDeduplicator;
import org.elasticsearch.action.admin.indices.delete.DeleteIndexRequest;
import org.elasticsearch.action.admin.indices.forcemerge.ForceMergeRequest;
import org.elasticsearch.action.admin.indices.forcemerge.ForceMergeResponse;
import org.elasticsearch.action.admin.indices.rollover.RolloverConfiguration;
import org.elasticsearch.action.admin.indices.rollover.RolloverRequest;
import org.elasticsearch.action.admin.indices.rollover.RolloverResponse;
import org.elasticsearch.action.support.DefaultShardOperationFailedException;
import org.elasticsearch.action.support.master.AcknowledgedResponse;
import org.elasticsearch.client.internal.Client;
import org.elasticsearch.cluster.ClusterChangedEvent;
import org.elasticsearch.cluster.ClusterState;
import org.elasticsearch.cluster.ClusterStateListener;
import org.elasticsearch.cluster.ClusterStateTaskListener;
import org.elasticsearch.cluster.SimpleBatchedExecutor;
import org.elasticsearch.cluster.metadata.DataLifecycle;
import org.elasticsearch.cluster.metadata.DataStream;
import org.elasticsearch.cluster.metadata.IndexMetadata;
import org.elasticsearch.cluster.metadata.Metadata;
import org.elasticsearch.cluster.service.ClusterService;
import org.elasticsearch.cluster.service.MasterServiceTaskQueue;
import org.elasticsearch.common.Priority;
import org.elasticsearch.common.component.Lifecycle;
import org.elasticsearch.common.scheduler.SchedulerEngine;
import org.elasticsearch.common.scheduler.TimeValueSchedule;
import org.elasticsearch.common.settings.Setting;
import org.elasticsearch.common.settings.Settings;
import org.elasticsearch.core.Nullable;
import org.elasticsearch.core.Strings;
import org.elasticsearch.core.TimeValue;
<<<<<<< HEAD
import org.elasticsearch.dlm.dataperiods.DataPeriod;
import org.elasticsearch.dlm.dataperiods.DefaultDataPeriods;
=======
import org.elasticsearch.core.Tuple;
>>>>>>> e45158f5
import org.elasticsearch.gateway.GatewayService;
import org.elasticsearch.index.Index;
import org.elasticsearch.index.IndexNotFoundException;
import org.elasticsearch.snapshots.SnapshotInProgressException;
import org.elasticsearch.threadpool.ThreadPool;
import org.elasticsearch.transport.TransportRequest;

import java.io.Closeable;
import java.time.Clock;
import java.util.Arrays;
import java.util.HashMap;
import java.util.HashSet;
import java.util.List;
import java.util.Locale;
import java.util.Map;
import java.util.Objects;
import java.util.Set;
import java.util.function.LongSupplier;
import java.util.stream.Collectors;

/**
 * This service will implement the needed actions (e.g. rollover, retention) to manage the data streams with a DLM lifecycle configured.
 * It runs on the master node and it schedules a job according to the configured {@link DataLifecycleService#DLM_POLL_INTERVAL_SETTING}.
 */
public class DataLifecycleService implements ClusterStateListener, Closeable, SchedulerEngine.Listener {

    public static final String DLM_POLL_INTERVAL = "indices.dlm.poll_interval";
    public static final Setting<TimeValue> DLM_POLL_INTERVAL_SETTING = Setting.timeSetting(
        DLM_POLL_INTERVAL,
        TimeValue.timeValueMinutes(10),
        TimeValue.timeValueSeconds(1),
        Setting.Property.Dynamic,
        Setting.Property.NodeScope
    );

    private static final Logger logger = LogManager.getLogger(DataLifecycleService.class);
    /**
     * Name constant for the job DLM schedules
     */
    private static final String DATA_LIFECYCLE_JOB_NAME = "dlm";
    /*
     * This is the key for DLM-related custom index metadata.
     */
    static final String DLM_CUSTOM_INDEX_METADATA_KEY = "dlm";
    static final String FORCE_MERGE_COMPLETED_TIMESTAMP_METADATA_KEY = "force_merge_completed_timestamp";

    private final Settings settings;
    private final Client client;
    private final ClusterService clusterService;
    private final ThreadPool threadPool;
    final ResultDeduplicator<TransportRequest, Void> transportActionsDeduplicator;
    private final LongSupplier nowSupplier;
    private final Clock clock;
    private final DataLifecycleErrorStore errorStore;
    private volatile boolean isMaster = false;
    private volatile TimeValue pollInterval;
    private volatile RolloverConfiguration rolloverConfiguration;
    private volatile DefaultDataPeriods defaultDataPeriods;
    private SchedulerEngine.Job scheduledJob;
    private final SetOnce<SchedulerEngine> scheduler = new SetOnce<>();
    private final MasterServiceTaskQueue<UpdateForceMergeCompleteTask> forceMergeClusterStateUpdateTaskQueue;

    private static final SimpleBatchedExecutor<UpdateForceMergeCompleteTask, Void> FORCE_MERGE_STATE_UPDATE_TASK_EXECUTOR =
        new SimpleBatchedExecutor<>() {
            @Override
            public Tuple<ClusterState, Void> executeTask(UpdateForceMergeCompleteTask task, ClusterState clusterState) throws Exception {
                return Tuple.tuple(task.execute(clusterState), null);
            }

            @Override
            public void taskSucceeded(UpdateForceMergeCompleteTask task, Void unused) {
                logger.trace("Updated cluster state for force merge of index [{}]", task.targetIndex);
                task.listener.onResponse(null);
            }
        };

    public DataLifecycleService(
        Settings settings,
        Client client,
        ClusterService clusterService,
        Clock clock,
        ThreadPool threadPool,
        LongSupplier nowSupplier,
        DataLifecycleErrorStore errorStore
    ) {
        this.settings = settings;
        this.client = client;
        this.clusterService = clusterService;
        this.clock = clock;
        this.threadPool = threadPool;
        this.transportActionsDeduplicator = new ResultDeduplicator<>(threadPool.getThreadContext());
        this.nowSupplier = nowSupplier;
        this.errorStore = errorStore;
        this.scheduledJob = null;
        this.pollInterval = DLM_POLL_INTERVAL_SETTING.get(settings);
        this.rolloverConfiguration = clusterService.getClusterSettings().get(DataLifecycle.CLUSTER_DLM_DEFAULT_ROLLOVER_SETTING);
<<<<<<< HEAD
        this.defaultDataPeriods = clusterService.getClusterSettings().get(DefaultDataPeriods.DLM_DEFAULT_DATA_PERIOD_SETTING);
=======
        this.forceMergeClusterStateUpdateTaskQueue = clusterService.createTaskQueue(
            "dlm-forcemerge-state-update",
            Priority.LOW,
            FORCE_MERGE_STATE_UPDATE_TASK_EXECUTOR
        );
>>>>>>> e45158f5
    }

    /**
     * Initializer method to avoid the publication of a self reference in the constructor.
     */
    public void init() {
        clusterService.addListener(this);
        clusterService.getClusterSettings().addSettingsUpdateConsumer(DLM_POLL_INTERVAL_SETTING, this::updatePollInterval);
        clusterService.getClusterSettings()
            .addSettingsUpdateConsumer(DataLifecycle.CLUSTER_DLM_DEFAULT_ROLLOVER_SETTING, this::updateRolloverConfiguration);
        clusterService.getClusterSettings()
            .addSettingsUpdateConsumer(DefaultDataPeriods.DLM_DEFAULT_DATA_PERIOD_SETTING, newValue -> defaultDataPeriods = newValue);
    }

    @Override
    public void clusterChanged(ClusterChangedEvent event) {
        // wait for the cluster state to be recovered
        if (event.state().blocks().hasGlobalBlock(GatewayService.STATE_NOT_RECOVERED_BLOCK)) {
            return;
        }

        final boolean prevIsMaster = this.isMaster;
        if (prevIsMaster != event.localNodeMaster()) {
            this.isMaster = event.localNodeMaster();
            if (this.isMaster) {
                // we weren't the master, and now we are
                maybeScheduleJob();
            } else {
                // we were the master, and now we aren't
                cancelJob();
                // clear the deduplicator on master failover so we could re-send the requests in case we're re-elected
                transportActionsDeduplicator.clear();
                errorStore.clearStore();
            }
        }
    }

    @Override
    public void close() {
        SchedulerEngine engine = scheduler.get();
        if (engine != null) {
            engine.stop();
        }
        errorStore.clearStore();
    }

    @Override
    public void triggered(SchedulerEngine.Event event) {
        if (event.getJobName().equals(DATA_LIFECYCLE_JOB_NAME)) {
            if (this.isMaster) {
                logger.trace("DLM job triggered: {}, {}, {}", event.getJobName(), event.getScheduledTime(), event.getTriggeredTime());
                run(clusterService.state());
            }
        }
    }

    /**
     * Iterates over the DLM managed data streams and executes the needed operations
     * to satisfy the configured {@link org.elasticsearch.cluster.metadata.DataLifecycle}.
     */
    // default visibility for testing purposes
    void run(ClusterState state) {
        for (DataStream dataStream : state.metadata().dataStreams().values()) {
            clearErrorStoreForUnmanagedIndices(dataStream);
            if (dataStream.getLifecycle() == null) {
                continue;
            }

            /*
             * This is the pre-rollover write index. It may or may not be the write index after maybeExecuteRollover has executed, depending
             * on rollover criteria. We're keeping a reference to it because regardless of whether it's rolled over or not we want to
             * exclude it from force merging later in this DLM run.
             */
            Index originalWriteIndex = dataStream.getWriteIndex();
            try {
                maybeExecuteRollover(state, dataStream);
            } catch (Exception e) {
                logger.error(() -> String.format(Locale.ROOT, "DLM failed to rollver data stream [%s]", dataStream.getName()), e);
                DataStream latestDataStream = clusterService.state().metadata().dataStreams().get(dataStream.getName());
                if (latestDataStream != null) {
                    if (latestDataStream.getWriteIndex().getName().equals(originalWriteIndex.getName())) {
                        // data stream has not been rolled over in the meantime so record the error against the write index we
                        // attempted the rollover
                        errorStore.recordError(originalWriteIndex.getName(), e);
                    }
                }
            }
            Set<Index> indicesBeingRemoved;
            try {
                indicesBeingRemoved = maybeExecuteRetention(state, dataStream);
            } catch (Exception e) {
                indicesBeingRemoved = Set.of();
                // individual index errors would be reported via the API action listener for every delete call
                // we could potentially record errors at a data stream level and expose it via the _data_stream API?
                logger.error(
                    () -> String.format(Locale.ROOT, "DLM failed to execute retention for data stream [%s]", dataStream.getName()),
                    e
                );
            }

            try {
                /*
                 * When considering indices for force merge, we want to exclude several indices: (1) We exclude the current write index
                 * because obviously it is still likely to get writes, (2) we exclude the most recent previous write index because since
                 * we just switched over it might still be getting some writes, and (3) we exclude any indices that we're in the process
                 * of deleting because they'll be gone soon anyway.
                 */
                Set<Index> indicesToExclude = new HashSet<>();
                Index currentWriteIndex = dataStream.getWriteIndex();
                indicesToExclude.add(currentWriteIndex);
                indicesToExclude.add(originalWriteIndex); // Could be the same as currentWriteIndex, but that's fine
                indicesToExclude.addAll(indicesBeingRemoved);
                List<Index> potentialForceMergeIndices = dataStream.getIndices()
                    .stream()
                    .filter(index -> indicesToExclude.contains(index) == false)
                    .toList();
                maybeExecuteForceMerge(state, dataStream, potentialForceMergeIndices);
            } catch (Exception e) {
                logger.error(
                    () -> String.format(Locale.ROOT, "DLM failed to execute force merge for data stream [%s]", dataStream.getName()),
                    e
                );
            }
        }
    }

    /**
     * This clears the error store for the case where a data stream or some backing indices were managed by DLM, failed in their
     * lifecycle execution, and then they were not managed by DLM (maybe they were switched to ILM).
     */
    private void clearErrorStoreForUnmanagedIndices(DataStream dataStream) {
        Metadata metadata = clusterService.state().metadata();
        for (String indexName : errorStore.getAllIndices()) {
            IndexMetadata indexMeta = metadata.index(indexName);
            if (indexMeta == null) {
                errorStore.clearRecordedError(indexName);
            } else if (dataStream.isIndexManagedByDLM(indexMeta.getIndex(), metadata::index) == false) {
                errorStore.clearRecordedError(indexName);
            }
        }
    }

    private void maybeExecuteRollover(ClusterState state, DataStream dataStream) {
        Index writeIndex = dataStream.getWriteIndex();
        if (dataStream.isIndexManagedByDLM(writeIndex, state.metadata()::index)) {
            RolloverRequest rolloverRequest = getDefaultRolloverRequest(
                rolloverConfiguration,
                dataStream.getName(),
                dataStream.getLifecycle().getDataRetention()
            );
            transportActionsDeduplicator.executeOnce(
                rolloverRequest,
                new ErrorRecordingActionListener(writeIndex.getName(), errorStore),
                (req, reqListener) -> rolloverDataStream(writeIndex.getName(), rolloverRequest, reqListener)
            );
        }
    }

<<<<<<< HEAD
    private void maybeExecuteRetention(ClusterState state, DataStream dataStream) {
        TimeValue retention = getRetentionConfiguration(dataStream, defaultDataPeriods);
=======
    /**
     * This method sends requests to delete any indices in the datastream that exceed its retention policy. It returns the set of indices
     * it has sent delete requests for.
     * @param state The cluster state from which to get index metadata
     * @param dataStream The datastream
     * @return The set of indices that delete requests have been sent for
     */
    private Set<Index> maybeExecuteRetention(ClusterState state, DataStream dataStream) {
        TimeValue retention = getRetentionConfiguration(dataStream);
        Set<Index> indicesToBeRemoved = new HashSet<>();
>>>>>>> e45158f5
        if (retention != null) {
            Metadata metadata = state.metadata();
            List<Index> backingIndicesOlderThanRetention = dataStream.getIndicesPastRetention(metadata::index, nowSupplier);

            for (Index index : backingIndicesOlderThanRetention) {
                indicesToBeRemoved.add(index);
                IndexMetadata backingIndex = metadata.index(index);
                assert backingIndex != null : "the data stream backing indices must exist";

                // there's an opportunity here to batch the delete requests (i.e. delete 100 indices / request)
                // let's start simple and reevaluate
                String indexName = backingIndex.getIndex().getName();
                DeleteIndexRequest deleteRequest = new DeleteIndexRequest(indexName).masterNodeTimeout(TimeValue.MAX_VALUE);

                // time to delete the index
                transportActionsDeduplicator.executeOnce(
                    deleteRequest,
                    new ErrorRecordingActionListener(indexName, errorStore),
                    (req, reqListener) -> deleteIndex(deleteRequest, retention, reqListener)
                );
            }
        }
        return indicesToBeRemoved;
    }

    /*
     * This method force merges the given indices in the datastream. It writes a timestamp in the cluster state upon completion of the
     * force merge.
     */
    private void maybeExecuteForceMerge(ClusterState state, DataStream dataStream, List<Index> indices) {
        Metadata metadata = state.metadata();
        for (Index index : indices) {
            if (dataStream.isIndexManagedByDLM(index, state.metadata()::index)) {
                IndexMetadata backingIndex = metadata.index(index);
                assert backingIndex != null : "the data stream backing indices must exist";
                String indexName = index.getName();
                boolean alreadyForceMerged = isForceMergeComplete(backingIndex);
                if (alreadyForceMerged) {
                    logger.trace("Already force merged {}", indexName);
                    continue;
                }
                ForceMergeRequest forceMergeRequest = new ForceMergeRequest(indexName);
                // time to force merge the index
                transportActionsDeduplicator.executeOnce(
                    new ForceMergeRequestWrapper(forceMergeRequest),
                    new ErrorRecordingActionListener(indexName, errorStore),
                    (req, reqListener) -> forceMergeIndex(forceMergeRequest, reqListener)
                );
            }
        }
    }

    private void rolloverDataStream(String writeIndexName, RolloverRequest rolloverRequest, ActionListener<Void> listener) {
        // "saving" the rollover target name here so we don't capture the entire request
        String rolloverTarget = rolloverRequest.getRolloverTarget();
        logger.trace("DLM issues rollover request for data stream [{}]", rolloverTarget);
        client.admin().indices().rolloverIndex(rolloverRequest, new ActionListener<>() {
            @Override
            public void onResponse(RolloverResponse rolloverResponse) {
                // Log only when the conditions were met and the index was rolled over.
                if (rolloverResponse.isRolledOver()) {
                    List<String> metConditions = rolloverResponse.getConditionStatus()
                        .entrySet()
                        .stream()
                        .filter(Map.Entry::getValue)
                        .map(Map.Entry::getKey)
                        .toList();
                    logger.info(
                        "DLM successfully rolled over datastream [{}] due to the following met rollover conditions {}. The new index is "
                            + "[{}]",
                        rolloverTarget,
                        metConditions,
                        rolloverResponse.getNewIndex()
                    );
                }
                listener.onResponse(null);
            }

            @Override
            public void onFailure(Exception e) {
                logger.error(() -> Strings.format("DLM encountered an error trying to rollover data steam [%s]", rolloverTarget), e);
                DataStream dataStream = clusterService.state().metadata().dataStreams().get(rolloverTarget);
                if (dataStream == null || dataStream.getWriteIndex().getName().equals(writeIndexName) == false) {
                    // the data stream has another write index so no point in recording an error for the previous write index we were
                    // attempting to rollover
                    // if there are persistent issues with rolling over this data stream, the next DLM run will attempt to rollover the
                    // _current_ write index and the error problem should surface then
                    listener.onResponse(null);
                } else {
                    // the data stream has NOT been rolled over since we issued our rollover request, so let's record the
                    // error against the data stream's write index.
                    listener.onFailure(e);
                }
            }
        });
    }

    private void deleteIndex(DeleteIndexRequest deleteIndexRequest, TimeValue retention, ActionListener<Void> listener) {
        assert deleteIndexRequest.indices() != null && deleteIndexRequest.indices().length == 1 : "DLM deletes one index at a time";
        // "saving" the index name here so we don't capture the entire request
        String targetIndex = deleteIndexRequest.indices()[0];
        logger.trace("DLM issues request to delete index [{}]", targetIndex);
        client.admin().indices().delete(deleteIndexRequest, new ActionListener<>() {
            @Override
            public void onResponse(AcknowledgedResponse acknowledgedResponse) {
                logger.info("DLM successfully deleted index [{}] due to the lapsed [{}] retention period", targetIndex, retention);
                listener.onResponse(null);
            }

            @Override
            public void onFailure(Exception e) {
                if (e instanceof IndexNotFoundException) {
                    // index was already deleted, treat this as a success
                    errorStore.clearRecordedError(targetIndex);
                    listener.onResponse(null);
                    return;
                }

                if (e instanceof SnapshotInProgressException) {
                    logger.info(
                        "DLM was unable to delete index [{}] because it's currently being snapshotted. Retrying on the next DLM run",
                        targetIndex
                    );
                } else {
                    logger.error(() -> Strings.format("DLM encountered an error trying to delete index [%s]", targetIndex), e);
                }
                listener.onFailure(e);
            }
        });
    }

<<<<<<< HEAD
    /**
     * The retention period is retrieved either by the lifecycle of the data stream or by the default configuration.
     */
=======
    /*
     * This method executes the given force merge request. Once the request has completed successfully it writes a timestamp as custom
     * metadata in the cluster state indicating when the force merge has completed. The listener is notified after the cluster state
     * update has been made, or when the forcemerge fails or the write of the to the cluster state fails.
     */
    private void forceMergeIndex(ForceMergeRequest forceMergeRequest, ActionListener<Void> listener) {
        assert forceMergeRequest.indices() != null && forceMergeRequest.indices().length == 1 : "DLM force merges one index at a time";
        final String targetIndex = forceMergeRequest.indices()[0];
        logger.info("DLM is issuing a request to force merge index [{}]", targetIndex);
        client.admin().indices().forceMerge(forceMergeRequest, new ActionListener<>() {
            @Override
            public void onResponse(ForceMergeResponse forceMergeResponse) {
                if (forceMergeResponse.getFailedShards() > 0) {
                    DefaultShardOperationFailedException[] failures = forceMergeResponse.getShardFailures();
                    String message = Strings.format(
                        "DLM failed to forcemerge %d shards for index [%s] due to failures [%s]",
                        forceMergeResponse.getFailedShards(),
                        targetIndex,
                        failures == null
                            ? "unknown"
                            : Arrays.stream(failures).map(DefaultShardOperationFailedException::toString).collect(Collectors.joining(","))
                    );
                    onFailure(new ElasticsearchException(message));
                } else if (forceMergeResponse.getTotalShards() != forceMergeResponse.getSuccessfulShards()) {
                    String message = Strings.format(
                        "Force merge request only had %d successful shards out of a total of %d",
                        forceMergeResponse.getSuccessfulShards(),
                        forceMergeResponse.getTotalShards()
                    );
                    onFailure(new ElasticsearchException(message));
                } else {
                    logger.info("DLM successfully force merged index [{}]", targetIndex);
                    setForceMergeCompletedTimestamp(targetIndex, listener);
                }
            }

            @Override
            public void onFailure(Exception e) {
                String previousError = errorStore.getError(targetIndex);
                /*
                 * Note that this call to onFailure has to happen before the logging because we choose whether to log or not based on a
                 * side effect of the onFailure call (it updates the error in the errorStore).
                 */
                listener.onFailure(e);
                // To avoid spamming our logs, we only want to log the error once.
                if (previousError == null || previousError.equals(errorStore.getError(targetIndex)) == false) {
                    logger.warn(
                        () -> Strings.format(
                            "DLM encountered an error trying to force merge index [%s]. DLM will attempt to force merge the index on its "
                                + "next run.",
                            targetIndex
                        ),
                        e
                    );
                }
            }
        });
    }

    /*
     * This method sets the value of the custom index metadata field "force_merge_completed_timestamp" within the field "dlm" to value. The
     * method returns immediately, but the update happens asynchronously and listener is notified on success or failure.
     */
    private void setForceMergeCompletedTimestamp(String targetIndex, ActionListener<Void> listener) {
        forceMergeClusterStateUpdateTaskQueue.submitTask(
            Strings.format("Adding force merge complete marker to cluster state for [%s]", targetIndex),
            new UpdateForceMergeCompleteTask(listener, targetIndex, threadPool),
            null
        );
    }

    /*
     * Returns true if a value has been set for the custom index metadata field "force_merge_completed_timestamp" within the field "dlm".
     */
    private boolean isForceMergeComplete(IndexMetadata backingIndex) {
        Map<String, String> customMetadata = backingIndex.getCustomData(DLM_CUSTOM_INDEX_METADATA_KEY);
        return customMetadata != null && customMetadata.containsKey(FORCE_MERGE_COMPLETED_TIMESTAMP_METADATA_KEY);
    }

>>>>>>> e45158f5
    @Nullable
    static TimeValue getRetentionConfiguration(DataStream dataStream, DefaultDataPeriods defaultDataPeriods) {
        if (dataStream.getLifecycle() == null) {
            return null;
        }
        if (dataStream.getLifecycle().getDataRetention() == null) {
            for (DataPeriod dataPeriod : defaultDataPeriods.getDataPeriods()) {
                if (dataPeriod.match(dataStream.getName())) {
                    return dataPeriod.retention();
                }
            }
        }
        return dataStream.getLifecycle().getDataRetention();
    }

    /**
     * Action listener that records the encountered failure using the provided recordError callback for the
     * provided target index. If the listener is notified of success it will clear the recorded entry for the provided
     * target index using the clearErrorRecord callback.
     */
    static class ErrorRecordingActionListener implements ActionListener<Void> {
        private final String targetIndex;
        private final DataLifecycleErrorStore errorStore;

        ErrorRecordingActionListener(String targetIndex, DataLifecycleErrorStore errorStore) {
            this.targetIndex = targetIndex;
            this.errorStore = errorStore;
        }

        @Override
        public void onResponse(Void unused) {
            errorStore.clearRecordedError(targetIndex);
        }

        @Override
        public void onFailure(Exception e) {
            errorStore.recordError(targetIndex, e);
        }
    }

    static RolloverRequest getDefaultRolloverRequest(
        RolloverConfiguration rolloverConfiguration,
        String dataStream,
        TimeValue dataRetention
    ) {
        RolloverRequest rolloverRequest = new RolloverRequest(dataStream, null).masterNodeTimeout(TimeValue.MAX_VALUE);
        rolloverRequest.setConditions(rolloverConfiguration.resolveRolloverConditions(dataRetention));
        return rolloverRequest;
    }

    private void updatePollInterval(TimeValue newInterval) {
        this.pollInterval = newInterval;
        maybeScheduleJob();
    }

    private void updateRolloverConfiguration(RolloverConfiguration newRolloverConfiguration) {
        this.rolloverConfiguration = newRolloverConfiguration;
    }

    private void cancelJob() {
        if (scheduler.get() != null) {
            scheduler.get().remove(DATA_LIFECYCLE_JOB_NAME);
            scheduledJob = null;
        }
    }

    private boolean isClusterServiceStoppedOrClosed() {
        final Lifecycle.State state = clusterService.lifecycleState();
        return state == Lifecycle.State.STOPPED || state == Lifecycle.State.CLOSED;
    }

    private void maybeScheduleJob() {
        if (this.isMaster == false) {
            return;
        }

        // don't schedule the job if the node is shutting down
        if (isClusterServiceStoppedOrClosed()) {
            logger.trace("Skipping scheduling a DLM job due to the cluster lifecycle state being: [{}] ", clusterService.lifecycleState());
            return;
        }

        if (scheduler.get() == null) {
            scheduler.set(new SchedulerEngine(settings, clock));
            scheduler.get().register(this);
        }

        assert scheduler.get() != null : "scheduler should be available";
        scheduledJob = new SchedulerEngine.Job(DATA_LIFECYCLE_JOB_NAME, new TimeValueSchedule(pollInterval));
        scheduler.get().add(scheduledJob);
    }

    // package visibility for testing
    DataLifecycleErrorStore getErrorStore() {
        return errorStore;
    }

    /**
     * This is a ClusterStateTaskListener that writes the force_merge_completed_timestamp into the cluster state. It is meant to run in
     * STATE_UPDATE_TASK_EXECUTOR.
     */
    static class UpdateForceMergeCompleteTask implements ClusterStateTaskListener {
        private final ActionListener<Void> listener;
        private final String targetIndex;
        private final ThreadPool threadPool;

        UpdateForceMergeCompleteTask(ActionListener<Void> listener, String targetIndex, ThreadPool threadPool) {
            this.listener = listener;
            this.targetIndex = targetIndex;
            this.threadPool = threadPool;
        }

        ClusterState execute(ClusterState currentState) throws Exception {
            logger.debug("Updating cluster state with force merge complete marker for {}", targetIndex);
            IndexMetadata indexMetadata = currentState.metadata().index(targetIndex);
            Map<String, String> customMetadata = indexMetadata.getCustomData(DLM_CUSTOM_INDEX_METADATA_KEY);
            Map<String, String> newCustomMetadata = new HashMap<>();
            if (customMetadata != null) {
                newCustomMetadata.putAll(customMetadata);
            }
            newCustomMetadata.put(FORCE_MERGE_COMPLETED_TIMESTAMP_METADATA_KEY, Long.toString(threadPool.absoluteTimeInMillis()));
            IndexMetadata updatededIndexMetadata = new IndexMetadata.Builder(indexMetadata).putCustom(
                DLM_CUSTOM_INDEX_METADATA_KEY,
                newCustomMetadata
            ).build();
            Metadata metadata = Metadata.builder(currentState.metadata()).put(updatededIndexMetadata, true).build();
            return ClusterState.builder(currentState).metadata(metadata).build();
        }

        @Override
        public void onFailure(Exception e) {
            listener.onFailure(e);
        }
    }

    /**
     * This wrapper exists only to provide equals and hashCode implementations of a ForceMergeRequest for transportActionsDeduplicator.
     * It intentionally ignores forceMergeUUID (which ForceMergeRequest's equals/hashCode would have to if they existed) because we don't
     * care about it for DLM deduplication. This class is non-private for the sake of unit testing, but should not be used outside of
     * DataLifecycleService.
     */
    static final class ForceMergeRequestWrapper extends ForceMergeRequest {
        ForceMergeRequestWrapper(ForceMergeRequest original) {
            super(original.indices());
            this.maxNumSegments(original.maxNumSegments());
            this.onlyExpungeDeletes(original.onlyExpungeDeletes());
            this.flush(original.flush());
            this.indicesOptions(original.indicesOptions());
            this.setShouldStoreResult(original.getShouldStoreResult());
            this.setRequestId(original.getRequestId());
            this.timeout(original.timeout());
            this.setParentTask(original.getParentTask());
        }

        @Override
        public boolean equals(Object o) {
            if (this == o) {
                return true;
            }
            if (o == null || getClass() != o.getClass()) {
                return false;
            }
            ForceMergeRequest that = (ForceMergeRequest) o;
            return Arrays.equals(indices, that.indices())
                && maxNumSegments() == that.maxNumSegments()
                && onlyExpungeDeletes() == that.onlyExpungeDeletes()
                && flush() == that.flush()
                && Objects.equals(indicesOptions(), that.indicesOptions())
                && getShouldStoreResult() == that.getShouldStoreResult()
                && getRequestId() == that.getRequestId()
                && Objects.equals(timeout(), that.timeout())
                && Objects.equals(getParentTask(), that.getParentTask());
        }

        @Override
        public int hashCode() {
            return Objects.hash(
                Arrays.hashCode(indices),
                maxNumSegments(),
                onlyExpungeDeletes(),
                flush(),
                indicesOptions(),
                getShouldStoreResult(),
                getRequestId(),
                timeout(),
                getParentTask()
            );
        }
    }
}<|MERGE_RESOLUTION|>--- conflicted
+++ resolved
@@ -43,12 +43,9 @@
 import org.elasticsearch.core.Nullable;
 import org.elasticsearch.core.Strings;
 import org.elasticsearch.core.TimeValue;
-<<<<<<< HEAD
+import org.elasticsearch.core.Tuple;
 import org.elasticsearch.dlm.dataperiods.DataPeriod;
 import org.elasticsearch.dlm.dataperiods.DefaultDataPeriods;
-=======
-import org.elasticsearch.core.Tuple;
->>>>>>> e45158f5
 import org.elasticsearch.gateway.GatewayService;
 import org.elasticsearch.index.Index;
 import org.elasticsearch.index.IndexNotFoundException;
@@ -145,15 +142,12 @@
         this.scheduledJob = null;
         this.pollInterval = DLM_POLL_INTERVAL_SETTING.get(settings);
         this.rolloverConfiguration = clusterService.getClusterSettings().get(DataLifecycle.CLUSTER_DLM_DEFAULT_ROLLOVER_SETTING);
-<<<<<<< HEAD
-        this.defaultDataPeriods = clusterService.getClusterSettings().get(DefaultDataPeriods.DLM_DEFAULT_DATA_PERIOD_SETTING);
-=======
         this.forceMergeClusterStateUpdateTaskQueue = clusterService.createTaskQueue(
             "dlm-forcemerge-state-update",
             Priority.LOW,
             FORCE_MERGE_STATE_UPDATE_TASK_EXECUTOR
         );
->>>>>>> e45158f5
+        this.defaultDataPeriods = clusterService.getClusterSettings().get(DefaultDataPeriods.DLM_DEFAULT_DATA_PERIOD_SETTING);
     }
 
     /**
@@ -312,10 +306,6 @@
         }
     }
 
-<<<<<<< HEAD
-    private void maybeExecuteRetention(ClusterState state, DataStream dataStream) {
-        TimeValue retention = getRetentionConfiguration(dataStream, defaultDataPeriods);
-=======
     /**
      * This method sends requests to delete any indices in the datastream that exceed its retention policy. It returns the set of indices
      * it has sent delete requests for.
@@ -324,9 +314,8 @@
      * @return The set of indices that delete requests have been sent for
      */
     private Set<Index> maybeExecuteRetention(ClusterState state, DataStream dataStream) {
-        TimeValue retention = getRetentionConfiguration(dataStream);
+        TimeValue retention = getRetentionConfiguration(dataStream, defaultDataPeriods);
         Set<Index> indicesToBeRemoved = new HashSet<>();
->>>>>>> e45158f5
         if (retention != null) {
             Metadata metadata = state.metadata();
             List<Index> backingIndicesOlderThanRetention = dataStream.getIndicesPastRetention(metadata::index, nowSupplier);
@@ -458,11 +447,6 @@
         });
     }
 
-<<<<<<< HEAD
-    /**
-     * The retention period is retrieved either by the lifecycle of the data stream or by the default configuration.
-     */
-=======
     /*
      * This method executes the given force merge request. Once the request has completed successfully it writes a timestamp as custom
      * metadata in the cluster state indicating when the force merge has completed. The listener is notified after the cluster state
@@ -542,7 +526,9 @@
         return customMetadata != null && customMetadata.containsKey(FORCE_MERGE_COMPLETED_TIMESTAMP_METADATA_KEY);
     }
 
->>>>>>> e45158f5
+    /**
+     * The retention period is retrieved either by the lifecycle of the data stream or by the default configuration.
+     */
     @Nullable
     static TimeValue getRetentionConfiguration(DataStream dataStream, DefaultDataPeriods defaultDataPeriods) {
         if (dataStream.getLifecycle() == null) {
