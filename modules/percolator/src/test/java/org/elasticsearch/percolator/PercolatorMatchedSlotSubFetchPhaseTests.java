--- conflicted
+++ resolved
@@ -67,11 +67,7 @@
                 LeafReaderContext context = reader.leaves().get(0);
                 // A match:
                 {
-<<<<<<< HEAD
-                    HitContext hit = new HitContext(new SearchHit(0), context, 0, null, new SourceLookup(), new HashMap<>());
-=======
-                    HitContext hit = new HitContext(new SearchHit(0), context, 0,  new HashMap<>());
->>>>>>> 83756314
+                    HitContext hit = new HitContext(new SearchHit(0), context, 0, new SourceLookup(), new HashMap<>());
                     PercolateQuery.QueryStore queryStore = ctx -> docId -> new TermQuery(new Term("field", "value"));
                     MemoryIndex memoryIndex = new MemoryIndex();
                     memoryIndex.addField("field", "value", new WhitespaceAnalyzer());
@@ -92,11 +88,7 @@
 
                 // No match:
                 {
-<<<<<<< HEAD
-                    HitContext hit = new HitContext(new SearchHit(0), context, 0, null, new SourceLookup(), new HashMap<>());
-=======
-                    HitContext hit = new HitContext(new SearchHit(0), context, 0,  new HashMap<>());
->>>>>>> 83756314
+                    HitContext hit = new HitContext(new SearchHit(0), context, 0, new SourceLookup(), new HashMap<>());
                     PercolateQuery.QueryStore queryStore = ctx -> docId -> new TermQuery(new Term("field", "value"));
                     MemoryIndex memoryIndex = new MemoryIndex();
                     memoryIndex.addField("field", "value1", new WhitespaceAnalyzer());
@@ -116,11 +108,7 @@
 
                 // No query:
                 {
-<<<<<<< HEAD
-                    HitContext hit = new HitContext(new SearchHit(0), context, 0, null, new SourceLookup(), new HashMap<>());
-=======
-                    HitContext hit = new HitContext(new SearchHit(0), context, 0,  new HashMap<>());
->>>>>>> 83756314
+                    HitContext hit = new HitContext(new SearchHit(0), context, 0, new SourceLookup(), new HashMap<>());
                     PercolateQuery.QueryStore queryStore = ctx -> docId -> null;
                     MemoryIndex memoryIndex = new MemoryIndex();
                     memoryIndex.addField("field", "value", new WhitespaceAnalyzer());
