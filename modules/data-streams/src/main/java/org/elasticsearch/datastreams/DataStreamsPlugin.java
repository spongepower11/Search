--- conflicted
+++ resolved
@@ -122,11 +122,7 @@
         IndexNameExpressionResolver indexNameExpressionResolver,
         Supplier<RepositoriesService> repositoriesServiceSupplier,
         Tracer tracer,
-<<<<<<< HEAD
-        Supplier<AllocationDeciders> allocationDecidersSupplier
-=======
         AllocationDeciders allocationDeciders
->>>>>>> fc819609
     ) {
         if (IndexSettings.isTimeSeriesModeEnabled() == false) {
             return List.of();
