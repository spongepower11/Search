/*
 * Copyright Elasticsearch B.V. and/or licensed to Elasticsearch B.V. under one
 * or more contributor license agreements. Licensed under the Elastic License
 * 2.0 and the Server Side Public License, v 1; you may not use this file except
 * in compliance with, at your election, the Elastic License 2.0 or the Server
 * Side Public License, v 1.
 */

package org.elasticsearch.http.netty4;

import io.netty.bootstrap.ServerBootstrap;
import io.netty.channel.Channel;
import io.netty.channel.ChannelFuture;
import io.netty.channel.ChannelHandler;
import io.netty.channel.ChannelHandlerContext;
import io.netty.channel.ChannelInboundHandlerAdapter;
import io.netty.channel.ChannelInitializer;
import io.netty.channel.ChannelOption;
import io.netty.channel.FixedRecvByteBufAllocator;
import io.netty.channel.RecvByteBufAllocator;
import io.netty.channel.socket.nio.NioChannelOption;
import io.netty.handler.codec.ByteToMessageDecoder;
import io.netty.handler.codec.http.HttpContentCompressor;
import io.netty.handler.codec.http.HttpContentDecompressor;
import io.netty.handler.codec.http.HttpObjectAggregator;
import io.netty.handler.codec.http.HttpRequestDecoder;
import io.netty.handler.codec.http.HttpResponse;
import io.netty.handler.codec.http.HttpResponseEncoder;
import io.netty.handler.codec.http.HttpUtil;
import io.netty.handler.ssl.SslHandler;
import io.netty.handler.timeout.ReadTimeoutException;
import io.netty.handler.timeout.ReadTimeoutHandler;
import io.netty.util.AttributeKey;

import org.apache.logging.log4j.LogManager;
import org.apache.logging.log4j.Logger;
import org.elasticsearch.ExceptionsHelper;
import org.elasticsearch.common.network.CloseableChannel;
import org.elasticsearch.common.network.NetworkService;
import org.elasticsearch.common.settings.ClusterSettings;
import org.elasticsearch.common.settings.Setting;
import org.elasticsearch.common.settings.Setting.Property;
import org.elasticsearch.common.settings.Settings;
import org.elasticsearch.common.unit.ByteSizeUnit;
import org.elasticsearch.common.unit.ByteSizeValue;
import org.elasticsearch.common.util.concurrent.EsExecutors;
import org.elasticsearch.core.IOUtils;
import org.elasticsearch.core.Nullable;
import org.elasticsearch.http.AbstractHttpServerTransport;
import org.elasticsearch.http.HttpChannel;
import org.elasticsearch.http.HttpHandlingSettings;
import org.elasticsearch.http.HttpReadTimeoutException;
import org.elasticsearch.http.HttpServerChannel;
import org.elasticsearch.http.HttpServerTransport;
import org.elasticsearch.threadpool.ThreadPool;
import org.elasticsearch.tracing.Tracer;
import org.elasticsearch.transport.netty4.AcceptChannelHandler;
import org.elasticsearch.transport.netty4.NetUtils;
import org.elasticsearch.transport.netty4.Netty4Utils;
import org.elasticsearch.transport.netty4.Netty4WriteThrottlingHandler;
import org.elasticsearch.transport.netty4.NettyAllocator;
import org.elasticsearch.transport.netty4.NettyByteBufSizer;
import org.elasticsearch.transport.netty4.SSLExceptionHelper;
import org.elasticsearch.transport.netty4.SharedGroupFactory;
import org.elasticsearch.transport.netty4.TLSConfig;
import org.elasticsearch.xcontent.NamedXContentRegistry;

import java.net.InetSocketAddress;
import java.util.concurrent.TimeUnit;
import java.util.function.BiPredicate;

import static org.elasticsearch.http.HttpTransportSettings.SETTING_HTTP_MAX_CHUNK_SIZE;
import static org.elasticsearch.http.HttpTransportSettings.SETTING_HTTP_MAX_CONTENT_LENGTH;
import static org.elasticsearch.http.HttpTransportSettings.SETTING_HTTP_MAX_HEADER_SIZE;
import static org.elasticsearch.http.HttpTransportSettings.SETTING_HTTP_MAX_INITIAL_LINE_LENGTH;
import static org.elasticsearch.http.HttpTransportSettings.SETTING_HTTP_READ_TIMEOUT;
import static org.elasticsearch.http.HttpTransportSettings.SETTING_HTTP_TCP_KEEP_ALIVE;
import static org.elasticsearch.http.HttpTransportSettings.SETTING_HTTP_TCP_KEEP_COUNT;
import static org.elasticsearch.http.HttpTransportSettings.SETTING_HTTP_TCP_KEEP_IDLE;
import static org.elasticsearch.http.HttpTransportSettings.SETTING_HTTP_TCP_KEEP_INTERVAL;
import static org.elasticsearch.http.HttpTransportSettings.SETTING_HTTP_TCP_NO_DELAY;
import static org.elasticsearch.http.HttpTransportSettings.SETTING_HTTP_TCP_RECEIVE_BUFFER_SIZE;
import static org.elasticsearch.http.HttpTransportSettings.SETTING_HTTP_TCP_REUSE_ADDRESS;
import static org.elasticsearch.http.HttpTransportSettings.SETTING_HTTP_TCP_SEND_BUFFER_SIZE;
import static org.elasticsearch.http.HttpTransportSettings.SETTING_PIPELINING_MAX_EVENTS;

public class Netty4HttpServerTransport extends AbstractHttpServerTransport {
    private static final Logger logger = LogManager.getLogger(Netty4HttpServerTransport.class);

    /*
     * Size in bytes of an individual message received by io.netty.handler.codec.MessageAggregator which accumulates the content for an
     * HTTP request. This number is used for estimating the maximum number of allowed buffers before the MessageAggregator's internal
     * collection of buffers is resized.
     *
     * By default we assume the Ethernet MTU (1500 bytes) but users can override it with a system property.
     */
    private static final ByteSizeValue MTU = ByteSizeValue.ofBytes(Long.parseLong(System.getProperty("es.net.mtu", "1500")));

    private static final String SETTING_KEY_HTTP_NETTY_MAX_COMPOSITE_BUFFER_COMPONENTS = "http.netty.max_composite_buffer_components";

    public static Setting<Integer> SETTING_HTTP_NETTY_MAX_COMPOSITE_BUFFER_COMPONENTS = new Setting<>(
        SETTING_KEY_HTTP_NETTY_MAX_COMPOSITE_BUFFER_COMPONENTS,
        (s) -> {
            ByteSizeValue maxContentLength = SETTING_HTTP_MAX_CONTENT_LENGTH.get(s);
            /*
             * Netty accumulates buffers containing data from all incoming network packets that make up one HTTP request in an instance of
             * io.netty.buffer.CompositeByteBuf (think of it as a buffer of buffers). Once its capacity is reached, the buffer will iterate
             * over its individual entries and put them into larger buffers (see io.netty.buffer.CompositeByteBuf#consolidateIfNeeded()
             * for implementation details). We want to to resize that buffer because this leads to additional garbage on the heap and also
             * increases the application's native memory footprint (as direct byte buffers hold their contents off-heap).
             *
             * With this setting we control the CompositeByteBuf's capacity (which is by default 1024, see
             * io.netty.handler.codec.MessageAggregator#DEFAULT_MAX_COMPOSITEBUFFER_COMPONENTS). To determine a proper default capacity for
             * that buffer, we need to consider that the upper bound for the size of HTTP requests is determined by `maxContentLength`. The
             * number of buffers that are needed depend on how often Netty reads network packets which depends on the network type (MTU).
             * We assume here that Elasticsearch receives HTTP requests via an Ethernet connection which has a MTU of 1500 bytes.
             *
             * Note that we are *not* pre-allocating any memory based on this setting but rather determine the CompositeByteBuf's capacity.
             * The tradeoff is between less (but larger) buffers that are contained in the CompositeByteBuf and more (but smaller) buffers.
             * With the default max content length of 100MB and a MTU of 1500 bytes we would allow 69905 entries.
             */
            long maxBufferComponentsEstimate = Math.round((double) (maxContentLength.getBytes() / MTU.getBytes()));
            // clamp value to the allowed range
            long maxBufferComponents = Math.max(2, Math.min(maxBufferComponentsEstimate, Integer.MAX_VALUE));
            return String.valueOf(maxBufferComponents);
            // Netty's CompositeByteBuf implementation does not allow less than two components.
        },
        s -> Setting.parseInt(s, 2, Integer.MAX_VALUE, SETTING_KEY_HTTP_NETTY_MAX_COMPOSITE_BUFFER_COMPONENTS),
        Property.NodeScope
    );

    public static final Setting<Integer> SETTING_HTTP_WORKER_COUNT = Setting.intSetting("http.netty.worker_count", 0, Property.NodeScope);

    public static final Setting<ByteSizeValue> SETTING_HTTP_NETTY_RECEIVE_PREDICTOR_SIZE = Setting.byteSizeSetting(
        "http.netty.receive_predictor_size",
        new ByteSizeValue(64, ByteSizeUnit.KB),
        Property.NodeScope
    );

    private final int pipeliningMaxEvents;

    private final SharedGroupFactory sharedGroupFactory;
    private final RecvByteBufAllocator recvByteBufAllocator;
    private final TLSConfig tlsConfig;
    private final AcceptChannelHandler.AcceptPredicate acceptChannelPredicate;
    private final int readTimeoutMillis;

    private final int maxCompositeBufferComponents;

    private volatile ServerBootstrap serverBootstrap;
    private volatile SharedGroupFactory.SharedGroup sharedGroup;

    public Netty4HttpServerTransport(
        Settings settings,
        NetworkService networkService,
        ThreadPool threadPool,
        NamedXContentRegistry xContentRegistry,
        Dispatcher dispatcher,
        ClusterSettings clusterSettings,
        SharedGroupFactory sharedGroupFactory,
        Tracer tracer,
        TLSConfig tlsConfig,
        @Nullable AcceptChannelHandler.AcceptPredicate acceptChannelPredicate

    ) {
        this(
            settings,
            networkService,
            threadPool,
            xContentRegistry,
            dispatcher,
            clusterSettings,
            sharedGroupFactory,
            tracer,
            TLSConfig.noTLS(),
            null
        );
    }

    public Netty4HttpServerTransport(
        Settings settings,
        NetworkService networkService,
        ThreadPool threadPool,
        NamedXContentRegistry xContentRegistry,
        Dispatcher dispatcher,
        ClusterSettings clusterSettings,
        SharedGroupFactory sharedGroupFactory,
        Tracer tracer,
        TLSConfig tlsConfig,
        AcceptChannelHandler.AcceptPredicate acceptChannelPredicate

    ) {
        super(
            settings,
            networkService,
            Netty4Utils.createRecycler(settings),
            threadPool,
            xContentRegistry,
            dispatcher,
            clusterSettings,
            tracer
        );
        Netty4Utils.setAvailableProcessors(EsExecutors.allocatedProcessors(settings));
        NettyAllocator.logAllocatorDescriptionIfNeeded();
        this.sharedGroupFactory = sharedGroupFactory;
        this.tlsConfig = tlsConfig;
        this.acceptChannelPredicate = acceptChannelPredicate;

        this.pipeliningMaxEvents = SETTING_PIPELINING_MAX_EVENTS.get(settings);

        this.maxCompositeBufferComponents = SETTING_HTTP_NETTY_MAX_COMPOSITE_BUFFER_COMPONENTS.get(settings);

        this.readTimeoutMillis = Math.toIntExact(SETTING_HTTP_READ_TIMEOUT.get(settings).getMillis());

        ByteSizeValue receivePredictor = SETTING_HTTP_NETTY_RECEIVE_PREDICTOR_SIZE.get(settings);
        recvByteBufAllocator = new FixedRecvByteBufAllocator(receivePredictor.bytesAsInt());

        logger.debug(
            "using max_chunk_size[{}], max_header_size[{}], max_initial_line_length[{}], max_content_length[{}], "
                + "receive_predictor[{}], max_composite_buffer_components[{}], pipelining_max_events[{}]",
            SETTING_HTTP_MAX_CHUNK_SIZE.get(settings),
            SETTING_HTTP_MAX_HEADER_SIZE.get(settings),
            SETTING_HTTP_MAX_INITIAL_LINE_LENGTH.get(settings),
            maxContentLength,
            receivePredictor,
            maxCompositeBufferComponents,
            pipeliningMaxEvents
        );
    }

    public Settings settings() {
        return this.settings;
    }

    @Override
    protected void doStart() {
        boolean success = false;
        try {
            sharedGroup = sharedGroupFactory.getHttpGroup();
            serverBootstrap = new ServerBootstrap();

            serverBootstrap.group(sharedGroup.getLowLevelGroup());

            // NettyAllocator will return the channel type designed to work with the configuredAllocator
            serverBootstrap.channel(NettyAllocator.getServerChannelType());

            // Set the allocators for both the server channel and the child channels created
            serverBootstrap.option(ChannelOption.ALLOCATOR, NettyAllocator.getAllocator());
            serverBootstrap.childOption(ChannelOption.ALLOCATOR, NettyAllocator.getAllocator());

            serverBootstrap.childHandler(configureServerChannelHandler());
            serverBootstrap.handler(ServerChannelExceptionHandler.INSTANCE);

            serverBootstrap.childOption(ChannelOption.TCP_NODELAY, SETTING_HTTP_TCP_NO_DELAY.get(settings));
            serverBootstrap.childOption(ChannelOption.SO_KEEPALIVE, SETTING_HTTP_TCP_KEEP_ALIVE.get(settings));

            if (SETTING_HTTP_TCP_KEEP_ALIVE.get(settings)) {
                // Netty logs a warning if it can't set the option, so try this only on supported platforms
                if (IOUtils.LINUX || IOUtils.MAC_OS_X) {
                    if (SETTING_HTTP_TCP_KEEP_IDLE.get(settings) >= 0) {
                        serverBootstrap.childOption(
                            NioChannelOption.of(NetUtils.getTcpKeepIdleSocketOption()),
                            SETTING_HTTP_TCP_KEEP_IDLE.get(settings)
                        );
                    }
                    if (SETTING_HTTP_TCP_KEEP_INTERVAL.get(settings) >= 0) {
                        serverBootstrap.childOption(
                            NioChannelOption.of(NetUtils.getTcpKeepIntervalSocketOption()),
                            SETTING_HTTP_TCP_KEEP_INTERVAL.get(settings)
                        );
                    }
                    if (SETTING_HTTP_TCP_KEEP_COUNT.get(settings) >= 0) {
                        serverBootstrap.childOption(
                            NioChannelOption.of(NetUtils.getTcpKeepCountSocketOption()),
                            SETTING_HTTP_TCP_KEEP_COUNT.get(settings)
                        );
                    }
                }
            }

            final ByteSizeValue tcpSendBufferSize = SETTING_HTTP_TCP_SEND_BUFFER_SIZE.get(settings);
            if (tcpSendBufferSize.getBytes() > 0) {
                serverBootstrap.childOption(ChannelOption.SO_SNDBUF, Math.toIntExact(tcpSendBufferSize.getBytes()));
            }

            final ByteSizeValue tcpReceiveBufferSize = SETTING_HTTP_TCP_RECEIVE_BUFFER_SIZE.get(settings);
            if (tcpReceiveBufferSize.getBytes() > 0) {
                serverBootstrap.childOption(ChannelOption.SO_RCVBUF, Math.toIntExact(tcpReceiveBufferSize.getBytes()));
            }

            serverBootstrap.option(ChannelOption.RCVBUF_ALLOCATOR, recvByteBufAllocator);
            serverBootstrap.childOption(ChannelOption.RCVBUF_ALLOCATOR, recvByteBufAllocator);

            final boolean reuseAddress = SETTING_HTTP_TCP_REUSE_ADDRESS.get(settings);
            serverBootstrap.option(ChannelOption.SO_REUSEADDR, reuseAddress);
            serverBootstrap.childOption(ChannelOption.SO_REUSEADDR, reuseAddress);

            bindServer();
            if (acceptChannelPredicate != null) {
                acceptChannelPredicate.setBoundAddress(boundAddress());
            }
            success = true;
        } finally {
            if (success == false) {
                doStop(); // otherwise we leak threads since we never moved to started
            }
        }
    }

    @Override
    protected HttpServerChannel bind(InetSocketAddress socketAddress) throws Exception {
        ChannelFuture future = serverBootstrap.bind(socketAddress).sync();
        Channel channel = future.channel();
        Netty4HttpServerChannel httpServerChannel = new Netty4HttpServerChannel(channel);
        channel.attr(HTTP_SERVER_CHANNEL_KEY).set(httpServerChannel);
        return httpServerChannel;
    }

    @Override
    protected void stopInternal() {
        if (sharedGroup != null) {
            sharedGroup.shutdown();
            sharedGroup = null;
        }
    }

    @Override
    public void onException(HttpChannel channel, Exception cause) {
        if (lifecycle.started() == false) {
            return;
        }

        if (SSLExceptionHelper.isNotSslRecordException(cause)) {
            logger.warn("received plaintext http traffic on an https channel, closing connection {}", channel);
            CloseableChannel.closeChannel(channel);
        } else if (SSLExceptionHelper.isCloseDuringHandshakeException(cause)) {
            logger.debug("connection {} closed during ssl handshake", channel);
            CloseableChannel.closeChannel(channel);
        } else if (SSLExceptionHelper.isInsufficientBufferRemainingException(cause)) {
            logger.debug("connection {} closed abruptly", channel);
            CloseableChannel.closeChannel(channel);
        } else if (SSLExceptionHelper.isReceivedCertificateUnknownException(cause)) {
            logger.warn("http client did not trust this server's certificate, closing connection {}", channel);
            CloseableChannel.closeChannel(channel);
        } else if (cause instanceof ReadTimeoutException) {
            super.onException(channel, new HttpReadTimeoutException(readTimeoutMillis, cause));
        } else {
            super.onException(channel, cause);
        }
    }

    public ChannelHandler configureServerChannelHandler() {
        return new HttpChannelHandler(this, handlingSettings, tlsConfig, acceptChannelPredicate);
    }

    static final AttributeKey<Netty4HttpChannel> HTTP_CHANNEL_KEY = AttributeKey.newInstance("es-http-channel");
    static final AttributeKey<Netty4HttpServerChannel> HTTP_SERVER_CHANNEL_KEY = AttributeKey.newInstance("es-http-server-channel");

    protected static class HttpChannelHandler extends ChannelInitializer<Channel> {

        private final Netty4HttpServerTransport transport;
        private final HttpHandlingSettings handlingSettings;
        private final TLSConfig tlsConfig;
        private final BiPredicate<String, InetSocketAddress> acceptChannelPredicate;

        protected HttpChannelHandler(
            final Netty4HttpServerTransport transport,
            final HttpHandlingSettings handlingSettings,
            final TLSConfig tlsConfig,
            @Nullable final BiPredicate<String, InetSocketAddress> acceptChannelPredicate
        ) {
            this.transport = transport;
            this.handlingSettings = handlingSettings;
            this.tlsConfig = tlsConfig;
            this.acceptChannelPredicate = acceptChannelPredicate;
        }

        @Override
        protected void initChannel(Channel ch) throws Exception {
            Netty4HttpChannel nettyHttpChannel = new Netty4HttpChannel(ch);
            ch.attr(HTTP_CHANNEL_KEY).set(nettyHttpChannel);
            if (acceptChannelPredicate != null) {
                ch.pipeline()
<<<<<<< HEAD
                    .addFirst(
=======
                    .addLast(
>>>>>>> 251e830c
                        "accept_channel_handler",
                        new AcceptChannelHandler(acceptChannelPredicate, HttpServerTransport.HTTP_PROFILE_NAME)
                    );
            }
            if (tlsConfig.isTLSEnabled()) {
<<<<<<< HEAD
                ch.pipeline().addFirst("ssl", new SslHandler(tlsConfig.createServerSSLEngine()));
=======
                ch.pipeline().addLast("ssl", new SslHandler(tlsConfig.createServerSSLEngine()));
>>>>>>> 251e830c
            }
            ch.pipeline()
                .addLast("chunked_writer", new Netty4WriteThrottlingHandler(transport.getThreadPool().getThreadContext()))
                .addLast("byte_buf_sizer", NettyByteBufSizer.INSTANCE);
            if (transport.readTimeoutMillis > 0) {
                ch.pipeline().addLast("read_timeout", new ReadTimeoutHandler(transport.readTimeoutMillis, TimeUnit.MILLISECONDS));
            }
            final HttpRequestDecoder decoder = new HttpRequestDecoder(
                handlingSettings.maxInitialLineLength(),
                handlingSettings.maxHeaderSize(),
                handlingSettings.maxChunkSize()
            );
            decoder.setCumulator(ByteToMessageDecoder.COMPOSITE_CUMULATOR);
            final HttpObjectAggregator aggregator = new HttpObjectAggregator(handlingSettings.maxContentLength());
            aggregator.setMaxCumulationBufferComponents(transport.maxCompositeBufferComponents);
            ch.pipeline()
                .addLast("decoder", decoder)
                .addLast("decoder_compress", new HttpContentDecompressor())
                .addLast("encoder", new HttpResponseEncoder() {
                    @Override
                    protected boolean isContentAlwaysEmpty(HttpResponse msg) {
                        // non-chunked responses (Netty4HttpResponse extends Netty's DefaultFullHttpResponse) with chunked transfer
                        // encoding are only sent by us in response to HEAD requests and must always have an empty body
                        if (msg instanceof Netty4HttpResponse netty4HttpResponse && HttpUtil.isTransferEncodingChunked(msg)) {
                            assert netty4HttpResponse.content().isReadable() == false;
                            return true;
                        }
                        return super.isContentAlwaysEmpty(msg);
                    }
                })
                .addLast("aggregator", aggregator);
            if (handlingSettings.compression()) {
                ch.pipeline().addLast("encoder_compress", new HttpContentCompressor(handlingSettings.compressionLevel()));
            }
            ch.pipeline().addLast("pipelining", new Netty4HttpPipeliningHandler(logger, transport.pipeliningMaxEvents, transport));
            transport.serverAcceptedChannel(nettyHttpChannel);
        }

        @Override
        public void exceptionCaught(ChannelHandlerContext ctx, Throwable cause) throws Exception {
            ExceptionsHelper.maybeDieOnAnotherThread(cause);
            super.exceptionCaught(ctx, cause);
        }
    }

    @ChannelHandler.Sharable
    private static class ServerChannelExceptionHandler extends ChannelInboundHandlerAdapter {

        static final ServerChannelExceptionHandler INSTANCE = new ServerChannelExceptionHandler();

        private ServerChannelExceptionHandler() {}

        @Override
        public void exceptionCaught(ChannelHandlerContext ctx, Throwable cause) {
            ExceptionsHelper.maybeDieOnAnotherThread(cause);
            Netty4HttpServerChannel httpServerChannel = ctx.channel().attr(HTTP_SERVER_CHANNEL_KEY).get();
            if (cause instanceof Error) {
                AbstractHttpServerTransport.onServerException(httpServerChannel, new Exception(cause));
            } else {
                AbstractHttpServerTransport.onServerException(httpServerChannel, (Exception) cause);
            }
        }
    }
}<|MERGE_RESOLUTION|>--- conflicted
+++ resolved
@@ -163,33 +163,6 @@
         @Nullable AcceptChannelHandler.AcceptPredicate acceptChannelPredicate
 
     ) {
-        this(
-            settings,
-            networkService,
-            threadPool,
-            xContentRegistry,
-            dispatcher,
-            clusterSettings,
-            sharedGroupFactory,
-            tracer,
-            TLSConfig.noTLS(),
-            null
-        );
-    }
-
-    public Netty4HttpServerTransport(
-        Settings settings,
-        NetworkService networkService,
-        ThreadPool threadPool,
-        NamedXContentRegistry xContentRegistry,
-        Dispatcher dispatcher,
-        ClusterSettings clusterSettings,
-        SharedGroupFactory sharedGroupFactory,
-        Tracer tracer,
-        TLSConfig tlsConfig,
-        AcceptChannelHandler.AcceptPredicate acceptChannelPredicate
-
-    ) {
         super(
             settings,
             networkService,
@@ -381,21 +354,13 @@
             ch.attr(HTTP_CHANNEL_KEY).set(nettyHttpChannel);
             if (acceptChannelPredicate != null) {
                 ch.pipeline()
-<<<<<<< HEAD
-                    .addFirst(
-=======
                     .addLast(
->>>>>>> 251e830c
                         "accept_channel_handler",
                         new AcceptChannelHandler(acceptChannelPredicate, HttpServerTransport.HTTP_PROFILE_NAME)
                     );
             }
             if (tlsConfig.isTLSEnabled()) {
-<<<<<<< HEAD
-                ch.pipeline().addFirst("ssl", new SslHandler(tlsConfig.createServerSSLEngine()));
-=======
                 ch.pipeline().addLast("ssl", new SslHandler(tlsConfig.createServerSSLEngine()));
->>>>>>> 251e830c
             }
             ch.pipeline()
                 .addLast("chunked_writer", new Netty4WriteThrottlingHandler(transport.getThreadPool().getThreadContext()))
