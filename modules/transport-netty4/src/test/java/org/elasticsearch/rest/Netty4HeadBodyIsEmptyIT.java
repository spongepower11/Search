/*
 * Licensed to Elasticsearch under one or more contributor
 * license agreements. See the NOTICE file distributed with
 * this work for additional information regarding copyright
 * ownership. Elasticsearch licenses this file to you under
 * the Apache License, Version 2.0 (the "License"); you may
 * not use this file except in compliance with the License.
 * You may obtain a copy of the License at
 *
 *    http://www.apache.org/licenses/LICENSE-2.0
 *
 * Unless required by applicable law or agreed to in writing,
 * software distributed under the License is distributed on an
 * "AS IS" BASIS, WITHOUT WARRANTIES OR CONDITIONS OF ANY
 * KIND, either express or implied.  See the License for the
 * specific language governing permissions and limitations
 * under the License.
 */

package org.elasticsearch.rest;

import org.apache.http.entity.ContentType;
import org.apache.http.entity.StringEntity;
import org.elasticsearch.client.Response;
import org.elasticsearch.common.xcontent.XContentBuilder;
import org.elasticsearch.test.rest.ESRestTestCase;
import org.hamcrest.Matcher;

import java.io.IOException;
import java.util.Map;

import static java.util.Collections.emptyMap;
import static java.util.Collections.singletonMap;
import static org.elasticsearch.common.xcontent.XContentFactory.jsonBuilder;
import static org.elasticsearch.rest.RestStatus.NOT_FOUND;
import static org.elasticsearch.rest.RestStatus.OK;
import static org.hamcrest.Matchers.equalTo;
import static org.hamcrest.Matchers.greaterThan;

public class Netty4HeadBodyIsEmptyIT extends ESRestTestCase {

    public void testHeadRoot() throws IOException {
        headTestCase("/", emptyMap(), greaterThan(0));
        headTestCase("/", singletonMap("pretty", ""), greaterThan(0));
        headTestCase("/", singletonMap("pretty", "true"), greaterThan(0));
    }

    private void createTestDoc() throws IOException {
<<<<<<< HEAD
        client().performRequest("PUT", "test/test/1", emptyMap(), new StringEntity("{\"test\": \"test\"}", ContentType.APPLICATION_JSON));
=======
        createTestDoc("test", "test");
    }

    private void createTestDoc(final String indexName, final String typeName) throws IOException {
        try (XContentBuilder builder = jsonBuilder()) {
            builder.startObject();
            {
                builder.field("test", "test");
            }
            builder.endObject();
            client().performRequest("PUT", "/" + indexName + "/" + typeName + "/" + "1", emptyMap(), new StringEntity(builder.string()));
        }
>>>>>>> 1cd1ff60
    }

    public void testDocumentExists() throws IOException {
        createTestDoc();
        headTestCase("/test/test/1", emptyMap(), greaterThan(0));
        headTestCase("/test/test/1", singletonMap("pretty", "true"), greaterThan(0));
        headTestCase("/test/test/2", emptyMap(), NOT_FOUND.getStatus(), greaterThan(0));
    }

    public void testIndexExists() throws IOException {
        createTestDoc();
        headTestCase("/test", emptyMap(), greaterThan(0));
        headTestCase("/test", singletonMap("pretty", "true"), greaterThan(0));
    }

    public void testTypeExists() throws IOException {
        createTestDoc();
        headTestCase("/test/test", emptyMap(), equalTo(0));
        headTestCase("/test/test", singletonMap("pretty", "true"), equalTo(0));
    }

    public void testAliasExists() throws IOException {
        createTestDoc();
        try (XContentBuilder builder = jsonBuilder()) {
            builder.startObject();
            {
                builder.startArray("actions");
                {
                    builder.startObject();
                    {
                        builder.startObject("add");
                        {
                            builder.field("index", "test");
                            builder.field("alias", "test_alias");
                        }
                        builder.endObject();
                    }
                    builder.endObject();
                }
                builder.endArray();
            }
            builder.endObject();

            client().performRequest("POST", "_aliases", emptyMap(), new StringEntity(builder.string(), ContentType.APPLICATION_JSON));
            headTestCase("/_alias/test_alias", emptyMap(), greaterThan(0));
            headTestCase("/test/_alias/test_alias", emptyMap(), greaterThan(0));
        }
    }

    public void testTemplateExists() throws IOException {
        try (XContentBuilder builder = jsonBuilder()) {
            builder.startObject();
            {
                builder.array("index_patterns", "*");
                builder.startObject("settings");
                {
                    builder.field("number_of_replicas", 0);
                }
                builder.endObject();
            }
            builder.endObject();

            client().performRequest("PUT", "/_template/template", emptyMap(),
                new StringEntity(builder.string(), ContentType.APPLICATION_JSON));
            headTestCase("/_template/template", emptyMap(), greaterThan(0));
        }
    }

    public void testGetSourceAction() throws IOException {
        createTestDoc();
        headTestCase("/test/test/1/_source", emptyMap(), greaterThan(0));
        headTestCase("/test/test/2/_source", emptyMap(), NOT_FOUND.getStatus(), equalTo(0));

        try (XContentBuilder builder = jsonBuilder()) {
            builder.startObject();
            {
                builder.startObject("mappings");
                {
                    builder.startObject("test-no-source");
                    {
                        builder.startObject("_source");
                        {
                            builder.field("enabled", false);
                        }
                        builder.endObject();
                    }
                    builder.endObject();
                }
                builder.endObject();
            }
            builder.endObject();
            client().performRequest("PUT", "/test-no-source", emptyMap(), new StringEntity(builder.string()));
            createTestDoc("test-no-source", "test-no-source");
            headTestCase("/test-no-source/test-no-source/1/_source", emptyMap(), NOT_FOUND.getStatus(), equalTo(0));
        }
    }

    private void headTestCase(final String url, final Map<String, String> params, final Matcher<Integer> matcher) throws IOException {
        headTestCase(url, params, OK.getStatus(), matcher);
    }

    private void headTestCase(
            final String url,
            final Map<String, String> params,
            final int expectedStatusCode,
            final Matcher<Integer> matcher) throws IOException {
        Response response = client().performRequest("HEAD", url, params);
        assertEquals(expectedStatusCode, response.getStatusLine().getStatusCode());
        assertThat(Integer.valueOf(response.getHeader("Content-Length")), matcher);
        assertNull("HEAD requests shouldn't have a response body but " + url + " did", response.getEntity());
    }

}<|MERGE_RESOLUTION|>--- conflicted
+++ resolved
@@ -46,9 +46,6 @@
     }
 
     private void createTestDoc() throws IOException {
-<<<<<<< HEAD
-        client().performRequest("PUT", "test/test/1", emptyMap(), new StringEntity("{\"test\": \"test\"}", ContentType.APPLICATION_JSON));
-=======
         createTestDoc("test", "test");
     }
 
@@ -59,9 +56,9 @@
                 builder.field("test", "test");
             }
             builder.endObject();
-            client().performRequest("PUT", "/" + indexName + "/" + typeName + "/" + "1", emptyMap(), new StringEntity(builder.string()));
+            client().performRequest("PUT", "/" + indexName + "/" + typeName + "/" + "1", emptyMap(),
+                new StringEntity(builder.string(), ContentType.APPLICATION_JSON));
         }
->>>>>>> 1cd1ff60
     }
 
     public void testDocumentExists() throws IOException {
@@ -153,7 +150,7 @@
                 builder.endObject();
             }
             builder.endObject();
-            client().performRequest("PUT", "/test-no-source", emptyMap(), new StringEntity(builder.string()));
+            client().performRequest("PUT", "/test-no-source", emptyMap(), new StringEntity(builder.string(), ContentType.APPLICATION_JSON));
             createTestDoc("test-no-source", "test-no-source");
             headTestCase("/test-no-source/test-no-source/1/_source", emptyMap(), NOT_FOUND.getStatus(), equalTo(0));
         }
