/*
 * Copyright Elasticsearch B.V. and/or licensed to Elasticsearch B.V. under one
 * or more contributor license agreements. Licensed under the Elastic License
 * 2.0 and the Server Side Public License, v 1; you may not use this file except
 * in compliance with, at your election, the Elastic License 2.0 or the Server
 * Side Public License, v 1.
 */

package org.elasticsearch.migration;

import org.apache.lucene.util.SetOnce;
import org.elasticsearch.Version;
import org.elasticsearch.action.ActionListener;
import org.elasticsearch.action.admin.cluster.migration.GetFeatureUpgradeStatusAction;
import org.elasticsearch.action.admin.cluster.migration.GetFeatureUpgradeStatusRequest;
import org.elasticsearch.action.admin.cluster.migration.GetFeatureUpgradeStatusResponse;
import org.elasticsearch.action.admin.cluster.migration.PostFeatureUpgradeAction;
import org.elasticsearch.action.admin.cluster.migration.PostFeatureUpgradeRequest;
import org.elasticsearch.action.admin.cluster.migration.PostFeatureUpgradeResponse;
import org.elasticsearch.client.internal.Client;
import org.elasticsearch.cluster.ClusterState;
import org.elasticsearch.cluster.metadata.Metadata;
import org.elasticsearch.cluster.service.ClusterService;
import org.elasticsearch.common.Strings;
import org.elasticsearch.common.settings.Settings;
import org.elasticsearch.index.IndexVersions;
import org.elasticsearch.indices.SystemIndexDescriptor;
import org.elasticsearch.plugins.Plugin;
import org.elasticsearch.plugins.SystemIndexPlugin;
import org.elasticsearch.reindex.ReindexPlugin;
import org.elasticsearch.upgrades.FeatureMigrationResults;

import java.util.ArrayList;
import java.util.Arrays;
import java.util.Collection;
import java.util.Collections;
import java.util.HashMap;
import java.util.List;
import java.util.Map;
import java.util.Set;
import java.util.concurrent.CountDownLatch;
import java.util.concurrent.TimeUnit;
import java.util.concurrent.atomic.AtomicReference;
import java.util.function.BiConsumer;
import java.util.function.Function;
import java.util.stream.Collectors;

import static org.hamcrest.Matchers.aMapWithSize;
import static org.hamcrest.Matchers.allOf;
import static org.hamcrest.Matchers.equalTo;
import static org.hamcrest.Matchers.hasEntry;
import static org.hamcrest.Matchers.hasItems;
import static org.hamcrest.Matchers.hasKey;
import static org.hamcrest.Matchers.is;
import static org.hamcrest.Matchers.notNullValue;
import static org.hamcrest.Matchers.nullValue;

public class MultiFeatureMigrationIT extends AbstractFeatureMigrationIntegTest {

    @Override
    protected Settings nodeSettings(int nodeOrdinal, Settings otherSettings) {
        return Settings.builder().put(super.nodeSettings(nodeOrdinal, otherSettings)).build();
    }

    @Override
    protected boolean forbidPrivateIndexSettings() {
        // We need to be able to set the index creation version manually.
        return false;
    }

    @Override
    protected Collection<Class<? extends Plugin>> nodePlugins() {
        List<Class<? extends Plugin>> plugins = new ArrayList<>(super.nodePlugins());
        plugins.add(TestPlugin.class);
        plugins.add(SecondPlugin.class);
        plugins.add(ReindexPlugin.class);
        return plugins;
    }

    // Sorts alphabetically after the feature from MultiFeatureMigrationIT
    private static final String SECOND_FEATURE_NAME = "B-test-feature";
    private static final String ORIGIN = MultiFeatureMigrationIT.class.getSimpleName();
    private static final String VERSION_META_KEY = "version";
    static final int SECOND_FEATURE_IDX_FLAG_VALUE = 0;

    public void testMultipleFeatureMigration() throws Exception {
        // All the indices from FeatureMigrationIT
        createSystemIndexForDescriptor(INTERNAL_MANAGED);
        createSystemIndexForDescriptor(INTERNAL_UNMANAGED);
        createSystemIndexForDescriptor(EXTERNAL_MANAGED);
        createSystemIndexForDescriptor(EXTERNAL_UNMANAGED);
        // And our new one
        createSystemIndexForDescriptor(SECOND_FEATURE_IDX_DESCIPTOR);

        ensureGreen();

        CountDownLatch hooksCalled = new CountDownLatch(4);

        SetOnce<Boolean> preMigrationHookCalled = new SetOnce<>();
        SetOnce<Boolean> postMigrationHookCalled = new SetOnce<>();
        SetOnce<Boolean> secondPluginPreMigrationHookCalled = new SetOnce<>();
        SetOnce<Boolean> secondPluginPostMigrationHookCalled = new SetOnce<>();

        getPlugin(TestPlugin.class).preMigrationHook.set(clusterState -> {
            // None of the other hooks should have been called yet.
            assertThat(postMigrationHookCalled.get(), nullValue());
            assertThat(secondPluginPreMigrationHookCalled.get(), nullValue());
            assertThat(secondPluginPostMigrationHookCalled.get(), nullValue());
            Map<String, Object> metadata = new HashMap<>();
            metadata.put("stringKey", "first plugin value");

            // We shouldn't have any results in the cluster state given no features have finished yet.
            FeatureMigrationResults currentResults = clusterState.metadata().custom(FeatureMigrationResults.TYPE);
            assertThat(currentResults, nullValue());

            preMigrationHookCalled.set(true);
            hooksCalled.countDown();
            return metadata;
        });

        getPlugin(TestPlugin.class).postMigrationHook.set((clusterState, metadata) -> {
            // Check that the hooks have been called or not as expected.
            assertThat(preMigrationHookCalled.get(), is(true));
            assertThat(secondPluginPreMigrationHookCalled.get(), nullValue());
            assertThat(secondPluginPostMigrationHookCalled.get(), nullValue());

            assertThat(metadata, hasEntry("stringKey", "first plugin value"));

            // We shouldn't have any results in the cluster state given no features have finished yet.
            FeatureMigrationResults currentResults = clusterState.metadata().custom(FeatureMigrationResults.TYPE);
            assertThat(currentResults, nullValue());

            postMigrationHookCalled.set(true);
            hooksCalled.countDown();
        });

        getPlugin(SecondPlugin.class).preMigrationHook.set(clusterState -> {
            // Check that the hooks have been called or not as expected.
            assertThat(preMigrationHookCalled.get(), is(true));
            assertThat(postMigrationHookCalled.get(), is(true));
            assertThat(secondPluginPostMigrationHookCalled.get(), nullValue());

            Map<String, Object> metadata = new HashMap<>();
            metadata.put("stringKey", "second plugin value");

            // But now, we should have results, as we're in a new feature!
            FeatureMigrationResults currentResults = clusterState.metadata().custom(FeatureMigrationResults.TYPE);
            assertThat(currentResults, notNullValue());
            assertThat(currentResults.getFeatureStatuses(), allOf(aMapWithSize(1), hasKey(FEATURE_NAME)));
            assertThat(currentResults.getFeatureStatuses().get(FEATURE_NAME).succeeded(), is(true));
            assertThat(currentResults.getFeatureStatuses().get(FEATURE_NAME).getFailedIndexName(), nullValue());
            assertThat(currentResults.getFeatureStatuses().get(FEATURE_NAME).getException(), nullValue());

            secondPluginPreMigrationHookCalled.set(true);
            hooksCalled.countDown();
            return metadata;
        });

        getPlugin(SecondPlugin.class).postMigrationHook.set((clusterState, metadata) -> {
            // Check that the hooks have been called or not as expected.
            assertThat(preMigrationHookCalled.get(), is(true));
            assertThat(postMigrationHookCalled.get(), is(true));
            assertThat(secondPluginPreMigrationHookCalled.get(), is(true));

            assertThat(metadata, hasEntry("stringKey", "second plugin value"));

            // And here, the results should be the same, as we haven't updated the state with this feature's status yet.
            FeatureMigrationResults currentResults = clusterState.metadata().custom(FeatureMigrationResults.TYPE);
            assertThat(currentResults, notNullValue());
            assertThat(currentResults.getFeatureStatuses(), allOf(aMapWithSize(1), hasKey(FEATURE_NAME)));
            assertThat(currentResults.getFeatureStatuses().get(FEATURE_NAME).succeeded(), is(true));
            assertThat(currentResults.getFeatureStatuses().get(FEATURE_NAME).getFailedIndexName(), nullValue());
            assertThat(currentResults.getFeatureStatuses().get(FEATURE_NAME).getException(), nullValue());

            secondPluginPostMigrationHookCalled.set(true);
            hooksCalled.countDown();
        });

        PostFeatureUpgradeRequest migrationRequest = new PostFeatureUpgradeRequest(TEST_REQUEST_TIMEOUT);
        PostFeatureUpgradeResponse migrationResponse = client().execute(PostFeatureUpgradeAction.INSTANCE, migrationRequest).get();
        assertThat(migrationResponse.getReason(), nullValue());
        assertThat(migrationResponse.getElasticsearchException(), nullValue());
        final Set<String> migratingFeatures = migrationResponse.getFeatures()
            .stream()
            .map(PostFeatureUpgradeResponse.Feature::getFeatureName)
            .collect(Collectors.toSet());
        assertThat(migratingFeatures, hasItems(FEATURE_NAME, SECOND_FEATURE_NAME));

        // wait for all the plugin methods to have been called before assertBusy since that will exponentially backoff
        assertThat(hooksCalled.await(30, TimeUnit.SECONDS), is(true));

        GetFeatureUpgradeStatusRequest getStatusRequest = new GetFeatureUpgradeStatusRequest(TEST_REQUEST_TIMEOUT);
        assertBusy(() -> {
            GetFeatureUpgradeStatusResponse statusResponse = client().execute(GetFeatureUpgradeStatusAction.INSTANCE, getStatusRequest)
                .get();
            logger.info(Strings.toString(statusResponse));
            assertThat(statusResponse.getUpgradeStatus(), equalTo(GetFeatureUpgradeStatusResponse.UpgradeStatus.NO_MIGRATION_NEEDED));
        });

        assertTrue("the first plugin's pre-migration hook wasn't actually called", preMigrationHookCalled.get());
        assertTrue("the first plugin's post-migration hook wasn't actually called", postMigrationHookCalled.get());

        assertTrue("the second plugin's pre-migration hook wasn't actually called", secondPluginPreMigrationHookCalled.get());
        assertTrue("the second plugin's post-migration hook wasn't actually called", secondPluginPostMigrationHookCalled.get());

        Metadata finalMetadata = clusterAdmin().prepareState(TEST_REQUEST_TIMEOUT).get().getState().metadata();
        // Check that the results metadata is what we expect
        FeatureMigrationResults currentResults = finalMetadata.custom(FeatureMigrationResults.TYPE);
        assertThat(currentResults, notNullValue());
        assertThat(currentResults.getFeatureStatuses(), allOf(aMapWithSize(2), hasKey(FEATURE_NAME), hasKey(SECOND_FEATURE_NAME)));
        assertThat(currentResults.getFeatureStatuses().get(FEATURE_NAME).succeeded(), is(true));
        assertThat(currentResults.getFeatureStatuses().get(FEATURE_NAME).getFailedIndexName(), nullValue());
        assertThat(currentResults.getFeatureStatuses().get(FEATURE_NAME).getException(), nullValue());
        assertThat(currentResults.getFeatureStatuses().get(SECOND_FEATURE_NAME).succeeded(), is(true));
        assertThat(currentResults.getFeatureStatuses().get(SECOND_FEATURE_NAME).getFailedIndexName(), nullValue());
        assertThat(currentResults.getFeatureStatuses().get(SECOND_FEATURE_NAME).getException(), nullValue());

        // Finally, verify that all the indices exist and have the properties we expect.
        assertIndexHasCorrectProperties(
            finalMetadata,
            ".int-man-old-reindexed-for-8",
            INTERNAL_MANAGED_FLAG_VALUE,
            true,
            true,
            Arrays.asList(".int-man-old", ".internal-managed-alias")
        );
        assertIndexHasCorrectProperties(
            finalMetadata,
            ".int-unman-old-reindexed-for-8",
            INTERNAL_UNMANAGED_FLAG_VALUE,
            false,
            true,
            Collections.singletonList(".int-unman-old")
        );
        assertIndexHasCorrectProperties(
            finalMetadata,
            ".ext-man-old-reindexed-for-8",
            EXTERNAL_MANAGED_FLAG_VALUE,
            true,
            false,
            Arrays.asList(".ext-man-old", ".external-managed-alias")
        );
        assertIndexHasCorrectProperties(
            finalMetadata,
            ".ext-unman-old-reindexed-for-8",
            EXTERNAL_UNMANAGED_FLAG_VALUE,
            false,
            false,
            Collections.singletonList(".ext-unman-old")
        );

        assertIndexHasCorrectProperties(
            finalMetadata,
            ".second-int-man-old-reindexed-for-8",
            SECOND_FEATURE_IDX_FLAG_VALUE,
            true,
            true,
            Arrays.asList(".second-int-man-old", ".second-internal-managed-alias")
        );
    }

    private static final SystemIndexDescriptor SECOND_FEATURE_IDX_DESCIPTOR = SystemIndexDescriptor.builder()
        .setIndexPattern(".second-int-man-*")
        .setAliasName(".second-internal-managed-alias")
        .setPrimaryIndex(".second-int-man-old")
        .setType(SystemIndexDescriptor.Type.INTERNAL_MANAGED)
<<<<<<< HEAD
        .setSettings(createSettings(IndexVersions.V_8_0_0, 0))
=======
        .setSettings(createSettings(IndexVersions.MINIMUM_COMPATIBLE, 0))
>>>>>>> 6fb15923
        .setMappings(createMapping(true, true))
        .setOrigin(ORIGIN)
        .setVersionMetaKey(VERSION_META_KEY)
        .setAllowedElasticProductOrigins(Collections.emptyList())
        .setMinimumNodeVersion(Version.CURRENT.minimumCompatibilityVersion())
        .setPriorSystemIndexDescriptors(Collections.emptyList())
        .build();

    public static class SecondPlugin extends Plugin implements SystemIndexPlugin {

        private final AtomicReference<Function<ClusterState, Map<String, Object>>> preMigrationHook = new AtomicReference<>();
        private final AtomicReference<BiConsumer<ClusterState, Map<String, Object>>> postMigrationHook = new AtomicReference<>();

        public SecondPlugin() {}

        @Override
        public String getFeatureName() {
            return SECOND_FEATURE_NAME;
        }

        @Override
        public String getFeatureDescription() {
            return "a plugin for test system index migration with multiple features";
        }

        @Override
        public Collection<SystemIndexDescriptor> getSystemIndexDescriptors(Settings settings) {
            return Collections.singletonList(SECOND_FEATURE_IDX_DESCIPTOR);
        }

        @Override
        public void prepareForIndicesMigration(ClusterService clusterService, Client client, ActionListener<Map<String, Object>> listener) {
            listener.onResponse(preMigrationHook.get().apply(clusterService.state()));
        }

        @Override
        public void indicesMigrationComplete(
            Map<String, Object> preUpgradeMetadata,
            ClusterService clusterService,
            Client client,
            ActionListener<Boolean> listener
        ) {
            postMigrationHook.get().accept(clusterService.state(), preUpgradeMetadata);
            listener.onResponse(true);
        }
    }
}<|MERGE_RESOLUTION|>--- conflicted
+++ resolved
@@ -264,11 +264,7 @@
         .setAliasName(".second-internal-managed-alias")
         .setPrimaryIndex(".second-int-man-old")
         .setType(SystemIndexDescriptor.Type.INTERNAL_MANAGED)
-<<<<<<< HEAD
-        .setSettings(createSettings(IndexVersions.V_8_0_0, 0))
-=======
         .setSettings(createSettings(IndexVersions.MINIMUM_COMPATIBLE, 0))
->>>>>>> 6fb15923
         .setMappings(createMapping(true, true))
         .setOrigin(ORIGIN)
         .setVersionMetaKey(VERSION_META_KEY)
