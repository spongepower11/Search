/*
 * Copyright Elasticsearch B.V. and/or licensed to Elasticsearch B.V. under one
 * or more contributor license agreements. Licensed under the Elastic License
 * 2.0 and the Server Side Public License, v 1; you may not use this file except
 * in compliance with, at your election, the Elastic License 2.0 or the Server
 * Side Public License, v 1.
 */

package org.elasticsearch.reindex;

import org.apache.logging.log4j.LogManager;
import org.apache.logging.log4j.Logger;
import org.elasticsearch.ExceptionsHelper;
import org.elasticsearch.action.ActionFuture;
import org.elasticsearch.action.ActionType;
import org.elasticsearch.action.admin.cluster.node.tasks.cancel.CancelTasksRequest;
import org.elasticsearch.action.admin.cluster.node.tasks.list.ListTasksResponse;
import org.elasticsearch.action.ingest.DeletePipelineRequest;
import org.elasticsearch.common.bytes.BytesArray;
import org.elasticsearch.common.bytes.BytesReference;
import org.elasticsearch.index.IndexModule;
import org.elasticsearch.index.engine.Engine;
import org.elasticsearch.index.engine.Engine.Operation.Origin;
import org.elasticsearch.index.query.QueryBuilders;
import org.elasticsearch.index.reindex.AbstractBulkByScrollRequest;
import org.elasticsearch.index.reindex.AbstractBulkByScrollRequestBuilder;
import org.elasticsearch.index.reindex.BulkByScrollResponse;
import org.elasticsearch.index.reindex.BulkByScrollTask;
import org.elasticsearch.index.reindex.DeleteByQueryAction;
import org.elasticsearch.index.reindex.ReindexAction;
import org.elasticsearch.index.reindex.UpdateByQueryAction;
import org.elasticsearch.index.shard.IndexingOperationListener;
import org.elasticsearch.index.shard.ShardId;
import org.elasticsearch.ingest.IngestTestPlugin;
import org.elasticsearch.plugins.Plugin;
import org.elasticsearch.tasks.TaskCancelledException;
import org.elasticsearch.tasks.TaskInfo;
import org.elasticsearch.xcontent.XContentType;
import org.hamcrest.Matcher;
import org.junit.Before;

import java.util.ArrayList;
import java.util.Collection;
import java.util.concurrent.Semaphore;
import java.util.concurrent.TimeUnit;
import java.util.stream.Collectors;
import java.util.stream.IntStream;

import static org.elasticsearch.index.query.QueryBuilders.termQuery;
import static org.elasticsearch.test.hamcrest.ElasticsearchAssertions.assertAcked;
import static org.elasticsearch.test.hamcrest.ElasticsearchAssertions.assertHitCount;
import static org.hamcrest.Matchers.emptyIterable;
import static org.hamcrest.Matchers.equalTo;
import static org.hamcrest.Matchers.hasSize;

/**
 * Test that you can actually cancel a reindex/update-by-query/delete-by-query request and all the plumbing works. Doesn't test all of the
 * different cancellation places - that is the responsibility of AsyncBulkByScrollActionTests which have more precise control to
 * simulate failures but does not exercise important portion of the stack like transport and task management.
 */
public class CancelTests extends ReindexTestCase {

    protected static final String INDEX = "reindex-cancel-index";

    // Semaphore used to allow & block indexing operations during the test
    private static final Semaphore ALLOWED_OPERATIONS = new Semaphore(0);

    @Override
    protected Collection<Class<? extends Plugin>> nodePlugins() {
        Collection<Class<? extends Plugin>> plugins = new ArrayList<>(super.nodePlugins());
        plugins.add(IngestTestPlugin.class);
        plugins.add(ReindexCancellationPlugin.class);
        return plugins;
    }

    @Before
    public void clearAllowedOperations() {
        ALLOWED_OPERATIONS.drainPermits();
    }

    /**
     * Executes the cancellation test
     */
    private void testCancel(
        ActionType<BulkByScrollResponse> action,
        AbstractBulkByScrollRequestBuilder<?, ?> builder,
        CancelAssertion assertion,
        Matcher<String> taskDescriptionMatcher
    ) throws Exception {
        createIndex(INDEX);
        // Scroll by 1 so that cancellation is easier to control
        builder.source().setSize(1);
        AbstractBulkByScrollRequest<?> request = builder.request();
        // Total number of documents created for this test (~10 per primary shard per slice)
        int numDocs = getNumShards(INDEX).numPrimaries * 10 * request.getSlices();
        ALLOWED_OPERATIONS.release(numDocs);

        logger.debug("setting up [{}] docs", numDocs);
        indexRandom(
            true,
            false,
            true,
            IntStream.range(0, numDocs)
                .mapToObj(i -> prepareIndex(INDEX).setId(String.valueOf(i)).setSource("n", i))
                .collect(Collectors.toList())
        );

        // Checks that the all documents have been indexed and correctly counted
        assertHitCount(prepareSearch(INDEX).setSize(0), numDocs);
        assertThat(ALLOWED_OPERATIONS.drainPermits(), equalTo(0));

        /* Allow a random number of the documents less the number of workers
         * to be modified by the reindex action. That way at least one worker
         * is blocked. */
        int numModifiedDocs = randomIntBetween(request.getSlices() * 2, numDocs);
        logger.debug("chose to modify [{}] out of [{}] docs", numModifiedDocs, numDocs);
        ALLOWED_OPERATIONS.release(numModifiedDocs - request.getSlices());

        // Now execute the reindex action...
<<<<<<< HEAD
        ActionFuture<? extends BulkByScrollResponse> future = builder.getClient().execute(builder.getAction(), request);
=======
        ActionFuture<? extends BulkByScrollResponse> future = client().execute(action, request);
>>>>>>> 6c9551ae

        /* ... and wait for the indexing operation listeners to block. It
         * is important to realize that some of the workers might have
         * exhausted their slice while others might have quite a bit left
         * to work on. We can't control that. */
        logger.debug("waiting for updates to be blocked");
        assertBusy(
            () -> assertTrue("updates blocked", ALLOWED_OPERATIONS.hasQueuedThreads() && ALLOWED_OPERATIONS.availablePermits() == 0),
            1,
            TimeUnit.MINUTES
        ); // 10 seconds is usually fine but on heavily loaded machines this can take a while

        // Status should show the task running
<<<<<<< HEAD
        TaskInfo mainTask = findTaskToCancel(action, request.getSlices());
=======
        TaskInfo mainTask = findTaskToCancel(action.name(), request.getSlices());
>>>>>>> 6c9551ae
        BulkByScrollTask.Status status = (BulkByScrollTask.Status) mainTask.status();
        assertNull(status.getReasonCancelled());

        // Description shouldn't be empty
        assertThat(mainTask.description(), taskDescriptionMatcher);

        // Cancel the request while the action is blocked by the indexing operation listeners.
        // This will prevent further requests from being sent.
        ListTasksResponse cancelTasksResponse = clusterAdmin().prepareCancelTasks().setTargetTaskId(mainTask.taskId()).get();
        cancelTasksResponse.rethrowFailures("Cancel");
        assertThat(cancelTasksResponse.getTasks(), hasSize(1));

        /* The status should now show canceled. The request will still be in the
         * list because it is (or its children are) still blocked. */
        mainTask = clusterAdmin().prepareGetTask(mainTask.taskId()).get().getTask().getTask();
        status = (BulkByScrollTask.Status) mainTask.status();
        logger.debug("asserting that parent is marked canceled {}", status);
        assertEquals(CancelTasksRequest.DEFAULT_REASON, status.getReasonCancelled());

        if (request.getSlices() > 1) {
            boolean foundCancelled = false;
            ListTasksResponse sliceList = clusterAdmin().prepareListTasks()
                .setTargetParentTaskId(mainTask.taskId())
                .setDetailed(true)
                .get();
            sliceList.rethrowFailures("Fetch slice tasks");
            logger.debug("finding at least one canceled child among {}", sliceList.getTasks());
            for (TaskInfo slice : sliceList.getTasks()) {
                BulkByScrollTask.Status sliceStatus = (BulkByScrollTask.Status) slice.status();
                if (sliceStatus.getReasonCancelled() == null) continue;
                assertEquals(CancelTasksRequest.DEFAULT_REASON, sliceStatus.getReasonCancelled());
                foundCancelled = true;
            }
            assertTrue("Didn't find at least one sub task that was cancelled", foundCancelled);
        }

        logger.debug("unblocking the blocked update");
        ALLOWED_OPERATIONS.release(request.getSlices());

        // Checks that no more operations are executed
        assertBusy(() -> {
            if (request.getSlices() == 1) {
                /* We can only be sure that we've drained all the permits if we only use a single worker. Otherwise some worker may have
                 * exhausted all of its documents before we blocked. */
                assertEquals(0, ALLOWED_OPERATIONS.availablePermits());
            }
            assertEquals(0, ALLOWED_OPERATIONS.getQueueLength());
        });

        // And check the status of the response
        BulkByScrollResponse response;
        try {
            response = future.get(30, TimeUnit.SECONDS);
        } catch (Exception e) {
            if (ExceptionsHelper.unwrapCausesAndSuppressed(e, t -> t instanceof TaskCancelledException).isPresent()) {
                return; // the scroll request was cancelled
            }
            String tasks = clusterAdmin().prepareListTasks().setTargetParentTaskId(mainTask.taskId()).setDetailed(true).get().toString();
            throw new RuntimeException("Exception while waiting for the response. Running tasks: " + tasks, e);
        } finally {
            if (request.getSlices() >= 1) {
                // If we have more than one worker we might not have made all the modifications
                numModifiedDocs -= ALLOWED_OPERATIONS.availablePermits();
            }
        }
        assertThat(response.getReasonCancelled(), equalTo("by user request"));
        assertThat(response.getBulkFailures(), emptyIterable());
        assertThat(response.getSearchFailures(), emptyIterable());

        flushAndRefresh(INDEX);
        assertion.assertThat(response, numDocs, numModifiedDocs);
    }

    public static TaskInfo findTaskToCancel(String actionName, int workerCount) {
        ListTasksResponse tasks;
        long start = System.nanoTime();
        do {
            tasks = clusterAdmin().prepareListTasks().setActions(actionName).setDetailed(true).get();
            tasks.rethrowFailures("Find tasks to cancel");
            for (TaskInfo taskInfo : tasks.getTasks()) {
                // Skip tasks with a parent because those are children of the task we want to cancel
                if (false == taskInfo.parentTaskId().isSet()) {
                    return taskInfo;
                }
            }
        } while (System.nanoTime() - start < TimeUnit.SECONDS.toNanos(10));
        throw new AssertionError("Couldn't find task to rethrottle after waiting tasks=" + tasks.getTasks());
    }

    public void testReindexCancel() throws Exception {
        testCancel(ReindexAction.INSTANCE, reindex().source(INDEX).destination("dest"), (response, total, modified) -> {
            assertThat(response, matcher().created(modified).reasonCancelled(equalTo("by user request")));

            refresh("dest");
            assertHitCount(prepareSearch("dest").setSize(0), modified);
        }, equalTo("reindex from [" + INDEX + "] to [dest]"));
    }

    public void testUpdateByQueryCancel() throws Exception {
        BytesReference pipeline = new BytesArray("""
            {
              "description" : "sets processed to true",
              "processors" : [ {
                  "test" : {}
              } ]
            }""");
        assertAcked(clusterAdmin().preparePutPipeline("set-processed", pipeline, XContentType.JSON).get());

        testCancel(
            UpdateByQueryAction.INSTANCE,
            updateByQuery().setPipeline("set-processed").source(INDEX),
            (response, total, modified) -> {
                assertThat(response, matcher().updated(modified).reasonCancelled(equalTo("by user request")));
                assertHitCount(prepareSearch(INDEX).setSize(0).setQuery(termQuery("processed", true)), modified);
            },
            equalTo("update-by-query [" + INDEX + "]")
        );

        assertAcked(clusterAdmin().deletePipeline(new DeletePipelineRequest("set-processed")).get());
    }

    public void testDeleteByQueryCancel() throws Exception {
        testCancel(
            DeleteByQueryAction.INSTANCE,
            deleteByQuery().source(INDEX).filter(QueryBuilders.matchAllQuery()),
            (response, total, modified) -> {
                assertThat(response, matcher().deleted(modified).reasonCancelled(equalTo("by user request")));
                assertHitCount(prepareSearch(INDEX).setSize(0), total - modified);
            },
            equalTo("delete-by-query [" + INDEX + "]")
        );
    }

    public void testReindexCancelWithWorkers() throws Exception {
        testCancel(
            ReindexAction.INSTANCE,
            reindex().source(INDEX).filter(QueryBuilders.matchAllQuery()).destination("dest").setSlices(5),
            (response, total, modified) -> {
                assertThat(response, matcher().created(modified).reasonCancelled(equalTo("by user request")).slices(hasSize(5)));
                refresh("dest");
                assertHitCount(prepareSearch("dest").setSize(0), modified);
            },
            equalTo("reindex from [" + INDEX + "] to [dest]")
        );
    }

    public void testUpdateByQueryCancelWithWorkers() throws Exception {
        BytesReference pipeline = new BytesArray("""
            {
              "description" : "sets processed to true",
              "processors" : [ {
                  "test" : {}
              } ]
            }""");
        assertAcked(clusterAdmin().preparePutPipeline("set-processed", pipeline, XContentType.JSON).get());

        testCancel(
            UpdateByQueryAction.INSTANCE,
            updateByQuery().setPipeline("set-processed").source(INDEX).setSlices(5),
            (response, total, modified) -> {
                assertThat(response, matcher().updated(modified).reasonCancelled(equalTo("by user request")).slices(hasSize(5)));
                assertHitCount(prepareSearch(INDEX).setSize(0).setQuery(termQuery("processed", true)), modified);
            },
            equalTo("update-by-query [" + INDEX + "]")
        );

        assertAcked(clusterAdmin().deletePipeline(new DeletePipelineRequest("set-processed")).get());
    }

    public void testDeleteByQueryCancelWithWorkers() throws Exception {
        testCancel(
            DeleteByQueryAction.INSTANCE,
            deleteByQuery().source(INDEX).filter(QueryBuilders.matchAllQuery()).setSlices(5),
            (response, total, modified) -> {
                assertThat(response, matcher().deleted(modified).reasonCancelled(equalTo("by user request")).slices(hasSize(5)));
                assertHitCount(prepareSearch(INDEX).setSize(0), total - modified);
            },
            equalTo("delete-by-query [" + INDEX + "]")
        );
    }

    /**
     * Used to check the result of the cancel test.
     */
    private interface CancelAssertion {
        void assertThat(BulkByScrollResponse response, int total, int modified);
    }

    public static class ReindexCancellationPlugin extends Plugin {

        @Override
        public void onIndexModule(IndexModule indexModule) {
            indexModule.addIndexOperationListener(new BlockingOperationListener());
        }
    }

    public static class BlockingOperationListener implements IndexingOperationListener {
        private static final Logger log = LogManager.getLogger(CancelTests.class);

        @Override
        public Engine.Index preIndex(ShardId shardId, Engine.Index index) {
            return preCheck(index);
        }

        @Override
        public Engine.Delete preDelete(ShardId shardId, Engine.Delete delete) {
            return preCheck(delete);
        }

        private <T extends Engine.Operation> T preCheck(T operation) {
            if ((operation.origin() != Origin.PRIMARY)) {
                return operation;
            }

            try {
                log.debug("checking");
                if (ALLOWED_OPERATIONS.tryAcquire(30, TimeUnit.SECONDS)) {
                    log.debug("passed");
                    return operation;
                }
            } catch (InterruptedException e) {
                throw new RuntimeException(e);
            }
            throw new IllegalStateException("Something went wrong");
        }
    }
}<|MERGE_RESOLUTION|>--- conflicted
+++ resolved
@@ -117,11 +117,7 @@
         ALLOWED_OPERATIONS.release(numModifiedDocs - request.getSlices());
 
         // Now execute the reindex action...
-<<<<<<< HEAD
-        ActionFuture<? extends BulkByScrollResponse> future = builder.getClient().execute(builder.getAction(), request);
-=======
         ActionFuture<? extends BulkByScrollResponse> future = client().execute(action, request);
->>>>>>> 6c9551ae
 
         /* ... and wait for the indexing operation listeners to block. It
          * is important to realize that some of the workers might have
@@ -135,11 +131,7 @@
         ); // 10 seconds is usually fine but on heavily loaded machines this can take a while
 
         // Status should show the task running
-<<<<<<< HEAD
-        TaskInfo mainTask = findTaskToCancel(action, request.getSlices());
-=======
         TaskInfo mainTask = findTaskToCancel(action.name(), request.getSlices());
->>>>>>> 6c9551ae
         BulkByScrollTask.Status status = (BulkByScrollTask.Status) mainTask.status();
         assertNull(status.getReasonCancelled());
 
