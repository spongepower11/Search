--- conflicted
+++ resolved
@@ -36,7 +36,7 @@
 
     @Before
     public void setUpAction() {
-        action = new RestUpdateByQueryAction(Settings.EMPTY, controller());
+        action = new RestUpdateByQueryAction(controller());
     }
 
     public void testTypeInPath() throws IOException  {
@@ -57,13 +57,7 @@
     }
 
     public void testParseEmpty() throws IOException {
-<<<<<<< HEAD
-        RestUpdateByQueryAction action = new RestUpdateByQueryAction(mock(RestController.class));
-        UpdateByQueryRequest request = action.buildRequest(new FakeRestRequest.Builder(new NamedXContentRegistry(emptyList()))
-                .build());
-=======
         UpdateByQueryRequest request = action.buildRequest(new FakeRestRequest.Builder(new NamedXContentRegistry(emptyList())).build());
->>>>>>> 02d0f163
         assertEquals(AbstractBulkByScrollRequest.SIZE_ALL_MATCHES, request.getSize());
         assertEquals(AbstractBulkByScrollRequest.DEFAULT_SCROLL_SIZE, request.getSearchRequest().source().size());
     }
