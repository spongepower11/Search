/*
 * Licensed to Elasticsearch under one or more contributor
 * license agreements. See the NOTICE file distributed with
 * this work for additional information regarding copyright
 * ownership. Elasticsearch licenses this file to you under
 * the Apache License, Version 2.0 (the "License"); you may
 * not use this file except in compliance with the License.
 * You may obtain a copy of the License at
 *
 *    http://www.apache.org/licenses/LICENSE-2.0
 *
 * Unless required by applicable law or agreed to in writing,
 * software distributed under the License is distributed on an
 * "AS IS" BASIS, WITHOUT WARRANTIES OR CONDITIONS OF ANY
 * KIND, either express or implied.  See the License for the
 * specific language governing permissions and limitations
 * under the License.
 */

package org.elasticsearch.index.reindex;

import org.apache.logging.log4j.LogManager;
import org.apache.logging.log4j.Logger;
import org.apache.logging.log4j.message.ParameterizedMessage;
import org.elasticsearch.ElasticsearchException;
import org.elasticsearch.action.ActionListener;
import org.elasticsearch.common.Nullable;
import org.elasticsearch.common.collect.Tuple;
import org.elasticsearch.common.unit.TimeValue;
import org.elasticsearch.index.engine.VersionConflictEngineException;
import org.elasticsearch.tasks.TaskId;
import org.elasticsearch.threadpool.ThreadPool;

import java.util.concurrent.atomic.AtomicBoolean;

import static org.elasticsearch.index.reindex.ReindexIndexClient.REINDEX_ALIAS;

public class ReindexTaskStateUpdater implements Reindexer.CheckpointListener {

    private static final long ONE_MINUTE_IN_MILLIS = TimeValue.timeValueMinutes(1).getMillis();
    private static final long THIRTY_MINUTES_IN_MILLIS = TimeValue.timeValueMinutes(30).millis();

    private static final Logger logger = LogManager.getLogger(ReindexTask.class);

    private final ReindexIndexClient reindexIndexClient;
    private final ThreadPool threadPool;
    private final String persistentTaskId;
    private final long allocationId;
    private final TaskId ephemeralTaskId;
    private final ActionListener<ReindexTaskStateDoc> finishedListener;
    private final Runnable onCheckpointAssignmentConflict;
    private ThrottlingConsumer<Tuple<ScrollableHitSource.Checkpoint, BulkByScrollTask.Status>> checkpointThrottler;

    private ReindexTaskState lastState;
    private AtomicBoolean isDone = new AtomicBoolean();

    public ReindexTaskStateUpdater(ReindexIndexClient reindexIndexClient, ThreadPool threadPool, String persistentTaskId, long allocationId,
                                   TaskId ephemeralTaskId, ActionListener<ReindexTaskStateDoc> finishedListener,
                                   Runnable onCheckpointAssignmentConflict) {
        this.reindexIndexClient = reindexIndexClient;
        this.threadPool = threadPool;
        this.persistentTaskId = persistentTaskId;
        this.allocationId = allocationId;
        this.ephemeralTaskId = ephemeralTaskId;
        this.finishedListener = finishedListener;
        this.onCheckpointAssignmentConflict = onCheckpointAssignmentConflict;
    }

    public void assign(ActionListener<ReindexTaskStateDoc> listener) {
        assign(listener, TimeValue.ZERO);
    }

    private void assign(ActionListener<ReindexTaskStateDoc> listener, TimeValue delay) {
        reindexIndexClient.getReindexTaskDoc(persistentTaskId, new ActionListener<>() {
            @Override
            public void onResponse(ReindexTaskState taskState) {
                long term = taskState.getPrimaryTerm();
                long seqNo = taskState.getSeqNo();
                ReindexTaskStateDoc oldDoc = taskState.getStateDoc();

                assert oldDoc.getAllocationId() == null || allocationId != oldDoc.getAllocationId();
<<<<<<< HEAD
                if (oldDoc.getAllocationId() == null || allocationId > oldDoc.getAllocationId()) {
                    ReindexTaskStateDoc newDoc = oldDoc.withNewAllocation(allocationId, ephemeralTaskId);
                    reindexIndexClient.updateReindexTaskDoc(persistentTaskId, newDoc, term, seqNo, new ActionListener<>() {
=======

                ElasticsearchException assignmentFailureReason = assignmentFailureReason(oldDoc);

                if (assignmentFailureReason == null) {
                    ReindexTaskStateDoc newDoc = oldDoc.withNewAllocation(allocationId);
                    reindexIndexClient.updateReindexTaskDoc(taskId, newDoc, term, seqNo, new ActionListener<>() {
>>>>>>> 1773b361
                        @Override
                        public void onResponse(ReindexTaskState newTaskState) {
                            assert checkpointThrottler == null;
                            lastState = newTaskState;
                            checkpointThrottler = new ThrottlingConsumer<>(
                                (t, whenDone) -> updateCheckpoint(t.v1(), t.v2(), whenDone),
                                newTaskState.getStateDoc().getReindexRequest().getCheckpointInterval(), System::nanoTime, threadPool
                            );
                            listener.onResponse(newTaskState.getStateDoc());
                        }

                        @Override
                        public void onFailure(Exception ex) {
                            // TODO: Perhaps add external cancel functionality that will halt the updating process.
                            if (ex instanceof VersionConflictEngineException) {
                                // There has been an indexing operation since the GET operation. Try
                                // again if there are assignment attempts left.
                                logger.debug(new ParameterizedMessage("Failed to write to {} index on ASSIGNMENT due to version " +
                                    "conflict, retrying now [task-id={}]", REINDEX_ALIAS, persistentTaskId), ex);
                                assign(listener, delay);
                            } else {
                                TimeValue nextDelay = getNextDelay(delay);
                                logger.info(new ParameterizedMessage("Failed to write to {} index on ASSIGNMENT, retrying in {} " +
                                    "[task-id={}]", REINDEX_ALIAS, nextDelay, persistentTaskId), ex);
                                threadPool.schedule(() -> assign(listener, nextDelay), nextDelay, ThreadPool.Names.SAME);
                            }
                        }
                    });
                } else {
                    logger.info(new ParameterizedMessage("Failed to write ASSIGNMENT, will not retry"), assignmentFailureReason);
                    listener.onFailure(assignmentFailureReason);
                }
            }

            @Override
            public void onFailure(Exception ex) {
                TimeValue nextDelay = getNextDelay(delay);
                logger.info(new ParameterizedMessage("Failed to read from {} index on ASSIGNMENT, retrying in {} [task-id={}]",
                    REINDEX_ALIAS, nextDelay, persistentTaskId), ex);
                threadPool.schedule(() -> assign(listener, nextDelay), nextDelay, ThreadPool.Names.SAME);
            }
        });
    }

    private ElasticsearchException assignmentFailureReason(ReindexTaskStateDoc oldDoc) {
        if (oldDoc.isResilient()) {
            if (oldDoc.getAllocationId() == null || allocationId > oldDoc.getAllocationId()) {
                return null;
            } else {
                return new ElasticsearchException("A newer task has already been allocated");
            }
        } else {
            if (oldDoc.getAllocationId() == null) {
                return null;
            } else {
                return new ElasticsearchException("A prior task has already been allocated and reindexing is configured to be " +
                    "non-resilient");
            }

        }
    }

    @Override
    public void onCheckpoint(ScrollableHitSource.Checkpoint checkpoint, BulkByScrollTask.Status status) {
        assert checkpointThrottler != null;

        checkpointThrottler.accept(Tuple.tuple(checkpoint, status));
    }

    private void updateCheckpoint(ScrollableHitSource.Checkpoint checkpoint, BulkByScrollTask.Status status, Runnable whenDone) {
        ReindexTaskStateDoc nextState = lastState.getStateDoc().withCheckpoint(checkpoint, status);
        long term = lastState.getPrimaryTerm();
        long seqNo = lastState.getSeqNo();
        reindexIndexClient.updateReindexTaskDoc(persistentTaskId, nextState, term, seqNo, new ActionListener<>() {
            @Override
            public void onResponse(ReindexTaskState taskState) {
                lastState = taskState;
                whenDone.run();
            }

            @Override
            public void onFailure(Exception e) {
                if (e instanceof VersionConflictEngineException) {
                    logger.debug(new ParameterizedMessage("Failed to write to {} index on CHECKPOINT due to version conflict, " +
                        "verifying allocation now [task-id={}]", REINDEX_ALIAS, persistentTaskId), e);
                    reindexIndexClient.getReindexTaskDoc(persistentTaskId, new ActionListener<>() {
                        @Override
                        public void onResponse(ReindexTaskState reindexTaskState) {
                            ReindexTaskStateDoc doc = reindexTaskState.getStateDoc();
                            assert doc.getAllocationId() != null && doc.getAllocationId() >= allocationId;
                            if (allocationId != doc.getAllocationId()) {
                                // There has been a newer allocation, stop reindexing.
                                if (isDone.compareAndSet(false, true)) {
                                    logger.info("After allocation verification, allocation is not valid. Reindexing will be halted " +
                                        "[task-id={}]", persistentTaskId);
                                    onCheckpointAssignmentConflict.run();
                                }
                            } else {
                                lastState = reindexTaskState;
                                logger.info("After allocation verification, allocation still valid");
                            }
                            // Proceed regardless of whether the allocation is valid or not. If it is invalid,
                            // onCheckpointAssignmentConflict will stop the reindexing. If it is valid, we
                            // will try again on the next checkpoint.
                            whenDone.run();
                        }

                        @Override
                        public void onFailure(Exception e) {
                            // Unable to read from index. Just proceed and try again on the next checkpoint.
                            logger.info(new ParameterizedMessage("Failed to read from {} index on CHECKPOINT [task-id={}]",
                                REINDEX_ALIAS, persistentTaskId), e);
                            whenDone.run();
                        }
                    });
                } else {
                    logger.info(new ParameterizedMessage("Failed to write to {} index on CHECKPOINT [task-id={}]",
                            REINDEX_ALIAS, persistentTaskId),
                        e);
                    // Failed to write for other reason. Proceed and try again on the next checkpoint.
                    whenDone.run();
                }
            }
        });
    }

    public void finish(@Nullable BulkByScrollResponse reindexResponse, @Nullable ElasticsearchException exception) {
        assert checkpointThrottler != null;
        if (isDone.compareAndSet(false, true)) {
            checkpointThrottler.close(() -> writeFinishedState(reindexResponse, exception, TimeValue.ZERO));
        }
    }

    private void writeFinishedState(@Nullable BulkByScrollResponse reindexResponse, @Nullable ElasticsearchException exception,
                                    TimeValue delay) {
        ReindexTaskStateDoc state = lastState.getStateDoc().withFinishedState(reindexResponse, exception);
        long term = lastState.getPrimaryTerm();
        long seqNo = lastState.getSeqNo();

        reindexIndexClient.updateReindexTaskDoc(persistentTaskId, state, term, seqNo, new ActionListener<>() {
            @Override
            public void onResponse(ReindexTaskState taskState) {
                lastState = taskState;
                finishedListener.onResponse(taskState.getStateDoc());
            }

            @Override
            public void onFailure(Exception e) {
                if (e instanceof VersionConflictEngineException) {
                    logger.debug(new ParameterizedMessage("Failed to write to {} index on FINISHED due to version conflict, " +
                            "verifying allocation now [task-id={}]", REINDEX_ALIAS, persistentTaskId), e);
                    reindexIndexClient.getReindexTaskDoc(persistentTaskId, new ActionListener<>() {
                        @Override
                        public void onResponse(ReindexTaskState reindexTaskState) {
                            lastState = reindexTaskState;
                            ReindexTaskStateDoc doc = reindexTaskState.getStateDoc();
                            assert doc.getAllocationId() != null && doc.getAllocationId() >= allocationId;
                            // If allocation is still valid, try finished write again with no delay. If the
                            // allocation is not valid, do nothing. The process is already halted.
                            if (allocationId == doc.getAllocationId()) {
                                logger.debug("After allocation verification, allocation still valid. Retrying FINISHED now [task-id={}]",
                                    persistentTaskId);
                                writeFinishedState(reindexResponse, exception, delay);
                            } else {
                                logger.info("After allocation verification, allocation is not valid. Will not retry FINISHED [task-id={}]",
                                    persistentTaskId);
                            }
                        }

                        @Override
                        public void onFailure(Exception e) {
                            // Unable to read from index. Backoff and try again.
                            TimeValue nextDelay = getNextDelay(delay);
                            logger.info(new ParameterizedMessage("Failed to read from {} index on FINISHED, retrying in {}",
                                REINDEX_ALIAS, nextDelay), e);
                            reschedule(nextDelay, reindexResponse, exception);
                        }
                    });
                } else {
                    TimeValue nextDelay = getNextDelay(delay);
                    logger.info(new ParameterizedMessage("Failed to write to {} index on FINISHED, retrying in {} [task-id={}]",
                        REINDEX_ALIAS, nextDelay, persistentTaskId), e);
                    reschedule(nextDelay, reindexResponse, exception);
                }
            }

            private void reschedule(TimeValue nextDelay, @Nullable BulkByScrollResponse reindexResponse,
                                    @Nullable ElasticsearchException exception) {
                threadPool.scheduleUnlessShuttingDown(nextDelay, ThreadPool.Names.SAME,
                    () -> writeFinishedState(reindexResponse, exception, nextDelay));
            }
        });
    }

    private TimeValue getNextDelay(TimeValue delay) {
        TimeValue newDelay;
        if (TimeValue.ZERO.equals(delay)) {
            newDelay = TimeValue.timeValueMillis(500);
        } else if (delay.getMillis() < ONE_MINUTE_IN_MILLIS) {
            newDelay = TimeValue.timeValueMillis(delay.getMillis() * 2);
        } else {
            newDelay = TimeValue.timeValueMillis(Math.max(delay.getMillis() + ONE_MINUTE_IN_MILLIS, THIRTY_MINUTES_IN_MILLIS));
        }
        return newDelay;
    }
}<|MERGE_RESOLUTION|>--- conflicted
+++ resolved
@@ -79,18 +79,12 @@
                 ReindexTaskStateDoc oldDoc = taskState.getStateDoc();
 
                 assert oldDoc.getAllocationId() == null || allocationId != oldDoc.getAllocationId();
-<<<<<<< HEAD
-                if (oldDoc.getAllocationId() == null || allocationId > oldDoc.getAllocationId()) {
+
+                ElasticsearchException assignmentFailureReason = assignmentFailureReason(oldDoc);
+
+                if (assignmentFailureReason == null) {
                     ReindexTaskStateDoc newDoc = oldDoc.withNewAllocation(allocationId, ephemeralTaskId);
                     reindexIndexClient.updateReindexTaskDoc(persistentTaskId, newDoc, term, seqNo, new ActionListener<>() {
-=======
-
-                ElasticsearchException assignmentFailureReason = assignmentFailureReason(oldDoc);
-
-                if (assignmentFailureReason == null) {
-                    ReindexTaskStateDoc newDoc = oldDoc.withNewAllocation(allocationId);
-                    reindexIndexClient.updateReindexTaskDoc(taskId, newDoc, term, seqNo, new ActionListener<>() {
->>>>>>> 1773b361
                         @Override
                         public void onResponse(ReindexTaskState newTaskState) {
                             assert checkpointThrottler == null;
