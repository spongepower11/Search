/*
 * Licensed to Elasticsearch under one or more contributor
 * license agreements. See the NOTICE file distributed with
 * this work for additional information regarding copyright
 * ownership. Elasticsearch licenses this file to you under
 * the Apache License, Version 2.0 (the "License"); you may
 * not use this file except in compliance with the License.
 * You may obtain a copy of the License at
 *
 *    http://www.apache.org/licenses/LICENSE-2.0
 *
 * Unless required by applicable law or agreed to in writing,
 * software distributed under the License is distributed on an
 * "AS IS" BASIS, WITHOUT WARRANTIES OR CONDITIONS OF ANY
 * KIND, either express or implied.  See the License for the
 * specific language governing permissions and limitations
 * under the License.
 */

package org.elasticsearch.index.reindex;

import org.elasticsearch.action.ActionRequestValidationException;
import org.elasticsearch.action.ActionResponse;
import org.elasticsearch.action.ActionType;
import org.elasticsearch.action.CompositeIndicesRequest;
import org.elasticsearch.action.support.master.AcknowledgedRequest;
import org.elasticsearch.common.Nullable;
import org.elasticsearch.common.ParseField;
import org.elasticsearch.common.io.stream.StreamInput;
import org.elasticsearch.common.io.stream.StreamOutput;
import org.elasticsearch.common.xcontent.ConstructingObjectParser;
import org.elasticsearch.common.xcontent.ToXContentObject;
import org.elasticsearch.common.xcontent.XContentBuilder;
import org.elasticsearch.common.xcontent.XContentParser;

import java.io.IOException;

public class StartReindexTaskAction extends ActionType<StartReindexTaskAction.Response> {

    public static final StartReindexTaskAction INSTANCE = new StartReindexTaskAction();
    public static final String NAME = "indices:data/write/reindex/start";

    private StartReindexTaskAction() {
        super(NAME, Response::new);
    }

    public static class Request extends AcknowledgedRequest<Request> implements ToXContentObject, CompositeIndicesRequest {

        private final ReindexRequest reindexRequest;
        private final boolean waitForCompletion;
        private final boolean resilient;

        public Request(ReindexRequest reindexRequest, boolean waitForCompletion) {
            this(reindexRequest, waitForCompletion, true);
        }

        public Request(ReindexRequest reindexRequest, boolean waitForCompletion, boolean resilient) {
            this.reindexRequest = reindexRequest;
            this.waitForCompletion = waitForCompletion;
            this.resilient = resilient;
        }

        public Request(StreamInput in) throws IOException {
            super(in);
            reindexRequest = new ReindexRequest(in);
            waitForCompletion = in.readBoolean();
            resilient = in.readBoolean();
        }

        @Override
        public void writeTo(StreamOutput out) throws IOException {
            super.writeTo(out);
            reindexRequest.writeTo(out);
            out.writeBoolean(waitForCompletion);
            out.writeBoolean(resilient);
        }

        @Override
        public ActionRequestValidationException validate() {
            return null;
        }

        @Override
        public XContentBuilder toXContent(XContentBuilder builder, Params params) {
            return builder;
        }

        public ReindexRequest getReindexRequest() {
            return reindexRequest;
        }

        public boolean getWaitForCompletion() {
            return waitForCompletion;
        }

        public boolean isResilient() {
            return resilient;
        }
    }

    public static class Response extends ActionResponse {

<<<<<<< HEAD
        static final ParseField TASK_ID = new ParseField("task_id");
=======
        static final ParseField EPHEMERAL_TASK_ID = new ParseField("ephemeral_task_id");
>>>>>>> 83dc0083
        static final ParseField PERSISTENT_TASK_ID = new ParseField("persistent_task_id");
        static final ParseField REINDEX_RESPONSE = new ParseField("reindex_response");

        private static final ConstructingObjectParser<Response, Void> PARSER = new ConstructingObjectParser<>(
<<<<<<< HEAD
            "start_reindex_response", true, args -> new Response((String) args[0], (String) args[1], (BulkByScrollResponse) args[2]));

        static {
            PARSER.declareString(ConstructingObjectParser.constructorArg(), TASK_ID);
=======
            "start_reindex_response", true, args -> new Response((String) args[1], (String) args[0], (BulkByScrollResponse) args[2]));

        static {
            PARSER.declareString(ConstructingObjectParser.constructorArg(), EPHEMERAL_TASK_ID);
>>>>>>> 83dc0083
            PARSER.declareString(ConstructingObjectParser.constructorArg(), PERSISTENT_TASK_ID);
            PARSER.declareObject(ConstructingObjectParser.optionalConstructorArg(),
                (parser, context) -> BulkByScrollResponse.fromXContent(parser), REINDEX_RESPONSE);
        }

<<<<<<< HEAD
        private final String taskId;
        private final String persistentTaskId;
        @Nullable private final BulkByScrollResponse reindexResponse;

        public Response(String taskId, String persistentTaskId) {
            this(taskId, persistentTaskId, null);
        }

        public Response(String taskId, String persistentTaskId, BulkByScrollResponse reindexResponse) {
            this.taskId = taskId;
=======
        private final String persistentTaskId;
        private final String ephemeralTaskId;
        @Nullable private final BulkByScrollResponse reindexResponse;

        public Response(String persistentTaskId, String ephemeralTaskId) {
            this(persistentTaskId, ephemeralTaskId, null);
        }

        public Response(String persistentTaskId, String ephemeralTaskId, BulkByScrollResponse reindexResponse) {
            this.ephemeralTaskId = ephemeralTaskId;
>>>>>>> 83dc0083
            this.persistentTaskId = persistentTaskId;
            this.reindexResponse = reindexResponse;
        }

        public Response(StreamInput in) throws IOException {
            super(in);
<<<<<<< HEAD
            taskId = in.readString();
=======
            ephemeralTaskId = in.readString();
>>>>>>> 83dc0083
            persistentTaskId = in.readString();
            reindexResponse = in.readOptionalWriteable(BulkByScrollResponse::new);
        }

        @Override
        public void writeTo(StreamOutput out) throws IOException {
<<<<<<< HEAD
            out.writeString(taskId);
=======
            out.writeString(ephemeralTaskId);
>>>>>>> 83dc0083
            out.writeString(persistentTaskId);
            out.writeOptionalWriteable(reindexResponse);
        }

        public String getEphemeralTaskId() {
            return ephemeralTaskId;
        }

        public String getPersistentTaskId() {
            return persistentTaskId;
        }

        public BulkByScrollResponse getReindexResponse() {
            return reindexResponse;
        }

        public String getPersistentTaskId() {
            return persistentTaskId;
        }

        public static Response fromXContent(final XContentParser parser) throws IOException {
            return PARSER.parse(parser, null);
        }
    }
}<|MERGE_RESOLUTION|>--- conflicted
+++ resolved
@@ -100,43 +100,20 @@
 
     public static class Response extends ActionResponse {
 
-<<<<<<< HEAD
-        static final ParseField TASK_ID = new ParseField("task_id");
-=======
         static final ParseField EPHEMERAL_TASK_ID = new ParseField("ephemeral_task_id");
->>>>>>> 83dc0083
         static final ParseField PERSISTENT_TASK_ID = new ParseField("persistent_task_id");
         static final ParseField REINDEX_RESPONSE = new ParseField("reindex_response");
 
         private static final ConstructingObjectParser<Response, Void> PARSER = new ConstructingObjectParser<>(
-<<<<<<< HEAD
-            "start_reindex_response", true, args -> new Response((String) args[0], (String) args[1], (BulkByScrollResponse) args[2]));
-
-        static {
-            PARSER.declareString(ConstructingObjectParser.constructorArg(), TASK_ID);
-=======
             "start_reindex_response", true, args -> new Response((String) args[1], (String) args[0], (BulkByScrollResponse) args[2]));
 
         static {
             PARSER.declareString(ConstructingObjectParser.constructorArg(), EPHEMERAL_TASK_ID);
->>>>>>> 83dc0083
             PARSER.declareString(ConstructingObjectParser.constructorArg(), PERSISTENT_TASK_ID);
             PARSER.declareObject(ConstructingObjectParser.optionalConstructorArg(),
                 (parser, context) -> BulkByScrollResponse.fromXContent(parser), REINDEX_RESPONSE);
         }
 
-<<<<<<< HEAD
-        private final String taskId;
-        private final String persistentTaskId;
-        @Nullable private final BulkByScrollResponse reindexResponse;
-
-        public Response(String taskId, String persistentTaskId) {
-            this(taskId, persistentTaskId, null);
-        }
-
-        public Response(String taskId, String persistentTaskId, BulkByScrollResponse reindexResponse) {
-            this.taskId = taskId;
-=======
         private final String persistentTaskId;
         private final String ephemeralTaskId;
         @Nullable private final BulkByScrollResponse reindexResponse;
@@ -147,47 +124,34 @@
 
         public Response(String persistentTaskId, String ephemeralTaskId, BulkByScrollResponse reindexResponse) {
             this.ephemeralTaskId = ephemeralTaskId;
->>>>>>> 83dc0083
             this.persistentTaskId = persistentTaskId;
             this.reindexResponse = reindexResponse;
         }
 
         public Response(StreamInput in) throws IOException {
             super(in);
-<<<<<<< HEAD
-            taskId = in.readString();
-=======
             ephemeralTaskId = in.readString();
->>>>>>> 83dc0083
             persistentTaskId = in.readString();
             reindexResponse = in.readOptionalWriteable(BulkByScrollResponse::new);
         }
 
         @Override
         public void writeTo(StreamOutput out) throws IOException {
-<<<<<<< HEAD
-            out.writeString(taskId);
-=======
             out.writeString(ephemeralTaskId);
->>>>>>> 83dc0083
             out.writeString(persistentTaskId);
             out.writeOptionalWriteable(reindexResponse);
+        }
+
+        public String getPersistentTaskId() {
+            return persistentTaskId;
         }
 
         public String getEphemeralTaskId() {
             return ephemeralTaskId;
         }
 
-        public String getPersistentTaskId() {
-            return persistentTaskId;
-        }
-
         public BulkByScrollResponse getReindexResponse() {
             return reindexResponse;
-        }
-
-        public String getPersistentTaskId() {
-            return persistentTaskId;
         }
 
         public static Response fromXContent(final XContentParser parser) throws IOException {
