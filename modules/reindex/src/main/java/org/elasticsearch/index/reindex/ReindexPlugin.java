--- conflicted
+++ resolved
@@ -103,19 +103,11 @@
             IndexScopedSettings indexScopedSettings, SettingsFilter settingsFilter, IndexNameExpressionResolver indexNameExpressionResolver,
             Supplier<DiscoveryNodes> nodesInCluster) {
         return Arrays.asList(
-<<<<<<< HEAD
-                new RestGetReindexTaskAction(restController),
-                new RestReindexAction(restController, clusterService.get()),
-                new RestUpdateByQueryAction(restController),
-                new RestDeleteByQueryAction(restController),
-                new RestRethrottleAction(restController, nodesInCluster)
-        );
-=======
+                new RestGetReindexTaskAction(),
                 new RestReindexAction(clusterService.get()),
                 new RestUpdateByQueryAction(),
                 new RestDeleteByQueryAction(),
                 new RestRethrottleAction(nodesInCluster));
->>>>>>> 83dc0083
     }
 
     @Override
