--- conflicted
+++ resolved
@@ -28,12 +28,11 @@
           - '{"index": {}}'
           - '{"int": 151, "double": 151.0, "keyword": "foo"}'
 
-
 ---
 basic:
   - skip:
-      version: " - 8.8.99"
-      reason: t-digest forked in 8.9.0
+      features: close_to
+
   - do:
       search:
         body:
@@ -49,41 +48,16 @@
                 values: [50, 99]
 
   - match: { hits.total.value: 4 }
-  - match: { aggregations.percentile_ranks_int.values.50\\.0: 25.0 }
-  - match: { aggregations.percentile_ranks_int.values.99\\.0: 50.0 }
-  - match: { aggregations.percentile_ranks_double.values.50\\.0: 25.0 }
-  - match: { aggregations.percentile_ranks_double.values.99\\.0: 50.0 }
-
-
----
-basic - approximate:
-  - skip:
-      features: close_to
-  - do:
-      search:
-        body:
-          size: 0
-          aggs:
-            percentile_ranks_int:
-              percentile_ranks:
-                field: int
-                values: [50, 99]
-            percentile_ranks_double:
-              percentile_ranks:
-                field: double
-                values: [50, 99]
-
-  - match: { hits.total.value: 4 }
-  - close_to: { aggregations.percentile_ranks_int.values.50\\.0: { value: 30.0, error: 10.0 } }
-  - close_to: { aggregations.percentile_ranks_int.values.99\\.0: { value: 55.0, error: 10.0 } }
-  - close_to: { aggregations.percentile_ranks_double.values.50\\.0: { value: 30.0, error: 10.0 } }
-  - close_to: { aggregations.percentile_ranks_double.values.99\\.0: { value: 55.0, error: 10.0 } }
-
+  - close_to: { aggregations.percentile_ranks_int.values.50\\.0: { value: 37.0, error: 1} }
+  - close_to: { aggregations.percentile_ranks_int.values.99\\.0: { value: 61.5, error: 1} }
+  - close_to: { aggregations.percentile_ranks_double.values.50\\.0: { value: 37.0, error: 1} }
+  - close_to: { aggregations.percentile_ranks_double.values.99\\.0: { value: 61.5, error: 1} }
 
 ---
 filtered:
   - skip:
       features: close_to
+
   - do:
       search:
         body:
@@ -105,15 +79,12 @@
   - match: { hits.total.value: 3 }
   - close_to: { aggregations.percentile_ranks_int.values.51\\.0: { value: 16.0, error: 1} }
   - close_to: { aggregations.percentile_ranks_double.values.51\\.0: { value: 16.0, error: 1} }
-<<<<<<< HEAD
-
-=======
->>>>>>> b13fccb0
 
 ---
 missing field with missing param:
   - skip:
       features: close_to
+
   - do:
       search:
         body:
