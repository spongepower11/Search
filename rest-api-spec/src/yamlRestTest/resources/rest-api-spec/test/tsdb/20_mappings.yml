--- conflicted
+++ resolved
@@ -9,11 +9,8 @@
           body:
             settings:
               index:
-<<<<<<< HEAD
                 mode: time_series
                 routing_path: metricset
-=======
->>>>>>> 9e0299f5
                 number_of_replicas: 0
                 number_of_shards: 2
             mappings:
