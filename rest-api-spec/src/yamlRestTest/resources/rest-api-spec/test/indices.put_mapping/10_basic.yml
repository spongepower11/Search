---
"Test Create and update mapping":
  - do:
      indices.create:
        index: test_index

  - do:
      indices.put_mapping:
        index: test_index
        body:
          properties:
            text1:
              type:     text
              analyzer: whitespace
            text2:
              type:     text
              analyzer: whitespace
            subfield.text3:
              type:     text

  - do:
      indices.get_mapping:
        index: test_index

  - match: {test_index.mappings.properties.text1.type:     text}
  - match: {test_index.mappings.properties.text1.analyzer: whitespace}
  - match: {test_index.mappings.properties.text2.type:     text}
  - match: {test_index.mappings.properties.text2.analyzer: whitespace}

  - do:
      indices.put_mapping:
        index: test_index
        body:
          properties:
            text1:
              type:     text
              analyzer: whitespace
              fields:
                text_raw:
                  type:     keyword


  - do:
      indices.get_mapping:
        index: test_index

  - match: {test_index.mappings.properties.text1.type:     text}
  - match: {test_index.mappings.properties.subfield.properties.text3.type:     text}
  - match: {test_index.mappings.properties.text1.fields.text_raw.type: keyword}

---
"Create index with invalid mappings":
  - do:
      indices.create:
        index: test_index
  - do:
      catch: /illegal_argument_exception/
      indices.put_mapping:
        index: test_index
        body:
          properties:
            "":
              type:     keyword

---
"Put mappings with explicit _doc type":
  - skip:
          version:     " - 7.99.99"
          reason:      "deprecation message changed in 8.0"
  - do:
      indices.create:
        index: test_index

  - do:
      catch: bad_request
      indices.put_mapping:
        index: test_index
        body:
          _doc:
            properties:
              field:
                type: keyword

  - match: { error.type: "illegal_argument_exception" }
  - match: { error.reason: "Types cannot be provided in put mapping requests" }

---
"Put mappings with explicit _doc type bwc":
  - skip:
          version:     "8.0.0 - " #TODO: add "mixed" to skip test for mixed cluster/upgrade tests
          reason:      "old deprecation message for pre 8.0"
          features:    "node_selector"
  - do:
      indices.create:
        index: test_index

  - do:
      node_selector:
<<<<<<< HEAD
        version: "non_current"
=======
        version: " - 7.99.99" #TODO: OR replace with "non_current" here
>>>>>>> f396321d
      catch: bad_request
      indices.put_mapping:
        index: test_index
        body:
          _doc:
            properties:
              field:
                type: keyword

  - match: { error.type: "illegal_argument_exception" }
  - match: { error.reason: "Types cannot be provided in put mapping requests, unless the include_type_name parameter is set to true." }

---
"Update per-field metadata":

  - skip:
      version:     " - 7.5.99"
      reason:      "Per-field meta was introduced in 7.6"

  - do:
      indices.create:
        index: test_index
        body:
          mappings:
            properties:
              foo:
                type: keyword
                meta:
                  bar: baz

  - do:
      indices.put_mapping:
        index: test_index
        body:
          properties:
            foo:
              type: keyword
              meta:
                baz: quux

  - do:
      indices.get_mapping:
        index: test_index

  - is_false: test_index.mappings.properties.foo.meta.bar
  - match: { test_index.mappings.properties.foo.meta.baz: "quux" }

---
"disabling synthetic source fails":
  - skip:
      version:     " - 8.3.99"
      reason:      "Added in 8.4.0"

  - do:
      indices.create:
        index: test_index
        body:
          mappings:
            _source:
              mode: synthetic

  - do:
      catch: /Cannot update parameter \[mode\] from \[synthetic\] to \[stored\]/
      indices.put_mapping:
        index: test_index
        body:
          _source:
            mode: stored

---
"enabling synthetic source from explicit succeeds":
  - skip:
      version:     " - 8.3.99"
      reason:      "Added in 8.4.0"

  - do:
      indices.create:
        index: test_index
        body:
          mappings:
            _source:
              mode: stored

  - do:
      indices.put_mapping:
        index: test_index
        body:
          _source:
            mode: synthetic

---
"enabling synthetic source succeeds":
  - skip:
      version:     " - 8.3.99"
      reason:      "Added in 8.4.0"

  - do:
      indices.create:
        index: test_index

  # Index a document to cause the default mapping to be created
  - do:
      index:
        index:   test_index
        id:      1
        refresh: true
        body:
          value: 4

  - do:
      indices.put_mapping:
        index: test_index
        body:
          _source:
            mode: synthetic

---
"enabling synthetic source when no mapping succeeds":
  - skip:
      version:     " - 8.3.99"
      reason:      "Added in 8.4.0"

  - do:
      indices.create:
        index: test_index

  # At this point there isn't a mapping in the index at all. So we can
  # put the synthetic source mapping and it won't conflict. It's also safe
  # because the mapping is entirely empty.
  - do:
      indices.put_mapping:
        index: test_index
        body:
          _source:
            mode: synthetic<|MERGE_RESOLUTION|>--- conflicted
+++ resolved
@@ -87,7 +87,7 @@
 ---
 "Put mappings with explicit _doc type bwc":
   - skip:
-          version:     "8.0.0 - " #TODO: add "mixed" to skip test for mixed cluster/upgrade tests
+          version:     "8.0.0 - "
           reason:      "old deprecation message for pre 8.0"
           features:    "node_selector"
   - do:
@@ -96,11 +96,7 @@
 
   - do:
       node_selector:
-<<<<<<< HEAD
-        version: "non_current"
-=======
-        version: " - 7.99.99" #TODO: OR replace with "non_current" here
->>>>>>> f396321d
+        version: "original"
       catch: bad_request
       indices.put_mapping:
         index: test_index
