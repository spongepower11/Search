---
"Realtime Refresh":



 - do:
      indices.create:
        index:    test_1
        body:
          settings:
            index:
              refresh_interval: -1
<<<<<<< HEAD
              number_of_replicas: 1

 - do:
      cluster.health:
          wait_for_status: green
=======
>>>>>>> 9b2c9212

 - do:
      index:
          index:   test_1
          id:      "1"
          body:    { foo: bar }

 - do:
      catch:        missing
      get:
          index:    test_1
          id:       "1"
          realtime: false

 - do:
      get:
          index:    test_1
          id:       "1"
          realtime: true

 - is_true: found

 - do:
      get:
          index:    test_1
          id:       "1"
          realtime: false
          refresh:  true

 - is_true: found<|MERGE_RESOLUTION|>--- conflicted
+++ resolved
@@ -10,14 +10,6 @@
           settings:
             index:
               refresh_interval: -1
-<<<<<<< HEAD
-              number_of_replicas: 1
-
- - do:
-      cluster.health:
-          wait_for_status: green
-=======
->>>>>>> 9b2c9212
 
  - do:
       index:
