{
  "indices.flush_synced": {
<<<<<<< HEAD
    "documentation": "https://www.elastic.co/guide/en/elasticsearch/reference/master/indices-synced-flush.html",
=======
    "documentation": "http://www.elastic.co/guide/en/elasticsearch/reference/master/indices-flush.html#synced-flush-api",
>>>>>>> 24a88e48
    "stability": "stable",
    "methods": ["POST", "GET"],
    "url": {
      "paths": [
        "/_flush/synced",
        "/{index}/_flush/synced"
      ],
      "parts": {
        "index": {
          "type" : "list",
          "description" : "A comma-separated list of index names; use `_all` or empty string for all indices"
        }
      },
      "params": {
        "ignore_unavailable": {
          "type": "boolean",
          "description": "Whether specified concrete indices should be ignored when unavailable (missing or closed)"
        },
        "allow_no_indices": {
          "type": "boolean",
          "description": "Whether to ignore if a wildcard indices expression resolves into no concrete indices. (This includes `_all` string or when no indices have been specified)"
        },
        "expand_wildcards": {
          "type": "enum",
          "options": [
            "open",
            "closed",
            "none",
            "all"
          ],
          "default": "open",
          "description": "Whether to expand wildcard expression to concrete indices that are open, closed or both."
        }
      }
    },
    "body": null
  }
}<|MERGE_RESOLUTION|>--- conflicted
+++ resolved
@@ -1,10 +1,6 @@
 {
   "indices.flush_synced": {
-<<<<<<< HEAD
-    "documentation": "https://www.elastic.co/guide/en/elasticsearch/reference/master/indices-synced-flush.html",
-=======
     "documentation": "http://www.elastic.co/guide/en/elasticsearch/reference/master/indices-flush.html#synced-flush-api",
->>>>>>> 24a88e48
     "stability": "stable",
     "methods": ["POST", "GET"],
     "url": {
