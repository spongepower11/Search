--- conflicted
+++ resolved
@@ -77,27 +77,4 @@
     - match:  { detail.tokenizer.tokens.1.token: bar }
     - match:  { detail.tokenizer.tokens.2.token: buzz }
     - match:  { detail.tokenfilters.0.name: "_anonymous_tokenfilter" }
-<<<<<<< HEAD
-    - match:  { detail.tokenfilters.0.tokens.0.token: bar }
-
----
-"Custom normalizer in request":
-    - skip:
-        version: " - 5.99.99"
-        reason:  normalizer support in 6.0.0
-    - do:
-        indices.analyze:
-          body:
-            text: ABc
-            explain: true
-            filter: ["lowercase"]
-
-    - length: { detail.tokenizer.tokens: 1 }
-    - length: { detail.tokenfilters.0.tokens: 1 }
-    - match:  { detail.tokenizer.name: keyword_for_normalizer }
-    - match:  { detail.tokenizer.tokens.0.token: ABc }
-    - match:  { detail.tokenfilters.0.name: lowercase }
-    - match:  { detail.tokenfilters.0.tokens.0.token: abc }
-=======
-    - match:  { detail.tokenfilters.0.tokens.0.token: bar }
->>>>>>> 0c7f6570
+    - match:  { detail.tokenfilters.0.tokens.0.token: bar }