--- conflicted
+++ resolved
@@ -2,11 +2,7 @@
 "Get backing indices for data stream":
   - skip:
       version: " - 7.8.99"
-<<<<<<< HEAD
-      reason:  "data streams only supported in 7.9+"
-=======
       reason: "data streams only supported in 7.9+"
->>>>>>> ad374ed8
       features: allowed_warnings
 
   - do:
@@ -16,16 +12,13 @@
         name: my-template
         body:
           index_patterns: [data-*]
-<<<<<<< HEAD
           template:
             mappings:
               properties:
                 '@timestamp':
-                   type: date
-=======
+                  type: date
           data_stream:
             timestamp_field: '@timestamp'
->>>>>>> ad374ed8
 
   - do:
       indices.create_data_stream:
