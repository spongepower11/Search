--- conflicted
+++ resolved
@@ -102,30 +102,16 @@
     'search.aggregation/20_terms/Deprecated _term order',
     'search.aggregation/20_terms/*profiler*', // The profiler results aren't backwards compatible.
     'search.aggregation/51_filter_with_types/Filter aggs with terms lookup and ensure it\'s cached',
-<<<<<<< HEAD
-    'search/150_rewrite_on_coordinator/Ensure that we fetch the document only once', //terms_lookup
-    'search/171_terms_query_with_types/Terms Query with No.of terms exceeding index.max_terms_count should FAIL', //bulk
-=======
     'search.aggregation/370_doc_count_field/Test filters agg with doc_count', // Uses profiler for assertions which is not backwards compatible
     'mtermvectors/11_basic_with_types/Basic tests for multi termvector get',
     'mtermvectors/21_deprecated_with_types/Deprecated camel case and _ parameters should fail in Term Vectors query',
     'mtermvectors/30_mix_typeless_typeful/mtermvectors without types on an index that has types',
->>>>>>> ed1999e9
+    'search/150_rewrite_on_coordinator/Ensure that we fetch the document only once', //terms_lookup
+    'search/171_terms_query_with_types/Terms Query with No.of terms exceeding index.max_terms_count should FAIL', //bulk
     'search/260_parameter_validation/test size=-1 is deprecated', //size=-1 change
     'search/310_match_bool_prefix/multi_match multiple fields with cutoff_frequency throws exception', //cutoff_frequency
     'search/340_type_query/type query', // type_query - probably should behave like match_all
     'search_shards/10_basic/Search shards aliases with and without filters',
-<<<<<<< HEAD
-    'snapshot.get/10_basic/Get missing snapshot info succeeds when ignore_unavailable is true',
-    'snapshot.get/10_basic/Get missing snapshot info throws an exception',
-    'snapshot.get/10_basic/Get snapshot info',
-    'snapshot.get/10_basic/Get snapshot info contains include_global_state',
-    'snapshot.get/10_basic/Get snapshot info when verbose is false',
-    'snapshot.get/10_basic/Get snapshot info with metadata',
-    'snapshot.get/10_basic/Get snapshot info with index details',
-=======
-    'suggest/20_completion/Suggestions with source should work'
->>>>>>> ed1999e9
    ] + v7compatiblityNotSupportedTests())
     .join(',')
 }
