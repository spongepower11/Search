import org.elasticsearch.gradle.OS

apply plugin: 'elasticsearch.build'
apply plugin: 'elasticsearch.publish'
apply plugin: 'elasticsearch.rest-resources'
apply plugin: 'elasticsearch.validate-rest-spec'
apply plugin: 'elasticsearch.yaml-rest-test'
apply plugin: 'elasticsearch.yaml-rest-compat-test'

restResources {
  restTests {
    includeCore '*'
  }
}

// REST API specifications are published under the Apache 2.0 License
ext.projectLicenses.set(['The Apache Software License, Version 2.0': 'http://www.apache.org/licenses/LICENSE-2.0'])
ext.licenseFile = rootProject.file('licenses/APACHE-LICENSE-2.0.txt')

artifacts {
  restSpecs(new File(projectDir, "src/main/resources/rest-api-spec/api"))
  restTests(new File(projectDir, "src/yamlRestTest/resources/rest-api-spec/test"))
}

testClusters.all {
  module ':modules:mapper-extras'
}

tasks.named("test").configure { enabled = false }
tasks.named("jarHell").configure { enabled = false }
def v7compatibilityNotSupportedTests = {
  return [
          // Cat API are meant to be consumed by humans, so will not be supported by Compatible REST API
          'cat*/*/*',
          // type information about the type is removed and not passed down. The logic to check for this is also removed.
          'delete/70_mix_typeless_typeful/DELETE with typeless API on an index that has types',
          // WILL NOT BE FIXED - failing due to not recognising missing type (the type path param is ignored)
          'get/100_mix_typeless_typeful/GET with typeless API on an index that has types',
          // type information about the type is removed and not passed down. The logic to check for this is also removed.
          'indices.create/20_mix_typeless_typeful/Implicitly create a typed index while there is a typeless template',
          'indices.create/20_mix_typeless_typeful/Implicitly create a typeless index while there is a typed template',
          //
          // This test returns test_index.mappings:{} when {} was expected. difference between 20_missing_field and 21_missing_field_with_types?
          'indices.get_field_mapping/21_missing_field_with_types/Return empty object if field doesn\'t exist, but type and index do',
          // The information about the type is not present in the index. hence it cannot know if the type exist or not.
          'indices.get_field_mapping/30_missing_type/Raise 404 when type doesn\'t exist',
          // The information about the type is not present in the index. hence it cannot know if the type exist or not.
          'indices.get_mapping/20_missing_type/Existent and non-existent type returns 404 and the existing type',
          'indices.get_mapping/20_missing_type/Existent and non-existent types returns 404 and the existing type',
          'indices.get_mapping/20_missing_type/No type matching pattern returns 404',
          'indices.get_mapping/20_missing_type/Non-existent type returns 404',
          'indices.get_mapping/20_missing_type/Type missing when no types exist',
          //
          // The information about the type is not present in the index. hence it cannot know if the type was already used or not
          'indices.put_mapping/20_mix_typeless_typeful/PUT mapping with _doc on an index that has types',
          'indices.put_mapping/20_mix_typeless_typeful/PUT mapping with typeless API on an index that has types',
          // there is a small distinction between empty mappings and no mappings at all. The code to implement this test was refactored #54003
          // field search on _type field- not implementing. The data for _type is considered incorrect in this search
          'search/160_exists_query/Test exists query on _type field',
          //type information is not stored, hence the the index will be found
          'termvectors/50_mix_typeless_typeful/Term vectors with typeless API on an index that has types',
          // mget - these use cases are no longer valid, because we always default to _doc.
          // This mean test cases where there is assertion on not finging by type won't work
          'mget/11_default_index_type/Default index/type',
          'mget/16_basic_with_types/Basic multi-get',
          // asserting about type not found won't work as we ignore the type information
          'explain/40_mix_typeless_typeful/Explain with typeless API on an index that has types',
          // translog settings removal is not supported under compatible api
          'indices.stats/20_translog/Translog retention settings are deprecated',
          'indices.stats/20_translog/Translog retention without soft_deletes',
          'indices.stats/20_translog/Translog stats on closed indices without soft-deletes',

          // upgrade api will only get a dummy endpoint returning an exception suggesting to use _reindex
          'indices.upgrade/*/*',

          'search.aggregation/20_terms/*profiler*', // The profiler results aren't backwards compatible.
          'search.aggregation/370_doc_count_field/Test filters agg with doc_count', // Uses profiler for assertions which is not backwards compatible

          'indices.create/10_basic/Create index without soft deletes', //Make soft-deletes mandatory in 8.0 #51122 - settings changes are note supported in Rest Api compatibility

          'field_caps/30_filter/Field caps with index filter', //behaviour change after #63692 4digits dates are parsed as epoch and in quotes as year

<<<<<<< HEAD
          'indices.forcemerge/10_basic/Check deprecation warning when incompatible only_expunge_deletes and max_num_segments values are both set', //#44761 bug fix

          'search/310_match_bool_prefix/multi_match multiple fields with cutoff_frequency throws exception', //#42654 cutoff_frequency, common terms are not supported. Throwing an exception
=======
          'indices.forcemerge/10_basic/Check deprecation warning when incompatible only_expunge_deletes and max_num_segments values are both set', //#44761 bug fix,

          'search/340_type_query/type query' //#47207 type query throws exception in compatible mode
>>>>>>> f3392829

  ]
}
tasks.named("yamlRestCompatTest").configure {
  onlyIf {
    // Skip these tests on Windows since the blacklist exceeds Windows CLI limits
    OS.current() != OS.WINDOWS
  }
  systemProperty 'tests.rest.blacklist', ([
    'search.aggregation/200_top_hits_metric/top_hits aggregation with sequence numbers',
<<<<<<< HEAD
    'search/340_type_query/type query', // type_query - probably should behave like match_all
=======
    'search/310_match_bool_prefix/multi_match multiple fields with cutoff_frequency throws exception', //cutoff_frequency
>>>>>>> f3392829
  ] + v7compatibilityNotSupportedTests())
    .join(',')

}

tasks.named("transformV7RestTests").configure({ task ->
  task.replaceValueInMatch("_type", "_doc")
  task.addAllowedWarningRegex("\\[types removal\\].*")
  task.replaceValueInMatch("nodes.\$node_id.roles.8", "ml", "node_info role test")
  task.replaceValueInMatch("nodes.\$node_id.roles.9", "remote_cluster_client", "node_info role test")
  task.removeMatch("nodes.\$node_id.roles.10", "node_info role test")
  task.replaceIsTrue("test_index.mappings.type_1", "test_index.mappings._doc")
  //override for indices.get and indices.create
  //task.replaceIsFalse("test_index.mappings.type_1", "test_index.mappings._doc")
  //overrides for indices.create/20_mix_typeless_typeful
  task.replaceIsFalse("test-1.mappings._doc","false",  "Create a typed index while there is a typeless template")
  task.replaceIsFalse("test-1.mappings._doc","false", "Create a typeless index while there is a typed template")

  task.replaceIsTrue("test-1.mappings.my_type", "test-1.mappings._doc")
  task.replaceIsTrue("test-1.mappings.my_type.properties.foo", "test-1.mappings._doc.properties.foo")
  task.replaceIsTrue("test-1.mappings.my_type.properties.bar", "test-1.mappings._doc.properties.bar")

  // overrides for indices.get_field_mapping
  task.replaceKeyInLength("test_index.mappings.test_type.text.mapping.text.type",
    "test_index.mappings._doc.text.mapping.text.type"
  )
  task.replaceKeyInMatch("test_index.mappings.test_type.text.mapping.text.analyzer",
    "test_index.mappings._doc.text.mapping.text.analyzer"
  )
  task.replaceKeyInMatch("test_index.mappings.test_type.t1.full_name",
    "test_index.mappings._doc.t1.full_name"
  )
  task.replaceKeyInMatch("test_index.mappings.test_type.t2.full_name",
    "test_index.mappings._doc.t2.full_name"
  )
  task.replaceKeyInMatch("test_index.mappings.test_type.obj\\.t1.full_name",
    "test_index.mappings._doc.obj\\.t1.full_name"
  )
  task.replaceKeyInMatch("test_index.mappings.test_type.obj\\.i_t1.full_name",
    "test_index.mappings._doc.obj\\.i_t1.full_name"
  )
  task.replaceKeyInMatch("test_index.mappings.test_type.obj\\.i_t3.full_name",
    "test_index.mappings._doc.obj\\.i_t3.full_name"
  )
  task.replaceKeyInLength("test_index.mappings.test_type",
    "test_index.mappings._doc"
  )
  task.replaceKeyInMatch("test_index_2.mappings.test_type_2.t1.full_name",
    "test_index.mappings._doc.t1.full_name"
  )
  task.replaceKeyInMatch("test_index_2.mappings.test_type_2.t2.full_name",
    "test_index.mappings._doc.t2.full_name"
  )
  task.replaceKeyInLength("test_index_2.mappings.test_type_2",
    "test_index.mappings._doc"
  )
  task.replaceKeyInMatch("test_index.mappings.test_type.text.mapping.text.type",
    "test_index.mappings._doc.text.mapping.text.type"
  )
  // overrides for indices.put_mapping/11_basic_with_types
  task.replaceKeyInMatch("test_index.mappings.test_type.properties.text1.type",
    "test_index.mappings._doc.properties.text1.type"
  )
  task.replaceKeyInMatch("test_index.mappings.test_type.properties.text1.analyzer",
    "test_index.mappings._doc.properties.text1.analyzer"
  )
  task.replaceKeyInMatch("test_index.mappings.test_type.properties.text2.type",
    "test_index.mappings._doc.properties.text2.type"
  )
  task.replaceKeyInMatch("test_index.mappings.test_type.properties.text2.analyzer",
    "test_index.mappings._doc.properties.text2.analyzer"
  )
  task.replaceKeyInMatch("test_index.mappings.test_type.properties.subfield.properties.text3.type",
    "test_index.mappings._doc.properties.subfield.properties.text3.type"
  )
  task.replaceKeyInMatch("test_index.mappings.test_type.properties.text1.fields.text_raw.type",
    "test_index.mappings._doc.properties.text1.fields.text_raw.type"
  )
  // overrides for indices.put_mapping/all_path_options_with_types
  task.replaceKeyInMatch("test_index1.mappings.test_type.properties.text.type",
    "test_index1.mappings._doc.properties.text.type"
  )
  task.replaceKeyInMatch("test_index1.mappings.test_type.properties.text.analyzer",
    "test_index1.mappings._doc.properties.text.analyzer"
  )
  task.replaceKeyInMatch("test_index2.mappings.test_type.properties.text.type",
    "test_index2.mappings._doc.properties.text.type"
  )
  task.replaceKeyInMatch("test_index2.mappings.test_type.properties.text.analyzer",
    "test_index2.mappings._doc.properties.text.analyzer"
  )
  task.replaceKeyInMatch("foo.mappings.test_type.properties.text.type",
    "foo.mappings._doc.properties.text.type"
  )
  task.replaceKeyInMatch("foo.mappings.test_type.properties.text.analyzer",
    "foo.mappings._doc.properties.text.analyzer"
  )
  // overrides for indices.get_mapping
  task.replaceIsTrue("test_1.mappings.doc", "test_1.mappings._doc")
  task.replaceIsTrue("test_2.mappings.doc", "test_2.mappings._doc")
  // overrides for mget
  task.replaceValueInMatch("docs.0._type", "_doc" , "Basic multi-get") // index found, but no doc
  task.replaceValueInMatch("docs.0._type", "_doc", "Default index/type")
  task.replaceValueInMatch("docs.0._type", "_doc", "Non-existent index")
  task.replaceValueInMatch("docs.0._type", "_doc", "Missing metadata")
  task.replaceValueInMatch("docs.0._type", "_doc", "Multi Get with alias that resolves to multiple indices")
  task.replaceValueInMatch("docs.1._type", "_doc", "Multi Get with alias that resolves to multiple indices")
  task.replaceValueInMatch("docs.2._type", "_doc", "Multi Get with alias that resolves to multiple indices")
  task.replaceValueInMatch("docs.0._type", "_doc", "IDs")
  task.replaceValueInMatch("docs.1._type", "_doc", "IDs")
  task.replaceValueInMatch("docs.2._type", "_doc", "Routing")

  //overrides for indices.stats
  //TODO fix to remove the below match
  task.replaceKeyInMatch("_all.primaries.indexing.types.baz.index_total",
    "_all.primaries.indexing.types._doc.index_total"
  )
  task.replaceKeyInMatch("_all.primaries.indexing.types.bar.index_total",
    "_all.primaries.indexing.types._doc.index_total"
  )
  task.replaceValueInMatch("_all.primaries.indexing.types._doc.index_total", 2)

  //override for "indices.open/10_basic/?wait_for_active_shards default is deprecated" and "indices.open/10_basic/?wait_for_active_shards=index-setting"
  task.addAllowedWarningRegexForTest("\\?wait_for_active_shards=index-setting is now the default behaviour.*", "?wait_for_active_shards=index-setting")
  task.removeWarningForTest("the default value for the ?wait_for_active_shards parameter will change from '0' to 'index-setting' in version 8; " +
    "specify '?wait_for_active_shards=index-setting' to adopt the future default behaviour, or '?wait_for_active_shards=0' to preserve today's behaviour"
    , "?wait_for_active_shards default is deprecated")

  // override for exception message change in #55291 tests cluster.voting_config_exclusions/10_basic/
  // 'Throw exception when adding voting config exclusion and specifying both node_ids and node_names',
  // 'Throw exception when adding voting config exclusion without specifying nodes',
  task.replaceValueTextByKeyValue("catch",
    '/Please set node identifiers correctly. One and only one of \\[node_name\\], \\[node_names\\] and \\[node_ids\\] has to be set/',
    '/You must set \\[node_names\\] or \\[node_ids\\] but not both/')

  // sync_id is no longer available in SegmentInfos.userData // "indices.flush/10_basic/Index synced flush rest test"
  task.replaceIsTrue("indices.testing.shards.0.0.commit.user_data.sync_id", "indices.testing.shards.0.0.commit.user_data")

})

tasks.register('enforceYamlTestConvention').configure {
  doLast {
    if (fileTree('src/main/resources/rest-api-spec/test').files) {
      throw new GradleException("There are YAML tests in src/main source set. These should be moved to src/yamlRestTest.")
    }
  }
}

tasks.named("precommit").configure {
  dependsOn 'enforceYamlTestConvention'
}<|MERGE_RESOLUTION|>--- conflicted
+++ resolved
@@ -80,15 +80,10 @@
 
           'field_caps/30_filter/Field caps with index filter', //behaviour change after #63692 4digits dates are parsed as epoch and in quotes as year
 
-<<<<<<< HEAD
-          'indices.forcemerge/10_basic/Check deprecation warning when incompatible only_expunge_deletes and max_num_segments values are both set', //#44761 bug fix
-
+          'indices.forcemerge/10_basic/Check deprecation warning when incompatible only_expunge_deletes and max_num_segments values are both set', //#44761 bug fix,
+
+          'search/340_type_query/type query', //#47207 type query throws exception in compatible mode
           'search/310_match_bool_prefix/multi_match multiple fields with cutoff_frequency throws exception', //#42654 cutoff_frequency, common terms are not supported. Throwing an exception
-=======
-          'indices.forcemerge/10_basic/Check deprecation warning when incompatible only_expunge_deletes and max_num_segments values are both set', //#44761 bug fix,
-
-          'search/340_type_query/type query' //#47207 type query throws exception in compatible mode
->>>>>>> f3392829
 
   ]
 }
@@ -99,11 +94,6 @@
   }
   systemProperty 'tests.rest.blacklist', ([
     'search.aggregation/200_top_hits_metric/top_hits aggregation with sequence numbers',
-<<<<<<< HEAD
-    'search/340_type_query/type query', // type_query - probably should behave like match_all
-=======
-    'search/310_match_bool_prefix/multi_match multiple fields with cutoff_frequency throws exception', //cutoff_frequency
->>>>>>> f3392829
   ] + v7compatibilityNotSupportedTests())
     .join(',')
 
