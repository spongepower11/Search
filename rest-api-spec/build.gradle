import org.elasticsearch.gradle.OS

apply plugin: 'elasticsearch.build'
apply plugin: 'elasticsearch.publish'
apply plugin: 'elasticsearch.rest-resources'
apply plugin: 'elasticsearch.validate-rest-spec'
apply plugin: 'elasticsearch.yaml-rest-test'
apply plugin: 'elasticsearch.yaml-rest-compat-test'

restResources {
  restTests {
    includeCore '*'
  }
}

// REST API specifications are published under the Apache 2.0 License
ext.projectLicenses = ['The Apache Software License, Version 2.0': 'http://www.apache.org/licenses/LICENSE-2.0']
ext.licenseFile = rootProject.file('licenses/APACHE-LICENSE-2.0.txt')

artifacts {
  restSpecs(new File(projectDir, "src/main/resources/rest-api-spec/api"))
  restTests(new File(projectDir, "src/yamlRestTest/resources/rest-api-spec/test"))
}

testClusters.all {
  module ':modules:mapper-extras'
}

tasks.named("test").configure { enabled = false }
tasks.named("jarHell").configure { enabled = false }

tasks.named("yamlRestCompatTest").configure {
  onlyIf {
    // Skip these tests on Windows since the blacklist exceeds Windows CLI limits
    OS.current() != OS.WINDOWS
  }

  systemProperty 'tests.rest.blacklist', [
    'bulk/11_basic_with_types/Array of objects',
    'bulk/11_basic_with_types/Empty _id',
    'bulk/11_basic_with_types/Empty _id with op_type create',
    'bulk/11_basic_with_types/empty action',
    'bulk/21_list_of_strings_with_types/List of strings',
    'bulk/31_big_string_with_types/One big string',
    'bulk/41_source_with_types/Source filtering',
    'bulk/51_refresh_with_types/refresh=empty string immediately makes changes are visible in search',
    'bulk/51_refresh_with_types/refresh=true immediately makes changes are visible in search',
    'bulk/51_refresh_with_types/refresh=wait_for waits until changes are visible in search',
    'bulk/81_cas_with_types/Compare And Swap Sequence Numbers',
    'cat.aliases/10_basic/Alias against closed index',
    'cat.aliases/10_basic/Alias name',
    'cat.aliases/10_basic/Alias sorting',
    'cat.aliases/10_basic/Column headers',
    'cat.aliases/10_basic/Complex alias',
    'cat.aliases/10_basic/Empty cluster',
    'cat.aliases/10_basic/Multiple alias names',
    'cat.aliases/10_basic/Select columns',
    'cat.aliases/10_basic/Simple alias',
    'cat.aliases/40_hidden/Test cat aliases output with a hidden index with a hidden alias',
    'cat.aliases/40_hidden/Test cat aliases output with a hidden index with a visible alias',
    'cat.aliases/40_hidden/Test cat aliases output with a visible index with a hidden alias',
    'cat.allocation/10_basic/All Nodes',
    'cat.allocation/10_basic/Bytes',
    'cat.allocation/10_basic/Column headers',
    'cat.allocation/10_basic/Empty cluster',
    'cat.allocation/10_basic/Node ID',
    'cat.allocation/10_basic/One index',
    'cat.allocation/10_basic/Select columns',
    'cat.count/10_basic/Test cat count output',
    'cat.fielddata/10_basic/Test cat fielddata output',
    'cat.health/10_basic/Empty cluster',
    'cat.health/10_basic/With ts parameter',
    'cat.indices/10_basic/Test cat indices output',
    'cat.indices/10_basic/Test cat indices output (no indices)',
    'cat.indices/10_basic/Test cat indices output for closed index',
    'cat.indices/10_basic/Test cat indices sort',
    'cat.indices/10_basic/Test cat indices using health status',
    'cat.indices/10_basic/Test cat indices using wildcards',
    'cat.indices/20_hidden/Test cat indices output for dot-hidden index and dot-prefixed pattern',
    'cat.indices/20_hidden/Test cat indices output for hidden index',
    'cat.indices/20_hidden/Test cat indices output with a hidden index with a hidden alias',
    'cat.indices/20_hidden/Test cat indices output with a hidden index with a visible alias',
    'cat.indices/20_hidden/Test cat indices output with a hidden index, dot-hidden alias and dot pattern',
    'cat.nodeattrs/10_basic/Test cat nodes attrs output',
    'cat.nodes/10_basic/Additional disk information',
    'cat.nodes/10_basic/Test cat nodes output',
    'cat.nodes/10_basic/Test cat nodes output with full_id set',
    'cat.recovery/10_basic/Test cat recovery output',
    'cat.recovery/10_basic/Test cat recovery output for closed index',
    'cat.repositories/10_basic/Test cat repositories output',
    'cat.repositories/10_basic/Test cat repositories sort',
    'cat.segments/10_basic/Test cat segments output',
    'cat.segments/10_basic/Test cat segments using wildcards',
    'cat.shards/10_basic/Help',
    'cat.shards/10_basic/Test cat shards output',
    'cat.shards/10_basic/Test cat shards sort',
    'cat.shards/10_basic/Test cat shards using wildcards',
    'cat.snapshots/10_basic/Help',
    'cat.snapshots/10_basic/Test cat snapshots output',
    'cat.tasks/10_basic/Test cat tasks output',
    'cat.tasks/10_basic/Test cat tasks output with X-Opaque-Id',
    'cat.templates/10_basic/Column headers',
    'cat.templates/10_basic/Filtered templates',
    'cat.templates/10_basic/Mixture of legacy and composable templates',
    'cat.templates/10_basic/Normal templates',
    'cat.templates/10_basic/Select columns',
    'cat.thread_pool/10_basic/Test cat thread_pool output',
    'cluster.voting_config_exclusions/10_basic/Throw exception when adding voting config exclusion and specifying both node_ids and node_names',
    'cluster.voting_config_exclusions/10_basic/Throw exception when adding voting config exclusion without specifying nodes',
    'count/11_basic_with_types/count body without query element',
    'count/11_basic_with_types/count with body',
    'count/11_basic_with_types/count with empty body',
    'delete/13_basic_with_types/Basic',
    'delete/14_shard_header_with_types/Delete check shard header',
    'delete/15_result_with_types/Delete result field',
    'delete/21_cas_with_types/Internal version',
    'delete/27_external_version_with_types/External version',
    'delete/28_external_gte_version_with_types/External GTE version',
    'delete/31_routing_with_types/Routing',
    'delete/51_refresh_with_types/Refresh',
    'delete/51_refresh_with_types/When refresh url parameter is an empty string that means "refresh immediately"',
    'delete/51_refresh_with_types/refresh=wait_for waits until changes are visible in search',
    'delete/61_missing_with_types/Missing document with catch',
    'delete/61_missing_with_types/Missing document with ignore',
    'delete/70_mix_typeless_typeful/DELETE with typeless API on an index that has types',
    'explain/10_basic/Basic explain',
    'explain/10_basic/Basic explain with alias',
    'explain/11_basic_with_types/Basic explain',
    'explain/11_basic_with_types/Basic explain with alias',
    'explain/20_source_filtering/Source filtering',
    'explain/21_source_filtering_with_types/Source filtering',
    'explain/31_query_string_with_types/explain with query_string parameters',
    'explain/40_mix_typeless_typeful/Explain with typeless API on an index that has types',
    'field_caps/30_filter/Field caps with index filter',
    // WILL NOT BE FIXED - failing due to not recognising missing type (the type path param is ignored)
    'get/100_mix_typeless_typeful/GET with typeless API on an index that has types',
    'get_source/11_basic_with_types/Basic with types',
    'get_source/16_default_values_with_types/Default values',
    'get_source/41_routing_with_types/Routing',
    'get_source/61_realtime_refresh_with_types/Realtime',
    'get_source/71_source_filtering_with_types/Source filtering',
    'get_source/81_missing_with_types/Missing document with catch',
    'get_source/81_missing_with_types/Missing document with ignore',
    'get_source/86_source_missing_with_types/Missing document source with catch',
    'get_source/86_source_missing_with_types/Missing document source with ignore',
    'indices.create/10_basic/Create index without soft deletes',
    // type information about the type is removed and not passed down. The logic to check for this is also removed.
    'indices.create/20_mix_typeless_typeful/Implicitly create a typed index while there is a typeless template',
    'indices.create/20_mix_typeless_typeful/Implicitly create a typeless index while there is a typed template',
    //
    'indices.flush/10_basic/Index synced flush rest test',
    'indices.forcemerge/10_basic/Check deprecation warning when incompatible only_expunge_deletes and max_num_segments values are both set',
    // This test returns test_index.mappings:{} when {} was expected. difference between 20_missing_field and 21_missing_field_with_types?
    'indices.get_field_mapping/21_missing_field_with_types/Return empty object if field doesn\'t exist, but type and index do',
    // The information about the type is not present in the index. hence it cannot know if the type exist or not.
    'indices.get_field_mapping/30_missing_type/Raise 404 when type doesn\'t exist',
    // The information about the type is not present in the index. hence it cannot know if the type exist or not.
    'indices.get_mapping/20_missing_type/Existent and non-existent type returns 404 and the existing type',
    'indices.get_mapping/20_missing_type/Existent and non-existent types returns 404 and the existing type',
    'indices.get_mapping/20_missing_type/No type matching pattern returns 404',
    'indices.get_mapping/20_missing_type/Non-existent type returns 404',
    'indices.get_mapping/20_missing_type/Type missing when no types exist',
    //
    'indices.open/10_basic/?wait_for_active_shards default is deprecated',
    'indices.open/10_basic/?wait_for_active_shards=index-setting',

    // The information about the type is not present in the index. hence it cannot know if the type was already used or not
    'indices.put_mapping/20_mix_typeless_typeful/PUT mapping with _doc on an index that has types',
    'indices.put_mapping/20_mix_typeless_typeful/PUT mapping with typeless API on an index that has types',
    // there is a small distinction between empty mappings and no mappings at all. The code to implement this test was refactored #54003
    // not fixing this in #70966
    'indices.put_template/11_basic_with_types/Put template with empty mappings',
    'indices.shrink/30_copy_settings/Copy settings during shrink index',
    'indices.split/30_copy_settings/Copy settings during split index',
    'indices.stats/15_types/Types - _all metric',
    'indices.stats/15_types/Types - indexing metric',
    'indices.stats/15_types/Types - multi',
    'indices.stats/15_types/Types - multi metric',
    'indices.stats/15_types/Types - one',
    'indices.stats/15_types/Types - pattern',
    'indices.stats/15_types/Types - star',
    'indices.stats/20_translog/Translog retention settings are deprecated',
    'indices.stats/20_translog/Translog retention without soft_deletes',
    'indices.stats/20_translog/Translog stats on closed indices without soft-deletes',
    'indices.upgrade/10_basic/Basic test for upgrade indices',
    'indices.upgrade/10_basic/Upgrade indices allow no indices',
    'indices.upgrade/10_basic/Upgrade indices disallow no indices',
    'indices.upgrade/10_basic/Upgrade indices disallow unavailable',
    'indices.upgrade/10_basic/Upgrade indices ignore unavailable',
    'mget/10_basic/Basic multi-get',
    'mget/11_default_index_type/Default index/type',
    'mget/14_alias_to_multiple_indices/Multi Get with alias that resolves to multiple indices',
    'mget/16_basic_with_types/Basic multi-get',
    'mget/17_default_index/Default index/type',
    'mget/18_non_existent_index_with_types/Non-existent index',
    'mget/19_missing_metadata_with_types/Missing metadata',
    'mget/21_alias_to_multiple_indices_with_types/Multi Get with alias that resolves to multiple indices',
    'mget/22_ids_with_types/IDs',
    'mget/23_stored_fields_with_types/Stored fields',
    'mget/41_routing_with_types/Routing',
    'mget/61_realtime_refresh_with_types/Realtime Refresh',
    'mget/71_source_filtering_with_types/Source filtering -  exclude field',
    'mget/71_source_filtering_with_types/Source filtering -  include field',
    'mget/71_source_filtering_with_types/Source filtering -  include nested field',
    'mget/71_source_filtering_with_types/Source filtering -  true/false',
    'mlt/20_docs/Basic mlt query with docs',
    'mlt/30_unlike/Basic mlt query with unlike',
    'mtermvectors/11_basic_with_types/Basic tests for multi termvector get',
<<<<<<< HEAD
    'mtermvectors/21_deprecated_with_types/Deprecated camel case and _ parameters should fail in Term Vectors query',
    'mtermvectors/30_mix_typeless_typeful/mtermvectors without types on an index that has types',
//
    // field search on _type field- not implementing. The data for _type is considered incorrect in this search
=======
    'search.aggregation/10_histogram/Deprecated _time order',
    'search.aggregation/200_top_hits_metric/top_hits aggregation with sequence numbers',
    'search.aggregation/20_terms/Deprecated _term order',
    'search.aggregation/51_filter_with_types/Filter aggs with terms lookup and ensure it\'s cached',
    'search.inner_hits/10_basic/Nested doc version and seqIDs',
    'search.inner_hits/10_basic/Nested inner hits',
    'search/100_stored_fields/Stored fields',
    'search/10_source_filtering/docvalue_fields with default format',
    'search/110_field_collapsing/field collapsing',
    'search/110_field_collapsing/field collapsing and from',
    'search/110_field_collapsing/field collapsing and multiple inner_hits',
    'search/110_field_collapsing/field collapsing, inner_hits and maxConcurrentGroupRequests',
    'search/110_field_collapsing/field collapsing, inner_hits and seq_no',
    'search/110_field_collapsing/field collapsing and inner_hits',
    'search/150_rewrite_on_coordinator/Ensure that we fetch the document only once',
>>>>>>> 668a72de
    'search/160_exists_query/Test exists query on _type field',
    //
    'search/10_source_filtering/docvalue_fields with default format', //use_field_mapping change
    'search/40_indices_boost/Indices boost using object', //indices_boost
    'search/150_rewrite_on_coordinator/Ensure that we fetch the document only once', //terms_lookup
    'search/171_terms_query_with_types/Terms Query with No.of terms exceeding index.max_terms_count should FAIL', //bulk
    'search/260_parameter_validation/test size=-1 is deprecated', //size=-1 change
    'search/310_match_bool_prefix/multi_match multiple fields with cutoff_frequency throws exception', //cutoff_frequency
    'search/340_type_query/type query', // type_query - probably should behave like match_all

    'search_shards/10_basic/Search shards aliases with and without filters',
    'snapshot.get/10_basic/Get missing snapshot info succeeds when ignore_unavailable is true',
    'snapshot.get/10_basic/Get missing snapshot info throws an exception',
    'snapshot.get/10_basic/Get snapshot info',
    'snapshot.get/10_basic/Get snapshot info contains include_global_state',
    'snapshot.get/10_basic/Get snapshot info when verbose is false',
    'snapshot.get/10_basic/Get snapshot info with metadata',
    'snapshot.get/10_basic/Get snapshot info with index details',
    'suggest/20_completion/Suggestions with source should work',
    'termvectors/11_basic_with_types/Basic tests for termvector get',
    'termvectors/20_issue7121/Term vector API should return \'found: false\' for docs between index and refresh',
    'termvectors/21_issue7121_with_types/Term vector API should return \'found: false\' for docs between index and refresh',
    'termvectors/31_realtime_with_types/Realtime Term Vectors',
    'termvectors/50_mix_typeless_typeful/Term vectors with typeless API on an index that has types',
    'update/14_shard_header_with_types/Update check shard header',
    'update/15_result_with_types/Update result field',
    'update/16_noop/Noop',
    'update/21_doc_upsert_with_types/Doc upsert',
    'update/24_doc_as_upsert_with_types/Doc as upsert',
    'update/41_routing_with_types/Routing',
    'update/61_refresh_with_types/Refresh',
    'update/61_refresh_with_types/When refresh url parameter is an empty string that means "refresh immediately"',
    'update/61_refresh_with_types/refresh=wait_for waits until changes are visible in search',
    'update/81_source_filtering_with_types/Source filtering',
  ].join(',')
}

tasks.named("transformV7RestTests").configure({ task ->
  task.replaceValueInMatch("_type", "_doc")
  task.addAllowedWarningRegex("\\[types removal\\].*")
  task.replaceValueInMatch("nodes.\$node_id.roles.8", "ml", "node_info role test")
  task.replaceValueInMatch("nodes.\$node_id.roles.9", "remote_cluster_client", "node_info role test")
  task.removeMatch("nodes.\$node_id.roles.10", "node_info role test")
  task.replaceIsTrue("test_index.mappings.type_1", "test_index.mappings._doc")
  //override for indices.get and indices.create
  //task.replaceIsFalse("test_index.mappings.type_1", "test_index.mappings._doc")
  //overrides for indices.create/20_mix_typeless_typeful
  task.replaceIsFalse("test-1.mappings._doc","false",  "Create a typed index while there is a typeless template")
  task.replaceIsFalse("test-1.mappings._doc","false", "Create a typeless index while there is a typed template")

  task.replaceIsTrue("test-1.mappings.my_type", "test-1.mappings._doc")
  task.replaceIsTrue("test-1.mappings.my_type.properties.foo", "test-1.mappings._doc.properties.foo")
  task.replaceIsTrue("test-1.mappings.my_type.properties.bar", "test-1.mappings._doc.properties.bar")

  // overrides for indices.get_field_mapping
  task.replaceKeyInLength("test_index.mappings.test_type.text.mapping.text.type",
    "test_index.mappings._doc.text.mapping.text.type"
  )
  task.replaceKeyInMatch("test_index.mappings.test_type.text.mapping.text.analyzer",
    "test_index.mappings._doc.text.mapping.text.analyzer"
  )
  task.replaceKeyInMatch("test_index.mappings.test_type.t1.full_name",
    "test_index.mappings._doc.t1.full_name"
  )
  task.replaceKeyInMatch("test_index.mappings.test_type.t2.full_name",
    "test_index.mappings._doc.t2.full_name"
  )
  task.replaceKeyInMatch("test_index.mappings.test_type.obj\\.t1.full_name",
    "test_index.mappings._doc.obj\\.t1.full_name"
  )
  task.replaceKeyInMatch("test_index.mappings.test_type.obj\\.i_t1.full_name",
    "test_index.mappings._doc.obj\\.i_t1.full_name"
  )
  task.replaceKeyInMatch("test_index.mappings.test_type.obj\\.i_t3.full_name",
    "test_index.mappings._doc.obj\\.i_t3.full_name"
  )
  task.replaceKeyInLength("test_index.mappings.test_type",
    "test_index.mappings._doc"
  )
  task.replaceKeyInMatch("test_index_2.mappings.test_type_2.t1.full_name",
    "test_index.mappings._doc.t1.full_name"
  )
  task.replaceKeyInMatch("test_index_2.mappings.test_type_2.t2.full_name",
    "test_index.mappings._doc.t2.full_name"
  )
  task.replaceKeyInLength("test_index_2.mappings.test_type_2",
    "test_index.mappings._doc"
  )
  task.replaceKeyInMatch("test_index.mappings.test_type.text.mapping.text.type",
    "test_index.mappings._doc.text.mapping.text.type"
  )
  // overrides for indices.put_mapping/11_basic_with_types
  task.replaceKeyInMatch("test_index.mappings.test_type.properties.text1.type",
    "test_index.mappings._doc.properties.text1.type"
  )
  task.replaceKeyInMatch("test_index.mappings.test_type.properties.text1.analyzer",
    "test_index.mappings._doc.properties.text1.analyzer"
  )
  task.replaceKeyInMatch("test_index.mappings.test_type.properties.text2.type",
    "test_index.mappings._doc.properties.text2.type"
  )
  task.replaceKeyInMatch("test_index.mappings.test_type.properties.text2.analyzer",
    "test_index.mappings._doc.properties.text2.analyzer"
  )
  task.replaceKeyInMatch("test_index.mappings.test_type.properties.subfield.properties.text3.type",
    "test_index.mappings._doc.properties.subfield.properties.text3.type"
  )
  task.replaceKeyInMatch("test_index.mappings.test_type.properties.text1.fields.text_raw.type",
    "test_index.mappings._doc.properties.text1.fields.text_raw.type"
  )
  // overrides for indices.put_mapping/all_path_options_with_types
  task.replaceKeyInMatch("test_index1.mappings.test_type.properties.text.type",
    "test_index1.mappings._doc.properties.text.type"
  )
  task.replaceKeyInMatch("test_index1.mappings.test_type.properties.text.analyzer",
    "test_index1.mappings._doc.properties.text.analyzer"
  )
  task.replaceKeyInMatch("test_index2.mappings.test_type.properties.text.type",
    "test_index2.mappings._doc.properties.text.type"
  )
  task.replaceKeyInMatch("test_index2.mappings.test_type.properties.text.analyzer",
    "test_index2.mappings._doc.properties.text.analyzer"
  )
  task.replaceKeyInMatch("foo.mappings.test_type.properties.text.type",
    "foo.mappings._doc.properties.text.type"
  )
  task.replaceKeyInMatch("foo.mappings.test_type.properties.text.analyzer",
    "foo.mappings._doc.properties.text.analyzer"
  )
  // overrides for indices.get_mapping
  task.replaceIsTrue("test_1.mappings.doc", "test_1.mappings._doc")
  task.replaceIsTrue("test_2.mappings.doc", "test_2.mappings._doc")
<<<<<<< HEAD

  //override for
=======
>>>>>>> 668a72de
})

tasks.register('enforceYamlTestConvention').configure {
  doLast {
    if (fileTree('src/main/resources/rest-api-spec/test').files) {
      throw new GradleException("There are YAML tests in src/main source set. These should be moved to src/yamlRestTest.")
    }
  }
}

tasks.named("precommit").configure {
  dependsOn 'enforceYamlTestConvention'
}<|MERGE_RESOLUTION|>--- conflicted
+++ resolved
@@ -206,28 +206,9 @@
     'mlt/20_docs/Basic mlt query with docs',
     'mlt/30_unlike/Basic mlt query with unlike',
     'mtermvectors/11_basic_with_types/Basic tests for multi termvector get',
-<<<<<<< HEAD
     'mtermvectors/21_deprecated_with_types/Deprecated camel case and _ parameters should fail in Term Vectors query',
     'mtermvectors/30_mix_typeless_typeful/mtermvectors without types on an index that has types',
-//
     // field search on _type field- not implementing. The data for _type is considered incorrect in this search
-=======
-    'search.aggregation/10_histogram/Deprecated _time order',
-    'search.aggregation/200_top_hits_metric/top_hits aggregation with sequence numbers',
-    'search.aggregation/20_terms/Deprecated _term order',
-    'search.aggregation/51_filter_with_types/Filter aggs with terms lookup and ensure it\'s cached',
-    'search.inner_hits/10_basic/Nested doc version and seqIDs',
-    'search.inner_hits/10_basic/Nested inner hits',
-    'search/100_stored_fields/Stored fields',
-    'search/10_source_filtering/docvalue_fields with default format',
-    'search/110_field_collapsing/field collapsing',
-    'search/110_field_collapsing/field collapsing and from',
-    'search/110_field_collapsing/field collapsing and multiple inner_hits',
-    'search/110_field_collapsing/field collapsing, inner_hits and maxConcurrentGroupRequests',
-    'search/110_field_collapsing/field collapsing, inner_hits and seq_no',
-    'search/110_field_collapsing/field collapsing and inner_hits',
-    'search/150_rewrite_on_coordinator/Ensure that we fetch the document only once',
->>>>>>> 668a72de
     'search/160_exists_query/Test exists query on _type field',
     //
     'search/10_source_filtering/docvalue_fields with default format', //use_field_mapping change
@@ -360,11 +341,6 @@
   // overrides for indices.get_mapping
   task.replaceIsTrue("test_1.mappings.doc", "test_1.mappings._doc")
   task.replaceIsTrue("test_2.mappings.doc", "test_2.mappings._doc")
-<<<<<<< HEAD
-
-  //override for
-=======
->>>>>>> 668a72de
 })
 
 tasks.register('enforceYamlTestConvention').configure {
