/*
 * Licensed to Elasticsearch under one or more contributor
 * license agreements. See the NOTICE file distributed with
 * this work for additional information regarding copyright
 * ownership. Elasticsearch licenses this file to you under
 * the Apache License, Version 2.0 (the "License"); you may
 * not use this file except in compliance with the License.
 * You may obtain a copy of the License at
 *
 *    http://www.apache.org/licenses/LICENSE-2.0
 *
 * Unless required by applicable law or agreed to in writing,
 * software distributed under the License is distributed on an
 * "AS IS" BASIS, WITHOUT WARRANTIES OR CONDITIONS OF ANY
 * KIND, either express or implied.  See the License for the
 * specific language governing permissions and limitations
 * under the License.
 */

import com.github.jengelman.gradle.plugins.shadow.ShadowPlugin
import org.apache.tools.ant.taskdefs.condition.Os
import org.elasticsearch.gradle.BuildPlugin
import org.elasticsearch.gradle.Version
import org.elasticsearch.gradle.BwcVersions
import org.elasticsearch.gradle.VersionProperties
import org.elasticsearch.gradle.plugin.PluginBuildPlugin
import org.gradle.util.GradleVersion
import org.gradle.util.DistributionLocator
import org.gradle.plugins.ide.eclipse.model.SourceFolder

plugins {
    id 'com.gradle.build-scan' version '2.2.1'
    id 'base'
    id 'elasticsearch.global-build-info'
}
if (Boolean.valueOf(project.findProperty('org.elasticsearch.acceptScanTOS') ?: "false")) {
    buildScan {
        termsOfServiceUrl = 'https://gradle.com/terms-of-service'
        termsOfServiceAgree = 'yes'
    }
}

// common maven publishing configuration
allprojects {
  group = 'org.elasticsearch'
  version = VersionProperties.elasticsearch
  description = "Elasticsearch subproject ${project.path}"
}

BuildPlugin.configureRepositories(project)

apply plugin: 'nebula.info-scm'
String licenseCommit
if (VersionProperties.elasticsearch.toString().endsWith('-SNAPSHOT')) {
  licenseCommit = scminfo.change ?: "master" // leniency for non git builds
} else {
  licenseCommit = "v${version}"
}
String elasticLicenseUrl = "https://raw.githubusercontent.com/elastic/elasticsearch/${licenseCommit}/licenses/ELASTIC-LICENSE.txt"

subprojects {
  // Default to the apache license
  project.ext.licenseName = 'The Apache Software License, Version 2.0'
  project.ext.licenseUrl = 'http://www.apache.org/licenses/LICENSE-2.0.txt'

  // But stick the Elastic license url in project.ext so we can get it if we need to switch to it
  project.ext.elasticLicenseUrl = elasticLicenseUrl

  // we only use maven publish to add tasks for pom generation
  plugins.withType(MavenPublishPlugin).whenPluginAdded {
    publishing {
      publications {
        // add license information to generated poms
        all {
          pom.withXml { XmlProvider xml ->
            Node node = xml.asNode()
            node.appendNode('inceptionYear', '2009')

            Node license = node.appendNode('licenses').appendNode('license')
            license.appendNode('name', project.licenseName)
            license.appendNode('url', project.licenseUrl)
            license.appendNode('distribution', 'repo')

            Node developer = node.appendNode('developers').appendNode('developer')
            developer.appendNode('name', 'Elastic')
            developer.appendNode('url', 'http://www.elastic.co')
          }
        }
      }
      repositories {
        maven {
          name = 'test'
          url = "${rootProject.buildDir}/local-test-repo"
        }
      }
    }
  }

  plugins.withType(BuildPlugin).whenPluginAdded {
    project.licenseFile = project.rootProject.file('licenses/APACHE-LICENSE-2.0.txt')
    project.noticeFile = project.rootProject.file('NOTICE.txt')
  }
}

/* Introspect all versions of ES that may be tested against for backwards
 * compatibility. It is *super* important that this logic is the same as the
 * logic in VersionUtils.java, throwing out alphas because they don't have any
 * backwards compatibility guarantees and only keeping the latest beta or rc
 * in a branch if there are only betas and rcs in the branch so we have
 * *something* to test against. */
BwcVersions versions = new BwcVersions(file('server/src/main/java/org/elasticsearch/Version.java').readLines('UTF-8'))

// build metadata from previous build, contains eg hashes for bwc builds
String buildMetadataValue = System.getenv('BUILD_METADATA')
if (buildMetadataValue == null) {
  buildMetadataValue = ''
}
Map<String, String> buildMetadataMap = buildMetadataValue.tokenize(';').collectEntries {
  def (String key, String value) = it.split('=')
  return [key, value]
}

// injecting groovy property variables into all projects
allprojects {
  project.ext {
    // for ide hacks...
    isEclipse = System.getProperty("eclipse.launcher") != null ||   // Detects gradle launched from Eclipse's IDE
            System.getProperty("eclipse.application") != null ||    // Detects gradle launched from the Eclipse compiler server
            gradle.startParameter.taskNames.contains('eclipse') ||  // Detects gradle launched from the command line to do eclipse stuff
            gradle.startParameter.taskNames.contains('cleanEclipse')
    isIdea = System.getProperty("idea.active") != null || gradle.startParameter.taskNames.contains('idea') || gradle.startParameter.taskNames.contains('cleanIdea')

    // for BWC testing
    bwcVersions = versions

    buildMetadata = buildMetadataMap
  }
}

task verifyVersions {
  doLast {
    if (gradle.startParameter.isOffline()) {
      throw new GradleException("Must run in online mode to verify versions")
    }
    // Read the list from maven central. 
    // Fetch the metadata an parse the xml into Version instances because it's more straight forward here 
    // rather than bwcVersion ( VersionCollection ).
    new URL('https://repo1.maven.org/maven2/org/elasticsearch/elasticsearch/maven-metadata.xml').openStream().withStream { s ->
      bwcVersions.compareToAuthoritative(
              new XmlParser().parse(s)
                      .versioning.versions.version
                      .collect { it.text() }.findAll { it ==~ /\d+\.\d+\.\d+/ }
                      .collect { Version.fromString(it) }
      )
    }
  }
}

/*
 * When adding backcompat behavior that spans major versions, temporarily
 * disabling the backcompat tests is necessary. This flag controls
 * the enabled state of every bwc task. It should be set back to true
 * after the backport of the backcompat code is complete.
 */

boolean bwc_tests_enabled = true
final String bwc_tests_disabled_issue = "" /* place a PR link here when committing bwc changes */
if (bwc_tests_enabled == false) {
  if (bwc_tests_disabled_issue.isEmpty()) {
    throw new GradleException("bwc_tests_disabled_issue must be set when bwc_tests_enabled == false")
  }
  println "========================= WARNING ========================="
  println "         Backwards compatibility tests are disabled!"
  println "See ${bwc_tests_disabled_issue}"
  println "==========================================================="
}
if (project.gradle.startParameter.taskNames.find { it.startsWith("checkPart") } != null) {
  // Disable BWC tests for checkPart* tasks as it's expected that this will run un it's own check
  bwc_tests_enabled = false
}

subprojects {
  ext.bwc_tests_enabled = bwc_tests_enabled
}

task verifyBwcTestsEnabled {
  doLast {
    if (bwc_tests_enabled == false) {
      throw new GradleException('Bwc tests are disabled. They must be re-enabled after completing backcompat behavior backporting.')
    }
  }
}

task branchConsistency {
  description 'Ensures this branch is internally consistent. For example, that versions constants match released versions.'
  group 'Verification'
  dependsOn verifyVersions, verifyBwcTestsEnabled
}

allprojects {
  // ignore missing javadocs
  tasks.withType(Javadoc) { Javadoc javadoc ->
    // the -quiet here is because of a bug in gradle, in that adding a string option
    // by itself is not added to the options. By adding quiet, both this option and
    // the "value" -quiet is added, separated by a space. This is ok since the javadoc
    // command already adds -quiet, so we are just duplicating it
    // see https://discuss.gradle.org/t/add-custom-javadoc-option-that-does-not-take-an-argument/5959
    javadoc.options.encoding='UTF8'
    javadoc.options.addStringOption('Xdoclint:all,-missing', '-quiet')
  }

<<<<<<< HEAD
  /* Sets up the dependencies that we build as part of this project but
    register as though they were external to resolve internally. We register
    them as external dependencies so the build plugin that we use can be used
    to build elasticsearch plugins outside of the elasticsearch source tree. */
  ext.projectSubstitutions = [
    "org.elasticsearch.gradle:build-tools:${version}": ':build-tools',
    "org.elasticsearch:rest-api-spec:${version}": ':rest-api-spec',
    "org.elasticsearch:elasticsearch:${version}": ':server',
    "org.elasticsearch:elasticsearch-cli:${version}": ':libs:elasticsearch-cli',
    "org.elasticsearch:elasticsearch-core:${version}": ':libs:core',
    "org.elasticsearch:elasticsearch-nio:${version}": ':libs:nio',
    "org.elasticsearch:elasticsearch-x-content:${version}": ':libs:x-content',
    "org.elasticsearch:elasticsearch-geo:${version}": ':libs:elasticsearch-geo',
    "org.elasticsearch:elasticsearch-secure-sm:${version}": ':libs:secure-sm',
    "org.elasticsearch:elasticsearch-ssl-config:${version}": ':libs:elasticsearch-ssl-config',
    "org.elasticsearch.client:elasticsearch-rest-client:${version}": ':client:rest',
    "org.elasticsearch.client:elasticsearch-rest-client-sniffer:${version}": ':client:sniffer',
    "org.elasticsearch.client:elasticsearch-rest-high-level-client:${version}": ':client:rest-high-level',
    "org.elasticsearch.client:test:${version}": ':client:test',
    "org.elasticsearch.plugin:elasticsearch-scripting-painless-spi:${version}": ':modules:lang-painless:spi',
    "org.elasticsearch.test:framework:${version}": ':test:framework',
    "org.elasticsearch.test:logger-usage:${version}": ':test:logger-usage',
    "org.elasticsearch.xpack.test:feature-aware:${version}": ':x-pack:test:feature-aware',
    // for security example plugins
    "org.elasticsearch.plugin:x-pack-core:${version}": ':x-pack:plugin:core'
  ]

  /*
   * Gradle only resolve project substitutions during dependency resolution but
   * we sometimes want to do the resolution at other times. This creates a
   * convenient method we can call to do it.
   */
  ext.dependencyToProject = { Dependency dep ->
    if (dep instanceof ProjectDependency) {
      return dep.dependencyProject
    } else {
      String substitution = projectSubstitutions.get("${dep.group}:${dep.name}:${dep.version}")
      if (substitution != null) {
        return findProject(substitution)
      }
      return null
    }
  }

=======
>>>>>>> a322e0d6
  project.afterEvaluate {
    // Handle javadoc dependencies across projects. Order matters: the linksOffline for
    // org.elasticsearch:elasticsearch must be the last one or all the links for the
    // other packages (e.g org.elasticsearch.client) will point to server rather than
    // their own artifacts.
    if (project.plugins.hasPlugin(BuildPlugin) || project.plugins.hasPlugin(PluginBuildPlugin)) {
      String artifactsHost = VersionProperties.elasticsearch.endsWith("-SNAPSHOT") ? "https://snapshots.elastic.co" : "https://artifacts.elastic.co"
      Closure sortClosure = { a, b -> b.group <=> a.group }
      Closure depJavadocClosure = { shadowed, dep ->
        if ((dep instanceof ProjectDependency) == false) {
          return
        }
        Project upstreamProject = dep.dependencyProject
        if (upstreamProject == null) {
          return
        }
        if (shadowed) {
          /*
           * Include the source of shadowed upstream projects so we don't
           * have to publish their javadoc.
           */
          project.evaluationDependsOn(upstreamProject.path)
          project.javadoc.source += upstreamProject.javadoc.source
          /*
           * Instead we need the upstream project's javadoc classpath so
           * we don't barf on the classes that it references.
           */
          project.javadoc.classpath += upstreamProject.javadoc.classpath
        } else {
          // Link to non-shadowed dependant projects
          project.javadoc.dependsOn "${upstreamProject.path}:javadoc"
          String artifactPath = dep.group.replaceAll('\\.', '/') + '/' + dep.name.replaceAll('\\.', '/') + '/' + dep.version
          project.javadoc.options.linksOffline artifactsHost + "/javadoc/" + artifactPath, "${upstreamProject.buildDir}/docs/javadoc/"
        }
      }
      boolean hasShadow = project.plugins.hasPlugin(ShadowPlugin)
      project.configurations.compile.dependencies
          .findAll()
          .toSorted(sortClosure)
          .each({ c -> depJavadocClosure(false, c) })
      project.configurations.compileOnly.dependencies
          .findAll()
          .toSorted(sortClosure)
          .each({ c -> depJavadocClosure(false, c) })
      if (hasShadow) {
        project.configurations.bundle.dependencies
            .findAll()
            .toSorted(sortClosure)
            .each({ c -> depJavadocClosure(true, c) })
      }
    }
  }
}

// Ensure similar tasks in dependent projects run first. The projectsEvaluated here is
// important because, while dependencies.all will pickup future dependencies,
// it is not necessarily true that the task exists in both projects at the time
// the dependency is added.
gradle.projectsEvaluated {
  allprojects {
    if (project.path == ':test:framework') {
      // :test:framework:test cannot run before and after :server:test
      return
    }
    if (tasks.findByPath('test') != null && tasks.findByPath('integTest') != null) {
      integTest.mustRunAfter test
    }
    configurations.matching { it.canBeResolved }.all { Configuration configuration ->
      dependencies.matching { it instanceof ProjectDependency }.all { ProjectDependency dep ->
        Project upstreamProject = dep.dependencyProject
        if (upstreamProject != null) {
          if (project.path == upstreamProject.path) {
            // TODO: distribution integ tests depend on themselves (!), fix that
            return
          }
          for (String taskName : ['test', 'integTest']) {
            Task task = project.tasks.findByName(taskName)
            Task upstreamTask = upstreamProject.tasks.findByName(taskName)
            if (task != null && upstreamTask != null) {
              task.shouldRunAfter(upstreamTask)
            }
          }
        }
      }
    }
  }
}

// intellij configuration
allprojects {
  apply plugin: 'idea'

  if (isIdea) {
    project.buildDir = file('build-idea')
  }
  idea {
    module {
      inheritOutputDirs = false
      outputDir = file('build-idea/classes/main')
      testOutputDir = file('build-idea/classes/test')

      // also ignore other possible build dirs
      excludeDirs += file('build')
      excludeDirs += file('build-eclipse')
    }
  }

  task cleanIdeaBuildDir(type: Delete) {
    delete 'build-idea'
  }
  cleanIdeaBuildDir.setGroup("ide")
  cleanIdeaBuildDir.setDescription("Deletes the IDEA build directory.")

  tasks.cleanIdea.dependsOn(cleanIdeaBuildDir)
}

idea {
  project {
    vcs = 'Git'
  }
}

// eclipse configuration
allprojects {
  apply plugin: 'eclipse'
  // Name all the non-root projects after their path so that paths get grouped together when imported into eclipse.
  if (path != ':') {
    eclipse.project.name = path
    if (Os.isFamily(Os.FAMILY_WINDOWS)) {
      eclipse.project.name = eclipse.project.name.replace(':', '_')
    }
  }

  plugins.withType(JavaBasePlugin) {
    File eclipseBuild = project.file('build-eclipse')
    eclipse.classpath.defaultOutputDir = eclipseBuild
    if (isEclipse) {
      // set this so generated dirs will be relative to eclipse build
      project.buildDir = eclipseBuild
      // Work around https://docs.gradle.org/current/userguide/java_gradle_plugin.html confusing Eclipse by the metadata
      // it adds to the  classpath
      project.file("$buildDir/pluginUnderTestMetadata").mkdirs()
    }
    eclipse.classpath.file.whenMerged { classpath ->
      // give each source folder a unique corresponding output folder
      int i = 0;
      classpath.entries.findAll { it instanceof SourceFolder }.each { folder ->
        i++;
        // this is *NOT* a path or a file.
        folder.output = "build-eclipse/" + i
      }
    }
  }

  File licenseHeaderFile;
  String prefix = ':x-pack';

  if (Os.isFamily(Os.FAMILY_WINDOWS)) {
    prefix = prefix.replace(':', '_')
  }
  if (eclipse.project.name.startsWith(prefix)) {
      licenseHeaderFile = new File(project.rootDir, 'buildSrc/src/main/resources/license-headers/elastic-license-header.txt')
  } else {
      licenseHeaderFile = new File(project.rootDir, 'buildSrc/src/main/resources/license-headers/oss-license-header.txt')
  }

  String lineSeparator = Os.isFamily(Os.FAMILY_WINDOWS) ? '\\\\r\\\\n' : '\\\\n'
  String licenseHeader = licenseHeaderFile.getText('UTF-8').replace(System.lineSeparator(), lineSeparator)
  task copyEclipseSettings(type: Copy) {
    // TODO: "package this up" for external builds
    from new File(project.rootDir, 'buildSrc/src/main/resources/eclipse.settings')
    into '.settings'
    filter{ it.replaceAll('@@LICENSE_HEADER_TEXT@@', licenseHeader)}
  }
  // otherwise .settings is not nuked entirely
  task wipeEclipseSettings(type: Delete) {
    delete '.settings'
  }
  tasks.cleanEclipse.dependsOn(wipeEclipseSettings)
  // otherwise the eclipse merging is *super confusing*
  tasks.eclipse.dependsOn(cleanEclipse, copyEclipseSettings)

  // work arround https://github.com/gradle/gradle/issues/6582 
  tasks.eclipseProject.mustRunAfter tasks.cleanEclipseProject
  tasks.matching { it.name == 'eclipseClasspath' }.all {
    it.mustRunAfter { tasks.cleanEclipseClasspath }
  }
  tasks.matching { it.name == 'eclipseJdt' }.all {
    it.mustRunAfter { tasks.cleanEclipseJdt }
  }
  tasks.copyEclipseSettings.mustRunAfter tasks.wipeEclipseSettings
}

allprojects {
  /*
   * IntelliJ and Eclipse don't know about the shadow plugin so when we're
   * in "IntelliJ mode" or "Eclipse mode" switch "bundle" dependencies into
   * regular "compile" dependencies. This isn't needed for the project
   * itself because the IDE configuration is done by SourceSets but it is
   * *is* needed for projects that depends on the project doing the shadowing.
   * Without this they won't properly depend on the shadowed project.
   */
  if (isEclipse || isIdea) {
    project.plugins.withType(ShadowPlugin).whenPluginAdded {
      project.afterEvaluate {
        project.configurations.compile.extendsFrom project.configurations.bundle
      }
    }
  }
}

// we need to add the same --debug-jvm option as
// the real RunTask has, so we can pass it through
class Run extends DefaultTask {
  boolean debug = false

  @Option(
        option = "debug-jvm",
        description = "Enable debugging configuration, to allow attaching a debugger to elasticsearch."
  )
  public void setDebug(boolean enabled) {
    project.project(':distribution').run.clusterConfig.debug = enabled
  }
}
task run(type: Run) {
  dependsOn ':distribution:run'
  description = 'Runs elasticsearch in the foreground'
  group = 'Verification'
  impliesSubProjects = true
}

wrapper {
    distributionType = 'ALL'
    doLast {
        final DistributionLocator locator = new DistributionLocator()
        final GradleVersion version = GradleVersion.version(wrapper.gradleVersion)
        final URI distributionUri = locator.getDistributionFor(version, wrapper.distributionType.name().toLowerCase(Locale.ENGLISH))
        final URI sha256Uri = new URI(distributionUri.toString() + ".sha256")
        final String sha256Sum = new String(sha256Uri.toURL().bytes)
        wrapper.getPropertiesFile() << "distributionSha256Sum=${sha256Sum}\n"
        println "Added checksum to wrapper properties"
        // Update build-tools to reflect the Gradle upgrade
        // TODO: we can remove this once we have tests to make sure older versions work.
        project(':build-tools').file('src/main/resources/minimumGradleVersion').text = gradleVersion
        println "Updated minimum Gradle Version"
    }
}

gradle.projectsEvaluated {
  subprojects {
    /*
     * Remove assemble/dependenciesInfo on all qa projects because we don't
     * need to publish artifacts for them.
     */
    if (project.name.equals('qa') || project.path.contains(':qa:')) {
      Task assemble = project.tasks.findByName('assemble')
      if (assemble) {
        assemble.enabled = false
      }
      Task dependenciesInfo = project.tasks.findByName('dependenciesInfo')
      if (dependenciesInfo) {
        dependenciesInfo.enabled = false
      }
    }
  }
  // Having the same group and name for distinct projects causes Gradle to consider them equal when resolving
  // dependencies leading to hard to debug failures. Run a check across all project to prevent this from happening.
  // see: https://github.com/gradle/gradle/issues/847
  Map coordsToProject = [:]
  project.allprojects.forEach { p ->
    String coords = "${p.group}:${p.name}"
    if (false == coordsToProject.putIfAbsent(coords, p)) {
      throw new GradleException(
              "Detected that two projects: ${p.path} and ${coordsToProject[coords].path} " +
                      "have the same name and group: ${coords}. " +
                      "This doesn't currently work correctly in Gradle, see: " +
                      "https://github.com/gradle/gradle/issues/847"
      )
    }
  }
}

allprojects {
  task resolveAllDependencies {
      dependsOn tasks.matching { it.name == "pullFixture"}
      doLast {
        configurations.findAll { it.isCanBeResolved() }.each { it.resolve() }
      }
  }

  // helper task to print direct dependencies of a single task
  project.tasks.addRule("Pattern: <taskName>Dependencies") { String taskName ->
    if (taskName.endsWith("Dependencies") == false) {
      return
    }
    if (project.tasks.findByName(taskName) != null) {
      return
    }
    String realTaskName = taskName.substring(0, taskName.length() - "Dependencies".length())
    Task realTask = project.tasks.findByName(realTaskName)
    if (realTask == null) {
      return
    }
    project.tasks.create(taskName) {
      doLast {
        println("${realTask.path} dependencies:")
        for (Task dep : realTask.getTaskDependencies().getDependencies(realTask)) {
          println("  - ${dep.path}")
        }
      }
    }
  }

  task checkPart1
  task checkPart2 
  tasks.matching { it.name == "check" }.all { check ->
    if (check.path.startsWith(":x-pack:")) {
      checkPart2.dependsOn check
    } else {
      checkPart1.dependsOn check
    }
  } 
}<|MERGE_RESOLUTION|>--- conflicted
+++ resolved
@@ -209,53 +209,6 @@
     javadoc.options.addStringOption('Xdoclint:all,-missing', '-quiet')
   }
 
-<<<<<<< HEAD
-  /* Sets up the dependencies that we build as part of this project but
-    register as though they were external to resolve internally. We register
-    them as external dependencies so the build plugin that we use can be used
-    to build elasticsearch plugins outside of the elasticsearch source tree. */
-  ext.projectSubstitutions = [
-    "org.elasticsearch.gradle:build-tools:${version}": ':build-tools',
-    "org.elasticsearch:rest-api-spec:${version}": ':rest-api-spec',
-    "org.elasticsearch:elasticsearch:${version}": ':server',
-    "org.elasticsearch:elasticsearch-cli:${version}": ':libs:elasticsearch-cli',
-    "org.elasticsearch:elasticsearch-core:${version}": ':libs:core',
-    "org.elasticsearch:elasticsearch-nio:${version}": ':libs:nio',
-    "org.elasticsearch:elasticsearch-x-content:${version}": ':libs:x-content',
-    "org.elasticsearch:elasticsearch-geo:${version}": ':libs:elasticsearch-geo',
-    "org.elasticsearch:elasticsearch-secure-sm:${version}": ':libs:secure-sm',
-    "org.elasticsearch:elasticsearch-ssl-config:${version}": ':libs:elasticsearch-ssl-config',
-    "org.elasticsearch.client:elasticsearch-rest-client:${version}": ':client:rest',
-    "org.elasticsearch.client:elasticsearch-rest-client-sniffer:${version}": ':client:sniffer',
-    "org.elasticsearch.client:elasticsearch-rest-high-level-client:${version}": ':client:rest-high-level',
-    "org.elasticsearch.client:test:${version}": ':client:test',
-    "org.elasticsearch.plugin:elasticsearch-scripting-painless-spi:${version}": ':modules:lang-painless:spi',
-    "org.elasticsearch.test:framework:${version}": ':test:framework',
-    "org.elasticsearch.test:logger-usage:${version}": ':test:logger-usage',
-    "org.elasticsearch.xpack.test:feature-aware:${version}": ':x-pack:test:feature-aware',
-    // for security example plugins
-    "org.elasticsearch.plugin:x-pack-core:${version}": ':x-pack:plugin:core'
-  ]
-
-  /*
-   * Gradle only resolve project substitutions during dependency resolution but
-   * we sometimes want to do the resolution at other times. This creates a
-   * convenient method we can call to do it.
-   */
-  ext.dependencyToProject = { Dependency dep ->
-    if (dep instanceof ProjectDependency) {
-      return dep.dependencyProject
-    } else {
-      String substitution = projectSubstitutions.get("${dep.group}:${dep.name}:${dep.version}")
-      if (substitution != null) {
-        return findProject(substitution)
-      }
-      return null
-    }
-  }
-
-=======
->>>>>>> a322e0d6
   project.afterEvaluate {
     // Handle javadoc dependencies across projects. Order matters: the linksOffline for
     // org.elasticsearch:elasticsearch must be the last one or all the links for the
