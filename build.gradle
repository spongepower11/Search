/*
 * Licensed to Elasticsearch under one or more contributor
 * license agreements. See the NOTICE file distributed with
 * this work for additional information regarding copyright
 * ownership. Elasticsearch licenses this file to you under
 * the Apache License, Version 2.0 (the "License"); you may
 * not use this file except in compliance with the License.
 * You may obtain a copy of the License at
 *
 *    http://www.apache.org/licenses/LICENSE-2.0
 *
 * Unless required by applicable law or agreed to in writing,
 * software distributed under the License is distributed on an
 * "AS IS" BASIS, WITHOUT WARRANTIES OR CONDITIONS OF ANY
 * KIND, either express or implied.  See the License for the
 * specific language governing permissions and limitations
 * under the License.
 */

import java.nio.file.Path
import java.util.regex.Matcher
import org.eclipse.jgit.lib.Repository
import org.eclipse.jgit.lib.RepositoryBuilder
import org.gradle.plugins.ide.eclipse.model.SourceFolder
import org.apache.tools.ant.taskdefs.condition.Os
import org.elasticsearch.gradle.VersionProperties
import org.elasticsearch.gradle.Version

// common maven publishing configuration
subprojects {
  group = 'org.elasticsearch'
  version = VersionProperties.elasticsearch
  description = "Elasticsearch subproject ${project.path}"
}

Path rootPath = rootDir.toPath()
// setup pom license info, but only for artifacts that are part of elasticsearch
configure(subprojects.findAll { it.projectDir.toPath().startsWith(rootPath) }) {

  // we only use maven publish to add tasks for pom generation
  plugins.withType(MavenPublishPlugin).whenPluginAdded {
    publishing {
      publications {
        // add license information to generated poms
        all {
          pom.withXml { XmlProvider xml ->
            Node node = xml.asNode()
            node.appendNode('inceptionYear', '2009')

            Node license = node.appendNode('licenses').appendNode('license')
            license.appendNode('name', 'The Apache Software License, Version 2.0')
            license.appendNode('url', 'http://www.apache.org/licenses/LICENSE-2.0.txt')
            license.appendNode('distribution', 'repo')

            Node developer = node.appendNode('developers').appendNode('developer')
            developer.appendNode('name', 'Elastic')
            developer.appendNode('url', 'http://www.elastic.co')
          }
        }
      }
    }
  }
}

/* Introspect all versions of ES that may be tested agains for backwards
 * compatibility. It is *super* important that this logic is the same as the
 * logic in VersionUtils.java, modulo alphas, betas, and rcs which are ignored
 * in gradle because they don't have any backwards compatibility guarantees
 * but are not ignored in VersionUtils.java because the tests expect them not
 * to be. */
Version currentVersion = Version.fromString(VersionProperties.elasticsearch.minus('-SNAPSHOT'))
int prevMajor = currentVersion.major - 1
File versionFile = file('core/src/main/java/org/elasticsearch/Version.java')
List<String> versionLines = versionFile.readLines('UTF-8')
List<Version> versions = []
// keep track of the previous major version's last minor, so we know where wire compat begins
int prevMinorIndex = -1 // index in the versions list of the last minor from the prev major
int lastPrevMinor = -1 // the minor version number from the prev major we most recently seen
for (String line : versionLines) {
  /* Note that this skips alphas and betas which is fine because they aren't
   * compatible with anything. */
  Matcher match = line =~ /\W+public static final Version V_(\d+)_(\d+)_(\d+) .*/
  if (match.matches()) {
    int major = Integer.parseInt(match.group(1))
    int minor = Integer.parseInt(match.group(2))
    int bugfix = Integer.parseInt(match.group(3))
    Version foundVersion = new Version(major, minor, bugfix, false)
    if (currentVersion != foundVersion) {
      versions.add(foundVersion)
    }
    if (major == prevMajor && minor > lastPrevMinor) {
      prevMinorIndex = versions.size() - 1
      lastPrevMinor = minor
    }
  }
}
if (versions.toSorted { it.id } != versions) {
  println "Versions: ${versions}"
  throw new GradleException("Versions.java contains out of order version constants")
}
if (currentVersion.bugfix == 0) {
  // If on a release branch, after the initial release of that branch, the bugfix version will
  // be bumped, and will be != 0. On master and N.x branches, we want to test against the
  // unreleased version of closest branch. So for those cases, the version includes -SNAPSHOT,
  // and the bwc distribution will checkout and build that version.
  Version last = versions[-1]
<<<<<<< HEAD
  versions[-1] = new Version(last.major, last.minor, last.bugfix,
    true, last.unreleased)
  if (last.bugfix == 0) {
    versions[-2] = new Version(
      versions[-2].major, versions[-2].minor, versions[-2].bugfix, true, last.unreleased)
=======
  versions[-1] = new Version(last.major, last.minor, last.bugfix, true)
  if (last.bugfix == 0) {
    versions[-2] = new Version(
        versions[-2].major, versions[-2].minor, versions[-2].bugfix, true)
>>>>>>> 5da8ce83
  }
}

// injecting groovy property variables into all projects
allprojects {
  project.ext {
    // for ide hacks...
    isEclipse = System.getProperty("eclipse.launcher") != null || gradle.startParameter.taskNames.contains('eclipse') || gradle.startParameter.taskNames.contains('cleanEclipse')
    isIdea = System.getProperty("idea.active") != null || gradle.startParameter.taskNames.contains('idea') || gradle.startParameter.taskNames.contains('cleanIdea')
    // for backcompat testing
    indexCompatVersions = versions
    wireCompatVersions = versions.subList(prevMinorIndex, versions.size())
  }
}

task('verifyVersions') {
  description 'Verifies that all released versions that are indexed compatible are listed in Version.java.'
  group 'Verification'
  enabled = false == gradle.startParameter.isOffline()
  doLast {
    // Read the list from maven central
    Node xml
    new URL('https://repo1.maven.org/maven2/org/elasticsearch/elasticsearch/maven-metadata.xml').openStream().withStream { s ->
        xml = new XmlParser().parse(s)
    }
    Set<String> knownVersions = new TreeSet<>(xml.versioning.versions.version.collect { it.text() }.findAll { it ==~ /\d\.\d\.\d/ })

    // Limit the known versions to those that should be index compatible
    knownVersions = knownVersions.findAll { Integer.parseInt(it.split('\\.')[0]) >= prevMajor }

    /* Limit the listed versions to those that have been marked as released.
     * Versions not marked as released don't get the same testing and we want
     * to make sure that we flip all unreleased versions to released as soon
     * as possible after release. */
    Set<String> actualVersions = new TreeSet<>(
      indexCompatVersions
        .findAll { false == it.snapshot }
        .collect { it.toString() })

    // TODO this is almost certainly going to fail on 5.4 when we release 5.5.0

    // Finally, compare!
    if (!knownVersions.equals(actualVersions)) {
      throw new GradleException("out-of-date versions\nActual  :" +
        actualVersions + "\nExpected:" + knownVersions +
        "; update Version.java")
    }
  }
}
task('precommit') {
  dependsOn(verifyVersions)
}

subprojects {
  project.afterEvaluate {
    // include license and notice in jars
    tasks.withType(Jar) {
      into('META-INF') {
        from project.rootProject.rootDir
        include 'LICENSE.txt'
        include 'NOTICE.txt'
      }
    }
    // ignore missing javadocs
    tasks.withType(Javadoc) { Javadoc javadoc ->
      // the -quiet here is because of a bug in gradle, in that adding a string option
      // by itself is not added to the options. By adding quiet, both this option and
      // the "value" -quiet is added, separated by a space. This is ok since the javadoc
      // command already adds -quiet, so we are just duplicating it
      // see https://discuss.gradle.org/t/add-custom-javadoc-option-that-does-not-take-an-argument/5959
      javadoc.options.encoding='UTF8'
      javadoc.options.addStringOption('Xdoclint:all,-missing', '-quiet')
      /*
      TODO: building javadocs with java 9 b118 is currently broken with weird errors, so
      for now this is commented out...try again with the next ea build...
      javadoc.executable = new File(project.javaHome, 'bin/javadoc')
      if (project.javaVersion == JavaVersion.VERSION_1_9) {
        // TODO: remove this hack! gradle should be passing this...
        javadoc.options.addStringOption('source', '8')
      }*/
    }
  }

  /* Sets up the dependencies that we build as part of this project but
    register as thought they were external to resolve internally. We register
    them as external dependencies so the build plugin that we use can be used
    to build elasticsearch plugins outside of the elasticsearch source tree. */
  ext.projectSubstitutions = [
    "org.elasticsearch.gradle:build-tools:${version}": ':build-tools',
    "org.elasticsearch:rest-api-spec:${version}": ':rest-api-spec',
    "org.elasticsearch:elasticsearch:${version}": ':core',
    "org.elasticsearch.client:rest:${version}": ':client:rest',
    "org.elasticsearch.client:sniffer:${version}": ':client:sniffer',
    "org.elasticsearch.client:test:${version}": ':client:test',
    "org.elasticsearch.client:transport:${version}": ':client:transport',
    "org.elasticsearch.test:framework:${version}": ':test:framework',
    "org.elasticsearch.distribution.integ-test-zip:elasticsearch:${version}": ':distribution:integ-test-zip',
    "org.elasticsearch.distribution.zip:elasticsearch:${version}": ':distribution:zip',
    "org.elasticsearch.distribution.tar:elasticsearch:${version}": ':distribution:tar',
    "org.elasticsearch.distribution.rpm:elasticsearch:${version}": ':distribution:rpm',
    "org.elasticsearch.distribution.deb:elasticsearch:${version}": ':distribution:deb',
    "org.elasticsearch.test:logger-usage:${version}": ':test:logger-usage',
    // for transport client
    "org.elasticsearch.plugin:transport-netty4-client:${version}": ':modules:transport-netty4',
    "org.elasticsearch.plugin:reindex-client:${version}": ':modules:reindex',
    "org.elasticsearch.plugin:lang-mustache-client:${version}": ':modules:lang-mustache',
    "org.elasticsearch.plugin:parent-join-client:${version}": ':modules:parent-join',
    "org.elasticsearch.plugin:aggs-matrix-stats-client:${version}": ':modules:aggs-matrix-stats',
    "org.elasticsearch.plugin:percolator-client:${version}": ':modules:percolator',
  ]
  if (indexCompatVersions[-1].snapshot) {
    /* The last and second to last versions can be snapshots. Rather than use
     * snapshots built by CI we connect these versions to projects that build
     * those those versions from the HEAD of the appropriate branch. */
    if (indexCompatVersions[-1].bugfix == 0) {
      ext.projectSubstitutions["org.elasticsearch.distribution.deb:elasticsearch:${indexCompatVersions[-1]}"] = ':distribution:bwc-stable'
      ext.projectSubstitutions["org.elasticsearch.distribution.rpm:elasticsearch:${indexCompatVersions[-1]}"] = ':distribution:bwc-stable'
      ext.projectSubstitutions["org.elasticsearch.distribution.zip:elasticsearch:${indexCompatVersions[-1]}"] = ':distribution:bwc-stable'
      ext.projectSubstitutions["org.elasticsearch.distribution.deb:elasticsearch:${indexCompatVersions[-2]}"] = ':distribution:bwc-release'
      ext.projectSubstitutions["org.elasticsearch.distribution.rpm:elasticsearch:${indexCompatVersions[-2]}"] = ':distribution:bwc-release'
      ext.projectSubstitutions["org.elasticsearch.distribution.zip:elasticsearch:${indexCompatVersions[-2]}"] = ':distribution:bwc-release'
    } else {
      ext.projectSubstitutions["org.elasticsearch.distribution.deb:elasticsearch:${indexCompatVersions[-1]}"] = ':distribution:bwc-release'
      ext.projectSubstitutions["org.elasticsearch.distribution.rpm:elasticsearch:${indexCompatVersions[-1]}"] = ':distribution:bwc-release'
      ext.projectSubstitutions["org.elasticsearch.distribution.zip:elasticsearch:${indexCompatVersions[-1]}"] = ':distribution:bwc-release'
    }
  }
  project.afterEvaluate {
    configurations.all {
      resolutionStrategy.dependencySubstitution { DependencySubstitutions subs ->
        projectSubstitutions.each { k,v ->
          subs.substitute(subs.module(k)).with(subs.project(v))
        }
      }
    }
  }
}

// Ensure similar tasks in dependent projects run first. The projectsEvaluated here is
// important because, while dependencies.all will pickup future dependencies,
// it is not necessarily true that the task exists in both projects at the time
// the dependency is added.
gradle.projectsEvaluated {
  allprojects {
    if (project.path == ':test:framework') {
      // :test:framework:test cannot run before and after :core:test
      return
    }
    configurations.all {
      dependencies.all { Dependency dep ->
        Project upstreamProject = null
        if (dep instanceof ProjectDependency) {
          upstreamProject = dep.dependencyProject
        } else {
          // gradle doesn't apply substitutions until resolve time, so they won't
          // show up as a ProjectDependency above
          String substitution = projectSubstitutions.get("${dep.group}:${dep.name}:${dep.version}")
          if (substitution != null) {
            upstreamProject = findProject(substitution)
          }
        }
        if (upstreamProject != null) {
          if (project.path == upstreamProject.path) {
            // TODO: distribution integ tests depend on themselves (!), fix that
            return
          }
          for (String taskName : ['test', 'integTest']) {
            Task task = project.tasks.findByName(taskName)
            Task upstreamTask = upstreamProject.tasks.findByName(taskName)
            if (task != null && upstreamTask != null) {
              task.mustRunAfter(upstreamTask)
            }
          }
        }
      }
    }
  }
}

// intellij configuration
allprojects {
  apply plugin: 'idea'

  if (isIdea) {
    project.buildDir = file('build-idea')
  }
  idea {
    module {
      inheritOutputDirs = false
      outputDir = file('build-idea/classes/main')
      testOutputDir = file('build-idea/classes/test')

      // also ignore other possible build dirs
      excludeDirs += file('build')
      excludeDirs += file('build-eclipse')

      iml {
        // fix so that Gradle idea plugin properly generates support for resource folders
        // see also https://issues.gradle.org/browse/GRADLE-2975
        withXml {
          it.asNode().component.content.sourceFolder.findAll { it.@url == 'file://$MODULE_DIR$/src/main/resources' }.each {
            it.attributes().remove('isTestSource')
            it.attributes().put('type', 'java-resource')
          }
          it.asNode().component.content.sourceFolder.findAll { it.@url == 'file://$MODULE_DIR$/src/test/resources' }.each {
            it.attributes().remove('isTestSource')
            it.attributes().put('type', 'java-test-resource')
          }
        }
      }
    }
  }

  task cleanIdeaBuildDir(type: Delete) {
    delete 'build-idea'
  }
  cleanIdeaBuildDir.setGroup("ide")
  cleanIdeaBuildDir.setDescription("Deletes the IDEA build directory.")

  tasks.cleanIdea.dependsOn(cleanIdeaBuildDir)
}

idea {
  project {
    vcs = 'Git'
  }
}
// Make sure gradle idea was run before running anything in intellij (including import).
File ideaMarker = new File(projectDir, '.local-idea-is-configured')
tasks.idea.doLast {
  ideaMarker.setText('', 'UTF-8')
}
if (System.getProperty('idea.active') != null && ideaMarker.exists() == false) {
  throw new GradleException('You must run gradle idea from the root of elasticsearch before importing into IntelliJ')
}

// eclipse configuration
allprojects {
  apply plugin: 'eclipse'
  // Name all the non-root projects after their path so that paths get grouped together when imported into eclipse.
  if (path != ':') {
    eclipse.project.name = path
    if (Os.isFamily(Os.FAMILY_WINDOWS)) {
      eclipse.project.name = eclipse.project.name.replace(':', '_')
    }
  }

  plugins.withType(JavaBasePlugin) {
    File eclipseBuild = project.file('build-eclipse')
    eclipse.classpath.defaultOutputDir = eclipseBuild
    if (isEclipse) {
      // set this so generated dirs will be relative to eclipse build
      project.buildDir = eclipseBuild
    }
    eclipse.classpath.file.whenMerged { classpath ->
      // give each source folder a unique corresponding output folder
      int i = 0;
      classpath.entries.findAll { it instanceof SourceFolder }.each { folder ->
        i++;
        // this is *NOT* a path or a file.
        folder.output = "build-eclipse/" + i
      }
    }
  }
  task copyEclipseSettings(type: Copy) {
    // TODO: "package this up" for external builds
    from new File(project.rootDir, 'buildSrc/src/main/resources/eclipse.settings')
    into '.settings'
  }
  // otherwise .settings is not nuked entirely
  task wipeEclipseSettings(type: Delete) {
    delete '.settings'
  }
  tasks.cleanEclipse.dependsOn(wipeEclipseSettings)
  // otherwise the eclipse merging is *super confusing*
  tasks.eclipse.dependsOn(cleanEclipse, copyEclipseSettings)
}

// we need to add the same --debug-jvm option as
// the real RunTask has, so we can pass it through
class Run extends DefaultTask {
  boolean debug = false

  @org.gradle.api.internal.tasks.options.Option(
        option = "debug-jvm",
        description = "Enable debugging configuration, to allow attaching a debugger to elasticsearch."
  )
  public void setDebug(boolean enabled) {
    project.project(':distribution').run.clusterConfig.debug = enabled
  }
}
task run(type: Run) {
  dependsOn ':distribution:run'
  description = 'Runs elasticsearch in the foreground'
  group = 'Verification'
  impliesSubProjects = true
}<|MERGE_RESOLUTION|>--- conflicted
+++ resolved
@@ -104,18 +104,10 @@
   // unreleased version of closest branch. So for those cases, the version includes -SNAPSHOT,
   // and the bwc distribution will checkout and build that version.
   Version last = versions[-1]
-<<<<<<< HEAD
-  versions[-1] = new Version(last.major, last.minor, last.bugfix,
-    true, last.unreleased)
-  if (last.bugfix == 0) {
-    versions[-2] = new Version(
-      versions[-2].major, versions[-2].minor, versions[-2].bugfix, true, last.unreleased)
-=======
   versions[-1] = new Version(last.major, last.minor, last.bugfix, true)
   if (last.bugfix == 0) {
     versions[-2] = new Version(
         versions[-2].major, versions[-2].minor, versions[-2].bugfix, true)
->>>>>>> 5da8ce83
   }
 }
 
