--- conflicted
+++ resolved
@@ -22,13 +22,10 @@
 grant codeBase "${codebase.elasticsearch}" {
   // needed for loading plugins which may expect the context class loader to be set
   permission java.lang.RuntimePermission "setContextClassLoader";
-<<<<<<< HEAD
+  // needed for SPI class loading
+  permission java.lang.RuntimePermission "accessDeclaredMembers";
   // needed by HotThreads to enable wait/block time accounting on demand
   permission java.lang.management.ManagementPermission "control";
-=======
-  // needed for SPI class loading
-  permission java.lang.RuntimePermission "accessDeclaredMembers";
->>>>>>> 5964ffe7
 };
 
 //// Very special jar permissions:
