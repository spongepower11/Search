/*
 * Copyright Elasticsearch B.V. and/or licensed to Elasticsearch B.V. under one
 * or more contributor license agreements. Licensed under the Elastic License
 * 2.0 and the Server Side Public License, v 1; you may not use this file except
 * in compliance with, at your election, the Elastic License 2.0 or the Server
 * Side Public License, v 1.
 */

// Default security policy file.
// On startup, BootStrap reads environment and adds additional permissions
// for configured paths and network binding to these.

//// SecurityManager impl:
//// Must have all permissions to properly perform access checks

grant codeBase "${codebase.elasticsearch-secure-sm}" {
  permission java.security.AllPermission;
};

//// Elasticsearch core:
//// These are only allowed inside the server jar, not in plugins
grant codeBase "${codebase.elasticsearch}" {
  // needed for loading plugins which may expect the context class loader to be set
  permission java.lang.RuntimePermission "setContextClassLoader";
  // needed for the readiness service
  permission java.net.SocketPermission "127.0.0.1", "listen, accept";
  // required if started with -Djava.net.preferIPv6Addresses=true
  permission java.net.SocketPermission "0:0:0:0:0:0:0:1", "listen, accept";

  // for module layer
  permission java.lang.RuntimePermission "createClassLoader";
  permission java.lang.RuntimePermission "getClassLoader";
};

//// Very special jar permissions:
//// These are dangerous permissions that we don't want to grant to everything.

grant codeBase "${codebase.lucene-core}" {
  // needed to allow MMapDirectory's "unmap hack" (die unmap hack, die)
  // java 8 package
  permission java.lang.RuntimePermission "accessClassInPackage.sun.misc";
  // java 9 "package"
  permission java.lang.RuntimePermission "accessClassInPackage.jdk.internal.ref";
  permission java.lang.reflect.ReflectPermission "suppressAccessChecks";
  // NOTE: also needed for RAMUsageEstimator size calculations
  permission java.lang.RuntimePermission "accessDeclaredMembers";
};

grant codeBase "${codebase.lucene-misc}" {
  // needed to allow shard shrinking to use hard-links if possible via lucenes HardlinkCopyDirectoryWrapper
  permission java.nio.file.LinkPermission "hard";
};

grant codeBase "${codebase.elasticsearch-plugin-classloader}" {
  // needed to create the classloader which allows plugins to extend other plugins
  permission java.lang.RuntimePermission "createClassLoader";
};

grant codeBase "${codebase.elasticsearch-core}" {
  permission java.lang.RuntimePermission "createClassLoader";
  permission java.lang.RuntimePermission "getClassLoader";
};

grant codeBase "${codebase.elasticsearch-cli}" {
  // we don't actually use write, but it is needed to get the entire property map
  permission java.util.PropertyPermission "*", "read,write";
};

grant codeBase "${codebase.jna}" {
  // for registering native methods
  permission java.lang.RuntimePermission "accessDeclaredMembers";
};

grant codeBase "${codebase.log4j-api}" {
  permission java.lang.RuntimePermission "getClassLoader";
};

//// Everything else:

grant {
  // needed by vendored Guice
  permission java.lang.RuntimePermission "accessClassInPackage.jdk.internal.vm.annotation";

  // checked by scripting engines, and before hacks and other issues in
  // third party code, to safeguard these against unprivileged code like scripts.
  permission org.elasticsearch.SpecialPermission;

  // Allow host/ip name service lookups
  permission java.net.SocketPermission "*", "resolve";

  // Allow reading and setting socket keepalive options
  permission jdk.net.NetworkPermission "getOption.TCP_KEEPIDLE";
  permission jdk.net.NetworkPermission "setOption.TCP_KEEPIDLE";
  permission jdk.net.NetworkPermission "getOption.TCP_KEEPINTERVAL";
  permission jdk.net.NetworkPermission "setOption.TCP_KEEPINTERVAL";
  permission jdk.net.NetworkPermission "getOption.TCP_KEEPCOUNT";
  permission jdk.net.NetworkPermission "setOption.TCP_KEEPCOUNT";

  // Allow read access to all system properties
  permission java.util.PropertyPermission "*", "read";

  // TODO: clean all these property writes up, and don't allow any more in. these are all bogus!

  // LuceneTestCase randomization (locale/timezone/cpus/ssd)
  // TODO: put these in doPrivileged and move these to test-framework.policy
  permission java.util.PropertyPermission "user.language", "write";
  permission java.util.PropertyPermission "user.timezone", "write";
  permission java.util.PropertyPermission "lucene.cms.override_core_count", "write";
  permission java.util.PropertyPermission "lucene.cms.override_spins", "write";
  // messiness in LuceneTestCase: do the above, or clean this up, or simply allow to fail if its denied
  permission java.util.PropertyPermission "solr.solr.home", "write";
  permission java.util.PropertyPermission "solr.data.dir", "write";
  permission java.util.PropertyPermission "solr.directoryFactory", "write";

  // set by ESTestCase to improve test reproducibility
  // TODO: set this with gradle or some other way that repros with seed?
  permission java.util.PropertyPermission "processors.override", "write";

  // TODO: these simply trigger a noisy warning if its unable to clear the properties
  // fix that in randomizedtesting
  permission java.util.PropertyPermission "junit4.childvm.count", "write";
  permission java.util.PropertyPermission "junit4.childvm.id", "write";

  // needed by Settings
  permission java.lang.RuntimePermission "getenv.*";

  // thread permission for the same thread group and ancestor groups
  // (this logic is more strict than the JDK, see SecureSM)
  permission java.lang.RuntimePermission "modifyThread";
  permission java.lang.RuntimePermission "modifyThreadGroup";

  // needed by ExceptionSerializationTests and RestTestCase for
  // some hackish things they do. otherwise only needed by groovy
  // (TODO: clean this up?)
  permission java.lang.RuntimePermission "getProtectionDomain";

  // needed by HotThreads and potentially more
  // otherwise can be provided only to test libraries
  permission java.lang.RuntimePermission "getStackTrace";

  // needed by JMX instead of getFileSystemAttributes, seems like a bug...
  permission java.lang.RuntimePermission "getFileStoreAttributes";

  // needed for jimfs and NewPathForShardsTests
  // otherwise can be provided only to test libraries
  permission java.lang.RuntimePermission "fileSystemProvider";

  // needed by jvminfo for monitoring the jvm
  permission java.lang.management.ManagementPermission "monitor";

  // needed by JDKESLoggerTests
  permission java.util.logging.LoggingPermission "control";

  // load averages on Linux
  permission java.io.FilePermission "/proc/loadavg", "read";

  // read max virtual memory areas
  permission java.io.FilePermission "/proc/sys/vm/max_map_count", "read";

  // OS release on Linux
  permission java.io.FilePermission "/etc/os-release", "read";
  permission java.io.FilePermission "/usr/lib/os-release", "read";
  permission java.io.FilePermission "/etc/system-release", "read";

  // io stats on Linux
  permission java.io.FilePermission "/proc/self/mountinfo", "read";
  permission java.io.FilePermission "/proc/diskstats", "read";

  // control group stats on Linux. cgroup v2 stats are in an unpredicable
  // location under `/sys/fs/cgroup`, so unfortunately we have to allow
  // read access to the entire directory hierarchy.
  permission java.io.FilePermission "/proc/self/cgroup", "read";
  permission java.io.FilePermission "/sys/fs/cgroup/-", "read";

<<<<<<< HEAD
  // system memory on Linux systems affected by JDK bug (#66629)
  permission java.io.FilePermission "/proc/meminfo", "read";

  // needed for com.nimbusds.jose.shaded.gson.Gson.toJson
  permission java.lang.RuntimePermission "accessDeclaredMembers";

  // needed for com.nimbusds.oauth2.sdk.id.Identifier#value
  permission java.lang.reflect.ReflectPermission "suppressAccessChecks";
=======
>>>>>>> 2bfdeffd
};<|MERGE_RESOLUTION|>--- conflicted
+++ resolved
@@ -172,15 +172,9 @@
   permission java.io.FilePermission "/proc/self/cgroup", "read";
   permission java.io.FilePermission "/sys/fs/cgroup/-", "read";
 
-<<<<<<< HEAD
-  // system memory on Linux systems affected by JDK bug (#66629)
-  permission java.io.FilePermission "/proc/meminfo", "read";
-
   // needed for com.nimbusds.jose.shaded.gson.Gson.toJson
   permission java.lang.RuntimePermission "accessDeclaredMembers";
 
   // needed for com.nimbusds.oauth2.sdk.id.Identifier#value
   permission java.lang.reflect.ReflectPermission "suppressAccessChecks";
-=======
->>>>>>> 2bfdeffd
 };