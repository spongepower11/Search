--- conflicted
+++ resolved
@@ -67,16 +67,7 @@
      */
     public IngestDocument(IngestDocument other) {
         this(
-<<<<<<< HEAD
-            new IngestSourceAndMetadata(
-                deepCopyMap(other.sourceAndMetadata.getSource()),
-                deepCopyMap(other.sourceAndMetadata.getMetadata()),
-                other.getIngestSourceAndMetadata().timestamp,
-                other.getIngestSourceAndMetadata().getValidators()
-            ),
-=======
             new IngestCtxMap(deepCopyMap(other.sourceAndMetadata.getSource()), other.sourceAndMetadata.getMetadata().clone()),
->>>>>>> 4732fc23
             deepCopyMap(other.ingestMetadata)
         );
     }
