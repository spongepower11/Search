--- conflicted
+++ resolved
@@ -114,11 +114,7 @@
 import java.util.Set;
 import java.util.concurrent.Executor;
 import java.util.concurrent.atomic.AtomicBoolean;
-<<<<<<< HEAD
 import java.util.function.Predicate;
-=======
-import java.util.function.Function;
->>>>>>> 3074e512
 import java.util.stream.Collectors;
 
 import static org.elasticsearch.index.snapshots.blobstore.BlobStoreIndexShardSnapshot.FileInfo.canonicalName;
@@ -385,7 +381,6 @@
             listener.onFailure(new RepositoryException(metadata.name(), "cannot delete snapshot from a readonly repository"));
         } else {
             try {
-<<<<<<< HEAD
                 final Set<String> rootBlobs = blobContainer().listBlobs().keySet();
                 final RepositoryData repositoryData = getRepositoryData(latestGeneration(rootBlobs));
                 final Map<String, BlobContainer> foundIndices = blobStore().blobContainer(indicesPath()).children();
@@ -396,28 +391,6 @@
                     doDeleteShardSnapshotsLegacy(
                         snapshotId, repositoryStateId, version, foundIndices, rootBlobs, repositoryData, listener);
                 }
-=======
-                snapshot = getSnapshotInfo(snapshotId);
-            } catch (SnapshotMissingException ex) {
-                listener.onFailure(ex);
-                return;
-            } catch (IllegalStateException | SnapshotException | ElasticsearchParseException ex) {
-                logger.warn(() -> new ParameterizedMessage("cannot read snapshot file [{}]", snapshotId), ex);
-            }
-            // Delete snapshot from the index file, since it is the maintainer of truth of active snapshots
-            final RepositoryData updatedRepositoryData;
-            final Map<String, BlobContainer> foundIndices;
-            final Map<String, BlobMetaData> rootBlobs;
-            try {
-                rootBlobs = blobContainer().listBlobs();
-                final RepositoryData repositoryData = getRepositoryData(latestGeneration(rootBlobs.keySet()));
-                updatedRepositoryData = repositoryData.removeSnapshot(snapshotId);
-                // Cache the indices that were found before writing out the new index-N blob so that a stuck master will never
-                // delete an index that was created by another master node after writing this index-N blob.
-
-                foundIndices = blobStore().blobContainer(indicesPath()).children();
-                writeIndexGen(updatedRepositoryData, repositoryStateId);
->>>>>>> 3074e512
             } catch (Exception ex) {
                 listener.onFailure(new RepositoryException(metadata.name(), "failed to delete snapshot [" + snapshotId + "]", ex));
             }
@@ -544,22 +517,6 @@
                         }
                     }));
             }
-<<<<<<< HEAD
-=======
-            final var survivingIndices = updatedRepositoryData.getIndices();
-            deleteIndices(
-                updatedRepositoryData,
-                Optional.ofNullable(finalSnapshotInfo)
-                    .map(info -> info.indices().stream().filter(survivingIndices::containsKey)
-                        .map(updatedRepositoryData::resolveIndexId).collect(Collectors.toList()))
-                    .orElse(Collections.emptyList()),
-                snapshotId,
-                ActionListener.delegateFailure(listener,
-                    (l, v) -> cleanupStaleBlobs(foundIndices,
-                        Sets.difference(rootBlobs.keySet(), new HashSet<>(snapMetaFilesToDelete)).stream().collect(
-                            Collectors.toMap(Function.identity(), rootBlobs::get)),
-                        updatedRepositoryData, ActionListener.map(l, ignored -> null))));
->>>>>>> 3074e512
         }
 
         // Once we are done removing the snapshot from the metadata if each affected shard we can update the repository metadata atomically
@@ -663,13 +620,8 @@
      * @param version           Minimum ES version the repo should be readable by
      * @param listener          Lister to complete when done
      */
-<<<<<<< HEAD
     public void cleanup(long repositoryStateId, Version version, ActionListener<RepositoryCleanupResult> listener) {
-        ActionListener.completeWith(listener, () -> {
-=======
-    public void cleanup(long repositoryStateId, ActionListener<RepositoryCleanupResult> listener) {
-        try {
->>>>>>> 3074e512
+        try {
             if (isReadOnly()) {
                 throw new RepositoryException(metadata.name(), "cannot run cleanup on readonly repository");
             }
@@ -690,22 +642,12 @@
                 listener.onResponse(new RepositoryCleanupResult(DeleteResult.ZERO));
             } else {
                 // write new index-N blob to ensure concurrent operations will fail
-                writeIndexGen(repositoryData, repositoryStateId);
+                writeIndexGen(repositoryData, repositoryStateId, version);
                 cleanupStaleBlobs(foundIndices, rootBlobs, repositoryData, ActionListener.map(listener, RepositoryCleanupResult::new));
             }
-<<<<<<< HEAD
-            // write new index-N blob to ensure concurrent operations will fail
-            writeIndexGen(repositoryData, repositoryStateId, version);
-            final DeleteResult deleteIndicesResult = cleanupStaleIndices(foundIndices, survivingIndexIds);
-            List<String> cleaned = cleanupStaleRootFiles(staleRootBlobs);
-            return new RepositoryCleanupResult(
-                deleteIndicesResult.add(cleaned.size(), cleaned.stream().mapToLong(name -> rootBlobs.get(name).length()).sum()));
-        });
-=======
         } catch (Exception e) {
             listener.onFailure(e);
         }
->>>>>>> 3074e512
     }
 
     // Finds all blobs directly under the repository root path that are not referenced by the current RepositoryData
@@ -1496,7 +1438,6 @@
                 || FsBlobContainer.isTempBlobName(blob)).collect(Collectors.toList());
     }
 
-<<<<<<< HEAD
     /**
      * Delete shard snapshot from shard level metadata.
      */
@@ -1552,8 +1493,6 @@
             }
         });
     }
-=======
->>>>>>> 3074e512
 
     /**
      * Loads information about shard snapshot
