/*
 * Licensed to Elasticsearch under one or more contributor
 * license agreements. See the NOTICE file distributed with
 * this work for additional information regarding copyright
 * ownership. Elasticsearch licenses this file to you under
 * the Apache License, Version 2.0 (the "License"); you may
 * not use this file except in compliance with the License.
 * You may obtain a copy of the License at
 *
 *    http://www.apache.org/licenses/LICENSE-2.0
 *
 * Unless required by applicable law or agreed to in writing,
 * software distributed under the License is distributed on an
 * "AS IS" BASIS, WITHOUT WARRANTIES OR CONDITIONS OF ANY
 * KIND, either express or implied.  See the License for the
 * specific language governing permissions and limitations
 * under the License.
 */

package org.elasticsearch.repositories.blobstore;

import org.apache.logging.log4j.LogManager;
import org.apache.logging.log4j.Logger;
import org.apache.logging.log4j.message.ParameterizedMessage;
import org.apache.lucene.index.IndexCommit;
import org.apache.lucene.store.IOContext;
import org.apache.lucene.store.IndexInput;
import org.apache.lucene.store.RateLimiter;
import org.apache.lucene.util.BytesRef;
import org.apache.lucene.util.BytesRefBuilder;
import org.apache.lucene.util.SetOnce;
import org.elasticsearch.ElasticsearchParseException;
import org.elasticsearch.ExceptionsHelper;
import org.elasticsearch.Version;
import org.elasticsearch.action.ActionListener;
import org.elasticsearch.action.ActionRunnable;
import org.elasticsearch.action.support.GroupedActionListener;
import org.elasticsearch.cluster.metadata.IndexMetaData;
import org.elasticsearch.cluster.metadata.MetaData;
import org.elasticsearch.cluster.metadata.RepositoryMetaData;
import org.elasticsearch.cluster.node.DiscoveryNode;
import org.elasticsearch.common.Nullable;
import org.elasticsearch.common.Numbers;
import org.elasticsearch.common.Strings;
import org.elasticsearch.common.UUIDs;
import org.elasticsearch.common.blobstore.BlobContainer;
import org.elasticsearch.common.blobstore.BlobMetaData;
import org.elasticsearch.common.blobstore.BlobPath;
import org.elasticsearch.common.blobstore.BlobStore;
import org.elasticsearch.common.blobstore.fs.FsBlobContainer;
import org.elasticsearch.common.bytes.BytesArray;
import org.elasticsearch.common.bytes.BytesReference;
import org.elasticsearch.common.collect.Tuple;
import org.elasticsearch.common.component.AbstractLifecycleComponent;
import org.elasticsearch.common.compress.NotXContentException;
import org.elasticsearch.common.io.stream.BytesStreamOutput;
import org.elasticsearch.common.io.stream.OutputStreamStreamOutput;
import org.elasticsearch.common.io.stream.StreamOutput;
import org.elasticsearch.common.lucene.Lucene;
import org.elasticsearch.common.lucene.store.InputStreamIndexInput;
import org.elasticsearch.common.metrics.CounterMetric;
import org.elasticsearch.common.settings.Setting;
import org.elasticsearch.common.settings.Settings;
import org.elasticsearch.common.unit.ByteSizeUnit;
import org.elasticsearch.common.unit.ByteSizeValue;
import org.elasticsearch.common.util.set.Sets;
import org.elasticsearch.common.xcontent.LoggingDeprecationHandler;
import org.elasticsearch.common.xcontent.NamedXContentRegistry;
import org.elasticsearch.common.xcontent.ToXContent;
import org.elasticsearch.common.xcontent.XContentBuilder;
import org.elasticsearch.common.xcontent.XContentFactory;
import org.elasticsearch.common.xcontent.XContentHelper;
import org.elasticsearch.common.xcontent.XContentParser;
import org.elasticsearch.common.xcontent.XContentType;
import org.elasticsearch.core.internal.io.Streams;
import org.elasticsearch.index.shard.IndexShard;
import org.elasticsearch.index.shard.ShardId;
import org.elasticsearch.index.snapshots.IndexShardRestoreFailedException;
import org.elasticsearch.index.snapshots.IndexShardSnapshotException;
import org.elasticsearch.index.snapshots.IndexShardSnapshotFailedException;
import org.elasticsearch.index.snapshots.IndexShardSnapshotStatus;
import org.elasticsearch.index.snapshots.blobstore.BlobStoreIndexShardSnapshot;
import org.elasticsearch.index.snapshots.blobstore.BlobStoreIndexShardSnapshots;
import org.elasticsearch.index.snapshots.blobstore.RateLimitingInputStream;
import org.elasticsearch.index.snapshots.blobstore.SlicedInputStream;
import org.elasticsearch.index.snapshots.blobstore.SnapshotFiles;
import org.elasticsearch.index.store.Store;
import org.elasticsearch.index.store.StoreFileMetaData;
import org.elasticsearch.indices.recovery.RecoveryState;
import org.elasticsearch.repositories.IndexId;
import org.elasticsearch.repositories.Repository;
import org.elasticsearch.repositories.RepositoryData;
import org.elasticsearch.repositories.RepositoryException;
import org.elasticsearch.repositories.RepositoryVerificationException;
import org.elasticsearch.snapshots.InvalidSnapshotNameException;
import org.elasticsearch.snapshots.SnapshotCreationException;
import org.elasticsearch.snapshots.SnapshotException;
import org.elasticsearch.snapshots.SnapshotId;
import org.elasticsearch.snapshots.SnapshotInfo;
import org.elasticsearch.snapshots.SnapshotMissingException;
import org.elasticsearch.snapshots.SnapshotShardFailure;
import org.elasticsearch.threadpool.ThreadPool;

import java.io.FilterInputStream;
import java.io.IOException;
import java.io.InputStream;
import java.nio.file.FileAlreadyExistsException;
import java.nio.file.NoSuchFileException;
import java.util.ArrayList;
import java.util.Collection;
import java.util.List;
import java.util.Map;
import java.util.Set;
import java.util.concurrent.Executor;
import java.util.stream.Collectors;

import static org.elasticsearch.index.snapshots.blobstore.BlobStoreIndexShardSnapshot.FileInfo.canonicalName;

/**
 * BlobStore - based implementation of Snapshot Repository
 * <p>
 * This repository works with any {@link BlobStore} implementation. The blobStore could be (and preferred) lazy initialized in
 * {@link #createBlobStore()}.
 * <p>
 * BlobStoreRepository maintains the following structure in the blob store
 * <pre>
 * {@code
 *   STORE_ROOT
 *   |- index-N           - list of all snapshot ids and the indices belonging to each snapshot, N is the generation of the file
 *   |- index.latest      - contains the numeric value of the latest generation of the index file (i.e. N from above)
 *   |- incompatible-snapshots - list of all snapshot ids that are no longer compatible with the current version of the cluster
 *   |- snap-20131010 - JSON serialized Snapshot for snapshot "20131010"
 *   |- meta-20131010.dat - JSON serialized MetaData for snapshot "20131010" (includes only global metadata)
 *   |- snap-20131011 - JSON serialized Snapshot for snapshot "20131011"
 *   |- meta-20131011.dat - JSON serialized MetaData for snapshot "20131011"
 *   .....
 *   |- indices/ - data for all indices
 *      |- Ac1342-B_x/ - data for index "foo" which was assigned the unique id of Ac1342-B_x in the repository
 *      |  |- meta-20131010.dat - JSON Serialized IndexMetaData for index "foo"
 *      |  |- 0/ - data for shard "0" of index "foo"
 *      |  |  |- __1                      \  (files with numeric names were created by older ES versions)
 *      |  |  |- __2                      |
 *      |  |  |- __VPO5oDMVT5y4Akv8T_AO_A |- files from different segments see snap-* for their mappings to real segment files
 *      |  |  |- __1gbJy18wS_2kv1qI7FgKuQ |
 *      |  |  |- __R8JvZAHlSMyMXyZc2SS8Zg /
 *      |  |  .....
 *      |  |  |- snap-20131010.dat - JSON serialized BlobStoreIndexShardSnapshot for snapshot "20131010"
 *      |  |  |- snap-20131011.dat - JSON serialized BlobStoreIndexShardSnapshot for snapshot "20131011"
 *      |  |  |- list-123 - JSON serialized BlobStoreIndexShardSnapshot for snapshot "20131011"
 *      |  |
 *      |  |- 1/ - data for shard "1" of index "foo"
 *      |  |  |- __1
 *      |  |  .....
 *      |  |
 *      |  |-2/
 *      |  ......
 *      |
 *      |- 1xB0D8_B3y/ - data for index "bar" which was assigned the unique id of 1xB0D8_B3y in the repository
 *      ......
 * }
 * </pre>
 */
public abstract class BlobStoreRepository extends AbstractLifecycleComponent implements Repository {
    private static final Logger logger = LogManager.getLogger(BlobStoreRepository.class);

    protected final RepositoryMetaData metadata;

    protected final NamedXContentRegistry namedXContentRegistry;

    private final ThreadPool threadPool;

    private static final int BUFFER_SIZE = 4096;

    private static final String SNAPSHOT_PREFIX = "snap-";

    private static final String SNAPSHOT_CODEC = "snapshot";

    private static final String INDEX_FILE_PREFIX = "index-";

    private static final String INDEX_LATEST_BLOB = "index.latest";

    private static final String INCOMPATIBLE_SNAPSHOTS_BLOB = "incompatible-snapshots";

    private static final String TESTS_FILE = "tests-";

    private static final String METADATA_NAME_FORMAT = "meta-%s.dat";

    private static final String METADATA_CODEC = "metadata";

    private static final String INDEX_METADATA_CODEC = "index-metadata";

    private static final String SNAPSHOT_NAME_FORMAT = SNAPSHOT_PREFIX + "%s.dat";

    private static final String SNAPSHOT_INDEX_PREFIX = "index-";

    private static final String SNAPSHOT_INDEX_NAME_FORMAT = SNAPSHOT_INDEX_PREFIX + "%s";

    private static final String SNAPSHOT_INDEX_CODEC = "snapshots";

    private static final String DATA_BLOB_PREFIX = "__";

    /**
     * When set to true metadata files are stored in compressed format. This setting doesn’t affect index
     * files that are already compressed by default. Changing the setting does not invalidate existing files since reads
     * do not observe the setting, instead they examine the file to see if it is compressed or not.
     */
    public static final Setting<Boolean> COMPRESS_SETTING = Setting.boolSetting("compress", true, Setting.Property.NodeScope);

    private final Settings settings;

    private final boolean compress;

    private final RateLimiter snapshotRateLimiter;

    private final RateLimiter restoreRateLimiter;

    private final CounterMetric snapshotRateLimitingTimeInNanos = new CounterMetric();

    private final CounterMetric restoreRateLimitingTimeInNanos = new CounterMetric();

    private final ChecksumBlobStoreFormat<MetaData> globalMetaDataFormat;

    private final ChecksumBlobStoreFormat<IndexMetaData> indexMetaDataFormat;

    private final ChecksumBlobStoreFormat<SnapshotInfo> snapshotFormat;

    private final boolean readOnly;

    private final ChecksumBlobStoreFormat<BlobStoreIndexShardSnapshot> indexShardSnapshotFormat;

    private final ChecksumBlobStoreFormat<BlobStoreIndexShardSnapshots> indexShardSnapshotsFormat;

    private final Object lock = new Object();

    private final SetOnce<BlobContainer> blobContainer = new SetOnce<>();

    private final SetOnce<BlobStore> blobStore = new SetOnce<>();

    /**
     * Constructs new BlobStoreRepository
     * @param metadata   The metadata for this repository including name and settings
     * @param settings   Settings for the node this repository object is created on
     * @param threadPool Threadpool to run long running repository manipulations on asynchronously
     */
    protected BlobStoreRepository(RepositoryMetaData metadata, Settings settings, NamedXContentRegistry namedXContentRegistry,
                                  ThreadPool threadPool) {
        this.settings = settings;
        this.metadata = metadata;
        this.threadPool = threadPool;
        this.namedXContentRegistry = namedXContentRegistry;
        this.compress = COMPRESS_SETTING.get(metadata.settings());
        snapshotRateLimiter = getRateLimiter(metadata.settings(), "max_snapshot_bytes_per_sec", new ByteSizeValue(40, ByteSizeUnit.MB));
        restoreRateLimiter = getRateLimiter(metadata.settings(), "max_restore_bytes_per_sec", new ByteSizeValue(40, ByteSizeUnit.MB));
        readOnly = metadata.settings().getAsBoolean("readonly", false);

        indexShardSnapshotFormat = new ChecksumBlobStoreFormat<>(SNAPSHOT_CODEC, SNAPSHOT_NAME_FORMAT,
            BlobStoreIndexShardSnapshot::fromXContent, namedXContentRegistry, compress);
        indexShardSnapshotsFormat = new ChecksumBlobStoreFormat<>(SNAPSHOT_INDEX_CODEC, SNAPSHOT_INDEX_NAME_FORMAT,
            BlobStoreIndexShardSnapshots::fromXContent, namedXContentRegistry, compress);
        globalMetaDataFormat = new ChecksumBlobStoreFormat<>(METADATA_CODEC, METADATA_NAME_FORMAT,
            MetaData::fromXContent, namedXContentRegistry, compress);
        indexMetaDataFormat = new ChecksumBlobStoreFormat<>(INDEX_METADATA_CODEC, METADATA_NAME_FORMAT,
            IndexMetaData::fromXContent, namedXContentRegistry, compress);
        snapshotFormat = new ChecksumBlobStoreFormat<>(SNAPSHOT_CODEC, SNAPSHOT_NAME_FORMAT,
            SnapshotInfo::fromXContentInternal, namedXContentRegistry, compress);
    }

    @Override
    protected void doStart() {
        ByteSizeValue chunkSize = chunkSize();
        if (chunkSize != null && chunkSize.getBytes() <= 0) {
            throw new IllegalArgumentException("the chunk size cannot be negative: [" + chunkSize + "]");
        }
    }

    @Override
    protected void doStop() {}

    @Override
    protected void doClose() {
        BlobStore store;
        // to close blobStore if blobStore initialization is started during close
        synchronized (lock) {
            store = blobStore.get();
        }
        if (store != null) {
            try {
                store.close();
            } catch (Exception t) {
                logger.warn("cannot close blob store", t);
            }
        }
    }

    // package private, only use for testing
    BlobContainer getBlobContainer() {
        return blobContainer.get();
    }

    // for test purposes only
    protected BlobStore getBlobStore() {
        return blobStore.get();
    }

    /**
     * maintains single lazy instance of {@link BlobContainer}
     */
    protected BlobContainer blobContainer() {
        assertSnapshotOrGenericThread();

        BlobContainer blobContainer = this.blobContainer.get();
        if (blobContainer == null) {
           synchronized (lock) {
               blobContainer = this.blobContainer.get();
               if (blobContainer == null) {
                   blobContainer = blobStore().blobContainer(basePath());
                   this.blobContainer.set(blobContainer);
               }
           }
        }

        return blobContainer;
    }

    /**
     * maintains single lazy instance of {@link BlobStore}
     */
    protected BlobStore blobStore() {
        assertSnapshotOrGenericThread();

        BlobStore store = blobStore.get();
        if (store == null) {
            synchronized (lock) {
                store = blobStore.get();
                if (store == null) {
                    if (lifecycle.started() == false) {
                        throw new RepositoryException(metadata.name(), "repository is not in started state");
                    }
                    try {
                        store = createBlobStore();
                    } catch (RepositoryException e) {
                        throw e;
                    } catch (Exception e) {
                        throw new RepositoryException(metadata.name(), "cannot create blob store" , e);
                    }
                    blobStore.set(store);
                }
            }
        }
        return store;
    }

    /**
     * Creates new BlobStore to read and write data.
     */
    protected abstract BlobStore createBlobStore() throws Exception;

    /**
     * Returns base path of the repository
     */
    protected abstract BlobPath basePath();

    /**
     * Returns true if metadata and snapshot files should be compressed
     *
     * @return true if compression is needed
     */
    protected final boolean isCompress() {
        return compress;
    }

    /**
     * Returns data file chunk size.
     * <p>
     * This method should return null if no chunking is needed.
     *
     * @return chunk size
     */
    protected ByteSizeValue chunkSize() {
        return null;
    }

    @Override
    public RepositoryMetaData getMetadata() {
        return metadata;
    }

    @Override
    public void initializeSnapshot(SnapshotId snapshotId, List<IndexId> indices, MetaData clusterMetaData) {
        if (isReadOnly()) {
            throw new RepositoryException(metadata.name(), "cannot create snapshot in a readonly repository");
        }
        try {
            final String snapshotName = snapshotId.getName();
            // check if the snapshot name already exists in the repository
            final RepositoryData repositoryData = getRepositoryData();
            if (repositoryData.getAllSnapshotIds().stream().anyMatch(s -> s.getName().equals(snapshotName))) {
                throw new InvalidSnapshotNameException(metadata.name(), snapshotId.getName(), "snapshot with the same name already exists");
            }
            if (snapshotFormat.exists(blobContainer(), snapshotId.getUUID())) {
                throw new InvalidSnapshotNameException(metadata.name(), snapshotId.getName(), "snapshot with the same name already exists");
            }

            // Write Global MetaData
            globalMetaDataFormat.write(clusterMetaData, blobContainer(), snapshotId.getUUID());

            // write the index metadata for each index in the snapshot
            for (IndexId index : indices) {
                final IndexMetaData indexMetaData = clusterMetaData.index(index.getName());
                final BlobPath indexPath = basePath().add("indices").add(index.getId());
                final BlobContainer indexMetaDataBlobContainer = blobStore().blobContainer(indexPath);
                indexMetaDataFormat.write(indexMetaData, indexMetaDataBlobContainer, snapshotId.getUUID());
            }
        } catch (IOException ex) {
            throw new SnapshotCreationException(metadata.name(), snapshotId, ex);
        }
    }

    @Override
    public void deleteSnapshot(SnapshotId snapshotId, long repositoryStateId, ActionListener<Void> listener) {
        if (isReadOnly()) {
            listener.onFailure(new RepositoryException(metadata.name(), "cannot delete snapshot from a readonly repository"));
        } else {
            SnapshotInfo snapshot = null;
            try {
                snapshot = getSnapshotInfo(snapshotId);
            } catch (SnapshotMissingException ex) {
                listener.onFailure(ex);
                return;
            } catch (IllegalStateException | SnapshotException | ElasticsearchParseException ex) {
                logger.warn(() -> new ParameterizedMessage("cannot read snapshot file [{}]", snapshotId), ex);
            }
            // Delete snapshot from the index file, since it is the maintainer of truth of active snapshots
            final RepositoryData repositoryData;
            final RepositoryData updatedRepositoryData;
            try {
                repositoryData = getRepositoryData();
                updatedRepositoryData = repositoryData.removeSnapshot(snapshotId);
                writeIndexGen(updatedRepositoryData, repositoryStateId);
            } catch (Exception ex) {
                listener.onFailure(new RepositoryException(metadata.name(), "failed to delete snapshot [" + snapshotId + "]", ex));
                return;
            }
            final SnapshotInfo finalSnapshotInfo = snapshot;
            final Collection<IndexId> unreferencedIndices = Sets.newHashSet(repositoryData.getIndices().values());
            unreferencedIndices.removeAll(updatedRepositoryData.getIndices().values());
            final ActionListener<Void> afterDeleteIndices = unreferencedIndices.isEmpty()
                ? listener // if we don't have any newly unreferenced indices we move to the next step directly
                : ActionListener.wrap(
                    vv -> deleteUnreferencedIndices(unreferencedIndices, listener), listener::onFailure);
            deleteSnapshotBlobs(snapshot, snapshotId,
                snapshot == null || snapshot.indices().isEmpty()
                    ? afterDeleteIndices // if we don't have any indices to delete we move to the next step
                    : ActionListener.wrap(
                        v -> deleteIndices(
                            finalSnapshotInfo.indices().stream().map(repositoryData::resolveIndexId).collect(Collectors.toList()),
                            snapshotId, afterDeleteIndices), listener::onFailure));
        }
    }

    private void deleteSnapshotBlobs(@Nullable SnapshotInfo snapshot, SnapshotId snapshotId, ActionListener<Void> listener) {
        final Executor executor = threadPool.executor(ThreadPool.Names.SNAPSHOT);
        final ActionListener<Void> deleteListener = new GroupedActionListener<>(ActionListener.map(listener, v -> null), 2);
        executor.execute(new ActionRunnable<Void>(listener) {
            @Override
            protected void doRun() {
                // delete the snapshot file
                deleteSnapshotBlobIgnoringErrors(snapshot, snapshotId.getUUID());
                deleteListener.onResponse(null);
            }
        });
        executor.execute(new ActionRunnable<Void>(listener) {
            @Override
            protected void doRun() {
                // delete the global metadata file
                deleteGlobalMetaDataBlobIgnoringErrors(snapshot, snapshotId.getUUID());
                deleteListener.onResponse(null);
            }
        });
    }

    private void deleteIndices(List<IndexId> indices, SnapshotId snapshotId, ActionListener<Void> listener) {
        final ActionListener<Void> groupedListener = new GroupedActionListener<>(ActionListener.map(listener, v -> null), indices.size());
        for (IndexId indexId: indices) {
            threadPool.executor(ThreadPool.Names.SNAPSHOT).execute(new ActionRunnable<Void>(groupedListener) {

                @Override
                protected void doRun() {
                    IndexMetaData indexMetaData = null;
                    try {
                        indexMetaData = getSnapshotIndexMetaData(snapshotId, indexId);
                    } catch (Exception ex) {
                        logger.warn(() ->
                            new ParameterizedMessage("[{}] [{}] failed to read metadata for index", snapshotId, indexId.getName()), ex);
                    }
                    deleteIndexMetaDataBlobIgnoringErrors(snapshotId, indexId);
                    if (indexMetaData != null) {
                        for (int shardId = 0; shardId < indexMetaData.getNumberOfShards(); shardId++) {
                            try {
                                final ShardId sid = new ShardId(indexMetaData.getIndex(), shardId);
                                new Context(snapshotId, indexId, sid, sid).delete();
                            } catch (SnapshotException ex) {
                                final int finalShardId = shardId;
                                logger.warn(() -> new ParameterizedMessage("[{}] failed to delete shard data for shard [{}][{}]",
                                    snapshotId, indexId.getName(), finalShardId), ex);
                            }
                        }
                    }
                    groupedListener.onResponse(null);
                }
            });
        }
    }

<<<<<<< HEAD
    // cleanup indices that are no longer part of the repository
    private void deleteUnreferencedIndices(Collection<IndexId> indicesToCleanUp, ActionListener<Void> listener) {
        final BlobContainer indicesBlobContainer = blobStore().blobContainer(basePath().add("indices"));
        final ActionListener<Void> groupedListener =
            new GroupedActionListener<>(ActionListener.map(listener, v -> null), indicesToCleanUp.size());
        for (final IndexId indexId : indicesToCleanUp) {
            threadPool.executor(ThreadPool.Names.SNAPSHOT).execute(() -> {
                try {
                    indicesBlobContainer.deleteBlobIgnoringIfNotExists(indexId.getId());
                } catch (DirectoryNotEmptyException dnee) {
                    // if the directory isn't empty for some reason, it will fail to clean up;
                    // we'll ignore that and accept that cleanup didn't fully succeed.
                    // since we are using UUIDs for path names, this won't be an issue for
                    // snapshotting indices of the same name
                    logger.warn(() -> new ParameterizedMessage("[{}] index [{}] no longer part of any snapshots in the repository, " +
                        "but failed to clean up its index folder due to the directory not being empty.", metadata.name(), indexId), dnee);
                } catch (Exception e) {
                    // a different IOException occurred while trying to delete - will just log the issue for now
                    logger.warn(() -> new ParameterizedMessage("[{}] index [{}] no longer part of any snapshots in the repository, " +
                        "but failed to clean up its index folder.", metadata.name(), indexId), e);
                } finally {
                    groupedListener.onResponse(null);
                }
            });
=======
            // cleanup indices that are no longer part of the repository
            final Collection<IndexId> indicesToCleanUp = Sets.newHashSet(repositoryData.getIndices().values());
            indicesToCleanUp.removeAll(updatedRepositoryData.getIndices().values());
            final BlobContainer indicesBlobContainer = blobStore().blobContainer(basePath().add("indices"));
                try {
                    indicesBlobContainer.deleteBlobsIgnoringIfNotExists(
                        indicesToCleanUp.stream().map(IndexId::getId).collect(Collectors.toList()));
                } catch (IOException ioe) {
                    // a different IOException occurred while trying to delete - will just log the issue for now
                    logger.warn(() ->
                        new ParameterizedMessage(
                            "[{}] indices {} are no longer part of any snapshots in the repository, " +
                        "but failed to clean up their index folders.", metadata.name(), indicesToCleanUp), ioe);
                }
        } catch (IOException | ResourceNotFoundException ex) {
            throw new RepositoryException(metadata.name(), "failed to delete snapshot [" + snapshotId + "]", ex);
>>>>>>> fcc71581
        }
    }

    private void deleteSnapshotBlobIgnoringErrors(final SnapshotInfo snapshotInfo, final String blobId) {
        try {
            snapshotFormat.delete(blobContainer(), blobId);
        } catch (IOException e) {
            if (snapshotInfo != null) {
                logger.warn(() -> new ParameterizedMessage("[{}] Unable to delete snapshot file [{}]",
                    snapshotInfo.snapshotId(), blobId), e);
            } else {
                logger.warn(() -> new ParameterizedMessage("Unable to delete snapshot file [{}]", blobId), e);
            }
        }
    }

    private void deleteGlobalMetaDataBlobIgnoringErrors(final SnapshotInfo snapshotInfo, final String blobId) {
        try {
            globalMetaDataFormat.delete(blobContainer(), blobId);
        } catch (IOException e) {
            if (snapshotInfo != null) {
                logger.warn(() -> new ParameterizedMessage("[{}] Unable to delete global metadata file [{}]",
                    snapshotInfo.snapshotId(), blobId), e);
            } else {
                logger.warn(() -> new ParameterizedMessage("Unable to delete global metadata file [{}]", blobId), e);
            }
        }
    }

    private void deleteIndexMetaDataBlobIgnoringErrors(SnapshotId snapshotId, IndexId indexId) {
        BlobContainer indexMetaDataBlobContainer = blobStore().blobContainer(basePath().add("indices").add(indexId.getId()));
        try {
            indexMetaDataFormat.delete(indexMetaDataBlobContainer, snapshotId.getUUID());
        } catch (IOException ex) {
            logger.warn(() -> new ParameterizedMessage("[{}] failed to delete metadata for index [{}]",
                snapshotId, indexId.getName()), ex);
        }
    }

    /**
     * {@inheritDoc}
     */
    @Override
    public SnapshotInfo finalizeSnapshot(final SnapshotId snapshotId,
                                         final List<IndexId> indices,
                                         final long startTime,
                                         final String failure,
                                         final int totalShards,
                                         final List<SnapshotShardFailure> shardFailures,
                                         final long repositoryStateId,
                                         final boolean includeGlobalState) {
        SnapshotInfo blobStoreSnapshot = new SnapshotInfo(snapshotId,
            indices.stream().map(IndexId::getName).collect(Collectors.toList()),
            startTime, failure, System.currentTimeMillis(), totalShards, shardFailures,
            includeGlobalState);
        try {
            snapshotFormat.write(blobStoreSnapshot, blobContainer(), snapshotId.getUUID());
            final RepositoryData repositoryData = getRepositoryData();
            writeIndexGen(repositoryData.addSnapshot(snapshotId, blobStoreSnapshot.state(), indices), repositoryStateId);
        } catch (FileAlreadyExistsException ex) {
            // if another master was elected and took over finalizing the snapshot, it is possible
            // that both nodes try to finalize the snapshot and write to the same blobs, so we just
            // log a warning here and carry on
            throw new RepositoryException(metadata.name(), "Blob already exists while " +
                "finalizing snapshot, assume the snapshot has already been saved", ex);
        } catch (IOException ex) {
            throw new RepositoryException(metadata.name(), "failed to update snapshot in repository", ex);
        }
        return blobStoreSnapshot;
    }

    @Override
    public SnapshotInfo getSnapshotInfo(final SnapshotId snapshotId) {
        try {
            return snapshotFormat.read(blobContainer(), snapshotId.getUUID());
        } catch (NoSuchFileException ex) {
            throw new SnapshotMissingException(metadata.name(), snapshotId, ex);
        } catch (IOException | NotXContentException ex) {
            throw new SnapshotException(metadata.name(), snapshotId, "failed to get snapshots", ex);
        }
    }

    @Override
    public MetaData getSnapshotGlobalMetaData(final SnapshotId snapshotId) {
        try {
            return globalMetaDataFormat.read(blobContainer(), snapshotId.getUUID());
        } catch (NoSuchFileException ex) {
            throw new SnapshotMissingException(metadata.name(), snapshotId, ex);
        } catch (IOException ex) {
            throw new SnapshotException(metadata.name(), snapshotId, "failed to read global metadata", ex);
        }
    }

    @Override
    public IndexMetaData getSnapshotIndexMetaData(final SnapshotId snapshotId, final IndexId index) throws IOException {
        final BlobPath indexPath = basePath().add("indices").add(index.getId());
        return indexMetaDataFormat.read(blobStore().blobContainer(indexPath), snapshotId.getUUID());
    }

    /**
     * Configures RateLimiter based on repository and global settings
     *
     * @param repositorySettings repository settings
     * @param setting            setting to use to configure rate limiter
     * @param defaultRate        default limiting rate
     * @return rate limiter or null of no throttling is needed
     */
    private RateLimiter getRateLimiter(Settings repositorySettings, String setting, ByteSizeValue defaultRate) {
        ByteSizeValue maxSnapshotBytesPerSec = repositorySettings.getAsBytesSize(setting,
                settings.getAsBytesSize(setting, defaultRate));
        if (maxSnapshotBytesPerSec.getBytes() <= 0) {
            return null;
        } else {
            return new RateLimiter.SimpleRateLimiter(maxSnapshotBytesPerSec.getMbFrac());
        }
    }

    @Override
    public long getSnapshotThrottleTimeInNanos() {
        return snapshotRateLimitingTimeInNanos.count();
    }

    @Override
    public long getRestoreThrottleTimeInNanos() {
        return restoreRateLimitingTimeInNanos.count();
    }

    protected void assertSnapshotOrGenericThread() {
        assert Thread.currentThread().getName().contains(ThreadPool.Names.SNAPSHOT)
            || Thread.currentThread().getName().contains(ThreadPool.Names.GENERIC) :
            "Expected current thread [" + Thread.currentThread() + "] to be the snapshot or generic thread.";
    }

    @Override
    public String startVerification() {
        try {
            if (isReadOnly()) {
                // It's readonly - so there is not much we can do here to verify it apart from reading the blob store metadata
                latestIndexBlobId();
                return "read-only";
            } else {
                String seed = UUIDs.randomBase64UUID();
                byte[] testBytes = Strings.toUTF8Bytes(seed);
                BlobContainer testContainer = blobStore().blobContainer(basePath().add(testBlobPrefix(seed)));
                String blobName = "master.dat";
                BytesArray bytes = new BytesArray(testBytes);
                try (InputStream stream = bytes.streamInput()) {
                    testContainer.writeBlobAtomic(blobName, stream, bytes.length(), true);
                }
                return seed;
            }
        } catch (IOException exp) {
            throw new RepositoryVerificationException(metadata.name(), "path " + basePath() + " is not accessible on master node", exp);
        }
    }

    @Override
    public void endVerification(String seed) {
        if (isReadOnly() == false) {
            try {
                blobStore().delete(basePath().add(testBlobPrefix(seed)));
            } catch (IOException exp) {
                throw new RepositoryVerificationException(metadata.name(), "cannot delete test data at " + basePath(), exp);
            }
        }
    }

    @Override
    public RepositoryData getRepositoryData() {
        try {
            final long indexGen = latestIndexBlobId();
            final String snapshotsIndexBlobName = INDEX_FILE_PREFIX + Long.toString(indexGen);

            RepositoryData repositoryData;
            try (InputStream blob = blobContainer().readBlob(snapshotsIndexBlobName)) {
                BytesStreamOutput out = new BytesStreamOutput();
                Streams.copy(blob, out);
                // EMPTY is safe here because RepositoryData#fromXContent calls namedObject
                try (XContentParser parser = XContentHelper.createParser(NamedXContentRegistry.EMPTY,
                    LoggingDeprecationHandler.INSTANCE, out.bytes(), XContentType.JSON)) {
                    repositoryData = RepositoryData.snapshotsFromXContent(parser, indexGen);
                } catch (NotXContentException e) {
                    logger.warn("[{}] index blob is not valid x-content [{} bytes]", snapshotsIndexBlobName, out.bytes().length());
                    throw e;
                }
            }

            // now load the incompatible snapshot ids, if they exist
            try (InputStream blob = blobContainer().readBlob(INCOMPATIBLE_SNAPSHOTS_BLOB)) {
                BytesStreamOutput out = new BytesStreamOutput();
                Streams.copy(blob, out);
                try (XContentParser parser = XContentHelper.createParser(NamedXContentRegistry.EMPTY,
                    LoggingDeprecationHandler.INSTANCE, out.bytes(), XContentType.JSON)) {
                    repositoryData = repositoryData.incompatibleSnapshotsFromXContent(parser);
                }
            } catch (NoSuchFileException e) {
                if (isReadOnly()) {
                    logger.debug("[{}] Incompatible snapshots blob [{}] does not exist, the likely " +
                                 "reason is that there are no incompatible snapshots in the repository",
                                 metadata.name(), INCOMPATIBLE_SNAPSHOTS_BLOB);
                } else {
                    // write an empty incompatible-snapshots blob - we do this so that there
                    // is a blob present, which helps speed up some cloud-based repositories
                    // (e.g. S3), which retry if a blob is missing with exponential backoff,
                    // delaying the read of repository data and sometimes causing a timeout
                    writeIncompatibleSnapshots(RepositoryData.EMPTY);
                }
            }
            return repositoryData;
        } catch (NoSuchFileException ex) {
            // repository doesn't have an index blob, its a new blank repo
            return RepositoryData.EMPTY;
        } catch (IOException ioe) {
            throw new RepositoryException(metadata.name(), "could not read repository data from index blob", ioe);
        }
    }

    public static String testBlobPrefix(String seed) {
        return TESTS_FILE + seed;
    }

    @Override
    public boolean isReadOnly() {
        return readOnly;
    }

    protected void writeIndexGen(final RepositoryData repositoryData, final long repositoryStateId) throws IOException {
        assert isReadOnly() == false; // can not write to a read only repository
        final long currentGen = latestIndexBlobId();
        if (currentGen != repositoryStateId) {
            // the index file was updated by a concurrent operation, so we were operating on stale
            // repository data
            throw new RepositoryException(metadata.name(), "concurrent modification of the index-N file, expected current generation [" +
                                              repositoryStateId + "], actual current generation [" + currentGen +
                                              "] - possibly due to simultaneous snapshot deletion requests");
        }
        final long newGen = currentGen + 1;
        final BytesReference snapshotsBytes;
        try (BytesStreamOutput bStream = new BytesStreamOutput()) {
            try (StreamOutput stream = new OutputStreamStreamOutput(bStream)) {
                XContentBuilder builder = XContentFactory.contentBuilder(XContentType.JSON, stream);
                repositoryData.snapshotsToXContent(builder, ToXContent.EMPTY_PARAMS);
                builder.close();
            }
            snapshotsBytes = bStream.bytes();
        }
        // write the index file
        final String indexBlob = INDEX_FILE_PREFIX + Long.toString(newGen);
        logger.debug("Repository [{}] writing new index generational blob [{}]", metadata.name(), indexBlob);
        writeAtomic(indexBlob, snapshotsBytes, true);
        // delete the N-2 index file if it exists, keep the previous one around as a backup
        if (isReadOnly() == false && newGen - 2 >= 0) {
            final String oldSnapshotIndexFile = INDEX_FILE_PREFIX + Long.toString(newGen - 2);
            blobContainer().deleteBlobIgnoringIfNotExists(oldSnapshotIndexFile);
        }

        // write the current generation to the index-latest file
        final BytesReference genBytes;
        try (BytesStreamOutput bStream = new BytesStreamOutput()) {
            bStream.writeLong(newGen);
            genBytes = bStream.bytes();
        }
        logger.debug("Repository [{}] updating index.latest with generation [{}]", metadata.name(), newGen);
        writeAtomic(INDEX_LATEST_BLOB, genBytes, false);
    }

    /**
     * Writes the incompatible snapshot ids list to the `incompatible-snapshots` blob in the repository.
     *
     * Package private for testing.
     */
    void writeIncompatibleSnapshots(RepositoryData repositoryData) throws IOException {
        assert isReadOnly() == false; // can not write to a read only repository
        final BytesReference bytes;
        try (BytesStreamOutput bStream = new BytesStreamOutput()) {
            try (StreamOutput stream = new OutputStreamStreamOutput(bStream)) {
                XContentBuilder builder = XContentFactory.contentBuilder(XContentType.JSON, stream);
                repositoryData.incompatibleSnapshotsToXContent(builder, ToXContent.EMPTY_PARAMS);
                builder.close();
            }
            bytes = bStream.bytes();
        }
        // write the incompatible snapshots blob
        writeAtomic(INCOMPATIBLE_SNAPSHOTS_BLOB, bytes, false);
    }

    /**
     * Get the latest snapshot index blob id.  Snapshot index blobs are named index-N, where N is
     * the next version number from when the index blob was written.  Each individual index-N blob is
     * only written once and never overwritten.  The highest numbered index-N blob is the latest one
     * that contains the current snapshots in the repository.
     *
     * Package private for testing
     */
    long latestIndexBlobId() throws IOException {
        try {
            // First, try listing all index-N blobs (there should only be two index-N blobs at any given
            // time in a repository if cleanup is happening properly) and pick the index-N blob with the
            // highest N value - this will be the latest index blob for the repository.  Note, we do this
            // instead of directly reading the index.latest blob to get the current index-N blob because
            // index.latest is not written atomically and is not immutable - on every index-N change,
            // we first delete the old index.latest and then write the new one.  If the repository is not
            // read-only, it is possible that we try deleting the index.latest blob while it is being read
            // by some other operation (such as the get snapshots operation).  In some file systems, it is
            // illegal to delete a file while it is being read elsewhere (e.g. Windows).  For read-only
            // repositories, we read for index.latest, both because listing blob prefixes is often unsupported
            // and because the index.latest blob will never be deleted and re-written.
            return listBlobsToGetLatestIndexId();
        } catch (UnsupportedOperationException e) {
            // If its a read-only repository, listing blobs by prefix may not be supported (e.g. a URL repository),
            // in this case, try reading the latest index generation from the index.latest blob
            try {
                return readSnapshotIndexLatestBlob();
            } catch (NoSuchFileException nsfe) {
                return RepositoryData.EMPTY_REPO_GEN;
            }
        }
    }

    // package private for testing
    long readSnapshotIndexLatestBlob() throws IOException {
        try (InputStream blob = blobContainer().readBlob(INDEX_LATEST_BLOB)) {
            BytesStreamOutput out = new BytesStreamOutput();
            Streams.copy(blob, out);
            return Numbers.bytesToLong(out.bytes().toBytesRef());
        }
    }

    private long listBlobsToGetLatestIndexId() throws IOException {
        Map<String, BlobMetaData> blobs = blobContainer().listBlobsByPrefix(INDEX_FILE_PREFIX);
        long latest = RepositoryData.EMPTY_REPO_GEN;
        if (blobs.isEmpty()) {
            // no snapshot index blobs have been written yet
            return latest;
        }
        for (final BlobMetaData blobMetaData : blobs.values()) {
            final String blobName = blobMetaData.name();
            try {
                final long curr = Long.parseLong(blobName.substring(INDEX_FILE_PREFIX.length()));
                latest = Math.max(latest, curr);
            } catch (NumberFormatException nfe) {
                // the index- blob wasn't of the format index-N where N is a number,
                // no idea what this blob is but it doesn't belong in the repository!
                logger.warn("[{}] Unknown blob in the repository: {}", metadata.name(), blobName);
            }
        }
        return latest;
    }

    private void writeAtomic(final String blobName, final BytesReference bytesRef, boolean failIfAlreadyExists) throws IOException {
        try (InputStream stream = bytesRef.streamInput()) {
            blobContainer().writeBlobAtomic(blobName, stream, bytesRef.length(), failIfAlreadyExists);
        }
    }

    @Override
    public void snapshotShard(IndexShard shard, Store store, SnapshotId snapshotId, IndexId indexId, IndexCommit snapshotIndexCommit,
                              IndexShardSnapshotStatus snapshotStatus) {
        SnapshotContext snapshotContext = new SnapshotContext(store, snapshotId, indexId, snapshotStatus, System.currentTimeMillis());
        try {
            snapshotContext.snapshot(snapshotIndexCommit);
        } catch (Exception e) {
            snapshotStatus.moveToFailed(System.currentTimeMillis(), ExceptionsHelper.detailedMessage(e));
            if (e instanceof IndexShardSnapshotFailedException) {
                throw (IndexShardSnapshotFailedException) e;
            } else {
                throw new IndexShardSnapshotFailedException(store.shardId(), e);
            }
        }
    }

    @Override
    public void restoreShard(IndexShard shard, SnapshotId snapshotId, Version version, IndexId indexId, ShardId snapshotShardId,
                             RecoveryState recoveryState) {
        final Context context = new Context(snapshotId, indexId, shard.shardId(), snapshotShardId);
        BlobPath path = basePath().add("indices").add(indexId.getId()).add(Integer.toString(snapshotShardId.getId()));
        BlobContainer blobContainer = blobStore().blobContainer(path);
        final RestoreContext snapshotContext = new RestoreContext(shard, snapshotId, recoveryState, blobContainer);
        try {
            BlobStoreIndexShardSnapshot snapshot = context.loadSnapshot();
            SnapshotFiles snapshotFiles = new SnapshotFiles(snapshot.snapshot(), snapshot.indexFiles());
            snapshotContext.restore(snapshotFiles);
        } catch (Exception e) {
            throw new IndexShardRestoreFailedException(shard.shardId(), "failed to restore snapshot [" + snapshotId + "]", e);
        }
    }

    @Override
    public IndexShardSnapshotStatus getShardSnapshotStatus(SnapshotId snapshotId, Version version, IndexId indexId, ShardId shardId) {
        Context context = new Context(snapshotId, indexId, shardId);
        BlobStoreIndexShardSnapshot snapshot = context.loadSnapshot();
        return IndexShardSnapshotStatus.newDone(snapshot.startTime(), snapshot.time(),
            snapshot.incrementalFileCount(), snapshot.totalFileCount(),
            snapshot.incrementalSize(), snapshot.totalSize());
    }

    @Override
    public void verify(String seed, DiscoveryNode localNode) {
        assertSnapshotOrGenericThread();
        if (isReadOnly()) {
            try {
                latestIndexBlobId();
            } catch (IOException e) {
                throw new RepositoryVerificationException(metadata.name(), "path " + basePath() +
                    " is not accessible on node " + localNode, e);
            }
        } else {
            BlobContainer testBlobContainer = blobStore().blobContainer(basePath().add(testBlobPrefix(seed)));
            if (testBlobContainer.blobExists("master.dat")) {
                try {
                    BytesArray bytes = new BytesArray(seed);
                    try (InputStream stream = bytes.streamInput()) {
                        testBlobContainer.writeBlob("data-" + localNode.getId() + ".dat", stream, bytes.length(), true);
                    }
                } catch (IOException exp) {
                    throw new RepositoryVerificationException(metadata.name(), "store location [" + blobStore() +
                        "] is not accessible on the node [" + localNode + "]", exp);
                }
            } else {
                throw new RepositoryVerificationException(metadata.name(), "a file written by master to the store [" + blobStore() +
                    "] cannot be accessed on the node [" + localNode + "]. " +
                    "This might indicate that the store [" + blobStore() + "] is not shared between this node and the master node or " +
                    "that permissions on the store don't allow reading files written by the master node");
            }
        }
    }

    @Override
    public String toString() {
        return "BlobStoreRepository[" +
            "[" + metadata.name() +
            "], [" + blobStore() + ']' +
            ']';
    }

    /**
     * Context for snapshot/restore operations
     */
    private class Context {

        protected final SnapshotId snapshotId;

        protected final ShardId shardId;

        protected final BlobContainer blobContainer;

        Context(SnapshotId snapshotId, IndexId indexId, ShardId shardId) {
            this(snapshotId, indexId, shardId, shardId);
        }

        Context(SnapshotId snapshotId, IndexId indexId, ShardId shardId, ShardId snapshotShardId) {
            this.snapshotId = snapshotId;
            this.shardId = shardId;
            blobContainer = blobStore().blobContainer(basePath().add("indices").add(indexId.getId())
                .add(Integer.toString(snapshotShardId.getId())));
        }

        /**
         * Delete shard snapshot
         */
        public void delete() {
            final Map<String, BlobMetaData> blobs;
            try {
                blobs = blobContainer.listBlobs();
            } catch (IOException e) {
                throw new IndexShardSnapshotException(shardId, "Failed to list content of gateway", e);
            }

            Tuple<BlobStoreIndexShardSnapshots, Integer> tuple = buildBlobStoreIndexShardSnapshots(blobs);
            BlobStoreIndexShardSnapshots snapshots = tuple.v1();
            int fileListGeneration = tuple.v2();

            try {
                indexShardSnapshotFormat.delete(blobContainer, snapshotId.getUUID());
            } catch (IOException e) {
                logger.warn(new ParameterizedMessage("[{}] [{}] failed to delete shard snapshot file", shardId, snapshotId), e);
            }

            // Build a list of snapshots that should be preserved
            List<SnapshotFiles> newSnapshotsList = new ArrayList<>();
            for (SnapshotFiles point : snapshots) {
                if (!point.snapshot().equals(snapshotId.getName())) {
                    newSnapshotsList.add(point);
                }
            }
            // finalize the snapshot and rewrite the snapshot index with the next sequential snapshot index
            finalize(newSnapshotsList, fileListGeneration + 1, blobs, "snapshot deletion [" + snapshotId + "]");
        }

        /**
         * Loads information about shard snapshot
         */
        BlobStoreIndexShardSnapshot loadSnapshot() {
            try {
                return indexShardSnapshotFormat.read(blobContainer, snapshotId.getUUID());
            } catch (IOException ex) {
                throw new SnapshotException(metadata.name(), snapshotId, "failed to read shard snapshot file for " + shardId, ex);
            }
        }

        /**
         * Writes a new index file for the shard and removes all unreferenced files from the repository.
         *
         * We need to be really careful in handling index files in case of failures to make sure we don't
         * have index file that points to files that were deleted.
         *
         * @param snapshots          list of active snapshots in the container
         * @param fileListGeneration the generation number of the snapshot index file
         * @param blobs              list of blobs in the container
         * @param reason             a reason explaining why the shard index file is written
         */
        protected void finalize(final List<SnapshotFiles> snapshots,
                                final int fileListGeneration,
                                final Map<String, BlobMetaData> blobs,
                                final String reason) {
            final String indexGeneration = Integer.toString(fileListGeneration);
            final String currentIndexGen = indexShardSnapshotsFormat.blobName(indexGeneration);

            final BlobStoreIndexShardSnapshots updatedSnapshots = new BlobStoreIndexShardSnapshots(snapshots);
            try {
                // Delete temporary index files first, as we might otherwise fail in the next step creating the new index file if an earlier
                // attempt to write an index file with this generation failed mid-way after creating the temporary file.
                final List<String> blobNames =
                    blobs.keySet().stream().filter(FsBlobContainer::isTempBlobName).collect(Collectors.toList());
                try {
                    blobContainer.deleteBlobsIgnoringIfNotExists(blobNames);
                } catch (IOException e) {
                    logger.warn(() -> new ParameterizedMessage("[{}][{}] failed to delete index blobs {} during finalization",
                        snapshotId, shardId, blobNames), e);
                    throw e;
                }

                // If we deleted all snapshots, we don't need to create a new index file
                if (snapshots.size() > 0) {
                    indexShardSnapshotsFormat.writeAtomic(updatedSnapshots, blobContainer, indexGeneration);
                }

                // Delete old index files
                final List<String> indexBlobs =
                    blobs.keySet().stream().filter(blob -> blob.startsWith(SNAPSHOT_INDEX_PREFIX)).collect(Collectors.toList());
                try {
                    blobContainer.deleteBlobsIgnoringIfNotExists(indexBlobs);
                } catch (IOException e) {
                    logger.warn(() -> new ParameterizedMessage("[{}][{}] failed to delete index blobs {} during finalization",
                        snapshotId, shardId, indexBlobs), e);
                    throw e;
                }

                // Delete all blobs that don't exist in a snapshot
                final List<String> orphanedBlobs = blobs.keySet().stream()
                    .filter(blobName ->
                        blobName.startsWith(DATA_BLOB_PREFIX) && updatedSnapshots.findNameFile(canonicalName(blobName)) == null)
                    .collect(Collectors.toList());
                try {
                    blobContainer.deleteBlobsIgnoringIfNotExists(orphanedBlobs);
                } catch (IOException e) {
                    logger.warn(() -> new ParameterizedMessage("[{}][{}] failed to delete data blobs {} during finalization",
                        snapshotId, shardId, orphanedBlobs), e);
                }
            } catch (IOException e) {
                String message = "Failed to finalize " + reason + " with shard index [" + currentIndexGen + "]";
                throw new IndexShardSnapshotFailedException(shardId, message, e);
            }
        }

        /**
         * Loads all available snapshots in the repository
         *
         * @param blobs list of blobs in repository
         * @return tuple of BlobStoreIndexShardSnapshots and the last snapshot index generation
         */
        protected Tuple<BlobStoreIndexShardSnapshots, Integer> buildBlobStoreIndexShardSnapshots(Map<String, BlobMetaData> blobs) {
            int latest = -1;
            Set<String> blobKeys = blobs.keySet();
            for (String name : blobKeys) {
                if (name.startsWith(SNAPSHOT_INDEX_PREFIX)) {
                    try {
                        int gen = Integer.parseInt(name.substring(SNAPSHOT_INDEX_PREFIX.length()));
                        if (gen > latest) {
                            latest = gen;
                        }
                    } catch (NumberFormatException ex) {
                        logger.warn("failed to parse index file name [{}]", name);
                    }
                }
            }
            if (latest >= 0) {
                try {
                    final BlobStoreIndexShardSnapshots shardSnapshots =
                        indexShardSnapshotsFormat.read(blobContainer, Integer.toString(latest));
                    return new Tuple<>(shardSnapshots, latest);
                } catch (IOException e) {
                    final String file = SNAPSHOT_INDEX_PREFIX + latest;
                    logger.warn(() -> new ParameterizedMessage("failed to read index file [{}]", file), e);
                }
            } else if (blobKeys.isEmpty() == false) {
                logger.warn("Could not find a readable index-N file in a non-empty shard snapshot directory [{}]", blobContainer.path());
            }

            // We couldn't load the index file - falling back to loading individual snapshots
            List<SnapshotFiles> snapshots = new ArrayList<>();
            for (String name : blobKeys) {
                try {
                    BlobStoreIndexShardSnapshot snapshot = null;
                    if (name.startsWith(SNAPSHOT_PREFIX)) {
                        snapshot = indexShardSnapshotFormat.readBlob(blobContainer, name);
                    }
                    if (snapshot != null) {
                        snapshots.add(new SnapshotFiles(snapshot.snapshot(), snapshot.indexFiles()));
                    }
                } catch (IOException e) {
                    logger.warn(() -> new ParameterizedMessage("failed to read commit point [{}]", name), e);
                }
            }
            return new Tuple<>(new BlobStoreIndexShardSnapshots(snapshots), -1);
        }
    }

    /**
     * Context for snapshot operations
     */
    private class SnapshotContext extends Context {

        private final Store store;
        private final IndexShardSnapshotStatus snapshotStatus;
        private final long startTime;

        /**
         * Constructs new context
         *
         * @param store          store to be snapshotted
         * @param snapshotId     snapshot id
         * @param indexId        the id of the index being snapshotted
         * @param snapshotStatus snapshot status to report progress
         */
        SnapshotContext(Store store, SnapshotId snapshotId, IndexId indexId, IndexShardSnapshotStatus snapshotStatus, long startTime) {
            super(snapshotId, indexId, store.shardId());
            this.snapshotStatus = snapshotStatus;
            this.store = store;
            this.startTime = startTime;
        }

        /**
         * Create snapshot from index commit point
         *
         * @param snapshotIndexCommit snapshot commit point
         */
        public void snapshot(final IndexCommit snapshotIndexCommit) {
            logger.debug("[{}] [{}] snapshot to [{}] ...", shardId, snapshotId, metadata.name());

            final Map<String, BlobMetaData> blobs;
            try {
                blobs = blobContainer.listBlobs();
            } catch (IOException e) {
                throw new IndexShardSnapshotFailedException(shardId, "failed to list blobs", e);
            }

            Tuple<BlobStoreIndexShardSnapshots, Integer> tuple = buildBlobStoreIndexShardSnapshots(blobs);
            BlobStoreIndexShardSnapshots snapshots = tuple.v1();
            int fileListGeneration = tuple.v2();

            if (snapshots.snapshots().stream().anyMatch(sf -> sf.snapshot().equals(snapshotId.getName()))) {
                throw new IndexShardSnapshotFailedException(shardId,
                    "Duplicate snapshot name [" + snapshotId.getName() + "] detected, aborting");
            }

            final List<BlobStoreIndexShardSnapshot.FileInfo> indexCommitPointFiles = new ArrayList<>();

            store.incRef();
            int indexIncrementalFileCount = 0;
            int indexTotalNumberOfFiles = 0;
            long indexIncrementalSize = 0;
            long indexTotalFileCount = 0;
            try {
                ArrayList<BlobStoreIndexShardSnapshot.FileInfo> filesToSnapshot = new ArrayList<>();
                final Store.MetadataSnapshot metadata;
                // TODO apparently we don't use the MetadataSnapshot#.recoveryDiff(...) here but we should
                final Collection<String> fileNames;
                try {
                    logger.trace("[{}] [{}] Loading store metadata using index commit [{}]", shardId, snapshotId, snapshotIndexCommit);
                    metadata = store.getMetadata(snapshotIndexCommit);
                    fileNames = snapshotIndexCommit.getFileNames();
                } catch (IOException e) {
                    throw new IndexShardSnapshotFailedException(shardId, "Failed to get store file metadata", e);
                }
                for (String fileName : fileNames) {
                    if (snapshotStatus.isAborted()) {
                        logger.debug("[{}] [{}] Aborted on the file [{}], exiting", shardId, snapshotId, fileName);
                        throw new IndexShardSnapshotFailedException(shardId, "Aborted");
                    }

                    logger.trace("[{}] [{}] Processing [{}]", shardId, snapshotId, fileName);
                    final StoreFileMetaData md = metadata.get(fileName);
                    BlobStoreIndexShardSnapshot.FileInfo existingFileInfo = null;
                    List<BlobStoreIndexShardSnapshot.FileInfo> filesInfo = snapshots.findPhysicalIndexFiles(fileName);
                    if (filesInfo != null) {
                        for (BlobStoreIndexShardSnapshot.FileInfo fileInfo : filesInfo) {
                            try {
                                // in 1.3.3 we added additional hashes for .si / segments_N files
                                // to ensure we don't double the space in the repo since old snapshots
                                // don't have this hash we try to read that hash from the blob store
                                // in a bwc compatible way.
                                maybeRecalculateMetadataHash(blobContainer, fileInfo, metadata);
                            } catch (Exception e) {
                                logger.warn(() -> new ParameterizedMessage("{} Can't calculate hash from blob for file [{}] [{}]",
                                    shardId, fileInfo.physicalName(), fileInfo.metadata()), e);
                            }
                            if (fileInfo.isSame(md) && snapshotFileExistsInBlobs(fileInfo, blobs)) {
                                // a commit point file with the same name, size and checksum was already copied to repository
                                // we will reuse it for this snapshot
                                existingFileInfo = fileInfo;
                                break;
                            }
                        }
                    }

                    indexTotalFileCount += md.length();
                    indexTotalNumberOfFiles++;

                    if (existingFileInfo == null) {
                        indexIncrementalFileCount++;
                        indexIncrementalSize += md.length();
                        // create a new FileInfo
                        BlobStoreIndexShardSnapshot.FileInfo snapshotFileInfo =
                            new BlobStoreIndexShardSnapshot.FileInfo(DATA_BLOB_PREFIX + UUIDs.randomBase64UUID(), md, chunkSize());
                        indexCommitPointFiles.add(snapshotFileInfo);
                        filesToSnapshot.add(snapshotFileInfo);
                    } else {
                        indexCommitPointFiles.add(existingFileInfo);
                    }
                }

                snapshotStatus.moveToStarted(startTime, indexIncrementalFileCount,
                    indexTotalNumberOfFiles, indexIncrementalSize, indexTotalFileCount);

                for (BlobStoreIndexShardSnapshot.FileInfo snapshotFileInfo : filesToSnapshot) {
                    try {
                        snapshotFile(snapshotFileInfo);
                    } catch (IOException e) {
                        throw new IndexShardSnapshotFailedException(shardId, "Failed to perform snapshot (index files)", e);
                    }
                }
            } finally {
                store.decRef();
            }

            final IndexShardSnapshotStatus.Copy lastSnapshotStatus = snapshotStatus.moveToFinalize(snapshotIndexCommit.getGeneration());

            // now create and write the commit point
            final BlobStoreIndexShardSnapshot snapshot = new BlobStoreIndexShardSnapshot(snapshotId.getName(),
                                                                        lastSnapshotStatus.getIndexVersion(),
                                                                        indexCommitPointFiles,
                                                                        lastSnapshotStatus.getStartTime(),
                                                                        // snapshotStatus.startTime() is assigned on the same machine,
                                                                        // so it's safe to use with VLong
                                                                        System.currentTimeMillis() - lastSnapshotStatus.getStartTime(),
                                                                        lastSnapshotStatus.getIncrementalFileCount(),
                                                                        lastSnapshotStatus.getIncrementalSize()
            );

            //TODO: The time stored in snapshot doesn't include cleanup time.
            logger.trace("[{}] [{}] writing shard snapshot file", shardId, snapshotId);
            try {
                indexShardSnapshotFormat.write(snapshot, blobContainer, snapshotId.getUUID());
            } catch (IOException e) {
                throw new IndexShardSnapshotFailedException(shardId, "Failed to write commit point", e);
            }

            // delete all files that are not referenced by any commit point
            // build a new BlobStoreIndexShardSnapshot, that includes this one and all the saved ones
            List<SnapshotFiles> newSnapshotsList = new ArrayList<>();
            newSnapshotsList.add(new SnapshotFiles(snapshot.snapshot(), snapshot.indexFiles()));
            for (SnapshotFiles point : snapshots) {
                newSnapshotsList.add(point);
            }
            // finalize the snapshot and rewrite the snapshot index with the next sequential snapshot index
            finalize(newSnapshotsList, fileListGeneration + 1, blobs, "snapshot creation [" + snapshotId + "]");
            snapshotStatus.moveToDone(System.currentTimeMillis());
        }

        /**
         * Snapshot individual file
         *
         * @param fileInfo file to be snapshotted
         */
        private void snapshotFile(final BlobStoreIndexShardSnapshot.FileInfo fileInfo) throws IOException {
            final String file = fileInfo.physicalName();
            try (IndexInput indexInput = store.openVerifyingInput(file, IOContext.READONCE, fileInfo.metadata())) {
                for (int i = 0; i < fileInfo.numberOfParts(); i++) {
                    final long partBytes = fileInfo.partBytes(i);

                    final InputStreamIndexInput inputStreamIndexInput = new InputStreamIndexInput(indexInput, partBytes);
                    InputStream inputStream = inputStreamIndexInput;
                    if (snapshotRateLimiter != null) {
                        inputStream = new RateLimitingInputStream(inputStreamIndexInput, snapshotRateLimiter,
                                                                  snapshotRateLimitingTimeInNanos::inc);
                    }
                    inputStream = new AbortableInputStream(inputStream, fileInfo.physicalName());
                    blobContainer.writeBlob(fileInfo.partName(i), inputStream, partBytes, true);
                }
                Store.verify(indexInput);
                snapshotStatus.addProcessedFile(fileInfo.length());
            } catch (Exception t) {
                failStoreIfCorrupted(t);
                snapshotStatus.addProcessedFile(0);
                throw t;
            }
        }

        private void failStoreIfCorrupted(Exception e) {
            if (Lucene.isCorruptionException(e)) {
                try {
                    store.markStoreCorrupted((IOException) e);
                } catch (IOException inner) {
                    inner.addSuppressed(e);
                    logger.warn("store cannot be marked as corrupted", inner);
                }
            }
        }

        /**
         * Checks if snapshot file already exists in the list of blobs
         *
         * @param fileInfo file to check
         * @param blobs    list of blobs
         * @return true if file exists in the list of blobs
         */
        private boolean snapshotFileExistsInBlobs(BlobStoreIndexShardSnapshot.FileInfo fileInfo, Map<String, BlobMetaData> blobs) {
            BlobMetaData blobMetaData = blobs.get(fileInfo.name());
            if (blobMetaData != null) {
                return blobMetaData.length() == fileInfo.length();
            } else if (blobs.containsKey(fileInfo.partName(0))) {
                // multi part file sum up the size and check
                int part = 0;
                long totalSize = 0;
                while (true) {
                    blobMetaData = blobs.get(fileInfo.partName(part++));
                    if (blobMetaData == null) {
                        break;
                    }
                    totalSize += blobMetaData.length();
                }
                return totalSize == fileInfo.length();
            }
            // no file, not exact and not multipart
            return false;
        }

        private class AbortableInputStream extends FilterInputStream {
            private final String fileName;

            AbortableInputStream(InputStream delegate, String fileName) {
                super(delegate);
                this.fileName = fileName;
            }

            @Override
            public int read() throws IOException {
                checkAborted();
                return in.read();
            }

            @Override
            public int read(byte[] b, int off, int len) throws IOException {
                checkAborted();
                return in.read(b, off, len);
            }

            private void checkAborted() {
                if (snapshotStatus.isAborted()) {
                    logger.debug("[{}] [{}] Aborted on the file [{}], exiting", shardId, snapshotId, fileName);
                    throw new IndexShardSnapshotFailedException(shardId, "Aborted");
                }
            }
        }
    }

    /**
     * This is a BWC layer to ensure we update the snapshots metadata with the corresponding hashes before we compare them.
     * The new logic for StoreFileMetaData reads the entire {@code .si} and {@code segments.n} files to strengthen the
     * comparison of the files on a per-segment / per-commit level.
     */
    private static void maybeRecalculateMetadataHash(final BlobContainer blobContainer, final BlobStoreIndexShardSnapshot.FileInfo fileInfo,
                                                     Store.MetadataSnapshot snapshot) throws Exception {
        final StoreFileMetaData metadata;
        if (fileInfo != null && (metadata = snapshot.get(fileInfo.physicalName())) != null) {
            if (metadata.hash().length > 0 && fileInfo.metadata().hash().length == 0) {
                // we have a hash - check if our repo has a hash too otherwise we have
                // to calculate it.
                // we might have multiple parts even though the file is small... make sure we read all of it.
                try (InputStream stream = new PartSliceStream(blobContainer, fileInfo)) {
                    BytesRefBuilder builder = new BytesRefBuilder();
                    Store.MetadataSnapshot.hashFile(builder, stream, fileInfo.length());
                    BytesRef hash = fileInfo.metadata().hash(); // reset the file infos metadata hash
                    assert hash.length == 0;
                    hash.bytes = builder.bytes();
                    hash.offset = 0;
                    hash.length = builder.length();
                }
            }
        }
    }

    private static final class PartSliceStream extends SlicedInputStream {

        private final BlobContainer container;
        private final BlobStoreIndexShardSnapshot.FileInfo info;

        PartSliceStream(BlobContainer container, BlobStoreIndexShardSnapshot.FileInfo info) {
            super(info.numberOfParts());
            this.info = info;
            this.container = container;
        }

        @Override
        protected InputStream openSlice(long slice) throws IOException {
            return container.readBlob(info.partName(slice));
        }
    }

    /**
     * Context for restore operations
     */
    private class RestoreContext extends FileRestoreContext {

        private final BlobContainer blobContainer;

        /**
         * Constructs new restore context
         * @param indexShard    shard to restore into
         * @param snapshotId    snapshot id
         * @param recoveryState recovery state to report progress
         * @param blobContainer the blob container to read the files from
         */
        RestoreContext(IndexShard indexShard, SnapshotId snapshotId, RecoveryState recoveryState, BlobContainer blobContainer) {
            super(metadata.name(), indexShard, snapshotId, recoveryState, BUFFER_SIZE);
            this.blobContainer = blobContainer;
        }

        @Override
        protected InputStream fileInputStream(BlobStoreIndexShardSnapshot.FileInfo fileInfo) {
            if (restoreRateLimiter == null) {
                return new PartSliceStream(blobContainer, fileInfo);
            } else {
                RateLimitingInputStream.Listener listener = restoreRateLimitingTimeInNanos::inc;
                return new RateLimitingInputStream(new PartSliceStream(blobContainer, fileInfo), restoreRateLimiter, listener);
            }
        }
    }
}<|MERGE_RESOLUTION|>--- conflicted
+++ resolved
@@ -104,6 +104,7 @@
 import java.io.FilterInputStream;
 import java.io.IOException;
 import java.io.InputStream;
+import java.nio.file.DirectoryNotEmptyException;
 import java.nio.file.FileAlreadyExistsException;
 import java.nio.file.NoSuchFileException;
 import java.util.ArrayList;
@@ -512,7 +513,6 @@
         }
     }
 
-<<<<<<< HEAD
     // cleanup indices that are no longer part of the repository
     private void deleteUnreferencedIndices(Collection<IndexId> indicesToCleanUp, ActionListener<Void> listener) {
         final BlobContainer indicesBlobContainer = blobStore().blobContainer(basePath().add("indices"));
@@ -537,24 +537,6 @@
                     groupedListener.onResponse(null);
                 }
             });
-=======
-            // cleanup indices that are no longer part of the repository
-            final Collection<IndexId> indicesToCleanUp = Sets.newHashSet(repositoryData.getIndices().values());
-            indicesToCleanUp.removeAll(updatedRepositoryData.getIndices().values());
-            final BlobContainer indicesBlobContainer = blobStore().blobContainer(basePath().add("indices"));
-                try {
-                    indicesBlobContainer.deleteBlobsIgnoringIfNotExists(
-                        indicesToCleanUp.stream().map(IndexId::getId).collect(Collectors.toList()));
-                } catch (IOException ioe) {
-                    // a different IOException occurred while trying to delete - will just log the issue for now
-                    logger.warn(() ->
-                        new ParameterizedMessage(
-                            "[{}] indices {} are no longer part of any snapshots in the repository, " +
-                        "but failed to clean up their index folders.", metadata.name(), indicesToCleanUp), ioe);
-                }
-        } catch (IOException | ResourceNotFoundException ex) {
-            throw new RepositoryException(metadata.name(), "failed to delete snapshot [" + snapshotId + "]", ex);
->>>>>>> fcc71581
         }
     }
 
