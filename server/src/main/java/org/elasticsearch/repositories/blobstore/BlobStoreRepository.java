/*
 * Licensed to Elasticsearch under one or more contributor
 * license agreements. See the NOTICE file distributed with
 * this work for additional information regarding copyright
 * ownership. Elasticsearch licenses this file to you under
 * the Apache License, Version 2.0 (the "License"); you may
 * not use this file except in compliance with the License.
 * You may obtain a copy of the License at
 *
 *    http://www.apache.org/licenses/LICENSE-2.0
 *
 * Unless required by applicable law or agreed to in writing,
 * software distributed under the License is distributed on an
 * "AS IS" BASIS, WITHOUT WARRANTIES OR CONDITIONS OF ANY
 * KIND, either express or implied.  See the License for the
 * specific language governing permissions and limitations
 * under the License.
 */

package org.elasticsearch.repositories.blobstore;

import org.apache.logging.log4j.LogManager;
import org.apache.logging.log4j.Logger;
import org.apache.logging.log4j.message.ParameterizedMessage;
import org.apache.lucene.index.CorruptIndexException;
import org.apache.lucene.index.IndexCommit;
import org.apache.lucene.index.IndexFormatTooNewException;
import org.apache.lucene.index.IndexFormatTooOldException;
import org.apache.lucene.store.IOContext;
import org.apache.lucene.store.IndexInput;
import org.apache.lucene.store.IndexOutput;
import org.apache.lucene.store.RateLimiter;
import org.apache.lucene.util.SetOnce;
import org.elasticsearch.ExceptionsHelper;
import org.elasticsearch.action.ActionListener;
import org.elasticsearch.action.ActionRunnable;
import org.elasticsearch.action.StepListener;
import org.elasticsearch.action.support.GroupedActionListener;
import org.elasticsearch.cluster.ClusterState;
import org.elasticsearch.cluster.ClusterStateUpdateTask;
import org.elasticsearch.cluster.RepositoryCleanupInProgress;
import org.elasticsearch.cluster.SnapshotDeletionsInProgress;
import org.elasticsearch.cluster.SnapshotsInProgress;
import org.elasticsearch.cluster.metadata.IndexMetaData;
import org.elasticsearch.cluster.metadata.MetaData;
import org.elasticsearch.cluster.metadata.RepositoriesMetaData;
import org.elasticsearch.cluster.metadata.RepositoryMetaData;
import org.elasticsearch.cluster.node.DiscoveryNode;
import org.elasticsearch.cluster.service.ClusterService;
import org.elasticsearch.common.Nullable;
import org.elasticsearch.common.Numbers;
import org.elasticsearch.common.Strings;
import org.elasticsearch.common.UUIDs;
import org.elasticsearch.common.blobstore.BlobContainer;
import org.elasticsearch.common.blobstore.BlobMetaData;
import org.elasticsearch.common.blobstore.BlobPath;
import org.elasticsearch.common.blobstore.BlobStore;
import org.elasticsearch.common.blobstore.DeleteResult;
import org.elasticsearch.common.blobstore.fs.FsBlobContainer;
import org.elasticsearch.common.bytes.BytesArray;
import org.elasticsearch.common.bytes.BytesReference;
import org.elasticsearch.common.collect.Tuple;
import org.elasticsearch.common.component.AbstractLifecycleComponent;
import org.elasticsearch.common.compress.NotXContentException;
import org.elasticsearch.common.io.Streams;
import org.elasticsearch.common.io.stream.BytesStreamOutput;
import org.elasticsearch.common.lucene.Lucene;
import org.elasticsearch.common.lucene.store.InputStreamIndexInput;
import org.elasticsearch.common.metrics.CounterMetric;
import org.elasticsearch.common.settings.Setting;
import org.elasticsearch.common.settings.Settings;
import org.elasticsearch.common.unit.ByteSizeUnit;
import org.elasticsearch.common.unit.ByteSizeValue;
import org.elasticsearch.common.util.concurrent.AbstractRunnable;
import org.elasticsearch.common.xcontent.LoggingDeprecationHandler;
import org.elasticsearch.common.xcontent.NamedXContentRegistry;
import org.elasticsearch.common.xcontent.XContentFactory;
import org.elasticsearch.common.xcontent.XContentParser;
import org.elasticsearch.common.xcontent.XContentType;
import org.elasticsearch.index.Index;
import org.elasticsearch.index.mapper.MapperService;
import org.elasticsearch.index.shard.ShardId;
import org.elasticsearch.index.snapshots.IndexShardRestoreFailedException;
import org.elasticsearch.index.snapshots.IndexShardSnapshotException;
import org.elasticsearch.index.snapshots.IndexShardSnapshotFailedException;
import org.elasticsearch.index.snapshots.IndexShardSnapshotStatus;
import org.elasticsearch.index.snapshots.blobstore.BlobStoreIndexShardSnapshot;
import org.elasticsearch.index.snapshots.blobstore.BlobStoreIndexShardSnapshots;
import org.elasticsearch.index.snapshots.blobstore.RateLimitingInputStream;
import org.elasticsearch.index.snapshots.blobstore.SlicedInputStream;
import org.elasticsearch.index.snapshots.blobstore.SnapshotFiles;
import org.elasticsearch.index.store.Store;
import org.elasticsearch.index.store.StoreFileMetaData;
import org.elasticsearch.indices.recovery.RecoveryState;
import org.elasticsearch.repositories.IndexId;
import org.elasticsearch.repositories.Repository;
import org.elasticsearch.repositories.RepositoryCleanupResult;
import org.elasticsearch.repositories.RepositoryData;
import org.elasticsearch.repositories.RepositoryException;
import org.elasticsearch.repositories.RepositoryOperation;
import org.elasticsearch.repositories.RepositoryVerificationException;
import org.elasticsearch.repositories.ShardGenerations;
import org.elasticsearch.snapshots.ConcurrentSnapshotExecutionException;
import org.elasticsearch.snapshots.Snapshot;
import org.elasticsearch.snapshots.SnapshotException;
import org.elasticsearch.snapshots.SnapshotId;
import org.elasticsearch.snapshots.SnapshotInfo;
import org.elasticsearch.snapshots.SnapshotMissingException;
import org.elasticsearch.snapshots.SnapshotShardFailure;
import org.elasticsearch.snapshots.SnapshotsService;
import org.elasticsearch.threadpool.ThreadPool;

import java.io.FilterInputStream;
import java.io.IOException;
import java.io.InputStream;
import java.nio.file.NoSuchFileException;
import java.util.ArrayList;
import java.util.Collection;
import java.util.Collections;
import java.util.List;
import java.util.Map;
import java.util.Set;
import java.util.concurrent.BlockingQueue;
import java.util.concurrent.Executor;
import java.util.concurrent.LinkedBlockingQueue;
import java.util.concurrent.TimeUnit;
import java.util.concurrent.atomic.AtomicLong;
import java.util.function.Consumer;
import java.util.stream.Collectors;
import java.util.stream.LongStream;
import java.util.stream.Stream;

import static org.elasticsearch.index.snapshots.blobstore.BlobStoreIndexShardSnapshot.FileInfo.canonicalName;

/**
 * BlobStore - based implementation of Snapshot Repository
 * <p>
 * This repository works with any {@link BlobStore} implementation. The blobStore could be (and preferred) lazy initialized in
 * {@link #createBlobStore()}.
 * </p>
 * For in depth documentation on how exactly implementations of this class interact with the snapshot functionality please refer to the
 * documentation of the package {@link org.elasticsearch.repositories.blobstore}.
 */
public abstract class BlobStoreRepository extends AbstractLifecycleComponent implements Repository {
    private static final Logger logger = LogManager.getLogger(BlobStoreRepository.class);

    protected volatile RepositoryMetaData metadata;

    protected final ThreadPool threadPool;

    private static final int BUFFER_SIZE = 4096;

    public static final String SNAPSHOT_PREFIX = "snap-";

    public static final String SNAPSHOT_CODEC = "snapshot";

    public static final String INDEX_FILE_PREFIX = "index-";

    public static final String INDEX_LATEST_BLOB = "index.latest";

    private static final String TESTS_FILE = "tests-";

    public static final String METADATA_PREFIX = "meta-";

    public static final String METADATA_NAME_FORMAT = METADATA_PREFIX + "%s.dat";

    private static final String METADATA_CODEC = "metadata";

    private static final String INDEX_METADATA_CODEC = "index-metadata";

    public static final String SNAPSHOT_NAME_FORMAT = SNAPSHOT_PREFIX + "%s.dat";

    private static final String SNAPSHOT_INDEX_PREFIX = "index-";

    private static final String SNAPSHOT_INDEX_NAME_FORMAT = SNAPSHOT_INDEX_PREFIX + "%s";

    private static final String SNAPSHOT_INDEX_CODEC = "snapshots";

    private static final String DATA_BLOB_PREFIX = "__";

    /**
     * When set to true metadata files are stored in compressed format. This setting doesn’t affect index
     * files that are already compressed by default. Changing the setting does not invalidate existing files since reads
     * do not observe the setting, instead they examine the file to see if it is compressed or not.
     */
    public static final Setting<Boolean> COMPRESS_SETTING = Setting.boolSetting("compress", true, Setting.Property.NodeScope);

    private final boolean compress;

    private final RateLimiter snapshotRateLimiter;

    private final RateLimiter restoreRateLimiter;

    private final CounterMetric snapshotRateLimitingTimeInNanos = new CounterMetric();

    private final CounterMetric restoreRateLimitingTimeInNanos = new CounterMetric();

    private final ChecksumBlobStoreFormat<MetaData> globalMetaDataFormat;

    private final ChecksumBlobStoreFormat<IndexMetaData> indexMetaDataFormat;

    protected final ChecksumBlobStoreFormat<SnapshotInfo> snapshotFormat;

    private final boolean readOnly;

    private final ChecksumBlobStoreFormat<BlobStoreIndexShardSnapshot> indexShardSnapshotFormat;

    private final ChecksumBlobStoreFormat<BlobStoreIndexShardSnapshots> indexShardSnapshotsFormat;

    private final Object lock = new Object();

    private final SetOnce<BlobContainer> blobContainer = new SetOnce<>();

    private final SetOnce<BlobStore> blobStore = new SetOnce<>();

    private final BlobPath basePath;

    private final ClusterService clusterService;

    /**
     * While running in a cluster with nodes older than {@link RepositoryMetaData#REPO_GEN_IN_CS_VERSION} in it, finding the latest
     * repository generation is not done via the cluster state. This flag is set by {@link #updateState} in case this node finds
     * itself in such a mixed-version cluster containing nodes older than {@link RepositoryMetaData#REPO_GEN_IN_CS_VERSION} to ensure
     * appropriate backwards compatible logic is used.
     * TODO: Reword to include read-only repos
     */
    private volatile boolean bestEffortConsistency;

    /**
     * Constructs new BlobStoreRepository
     * @param metadata   The metadata for this repository including name and settings
     * @param clusterService ClusterService
     */
    protected BlobStoreRepository(
        final RepositoryMetaData metadata,
        final NamedXContentRegistry namedXContentRegistry,
        final ClusterService clusterService,
        final BlobPath basePath) {
        this.metadata = metadata;
        this.threadPool = clusterService.getClusterApplierService().threadPool();
        this.clusterService = clusterService;
        this.compress = COMPRESS_SETTING.get(metadata.settings());
        snapshotRateLimiter = getRateLimiter(metadata.settings(), "max_snapshot_bytes_per_sec", new ByteSizeValue(40, ByteSizeUnit.MB));
        restoreRateLimiter = getRateLimiter(metadata.settings(), "max_restore_bytes_per_sec", new ByteSizeValue(40, ByteSizeUnit.MB));
        readOnly = metadata.settings().getAsBoolean("readonly", false);
        this.basePath = basePath;

        indexShardSnapshotFormat = new ChecksumBlobStoreFormat<>(SNAPSHOT_CODEC, SNAPSHOT_NAME_FORMAT,
            BlobStoreIndexShardSnapshot::fromXContent, namedXContentRegistry, compress);
        indexShardSnapshotsFormat = new ChecksumBlobStoreFormat<>(SNAPSHOT_INDEX_CODEC, SNAPSHOT_INDEX_NAME_FORMAT,
            BlobStoreIndexShardSnapshots::fromXContent, namedXContentRegistry, compress);
        globalMetaDataFormat = new ChecksumBlobStoreFormat<>(METADATA_CODEC, METADATA_NAME_FORMAT,
            MetaData::fromXContent, namedXContentRegistry, compress);
        indexMetaDataFormat = new ChecksumBlobStoreFormat<>(INDEX_METADATA_CODEC, METADATA_NAME_FORMAT,
            IndexMetaData::fromXContent, namedXContentRegistry, compress);
        snapshotFormat = new ChecksumBlobStoreFormat<>(SNAPSHOT_CODEC, SNAPSHOT_NAME_FORMAT,
            SnapshotInfo::fromXContentInternal, namedXContentRegistry, compress);
    }

    @Override
    protected void doStart() {
        ByteSizeValue chunkSize = chunkSize();
        if (chunkSize != null && chunkSize.getBytes() <= 0) {
            throw new IllegalArgumentException("the chunk size cannot be negative: [" + chunkSize + "]");
        }
    }

    @Override
    protected void doStop() {
    }

    @Override
    protected void doClose() {
        BlobStore store;
        // to close blobStore if blobStore initialization is started during close
        synchronized (lock) {
            store = blobStore.get();
        }
        if (store != null) {
            try {
                store.close();
            } catch (Exception t) {
                logger.warn("cannot close blob store", t);
            }
        }
    }

    // Inspects all cluster state elements that contain a hint about what the current repository generation is and updates
    // #latestKnownRepoGen if a newer than currently known generation is found
    @Override
    public void updateState(ClusterState state) {
        bestEffortConsistency = isReadOnly() || state.nodes().getMinNodeVersion().before(RepositoryMetaData.REPO_GEN_IN_CS_VERSION);
        if (isReadOnly()) {
            // No need to waste cycles, no operations can run against a read-only repository
            return;
        }
        metadata = getRepoMetaData(state);
        if (bestEffortConsistency) {
            long bestGenerationFromCS = RepositoryData.EMPTY_REPO_GEN;
            final SnapshotsInProgress snapshotsInProgress = state.custom(SnapshotsInProgress.TYPE);
            if (snapshotsInProgress != null) {
                bestGenerationFromCS = bestGeneration(snapshotsInProgress.entries());
            }
            final SnapshotDeletionsInProgress deletionsInProgress = state.custom(SnapshotDeletionsInProgress.TYPE);
            // Don't use generation from the delete task if we already found a generation for an in progress snapshot.
            // In this case, the generation points at the generation the repo will be in after the snapshot finishes so it may not yet exist
            if (bestGenerationFromCS == RepositoryData.EMPTY_REPO_GEN && deletionsInProgress != null) {
                bestGenerationFromCS = bestGeneration(deletionsInProgress.getEntries());
            }
            final RepositoryCleanupInProgress cleanupInProgress = state.custom(RepositoryCleanupInProgress.TYPE);
            if (bestGenerationFromCS == RepositoryData.EMPTY_REPO_GEN && cleanupInProgress != null) {
                bestGenerationFromCS = bestGeneration(cleanupInProgress.entries());
            }
            final long finalBestGen = Math.max(bestGenerationFromCS, metadata.generation());
            latestKnownRepoGen.updateAndGet(known -> Math.max(known, finalBestGen));
        } else {
            if (metadata.generation() == RepositoryData.UNKNOWN_REPO_GEN) {
                // We break out here, assuming this was the result of moving from a mixed cluster that didn't track the generation in the
                // cluster state to a cluster that does track the generation in the cluster state
                return;
            }
            final long previousBest = latestKnownRepoGen.getAndSet(metadata.generation());
            if (previousBest != metadata.generation()) {
                assert metadata.generation() == RepositoryData.CORRUPTED_REPO_GEN || previousBest < metadata.generation() :
                    "Illegal move from repository generation [" + previousBest + "] to generation [" + metadata.generation() + "]";
                logger.debug("Updated repository generation from [{}] to [{}]", previousBest, metadata.generation());
            }
        }
    }

    private long bestGeneration(Collection<? extends RepositoryOperation> operations) {
        final String repoName = metadata.name();
        assert operations.size() <= 1 : "Assumed one or no operations but received " + operations;
        return operations.stream().filter(e -> e.repository().equals(repoName)).mapToLong(RepositoryOperation::repositoryStateId)
            .max().orElse(RepositoryData.EMPTY_REPO_GEN);
    }

    public ThreadPool threadPool() {
        return threadPool;
    }

    // package private, only use for testing
    BlobContainer getBlobContainer() {
        return blobContainer.get();
    }

    // for test purposes only
    protected BlobStore getBlobStore() {
        return blobStore.get();
    }

    /**
     * maintains single lazy instance of {@link BlobContainer}
     */
    protected BlobContainer blobContainer() {
        assertSnapshotOrGenericThread();

        BlobContainer blobContainer = this.blobContainer.get();
        if (blobContainer == null) {
           synchronized (lock) {
               blobContainer = this.blobContainer.get();
               if (blobContainer == null) {
                   blobContainer = blobStore().blobContainer(basePath());
                   this.blobContainer.set(blobContainer);
               }
           }
        }

        return blobContainer;
    }

    /**
     * Maintains single lazy instance of {@link BlobStore}.
     * Public for testing.
     */
    public BlobStore blobStore() {
        assertSnapshotOrGenericThread();

        BlobStore store = blobStore.get();
        if (store == null) {
            synchronized (lock) {
                store = blobStore.get();
                if (store == null) {
                    if (lifecycle.started() == false) {
                        throw new RepositoryException(metadata.name(), "repository is not in started state");
                    }
                    try {
                        store = createBlobStore();
                    } catch (RepositoryException e) {
                        throw e;
                    } catch (Exception e) {
                        throw new RepositoryException(metadata.name(), "cannot create blob store" , e);
                    }
                    blobStore.set(store);
                }
            }
        }
        return store;
    }

    /**
     * Creates new BlobStore to read and write data.
     */
    protected abstract BlobStore createBlobStore() throws Exception;

    /**
     * Returns base path of the repository
     * Public for testing.
     */
    public BlobPath basePath() {
        return basePath;
    }

    /**
     * Returns true if metadata and snapshot files should be compressed
     *
     * @return true if compression is needed
     */
    protected final boolean isCompress() {
        return compress;
    }

    /**
     * Returns data file chunk size.
     * <p>
     * This method should return null if no chunking is needed.
     *
     * @return chunk size
     */
    protected ByteSizeValue chunkSize() {
        return null;
    }

    @Override
    public RepositoryMetaData getMetadata() {
        return metadata;
    }

    @Override
    public void deleteSnapshot(SnapshotId snapshotId, long repositoryStateId, boolean writeShardGens, ActionListener<Void> listener) {
        if (isReadOnly()) {
            listener.onFailure(new RepositoryException(metadata.name(), "cannot delete snapshot from a readonly repository"));
        } else {
            final long latestKnownGen = latestKnownRepoGen.get();
            if (latestKnownGen > repositoryStateId) {
                listener.onFailure(new ConcurrentSnapshotExecutionException(
                    new Snapshot(metadata.name(), snapshotId), "Another concurrent operation moved repo generation to [ " + latestKnownGen
                    + "] but this delete assumed generation [" + repositoryStateId + "]"));
                return;
            }
            try {
                final Map<String, BlobMetaData> rootBlobs = blobContainer().listBlobs();
                final RepositoryData repositoryData = safeRepositoryData(repositoryStateId, rootBlobs);
                // Cache the indices that were found before writing out the new index-N blob so that a stuck master will never
                // delete an index that was created by another master node after writing this index-N blob.
                final Map<String, BlobContainer> foundIndices = blobStore().blobContainer(indicesPath()).children();
                doDeleteShardSnapshots(snapshotId, repositoryStateId, foundIndices, rootBlobs, repositoryData, writeShardGens, listener);
            } catch (Exception ex) {
                listener.onFailure(new RepositoryException(metadata.name(), "failed to delete snapshot [" + snapshotId + "]", ex));
            }
        }
    }

    /**
     * Loads {@link RepositoryData} ensuring that it is consistent with the given {@code rootBlobs} as well of the assumed generation.
     *
     * @param repositoryStateId Expected repository generation
     * @param rootBlobs         Blobs at the repository root
     * @return RepositoryData
     */
    private RepositoryData safeRepositoryData(long repositoryStateId, Map<String, BlobMetaData> rootBlobs) {
        final long generation = latestGeneration(rootBlobs.keySet());
        final long genToLoad;
        if (bestEffortConsistency) {
            genToLoad = latestKnownRepoGen.updateAndGet(known -> Math.max(known, repositoryStateId));
        } else {
            genToLoad = latestKnownRepoGen.get();
        }
        if (genToLoad > generation) {
            // It's always a possibility to not see the latest index-N in the listing here on an eventually consistent blob store, just
            // debug log it. Any blobs leaked as a result of an inconsistent listing here will be cleaned up in a subsequent cleanup or
            // snapshot delete run anyway.
            logger.debug("Determined repository's generation from its contents to [" + generation + "] but " +
                "current generation is at least [" + genToLoad + "]");
        }
        if (genToLoad != repositoryStateId) {
            throw new RepositoryException(metadata.name(), "concurrent modification of the index-N file, expected current generation [" +
                repositoryStateId + "], actual current generation [" + genToLoad + "]");
        }
        return getRepositoryData(genToLoad);
    }

    /**
     * After updating the {@link RepositoryData} each of the shards directories is individually first moved to the next shard generation
     * and then has all now unreferenced blobs in it deleted.
     *
     * @param snapshotId        SnapshotId to delete
     * @param repositoryStateId Expected repository state id
     * @param foundIndices      All indices folders found in the repository before executing any writes to the repository during this
     *                          delete operation
     * @param rootBlobs         All blobs found at the root of the repository before executing any writes to the repository during this
     *                          delete operation
     * @param repositoryData    RepositoryData found the in the repository before executing this delete
     * @param listener          Listener to invoke once finished
     */
    private void doDeleteShardSnapshots(SnapshotId snapshotId, long repositoryStateId, Map<String, BlobContainer> foundIndices,
                                        Map<String, BlobMetaData> rootBlobs, RepositoryData repositoryData, boolean writeShardGens,
                                        ActionListener<Void> listener) {

        if (writeShardGens) {
            // First write the new shard state metadata (with the removed snapshot) and compute deletion targets
            final StepListener<Collection<ShardSnapshotMetaDeleteResult>> writeShardMetaDataAndComputeDeletesStep = new StepListener<>();
            writeUpdatedShardMetaDataAndComputeDeletes(snapshotId, repositoryData, true, writeShardMetaDataAndComputeDeletesStep);
            // Once we have put the new shard-level metadata into place, we can update the repository metadata as follows:
            // 1. Remove the snapshot from the list of existing snapshots
            // 2. Update the index shard generations of all updated shard folders
            //
            // Note: If we fail updating any of the individual shard paths, none of them are changed since the newly created
            //       index-${gen_uuid} will not be referenced by the existing RepositoryData and new RepositoryData is only
            //       written if all shard paths have been successfully updated.
            final StepListener<RepositoryData> writeUpdatedRepoDataStep = new StepListener<>();
            writeShardMetaDataAndComputeDeletesStep.whenComplete(deleteResults -> {
                final ShardGenerations.Builder builder = ShardGenerations.builder();
                for (ShardSnapshotMetaDeleteResult newGen : deleteResults) {
                    builder.put(newGen.indexId, newGen.shardId, newGen.newGeneration);
                }
                final RepositoryData updatedRepoData = repositoryData.removeSnapshot(snapshotId, builder.build());
                writeIndexGen(updatedRepoData, repositoryStateId, true,
                    ActionListener.wrap(v -> writeUpdatedRepoDataStep.onResponse(updatedRepoData), listener::onFailure));
            }, listener::onFailure);
            // Once we have updated the repository, run the clean-ups
            writeUpdatedRepoDataStep.whenComplete(updatedRepoData -> {
                // Run unreferenced blobs cleanup in parallel to shard-level snapshot deletion
                final ActionListener<Void> afterCleanupsListener =
                    new GroupedActionListener<>(ActionListener.wrap(() -> listener.onResponse(null)), 2);
                asyncCleanupUnlinkedRootAndIndicesBlobs(foundIndices, rootBlobs, updatedRepoData, afterCleanupsListener);
                asyncCleanupUnlinkedShardLevelBlobs(snapshotId, writeShardMetaDataAndComputeDeletesStep.result(), afterCleanupsListener);
            }, listener::onFailure);
        } else {
            // Write the new repository data first (with the removed snapshot), using no shard generations
            final RepositoryData updatedRepoData = repositoryData.removeSnapshot(snapshotId, ShardGenerations.EMPTY);
            writeIndexGen(updatedRepoData, repositoryStateId, false, ActionListener.wrap(v -> {
                // Run unreferenced blobs cleanup in parallel to shard-level snapshot deletion
                final ActionListener<Void> afterCleanupsListener =
                    new GroupedActionListener<>(ActionListener.wrap(() -> listener.onResponse(null)), 2);
                asyncCleanupUnlinkedRootAndIndicesBlobs(foundIndices, rootBlobs, updatedRepoData, afterCleanupsListener);
                final StepListener<Collection<ShardSnapshotMetaDeleteResult>> writeMetaAndComputeDeletesStep = new StepListener<>();
                writeUpdatedShardMetaDataAndComputeDeletes(snapshotId, repositoryData, false, writeMetaAndComputeDeletesStep);
                writeMetaAndComputeDeletesStep.whenComplete(deleteResults ->
                        asyncCleanupUnlinkedShardLevelBlobs(snapshotId, deleteResults, afterCleanupsListener),
                    afterCleanupsListener::onFailure);
            }, listener::onFailure));
        }
    }

    private void asyncCleanupUnlinkedRootAndIndicesBlobs(Map<String, BlobContainer> foundIndices, Map<String, BlobMetaData> rootBlobs,
                                                         RepositoryData updatedRepoData, ActionListener<Void> listener) {
        threadPool.executor(ThreadPool.Names.SNAPSHOT).execute(ActionRunnable.wrap(
            listener,
            l -> cleanupStaleBlobs(foundIndices, rootBlobs, updatedRepoData, ActionListener.map(l, ignored -> null))));
    }

    private void asyncCleanupUnlinkedShardLevelBlobs(SnapshotId snapshotId, Collection<ShardSnapshotMetaDeleteResult> deleteResults,
                                                     ActionListener<Void> listener) {
        threadPool.executor(ThreadPool.Names.SNAPSHOT).execute(ActionRunnable.wrap(
            listener,
            l -> {
                try {
                    blobContainer().deleteBlobsIgnoringIfNotExists(resolveFilesToDelete(snapshotId, deleteResults));
                    l.onResponse(null);
                } catch (Exception e) {
                    logger.warn(
                        () -> new ParameterizedMessage("[{}] Failed to delete some blobs during snapshot delete", snapshotId),
                        e);
                    throw e;
                }
            }));
    }

    // updates the shard state metadata for shards of a snapshot that is to be deleted. Also computes the files to be cleaned up.
    private void writeUpdatedShardMetaDataAndComputeDeletes(SnapshotId snapshotId, RepositoryData oldRepositoryData,
            boolean useUUIDs, ActionListener<Collection<ShardSnapshotMetaDeleteResult>> onAllShardsCompleted) {

        final Executor executor = threadPool.executor(ThreadPool.Names.SNAPSHOT);
        final List<IndexId> indices = oldRepositoryData.indicesToUpdateAfterRemovingSnapshot(snapshotId);

        if (indices.isEmpty()) {
            onAllShardsCompleted.onResponse(Collections.emptyList());
            return;
        }

        // Listener that flattens out the delete results for each index
        final ActionListener<Collection<ShardSnapshotMetaDeleteResult>> deleteIndexMetaDataListener = new GroupedActionListener<>(
            ActionListener.map(onAllShardsCompleted,
                res -> res.stream().flatMap(Collection::stream).collect(Collectors.toList())), indices.size());

        for (IndexId indexId : indices) {
            final Set<SnapshotId> survivingSnapshots = oldRepositoryData.getSnapshots(indexId).stream()
                .filter(id -> id.equals(snapshotId) == false).collect(Collectors.toSet());
            executor.execute(ActionRunnable.wrap(deleteIndexMetaDataListener, deleteIdxMetaListener -> {
                final IndexMetaData indexMetaData;
                try {
                    indexMetaData = getSnapshotIndexMetaData(snapshotId, indexId);
                } catch (Exception ex) {
                    logger.warn(() ->
                        new ParameterizedMessage("[{}] [{}] failed to read metadata for index", snapshotId, indexId.getName()), ex);
                    // Just invoke the listener without any shard generations to count it down, this index will be cleaned up
                    // by the stale data cleanup in the end.
                    // TODO: Getting here means repository corruption. We should find a way of dealing with this instead of just ignoring
                    //       it and letting the cleanup deal with it.
                    deleteIdxMetaListener.onResponse(null);
                    return;
                }
                final int shardCount = indexMetaData.getNumberOfShards();
                assert shardCount > 0 : "index did not have positive shard count, get [" + shardCount + "]";
                // Listener for collecting the results of removing the snapshot from each shard's metadata in the current index
                final ActionListener<ShardSnapshotMetaDeleteResult> allShardsListener =
                    new GroupedActionListener<>(deleteIdxMetaListener, shardCount);
                final Index index = indexMetaData.getIndex();
                for (int shardId = 0; shardId < indexMetaData.getNumberOfShards(); shardId++) {
                    final ShardId shard = new ShardId(index, shardId);
                    executor.execute(new AbstractRunnable() {
                        @Override
                        protected void doRun() throws Exception {
                            final BlobContainer shardContainer = shardContainer(indexId, shard);
                            final Set<String> blobs = getShardBlobs(shard, shardContainer);
                            final BlobStoreIndexShardSnapshots blobStoreIndexShardSnapshots;
                            final String newGen;
                            if (useUUIDs) {
                                newGen = UUIDs.randomBase64UUID();
                                blobStoreIndexShardSnapshots = buildBlobStoreIndexShardSnapshots(blobs, shardContainer,
                                    oldRepositoryData.shardGenerations().getShardGen(indexId, shard.getId())).v1();
                            } else {
                                Tuple<BlobStoreIndexShardSnapshots, Long> tuple =
                                    buildBlobStoreIndexShardSnapshots(blobs, shardContainer);
                                newGen = Long.toString(tuple.v2() + 1);
                                blobStoreIndexShardSnapshots = tuple.v1();
                            }
                            allShardsListener.onResponse(deleteFromShardSnapshotMeta(survivingSnapshots, indexId, shard, snapshotId,
                                shardContainer, blobs, blobStoreIndexShardSnapshots, newGen));
                        }

                        @Override
                        public void onFailure(Exception ex) {
                            logger.warn(
                                () -> new ParameterizedMessage("[{}] failed to delete shard data for shard [{}][{}]",
                                    snapshotId, indexId.getName(), shard.id()), ex);
                            // Just passing null here to count down the listener instead of failing it, the stale data left behind
                            // here will be retried in the next delete or repository cleanup
                            allShardsListener.onResponse(null);
                        }
                    });
                }
            }));
        }
    }

    private List<String> resolveFilesToDelete(SnapshotId snapshotId, Collection<ShardSnapshotMetaDeleteResult> deleteResults) {
        final String basePath = basePath().buildAsString();
        final int basePathLen = basePath.length();
        return Stream.concat(
            deleteResults.stream().flatMap(shardResult -> {
                final String shardPath =
                    shardContainer(shardResult.indexId, shardResult.shardId).path().buildAsString();
                return shardResult.blobsToDelete.stream().map(blob -> shardPath + blob);
            }),
            deleteResults.stream().map(shardResult -> shardResult.indexId).distinct().map(indexId ->
                indexContainer(indexId).path().buildAsString() + globalMetaDataFormat.blobName(snapshotId.getUUID()))
        ).map(absolutePath -> {
            assert absolutePath.startsWith(basePath);
            return absolutePath.substring(basePathLen);
        }).collect(Collectors.toList());
    }

    /**
     * Cleans up stale blobs directly under the repository root as well as all indices paths that aren't referenced by any existing
     * snapshots. This method is only to be called directly after a new {@link RepositoryData} was written to the repository and with
     * parameters {@code foundIndices}, {@code rootBlobs}
     *
     * @param foundIndices all indices blob containers found in the repository before {@code newRepoData} was written
     * @param rootBlobs    all blobs found directly under the repository root
     * @param newRepoData  new repository data that was just written
     * @param listener     listener to invoke with the combined {@link DeleteResult} of all blobs removed in this operation
     */
    private void cleanupStaleBlobs(Map<String, BlobContainer> foundIndices, Map<String, BlobMetaData> rootBlobs,
                                   RepositoryData newRepoData, ActionListener<DeleteResult> listener) {
        final GroupedActionListener<DeleteResult> groupedListener = new GroupedActionListener<>(ActionListener.wrap(deleteResults -> {
            DeleteResult deleteResult = DeleteResult.ZERO;
            for (DeleteResult result : deleteResults) {
                deleteResult = deleteResult.add(result);
            }
            listener.onResponse(deleteResult);
        }, listener::onFailure), 2);

        final Executor executor = threadPool.executor(ThreadPool.Names.SNAPSHOT);
        executor.execute(ActionRunnable.supply(groupedListener, () -> {
            List<String> deletedBlobs = cleanupStaleRootFiles(staleRootBlobs(newRepoData, rootBlobs.keySet()));
            return new DeleteResult(deletedBlobs.size(), deletedBlobs.stream().mapToLong(name -> rootBlobs.get(name).length()).sum());
        }));

        final Set<String> survivingIndexIds = newRepoData.getIndices().values().stream().map(IndexId::getId).collect(Collectors.toSet());
        executor.execute(ActionRunnable.supply(groupedListener, () -> cleanupStaleIndices(foundIndices, survivingIndexIds)));
    }

    /**
     * Runs cleanup actions on the repository. Increments the repository state id by one before executing any modifications on the
     * repository.
     * TODO: Add shard level cleanups
     * <ul>
     *     <li>Deleting stale indices {@link #cleanupStaleIndices}</li>
     *     <li>Deleting unreferenced root level blobs {@link #cleanupStaleRootFiles}</li>
     * </ul>
     * @param repositoryStateId Current repository state id
     * @param writeShardGens    If shard generations should be written to the repository
     * @param listener          Listener to complete when done
     */
    public void cleanup(long repositoryStateId, boolean writeShardGens, ActionListener<RepositoryCleanupResult> listener) {
        try {
            if (isReadOnly()) {
                throw new RepositoryException(metadata.name(), "cannot run cleanup on readonly repository");
            }
            Map<String, BlobMetaData> rootBlobs = blobContainer().listBlobs();
            final RepositoryData repositoryData = safeRepositoryData(repositoryStateId, rootBlobs);
            final Map<String, BlobContainer> foundIndices = blobStore().blobContainer(indicesPath()).children();
            final Set<String> survivingIndexIds =
                repositoryData.getIndices().values().stream().map(IndexId::getId).collect(Collectors.toSet());
            final List<String> staleRootBlobs = staleRootBlobs(repositoryData, rootBlobs.keySet());
            if (survivingIndexIds.equals(foundIndices.keySet()) && staleRootBlobs.isEmpty()) {
                // Nothing to clean up we return
                listener.onResponse(new RepositoryCleanupResult(DeleteResult.ZERO));
            } else {
                // write new index-N blob to ensure concurrent operations will fail
                writeIndexGen(repositoryData, repositoryStateId, writeShardGens,
                    ActionListener.wrap(v -> cleanupStaleBlobs(foundIndices, rootBlobs, repositoryData,
                        ActionListener.map(listener, RepositoryCleanupResult::new)), listener::onFailure));
            }
        } catch (Exception e) {
            listener.onFailure(e);
        }
    }

    // Finds all blobs directly under the repository root path that are not referenced by the current RepositoryData
    private List<String> staleRootBlobs(RepositoryData repositoryData, Set<String> rootBlobNames) {
        final Set<String> allSnapshotIds =
            repositoryData.getSnapshotIds().stream().map(SnapshotId::getUUID).collect(Collectors.toSet());
        return rootBlobNames.stream().filter(
            blob -> {
                if (FsBlobContainer.isTempBlobName(blob)) {
                    return true;
                }
                if (blob.endsWith(".dat")) {
                    final String foundUUID;
                    if (blob.startsWith(SNAPSHOT_PREFIX)) {
                        foundUUID = blob.substring(SNAPSHOT_PREFIX.length(), blob.length() - ".dat".length());
                        assert snapshotFormat.blobName(foundUUID).equals(blob);
                    } else if (blob.startsWith(METADATA_PREFIX)) {
                        foundUUID = blob.substring(METADATA_PREFIX.length(), blob.length() - ".dat".length());
                        assert globalMetaDataFormat.blobName(foundUUID).equals(blob);
                    } else {
                        return false;
                    }
                    return allSnapshotIds.contains(foundUUID) == false;
                } else if (blob.startsWith(INDEX_FILE_PREFIX)) {
<<<<<<< HEAD
=======
                    // TODO: Include the current generation here once we remove keeping index-(N-1) around from #writeIndexGen
>>>>>>> 6e820502
                    return repositoryData.getGenId() > Long.parseLong(blob.substring(INDEX_FILE_PREFIX.length()));
                }
                return false;
            }
        ).collect(Collectors.toList());
    }

    private List<String> cleanupStaleRootFiles(List<String> blobsToDelete) {
        if (blobsToDelete.isEmpty()) {
            return blobsToDelete;
        }
        try {
            logger.info("[{}] Found stale root level blobs {}. Cleaning them up", metadata.name(), blobsToDelete);
            blobContainer().deleteBlobsIgnoringIfNotExists(blobsToDelete);
            return blobsToDelete;
        } catch (IOException e) {
            logger.warn(() -> new ParameterizedMessage(
                "[{}] The following blobs are no longer part of any snapshot [{}] but failed to remove them",
                metadata.name(), blobsToDelete), e);
        } catch (Exception e) {
            // TODO: We shouldn't be blanket catching and suppressing all exceptions here and instead handle them safely upstream.
            //       Currently this catch exists as a stop gap solution to tackle unexpected runtime exceptions from implementations
            //       bubbling up and breaking the snapshot functionality.
            assert false : e;
            logger.warn(new ParameterizedMessage("[{}] Exception during cleanup of root level blobs", metadata.name()), e);
        }
        return Collections.emptyList();
    }

    private DeleteResult cleanupStaleIndices(Map<String, BlobContainer> foundIndices, Set<String> survivingIndexIds) {
        DeleteResult deleteResult = DeleteResult.ZERO;
        try {
            for (Map.Entry<String, BlobContainer> indexEntry : foundIndices.entrySet()) {
                final String indexSnId = indexEntry.getKey();
                try {
                    if (survivingIndexIds.contains(indexSnId) == false) {
                        logger.debug("[{}] Found stale index [{}]. Cleaning it up", metadata.name(), indexSnId);
                        deleteResult = deleteResult.add(indexEntry.getValue().delete());
                        logger.debug("[{}] Cleaned up stale index [{}]", metadata.name(), indexSnId);
                    }
                } catch (IOException e) {
                    logger.warn(() -> new ParameterizedMessage(
                        "[{}] index {} is no longer part of any snapshots in the repository, " +
                            "but failed to clean up their index folders", metadata.name(), indexSnId), e);
                }
            }
        } catch (Exception e) {
            // TODO: We shouldn't be blanket catching and suppressing all exceptions here and instead handle them safely upstream.
            //       Currently this catch exists as a stop gap solution to tackle unexpected runtime exceptions from implementations
            //       bubbling up and breaking the snapshot functionality.
            assert false : e;
            logger.warn(new ParameterizedMessage("[{}] Exception during cleanup of stale indices", metadata.name()), e);
        }
        return deleteResult;
    }

    @Override
    public void finalizeSnapshot(final SnapshotId snapshotId,
                                 final ShardGenerations shardGenerations,
                                 final long startTime,
                                 final String failure,
                                 final int totalShards,
                                 final List<SnapshotShardFailure> shardFailures,
                                 final long repositoryStateId,
                                 final boolean includeGlobalState,
                                 final MetaData clusterMetaData,
                                 final Map<String, Object> userMetadata,
                                 boolean writeShardGens,
                                 final ActionListener<SnapshotInfo> listener) {

        final Collection<IndexId> indices = shardGenerations.indices();
        // Once we are done writing the updated index-N blob we remove the now unreferenced index-${uuid} blobs in each shard
        // directory if all nodes are at least at version SnapshotsService#SHARD_GEN_IN_REPO_DATA_VERSION
        // If there are older version nodes in the cluster, we don't need to run this cleanup as it will have already happened
        // when writing the index-${N} to each shard directory.
        final Consumer<Exception> onUpdateFailure =
            e -> listener.onFailure(new SnapshotException(metadata.name(), snapshotId, "failed to update snapshot in repository", e));
        final ActionListener<SnapshotInfo> allMetaListener = new GroupedActionListener<>(
            ActionListener.wrap(snapshotInfos -> {
                assert snapshotInfos.size() == 1 : "Should have only received a single SnapshotInfo but received " + snapshotInfos;
                final SnapshotInfo snapshotInfo = snapshotInfos.iterator().next();
                getRepositoryData(ActionListener.wrap(existingRepositoryData -> {
                    final RepositoryData updatedRepositoryData =
                        existingRepositoryData.addSnapshot(snapshotId, snapshotInfo.state(), shardGenerations);
                    writeIndexGen(updatedRepositoryData, repositoryStateId, writeShardGens, ActionListener.wrap(v -> {
                        if (writeShardGens) {
                            cleanupOldShardGens(existingRepositoryData, updatedRepositoryData);
                        }
                        listener.onResponse(snapshotInfo);
                    }, onUpdateFailure));
                }, onUpdateFailure));
            }, onUpdateFailure), 2 + indices.size());
        final Executor executor = threadPool.executor(ThreadPool.Names.SNAPSHOT);

        // We ignore all FileAlreadyExistsException when writing metadata since otherwise a master failover while in this method will
        // mean that no snap-${uuid}.dat blob is ever written for this snapshot. This is safe because any updated version of the
        // index or global metadata will be compatible with the segments written in this snapshot as well.
        // Failing on an already existing index-${repoGeneration} below ensures that the index.latest blob is not updated in a way
        // that decrements the generation it points at

        // Write Global MetaData
        executor.execute(ActionRunnable.run(allMetaListener,
            () -> globalMetaDataFormat.write(clusterMetaData, blobContainer(), snapshotId.getUUID(), false)));

        // write the index metadata for each index in the snapshot
        for (IndexId index : indices) {
            executor.execute(ActionRunnable.run(allMetaListener, () ->
                indexMetaDataFormat.write(clusterMetaData.index(index.getName()), indexContainer(index), snapshotId.getUUID(), false)));
        }

        executor.execute(ActionRunnable.supply(allMetaListener, () -> {
            final SnapshotInfo snapshotInfo = new SnapshotInfo(snapshotId,
                indices.stream().map(IndexId::getName).collect(Collectors.toList()),
                startTime, failure, threadPool.absoluteTimeInMillis(), totalShards, shardFailures,
                includeGlobalState, userMetadata);
            snapshotFormat.write(snapshotInfo, blobContainer(), snapshotId.getUUID(), false);
            return snapshotInfo;
        }));
    }

    // Delete all old shard gen blobs that aren't referenced any longer as a result from moving to updated repository data
    private void cleanupOldShardGens(RepositoryData existingRepositoryData, RepositoryData updatedRepositoryData) {
        final List<String> toDelete = new ArrayList<>();
        final int prefixPathLen = basePath().buildAsString().length();
        updatedRepositoryData.shardGenerations().obsoleteShardGenerations(existingRepositoryData.shardGenerations()).forEach(
            (indexId, gens) -> gens.forEach((shardId, oldGen) -> toDelete.add(
                shardContainer(indexId, shardId).path().buildAsString().substring(prefixPathLen) + INDEX_FILE_PREFIX + oldGen)));
        try {
            blobContainer().deleteBlobsIgnoringIfNotExists(toDelete);
        } catch (Exception e) {
            logger.warn("Failed to clean up old shard generation blobs", e);
        }
    }

    @Override
    public SnapshotInfo getSnapshotInfo(final SnapshotId snapshotId) {
        try {
            return snapshotFormat.read(blobContainer(), snapshotId.getUUID());
        } catch (NoSuchFileException ex) {
            throw new SnapshotMissingException(metadata.name(), snapshotId, ex);
        } catch (IOException | NotXContentException ex) {
            throw new SnapshotException(metadata.name(), snapshotId, "failed to get snapshots", ex);
        }
    }

    @Override
    public MetaData getSnapshotGlobalMetaData(final SnapshotId snapshotId) {
        try {
            return globalMetaDataFormat.read(blobContainer(), snapshotId.getUUID());
        } catch (NoSuchFileException ex) {
            throw new SnapshotMissingException(metadata.name(), snapshotId, ex);
        } catch (IOException ex) {
            throw new SnapshotException(metadata.name(), snapshotId, "failed to read global metadata", ex);
        }
    }

    @Override
    public IndexMetaData getSnapshotIndexMetaData(final SnapshotId snapshotId, final IndexId index) throws IOException {
        try {
            return indexMetaDataFormat.read(indexContainer(index), snapshotId.getUUID());
        } catch (NoSuchFileException e) {
            throw new SnapshotMissingException(metadata.name(), snapshotId, e);
        }
    }

    private BlobPath indicesPath() {
        return basePath().add("indices");
    }

    private BlobContainer indexContainer(IndexId indexId) {
        return blobStore().blobContainer(indicesPath().add(indexId.getId()));
    }

    private BlobContainer shardContainer(IndexId indexId, ShardId shardId) {
        return shardContainer(indexId, shardId.getId());
    }

    private BlobContainer shardContainer(IndexId indexId, int shardId) {
        return blobStore().blobContainer(indicesPath().add(indexId.getId()).add(Integer.toString(shardId)));
    }

    /**
     * Configures RateLimiter based on repository and global settings
     *
     * @param repositorySettings repository settings
     * @param setting            setting to use to configure rate limiter
     * @param defaultRate        default limiting rate
     * @return rate limiter or null of no throttling is needed
     */
    private RateLimiter getRateLimiter(Settings repositorySettings, String setting, ByteSizeValue defaultRate) {
        ByteSizeValue maxSnapshotBytesPerSec = repositorySettings.getAsBytesSize(setting, defaultRate);
        if (maxSnapshotBytesPerSec.getBytes() <= 0) {
            return null;
        } else {
            return new RateLimiter.SimpleRateLimiter(maxSnapshotBytesPerSec.getMbFrac());
        }
    }

    @Override
    public long getSnapshotThrottleTimeInNanos() {
        return snapshotRateLimitingTimeInNanos.count();
    }

    @Override
    public long getRestoreThrottleTimeInNanos() {
        return restoreRateLimitingTimeInNanos.count();
    }

    protected void assertSnapshotOrGenericThread() {
        assert Thread.currentThread().getName().contains(ThreadPool.Names.SNAPSHOT)
            || Thread.currentThread().getName().contains(ThreadPool.Names.GENERIC) :
            "Expected current thread [" + Thread.currentThread() + "] to be the snapshot or generic thread.";
    }

    @Override
    public String startVerification() {
        try {
            if (isReadOnly()) {
                // It's readonly - so there is not much we can do here to verify it apart from reading the blob store metadata
                latestIndexBlobId();
                return "read-only";
            } else {
                String seed = UUIDs.randomBase64UUID();
                byte[] testBytes = Strings.toUTF8Bytes(seed);
                BlobContainer testContainer = blobStore().blobContainer(basePath().add(testBlobPrefix(seed)));
                BytesArray bytes = new BytesArray(testBytes);
                try (InputStream stream = bytes.streamInput()) {
                    testContainer.writeBlobAtomic("master.dat", stream, bytes.length(), true);
                }
                return seed;
            }
        } catch (IOException exp) {
            throw new RepositoryVerificationException(metadata.name(), "path " + basePath() + " is not accessible on master node", exp);
        }
    }

    @Override
    public void endVerification(String seed) {
        if (isReadOnly() == false) {
            try {
                final String testPrefix = testBlobPrefix(seed);
                final BlobContainer container = blobStore().blobContainer(basePath().add(testPrefix));
                container.deleteBlobsIgnoringIfNotExists(List.copyOf(container.listBlobs().keySet()));
                blobStore().blobContainer(basePath()).deleteBlobIgnoringIfNotExists(testPrefix);
            } catch (IOException exp) {
                throw new RepositoryVerificationException(metadata.name(), "cannot delete test data at " + basePath(), exp);
            }
        }
    }

    // Tracks the latest known repository generation in a best-effort way to detect inconsistent listing of root level index-N blobs
    // and concurrent modifications.
    private final AtomicLong latestKnownRepoGen = new AtomicLong(RepositoryData.UNKNOWN_REPO_GEN);

    @Override
    public void getRepositoryData(ActionListener<RepositoryData> listener) {
        if (latestKnownRepoGen.get() == RepositoryData.CORRUPTED_REPO_GEN) {
            listener.onFailure(corruptedStateException(null));
            return;
        }
        if (bestEffortConsistency == false) {
            if (latestKnownRepoGen.get() == RepositoryData.UNKNOWN_REPO_GEN) {
                initializeRepoInClusterState(ActionListener.wrap(v -> getRepositoryData(listener), listener::onFailure));
                return;
            }
        }
        threadPool.generic().execute(ActionRunnable.wrap(listener, l -> {
            // Retry loading RepositoryData in a loop in case we run into concurrent modifications of the repository.
            while (true) {
                final long genToLoad;
                if (bestEffortConsistency) {
                    final long generation;
                    try {
                        generation = latestIndexBlobId();
                    } catch (IOException ioe) {
                        throw new RepositoryException(metadata.name(), "Could not determine repository generation from root blobs", ioe);
                    }
                    genToLoad = latestKnownRepoGen.updateAndGet(known -> Math.max(known, generation));
                    if (genToLoad > generation) {
                        logger.info("Determined repository generation [" + generation
                            + "] from repository contents but correct generation must be at least [" + genToLoad + "]");
                    }
                } else {
                    genToLoad = latestKnownRepoGen.get();
                }
                try {
                    l.onResponse(getRepositoryData(genToLoad));
                    return;
                } catch (RepositoryException e) {
                    if (genToLoad != latestKnownRepoGen.get()) {
                        logger.warn("Failed to load repository data generation [" + genToLoad +
                            "] because a concurrent operation moved the current generation to [" + latestKnownRepoGen.get() + "]", e);
                        continue;
                    }
                    if (bestEffortConsistency == false && ExceptionsHelper.unwrap(e, NoSuchFileException.class) != null) {
                        markRepoCorrupted(genToLoad, e,
                            ActionListener.wrap(v -> l.onFailure(corruptedStateException(e)), l::onFailure));
                        return;
                    } else {
                        throw e;
                    }
                }
            }
        }));
    }

    private RepositoryException corruptedStateException(@Nullable Exception cause) {
        return new RepositoryException(metadata.name(),
            "Could not read repository data because the contents of the repository do not match its " +
                "expected state. This is likely the result of either concurrently modifying the contents of the " +
                "repository by a process other than this cluster or an issue with the repository's underlying" +
                "storage. The repository has been disabled to prevent corrupting its contents. To re-enable it " +
                "and continue using it please remove the repository from the cluster and add it again to make " +
                "the cluster recover the known state of the repository from its physical contents.", cause);
    }

    private void markRepoCorrupted(long corruptedGeneration, Exception originalException, ActionListener<Void> listener) {
        clusterService.submitStateUpdateTask("update_repo_gen", new ClusterStateUpdateTask() {
            @Override
            public ClusterState execute(ClusterState currentState) {
                final RepositoriesMetaData state = currentState.metaData().custom(RepositoriesMetaData.TYPE);
                final RepositoryMetaData repoState = state.repository(metadata.name());
                final long prevGeneration = repoState.generation();
                if (prevGeneration != corruptedGeneration) {
                    throw new IllegalStateException("Tried to mark repo generation [" + corruptedGeneration
                        + "] as corrupted but its state concurrently changed to [" + repoState + "]");
                }
                return ClusterState.builder(currentState).metaData(MetaData.builder(currentState.metaData()).putCustom(
                    RepositoriesMetaData.TYPE, state.withUpdatedGeneration(
                        metadata.name(), RepositoryData.CORRUPTED_REPO_GEN, repoState.pendingGeneration())).build()).build();
            }

            @Override
            public void onFailure(String source, Exception e) {
                listener.onFailure(new RepositoryException(metadata.name(), "Failed marking repository state as corrupted",
                    ExceptionsHelper.useOrSuppress(e, originalException)));
            }

            @Override
            public void clusterStateProcessed(String source, ClusterState oldState, ClusterState newState) {
                listener.onResponse(null);
            }
        });
    }

    private RepositoryData getRepositoryData(long indexGen) {
        if (indexGen == RepositoryData.EMPTY_REPO_GEN) {
            return RepositoryData.EMPTY;
        }
        try {
            final String snapshotsIndexBlobName = INDEX_FILE_PREFIX + Long.toString(indexGen);

            // EMPTY is safe here because RepositoryData#fromXContent calls namedObject
            try (InputStream blob = blobContainer().readBlob(snapshotsIndexBlobName);
                 XContentParser parser = XContentType.JSON.xContent().createParser(NamedXContentRegistry.EMPTY,
                     LoggingDeprecationHandler.INSTANCE, blob)) {
                return RepositoryData.snapshotsFromXContent(parser, indexGen);
            }
        } catch (IOException ioe) {
            if (bestEffortConsistency) {
                // If we fail to load the generation we tracked in latestKnownRepoGen we reset it.
                // This is done as a fail-safe in case a user manually deletes the contents of the repository in which case subsequent
                // operations must start from the EMPTY_REPO_GEN again
                if (latestKnownRepoGen.compareAndSet(indexGen, RepositoryData.EMPTY_REPO_GEN)) {
                    logger.warn("Resetting repository generation tracker because we failed to read generation [" + indexGen + "]", ioe);
                }
            }
            throw new RepositoryException(metadata.name(), "could not read repository data from index blob", ioe);
        }
    }


    // Lock for {@link #initListeners}
    private final Object repoGenInitMutex = new Object();

    // Listeners to resolve once the repository generation has been successfully initialized in the cluster state
    private List<ActionListener<Void>> initListeners = null;

    /**
     * Initializes this repositories' generation {@code N} in the cluster state by listing all {@code index-N} under the repository root
     * and then updating {@link RepositoriesMetaData} accordingly.
     *
     * @param listener listener to invoke once repo generation has been initialized in the cluster state
     */
    private void initializeRepoInClusterState(ActionListener<Void> listener) {
        assert isReadOnly() == false;
        final boolean initInProgress;
        synchronized (repoGenInitMutex) {
            initInProgress = initListeners != null;
            if (initInProgress == false) {
                initListeners = new ArrayList<>();
            }
            initListeners.add(listener);
        }
        if (initInProgress == true) {
            return;
        }
        final String repoName = metadata.name();
        threadPool.generic().execute(ActionRunnable.supply(ActionListener.wrap(gen ->
            clusterService.submitStateUpdateTask("initialize repository [" + metadata.name() + "] to generation [" + gen + "]",
                new ClusterStateUpdateTask() {
                    @Override
                    public ClusterState execute(ClusterState currentState) {
                        final MetaData oldMetaData = currentState.metaData();
                        final RepositoriesMetaData repositoriesMetaData = oldMetaData.custom(RepositoriesMetaData.TYPE);
                        return ClusterState.builder(currentState).metaData(MetaData.builder(oldMetaData).putCustom(
                            RepositoriesMetaData.TYPE, repositoriesMetaData.withUpdatedGeneration(metadata.name(), gen, gen)
                        ).build()).build();
                    }

                    @Override
                    public void onFailure(String source, Exception e) {
                        logger.warn(new ParameterizedMessage("Failed to initialize repository [{}] in cluster state [{}]",
                            repoName, source), e);
                        failInitListeners(new RepositoryException(metadata.name(),
                            "Failed to initialize repository with cluster update [" + source + "]", e));
                    }

                    @Override
                    public void clusterStateProcessed(String source, ClusterState oldState, ClusterState newState) {
                        ActionListener.onResponse(getAndClearInitListeners(), null);
                    }
                }), e -> failInitListeners(
            new RepositoryException(repoName, "Failed to determine repository generation", e))), this::latestIndexBlobId));
    }

    private List<ActionListener<Void>> getAndClearInitListeners() {
        final List<ActionListener<Void>> listeners;
        synchronized (repoGenInitMutex) {
            listeners = initListeners;
            initListeners = null;
        }
        return listeners;
    }

    private void failInitListeners(final Exception e) {
        ActionListener.onFailure(getAndClearInitListeners(), e);
    }

    private static String testBlobPrefix(String seed) {
        return TESTS_FILE + seed;
    }

    @Override
    public boolean isReadOnly() {
        return readOnly;
    }

    /**
     * Writing a new index generation is a three step process.
     * First, the {@link RepositoryMetaData} entry for this repository is set into a pending state by incrementing its
     * pending generation {@code P} while its safe generation {@code N} remains unchanged.
     * Second, the updated {@link RepositoryData} is written to generation {@code P + 1}.
     * Lastly, the {@link RepositoryMetaData} entry for this repository is updated to the new generation {@code P + 1} and thus
     * pending and safe generation are set to the same value marking the end of the update of the repository data.
     *
     * @param repositoryData RepositoryData to write
     * @param expectedGen    expected repository generation at the start of the operation
     * @param writeShardGens whether to write {@link ShardGenerations} to the new {@link RepositoryData} blob
     * @param listener       completion listener
     */
    protected void writeIndexGen(RepositoryData repositoryData, long expectedGen, boolean writeShardGens, ActionListener<Void> listener) {
        assert isReadOnly() == false; // can not write to a read only repository
        final long currentGen = repositoryData.getGenId();
        if (currentGen != expectedGen) {
            // the index file was updated by a concurrent operation, so we were operating on stale
            // repository data
            listener.onFailure(new RepositoryException(metadata.name(),
                "concurrent modification of the index-N file, expected current generation [" + expectedGen +
                    "], actual current generation [" + currentGen + "]"));
            return;
        }

        // Step 1: Set repository generation state to the next possible pending generation
        final StepListener<Long> setPendingStep = new StepListener<>();
        clusterService.submitStateUpdateTask("set pending repository generation [" + metadata.name() + "][" + expectedGen + "]",
            new ClusterStateUpdateTask() {

                private long newGen;

                @Override
                public ClusterState execute(ClusterState currentState) {
                    final RepositoryMetaData meta = getRepoMetaData(currentState);
                    final String repoName = metadata.name();
                    final long genInState = meta.generation();
                    // TODO: Remove all usages of this variable, instead initialize the generation when loading RepositoryData
                    final boolean uninitializedMeta = meta.generation() == RepositoryData.UNKNOWN_REPO_GEN;
                    if (uninitializedMeta == false && meta.pendingGeneration() != genInState) {
                        logger.info("Trying to write new repository data over unfinished write, repo [{}] is at " +
                            "safe generation [{}] and pending generation [{}]", meta.name(), genInState, meta.pendingGeneration());
                    }
                    assert expectedGen == RepositoryData.EMPTY_REPO_GEN || RepositoryData.UNKNOWN_REPO_GEN == meta.generation()
                        || expectedGen == meta.generation() :
                        "Expected non-empty generation [" + expectedGen + "] does not match generation tracked in [" + meta + "]";
                    // If we run into the empty repo generation for the expected gen, the repo is assumed to have been cleared of
                    // all contents by an external process so we reset the safe generation to the empty generation.
                    final long safeGeneration = expectedGen == RepositoryData.EMPTY_REPO_GEN ? RepositoryData.EMPTY_REPO_GEN
                        : (uninitializedMeta ? expectedGen : genInState);
                    // Regardless of whether or not the safe generation has been reset, the pending generation always increments so that
                    // even if a repository has been manually cleared of all contents we will never reuse the same repository generation.
                    // This is motivated by the consistency behavior the S3 based blob repository implementation has to support which does
                    // not offer any consistency guarantees when it comes to overwriting the same blob name with different content.
                    newGen = uninitializedMeta ? expectedGen + 1: metadata.pendingGeneration() + 1;
                    assert newGen > latestKnownRepoGen.get() : "Attempted new generation [" + newGen +
                        "] must be larger than latest known generation [" + latestKnownRepoGen.get() + "]";
                    return ClusterState.builder(currentState).metaData(MetaData.builder(currentState.getMetaData())
                        .putCustom(RepositoriesMetaData.TYPE,
                            currentState.metaData().<RepositoriesMetaData>custom(RepositoriesMetaData.TYPE).withUpdatedGeneration(
                                repoName, safeGeneration, newGen)).build()).build();
                }

                @Override
                public void onFailure(String source, Exception e) {
                    listener.onFailure(
                        new RepositoryException(metadata.name(), "Failed to execute cluster state update [" + source + "]", e));
                }

                @Override
                public void clusterStateProcessed(String source, ClusterState oldState, ClusterState newState) {
                    setPendingStep.onResponse(newGen);
                }
            });

        // Step 2: Write new index-N blob to repository and update index.latest
        setPendingStep.whenComplete(newGen -> threadPool().executor(ThreadPool.Names.SNAPSHOT).execute(ActionRunnable.wrap(listener, l -> {
            if (latestKnownRepoGen.get() >= newGen) {
                throw new IllegalArgumentException(
                    "Tried writing generation [" + newGen + "] but repository is at least at generation [" + latestKnownRepoGen.get()
                        + "] already");
            }
            // write the index file
            final String indexBlob = INDEX_FILE_PREFIX + Long.toString(newGen);
            logger.debug("Repository [{}] writing new index generational blob [{}]", metadata.name(), indexBlob);
            writeAtomic(indexBlob,
                BytesReference.bytes(repositoryData.snapshotsToXContent(XContentFactory.jsonBuilder(), writeShardGens)), true);
            // write the current generation to the index-latest file
            final BytesReference genBytes;
            try (BytesStreamOutput bStream = new BytesStreamOutput()) {
                bStream.writeLong(newGen);
                genBytes = bStream.bytes();
            }
            logger.debug("Repository [{}] updating index.latest with generation [{}]", metadata.name(), newGen);

            writeAtomic(INDEX_LATEST_BLOB, genBytes, false);

            // Step 3: Update CS to reflect new repository generation.
            clusterService.submitStateUpdateTask("set safe repository generation [" + metadata.name() + "][" + newGen + "]",
                new ClusterStateUpdateTask() {
                    @Override
                    public ClusterState execute(ClusterState currentState) {
                        final RepositoryMetaData meta = getRepoMetaData(currentState);
                        if (meta.generation() != expectedGen) {
                            throw new IllegalStateException("Tried to update repo generation to [" + newGen
                                + "] but saw unexpected generation in state [" + meta + "]");
                        }
                        if (meta.pendingGeneration() != newGen) {
                            throw new IllegalStateException(
                                "Tried to update from unexpected pending repo generation [" + meta.pendingGeneration() +
                                    "] after write to generation [" + newGen + "]");
                        }
                        return ClusterState.builder(currentState).metaData(MetaData.builder(currentState.getMetaData())
                            .putCustom(RepositoriesMetaData.TYPE,
                                currentState.metaData().<RepositoriesMetaData>custom(RepositoriesMetaData.TYPE).withUpdatedGeneration(
                                    metadata.name(), newGen, newGen)).build()).build();
                    }

                    @Override
                    public void onFailure(String source, Exception e) {
                        l.onFailure(
                            new RepositoryException(metadata.name(), "Failed to execute cluster state update [" + source + "]", e));
                    }

                    @Override
                    public void clusterStateProcessed(String source, ClusterState oldState, ClusterState newState) {
                        threadPool.executor(ThreadPool.Names.SNAPSHOT).execute(ActionRunnable.run(l, () -> {
                            // Delete all now outdated index files up to 1000 blobs back from the new generation.
                            // If there are more than 1000 dangling index-N cleanup functionality on repo delete will take care of them.
                            // Deleting one older than the current expectedGen is done for BwC reasons as older versions used to keep
                            // two index-N blobs around.
                            final List<String> oldIndexN = LongStream.range(
                                Math.max(Math.max(expectedGen - 1, 0), newGen - 1000), newGen)
                                .mapToObj(gen -> INDEX_FILE_PREFIX + gen)
                                .collect(Collectors.toList());
                            try {
                                blobContainer().deleteBlobsIgnoringIfNotExists(oldIndexN);
                            } catch (IOException e) {
                                logger.warn("Failed to clean up old index blobs {}", oldIndexN);
                            }
                        }));
                    }
                });
        })), listener::onFailure);
    }

    private RepositoryMetaData getRepoMetaData(ClusterState state) {
        final RepositoryMetaData metaData =
            state.getMetaData().<RepositoriesMetaData>custom(RepositoriesMetaData.TYPE).repository(metadata.name());
        assert metaData != null;
        return metaData;
    }

    /**
     * Get the latest snapshot index blob id.  Snapshot index blobs are named index-N, where N is
     * the next version number from when the index blob was written.  Each individual index-N blob is
     * only written once and never overwritten.  The highest numbered index-N blob is the latest one
     * that contains the current snapshots in the repository.
     *
     * Package private for testing
     */
    long latestIndexBlobId() throws IOException {
        try {
            // First, try listing all index-N blobs (there should only be two index-N blobs at any given
            // time in a repository if cleanup is happening properly) and pick the index-N blob with the
            // highest N value - this will be the latest index blob for the repository.  Note, we do this
            // instead of directly reading the index.latest blob to get the current index-N blob because
            // index.latest is not written atomically and is not immutable - on every index-N change,
            // we first delete the old index.latest and then write the new one.  If the repository is not
            // read-only, it is possible that we try deleting the index.latest blob while it is being read
            // by some other operation (such as the get snapshots operation).  In some file systems, it is
            // illegal to delete a file while it is being read elsewhere (e.g. Windows).  For read-only
            // repositories, we read for index.latest, both because listing blob prefixes is often unsupported
            // and because the index.latest blob will never be deleted and re-written.
            return listBlobsToGetLatestIndexId();
        } catch (UnsupportedOperationException e) {
            // If its a read-only repository, listing blobs by prefix may not be supported (e.g. a URL repository),
            // in this case, try reading the latest index generation from the index.latest blob
            try {
                return readSnapshotIndexLatestBlob();
            } catch (NoSuchFileException nsfe) {
                return RepositoryData.EMPTY_REPO_GEN;
            }
        }
    }

    // package private for testing
    long readSnapshotIndexLatestBlob() throws IOException {
        return Numbers.bytesToLong(Streams.readFully(blobContainer().readBlob(INDEX_LATEST_BLOB)).toBytesRef());
    }

    private long listBlobsToGetLatestIndexId() throws IOException {
        return latestGeneration(blobContainer().listBlobsByPrefix(INDEX_FILE_PREFIX).keySet());
    }

    private long latestGeneration(Collection<String> rootBlobs) {
        long latest = RepositoryData.EMPTY_REPO_GEN;
        for (String blobName : rootBlobs) {
            if (blobName.startsWith(INDEX_FILE_PREFIX) == false) {
                continue;
            }
            try {
                final long curr = Long.parseLong(blobName.substring(INDEX_FILE_PREFIX.length()));
                latest = Math.max(latest, curr);
            } catch (NumberFormatException nfe) {
                // the index- blob wasn't of the format index-N where N is a number,
                // no idea what this blob is but it doesn't belong in the repository!
                logger.warn("[{}] Unknown blob in the repository: {}", metadata.name(), blobName);
            }
        }
        return latest;
    }

    private void writeAtomic(final String blobName, final BytesReference bytesRef, boolean failIfAlreadyExists) throws IOException {
        try (InputStream stream = bytesRef.streamInput()) {
            blobContainer().writeBlobAtomic(blobName, stream, bytesRef.length(), failIfAlreadyExists);
        }
    }

    @Override
    public void snapshotShard(Store store, MapperService mapperService, SnapshotId snapshotId, IndexId indexId,
                              IndexCommit snapshotIndexCommit, IndexShardSnapshotStatus snapshotStatus, boolean writeShardGens,
                              ActionListener<String> listener) {
        final ShardId shardId = store.shardId();
        final long startTime = threadPool.absoluteTimeInMillis();
        try {
            final String generation = snapshotStatus.generation();
            logger.debug("[{}] [{}] snapshot to [{}] [{}] ...", shardId, snapshotId, metadata.name(), generation);
            final BlobContainer shardContainer = shardContainer(indexId, shardId);
            final Set<String> blobs;
            if (generation == null) {
                try {
                    blobs = shardContainer.listBlobsByPrefix(INDEX_FILE_PREFIX).keySet();
                } catch (IOException e) {
                    throw new IndexShardSnapshotFailedException(shardId, "failed to list blobs", e);
                }
            } else {
                blobs = Collections.singleton(INDEX_FILE_PREFIX + generation);
            }

            Tuple<BlobStoreIndexShardSnapshots, String> tuple = buildBlobStoreIndexShardSnapshots(blobs, shardContainer, generation);
            BlobStoreIndexShardSnapshots snapshots = tuple.v1();
            String fileListGeneration = tuple.v2();

            if (snapshots.snapshots().stream().anyMatch(sf -> sf.snapshot().equals(snapshotId.getName()))) {
                throw new IndexShardSnapshotFailedException(shardId,
                    "Duplicate snapshot name [" + snapshotId.getName() + "] detected, aborting");
            }

            final List<BlobStoreIndexShardSnapshot.FileInfo> indexCommitPointFiles = new ArrayList<>();
            final BlockingQueue<BlobStoreIndexShardSnapshot.FileInfo> filesToSnapshot = new LinkedBlockingQueue<>();
            store.incRef();
            final Collection<String> fileNames;
            final Store.MetadataSnapshot metadataFromStore;
            try {
                // TODO apparently we don't use the MetadataSnapshot#.recoveryDiff(...) here but we should
                try {
                    logger.trace(
                        "[{}] [{}] Loading store metadata using index commit [{}]", shardId, snapshotId, snapshotIndexCommit);
                    metadataFromStore = store.getMetadata(snapshotIndexCommit);
                    fileNames = snapshotIndexCommit.getFileNames();
                } catch (IOException e) {
                    throw new IndexShardSnapshotFailedException(shardId, "Failed to get store file metadata", e);
                }
            } finally {
                store.decRef();
            }
            int indexIncrementalFileCount = 0;
            int indexTotalNumberOfFiles = 0;
            long indexIncrementalSize = 0;
            long indexTotalFileCount = 0;
            for (String fileName : fileNames) {
                if (snapshotStatus.isAborted()) {
                    logger.debug("[{}] [{}] Aborted on the file [{}], exiting", shardId, snapshotId, fileName);
                    throw new IndexShardSnapshotFailedException(shardId, "Aborted");
                }

                logger.trace("[{}] [{}] Processing [{}]", shardId, snapshotId, fileName);
                final StoreFileMetaData md = metadataFromStore.get(fileName);
                BlobStoreIndexShardSnapshot.FileInfo existingFileInfo = null;
                List<BlobStoreIndexShardSnapshot.FileInfo> filesInfo = snapshots.findPhysicalIndexFiles(fileName);
                if (filesInfo != null) {
                    for (BlobStoreIndexShardSnapshot.FileInfo fileInfo : filesInfo) {
                        if (fileInfo.isSame(md)) {
                            // a commit point file with the same name, size and checksum was already copied to repository
                            // we will reuse it for this snapshot
                            existingFileInfo = fileInfo;
                            break;
                        }
                    }
                }

                indexTotalFileCount += md.length();
                indexTotalNumberOfFiles++;

                if (existingFileInfo == null) {
                    indexIncrementalFileCount++;
                    indexIncrementalSize += md.length();
                    // create a new FileInfo
                    BlobStoreIndexShardSnapshot.FileInfo snapshotFileInfo =
                        new BlobStoreIndexShardSnapshot.FileInfo(DATA_BLOB_PREFIX + UUIDs.randomBase64UUID(), md, chunkSize());
                    indexCommitPointFiles.add(snapshotFileInfo);
                    filesToSnapshot.add(snapshotFileInfo);
                } else {
                    indexCommitPointFiles.add(existingFileInfo);
                }
            }

            snapshotStatus.moveToStarted(startTime, indexIncrementalFileCount,
                indexTotalNumberOfFiles, indexIncrementalSize, indexTotalFileCount);

            assert indexIncrementalFileCount == filesToSnapshot.size();

            final StepListener<Collection<Void>> allFilesUploadedListener = new StepListener<>();
            allFilesUploadedListener.whenComplete(v -> {
                final IndexShardSnapshotStatus.Copy lastSnapshotStatus =
                    snapshotStatus.moveToFinalize(snapshotIndexCommit.getGeneration());

                // now create and write the commit point
                final BlobStoreIndexShardSnapshot snapshot = new BlobStoreIndexShardSnapshot(snapshotId.getName(),
                    lastSnapshotStatus.getIndexVersion(),
                    indexCommitPointFiles,
                    lastSnapshotStatus.getStartTime(),
                    threadPool.absoluteTimeInMillis() - lastSnapshotStatus.getStartTime(),
                    lastSnapshotStatus.getIncrementalFileCount(),
                    lastSnapshotStatus.getIncrementalSize()
                );

                logger.trace("[{}] [{}] writing shard snapshot file", shardId, snapshotId);
                try {
                    indexShardSnapshotFormat.write(snapshot, shardContainer, snapshotId.getUUID(), false);
                } catch (IOException e) {
                    throw new IndexShardSnapshotFailedException(shardId, "Failed to write commit point", e);
                }
                // build a new BlobStoreIndexShardSnapshot, that includes this one and all the saved ones
                List<SnapshotFiles> newSnapshotsList = new ArrayList<>();
                newSnapshotsList.add(new SnapshotFiles(snapshot.snapshot(), snapshot.indexFiles()));
                for (SnapshotFiles point : snapshots) {
                    newSnapshotsList.add(point);
                }
                final List<String> blobsToDelete;
                final String indexGeneration;
                if (writeShardGens) {
                    indexGeneration = UUIDs.randomBase64UUID();
                    blobsToDelete = Collections.emptyList();
                } else {
                    indexGeneration = Long.toString(Long.parseLong(fileListGeneration) + 1);
                    // Delete all previous index-N blobs
                    blobsToDelete = blobs.stream().filter(blob -> blob.startsWith(SNAPSHOT_INDEX_PREFIX)).collect(Collectors.toList());
                    assert blobsToDelete.stream().mapToLong(b -> Long.parseLong(b.replaceFirst(SNAPSHOT_INDEX_PREFIX, "")))
                        .max().orElse(-1L) < Long.parseLong(indexGeneration)
                        : "Tried to delete an index-N blob newer than the current generation [" + indexGeneration
                        + "] when deleting index-N blobs " + blobsToDelete;
                }
                try {
                    writeShardIndexBlob(shardContainer, indexGeneration, new BlobStoreIndexShardSnapshots(newSnapshotsList));
                } catch (IOException e) {
                    throw new IndexShardSnapshotFailedException(shardId,
                        "Failed to finalize snapshot creation [" + snapshotId + "] with shard index ["
                            + indexShardSnapshotsFormat.blobName(indexGeneration) + "]", e);
                }
                if (writeShardGens == false) {
                    try {
                        shardContainer.deleteBlobsIgnoringIfNotExists(blobsToDelete);
                    } catch (IOException e) {
                        logger.warn(() -> new ParameterizedMessage("[{}][{}] failed to delete old index-N blobs during finalization",
                            snapshotId, shardId), e);
                    }
                }
                snapshotStatus.moveToDone(threadPool.absoluteTimeInMillis(), indexGeneration);
                listener.onResponse(indexGeneration);
            }, listener::onFailure);
            if (indexIncrementalFileCount == 0) {
                allFilesUploadedListener.onResponse(Collections.emptyList());
                return;
            }
            final Executor executor = threadPool.executor(ThreadPool.Names.SNAPSHOT);
            // Start as many workers as fit into the snapshot pool at once at the most
            final int workers = Math.min(threadPool.info(ThreadPool.Names.SNAPSHOT).getMax(), indexIncrementalFileCount);
            final ActionListener<Void> filesListener = fileQueueListener(filesToSnapshot, workers, allFilesUploadedListener);
            for (int i = 0; i < workers; ++i) {
                executor.execute(ActionRunnable.run(filesListener, () -> {
                    BlobStoreIndexShardSnapshot.FileInfo snapshotFileInfo = filesToSnapshot.poll(0L, TimeUnit.MILLISECONDS);
                    if (snapshotFileInfo != null) {
                        store.incRef();
                        try {
                            do {
                                snapshotFile(snapshotFileInfo, indexId, shardId, snapshotId, snapshotStatus, store);
                                snapshotFileInfo = filesToSnapshot.poll(0L, TimeUnit.MILLISECONDS);
                            } while (snapshotFileInfo != null);
                        } finally {
                            store.decRef();
                        }
                    }
                }));
            }
        } catch (Exception e) {
            listener.onFailure(e);
        }
    }

    @Override
    public void restoreShard(Store store, SnapshotId snapshotId, IndexId indexId, ShardId snapshotShardId,
                             RecoveryState recoveryState, ActionListener<Void> listener) {
        final ShardId shardId = store.shardId();
        final ActionListener<Void> restoreListener = ActionListener.delegateResponse(listener,
            (l, e) -> l.onFailure(new IndexShardRestoreFailedException(shardId, "failed to restore snapshot [" + snapshotId + "]", e)));
        final Executor executor = threadPool.executor(ThreadPool.Names.SNAPSHOT);
        final BlobContainer container = shardContainer(indexId, snapshotShardId);
        executor.execute(ActionRunnable.wrap(restoreListener, l -> {
            final BlobStoreIndexShardSnapshot snapshot = loadShardSnapshot(container, snapshotId);
            final SnapshotFiles snapshotFiles = new SnapshotFiles(snapshot.snapshot(), snapshot.indexFiles());
            new FileRestoreContext(metadata.name(), shardId, snapshotId, recoveryState) {
                @Override
                protected void restoreFiles(List<BlobStoreIndexShardSnapshot.FileInfo> filesToRecover, Store store,
                                            ActionListener<Void> listener) {
                    if (filesToRecover.isEmpty()) {
                        listener.onResponse(null);
                    } else {
                        // Start as many workers as fit into the snapshot pool at once at the most
                        final int workers =
                            Math.min(threadPool.info(ThreadPool.Names.SNAPSHOT).getMax(), snapshotFiles.indexFiles().size());
                        final BlockingQueue<BlobStoreIndexShardSnapshot.FileInfo> files = new LinkedBlockingQueue<>(filesToRecover);
                        final ActionListener<Void> allFilesListener =
                            fileQueueListener(files, workers, ActionListener.map(listener, v -> null));
                        // restore the files from the snapshot to the Lucene store
                        for (int i = 0; i < workers; ++i) {
                            executor.execute(ActionRunnable.run(allFilesListener, () -> {
                                store.incRef();
                                try {
                                    BlobStoreIndexShardSnapshot.FileInfo fileToRecover;
                                    while ((fileToRecover = files.poll(0L, TimeUnit.MILLISECONDS)) != null) {
                                        restoreFile(fileToRecover, store);
                                    }
                                } finally {
                                    store.decRef();
                                }
                            }));
                        }
                    }
                }

                private void restoreFile(BlobStoreIndexShardSnapshot.FileInfo fileInfo, Store store) throws IOException {
                    boolean success = false;

                    try (InputStream stream = maybeRateLimit(new SlicedInputStream(fileInfo.numberOfParts()) {
                                                                 @Override
                                                                 protected InputStream openSlice(long slice) throws IOException {
                                                                     return container.readBlob(fileInfo.partName(slice));
                                                                 }
                                                             },
                        restoreRateLimiter, restoreRateLimitingTimeInNanos)) {
                        try (IndexOutput indexOutput =
                                 store.createVerifyingOutput(fileInfo.physicalName(), fileInfo.metadata(), IOContext.DEFAULT)) {
                            final byte[] buffer = new byte[BUFFER_SIZE];
                            int length;
                            while ((length = stream.read(buffer)) > 0) {
                                indexOutput.writeBytes(buffer, 0, length);
                                recoveryState.getIndex().addRecoveredBytesToFile(fileInfo.physicalName(), length);
                            }
                            Store.verify(indexOutput);
                            indexOutput.close();
                            store.directory().sync(Collections.singleton(fileInfo.physicalName()));
                            success = true;
                        } catch (CorruptIndexException | IndexFormatTooOldException | IndexFormatTooNewException ex) {
                            try {
                                store.markStoreCorrupted(ex);
                            } catch (IOException e) {
                                logger.warn("store cannot be marked as corrupted", e);
                            }
                            throw ex;
                        } finally {
                            if (success == false) {
                                store.deleteQuiet(fileInfo.physicalName());
                            }
                        }
                    }
                }
            }.restore(snapshotFiles, store, l);
        }));
    }

    private static ActionListener<Void> fileQueueListener(BlockingQueue<BlobStoreIndexShardSnapshot.FileInfo> files, int workers,
                                                          ActionListener<Collection<Void>> listener) {
        return ActionListener.delegateResponse(new GroupedActionListener<>(listener, workers), (l, e) -> {
            files.clear(); // Stop uploading the remaining files if we run into any exception
            l.onFailure(e);
        });
    }

    private static InputStream maybeRateLimit(InputStream stream, @Nullable RateLimiter rateLimiter, CounterMetric metric) {
        return rateLimiter == null ? stream : new RateLimitingInputStream(stream, rateLimiter, metric::inc);
    }

    @Override
    public IndexShardSnapshotStatus getShardSnapshotStatus(SnapshotId snapshotId, IndexId indexId, ShardId shardId) {
        BlobStoreIndexShardSnapshot snapshot = loadShardSnapshot(shardContainer(indexId, shardId), snapshotId);
        return IndexShardSnapshotStatus.newDone(snapshot.startTime(), snapshot.time(),
            snapshot.incrementalFileCount(), snapshot.totalFileCount(),
            snapshot.incrementalSize(), snapshot.totalSize(), null); // Not adding a real generation here as it doesn't matter to callers
    }

    @Override
    public void verify(String seed, DiscoveryNode localNode) {
        assertSnapshotOrGenericThread();
        if (isReadOnly()) {
            try {
                latestIndexBlobId();
            } catch (IOException e) {
                throw new RepositoryVerificationException(metadata.name(), "path " + basePath() +
                    " is not accessible on node " + localNode, e);
            }
        } else {
            BlobContainer testBlobContainer = blobStore().blobContainer(basePath().add(testBlobPrefix(seed)));
            try {
                BytesArray bytes = new BytesArray(seed);
                try (InputStream stream = bytes.streamInput()) {
                    testBlobContainer.writeBlob("data-" + localNode.getId() + ".dat", stream, bytes.length(), true);
                }
            } catch (IOException exp) {
                throw new RepositoryVerificationException(metadata.name(), "store location [" + blobStore() +
                    "] is not accessible on the node [" + localNode + "]", exp);
            }
            try (InputStream masterDat = testBlobContainer.readBlob("master.dat")) {
                final String seedRead = Streams.readFully(masterDat).utf8ToString();
                if (seedRead.equals(seed) == false) {
                    throw new RepositoryVerificationException(metadata.name(), "Seed read from master.dat was [" + seedRead +
                        "] but expected seed [" + seed + "]");
                }
            } catch (NoSuchFileException e) {
                throw new RepositoryVerificationException(metadata.name(), "a file written by master to the store [" + blobStore() +
                    "] cannot be accessed on the node [" + localNode + "]. " +
                    "This might indicate that the store [" + blobStore() + "] is not shared between this node and the master node or " +
                    "that permissions on the store don't allow reading files written by the master node", e);
            } catch (IOException e) {
                throw new RepositoryVerificationException(metadata.name(), "Failed to verify repository", e);
            }
        }
    }

    @Override
    public String toString() {
        return "BlobStoreRepository[" +
            "[" + metadata.name() +
            "], [" + blobStore.get() + ']' +
            ']';
    }

    /**
     * Delete snapshot from shard level metadata.
     */
    private ShardSnapshotMetaDeleteResult deleteFromShardSnapshotMeta(Set<SnapshotId> survivingSnapshots, IndexId indexId,
                                                                      ShardId snapshotShardId, SnapshotId snapshotId,
                                                                      BlobContainer shardContainer, Set<String> blobs,
                                                                      BlobStoreIndexShardSnapshots snapshots, String indexGeneration) {
        // Build a list of snapshots that should be preserved
        List<SnapshotFiles> newSnapshotsList = new ArrayList<>();
        final Set<String> survivingSnapshotNames = survivingSnapshots.stream().map(SnapshotId::getName).collect(Collectors.toSet());
        for (SnapshotFiles point : snapshots) {
            if (survivingSnapshotNames.contains(point.snapshot())) {
                newSnapshotsList.add(point);
            }
        }
        try {
            if (newSnapshotsList.isEmpty()) {
                return new ShardSnapshotMetaDeleteResult(indexId, snapshotShardId.id(), ShardGenerations.DELETED_SHARD_GEN, blobs);
            } else {
                final BlobStoreIndexShardSnapshots updatedSnapshots = new BlobStoreIndexShardSnapshots(newSnapshotsList);
                writeShardIndexBlob(shardContainer, indexGeneration, updatedSnapshots);
                final Set<String> survivingSnapshotUUIDs = survivingSnapshots.stream().map(SnapshotId::getUUID).collect(Collectors.toSet());
                return new ShardSnapshotMetaDeleteResult(indexId, snapshotShardId.id(), indexGeneration,
                    unusedBlobs(blobs, survivingSnapshotUUIDs, updatedSnapshots));
            }
        } catch (IOException e) {
            throw new IndexShardSnapshotFailedException(snapshotShardId,
                "Failed to finalize snapshot deletion [" + snapshotId + "] with shard index ["
                    + indexShardSnapshotsFormat.blobName(indexGeneration) + "]", e);
        }
    }

    private void writeShardIndexBlob(BlobContainer shardContainer, String indexGeneration,
                                     BlobStoreIndexShardSnapshots updatedSnapshots) throws IOException {
        assert ShardGenerations.NEW_SHARD_GEN.equals(indexGeneration) == false;
        assert ShardGenerations.DELETED_SHARD_GEN.equals(indexGeneration) == false;
        indexShardSnapshotsFormat.writeAtomic(updatedSnapshots, shardContainer, indexGeneration);
    }

    private static Set<String> getShardBlobs(final ShardId snapshotShardId, final BlobContainer shardContainer) {
        final Set<String> blobs;
        try {
            blobs = shardContainer.listBlobs().keySet();
        } catch (IOException e) {
            throw new IndexShardSnapshotException(snapshotShardId, "Failed to list content of shard directory", e);
        }
        return blobs;
    }

    // Unused blobs are all previous index-, data- and meta-blobs and that are not referenced by the new index- as well as all
    // temporary blobs
    private static List<String> unusedBlobs(Set<String> blobs, Set<String> survivingSnapshotUUIDs,
                                            BlobStoreIndexShardSnapshots updatedSnapshots) {
        return blobs.stream().filter(blob ->
            blob.startsWith(SNAPSHOT_INDEX_PREFIX)
                || (blob.startsWith(SNAPSHOT_PREFIX) && blob.endsWith(".dat")
                    && survivingSnapshotUUIDs.contains(
                        blob.substring(SNAPSHOT_PREFIX.length(), blob.length() - ".dat".length())) == false)
                || (blob.startsWith(DATA_BLOB_PREFIX) && updatedSnapshots.findNameFile(canonicalName(blob)) == null)
                || FsBlobContainer.isTempBlobName(blob)).collect(Collectors.toList());
    }

    /**
     * Loads information about shard snapshot
     */
    private BlobStoreIndexShardSnapshot loadShardSnapshot(BlobContainer shardContainer, SnapshotId snapshotId) {
        try {
            return indexShardSnapshotFormat.read(shardContainer, snapshotId.getUUID());
        } catch (NoSuchFileException ex) {
            throw new SnapshotMissingException(metadata.name(), snapshotId, ex);
        } catch (IOException ex) {
            throw new SnapshotException(metadata.name(), snapshotId,
                "failed to read shard snapshot file for [" + shardContainer.path() + ']', ex);
        }
    }

    /**
     * Loads all available snapshots in the repository using the given {@code generation} or falling back to trying to determine it from
     * the given list of blobs in the shard container.
     *
     * @param blobs      list of blobs in repository
     * @param generation shard generation or {@code null} in case there was no shard generation tracked in the {@link RepositoryData} for
     *                   this shard because its snapshot was created in a version older than
     *                   {@link SnapshotsService#SHARD_GEN_IN_REPO_DATA_VERSION}.
     * @return tuple of BlobStoreIndexShardSnapshots and the last snapshot index generation
     */
    private Tuple<BlobStoreIndexShardSnapshots, String> buildBlobStoreIndexShardSnapshots(Set<String> blobs,
                                                                                          BlobContainer shardContainer,
                                                                                          @Nullable String generation) throws IOException {
        if (generation != null) {
            if (generation.equals(ShardGenerations.NEW_SHARD_GEN)) {
                return new Tuple<>(BlobStoreIndexShardSnapshots.EMPTY, ShardGenerations.NEW_SHARD_GEN);
            }
            return new Tuple<>(indexShardSnapshotsFormat.read(shardContainer, generation), generation);
        }
        final Tuple<BlobStoreIndexShardSnapshots, Long> legacyIndex = buildBlobStoreIndexShardSnapshots(blobs, shardContainer);
        return new Tuple<>(legacyIndex.v1(), String.valueOf(legacyIndex.v2()));
    }

    /**
     * Loads all available snapshots in the repository
     *
     * @param blobs list of blobs in repository
     * @return tuple of BlobStoreIndexShardSnapshots and the last snapshot index generation
     */
    private Tuple<BlobStoreIndexShardSnapshots, Long> buildBlobStoreIndexShardSnapshots(Set<String> blobs, BlobContainer shardContainer)
            throws IOException {
        long latest = latestGeneration(blobs);
        if (latest >= 0) {
            final BlobStoreIndexShardSnapshots shardSnapshots = indexShardSnapshotsFormat.read(shardContainer, Long.toString(latest));
            return new Tuple<>(shardSnapshots, latest);
        } else if (blobs.stream().anyMatch(b -> b.startsWith(SNAPSHOT_PREFIX) || b.startsWith(INDEX_FILE_PREFIX)
                                                                              || b.startsWith(DATA_BLOB_PREFIX))) {
            throw new IllegalStateException(
                "Could not find a readable index-N file in a non-empty shard snapshot directory [" + shardContainer.path() + "]");
        }
        return new Tuple<>(BlobStoreIndexShardSnapshots.EMPTY, latest);
    }

    /**
     * Snapshot individual file
     * @param fileInfo file to be snapshotted
     */
    private void snapshotFile(BlobStoreIndexShardSnapshot.FileInfo fileInfo, IndexId indexId, ShardId shardId, SnapshotId snapshotId,
                              IndexShardSnapshotStatus snapshotStatus, Store store) throws IOException {
        final BlobContainer shardContainer = shardContainer(indexId, shardId);
        final String file = fileInfo.physicalName();
        try (IndexInput indexInput = store.openVerifyingInput(file, IOContext.READONCE, fileInfo.metadata())) {
            for (int i = 0; i < fileInfo.numberOfParts(); i++) {
                final long partBytes = fileInfo.partBytes(i);

                // Make reads abortable by mutating the snapshotStatus object
                final InputStream inputStream = new FilterInputStream(maybeRateLimit(
                    new InputStreamIndexInput(indexInput, partBytes), snapshotRateLimiter, snapshotRateLimitingTimeInNanos)) {
                    @Override
                    public int read() throws IOException {
                        checkAborted();
                        return super.read();
                    }

                    @Override
                    public int read(byte[] b, int off, int len) throws IOException {
                        checkAborted();
                        return super.read(b, off, len);
                    }

                    private void checkAborted() {
                        if (snapshotStatus.isAborted()) {
                            logger.debug("[{}] [{}] Aborted on the file [{}], exiting", shardId,
                                snapshotId, fileInfo.physicalName());
                            throw new IndexShardSnapshotFailedException(shardId, "Aborted");
                        }
                    }
                };
                shardContainer.writeBlob(fileInfo.partName(i), inputStream, partBytes, true);
            }
            Store.verify(indexInput);
            snapshotStatus.addProcessedFile(fileInfo.length());
        } catch (Exception t) {
            failStoreIfCorrupted(store, t);
            snapshotStatus.addProcessedFile(0);
            throw t;
        }
    }

    private static void failStoreIfCorrupted(Store store, Exception e) {
        if (Lucene.isCorruptionException(e)) {
            try {
                store.markStoreCorrupted((IOException) e);
            } catch (IOException inner) {
                inner.addSuppressed(e);
                logger.warn("store cannot be marked as corrupted", inner);
            }
        }
    }

    /**
     * The result of removing a snapshot from a shard folder in the repository.
     */
    private static final class ShardSnapshotMetaDeleteResult {

        // Index that the snapshot was removed from
        private final IndexId indexId;

        // Shard id that the snapshot was removed from
        private final int shardId;

        // Id of the new index-${uuid} blob that does not include the snapshot any more
        private final String newGeneration;

        // Blob names in the shard directory that have become unreferenced in the new shard generation
        private final Collection<String> blobsToDelete;

        ShardSnapshotMetaDeleteResult(IndexId indexId, int shardId, String newGeneration, Collection<String> blobsToDelete) {
            this.indexId = indexId;
            this.shardId = shardId;
            this.newGeneration = newGeneration;
            this.blobsToDelete = blobsToDelete;
        }
    }
}<|MERGE_RESOLUTION|>--- conflicted
+++ resolved
@@ -761,11 +761,7 @@
                     }
                     return allSnapshotIds.contains(foundUUID) == false;
                 } else if (blob.startsWith(INDEX_FILE_PREFIX)) {
-<<<<<<< HEAD
-=======
-                    // TODO: Include the current generation here once we remove keeping index-(N-1) around from #writeIndexGen
->>>>>>> 6e820502
-                    return repositoryData.getGenId() > Long.parseLong(blob.substring(INDEX_FILE_PREFIX.length()));
+                    return repositoryData.getGenId() >= Long.parseLong(blob.substring(INDEX_FILE_PREFIX.length()));
                 }
                 return false;
             }
