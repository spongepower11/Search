--- conflicted
+++ resolved
@@ -391,7 +391,6 @@
     private void doDeleteShardSnapshots(SnapshotId snapshotId, long repositoryStateId, Map<String, BlobContainer> foundIndices,
                                         Map<String, BlobMetaData> rootBlobs, RepositoryData repositoryData, Version version,
                                         ActionListener<Void> listener) throws IOException {
-<<<<<<< HEAD
 
         // listener to complete once all shards folders affected by this delete have been added new metadata blobs without this snapshot
         final CheckedConsumer<Collection<ShardSnapshotMetaDeleteResult>, IOException> deleteFromMetaListener;
@@ -439,86 +438,97 @@
             final Set<SnapshotId> survivingSnapshots = repositoryData.getSnapshots(indexId).stream()
                 .filter(id -> id.equals(snapshotId) == false).collect(Collectors.toSet());
             executor.execute(ActionRunnable.wrap(deleteIndexMetaDataListener, deleteIdxMetaListener -> {
-                IndexMetaData indexMetaData = null;
+                final IndexMetaData indexMetaData;
                 try {
                     indexMetaData = getSnapshotIndexMetaData(snapshotId, indexId);
                 } catch (Exception ex) {
-                    logger.warn(() -> new ParameterizedMessage("[{}] [{}] failed to read metadata for index",
-                        snapshotId, indexId.getName()), ex);
-                }
-                deleteIndexMetaDataBlobIgnoringErrors(snapshotId, indexId);
-                if (indexMetaData != null) {
-                    final int shardCount = indexMetaData.getNumberOfShards();
-                    assert shardCount > 0 : "index did not have positive shard count, get [" + shardCount + "]";
-                    // Listener for collecting the results of removing the snapshot from each shard's metadata in the current index
-                    final ActionListener<ShardSnapshotMetaDeleteResult> allShardsListener =
-                        new GroupedActionListener<>(deleteIdxMetaListener, shardCount);
-                    final Index index = indexMetaData.getIndex();
-                    for (int shardId = 0; shardId < shardCount; shardId++) {
-                        final ShardId shard = new ShardId(index, shardId);
-                        executor.execute(new AbstractRunnable() {
-                            @Override
-                            protected void doRun() throws Exception {
-                                final BlobContainer shardContainer = shardContainer(indexId, shard);
-                                final Set<String> blobs = getShardBlobs(shard, shardContainer);
-                                final BlobStoreIndexShardSnapshots blobStoreIndexShardSnapshots;
-                                final String newGen;
-                                if (version.onOrAfter(SnapshotsService.SHARD_GEN_IN_REPO_DATA_VERSION)) {
-                                    newGen = UUIDs.randomBase64UUID();
-                                    blobStoreIndexShardSnapshots = buildBlobStoreIndexShardSnapshots(blobs, shardContainer,
-                                        repositoryData.shardGenerations().getShardGen(indexId, shard.getId())).v1();
-                                } else {
-                                    Tuple<BlobStoreIndexShardSnapshots, Long> tuple =
-                                        buildBlobStoreIndexShardSnapshots(blobs, shardContainer);
-                                    newGen = Long.toString(tuple.v2() + 1);
-                                    blobStoreIndexShardSnapshots = tuple.v1();
-                                }
-                                allShardsListener.onResponse(deleteShardSnapshot(survivingSnapshots, indexId, shard, snapshotId,
-                                    shardContainer, blobs, blobStoreIndexShardSnapshots, newGen));
-                            }
-
-                            @Override
-                            public void onFailure(Exception ex) {
-                                logger.warn(
-                                    () -> new ParameterizedMessage("[{}] failed to delete shard data for shard [{}][{}]",
-                                        snapshotId, indexId.getName(), shard.id()), ex);
-                                // Just passing null here to count down the listener instead of failing it, the stale data left
-                                // behind here will be retried in the next delete or repository cleanup
-                                allShardsListener.onResponse(null);
-                            }
-                        });
-                    }
-                } else {
+                    logger.warn(() ->
+                        new ParameterizedMessage("[{}] [{}] failed to read metadata for index", snapshotId, indexId.getName()), ex);
                     // Just invoke the listener without any shard generations to count it down, this index will be cleaned up
                     // by the stale data cleanup in the end.
                     deleteIdxMetaListener.onResponse(null);
+                    return;
+                }
+
+                final int shardCount = indexMetaData.getNumberOfShards();
+                assert shardCount > 0 : "index did not have positive shard count, get [" + shardCount + "]";
+                // Listener for collecting the results of removing the snapshot from each shard's metadata in the current index
+                final ActionListener<ShardSnapshotMetaDeleteResult> allShardsListener =
+                    new GroupedActionListener<>(deleteIdxMetaListener, shardCount);
+                final Index index = indexMetaData.getIndex();
+                for (int shardId = 0; shardId < shardCount; shardId++) {
+                    final ShardId shard = new ShardId(index, shardId);
+                    executor.execute(new AbstractRunnable() {
+                        @Override
+                        protected void doRun() throws Exception {
+                            final BlobContainer shardContainer = shardContainer(indexId, shard);
+                            final Set<String> blobs = getShardBlobs(shard, shardContainer);
+                            final BlobStoreIndexShardSnapshots blobStoreIndexShardSnapshots;
+                            final String newGen;
+                            if (version.onOrAfter(SnapshotsService.SHARD_GEN_IN_REPO_DATA_VERSION)) {
+                                newGen = UUIDs.randomBase64UUID();
+                                blobStoreIndexShardSnapshots = buildBlobStoreIndexShardSnapshots(blobs, shardContainer,
+                                    repositoryData.shardGenerations().getShardGen(indexId, shard.getId())).v1();
+                            } else {
+                                Tuple<BlobStoreIndexShardSnapshots, Long> tuple =
+                                    buildBlobStoreIndexShardSnapshots(blobs, shardContainer);
+                                newGen = Long.toString(tuple.v2() + 1);
+                                blobStoreIndexShardSnapshots = tuple.v1();
+                            }
+                            allShardsListener.onResponse(deleteShardSnapshot(survivingSnapshots, indexId, shard, snapshotId,
+                                shardContainer, blobs, blobStoreIndexShardSnapshots, newGen));
+                        }
+
+                        @Override
+                        public void onFailure(Exception ex) {
+                            logger.warn(
+                                () -> new ParameterizedMessage("[{}] failed to delete shard data for shard [{}][{}]",
+                                    snapshotId, indexId.getName(), shard.id()), ex);
+                            // Just passing null here to count down the listener instead of failing it, the stale data left
+                            // behind here will be retried in the next delete or repository cleanup
+                            allShardsListener.onResponse(null);
+                        }
+                    });
                 }
             }));
         }
     }
 
     private void afterDeleteFromMeta(SnapshotId snapshotId, ActionListener<Void> listener, Map<String, BlobMetaData> rootBlobs,
-                                     Map<String, BlobContainer> foundIndices, RepositoryData newRepoData,
+                                     Map<String, BlobContainer> foundIndices, RepositoryData updatedRepositoryData,
                                      Collection<ShardSnapshotMetaDeleteResult> deleteResults) {
+
+        final ActionListener<Void> afterCleanupsListener =
+            new GroupedActionListener<>(ActionListener.wrap(() -> listener.onResponse(null)), 2);
+
+        // Run unreferenced blobs cleanup in parallel to snapshot deletion
+        threadPool.executor(ThreadPool.Names.SNAPSHOT).execute(ActionRunnable.wrap(afterCleanupsListener,
+            l -> cleanupStaleBlobs(foundIndices, rootBlobs, updatedRepositoryData, ActionListener.map(l, ignored -> null))));
+
         // Now that all metadata (RepositoryData at the repo root as well as index-N blobs in all shard paths)
         // has been updated we can execute the delete operations for all blobs that have become unreferenced as a result
         try {
             final String basePath = basePath().buildAsString();
             final int basePathLen = basePath.length();
-            blobContainer().deleteBlobsIgnoringIfNotExists(deleteResults.stream().flatMap(shardBlob -> {
-                    final String shardPathAbs =
-                        shardContainer(shardBlob.indexId, shardBlob.shardId).path().buildAsString();
-                    assert shardPathAbs.startsWith(basePath);
-                    final String pathToShard = shardPathAbs.substring(basePathLen);
-                    return shardBlob.blobsToDelete.stream().map(blob -> pathToShard + blob);
-                }).collect(Collectors.toList())
-            );
-            cleanupStaleBlobs(foundIndices, rootBlobs, newRepoData, ActionListener.map(listener, r -> null));
+            blobContainer().deleteBlobsIgnoringIfNotExists(
+                Stream.concat(
+                    deleteResults.stream().flatMap(shardResult -> {
+                        final String shardPath =
+                            shardContainer(shardResult.indexId, shardResult.shardId).path().buildAsString();
+                        return shardResult.blobsToDelete.stream().map(blob -> shardPath + blob);
+                    }),
+                    deleteResults.stream().map(shardResult -> shardResult.indexId).distinct().map(indexId ->
+                        indexContainer(indexId).path().buildAsString() + globalMetaDataFormat.blobName(snapshotId.getUUID()))
+                ).map(absolutePath -> {
+                    assert absolutePath.startsWith(basePath);
+                    return absolutePath.substring(basePathLen);
+                }).collect(Collectors.toList()));
         } catch (Exception e) {
+            // Any exceptions after we have updated the root level RepositoryData are only logged but won't fail the delete request
             logger.warn(
                 () -> new ParameterizedMessage("[{}] Failed to delete some blobs during snapshot delete", snapshotId), e);
-            listener.onResponse(null);
-        }
+        }
+        afterCleanupsListener.onResponse(null);
     }
 
     private RepositoryData writeAndGetNewRepoData(SnapshotId snapshotId, long repositoryStateId, Version version,
@@ -527,47 +537,6 @@
         // Write out new RepositoryData
         writeIndexGen(newRepoData, repositoryStateId, version);
         return newRepoData;
-=======
-        final RepositoryData updatedRepositoryData = repositoryData.removeSnapshot(snapshotId);
-        writeIndexGen(updatedRepositoryData, repositoryStateId);
-        final ActionListener<Void> afterCleanupsListener =
-            new GroupedActionListener<>(ActionListener.wrap(() -> listener.onResponse(null)), 2);
-
-        // Run unreferenced blobs cleanup in parallel to snapshot deletion
-        threadPool.executor(ThreadPool.Names.SNAPSHOT).execute(ActionRunnable.wrap(afterCleanupsListener,
-            l -> cleanupStaleBlobs(foundIndices, rootBlobs, updatedRepositoryData, ActionListener.map(l, ignored -> null))));
-
-        deleteIndices(
-            updatedRepositoryData,
-            repositoryData.indicesToUpdateAfterRemovingSnapshot(snapshotId),
-            snapshotId,
-            ActionListener.runAfter(
-                ActionListener.wrap(
-                    deleteResults -> {
-                        // Now that all metadata (RepositoryData at the repo root as well as index-N blobs in all shard paths)
-                        // has been updated we can execute the delete operations for all blobs that have become unreferenced as a result
-                        final String basePath = basePath().buildAsString();
-                        final int basePathLen = basePath.length();
-                        blobContainer().deleteBlobsIgnoringIfNotExists(
-                            Stream.concat(
-                                deleteResults.stream().flatMap(shardResult -> {
-                                    final String shardPath =
-                                        shardContainer(shardResult.indexId, shardResult.shardId).path().buildAsString();
-                                    return shardResult.blobsToDelete.stream().map(blob -> shardPath + blob);
-                                }),
-                                deleteResults.stream().map(shardResult -> shardResult.indexId).distinct().map(indexId ->
-                                    indexContainer(indexId).path().buildAsString() + globalMetaDataFormat.blobName(snapshotId.getUUID()))
-                            ).map(absolutePath -> {
-                                assert absolutePath.startsWith(basePath);
-                                return absolutePath.substring(basePathLen);
-                            }).collect(Collectors.toList()));
-                    },
-                    // Any exceptions after we have updated the root level RepositoryData are only logged but won't fail the delete request
-                    e -> logger.warn(
-                        () -> new ParameterizedMessage("[{}] Failed to delete some blobs during snapshot delete", snapshotId), e)),
-                () -> afterCleanupsListener.onResponse(null))
-        );
->>>>>>> 924b2982
     }
 
     /**
@@ -717,77 +686,6 @@
             logger.warn(new ParameterizedMessage("[{}] Exception during cleanup of stale indices", metadata.name()), e);
         }
         return deleteResult;
-    }
-
-<<<<<<< HEAD
-    private void deleteIndexMetaDataBlobIgnoringErrors(SnapshotId snapshotId, IndexId indexId) {
-        try {
-            indexMetaDataFormat.delete(indexContainer(indexId), snapshotId.getUUID());
-        } catch (IOException ex) {
-            logger.warn(() -> new ParameterizedMessage("[{}] failed to delete metadata for index [{}]",
-                snapshotId, indexId.getName()), ex);
-=======
-    /**
-     * @param repositoryData RepositoryData with the snapshot removed
-     * @param indices        Indices to remove the snapshot from (should not contain indices that become completely unreferenced with the
-     *                       removal of this snapshot as those are cleaned up afterwards by {@link #cleanupStaleBlobs})
-     * @param snapshotId     SnapshotId to remove from all the given indices
-     * @param listener       Listener to invoke when finished
-     */
-    private void deleteIndices(RepositoryData repositoryData, List<IndexId> indices, SnapshotId snapshotId,
-                               ActionListener<Collection<ShardSnapshotMetaDeleteResult>> listener) {
-
-        if (indices.isEmpty()) {
-            listener.onResponse(Collections.emptyList());
-            return;
-        }
-
-        // Listener that flattens out the delete results for each index
-        final ActionListener<Collection<ShardSnapshotMetaDeleteResult>> deleteIndexMetaDataListener = new GroupedActionListener<>(
-            ActionListener.map(listener, res -> res.stream().flatMap(Collection::stream).collect(Collectors.toList())), indices.size());
-        final Executor executor = threadPool.executor(ThreadPool.Names.SNAPSHOT);
-        for (IndexId indexId : indices) {
-            executor.execute(ActionRunnable.wrap(deleteIndexMetaDataListener,
-                deleteIdxMetaListener -> {
-                    final IndexMetaData indexMetaData;
-                    try {
-                        indexMetaData = getSnapshotIndexMetaData(snapshotId, indexId);
-                    } catch (Exception ex) {
-                        logger.warn(() ->
-                            new ParameterizedMessage("[{}] [{}] failed to read metadata for index", snapshotId, indexId.getName()), ex);
-                        // Just invoke the listener without any shard generations to count it down, this index will be cleaned up
-                        // by the stale data cleanup in the end.
-                        deleteIdxMetaListener.onResponse(null);
-                        return;
-                    }
-                    final int shardCount = indexMetaData.getNumberOfShards();
-                    assert shardCount > 0 : "index did not have positive shard count, get [" + shardCount + "]";
-                    // Listener for collecting the results of removing the snapshot from each shard's metadata in the current index
-                    final ActionListener<ShardSnapshotMetaDeleteResult> allShardsListener =
-                        new GroupedActionListener<>(deleteIdxMetaListener, shardCount);
-                    final Index index = indexMetaData.getIndex();
-                    for (int shardId = 0; shardId < indexMetaData.getNumberOfShards(); shardId++) {
-                        final ShardId shard = new ShardId(index, shardId);
-                        executor.execute(new AbstractRunnable() {
-                            @Override
-                            protected void doRun() throws Exception {
-                                allShardsListener.onResponse(
-                                    deleteShardSnapshot(repositoryData, indexId, shard, snapshotId));
-                            }
-
-                            @Override
-                            public void onFailure(Exception ex) {
-                                logger.warn(() -> new ParameterizedMessage("[{}] failed to delete shard data for shard [{}][{}]",
-                                    snapshotId, indexId.getName(), shard.id()), ex);
-                                // Just passing null here to count down the listener instead of failing it, the stale data left behind
-                                // here will be retried in the next delete or repository cleanup
-                                allShardsListener.onResponse(null);
-                            }
-                        });
-                    }
-                }));
->>>>>>> 924b2982
-        }
     }
 
     @Override
