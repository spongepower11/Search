/*
 * Copyright Elasticsearch B.V. and/or licensed to Elasticsearch B.V. under one
 * or more contributor license agreements. Licensed under the Elastic License
 * 2.0 and the Server Side Public License, v 1; you may not use this file except
 * in compliance with, at your election, the Elastic License 2.0 or the Server
 * Side Public License, v 1.
 */

package org.elasticsearch.common.time;

import org.elasticsearch.core.Nullable;

import java.time.DateTimeException;
import java.time.ZoneId;
import java.time.ZoneOffset;
import java.time.temporal.ChronoField;
import java.util.EnumMap;
import java.util.EnumSet;
import java.util.Map;
import java.util.Objects;
import java.util.Set;

/**
 * Parses datetimes in ISO8601 format (and subsequences thereof).
 * <p>
 * This is faster than the generic parsing in {@link java.time.format.DateTimeFormatter}, as this is hard-coded and specific to ISO-8601.
 * Various public libraries provide their own variant of this mechanism. We use our own for a few reasons:
 * <ul>
 *     <li>
 *         We are historically a bit more lenient with strings that are invalid according to the strict specification
 *         (eg using a zone region instead of offset for timezone)
 *     </li>
 *     <li>Various built-in formats specify some fields as mandatory and some as optional</li>
 *     <li>Callers can specify defaults for fields that are not present (eg for roundup parsers)</li>
 * </ul>
 * We also do not use exceptions here, instead returning {@code null} for any invalid values, that are then
 * checked and propagated as appropriate.
 */
class Iso8601Parser {

<<<<<<< HEAD
    /**
     * The result of the parse. If successful, {@code result} will be non-null.
     * If parse failed, {@code errorIndex} specifies the index into the parsed string
     * that the first invalid data was encountered.
     */
    record Result(@Nullable DateTime result, int errorIndex) {
        Result(DateTime result) {
            this(result, -1);
        }

        static Result error(int errorIndex) {
            return new Result(null, errorIndex);
        }
    }

    private static final Set<ChronoField> VALID_SPECIFIED_FIELDS = EnumSet.of(
=======
    private static final Set<ChronoField> VALID_MANDATORY_FIELDS = EnumSet.of(
>>>>>>> cb7f2b68
        ChronoField.YEAR,
        ChronoField.MONTH_OF_YEAR,
        ChronoField.DAY_OF_MONTH,
        ChronoField.HOUR_OF_DAY,
        ChronoField.MINUTE_OF_HOUR,
        ChronoField.SECOND_OF_MINUTE,
        ChronoField.NANO_OF_SECOND
    );

    private static final Set<ChronoField> VALID_DEFAULT_FIELDS = EnumSet.of(
        ChronoField.MONTH_OF_YEAR,
        ChronoField.DAY_OF_MONTH,
        ChronoField.HOUR_OF_DAY,
        ChronoField.MINUTE_OF_HOUR,
        ChronoField.SECOND_OF_MINUTE,
        ChronoField.NANO_OF_SECOND
    );

    private final Set<ChronoField> mandatoryFields;
    private final boolean optionalTime;
    @Nullable
    private final ChronoField maxAllowedField;
    private final TimezonePresence timezonePresence;
    private final Map<ChronoField, Integer> defaults;

    /**
     * Constructs a new {@code Iso8601Parser} object
     *
     * @param mandatoryFields   The set of fields that must be present for a valid parse. These should be specified in field order
     *                          (eg if {@link ChronoField#DAY_OF_MONTH} is specified,
     *                          {@link ChronoField#MONTH_OF_YEAR} should also be specified).
     *                          {@link ChronoField#YEAR} is always mandatory.
     * @param optionalTime      {@code false} if the presence of time fields follows {@code mandatoryFields},
     *                          {@code true} if a time component is always optional,
     *                          despite the presence of time fields in {@code mandatoryFields}.
     *                          This makes it possible to specify 'time is optional, but if it is present, it must have these fields'
     *                          by settings {@code optionalTime = true} and putting time fields such as {@link ChronoField#HOUR_OF_DAY}
     *                          and {@link ChronoField#MINUTE_OF_HOUR} in {@code mandatoryFields}.
     * @param maxAllowedField   The most-specific field allowed in the parsed string,
     *                          or {@code null} if everything up to nanoseconds is allowed.
     * @param timezonePresence  Specifies if the timezone is optional, mandatory, or forbidden.
     * @param defaults          Map of default field values, if they are not present in the parsed string.
     */
    Iso8601Parser(
        Set<ChronoField> mandatoryFields,
        boolean optionalTime,
        @Nullable ChronoField maxAllowedField,
        TimezonePresence timezonePresence,
        Map<ChronoField, Integer> defaults
    ) {
        checkChronoFields(mandatoryFields, VALID_SPECIFIED_FIELDS);
        if (maxAllowedField != null && VALID_SPECIFIED_FIELDS.contains(maxAllowedField) == false) {
            throw new IllegalArgumentException("Invalid chrono field specified " + maxAllowedField);
        }
        checkChronoFields(defaults.keySet(), VALID_DEFAULT_FIELDS);

        this.mandatoryFields = EnumSet.of(ChronoField.YEAR); // year is always mandatory
        this.mandatoryFields.addAll(mandatoryFields);
        this.optionalTime = optionalTime;
        this.maxAllowedField = maxAllowedField;
        this.timezonePresence = Objects.requireNonNull(timezonePresence);
        this.defaults = defaults.isEmpty() ? Map.of() : new EnumMap<>(defaults);
    }

    private static void checkChronoFields(Set<ChronoField> fields, Set<ChronoField> validFields) {
        if (fields.isEmpty()) return;   // nothing to check

        fields = EnumSet.copyOf(fields);
        fields.removeAll(validFields);
        if (fields.isEmpty() == false) {
            throw new IllegalArgumentException("Invalid chrono fields specified " + fields);
        }
    }

    boolean optionalTime() {
        return optionalTime;
    }

    Set<ChronoField> mandatoryFields() {
        return mandatoryFields;
    }

    ChronoField maxAllowedField() {
        return maxAllowedField;
    }

    TimezonePresence timezonePresence() {
        return timezonePresence;
    }

    private boolean isOptional(ChronoField field) {
        return mandatoryFields.contains(field) == false;
    }

    private Integer defaultZero(ChronoField field) {
        return defaults.getOrDefault(field, 0);
    }

    /**
     * Attempts to parse {@code str} as an ISO-8601 datetime, returning a {@link ParseResult} indicating if the parse
     * was successful or not, and what fields were present.
     * @param str             The string to parse
     * @param defaultTimezone The default timezone to return, if no timezone is present in the string
     * @return                The {@link ParseResult} of the parse.
     */
    ParseResult tryParse(CharSequence str, @Nullable ZoneId defaultTimezone) {
        if (str.charAt(0) == '-') {
            // the year is negative. This is most unusual.
            // Instead of always adding offsets and dynamically calculating position in the main parser code below,
            // just in case it starts with a -, just parse the substring, then adjust the output appropriately
            ParseResult result = parse(new CharSubSequence(str, 1, str.length()), defaultTimezone);

            if (result.errorIndex() >= 0) {
                return ParseResult.error(result.errorIndex() + 1);
            } else {
                DateTime dt = (DateTime) result.result();
                return new ParseResult(
                    new DateTime(
                        -dt.years(),
                        dt.months(),
                        dt.days(),
                        dt.hours(),
                        dt.minutes(),
                        dt.seconds(),
                        dt.nanos(),
                        dt.zoneId(),
                        dt.offset()
                    )
                );
            }
        } else {
            return parse(str, defaultTimezone);
        }
    }

    /**
     * Index {@code i} is the multiplicand to get the number of nanos from the fractional second with {@code i=9-d} digits.
     */
    private static final int[] NANO_MULTIPLICANDS = new int[] { 1, 10, 100, 1_000, 10_000, 100_000, 1_000_000, 10_000_000, 100_000_000 };

    /**
     * Parses {@code str} in ISO8601 format.
     * <p>
     * This parses the string using fixed offsets (it does not support variable-width fields) and separators,
     * sequentially parsing each field and looking for the correct separator.
     * This enables it to be very fast, as all the fields are in fixed places in the string.
     * The only variable aspect comes from the timezone, which (fortunately) is only present at the end of the string,
     * at any point after a time field.
     * It also does not use exceptions, instead returning {@code null} where a value cannot be parsed.
     */
    private ParseResult parse(CharSequence str, @Nullable ZoneId defaultTimezone) {
        int len = str.length();

        // YEARS
        Integer years = parseInt(str, 0, 4);
        if (years == null) return ParseResult.error(0);
        if (len == 4) {
            return isOptional(ChronoField.MONTH_OF_YEAR)
                ? new ParseResult(
                    withZoneOffset(
                        years,
                        defaults.get(ChronoField.MONTH_OF_YEAR),
                        defaults.get(ChronoField.DAY_OF_MONTH),
                        defaults.get(ChronoField.HOUR_OF_DAY),
                        defaults.get(ChronoField.MINUTE_OF_HOUR),
                        defaults.get(ChronoField.SECOND_OF_MINUTE),
                        defaults.get(ChronoField.NANO_OF_SECOND),
                        defaultTimezone
                    )
                )
                : ParseResult.error(4);
        }

<<<<<<< HEAD
        if (str.charAt(4) != '-' || maxAllowedField == ChronoField.YEAR) return Result.error(4);
=======
        if (str.charAt(4) != '-') return ParseResult.error(4);
>>>>>>> cb7f2b68

        // MONTHS
        Integer months = parseInt(str, 5, 7);
        if (months == null || months > 12) return ParseResult.error(5);
        if (len == 7) {
            return isOptional(ChronoField.DAY_OF_MONTH)
                ? new ParseResult(
                    withZoneOffset(
                        years,
                        months,
                        defaults.get(ChronoField.DAY_OF_MONTH),
                        defaults.get(ChronoField.HOUR_OF_DAY),
                        defaults.get(ChronoField.MINUTE_OF_HOUR),
                        defaults.get(ChronoField.SECOND_OF_MINUTE),
                        defaults.get(ChronoField.NANO_OF_SECOND),
                        defaultTimezone
                    )
                )
                : ParseResult.error(7);
        }

<<<<<<< HEAD
        if (str.charAt(7) != '-' || maxAllowedField == ChronoField.MONTH_OF_YEAR) return Result.error(7);
=======
        if (str.charAt(7) != '-') return ParseResult.error(7);
>>>>>>> cb7f2b68

        // DAYS
        Integer days = parseInt(str, 8, 10);
        if (days == null || days > 31) return ParseResult.error(8);
        if (len == 10) {
            return optionalTime || isOptional(ChronoField.HOUR_OF_DAY)
                ? new ParseResult(
                    withZoneOffset(
                        years,
                        months,
                        days,
                        defaults.get(ChronoField.HOUR_OF_DAY),
                        defaults.get(ChronoField.MINUTE_OF_HOUR),
                        defaults.get(ChronoField.SECOND_OF_MINUTE),
                        defaults.get(ChronoField.NANO_OF_SECOND),
                        defaultTimezone
                    )
                )
                : ParseResult.error(10);
        }

<<<<<<< HEAD
        if (str.charAt(10) != 'T' || maxAllowedField == ChronoField.DAY_OF_MONTH) return Result.error(10);
=======
        if (str.charAt(10) != 'T') return ParseResult.error(10);
>>>>>>> cb7f2b68
        if (len == 11) {
            return isOptional(ChronoField.HOUR_OF_DAY)
                ? new ParseResult(
                    withZoneOffset(
                        years,
                        months,
                        days,
                        defaults.get(ChronoField.HOUR_OF_DAY),
                        defaults.get(ChronoField.MINUTE_OF_HOUR),
                        defaults.get(ChronoField.SECOND_OF_MINUTE),
                        defaults.get(ChronoField.NANO_OF_SECOND),
                        defaultTimezone
                    )
                )
                : ParseResult.error(11);
        }

        // HOURS + timezone
        Integer hours = parseInt(str, 11, 13);
        if (hours == null || hours > 23) return ParseResult.error(11);
        if (len == 13) {
<<<<<<< HEAD
            return isOptional(ChronoField.MINUTE_OF_HOUR) && timezonePresence != TimezonePresence.MANDATORY
                ? new Result(
=======
            return isOptional(ChronoField.MINUTE_OF_HOUR)
                ? new ParseResult(
>>>>>>> cb7f2b68
                    withZoneOffset(
                        years,
                        months,
                        days,
                        hours,
                        defaultZero(ChronoField.MINUTE_OF_HOUR),
                        defaultZero(ChronoField.SECOND_OF_MINUTE),
                        defaultZero(ChronoField.NANO_OF_SECOND),
                        defaultTimezone
                    )
                )
                : ParseResult.error(13);
        }
        if (isZoneId(str, 13)) {
            ZoneId timezone = parseZoneId(str, 13);
            return timezone != null && isOptional(ChronoField.MINUTE_OF_HOUR)
                ? new ParseResult(
                    withZoneOffset(
                        years,
                        months,
                        days,
                        hours,
                        defaultZero(ChronoField.MINUTE_OF_HOUR),
                        defaultZero(ChronoField.SECOND_OF_MINUTE),
                        defaultZero(ChronoField.NANO_OF_SECOND),
                        timezone
                    )
                )
                : ParseResult.error(13);
        }

<<<<<<< HEAD
        if (str.charAt(13) != ':' || maxAllowedField == ChronoField.HOUR_OF_DAY) return Result.error(13);
=======
        if (str.charAt(13) != ':') return ParseResult.error(13);
>>>>>>> cb7f2b68

        // MINUTES + timezone
        Integer minutes = parseInt(str, 14, 16);
        if (minutes == null || minutes > 59) return ParseResult.error(14);
        if (len == 16) {
<<<<<<< HEAD
            return isOptional(ChronoField.SECOND_OF_MINUTE) && timezonePresence != TimezonePresence.MANDATORY
                ? new Result(
=======
            return isOptional(ChronoField.SECOND_OF_MINUTE)
                ? new ParseResult(
>>>>>>> cb7f2b68
                    withZoneOffset(
                        years,
                        months,
                        days,
                        hours,
                        minutes,
                        defaultZero(ChronoField.SECOND_OF_MINUTE),
                        defaultZero(ChronoField.NANO_OF_SECOND),
                        defaultTimezone
                    )
                )
                : ParseResult.error(16);
        }
        if (isZoneId(str, 16)) {
            ZoneId timezone = parseZoneId(str, 16);
            return timezone != null && isOptional(ChronoField.SECOND_OF_MINUTE)
                ? new ParseResult(
                    withZoneOffset(
                        years,
                        months,
                        days,
                        hours,
                        minutes,
                        defaultZero(ChronoField.SECOND_OF_MINUTE),
                        defaultZero(ChronoField.NANO_OF_SECOND),
                        timezone
                    )
                )
                : ParseResult.error(16);
        }

<<<<<<< HEAD
        if (str.charAt(16) != ':' || maxAllowedField == ChronoField.MINUTE_OF_HOUR) return Result.error(16);
=======
        if (str.charAt(16) != ':') return ParseResult.error(16);
>>>>>>> cb7f2b68

        // SECONDS + timezone
        Integer seconds = parseInt(str, 17, 19);
        if (seconds == null || seconds > 59) return ParseResult.error(17);
        if (len == 19) {
<<<<<<< HEAD
            return isOptional(ChronoField.NANO_OF_SECOND) && timezonePresence != TimezonePresence.MANDATORY
                ? new Result(
                    withZoneOffset(years, months, days, hours, minutes, seconds, defaultZero(ChronoField.NANO_OF_SECOND), defaultTimezone)
                )
                : Result.error(19);
=======
            return new ParseResult(
                withZoneOffset(years, months, days, hours, minutes, seconds, defaultZero(ChronoField.NANO_OF_SECOND), defaultTimezone)
            );
>>>>>>> cb7f2b68
        }
        if (isZoneId(str, 19)) {
            ZoneId timezone = parseZoneId(str, 19);
            return timezone != null
                ? new ParseResult(
                    withZoneOffset(years, months, days, hours, minutes, seconds, defaultZero(ChronoField.NANO_OF_SECOND), timezone)
                )
                : ParseResult.error(19);
        }

        char decSeparator = str.charAt(19);
<<<<<<< HEAD
        if ((decSeparator != '.' && decSeparator != ',') || maxAllowedField == ChronoField.SECOND_OF_MINUTE) return Result.error(19);
=======
        if (decSeparator != '.' && decSeparator != ',') return ParseResult.error(19);
>>>>>>> cb7f2b68

        // NANOS + timezone
        // the last number could be millis or nanos, or any combination in the middle
        // so we keep parsing numbers until we get to not a number
        int nanos = 0;
        int pos;
        for (pos = 20; pos < len && pos < 29; pos++) {
            char c = str.charAt(pos);
            if (c < ZERO || c > NINE) break;
            nanos = nanos * 10 + (c - ZERO);
        }

        if (pos == 20) return ParseResult.error(20);   // didn't find a number at all

        // multiply it by the correct multiplicand to get the nanos
        nanos *= NANO_MULTIPLICANDS[29 - pos];

        if (len == pos) {
<<<<<<< HEAD
            return timezonePresence != TimezonePresence.MANDATORY
                ? new Result(withZoneOffset(years, months, days, hours, minutes, seconds, nanos, defaultTimezone))
                : Result.error(pos);
=======
            return new ParseResult(withZoneOffset(years, months, days, hours, minutes, seconds, nanos, defaultTimezone));
>>>>>>> cb7f2b68
        }
        if (isZoneId(str, pos)) {
            ZoneId timezone = parseZoneId(str, pos);
            return timezone != null
                ? new ParseResult(withZoneOffset(years, months, days, hours, minutes, seconds, nanos, timezone))
                : ParseResult.error(pos);
        }

        // still chars left at the end - string is not valid
        return ParseResult.error(pos);
    }

    private static boolean isZoneId(CharSequence str, int pos) {
        // all region zoneIds must start with [A-Za-z] (see ZoneId#of)
        // this also covers Z and UT/UTC/GMT zone variants
        char c = str.charAt(pos);
        return c == '+' || c == '-' || (c >= 'A' && c <= 'Z') || (c >= 'a' && c <= 'z');
    }

    /**
     * This parses the zone offset, which is of the format accepted by {@link java.time.ZoneId#of(String)}.
     * It has fast paths for numerical offsets, but falls back on {@code ZoneId.of} for non-trivial zone ids.
     */
    private ZoneId parseZoneId(CharSequence str, int pos) {
        if (timezonePresence == TimezonePresence.FORBIDDEN) {
            return null;
        }

        int len = str.length();
        char first = str.charAt(pos);

        if (first == 'Z' && len == pos + 1) {
            return ZoneOffset.UTC;
        }

        boolean positive;
        switch (first) {
            case '+' -> positive = true;
            case '-' -> positive = false;
            default -> {
                // non-trivial zone offset, fallback on the built-in java zoneid parser
                try {
                    return ZoneId.of(str.subSequence(pos, str.length()).toString());
                } catch (DateTimeException e) {
                    return null;
                }
            }
        }
        pos++;  // read the + or -

        Integer hours = parseInt(str, pos, pos += 2);
        if (hours == null || hours > 23) return null;
        if (len == pos) return ofHoursMinutesSeconds(hours, 0, 0, positive);

        boolean hasColon = false;
        if (str.charAt(pos) == ':') {
            pos++;
            hasColon = true;
        }

        Integer minutes = parseInt(str, pos, pos += 2);
        if (minutes == null || minutes > 59) return null;
        if (len == pos) return ofHoursMinutesSeconds(hours, minutes, 0, positive);

        // either both dividers have a colon, or neither do
        if ((str.charAt(pos) == ':') != hasColon) return null;
        if (hasColon) {
            pos++;
        }

        Integer seconds = parseInt(str, pos, pos += 2);
        if (seconds == null || seconds > 59) return null;
        if (len == pos) return ofHoursMinutesSeconds(hours, minutes, seconds, positive);

        // there's some text left over...
        return null;
    }

    /*
     * ZoneOffset.ofTotalSeconds has a ConcurrentHashMap cache of offsets. This is fine,
     * but it does mean there's an expensive map lookup every time we call ofTotalSeconds.
     * There's no way to get round that, but we can at least have a very quick last-value cache here
     * to avoid doing a full map lookup when there's lots of timestamps with the same offset being parsed
     */
    private final ThreadLocal<ZoneOffset> lastOffset = ThreadLocal.withInitial(() -> ZoneOffset.UTC);

    private ZoneOffset ofHoursMinutesSeconds(int hours, int minutes, int seconds, boolean positive) {
        int totalSeconds = hours * 3600 + minutes * 60 + seconds;
        if (positive == false) {
            totalSeconds = -totalSeconds;
        }

        // check the lastOffset value
        ZoneOffset lastOffset = this.lastOffset.get();
        if (totalSeconds == lastOffset.getTotalSeconds()) {
            return lastOffset;
        }

        try {
            ZoneOffset offset = ZoneOffset.ofTotalSeconds(totalSeconds);
            this.lastOffset.set(lastOffset);
            return offset;
        } catch (DateTimeException e) {
            // zoneoffset is out of range
            return null;
        }
    }

    /**
     * Create a {@code DateTime} object, with the ZoneOffset field set when the zone is an offset, not just an id.
     */
    private static DateTime withZoneOffset(
        int years,
        Integer months,
        Integer days,
        Integer hours,
        Integer minutes,
        Integer seconds,
        Integer nanos,
        ZoneId zoneId
    ) {
        if (zoneId instanceof ZoneOffset zo) {
            return new DateTime(years, months, days, hours, minutes, seconds, nanos, zoneId, zo);
        } else {
            return new DateTime(years, months, days, hours, minutes, seconds, nanos, zoneId, null);
        }
    }

    private static final char ZERO = '0';
    private static final char NINE = '9';

    private static Integer parseInt(CharSequence str, int startInclusive, int endExclusive) {
        if (str.length() < endExclusive) return null;

        int result = 0;
        for (int i = startInclusive; i < endExclusive; i++) {
            char c = str.charAt(i);
            if (c < ZERO || c > NINE) return null;
            result = result * 10 + (c - ZERO);
        }
        return result;
    }
}<|MERGE_RESOLUTION|>--- conflicted
+++ resolved
@@ -38,26 +38,7 @@
  */
 class Iso8601Parser {
 
-<<<<<<< HEAD
-    /**
-     * The result of the parse. If successful, {@code result} will be non-null.
-     * If parse failed, {@code errorIndex} specifies the index into the parsed string
-     * that the first invalid data was encountered.
-     */
-    record Result(@Nullable DateTime result, int errorIndex) {
-        Result(DateTime result) {
-            this(result, -1);
-        }
-
-        static Result error(int errorIndex) {
-            return new Result(null, errorIndex);
-        }
-    }
-
     private static final Set<ChronoField> VALID_SPECIFIED_FIELDS = EnumSet.of(
-=======
-    private static final Set<ChronoField> VALID_MANDATORY_FIELDS = EnumSet.of(
->>>>>>> cb7f2b68
         ChronoField.YEAR,
         ChronoField.MONTH_OF_YEAR,
         ChronoField.DAY_OF_MONTH,
@@ -231,11 +212,7 @@
                 : ParseResult.error(4);
         }
 
-<<<<<<< HEAD
-        if (str.charAt(4) != '-' || maxAllowedField == ChronoField.YEAR) return Result.error(4);
-=======
-        if (str.charAt(4) != '-') return ParseResult.error(4);
->>>>>>> cb7f2b68
+        if (str.charAt(4) != '-' || maxAllowedField == ChronoField.YEAR) return ParseResult.error(4);
 
         // MONTHS
         Integer months = parseInt(str, 5, 7);
@@ -257,11 +234,7 @@
                 : ParseResult.error(7);
         }
 
-<<<<<<< HEAD
-        if (str.charAt(7) != '-' || maxAllowedField == ChronoField.MONTH_OF_YEAR) return Result.error(7);
-=======
-        if (str.charAt(7) != '-') return ParseResult.error(7);
->>>>>>> cb7f2b68
+        if (str.charAt(7) != '-' || maxAllowedField == ChronoField.MONTH_OF_YEAR) return ParseResult.error(7);
 
         // DAYS
         Integer days = parseInt(str, 8, 10);
@@ -283,11 +256,7 @@
                 : ParseResult.error(10);
         }
 
-<<<<<<< HEAD
-        if (str.charAt(10) != 'T' || maxAllowedField == ChronoField.DAY_OF_MONTH) return Result.error(10);
-=======
-        if (str.charAt(10) != 'T') return ParseResult.error(10);
->>>>>>> cb7f2b68
+        if (str.charAt(10) != 'T' || maxAllowedField == ChronoField.DAY_OF_MONTH) return ParseResult.error(10);
         if (len == 11) {
             return isOptional(ChronoField.HOUR_OF_DAY)
                 ? new ParseResult(
@@ -309,13 +278,8 @@
         Integer hours = parseInt(str, 11, 13);
         if (hours == null || hours > 23) return ParseResult.error(11);
         if (len == 13) {
-<<<<<<< HEAD
             return isOptional(ChronoField.MINUTE_OF_HOUR) && timezonePresence != TimezonePresence.MANDATORY
-                ? new Result(
-=======
-            return isOptional(ChronoField.MINUTE_OF_HOUR)
-                ? new ParseResult(
->>>>>>> cb7f2b68
+                ? new ParseResult(
                     withZoneOffset(
                         years,
                         months,
@@ -347,23 +311,14 @@
                 : ParseResult.error(13);
         }
 
-<<<<<<< HEAD
-        if (str.charAt(13) != ':' || maxAllowedField == ChronoField.HOUR_OF_DAY) return Result.error(13);
-=======
-        if (str.charAt(13) != ':') return ParseResult.error(13);
->>>>>>> cb7f2b68
+        if (str.charAt(13) != ':' || maxAllowedField == ChronoField.HOUR_OF_DAY) return ParseResult.error(13);
 
         // MINUTES + timezone
         Integer minutes = parseInt(str, 14, 16);
         if (minutes == null || minutes > 59) return ParseResult.error(14);
         if (len == 16) {
-<<<<<<< HEAD
             return isOptional(ChronoField.SECOND_OF_MINUTE) && timezonePresence != TimezonePresence.MANDATORY
-                ? new Result(
-=======
-            return isOptional(ChronoField.SECOND_OF_MINUTE)
-                ? new ParseResult(
->>>>>>> cb7f2b68
+                ? new ParseResult(
                     withZoneOffset(
                         years,
                         months,
@@ -395,27 +350,17 @@
                 : ParseResult.error(16);
         }
 
-<<<<<<< HEAD
-        if (str.charAt(16) != ':' || maxAllowedField == ChronoField.MINUTE_OF_HOUR) return Result.error(16);
-=======
-        if (str.charAt(16) != ':') return ParseResult.error(16);
->>>>>>> cb7f2b68
+        if (str.charAt(16) != ':' || maxAllowedField == ChronoField.MINUTE_OF_HOUR) return ParseResult.error(16);
 
         // SECONDS + timezone
         Integer seconds = parseInt(str, 17, 19);
         if (seconds == null || seconds > 59) return ParseResult.error(17);
         if (len == 19) {
-<<<<<<< HEAD
             return isOptional(ChronoField.NANO_OF_SECOND) && timezonePresence != TimezonePresence.MANDATORY
-                ? new Result(
+                ? new ParseResult(
                     withZoneOffset(years, months, days, hours, minutes, seconds, defaultZero(ChronoField.NANO_OF_SECOND), defaultTimezone)
                 )
-                : Result.error(19);
-=======
-            return new ParseResult(
-                withZoneOffset(years, months, days, hours, minutes, seconds, defaultZero(ChronoField.NANO_OF_SECOND), defaultTimezone)
-            );
->>>>>>> cb7f2b68
+                : ParseResult.error(19);
         }
         if (isZoneId(str, 19)) {
             ZoneId timezone = parseZoneId(str, 19);
@@ -427,11 +372,7 @@
         }
 
         char decSeparator = str.charAt(19);
-<<<<<<< HEAD
-        if ((decSeparator != '.' && decSeparator != ',') || maxAllowedField == ChronoField.SECOND_OF_MINUTE) return Result.error(19);
-=======
-        if (decSeparator != '.' && decSeparator != ',') return ParseResult.error(19);
->>>>>>> cb7f2b68
+        if ((decSeparator != '.' && decSeparator != ',') || maxAllowedField == ChronoField.SECOND_OF_MINUTE) return ParseResult.error(19);
 
         // NANOS + timezone
         // the last number could be millis or nanos, or any combination in the middle
@@ -450,13 +391,9 @@
         nanos *= NANO_MULTIPLICANDS[29 - pos];
 
         if (len == pos) {
-<<<<<<< HEAD
             return timezonePresence != TimezonePresence.MANDATORY
-                ? new Result(withZoneOffset(years, months, days, hours, minutes, seconds, nanos, defaultTimezone))
-                : Result.error(pos);
-=======
-            return new ParseResult(withZoneOffset(years, months, days, hours, minutes, seconds, nanos, defaultTimezone));
->>>>>>> cb7f2b68
+                ? new ParseResult(withZoneOffset(years, months, days, hours, minutes, seconds, nanos, defaultTimezone))
+                : ParseResult.error(pos);
         }
         if (isZoneId(str, pos)) {
             ZoneId timezone = parseZoneId(str, pos);
