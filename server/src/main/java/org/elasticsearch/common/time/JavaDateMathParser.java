--- conflicted
+++ resolved
@@ -45,17 +45,10 @@
  */
 public class JavaDateMathParser implements DateMathParser {
 
-<<<<<<< HEAD
-    private final DateFormatter formatter;
-    private final DateFormatter roundUpFormatter;
-
-    public JavaDateMathParser(DateFormatter formatter, DateFormatter roundUpFormatter) {
-=======
     private final DateTimeFormatter formatter;
     private final DateTimeFormatter roundUpFormatter;
 
     public JavaDateMathParser(DateTimeFormatter formatter, DateTimeFormatter roundUpFormatter) {
->>>>>>> 74d1cfbf
         Objects.requireNonNull(formatter);
         this.formatter = formatter;
         this.roundUpFormatter = roundUpFormatter;
@@ -214,17 +207,12 @@
         return dateTime.toInstant();
     }
 
-<<<<<<< HEAD
     private Instant parseDateTime(String value, ZoneId timeZone, boolean roundUpIfNoTime) {
-        DateFormatter formatter = roundUpIfNoTime ? this.roundUpFormatter : this.formatter;
-=======
-    private long parseDateTime(String value, ZoneId timeZone, boolean roundUpIfNoTime) {
         if (Strings.isNullOrEmpty(value)) {
             throw new IllegalArgumentException("cannot parse empty date");
         }
 
         DateTimeFormatter formatter = roundUpIfNoTime ? this.roundUpFormatter : this.formatter;
->>>>>>> 74d1cfbf
         try {
             if (timeZone == null) {
                 return DateFormatters.toZonedDateTime(formatter.parse(value)).toInstant();
