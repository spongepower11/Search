--- conflicted
+++ resolved
@@ -86,11 +86,7 @@
         .appendLiteral(':')
         .appendValue(SECOND_OF_MINUTE, 2, 2, SignStyle.NOT_NEGATIVE)
         .optionalStart()
-<<<<<<< HEAD
-        .appendFraction(MILLI_OF_SECOND, 3, 6, true)
-=======
         .appendFraction(MILLI_OF_SECOND, 3, 9, true)
->>>>>>> c6f6167f
         .optionalEnd()
         .optionalEnd()
         .optionalStart()
@@ -113,7 +109,7 @@
         .appendLiteral(':')
         .appendValue(SECOND_OF_MINUTE, 2, 2, SignStyle.NOT_NEGATIVE)
         .optionalStart()
-        .appendFraction(MILLI_OF_SECOND, 3, 6, true)
+        .appendFraction(MILLI_OF_SECOND, 3, 3, true)
         .optionalEnd()
         .optionalStart()
         .appendFraction(NANO_OF_SECOND, 3, 9, true)
