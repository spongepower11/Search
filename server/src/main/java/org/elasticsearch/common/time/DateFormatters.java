--- conflicted
+++ resolved
@@ -25,6 +25,7 @@
 import java.time.DayOfWeek;
 import java.time.Instant;
 import java.time.LocalDate;
+import java.time.ZoneId;
 import java.time.ZoneOffset;
 import java.time.ZonedDateTime;
 import java.time.format.DateTimeFormatter;
@@ -140,10 +141,7 @@
      */
     private static final DateFormatter STRICT_DATE_OPTIONAL_TIME_NANOS = new JavaDateFormatter("strict_date_optional_time_nanos",
         STRICT_DATE_OPTIONAL_TIME_PRINTER, STRICT_DATE_OPTIONAL_TIME_FORMATTER_WITH_NANOS_1);
-<<<<<<< HEAD
-
-=======
->>>>>>> 1a41d845
+
     /////////////////////////////////////////
     //
     // BEGIN basic time formatters
