--- conflicted
+++ resolved
@@ -793,11 +793,8 @@
             case 27 -> readOffsetTime();
             case 28 -> readDuration();
             case 29 -> readPeriod();
-<<<<<<< HEAD
-            case 30 -> readIPAddress();
-=======
             case 30 -> readNamedWriteable(GenericNamedWriteable.class);
->>>>>>> eb8b7526
+            case 31 -> readIPAddress();
             default -> throw new IOException("Can't read unknown type [" + type + "]");
         };
     }
