/*
 * Copyright Elasticsearch B.V. and/or licensed to Elasticsearch B.V. under one
 * or more contributor license agreements. Licensed under the Elastic License
 * 2.0 and the Server Side Public License, v 1; you may not use this file except
 * in compliance with, at your election, the Elastic License 2.0 or the Server
 * Side Public License, v 1.
 */

package org.elasticsearch.common.collect;

import com.carrotsearch.hppc.ObjectCollection;
import com.carrotsearch.hppc.ObjectObjectHashMap;
import com.carrotsearch.hppc.cursors.ObjectCursor;
import com.carrotsearch.hppc.cursors.ObjectObjectCursor;

import java.util.AbstractCollection;
import java.util.AbstractSet;
import java.util.Collection;
import java.util.Iterator;
import java.util.Map;
import java.util.Objects;
import java.util.Set;
import java.util.Spliterator;
import java.util.Spliterators;
import java.util.function.BiPredicate;
import java.util.function.Consumer;
import java.util.function.Predicate;

/**
 * An immutable map implementation based on open hash map.
 * <p>
 * Can be constructed using a {@link #builder()}, or using {@link #builder(ImmutableOpenMap)} (which is an optimized
 * option to copy over existing content and modify it).
 */
public final class ImmutableOpenMap<KType, VType> implements Map<KType, VType> {

    private final ObjectObjectHashMap<KType, VType> map;

    /**
     * Holds cached entrySet().
     */
    private Set<Map.Entry<KType, VType>> entrySet;

    private ImmutableOpenMap(ObjectObjectHashMap<KType, VType> map) {
        this.map = map;
    }

    /**
     * @return Returns the value associated with the given key or the default value
     * for the key type, if the key is not associated with any value.
     * <p>
     * <b>Important note:</b> For primitive type values, the value returned for a non-existing
     * key may not be the default value of the primitive type (it may be any value previously
     * assigned to that slot).
     */
    @Override
    @SuppressWarnings("unchecked")
    public VType get(Object key) {
        return map.get((KType) key);
    }

    /**
     * @return Returns the value associated with the given key or the provided default value if the
     * key is not associated with any value.
     */
    @Override
    @SuppressWarnings("unchecked")
    public VType getOrDefault(Object key, VType defaultValue) {
        return map.getOrDefault((KType) key, defaultValue);
    }

    /**
     * Returns <code>true</code> if this container has an association to a value for
     * the given key.
     */
    @Override
    @SuppressWarnings("unchecked")
    public boolean containsKey(Object key) {
        return map.containsKey((KType) key);
    }

    @Override
    public boolean containsValue(Object value) {
        for (ObjectCursor<VType> cursor : map.values()) {
            if (Objects.equals(cursor.value, value)) {
                return true;
            }
        }
        return false;
    }

    @Override
    public VType put(KType key, VType value) {
        throw new UnsupportedOperationException("modification is not supported");
    }

    @Override
    public VType remove(Object key) {
        throw new UnsupportedOperationException("modification is not supported");
    }

    @Override
    public void putAll(Map<? extends KType, ? extends VType> m) {
        throw new UnsupportedOperationException("modification is not supported");
    }

    @Override
    public void clear() {
        throw new UnsupportedOperationException("modification is not supported");
    }

    @Override
    public int size() {
        return map.size();
    }

    @Override
    public boolean isEmpty() {
        return map.isEmpty();
    }

    @Override
    public Set<Map.Entry<KType, VType>> entrySet() {
        Set<Map.Entry<KType, VType>> es;
        return (es = entrySet) == null ? (entrySet = new EntrySet<>(map)) : es;
    }

    private static final class ImmutableEntry<KType, VType> implements Map.Entry<KType, VType> {
        private final KType key;
        private final VType value;

        ImmutableEntry(KType key, VType value) {
            this.key = key;
            this.value = value;
        }

        @Override
        public KType getKey() {
            return key;
        }

        @Override
        public VType getValue() {
            return value;
        }

        @Override
        public VType setValue(VType value) {
            throw new UnsupportedOperationException("collection is immutable");
        }

        @Override
        @SuppressWarnings("rawtypes")
        public boolean equals(Object o) {
            if (this == o) return true;
            if ((o instanceof Map.Entry) == false) return false;
            Map.Entry that = (Map.Entry) o;
            return Objects.equals(key, that.getKey()) && Objects.equals(value, that.getValue());
        }

        @Override
        public int hashCode() {
            return Objects.hash(key, value);
        }
    }

    private static final class ConversionIterator<KType, VType> implements Iterator<Map.Entry<KType, VType>> {

        private final Iterator<ObjectObjectCursor<KType, VType>> original;

        ConversionIterator(Iterator<ObjectObjectCursor<KType, VType>> original) {
            this.original = original;
        }

        @Override
        public boolean hasNext() {
            return original.hasNext();
        }

        @Override
        public Map.Entry<KType, VType> next() {
            final ObjectObjectCursor<KType, VType> obj = original.next();
            if (obj == null) {
                return null;
            }
            return new ImmutableEntry<>(obj.key, obj.value);
        }

        @Override
        public void remove() {
            throw new UnsupportedOperationException("removal is unsupported");
        }
    }

    private static final class EntrySet<KType, VType> extends AbstractSet<Map.Entry<KType, VType>> {
        private final ObjectObjectHashMap<KType, VType> map;

        private EntrySet(ObjectObjectHashMap<KType, VType> map) {
            this.map = map;
        }

        @Override
        public int size() {
            return map.size();
        }

        @Override
        public void clear() {
            throw new UnsupportedOperationException("removal is unsupported");
        }

        @Override
        public Iterator<Map.Entry<KType, VType>> iterator() {
            return new ConversionIterator<>(map.iterator());
        }

        @SuppressWarnings("unchecked")
        @Override
        public boolean contains(Object o) {
            if (o instanceof Map.Entry<?, ?> == false) {
                return false;
            }
            Map.Entry<?, ?> e = (Map.Entry<?, ?>) o;
            Object key = e.getKey();
            if (map.containsKey((KType) key) == false) {
                return false;
            }
            Object val = map.get((KType) key);
            return Objects.equals(val, e.getValue());
        }

        @Override
        public boolean remove(Object o) {
            throw new UnsupportedOperationException("removal is not supported");
        }

        @Override
        public Spliterator<Map.Entry<KType, VType>> spliterator() {
            return Spliterators.spliterator(iterator(), size(), Spliterator.SIZED);
        }

        @Override
        public void forEach(Consumer<? super Map.Entry<KType, VType>> action) {
            map.forEach((Consumer<? super ObjectObjectCursor<KType, VType>>) ooCursor -> {
                ImmutableEntry<KType, VType> entry = new ImmutableEntry<>(ooCursor.key, ooCursor.value);
                action.accept(entry);
            });
        }
    }

    private static final class KeySet<KType, VType> extends AbstractSet<KType> {

        private final ObjectObjectHashMap<KType, VType>.KeysContainer keys;

        private KeySet(ObjectObjectHashMap<KType, VType>.KeysContainer keys) {
            this.keys = keys;
        }

        @Override
        public Iterator<KType> iterator() {
            final Iterator<ObjectCursor<KType>> iterator = keys.iterator();
            return new Iterator<>() {
                @Override
                public boolean hasNext() {
                    return iterator.hasNext();
                }

                @Override
                public KType next() {
                    return iterator.next().value;
                }

                @Override
                public void remove() {
                    throw new UnsupportedOperationException();
                }
            };
        }

        @Override
        public int size() {
            return keys.size();
        }

        @Override
        @SuppressWarnings("unchecked")
        public boolean contains(Object o) {
            return keys.contains((KType) o);
        }
    };

    @Override
    public Set<KType> keySet() {
        return new KeySet<>(map.keys());
    }

    @Override
    public Collection<VType> values() {
        return new AbstractCollection<VType>() {
            @Override
            public Iterator<VType> iterator() {
                return ImmutableOpenMap.iterator(map.values());
            }

            @Override
            public int size() {
                return map.size();
            }
        };
    }

    static <T> Iterator<T> iterator(ObjectCollection<T> collection) {
        final Iterator<ObjectCursor<T>> iterator = collection.iterator();
        return new Iterator<>() {
            @Override
            public boolean hasNext() {
                return iterator.hasNext();
            }

            @Override
            public T next() {
                return iterator.next().value;
            }

            @Override
            public void remove() {
                throw new UnsupportedOperationException();
            }
        };
    }

    @Override
    public String toString() {
        return map.toString();
    }

    @Override
    @SuppressWarnings("rawtypes")
    public boolean equals(Object o) {
        if (this == o) return true;
        if (o == null || getClass() != o.getClass()) return false;

        ImmutableOpenMap that = (ImmutableOpenMap) o;

        if (map.equals(that.map) == false) return false;

        return true;
    }

    @Override
    public int hashCode() {
        return map.hashCode();
    }

    @SuppressWarnings({ "unchecked", "rawtypes" })
    private static final ImmutableOpenMap EMPTY = new ImmutableOpenMap(new ObjectObjectHashMap());

    @SuppressWarnings("unchecked")
    public static <KType, VType> ImmutableOpenMap<KType, VType> of() {
        return EMPTY;
    }

    public static <KType, VType> Builder<KType, VType> builder() {
        return new Builder<>();
    }

    public static <KType, VType> Builder<KType, VType> builder(int size) {
        return new Builder<>(size);
    }

    public static <KType, VType> Builder<KType, VType> builder(ImmutableOpenMap<KType, VType> map) {
        return new Builder<>(map);
    }

    public static class Builder<KType, VType> {

        // if the Builder was constructed with a reference to an existing ImmutableOpenMap, then this will be non-null
        // (at least until the point where the builder has been used to actually make some changes to the map that is
        // being built -- see maybeCloneMap)
        private ImmutableOpenMap<KType, VType> reference;

        // if the Builder was constructed with a size (only), then this will be non-null (and reference will be null)
        private ObjectObjectHashMap<KType, VType> mutableMap;

        // n.b. a constructor can either set reference or it can set mutableMap, but it must not set both.

        /**
         * This method must be called before reading or writing via the {@code mutableMap} -- so every method
         * of builder should call this as the first thing it does. If {@code reference} is not null, it will be used to
         * populate {@code mutableMap} as a clone of the {@code reference} ImmutableOpenMap. It will then null out
         * {@code reference}.
         *
         * If {@code reference} is already null (and by extension, {@code mutableMap} is already *not* null),
         * then this method is a no-op.
         */
        private void maybeCloneMap() {
            if (reference != null) {
                this.mutableMap = reference.map.clone(); // make a mutable clone of the reference ImmutableOpenMap
                this.reference = null; // and throw away the reference, we now rely on mutableMap
            }
        }

        @SuppressWarnings("unchecked")
        public Builder() {
            this(EMPTY);
        }

        public Builder(int size) {
            this.mutableMap = new ObjectObjectHashMap<>(size);
        }

        public Builder(ImmutableOpenMap<KType, VType> immutableOpenMap) {
            this.reference = Objects.requireNonNull(immutableOpenMap);
        }

        /**
         * Builds a new ImmutableOpenMap from this builder.
         */
        public ImmutableOpenMap<KType, VType> build() {
            if (reference != null) {
                ImmutableOpenMap<KType, VType> reference = this.reference;
                this.reference = null; // null out the reference so that you can't reuse this builder
                return reference;
            } else {
                ObjectObjectHashMap<KType, VType> mutableMap = this.mutableMap;
                this.mutableMap = null; // null out the map so that you can't reuse this builder
                return mutableMap.isEmpty() ? of() : new ImmutableOpenMap<>(mutableMap);
            }
        }

        /**
         * Puts all the entries in the map to the builder.
         */
        public Builder<KType, VType> putAllFromMap(Map<KType, VType> map) {
            maybeCloneMap();
            for (Map.Entry<KType, VType> entry : map.entrySet()) {
                this.mutableMap.put(entry.getKey(), entry.getValue());
            }
            return this;
        }

        /**
         * A put operation that can be used in the fluent pattern.
         */
        public Builder<KType, VType> fPut(KType key, VType value) {
            maybeCloneMap();
            mutableMap.put(key, value);
            return this;
        }

        public VType put(KType key, VType value) {
            maybeCloneMap();
            return mutableMap.put(key, value);
        }

<<<<<<< HEAD
        @Override
        public boolean putIfAbsent(KType key, VType value) {
            return map.putIfAbsent(key, value);
        }

        @Override
=======
>>>>>>> caa0b618
        public VType get(KType key) {
            maybeCloneMap();
            return mutableMap.get(key);
        }

        public VType getOrDefault(KType kType, VType vType) {
            maybeCloneMap();
            return mutableMap.getOrDefault(kType, vType);
        }

        public void putAll(Builder<KType, VType> builder) {
            maybeCloneMap();
            for (var entry : builder.mutableMap) {
                mutableMap.put(entry.key, entry.value);
            }
        }

        /**
         * Remove that can be used in the fluent pattern.
         */
        public Builder<KType, VType> fRemove(KType key) {
            maybeCloneMap();
            mutableMap.remove(key);
            return this;
        }

        public VType remove(KType key) {
            maybeCloneMap();
            return mutableMap.remove(key);
        }

        public boolean containsKey(KType key) {
            maybeCloneMap();
            return mutableMap.containsKey(key);
        }

        public int size() {
            maybeCloneMap();
            return mutableMap.size();
        }

        public boolean isEmpty() {
            maybeCloneMap();
            return mutableMap.isEmpty();
        }

        public int removeAll(Predicate<? super KType> predicate) {
            maybeCloneMap();
            return mutableMap.removeAll(predicate::test);
        }

        public void removeAllFromCollection(Collection<KType> collection) {
            maybeCloneMap();
            for (var k : collection) {
                mutableMap.remove(k);
            }
        }

        public void clear() {
            maybeCloneMap();
            mutableMap.clear();
        }

        public Set<KType> keys() {
            maybeCloneMap();
            return new KeySet<>(mutableMap.keys());
        }

        @SuppressWarnings("unchecked")
        public <K, V> Builder<K, V> cast() {
            return (Builder) this;
        }

        public int removeAll(BiPredicate<? super KType, ? super VType> predicate) {
            maybeCloneMap();
            return mutableMap.removeAll(predicate::test);
        }

        public int indexOf(KType key) {
            maybeCloneMap();
            return mutableMap.indexOf(key);
        }

        public boolean indexExists(int index) {
            maybeCloneMap();
            return mutableMap.indexExists(index);
        }

        public VType indexGet(int index) {
            maybeCloneMap();
            return mutableMap.indexGet(index);
        }

        public VType indexReplace(int index, VType newValue) {
            maybeCloneMap();
            return mutableMap.indexReplace(index, newValue);
        }

        public void indexInsert(int index, KType key, VType value) {
            maybeCloneMap();
            mutableMap.indexInsert(index, key, value);
        }

<<<<<<< HEAD
        @Override
        public VType indexRemove(int index) {
            return map.indexRemove(index);
        }

        @Override
=======
>>>>>>> caa0b618
        public void release() {
            maybeCloneMap();
            mutableMap.release();
        }

        public String visualizeKeyDistribution(int characters) {
            maybeCloneMap();
            return mutableMap.visualizeKeyDistribution(characters);
        }
    }
}<|MERGE_RESOLUTION|>--- conflicted
+++ resolved
@@ -453,15 +453,6 @@
             return mutableMap.put(key, value);
         }
 
-<<<<<<< HEAD
-        @Override
-        public boolean putIfAbsent(KType key, VType value) {
-            return map.putIfAbsent(key, value);
-        }
-
-        @Override
-=======
->>>>>>> caa0b618
         public VType get(KType key) {
             maybeCloneMap();
             return mutableMap.get(key);
@@ -565,15 +556,6 @@
             mutableMap.indexInsert(index, key, value);
         }
 
-<<<<<<< HEAD
-        @Override
-        public VType indexRemove(int index) {
-            return map.indexRemove(index);
-        }
-
-        @Override
-=======
->>>>>>> caa0b618
         public void release() {
             maybeCloneMap();
             mutableMap.release();
