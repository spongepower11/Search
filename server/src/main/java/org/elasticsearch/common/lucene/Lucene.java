--- conflicted
+++ resolved
@@ -49,10 +49,7 @@
 import org.apache.lucene.index.LeafReaderContext;
 import org.apache.lucene.index.NoMergePolicy;
 import org.apache.lucene.index.NumericDocValues;
-<<<<<<< HEAD
 import org.apache.lucene.index.PointValues;
-=======
->>>>>>> 02043a22
 import org.apache.lucene.index.SegmentCommitInfo;
 import org.apache.lucene.index.SegmentInfos;
 import org.apache.lucene.index.SegmentReader;
@@ -992,7 +989,6 @@
     }
 
     /**
-<<<<<<< HEAD
      * Returns an empty leaf reader with the given max docs. The reader will be fully deleted.
      */
     public static LeafReader emptyReader(final int maxDoc) {
@@ -1074,7 +1070,7 @@
         };
     }
 
-=======
+    /**
      * Scans sequence numbers (i.e., {@link SeqNoFieldMapper#NAME}) between {@code fromSeqNo}(inclusive) and {@code toSeqNo}(inclusive)
      * in the provided directory reader. This method invokes the callback {@code onNewSeqNo} whenever a sequence number value is found.
      *
@@ -1108,5 +1104,4 @@
             }
         }
     }
->>>>>>> 02043a22
 }