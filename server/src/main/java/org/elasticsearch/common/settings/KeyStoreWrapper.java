/*
 * Copyright Elasticsearch B.V. and/or licensed to Elasticsearch B.V. under one
 * or more contributor license agreements. Licensed under the Elastic License
 * 2.0 and the Server Side Public License, v 1; you may not use this file except
 * in compliance with, at your election, the Elastic License 2.0 or the Server
 * Side Public License, v 1.
 */

package org.elasticsearch.common.settings;

import org.apache.lucene.codecs.CodecUtil;
import org.apache.lucene.index.IndexFormatTooNewException;
import org.apache.lucene.index.IndexFormatTooOldException;
import org.apache.lucene.store.BufferedChecksumIndexInput;
import org.apache.lucene.store.ChecksumIndexInput;
import org.apache.lucene.store.Directory;
import org.apache.lucene.store.IOContext;
import org.apache.lucene.store.IndexInput;
import org.apache.lucene.store.IndexOutput;
import org.apache.lucene.store.NIOFSDirectory;
import org.apache.lucene.util.SetOnce;
import org.elasticsearch.cli.ExitCodes;
import org.elasticsearch.cli.UserException;
import org.elasticsearch.common.CheckedSupplier;
import org.elasticsearch.common.Randomness;
import org.elasticsearch.common.hash.MessageDigests;

import javax.crypto.AEADBadTagException;
import javax.crypto.Cipher;
import javax.crypto.CipherInputStream;
import javax.crypto.CipherOutputStream;
import javax.crypto.SecretKey;
import javax.crypto.SecretKeyFactory;
import javax.crypto.spec.GCMParameterSpec;
import javax.crypto.spec.PBEKeySpec;
import javax.crypto.spec.SecretKeySpec;
import java.io.ByteArrayInputStream;
import java.io.ByteArrayOutputStream;
import java.io.DataInputStream;
import java.io.DataOutputStream;
import java.io.EOFException;
import java.io.IOException;
import java.io.InputStream;
import java.nio.ByteBuffer;
import java.nio.CharBuffer;
import java.nio.charset.StandardCharsets;
import java.nio.file.AccessDeniedException;
import java.nio.file.Files;
import java.nio.file.LinkOption;
import java.nio.file.Path;
import java.nio.file.StandardCopyOption;
import java.nio.file.attribute.PosixFileAttributeView;
import java.nio.file.attribute.PosixFilePermissions;
import java.security.GeneralSecurityException;
import java.security.KeyStore;
import java.security.SecureRandom;
import java.util.Arrays;
import java.util.Base64;
import java.util.Enumeration;
import java.util.HashMap;
import java.util.HashSet;
import java.util.Locale;
import java.util.Map;
import java.util.Set;
import java.util.regex.Pattern;

/**
 * A disk based container for sensitive settings in Elasticsearch.
 *
 * Loading a keystore has 2 phases. First, call {@link #load(Path)}. Then call
 * {@link #decrypt(char[])} with the keystore password, or an empty char array if
 * {@link #hasPassword()} is {@code false}.  Loading and decrypting should happen
 * in a single thread. Once decrypted, settings may be read in multiple threads.
 */
public class KeyStoreWrapper implements SecureSettings {

    /** Arbitrarily chosen maximum passphrase length */
    public static final int MAX_PASSPHRASE_LENGTH = 128;

    /** An identifier for the type of data that may be stored in a keystore entry. */
    private enum EntryType {
        STRING,
        FILE
    }

    /** An entry in the keystore. The bytes are opaque and interpreted based on the entry type. */
    private static class Entry {
        final byte[] bytes;
        final byte[] sha256Digest;

        Entry(byte[] bytes) {
            this.bytes = bytes;
            this.sha256Digest = MessageDigests.sha256().digest(bytes);
        }
    }

    /**
     * A regex for the valid characters that a setting name in the keystore may use.
     */
    private static final Pattern ALLOWED_SETTING_NAME = Pattern.compile("[A-Za-z0-9_\\-.]+");

    public static final Setting<SecureString> SEED_SETTING = SecureSetting.secureString("keystore.seed", null);

    /** Characters that may be used in the bootstrap seed setting added to all keystores. */
    private static final char[] SEED_CHARS = ("ABCDEFGHIJKLMNOPQRSTUVWXYZabcdefghijklmnopqrstuvwxyz0123456789" +
        "~!@#$%^&*-_=+?").toCharArray();

    /** The name of the keystore file to read and write. */
    public static final String KEYSTORE_FILENAME = "elasticsearch.keystore";

    /** The version of the metadata written before the keystore data. */
    static final int FORMAT_VERSION = 4;

    /** The oldest metadata format version that can be read. */
    private static final int MIN_FORMAT_VERSION = 1;

    /** The algorithm used to derive the cipher key from a password. */
    private static final String KDF_ALGO = "PBKDF2WithHmacSHA512";

    /** The number of iterations to derive the cipher key. */
    private static final int KDF_ITERS = 10000;

    /**
     * The number of bits for the cipher key.
     *
     * Note: The Oracle JDK 8 ships with a limited JCE policy that restricts key length for AES to 128 bits.
     * This can be increased to 256 bits once minimum java 9 is the minimum java version.
     * See http://www.oracle.com/technetwork/java/javase/terms/readme/jdk9-readme-3852447.html#jce
     * */
    private static final int CIPHER_KEY_BITS = 128;

    /** The number of bits for the GCM tag. */
    private static final int GCM_TAG_BITS = 128;

    /** The cipher used to encrypt the keystore data. */
    private static final String CIPHER_ALGO = "AES";

    /** The mode used with the cipher algorithm. */
    private static final String CIPHER_MODE = "GCM";

    /** The padding used with the cipher algorithm. */
    private static final String CIPHER_PADDING = "NoPadding";

    // format version changelog:
    // 1: initial version, ES 5.3
    // 2: file setting, ES 5.4
    // 3: FIPS compliant algos, ES 6.3
    // 4: remove distinction between string/files, ES 6.8/7.1

    /** The metadata format version used to read the current keystore wrapper. */
    private final int formatVersion;

    /** True iff the keystore has a password needed to read. */
    private final boolean hasPassword;

    /** The raw bytes of the encrypted keystore. */
    private final byte[] dataBytes;

    /** The decrypted secret data. See {@link #decrypt(char[])}. */
    private final SetOnce<Map<String, Entry>> entries = new SetOnce<>();
    private volatile boolean closed;

    private KeyStoreWrapper(int formatVersion, boolean hasPassword, byte[] dataBytes) {
        this.formatVersion = formatVersion;
        this.hasPassword = hasPassword;
        this.dataBytes = dataBytes;
    }

    /**
     * Get the metadata format version for the keystore
     **/
    public int getFormatVersion() {
        return formatVersion;
    }

    /** Returns a path representing the ES keystore in the given config dir. */
    public static Path keystorePath(Path configDir) {
        return configDir.resolve(KEYSTORE_FILENAME);
    }

    /** Constructs a new keystore with the given password. */
    public static KeyStoreWrapper create() {
        KeyStoreWrapper wrapper = new KeyStoreWrapper(FORMAT_VERSION, false, null);
        wrapper.entries.set(new HashMap<>());
        addBootstrapSeed(wrapper);
        return wrapper;
    }

    /** Add the bootstrap seed setting, which may be used as a unique, secure, random value by the node */
    public static void addBootstrapSeed(KeyStoreWrapper wrapper) {
        assert wrapper.getSettingNames().contains(SEED_SETTING.getKey()) == false;
        SecureRandom random = Randomness.createSecure();
        int passwordLength = 20; // Generate 20 character passwords
        char[] characters = new char[passwordLength];
        for (int i = 0; i < passwordLength; ++i) {
            characters[i] = SEED_CHARS[random.nextInt(SEED_CHARS.length)];
        }
        wrapper.setString(SEED_SETTING.getKey(), characters);
        Arrays.fill(characters, (char)0);
    }

    public static KeyStoreWrapper bootstrap(Path configDir, CheckedSupplier<SecureString, Exception> passwordSupplier) throws Exception {
        KeyStoreWrapper keystore = KeyStoreWrapper.load(configDir);

        SecureString password;
        if (keystore != null && keystore.hasPassword()) {
            password = passwordSupplier.get();
        } else {
            password = new SecureString(new char[0]);
        }

        try (password) {
            if (keystore == null) {
                final KeyStoreWrapper keyStoreWrapper = KeyStoreWrapper.create();
                keyStoreWrapper.save(configDir, new char[0]);
                return keyStoreWrapper;
            } else {
                keystore.decrypt(password.getChars());
                KeyStoreWrapper.upgrade(keystore, configDir, password.getChars());
            }
        }
        return keystore;
    }

    /**
     * Loads information about the Elasticsearch keystore from the provided config directory.
     *
     * {@link #decrypt(char[])} must be called before reading or writing any entries.
     * Returns {@code null} if no keystore exists.
     */
    public static KeyStoreWrapper load(Path configDir) throws IOException {
        Path keystoreFile = keystorePath(configDir);
        if (Files.exists(keystoreFile) == false) {
            return null;
        }

<<<<<<< HEAD
        NIOFSDirectory directory = new NIOFSDirectory(configDir);
=======
        Directory directory = new NIOFSDirectory(configDir);
>>>>>>> 98554b41
        try (IndexInput indexInput = directory.openInput(KEYSTORE_FILENAME, IOContext.READONCE)) {
            ChecksumIndexInput input = new BufferedChecksumIndexInput(indexInput);
            final int formatVersion;
            try {
                formatVersion = CodecUtil.checkHeader(input, KEYSTORE_FILENAME, MIN_FORMAT_VERSION, FORMAT_VERSION);
            } catch (IndexFormatTooOldException e) {
                throw new IllegalStateException("The Elasticsearch keystore [" + keystoreFile + "] format is too old. " +
                    "You should delete and recreate it in order to upgrade.", e);
            } catch (IndexFormatTooNewException e) {
                throw new IllegalStateException("The Elasticsearch keystore [" + keystoreFile + "] format is too new. " +
                    "Are you trying to downgrade? You should delete and recreate it in order to downgrade.", e);
            }
            byte hasPasswordByte = input.readByte();
            boolean hasPassword = hasPasswordByte == 1;
            if (hasPassword == false && hasPasswordByte != 0) {
                throw new IllegalStateException("hasPassword boolean is corrupt: "
                    + String.format(Locale.ROOT, "%02x", hasPasswordByte));
            }

            if (formatVersion <= 2) {
                String type = input.readString();
                if (type.equals("PKCS12") == false) {
                    throw new IllegalStateException("Corrupted legacy keystore string encryption algorithm");
                }

                final String stringKeyAlgo = input.readString();
                if (stringKeyAlgo.equals("PBE") == false) {
                    throw new IllegalStateException("Corrupted legacy keystore string encryption algorithm");
                }
                if (formatVersion == 2) {
                    final String fileKeyAlgo = input.readString();
                    if (fileKeyAlgo.equals("PBE") == false) {
                        throw new IllegalStateException("Corrupted legacy keystore file encryption algorithm");
                    }
                }
            }

            final byte[] dataBytes;
            if (formatVersion == 2) {
                // For v2 we had a map of strings containing the types for each setting. In v3 this map is now
                // part of the encrypted bytes. Unfortunately we cannot seek backwards with checksum input, so
                // we cannot just read the map and find out how long it is. So instead we read the map and
                // store it back using java's builtin DataOutput in a byte array, along with the actual keystore bytes
                Map<String, String> settingTypes = input.readMapOfStrings();
                ByteArrayOutputStream bytes = new ByteArrayOutputStream();
                try (DataOutputStream output = new DataOutputStream(bytes)) {
                    output.writeInt(settingTypes.size());
                    for (Map.Entry<String, String> entry : settingTypes.entrySet()) {
                        output.writeUTF(entry.getKey());
                        output.writeUTF(entry.getValue());
                    }
                    int keystoreLen = input.readInt();
                    byte[] keystoreBytes = new byte[keystoreLen];
                    input.readBytes(keystoreBytes, 0, keystoreLen);
                    output.write(keystoreBytes);
                }
                dataBytes = bytes.toByteArray();
            } else {
                int dataBytesLen = input.readInt();
                dataBytes = new byte[dataBytesLen];
                input.readBytes(dataBytes, 0, dataBytesLen);
            }

            CodecUtil.checkFooter(input);
            return new KeyStoreWrapper(formatVersion, hasPassword, dataBytes);
        }
    }

    /** Upgrades the format of the keystore, if necessary. */
    public static void upgrade(KeyStoreWrapper wrapper, Path configDir, char[] password) throws Exception {
        if (wrapper.getFormatVersion() == FORMAT_VERSION && wrapper.getSettingNames().contains(SEED_SETTING.getKey())) {
            return;
        }
        // add keystore.seed if necessary
        if (wrapper.getSettingNames().contains(SEED_SETTING.getKey()) == false) {
            addBootstrapSeed(wrapper);
        }
        wrapper.save(configDir, password);
    }

    @Override
    public boolean isLoaded() {
        return entries.get() != null;
    }

    /** Return true iff calling {@link #decrypt(char[])} requires a non-empty password. */
    public boolean hasPassword() {
        return hasPassword;
    }

    private Cipher createCipher(int opmode, char[] password, byte[] salt, byte[] iv) throws GeneralSecurityException {
        PBEKeySpec keySpec = new PBEKeySpec(password, salt, KDF_ITERS, CIPHER_KEY_BITS);
        SecretKeyFactory keyFactory = SecretKeyFactory.getInstance(KDF_ALGO);
        SecretKey secretKey;
        try {
            secretKey = keyFactory.generateSecret(keySpec);
        } catch (Error e) {
            // Security Providers might throw a subclass of Error in FIPS 140 mode, if some prerequisite like
            // salt, iv, or password length is not met. We catch this because we don't want the JVM to exit.
            throw new GeneralSecurityException("Error generating an encryption key from the provided password", e);
        }
        SecretKeySpec secret = new SecretKeySpec(secretKey.getEncoded(), CIPHER_ALGO);

        GCMParameterSpec spec = new GCMParameterSpec(GCM_TAG_BITS, iv);
        Cipher cipher = Cipher.getInstance(CIPHER_ALGO + "/" + CIPHER_MODE + "/" + CIPHER_PADDING);
        cipher.init(opmode, secret, spec);
        cipher.updateAAD(salt);
        return cipher;
    }

    /**
     * Decrypts the underlying keystore data.
     *
     * This may only be called once.
     */
    public void decrypt(char[] password) throws GeneralSecurityException, IOException {
        if (entries.get() != null) {
            throw new IllegalStateException("Keystore has already been decrypted");
        }
        if (formatVersion <= 2) {
            decryptLegacyEntries();
            if (password.length != 0) {
                throw new IllegalArgumentException("Keystore format does not accept non-empty passwords");
            }
            return;
        }

        final byte[] salt;
        final byte[] iv;
        final byte[] encryptedBytes;
        try (ByteArrayInputStream bytesStream = new ByteArrayInputStream(dataBytes);
             DataInputStream input = new DataInputStream(bytesStream)) {
            int saltLen = input.readInt();
            salt = new byte[saltLen];
            input.readFully(salt);
            int ivLen = input.readInt();
            iv = new byte[ivLen];
            input.readFully(iv);
            int encryptedLen = input.readInt();
            encryptedBytes = new byte[encryptedLen];
            input.readFully(encryptedBytes);
            if (input.read() != -1) {
                throw new SecurityException("Keystore has been corrupted or tampered with");
            }
        } catch (EOFException e) {
            throw new SecurityException("Keystore has been corrupted or tampered with", e);
        }

        Cipher cipher = createCipher(Cipher.DECRYPT_MODE, password, salt, iv);
        try (ByteArrayInputStream bytesStream = new ByteArrayInputStream(encryptedBytes);
             CipherInputStream cipherStream = new CipherInputStream(bytesStream, cipher);
             DataInputStream input = new DataInputStream(cipherStream)) {
            entries.set(new HashMap<>());
            int numEntries = input.readInt();
            while (numEntries-- > 0) {
                String setting = input.readUTF();
                if (formatVersion == 3) {
                    // legacy, the keystore format would previously store the entry type
                    input.readUTF();
                }
                int entrySize = input.readInt();
                byte[] entryBytes = new byte[entrySize];
                input.readFully(entryBytes);
                entries.get().put(setting, new Entry(entryBytes));
            }
            if (input.read() != -1) {
                throw new SecurityException("Keystore has been corrupted or tampered with");
            }
        } catch (IOException e) {
            if (e.getCause() instanceof AEADBadTagException) {
                throw new SecurityException("Provided keystore password was incorrect", e);
            }
            throw new SecurityException("Keystore has been corrupted or tampered with", e);
        }
    }

    /** Encrypt the keystore entries and return the encrypted data. */
    private byte[] encrypt(char[] password, byte[] salt, byte[] iv) throws GeneralSecurityException, IOException {
        assert isLoaded();

        ByteArrayOutputStream bytes = new ByteArrayOutputStream();
        Cipher cipher = createCipher(Cipher.ENCRYPT_MODE, password, salt, iv);
        try (CipherOutputStream cipherStream = new CipherOutputStream(bytes, cipher);
             DataOutputStream output = new DataOutputStream(cipherStream)) {
            output.writeInt(entries.get().size());
            for (Map.Entry<String, Entry> mapEntry : entries.get().entrySet()) {
                output.writeUTF(mapEntry.getKey());
                byte[] entryBytes = mapEntry.getValue().bytes;
                output.writeInt(entryBytes.length);
                output.write(entryBytes);
            }
        }
        return bytes.toByteArray();
    }

    private void decryptLegacyEntries() throws GeneralSecurityException, IOException {
        // v1 and v2 keystores never had passwords actually used, so we always use an empty password
        KeyStore keystore = KeyStore.getInstance("PKCS12");
        Map<String, EntryType> settingTypes = new HashMap<>();
        ByteArrayInputStream inputBytes = new ByteArrayInputStream(dataBytes);
        try (DataInputStream input = new DataInputStream(inputBytes)) {
            // first read the setting types map
            if (formatVersion == 2) {
                int numSettings = input.readInt();
                for (int i = 0; i < numSettings; ++i) {
                    String key = input.readUTF();
                    String value = input.readUTF();
                    settingTypes.put(key, EntryType.valueOf(value));
                }
            }
            // then read the actual keystore
            keystore.load(input, "".toCharArray());
        }

        // verify the settings metadata matches the keystore entries
        Enumeration<String> aliases = keystore.aliases();
        if (formatVersion == 1) {
            while (aliases.hasMoreElements()) {
                settingTypes.put(aliases.nextElement(), EntryType.STRING);
            }
        } else {
            // verify integrity: keys in keystore match what the metadata thinks exist
            Set<String> expectedSettings = new HashSet<>(settingTypes.keySet());
            while (aliases.hasMoreElements()) {
                String settingName = aliases.nextElement();
                if (expectedSettings.remove(settingName) == false) {
                    throw new SecurityException("Keystore has been corrupted or tampered with");
                }
            }
            if (expectedSettings.isEmpty() == false) {
                throw new SecurityException("Keystore has been corrupted or tampered with");
            }
        }

        // fill in the entries now that we know all the types to expect
        this.entries.set(new HashMap<>());
        SecretKeyFactory keyFactory = SecretKeyFactory.getInstance("PBE");
        KeyStore.PasswordProtection password = new KeyStore.PasswordProtection("".toCharArray());

        for (Map.Entry<String, EntryType> settingEntry : settingTypes.entrySet()) {
            String setting = settingEntry.getKey();
            EntryType settingType = settingEntry.getValue();
            KeyStore.SecretKeyEntry keystoreEntry = (KeyStore.SecretKeyEntry) keystore.getEntry(setting, password);
            PBEKeySpec keySpec = (PBEKeySpec) keyFactory.getKeySpec(keystoreEntry.getSecretKey(), PBEKeySpec.class);
            char[] chars = keySpec.getPassword();
            keySpec.clearPassword();

            final byte[] bytes;
            if (settingType == EntryType.STRING) {
                ByteBuffer byteBuffer = StandardCharsets.UTF_8.encode(CharBuffer.wrap(chars));
                bytes = Arrays.copyOfRange(byteBuffer.array(), byteBuffer.position(), byteBuffer.limit());
                Arrays.fill(byteBuffer.array(), (byte)0);
            } else {
                assert settingType == EntryType.FILE;
                // The PBE keyspec gives us chars, we convert to bytes
                byte[] tmpBytes = new byte[chars.length];
                for (int i = 0; i < tmpBytes.length; ++i) {
                    tmpBytes[i] = (byte)chars[i]; // PBE only stores the lower 8 bits, so this narrowing is ok
                }
                bytes = Base64.getDecoder().decode(tmpBytes);
                Arrays.fill(tmpBytes, (byte)0);
            }
            Arrays.fill(chars, '\0');

            entries.get().put(setting, new Entry(bytes));
        }
    }

    /** Write the keystore to the given config directory. */
    public synchronized void save(Path configDir, char[] password) throws Exception {
        save(configDir, password, true);
    }

    public synchronized void save(Path configDir, char[] password, boolean preservePermissions) throws Exception {
        ensureOpen();

<<<<<<< HEAD
        NIOFSDirectory directory = new NIOFSDirectory(configDir);
=======
        Directory directory = new NIOFSDirectory(configDir);
>>>>>>> 98554b41
        // write to tmp file first, then overwrite
        String tmpFile = KEYSTORE_FILENAME + ".tmp";
        Path keystoreTempFile = configDir.resolve(tmpFile);
        try (IndexOutput output = directory.createOutput(tmpFile, IOContext.DEFAULT)) {
            CodecUtil.writeHeader(output, KEYSTORE_FILENAME, FORMAT_VERSION);
            output.writeByte(password.length == 0 ? (byte)0 : (byte)1);

            // new cipher params
            SecureRandom random = Randomness.createSecure();
            // use 64 bytes salt, which surpasses that recommended by OWASP
            // see https://www.owasp.org/index.php/Password_Storage_Cheat_Sheet
            byte[] salt = new byte[64];
            random.nextBytes(salt);
            // use 96 bits (12 bytes) for IV as recommended by NIST
            // see http://nvlpubs.nist.gov/nistpubs/Legacy/SP/nistspecialpublication800-38d.pdf section 5.2.1.1
            byte[] iv = new byte[12];
            random.nextBytes(iv);
            // encrypted data
            byte[] encryptedBytes = encrypt(password, salt, iv);

            // size of data block
            output.writeInt(4 + salt.length + 4 + iv.length + 4 + encryptedBytes.length);

            output.writeInt(salt.length);
            output.writeBytes(salt, salt.length);
            output.writeInt(iv.length);
            output.writeBytes(iv, iv.length);
            output.writeInt(encryptedBytes.length);
            output.writeBytes(encryptedBytes, encryptedBytes.length);

            CodecUtil.writeFooter(output);

        } catch (final AccessDeniedException e) {
            final String message = String.format(
                Locale.ROOT,
                "unable to create temporary keystore at [%s], write permissions required for [%s] or run [elasticsearch-keystore upgrade]",
                keystoreTempFile,
                configDir);
            throw new UserException(ExitCodes.CONFIG, message, e);
        } catch (final Exception e) {
            try {
                Files.deleteIfExists(keystoreTempFile);
            } catch (Exception ex) {
                e.addSuppressed(e);
            }
            throw e;
        }

        Path keystoreFile = keystorePath(configDir);
        if (preservePermissions) {
            try {
                // check that replace doesn't change the owner
                if (Files.exists(keystoreFile, LinkOption.NOFOLLOW_LINKS) &&
                        false == Files.getOwner(keystoreTempFile, LinkOption.NOFOLLOW_LINKS).equals(Files.getOwner(keystoreFile,
                                LinkOption.NOFOLLOW_LINKS))) {
                    String message = String.format(
                            Locale.ROOT,
                            "will not overwrite keystore at [%s], because this incurs changing the file owner",
                            keystoreFile);
                    throw new UserException(ExitCodes.CONFIG, message);
                }
                PosixFileAttributeView attrs = Files.getFileAttributeView(keystoreTempFile, PosixFileAttributeView.class);
                if (attrs != null) {
                    // don't rely on umask: ensure the keystore has minimal permissions
                    attrs.setPermissions(PosixFilePermissions.fromString("rw-rw----"));
                }
            } catch (Exception e) {
                try {
                    Files.deleteIfExists(keystoreTempFile);
                } catch (Exception ex) {
                    e.addSuppressed(ex);
                }
                throw e;
            }
        }

        try {
            Files.move(keystoreTempFile, keystoreFile, StandardCopyOption.REPLACE_EXISTING, StandardCopyOption.ATOMIC_MOVE);
        } catch (Exception e) {
            try {
                Files.deleteIfExists(keystoreTempFile);
            } catch (Exception ex) {
                e.addSuppressed(ex);
            }
            throw e;
        }
    }

    /**
     * It is possible to retrieve the setting names even if the keystore is closed.
     * This allows {@link SecureSetting} to correctly determine that a entry exists even though it cannot be read. Thus attempting to
     * read a secure setting after the keystore is closed will generate a "keystore is closed" exception rather than using the fallback
     * setting.
     */
    @Override
    public Set<String> getSettingNames() {
        assert entries.get() != null : "Keystore is not loaded";
        return entries.get().keySet();
    }

    // TODO: make settings accessible only to code that registered the setting
    @Override
    public synchronized SecureString getString(String setting) {
        ensureOpen();
        Entry entry = entries.get().get(setting);
        ByteBuffer byteBuffer = ByteBuffer.wrap(entry.bytes);
        CharBuffer charBuffer = StandardCharsets.UTF_8.decode(byteBuffer);
        return new SecureString(Arrays.copyOfRange(charBuffer.array(), charBuffer.position(), charBuffer.limit()));
    }

    @Override
    public synchronized InputStream getFile(String setting) {
        ensureOpen();
        Entry entry = entries.get().get(setting);
        return new ByteArrayInputStream(entry.bytes);
    }

    /**
     * Returns the SHA256 digest for the setting's value, even after {@code #close()} has been called. The setting must exist. The digest is
     * used to check for value changes without actually storing the value.
     */
    @Override
    public byte[] getSHA256Digest(String setting) {
        assert entries.get() != null : "Keystore is not loaded";
        Entry entry = entries.get().get(setting);
        return entry.sha256Digest;
    }

    /**
     * Ensure the given setting name is allowed.
     *
     * @throws IllegalArgumentException if the setting name is not valid
     */
    public static void validateSettingName(String setting) {
        if (ALLOWED_SETTING_NAME.matcher(setting).matches() == false) {
            throw new IllegalArgumentException("Setting name [" + setting + "] does not match the allowed setting name pattern ["
                + ALLOWED_SETTING_NAME.pattern() + "]");
        }
    }

    /**
     * Set a string setting.
     */
    public synchronized void setString(String setting, char[] value) {
        ensureOpen();
        validateSettingName(setting);

        ByteBuffer byteBuffer = StandardCharsets.UTF_8.encode(CharBuffer.wrap(value));
        byte[] bytes = Arrays.copyOfRange(byteBuffer.array(), byteBuffer.position(), byteBuffer.limit());
        Entry oldEntry = entries.get().put(setting, new Entry(bytes));
        if (oldEntry != null) {
            Arrays.fill(oldEntry.bytes, (byte)0);
        }
    }

    /**
     * Set a file setting.
     */
    synchronized void setFile(String setting, byte[] bytes) {
        ensureOpen();
        validateSettingName(setting);

        Entry oldEntry = entries.get().put(setting, new Entry(Arrays.copyOf(bytes, bytes.length)));
        if (oldEntry != null) {
            Arrays.fill(oldEntry.bytes, (byte)0);
        }
    }

    /**
     * Remove the given setting from the keystore.
     */
    void remove(String setting) {
        ensureOpen();
        Entry oldEntry = entries.get().remove(setting);
        if (oldEntry != null) {
            Arrays.fill(oldEntry.bytes, (byte)0);
        }
    }

    private void ensureOpen() {
        if (closed) {
            throw new IllegalStateException("Keystore is closed");
        }
        assert isLoaded() : "Keystore is not loaded";
    }

    @Override
    public synchronized void close() {
        this.closed = true;
        if (null != entries.get() && entries.get().isEmpty() == false) {
            for (Entry entry : entries.get().values()) {
                Arrays.fill(entry.bytes, (byte) 0);
            }
        }
    }
}<|MERGE_RESOLUTION|>--- conflicted
+++ resolved
@@ -234,11 +234,7 @@
             return null;
         }
 
-<<<<<<< HEAD
-        NIOFSDirectory directory = new NIOFSDirectory(configDir);
-=======
         Directory directory = new NIOFSDirectory(configDir);
->>>>>>> 98554b41
         try (IndexInput indexInput = directory.openInput(KEYSTORE_FILENAME, IOContext.READONCE)) {
             ChecksumIndexInput input = new BufferedChecksumIndexInput(indexInput);
             final int formatVersion;
@@ -515,11 +511,7 @@
     public synchronized void save(Path configDir, char[] password, boolean preservePermissions) throws Exception {
         ensureOpen();
 
-<<<<<<< HEAD
-        NIOFSDirectory directory = new NIOFSDirectory(configDir);
-=======
         Directory directory = new NIOFSDirectory(configDir);
->>>>>>> 98554b41
         // write to tmp file first, then overwrite
         String tmpFile = KEYSTORE_FILENAME + ".tmp";
         Path keystoreTempFile = configDir.resolve(tmpFile);
