/*
 * Licensed to Elasticsearch under one or more contributor
 * license agreements. See the NOTICE file distributed with
 * this work for additional information regarding copyright
 * ownership. Elasticsearch licenses this file to you under
 * the Apache License, Version 2.0 (the "License"); you may
 * not use this file except in compliance with the License.
 * You may obtain a copy of the License at
 *
 *    http://www.apache.org/licenses/LICENSE-2.0
 *
 * Unless required by applicable law or agreed to in writing,
 * software distributed under the License is distributed on an
 * "AS IS" BASIS, WITHOUT WARRANTIES OR CONDITIONS OF ANY
 * KIND, either express or implied.  See the License for the
 * specific language governing permissions and limitations
 * under the License.
 */

package org.elasticsearch.common.settings;

import org.apache.logging.log4j.Logger;
import org.elasticsearch.ElasticsearchException;
import org.elasticsearch.ElasticsearchParseException;
import org.elasticsearch.Version;
import org.elasticsearch.common.Booleans;
import org.elasticsearch.common.Nullable;
import org.elasticsearch.common.Strings;
import org.elasticsearch.common.collect.Tuple;
import org.elasticsearch.common.regex.Regex;
import org.elasticsearch.common.unit.ByteSizeValue;
import org.elasticsearch.common.unit.MemorySizeValue;
import org.elasticsearch.common.unit.TimeValue;
import org.elasticsearch.common.xcontent.DeprecationHandler;
import org.elasticsearch.common.xcontent.NamedXContentRegistry;
import org.elasticsearch.common.xcontent.ToXContentObject;
import org.elasticsearch.common.xcontent.XContentBuilder;
import org.elasticsearch.common.xcontent.XContentFactory;
import org.elasticsearch.common.xcontent.XContentParser;
import org.elasticsearch.common.xcontent.XContentType;

import java.io.IOException;
import java.util.ArrayList;
import java.util.Arrays;
import java.util.Collections;
import java.util.EnumSet;
import java.util.HashMap;
import java.util.HashSet;
import java.util.IdentityHashMap;
import java.util.Iterator;
import java.util.List;
import java.util.Locale;
import java.util.Map;
import java.util.Objects;
import java.util.Set;
import java.util.function.BiConsumer;
import java.util.function.Consumer;
import java.util.function.Function;
import java.util.regex.Matcher;
import java.util.regex.Pattern;
import java.util.stream.Collectors;
import java.util.stream.Stream;

/**
 * A setting. Encapsulates typical stuff like default value, parsing, and scope.
 * Some (SettingsProperty.Dynamic) can by modified at run time using the API.
 * All settings inside elasticsearch or in any of the plugins should use this type-safe and generic settings infrastructure
 * together with {@link AbstractScopedSettings}. This class contains several utility methods that makes it straight forward
 * to add settings for the majority of the cases. For instance a simple boolean settings can be defined like this:
 * <pre>{@code
 * public static final Setting<Boolean>; MY_BOOLEAN = Setting.boolSetting("my.bool.setting", true, SettingsProperty.NodeScope);}
 * </pre>
 * To retrieve the value of the setting a {@link Settings} object can be passed directly to the {@link Setting#get(Settings)} method.
 * <pre>
 * final boolean myBooleanValue = MY_BOOLEAN.get(settings);
 * </pre>
 * It's recommended to use typed settings rather than string based settings. For example adding a setting for an enum type:
 * <pre>{@code
 * public enum Color {
 *     RED, GREEN, BLUE;
 * }
 * public static final Setting<Color> MY_BOOLEAN =
 *     new Setting<>("my.color.setting", Color.RED.toString(), Color::valueOf, SettingsProperty.NodeScope);
 * }
 * </pre>
 */
public class Setting<T> implements ToXContentObject {

    public enum Property {
        /**
         * should be filtered in some api (mask password/credentials)
         */
        Filtered,

        /**
         * iff this setting can be dynamically updateable
         */
        Dynamic,

        /**
         * mark this setting as final, not updateable even when the context is not dynamic
         * ie. Setting this property on an index scoped setting will fail update when the index is closed
         */
        Final,

        /**
         * mark this setting as deprecated
         */
        Deprecated,

        /**
         * Node scope
         */
        NodeScope,

        /**
         * Index scope
         */
        IndexScope,

        /**
         * Mark this setting as not copyable during an index resize (shrink or split). This property can only be applied to settings that
         * also have {@link Property#IndexScope}.
         */
<<<<<<< HEAD
        NotCopyableOnResize
=======
        NotCopyableOnResize,

        /**
         * Indicates an index-level setting that is managed internally. Such a setting can only be added to an index on index creation but
         * can not be updated via the update API.
         */
        InternalIndex,

        /**
         * Indicates an index-level setting that is privately managed. Such a setting can not even be set on index creation.
         */
        PrivateIndex
>>>>>>> 0c7f6570
    }

    private final Key key;
    protected final Function<Settings, String> defaultValue;
    @Nullable
    private final Setting<T> fallbackSetting;
    private final Function<String, T> parser;
    private final Validator<T> validator;
    private final EnumSet<Property> properties;

    private static final EnumSet<Property> EMPTY_PROPERTIES = EnumSet.noneOf(Property.class);

    private Setting(Key key, @Nullable Setting<T> fallbackSetting, Function<Settings, String> defaultValue, Function<String, T> parser,
                    Validator<T> validator, Property... properties) {
        assert this instanceof SecureSetting || this.isGroupSetting() || parser.apply(defaultValue.apply(Settings.EMPTY)) != null
               : "parser returned null";
        this.key = key;
        this.fallbackSetting = fallbackSetting;
        this.defaultValue = defaultValue;
        this.parser = parser;
        this.validator = validator;
        if (properties == null) {
            throw new IllegalArgumentException("properties cannot be null for setting [" + key + "]");
        }
        if (properties.length == 0) {
            this.properties = EMPTY_PROPERTIES;
        } else {
            final EnumSet<Property> propertiesAsSet = EnumSet.copyOf(Arrays.asList(properties));
            if (propertiesAsSet.contains(Property.Dynamic) && propertiesAsSet.contains(Property.Final)) {
                throw new IllegalArgumentException("final setting [" + key + "] cannot be dynamic");
            }
<<<<<<< HEAD
            if (propertiesAsSet.contains(Property.NotCopyableOnResize) && propertiesAsSet.contains(Property.IndexScope) == false) {
                throw new IllegalArgumentException(
                        "non-index-scoped setting [" + key + "] can not have property [" + Property.NotCopyableOnResize + "]");
            }
            this.properties = propertiesAsSet;
=======
            checkPropertyRequiresIndexScope(propertiesAsSet, Property.NotCopyableOnResize);
            checkPropertyRequiresIndexScope(propertiesAsSet, Property.InternalIndex);
            checkPropertyRequiresIndexScope(propertiesAsSet, Property.PrivateIndex);
            this.properties = propertiesAsSet;
        }
    }

    private void checkPropertyRequiresIndexScope(final EnumSet<Property> properties, final Property property) {
        if (properties.contains(property) && properties.contains(Property.IndexScope) == false) {
            throw new IllegalArgumentException("non-index-scoped setting [" + key + "] can not have property [" + property + "]");
>>>>>>> 0c7f6570
        }
    }

    /**
     * Creates a new Setting instance
     * @param key the settings key for this setting.
     * @param defaultValue a default value function that returns the default values string representation.
     * @param parser a parser that parses the string rep into a complex datatype.
     * @param properties properties for this setting like scope, filtering...
     */
    public Setting(Key key, Function<Settings, String> defaultValue, Function<String, T> parser, Property... properties) {
        this(key, defaultValue, parser, (v, s) -> {}, properties);
    }

    /**
     * Creates a new {@code Setting} instance.
     *
     * @param key          the settings key for this setting
     * @param defaultValue a default value function that results a string representation of the default value
     * @param parser       a parser that parses a string representation into the concrete type for this setting
     * @param validator    a {@link Validator} for validating this setting
     * @param properties   properties for this setting
     */
    public Setting(
            Key key, Function<Settings, String> defaultValue, Function<String, T> parser, Validator<T> validator, Property... properties) {
        this(key, null, defaultValue, parser, validator, properties);
    }

    /**
     * Creates a new Setting instance
     * @param key the settings key for this setting.
     * @param defaultValue a default value.
     * @param parser a parser that parses the string rep into a complex datatype.
     * @param properties properties for this setting like scope, filtering...
     */
    public Setting(String key, String defaultValue, Function<String, T> parser, Property... properties) {
        this(key, s -> defaultValue, parser, properties);
    }

    /**
     * Creates a new {@code Setting} instance.
     *
     * @param key          the settings key for this setting
     * @param defaultValue a default value function that results a string representation of the default value
     * @param parser       a parser that parses a string representation into the concrete type for this setting
     * @param validator    a {@link Validator} for validating this setting
     * @param properties   properties for this setting
     */
    public Setting(String key, String defaultValue, Function<String, T> parser, Validator<T> validator, Property... properties) {
        this(new SimpleKey(key), s -> defaultValue, parser, validator, properties);
    }

    /**
     * Creates a new Setting instance
     * @param key the settings key for this setting.
     * @param defaultValue a default value function that returns the default values string representation.
     * @param parser a parser that parses the string rep into a complex datatype.
     * @param properties properties for this setting like scope, filtering...
     */
    public Setting(String key, Function<Settings, String> defaultValue, Function<String, T> parser, Property... properties) {
        this(new SimpleKey(key), defaultValue, parser, properties);
    }

    /**
     * Creates a new Setting instance
     * @param key the settings key for this setting.
     * @param fallbackSetting a setting who's value to fallback on if this setting is not defined
     * @param parser a parser that parses the string rep into a complex datatype.
     * @param properties properties for this setting like scope, filtering...
     */
    public Setting(Key key, Setting<T> fallbackSetting, Function<String, T> parser, Property... properties) {
        this(key, fallbackSetting, fallbackSetting::getRaw, parser, (v, m) -> {}, properties);
    }

    /**
     * Creates a new Setting instance
     * @param key the settings key for this setting.
     * @param fallBackSetting a setting to fall back to if the current setting is not set.
     * @param parser a parser that parses the string rep into a complex datatype.
     * @param properties properties for this setting like scope, filtering...
     */
    public Setting(String key, Setting<T> fallBackSetting, Function<String, T> parser, Property... properties) {
        this(new SimpleKey(key), fallBackSetting, parser, properties);
    }

    /**
     * Returns the settings key or a prefix if this setting is a group setting.
     * <b>Note: this method should not be used to retrieve a value from a {@link Settings} object.
     * Use {@link #get(Settings)} instead</b>
     *
     * @see #isGroupSetting()
     */
    public final String getKey() {
        return key.toString();
    }

    /**
     * Returns the original representation of a setting key.
     */
    public final Key getRawKey() {
        return key;
    }

    /**
     * Returns <code>true</code> if this setting is dynamically updateable, otherwise <code>false</code>
     */
    public final boolean isDynamic() {
        return properties.contains(Property.Dynamic);
    }

    /**
     * Returns <code>true</code> if this setting is final, otherwise <code>false</code>
     */
    public final boolean isFinal() {
        return properties.contains(Property.Final);
    }

    public final boolean isInternalIndex() {
        return properties.contains(Property.InternalIndex);
    }

    public final boolean isPrivateIndex() {
        return properties.contains(Property.PrivateIndex);
    }

    /**
     * Returns the setting properties
     * @see Property
     */
    public EnumSet<Property> getProperties() {
        return properties;
    }

    /**
     * Returns <code>true</code> if this setting must be filtered, otherwise <code>false</code>
     */
    public boolean isFiltered() {
        return properties.contains(Property.Filtered);
    }

    /**
     * Returns <code>true</code> if this setting has a node scope, otherwise <code>false</code>
     */
    public boolean hasNodeScope() {
        return properties.contains(Property.NodeScope);
    }

    /**
     * Returns <code>true</code> if this setting has an index scope, otherwise <code>false</code>
     */
    public boolean hasIndexScope() {
        return properties.contains(Property.IndexScope);
    }

    /**
     * Returns <code>true</code> if this setting is deprecated, otherwise <code>false</code>
     */
    public boolean isDeprecated() {
        return properties.contains(Property.Deprecated);
    }

    /**
     * Returns <code>true</code> iff this setting is a group setting. Group settings represent a set of settings rather than a single value.
     * The key, see {@link #getKey()}, in contrast to non-group settings is a prefix like {@code cluster.store.} that matches all settings
     * with this prefix.
     */
    boolean isGroupSetting() {
        return false;
    }


    final boolean isListSetting() {
        return this instanceof ListSetting;
    }

    boolean hasComplexMatcher() {
        return isGroupSetting();
    }

    /**
     * Returns the default value string representation for this setting.
     * @param settings a settings object for settings that has a default value depending on another setting if available
     */
    public String getDefaultRaw(Settings settings) {
        return defaultValue.apply(settings);
    }

    /**
     * Returns the default value for this setting.
     * @param settings a settings object for settings that has a default value depending on another setting if available
     */
    public T getDefault(Settings settings) {
        return parser.apply(getDefaultRaw(settings));
    }

    /**
     * Returns true if and only if this setting is present in the given settings instance. Note that fallback settings are excluded.
     *
     * @param settings the settings
     * @return true if the setting is present in the given settings instance, otherwise false
     */
    public boolean exists(final Settings settings) {
        return settings.keySet().contains(getKey());
    }

    /**
     * Returns true if and only if this setting including fallback settings is present in the given settings instance.
     *
     * @param settings the settings
     * @return true if the setting including fallback settings is present in the given settings instance, otherwise false
     */
    public boolean existsOrFallbackExists(final Settings settings) {
        return settings.keySet().contains(getKey()) || (fallbackSetting != null && fallbackSetting.existsOrFallbackExists(settings));
    }

    /**
     * Returns the settings value. If the setting is not present in the given settings object the default value is returned
     * instead.
     */
    public T get(Settings settings) {
        return get(settings, true);
    }

    private T get(Settings settings, boolean validate) {
        String value = getRaw(settings);
        try {
            T parsed = parser.apply(value);
            if (validate) {
                final Iterator<Setting<T>> it = validator.settings();
                final Map<Setting<T>, T> map;
                if (it.hasNext()) {
                    map = new HashMap<>();
                    while (it.hasNext()) {
                        final Setting<T> setting = it.next();
                        map.put(setting, setting.get(settings, false)); // we have to disable validation or we will stack overflow
                    }
                } else {
                    map = Collections.emptyMap();
                }
                validator.validate(parsed, map);
            }
            return parsed;
        } catch (ElasticsearchParseException ex) {
            throw new IllegalArgumentException(ex.getMessage(), ex);
        } catch (NumberFormatException ex) {
            throw new IllegalArgumentException("Failed to parse value [" + value + "] for setting [" + getKey() + "]", ex);
        } catch (IllegalArgumentException ex) {
            throw ex;
        } catch (Exception t) {
            throw new IllegalArgumentException("Failed to parse value [" + value + "] for setting [" + getKey() + "]", t);
        }
    }

    /**
     * Add this setting to the builder if it doesn't exists in the source settings.
     * The value added to the builder is taken from the given default settings object.
     * @param builder the settings builder to fill the diff into
     * @param source the source settings object to diff
     * @param defaultSettings the default settings object to diff against
     */
    public void diff(Settings.Builder builder, Settings source, Settings defaultSettings) {
        if (exists(source) == false) {
            builder.put(getKey(), getRaw(defaultSettings));
        }
    }

    /**
     * Returns the raw (string) settings value. If the setting is not present in the given settings object the default value is returned
     * instead. This is useful if the value can't be parsed due to an invalid value to access the actual value.
     */
    public final String getRaw(final Settings settings) {
        checkDeprecation(settings);
        return innerGetRaw(settings);
    }

    /**
     * The underlying implementation for {@link #getRaw(Settings)}. Setting specializations can override this as needed to convert the
     * actual settings value to raw strings.
     *
     * @param settings the settings instance
     * @return the raw string representation of the setting value
     */
    String innerGetRaw(final Settings settings) {
        return settings.get(getKey(), defaultValue.apply(settings));
    }

    /** Logs a deprecation warning if the setting is deprecated and used. */
    void checkDeprecation(Settings settings) {
        // They're using the setting, so we need to tell them to stop
        if (this.isDeprecated() && this.exists(settings)) {
            // It would be convenient to show its replacement key, but replacement is often not so simple
            final String key = getKey();
            Settings.DeprecationLoggerHolder.deprecationLogger.deprecatedAndMaybeLog(
                    key,
                    "[{}] setting was deprecated in Elasticsearch and will be removed in a future release! "
                            + "See the breaking changes documentation for the next major version.",
                    key);
        }
    }

    /**
     * Returns <code>true</code> iff the given key matches the settings key or if this setting is a group setting if the
     * given key is part of the settings group.
     * @see #isGroupSetting()
     */
    public final boolean match(String toTest) {
        return key.match(toTest);
    }

    @Override
    public final XContentBuilder toXContent(XContentBuilder builder, Params params) throws IOException {
        builder.startObject();
        builder.field("key", key.toString());
        builder.field("properties", properties);
        builder.field("is_group_setting", isGroupSetting());
        builder.field("default", defaultValue.apply(Settings.EMPTY));
        builder.endObject();
        return builder;
    }

    @Override
    public String toString() {
        return Strings.toString(this, true, true);
    }

    /**
     * Returns the value for this setting but falls back to the second provided settings object
     */
    public final T get(Settings primary, Settings secondary) {
        if (exists(primary)) {
            return get(primary);
        }
        if (exists(secondary)) {
            return get(secondary);
        }
        if (fallbackSetting == null) {
            return get(primary);
        }
        if (fallbackSetting.exists(primary)) {
            return fallbackSetting.get(primary);
        }
        return fallbackSetting.get(secondary);
    }

    public Setting<T> getConcreteSetting(String key) {
        // we use startsWith here since the key might be foo.bar.0 if it's an array
        assert key.startsWith(this.getKey()) : "was " + key + " expected: " + getKey();
        return this;
    }

    /**
     * Returns a set of settings that are required at validation time. Unless all of the dependencies are present in the settings
     * object validation of setting must fail.
     */
    public Set<Setting<?>> getSettingsDependencies(String key) {
        return Collections.emptySet();
    }

    /**
     * Build a new updater with a noop validator.
     */
    final AbstractScopedSettings.SettingUpdater<T> newUpdater(Consumer<T> consumer, Logger logger) {
        return newUpdater(consumer, logger, (s) -> {});
    }

    /**
     * Build the updater responsible for validating new values, logging the new
     * value, and eventually setting the value where it belongs.
     */
    AbstractScopedSettings.SettingUpdater<T> newUpdater(Consumer<T> consumer, Logger logger, Consumer<T> validator) {
        if (isDynamic()) {
            return new Updater(consumer, logger, validator);
        } else {
            throw new IllegalStateException("setting [" + getKey() + "] is not dynamic");
        }
    }

    /**
     * Updates settings that depend on each other.
     * See {@link AbstractScopedSettings#addSettingsUpdateConsumer(Setting, Setting, BiConsumer)} and its usage for details.
     */
    static <A, B> AbstractScopedSettings.SettingUpdater<Tuple<A, B>> compoundUpdater(final BiConsumer<A, B> consumer,
            final BiConsumer<A, B> validator, final Setting<A> aSetting, final Setting<B> bSetting, Logger logger) {
        final AbstractScopedSettings.SettingUpdater<A> aSettingUpdater = aSetting.newUpdater(null, logger);
        final AbstractScopedSettings.SettingUpdater<B> bSettingUpdater = bSetting.newUpdater(null, logger);
        return new AbstractScopedSettings.SettingUpdater<Tuple<A, B>>() {
            @Override
            public boolean hasChanged(Settings current, Settings previous) {
                return aSettingUpdater.hasChanged(current, previous) || bSettingUpdater.hasChanged(current, previous);
            }

            @Override
            public Tuple<A, B> getValue(Settings current, Settings previous) {
                A valueA = aSettingUpdater.getValue(current, previous);
                B valueB = bSettingUpdater.getValue(current, previous);
                validator.accept(valueA, valueB);
                return new Tuple<>(valueA, valueB);
            }

            @Override
            public void apply(Tuple<A, B> value, Settings current, Settings previous) {
                if (aSettingUpdater.hasChanged(current, previous)) {
                    logSettingUpdate(aSetting, current, previous, logger);
                }
                if (bSettingUpdater.hasChanged(current, previous)) {
                    logSettingUpdate(bSetting, current, previous, logger);
                }
                consumer.accept(value.v1(), value.v2());
            }

            @Override
            public String toString() {
                return "CompoundUpdater for: " + aSettingUpdater + " and " + bSettingUpdater;
            }
        };
    }

    static AbstractScopedSettings.SettingUpdater<Settings> groupedSettingsUpdater(Consumer<Settings> consumer,
                                                                                  final List<? extends Setting<?>> configuredSettings) {

        return new AbstractScopedSettings.SettingUpdater<Settings>() {

            private Settings get(Settings settings) {
                return settings.filter(s -> {
                    for (Setting<?> setting : configuredSettings) {
                        if (setting.key.match(s)) {
                            return true;
                        }
                    }
                    return false;
                });
            }

            @Override
            public boolean hasChanged(Settings current, Settings previous) {
                Settings currentSettings = get(current);
                Settings previousSettings = get(previous);
                return currentSettings.equals(previousSettings) == false;
            }

            @Override
            public Settings getValue(Settings current, Settings previous) {
                return get(current);
            }

            @Override
            public void apply(Settings value, Settings current, Settings previous) {
                consumer.accept(value);
            }

            @Override
            public String toString() {
                return "Updater grouped: " + configuredSettings.stream().map(Setting::getKey).collect(Collectors.joining(", "));
            }
        };
    }

    public static class AffixSetting<T> extends Setting<T> {
        private final AffixKey key;
        private final Function<String, Setting<T>> delegateFactory;
        private final Set<AffixSetting> dependencies;

        public AffixSetting(AffixKey key, Setting<T> delegate, Function<String, Setting<T>> delegateFactory, AffixSetting... dependencies) {
            super(key, delegate.defaultValue, delegate.parser, delegate.properties.toArray(new Property[0]));
            this.key = key;
            this.delegateFactory = delegateFactory;
            this.dependencies = Collections.unmodifiableSet(new HashSet<>(Arrays.asList(dependencies)));
        }

        boolean isGroupSetting() {
            return true;
        }

        private Stream<String> matchStream(Settings settings) {
            return settings.keySet().stream().filter(this::match).map(key::getConcreteString);
        }

        public Set<Setting<?>> getSettingsDependencies(String settingsKey) {
            if (dependencies.isEmpty()) {
                return Collections.emptySet();
            } else {
                String namespace = key.getNamespace(settingsKey);
                return dependencies.stream().map(s -> (Setting<?>)s.getConcreteSettingForNamespace(namespace)).collect(Collectors.toSet());
            }
        }

        AbstractScopedSettings.SettingUpdater<Map<AbstractScopedSettings.SettingUpdater<T>, T>> newAffixUpdater(
            BiConsumer<String, T> consumer, Logger logger, BiConsumer<String, T> validator) {
            return new AbstractScopedSettings.SettingUpdater<Map<AbstractScopedSettings.SettingUpdater<T>, T>>() {

                @Override
                public boolean hasChanged(Settings current, Settings previous) {
                    return  Stream.concat(matchStream(current), matchStream(previous)).findAny().isPresent();
                }

                @Override
                public Map<AbstractScopedSettings.SettingUpdater<T>, T> getValue(Settings current, Settings previous) {
                    // we collect all concrete keys and then delegate to the actual setting for validation and settings extraction
                    final Map<AbstractScopedSettings.SettingUpdater<T>, T> result = new IdentityHashMap<>();
                    Stream.concat(matchStream(current), matchStream(previous)).distinct().forEach(aKey -> {
                        String namespace = key.getNamespace(aKey);
                        Setting<T> concreteSetting = getConcreteSetting(aKey);
                        AbstractScopedSettings.SettingUpdater<T> updater =
                            concreteSetting.newUpdater((v) -> consumer.accept(namespace, v), logger,
                                (v) -> validator.accept(namespace, v));
                        if (updater.hasChanged(current, previous)) {
                            // only the ones that have changed otherwise we might get too many updates
                            // the hasChanged above checks only if there are any changes
                            T value = updater.getValue(current, previous);
                            result.put(updater, value);
                        }
                    });
                    return result;
                }

                @Override
                public void apply(Map<AbstractScopedSettings.SettingUpdater<T>, T> value, Settings current, Settings previous) {
                    for (Map.Entry<AbstractScopedSettings.SettingUpdater<T>, T> entry : value.entrySet()) {
                        entry.getKey().apply(entry.getValue(), current, previous);
                    }
                }
            };
        }

        AbstractScopedSettings.SettingUpdater<Map<String, T>> newAffixMapUpdater(Consumer<Map<String, T>> consumer, Logger logger,
                                                                                 BiConsumer<String, T> validator) {
            return new AbstractScopedSettings.SettingUpdater<Map<String, T>>() {

                @Override
                public boolean hasChanged(Settings current, Settings previous) {
                    return current.filter(k -> match(k)).equals(previous.filter(k -> match(k))) == false;
                }

                @Override
                public Map<String, T> getValue(Settings current, Settings previous) {
                    // we collect all concrete keys and then delegate to the actual setting for validation and settings extraction
                    final Map<String, T> result = new IdentityHashMap<>();
                    Stream.concat(matchStream(current), matchStream(previous)).distinct().forEach(aKey -> {
                        String namespace = key.getNamespace(aKey);
                        Setting<T> concreteSetting = getConcreteSetting(aKey);
                        AbstractScopedSettings.SettingUpdater<T> updater =
                            concreteSetting.newUpdater((v) -> {}, logger, (v) -> validator.accept(namespace, v));
                        if (updater.hasChanged(current, previous)) {
                            // only the ones that have changed otherwise we might get too many updates
                            // the hasChanged above checks only if there are any changes
                            T value = updater.getValue(current, previous);
                            result.put(namespace, value);
                        }
                    });
                    return result;
                }

                @Override
                public void apply(Map<String, T> value, Settings current, Settings previous) {
                    consumer.accept(value);
                }
            };
        }

        @Override
        public T get(Settings settings) {
            throw new UnsupportedOperationException("affix settings can't return values" +
                " use #getConcreteSetting to obtain a concrete setting");
        }

        @Override
        public String innerGetRaw(final Settings settings) {
            throw new UnsupportedOperationException("affix settings can't return values" +
                " use #getConcreteSetting to obtain a concrete setting");
        }

        @Override
        public Setting<T> getConcreteSetting(String key) {
            if (match(key)) {
                return delegateFactory.apply(key);
            } else {
                throw new IllegalArgumentException("key [" + key + "] must match [" + getKey() + "] but didn't.");
            }
        }

        /**
         * Get a setting with the given namespace filled in for prefix and suffix.
         */
        public Setting<T> getConcreteSettingForNamespace(String namespace) {
            String fullKey = key.toConcreteKey(namespace).toString();
            return getConcreteSetting(fullKey);
        }

        @Override
        public void diff(Settings.Builder builder, Settings source, Settings defaultSettings) {
            matchStream(defaultSettings).forEach((key) -> getConcreteSetting(key).diff(builder, source, defaultSettings));
        }

        /**
         * Returns the namespace for a concrete setting. Ie. an affix setting with prefix: {@code search.} and suffix: {@code username}
<<<<<<< HEAD
         * will return {@code remote} as a namespace for the setting {@code search.remote.username}
=======
         * will return {@code remote} as a namespace for the setting {@code cluster.remote.username}
>>>>>>> 0c7f6570
         */
        public String getNamespace(Setting<T> concreteSetting) {
            return key.getNamespace(concreteSetting.getKey());
        }

        /**
         * Returns a stream of all concrete setting instances for the given settings. AffixSetting is only a specification, concrete
         * settings depend on an actual set of setting keys.
         */
        public Stream<Setting<T>> getAllConcreteSettings(Settings settings) {
            return matchStream(settings).distinct().map(this::getConcreteSetting);
        }

        /**
         * Returns distinct namespaces for the given settings
         */
        public Set<String> getNamespaces(Settings settings) {
            return settings.keySet().stream().filter(this::match).map(key::getNamespace).collect(Collectors.toSet());
        }

        /**
         * Returns a map of all namespaces to it's values give the provided settings
         */
        public Map<String, T> getAsMap(Settings settings) {
            Map<String, T> map = new HashMap<>();
            matchStream(settings).distinct().forEach(key -> {
                Setting<T> concreteSetting = getConcreteSetting(key);
                map.put(getNamespace(concreteSetting), concreteSetting.get(settings));
            });
            return Collections.unmodifiableMap(map);
        }
    }

    /**
     * Represents a validator for a setting. The {@link #validate(Object, Map)} method is invoked with the value of this setting and a map
     * from the settings specified by {@link #settings()}} to their values. All these values come from the same {@link Settings} instance.
     *
     * @param <T> the type of the {@link Setting}
     */
    @FunctionalInterface
    public interface Validator<T> {

        /**
         * The validation routine for this validator.
         *
         * @param value    the value of this setting
         * @param settings a map from the settings specified by {@link #settings()}} to their values
         */
        void validate(T value, Map<Setting<T>, T> settings);

        /**
         * The settings needed by this validator.
         *
         * @return the settings needed to validate; these can be used for cross-settings validation
         */
        default Iterator<Setting<T>> settings() {
            return Collections.emptyIterator();
        }

    }

    private static class GroupSetting extends Setting<Settings> {
        private final String key;
        private final Consumer<Settings> validator;

        private GroupSetting(String key, Consumer<Settings> validator, Property... properties) {
            super(new GroupKey(key), (s) -> "", (s) -> null, properties);
            this.key = key;
            this.validator = validator;
        }

        @Override
        public boolean isGroupSetting() {
            return true;
        }

        @Override
        public String innerGetRaw(final Settings settings) {
            Settings subSettings = get(settings);
            try {
                XContentBuilder builder = XContentFactory.jsonBuilder();
                builder.startObject();
                subSettings.toXContent(builder, EMPTY_PARAMS);
                builder.endObject();
                return Strings.toString(builder);
            } catch (IOException e) {
                throw new RuntimeException(e);
            }
        }

        @Override
        public Settings get(Settings settings) {
            Settings byPrefix = settings.getByPrefix(getKey());
            validator.accept(byPrefix);
            return byPrefix;
        }

        @Override
        public boolean exists(Settings settings) {
            for (String settingsKey : settings.keySet()) {
                if (settingsKey.startsWith(key)) {
                    return true;
                }
            }
            return false;
        }

        @Override
        public void diff(Settings.Builder builder, Settings source, Settings defaultSettings) {
            Set<String> leftGroup = get(source).keySet();
            Settings defaultGroup = get(defaultSettings);

            builder.put(Settings.builder().put(defaultGroup.filter(k -> leftGroup.contains(k) == false), false)
                    .normalizePrefix(getKey()).build(), false);
        }

        @Override
        public AbstractScopedSettings.SettingUpdater<Settings> newUpdater(Consumer<Settings> consumer, Logger logger,
                                                                          Consumer<Settings> validator) {
            if (isDynamic() == false) {
                throw new IllegalStateException("setting [" + getKey() + "] is not dynamic");
            }
            final Setting<?> setting = this;
            return new AbstractScopedSettings.SettingUpdater<Settings>() {

                @Override
                public boolean hasChanged(Settings current, Settings previous) {
                    Settings currentSettings = get(current);
                    Settings previousSettings = get(previous);
                    return currentSettings.equals(previousSettings) == false;
                }

                @Override
                public Settings getValue(Settings current, Settings previous) {
                    Settings currentSettings = get(current);
                    Settings previousSettings = get(previous);
                    try {
                        validator.accept(currentSettings);
                    } catch (Exception | AssertionError e) {
                        throw new IllegalArgumentException("illegal value can't update [" + key + "] from ["
                                + previousSettings + "] to [" + currentSettings+ "]", e);
                    }
                    return currentSettings;
                }

                @Override
                public void apply(Settings value, Settings current, Settings previous) {
                    Setting.logSettingUpdate(GroupSetting.this, current, previous, logger);
                    consumer.accept(value);
                }

                @Override
                public String toString() {
                    return "Updater for: " + setting.toString();
                }
            };
        }
    }

    private final class Updater implements AbstractScopedSettings.SettingUpdater<T> {
        private final Consumer<T> consumer;
        private final Logger logger;
        private final Consumer<T> accept;

        Updater(Consumer<T> consumer, Logger logger, Consumer<T> accept) {
            this.consumer = consumer;
            this.logger = logger;
            this.accept = accept;
        }

        @Override
        public String toString() {
            return "Updater for: " + Setting.this.toString();
        }

        @Override
        public boolean hasChanged(Settings current, Settings previous) {
            final String newValue = getRaw(current);
            final String value = getRaw(previous);
            assert isGroupSetting() == false : "group settings must override this method";
            assert value != null : "value was null but can't be unless default is null which is invalid";

            return value.equals(newValue) == false;
        }

        @Override
        public T getValue(Settings current, Settings previous) {
            final String newValue = getRaw(current);
            final String value = getRaw(previous);
            try {
                T inst = get(current);
                accept.accept(inst);
                return inst;
            } catch (Exception | AssertionError e) {
                throw new IllegalArgumentException("illegal value can't update [" + key + "] from [" + value + "] to [" + newValue + "]",
                        e);
            }
        }

        @Override
        public void apply(T value, Settings current, Settings previous) {
            logSettingUpdate(Setting.this, current, previous, logger);
            consumer.accept(value);
        }
    }

    public static Setting<Version> versionSetting(final String key, final Version defaultValue, Property... properties) {
        return new Setting<>(key, s -> Integer.toString(defaultValue.id), s -> Version.fromId(Integer.parseInt(s)), properties);
    }

    public static Setting<Float> floatSetting(String key, float defaultValue, Property... properties) {
        return new Setting<>(key, (s) -> Float.toString(defaultValue), Float::parseFloat, properties);
    }

    public static Setting<Float> floatSetting(String key, float defaultValue, float minValue, Property... properties) {
        return new Setting<>(key, (s) -> Float.toString(defaultValue), (s) -> {
            float value = Float.parseFloat(s);
            if (value < minValue) {
                throw new IllegalArgumentException("Failed to parse value [" + s + "] for setting [" + key + "] must be >= " + minValue);
            }
            return value;
        }, properties);
    }

    public static Setting<Integer> intSetting(String key, int defaultValue, int minValue, int maxValue, Property... properties) {
        return new Setting<>(key, (s) -> Integer.toString(defaultValue), (s) -> parseInt(s, minValue, maxValue, key), properties);
    }

    public static Setting<Integer> intSetting(String key, int defaultValue, int minValue, Property... properties) {
        return new Setting<>(key, (s) -> Integer.toString(defaultValue), (s) -> parseInt(s, minValue, key), properties);
    }

    public static Setting<Integer> intSetting(String key, Setting<Integer> fallbackSetting, int minValue, Property... properties) {
        return new Setting<>(key, fallbackSetting, (s) -> parseInt(s, minValue, key), properties);
    }

    public static Setting<Integer> intSetting(String key, Setting<Integer> fallbackSetting, int minValue, Validator<Integer> validator,
                                              Property... properties) {
        return new Setting<>(new SimpleKey(key), fallbackSetting, fallbackSetting::getRaw, (s) -> parseInt(s, minValue, key),validator,
            properties);
    }

    public static Setting<Long> longSetting(String key, long defaultValue, long minValue, Property... properties) {
        return new Setting<>(key, (s) -> Long.toString(defaultValue), (s) -> parseLong(s, minValue, key), properties);
    }

    public static Setting<String> simpleString(String key, Property... properties) {
        return new Setting<>(key, s -> "", Function.identity(), properties);
    }

    public static Setting<String> simpleString(String key, Function<String, String> parser, Property... properties) {
        return new Setting<>(key, s -> "", parser, properties);
    }

    public static Setting<String> simpleString(String key, Setting<String> fallback, Property... properties) {
        return simpleString(key, fallback, Function.identity(), properties);
    }

    public static Setting<String> simpleString(
            final String key,
            final Setting<String> fallback,
            final Function<String, String> parser,
            final Property... properties) {
        return new Setting<>(key, fallback, parser, properties);
    }

    public static Setting<String> simpleString(String key, Validator<String> validator, Property... properties) {
        return new Setting<>(new SimpleKey(key), null, s -> "", Function.identity(), validator, properties);
    }

    /**
     * Creates a new Setting instance with a String value
     *
     * @param key          the settings key for this setting.
     * @param defaultValue the default String value.
     * @param properties   properties for this setting like scope, filtering...
     * @return the Setting Object
     */
    public static Setting<String> simpleString(String key, String defaultValue, Property... properties) {
        return new Setting<>(key, s -> defaultValue, Function.identity(), properties);
    }

    public static int parseInt(String s, int minValue, String key) {
        return parseInt(s, minValue, Integer.MAX_VALUE, key);
    }

    public static int parseInt(String s, int minValue, int maxValue, String key) {
        int value = Integer.parseInt(s);
        if (value < minValue) {
            throw new IllegalArgumentException("Failed to parse value [" + s + "] for setting [" + key + "] must be >= " + minValue);
        }
        if (value > maxValue) {
            throw new IllegalArgumentException("Failed to parse value [" + s + "] for setting [" + key + "] must be <= " + maxValue);
        }
        return value;
    }

    public static long parseLong(String s, long minValue, String key) {
        long value = Long.parseLong(s);
        if (value < minValue) {
            throw new IllegalArgumentException("Failed to parse value [" + s + "] for setting [" + key + "] must be >= " + minValue);
        }
        return value;
    }

    public static TimeValue parseTimeValue(String s, TimeValue minValue, String key) {
        TimeValue timeValue = TimeValue.parseTimeValue(s, null, key);
        if (timeValue.millis() < minValue.millis()) {
            throw new IllegalArgumentException("Failed to parse value [" + s + "] for setting [" + key + "] must be >= " + minValue);
        }
        return timeValue;
    }

    public static Setting<Integer> intSetting(String key, int defaultValue, Property... properties) {
        return intSetting(key, defaultValue, Integer.MIN_VALUE, properties);
    }

    public static Setting<Boolean> boolSetting(String key, boolean defaultValue, Property... properties) {
        return new Setting<>(key, (s) -> Boolean.toString(defaultValue), Booleans::parseBoolean, properties);
    }

    public static Setting<Boolean> boolSetting(String key, Setting<Boolean> fallbackSetting, Property... properties) {
        return new Setting<>(key, fallbackSetting, Booleans::parseBoolean, properties);
    }

    public static Setting<Boolean> boolSetting(String key, Function<Settings, String> defaultValueFn, Property... properties) {
        return new Setting<>(key, defaultValueFn, Booleans::parseBoolean, properties);
    }

    public static Setting<ByteSizeValue> byteSizeSetting(String key, ByteSizeValue value, Property... properties) {
        return byteSizeSetting(key, (s) -> value.toString(), properties);
    }

    public static Setting<ByteSizeValue> byteSizeSetting(String key, Setting<ByteSizeValue> fallbackSetting,
                                                         Property... properties) {
        return new Setting<>(key, fallbackSetting, (s) -> ByteSizeValue.parseBytesSizeValue(s, key), properties);
    }

    public static Setting<ByteSizeValue> byteSizeSetting(String key, Function<Settings, String> defaultValue,
                                                         Property... properties) {
        return new Setting<>(key, defaultValue, (s) -> ByteSizeValue.parseBytesSizeValue(s, key), properties);
    }

    public static Setting<ByteSizeValue> byteSizeSetting(String key, ByteSizeValue defaultValue, ByteSizeValue minValue,
                                                         ByteSizeValue maxValue, Property... properties) {
        return byteSizeSetting(key, (s) -> defaultValue.getStringRep(), minValue, maxValue, properties);
    }

    public static Setting<ByteSizeValue> byteSizeSetting(String key, Function<Settings, String> defaultValue,
                                                         ByteSizeValue minValue, ByteSizeValue maxValue,
                                                         Property... properties) {
        return new Setting<>(key, defaultValue, (s) -> parseByteSize(s, minValue, maxValue, key), properties);
    }

    public static ByteSizeValue parseByteSize(String s, ByteSizeValue minValue, ByteSizeValue maxValue, String key) {
        ByteSizeValue value = ByteSizeValue.parseBytesSizeValue(s, key);
        if (value.getBytes() < minValue.getBytes()) {
            final String message = String.format(
                    Locale.ROOT,
                    "failed to parse value [%s] for setting [%s], must be >= [%s]",
                    s,
                    key,
                    minValue.getStringRep());
            throw new IllegalArgumentException(message);
        }
        if (value.getBytes() > maxValue.getBytes()) {
            final String message = String.format(
                    Locale.ROOT,
                    "failed to parse value [%s] for setting [%s], must be <= [%s]",
                    s,
                    key,
                    maxValue.getStringRep());
            throw new IllegalArgumentException(message);
        }
        return value;
    }

    /**
     * Creates a setting which specifies a memory size. This can either be
     * specified as an absolute bytes value or as a percentage of the heap
     * memory.
     *
     * @param key the key for the setting
     * @param defaultValue the default value for this setting
     * @param properties properties properties for this setting like scope, filtering...
     * @return the setting object
     */
    public static Setting<ByteSizeValue> memorySizeSetting(String key, ByteSizeValue defaultValue, Property... properties) {
        return memorySizeSetting(key, (s) -> defaultValue.toString(), properties);
    }


    /**
     * Creates a setting which specifies a memory size. This can either be
     * specified as an absolute bytes value or as a percentage of the heap
     * memory.
     *
     * @param key the key for the setting
     * @param defaultValue a function that supplies the default value for this setting
     * @param properties properties properties for this setting like scope, filtering...
     * @return the setting object
     */
    public static Setting<ByteSizeValue> memorySizeSetting(String key, Function<Settings, String> defaultValue, Property... properties) {
        return new Setting<>(key, defaultValue, (s) -> MemorySizeValue.parseBytesSizeValueOrHeapRatio(s, key), properties);
    }

    /**
     * Creates a setting which specifies a memory size. This can either be
     * specified as an absolute bytes value or as a percentage of the heap
     * memory.
     *
     * @param key the key for the setting
     * @param defaultPercentage the default value of this setting as a percentage of the heap memory
     * @param properties properties properties for this setting like scope, filtering...
     * @return the setting object
     */
    public static Setting<ByteSizeValue> memorySizeSetting(String key, String defaultPercentage, Property... properties) {
        return new Setting<>(key, (s) -> defaultPercentage, (s) -> MemorySizeValue.parseBytesSizeValueOrHeapRatio(s, key), properties);
    }

    public static <T> Setting<List<T>> listSetting(
            final String key,
            final List<String> defaultStringValue,
            final Function<String, T> singleValueParser,
            final Property... properties) {
        return listSetting(key, null, singleValueParser, (s) -> defaultStringValue, properties);
    }

    // TODO this one's two argument get is still broken
    public static <T> Setting<List<T>> listSetting(
            final String key,
            final Setting<List<T>> fallbackSetting,
            final Function<String, T> singleValueParser,
            final Property... properties) {
        return listSetting(key, fallbackSetting, singleValueParser, (s) -> parseableStringToList(fallbackSetting.getRaw(s)), properties);
    }

    public static <T> Setting<List<T>> listSetting(
            final String key,
            final Function<String, T> singleValueParser,
            final Function<Settings, List<String>> defaultStringValue,
            final Property... properties) {
        return listSetting(key, null, singleValueParser, defaultStringValue, properties);
    }

    public static <T> Setting<List<T>> listSetting(
            final String key,
            final @Nullable Setting<List<T>> fallbackSetting,
            final Function<String, T> singleValueParser,
            final Function<Settings, List<String>> defaultStringValue,
            final Property... properties) {
        if (defaultStringValue.apply(Settings.EMPTY) == null) {
            throw new IllegalArgumentException("default value function must not return null");
        }
        Function<String, List<T>> parser = (s) ->
                parseableStringToList(s).stream().map(singleValueParser).collect(Collectors.toList());

        return new ListSetting<>(key, fallbackSetting, defaultStringValue, parser, properties);
    }

    private static List<String> parseableStringToList(String parsableString) {
        // fromXContent doesn't use named xcontent or deprecation.
        try (XContentParser xContentParser = XContentType.JSON.xContent()
                .createParser(NamedXContentRegistry.EMPTY, DeprecationHandler.THROW_UNSUPPORTED_OPERATION, parsableString)) {
            XContentParser.Token token = xContentParser.nextToken();
            if (token != XContentParser.Token.START_ARRAY) {
                throw new IllegalArgumentException("expected START_ARRAY but got " + token);
            }
            ArrayList<String> list = new ArrayList<>();
            while ((token = xContentParser.nextToken()) != XContentParser.Token.END_ARRAY) {
                if (token != XContentParser.Token.VALUE_STRING) {
                    throw new IllegalArgumentException("expected VALUE_STRING but got " + token);
                }
                list.add(xContentParser.text());
            }
            return list;
        } catch (IOException e) {
            throw new IllegalArgumentException("failed to parse array", e);
        }
    }

    private static String arrayToParsableString(List<String> array) {
        try {
            XContentBuilder builder = XContentBuilder.builder(XContentType.JSON.xContent());
            builder.startArray();
            for (String element : array) {
                builder.value(element);
            }
            builder.endArray();
            return Strings.toString(builder);
        } catch (IOException ex) {
            throw new ElasticsearchException(ex);
        }
    }

    private static class ListSetting<T> extends Setting<List<T>> {

        private final Function<Settings, List<String>> defaultStringValue;

        private ListSetting(
                final String key,
                final @Nullable Setting<List<T>> fallbackSetting,
                final Function<Settings, List<String>> defaultStringValue,
                final Function<String, List<T>> parser,
                final Property... properties) {
            super(
                    new ListKey(key),
                    fallbackSetting,
                    (s) -> Setting.arrayToParsableString(defaultStringValue.apply(s)),
                    parser,
                    (v,s) -> {},
                    properties);
            this.defaultStringValue = defaultStringValue;
        }

        @Override
        String innerGetRaw(final Settings settings) {
            List<String> array = settings.getAsList(getKey(), null);
            return array == null ? defaultValue.apply(settings) : arrayToParsableString(array);
        }

        @Override
        boolean hasComplexMatcher() {
            return true;
        }

        @Override
        public void diff(Settings.Builder builder, Settings source, Settings defaultSettings) {
            if (exists(source) == false) {
                List<String> asList = defaultSettings.getAsList(getKey(), null);
                if (asList == null) {
                    builder.putList(getKey(), defaultStringValue.apply(defaultSettings));
                } else {
                    builder.putList(getKey(), asList);
                }
            }
        }
    }

    static void logSettingUpdate(Setting setting, Settings current, Settings previous, Logger logger) {
        if (logger.isInfoEnabled()) {
            if (setting.isFiltered()) {
                logger.info("updating [{}]", setting.key);
            } else {
                logger.info("updating [{}] from [{}] to [{}]", setting.key, setting.getRaw(previous), setting.getRaw(current));
            }
        }
    }

    public static Setting<Settings> groupSetting(String key, Property... properties) {
        return groupSetting(key, (s) -> {}, properties);
    }

    public static Setting<Settings> groupSetting(String key, Consumer<Settings> validator, Property... properties) {
        return new GroupSetting(key, validator, properties);
    }

    public static Setting<TimeValue> timeSetting(
            final String key,
            final Setting<TimeValue> fallbackSetting,
            final TimeValue minValue,
            final Property... properties) {
        final SimpleKey simpleKey = new SimpleKey(key);
        return new Setting<>(
                simpleKey,
                fallbackSetting,
                fallbackSetting::getRaw,
                minTimeValueParser(key, minValue),
                (v, s) -> {},
                properties);
    }

    public static Setting<TimeValue> timeSetting(
            final String key, Function<Settings, TimeValue> defaultValue, final TimeValue minValue, final Property... properties) {
        final SimpleKey simpleKey = new SimpleKey(key);
        return new Setting<>(simpleKey, s -> defaultValue.apply(s).getStringRep(), minTimeValueParser(key, minValue), properties);
    }

    private static Function<String, TimeValue> minTimeValueParser(final String key, final TimeValue minValue) {
        return s -> {
            final TimeValue value = TimeValue.parseTimeValue(s, null, key);
            if (value.millis() < minValue.millis()) {
                final String message = String.format(
                        Locale.ROOT,
                        "failed to parse value [%s] for setting [%s], must be >= [%s]",
                        s,
                        key,
                        minValue.getStringRep());
                throw new IllegalArgumentException(message);
            }
            return value;
        };
    }

    public static Setting<TimeValue> timeSetting(String key, TimeValue defaultValue, TimeValue minValue, Property... properties) {
        return timeSetting(key, (s) -> defaultValue, minValue, properties);
    }

    public static Setting<TimeValue> timeSetting(String key, TimeValue defaultValue, Property... properties) {
        return new Setting<>(key, (s) -> defaultValue.getStringRep(), (s) -> TimeValue.parseTimeValue(s, key), properties);
    }

    public static Setting<TimeValue> timeSetting(String key, Setting<TimeValue> fallbackSetting, Property... properties) {
        return new Setting<>(key, fallbackSetting, (s) -> TimeValue.parseTimeValue(s, key), properties);
    }

    public static Setting<TimeValue> positiveTimeSetting(String key, TimeValue defaultValue, Property... properties) {
        return timeSetting(key, defaultValue, TimeValue.timeValueMillis(0), properties);
    }

    public static Setting<TimeValue> positiveTimeSetting(
            final String key,
            final Setting<TimeValue> fallbackSetting,
            final TimeValue minValue,
            final Property... properties) {
        return timeSetting(key, fallbackSetting, minValue, properties);
    }

    public static Setting<Double> doubleSetting(String key, double defaultValue, double minValue, Property... properties) {
        return doubleSetting(key, defaultValue, minValue, Double.POSITIVE_INFINITY, properties);
    }

    public static Setting<Double> doubleSetting(String key, double defaultValue, double minValue, double maxValue, Property... properties) {
        return new Setting<>(key, (s) -> Double.toString(defaultValue), (s) -> {
            final double d = Double.parseDouble(s);
            if (d < minValue) {
                throw new IllegalArgumentException("Failed to parse value [" + s + "] for setting [" + key + "] must be >= " + minValue);
            }
            if (d > maxValue) {
                throw new IllegalArgumentException("Failed to parse value [" + s + "] for setting [" + key + "] must be <= " + maxValue);
            }
            return d;
        }, properties);
    }

    @Override
    public boolean equals(Object o) {
        if (this == o) return true;
        if (o == null || getClass() != o.getClass()) return false;
        Setting<?> setting = (Setting<?>) o;
        return Objects.equals(key, setting.key);
    }

    @Override
    public int hashCode() {
        return Objects.hash(key);
    }

    /**
     * This setting type allows to validate settings that have the same type and a common prefix. For instance feature.${type}=[true|false]
     * can easily be added with this setting. Yet, prefix key settings don't support updaters out of the box unless
     * {@link #getConcreteSetting(String)} is used to pull the updater.
     */
    public static <T> AffixSetting<T> prefixKeySetting(String prefix, Function<String, Setting<T>> delegateFactory) {
        return affixKeySetting(new AffixKey(prefix), delegateFactory);
    }

    /**
     * This setting type allows to validate settings that have the same type and a common prefix and suffix. For instance
     * storage.${backend}.enable=[true|false] can easily be added with this setting. Yet, affix key settings don't support updaters
     * out of the box unless {@link #getConcreteSetting(String)} is used to pull the updater.
     */
    public static <T> AffixSetting<T> affixKeySetting(String prefix, String suffix, Function<String, Setting<T>> delegateFactory,
                                                      AffixSetting... dependencies) {
        return affixKeySetting(new AffixKey(prefix, suffix), delegateFactory, dependencies);
    }

    private static <T> AffixSetting<T> affixKeySetting(AffixKey key, Function<String, Setting<T>> delegateFactory,
                                                       AffixSetting... dependencies) {
        Setting<T> delegate = delegateFactory.apply("_na_");
        return new AffixSetting<>(key, delegate, delegateFactory, dependencies);
    }

    public interface Key {
        boolean match(String key);
    }

    public static class SimpleKey implements Key {
        protected final String key;

        public SimpleKey(String key) {
            this.key = key;
        }

        @Override
        public boolean match(String key) {
            return this.key.equals(key);
        }

        @Override
        public String toString() {
            return key;
        }

        @Override
        public boolean equals(Object o) {
            if (this == o) return true;
            if (o == null || getClass() != o.getClass()) return false;
            SimpleKey simpleKey = (SimpleKey) o;
            return Objects.equals(key, simpleKey.key);
        }

        @Override
        public int hashCode() {
            return Objects.hash(key);
        }
    }

    public static final class GroupKey extends SimpleKey {
        public GroupKey(String key) {
            super(key);
            if (key.endsWith(".") == false) {
                throw new IllegalArgumentException("key must end with a '.'");
            }
        }

        @Override
        public boolean match(String toTest) {
            return Regex.simpleMatch(key + "*", toTest);
        }
    }

    public static final class ListKey extends SimpleKey {
        private final Pattern pattern;

        public ListKey(String key) {
            super(key);
            this.pattern = Pattern.compile(Pattern.quote(key) + "(\\.\\d+)?");
        }

        @Override
        public boolean match(String toTest) {
            return pattern.matcher(toTest).matches();
        }
    }

    /**
     * A key that allows for static pre and suffix. This is used for settings
     * that have dynamic namespaces like for different accounts etc.
     */
    public static final class AffixKey implements Key {
        private final Pattern pattern;
        private final String prefix;
        private final String suffix;

        AffixKey(String prefix) {
            this(prefix, null);
        }

        AffixKey(String prefix, String suffix) {
            assert prefix != null || suffix != null: "Either prefix or suffix must be non-null";

            this.prefix = prefix;
            if (prefix.endsWith(".") == false) {
                throw new IllegalArgumentException("prefix must end with a '.'");
            }
            this.suffix = suffix;
            if (suffix == null) {
                pattern = Pattern.compile("(" + Pattern.quote(prefix) + "((?:[-\\w]+[.])*[-\\w]+$))");
            } else {
                // the last part of this regexp is to support both list and group keys
                pattern = Pattern.compile("(" + Pattern.quote(prefix) + "([-\\w]+)\\." + Pattern.quote(suffix) + ")(?:\\..*)?");
            }
        }

        @Override
        public boolean match(String key) {
            return pattern.matcher(key).matches();
        }

        /**
         * Returns a string representation of the concrete setting key
         */
        String getConcreteString(String key) {
            Matcher matcher = pattern.matcher(key);
            if (matcher.matches() == false) {
                throw new IllegalStateException("can't get concrete string for key " + key + " key doesn't match");
            }
            return matcher.group(1);
        }

        /**
         * Returns a string representation of the concrete setting key
         */
        String getNamespace(String key) {
            Matcher matcher = pattern.matcher(key);
            if (matcher.matches() == false) {
                throw new IllegalStateException("can't get concrete string for key " + key + " key doesn't match");
            }
            return matcher.group(2);
        }

        public SimpleKey toConcreteKey(String missingPart) {
            StringBuilder key = new StringBuilder();
            if (prefix != null) {
                key.append(prefix);
            }
            key.append(missingPart);
            if (suffix != null) {
                key.append(".");
                key.append(suffix);
            }
            return new SimpleKey(key.toString());
        }

        @Override
        public String toString() {
            StringBuilder sb = new StringBuilder();
            if (prefix != null) {
                sb.append(prefix);
            }
            if (suffix != null) {
                sb.append('*');
                sb.append('.');
                sb.append(suffix);
            }
            return sb.toString();
        }

        @Override
        public boolean equals(Object o) {
            if (this == o) return true;
            if (o == null || getClass() != o.getClass()) return false;
            AffixKey that = (AffixKey) o;
            return Objects.equals(prefix, that.prefix) &&
                Objects.equals(suffix, that.suffix);
        }

        @Override
        public int hashCode() {
            return Objects.hash(prefix, suffix);
        }
    }
}<|MERGE_RESOLUTION|>--- conflicted
+++ resolved
@@ -122,9 +122,6 @@
          * Mark this setting as not copyable during an index resize (shrink or split). This property can only be applied to settings that
          * also have {@link Property#IndexScope}.
          */
-<<<<<<< HEAD
-        NotCopyableOnResize
-=======
         NotCopyableOnResize,
 
         /**
@@ -137,7 +134,6 @@
          * Indicates an index-level setting that is privately managed. Such a setting can not even be set on index creation.
          */
         PrivateIndex
->>>>>>> 0c7f6570
     }
 
     private final Key key;
@@ -169,13 +165,6 @@
             if (propertiesAsSet.contains(Property.Dynamic) && propertiesAsSet.contains(Property.Final)) {
                 throw new IllegalArgumentException("final setting [" + key + "] cannot be dynamic");
             }
-<<<<<<< HEAD
-            if (propertiesAsSet.contains(Property.NotCopyableOnResize) && propertiesAsSet.contains(Property.IndexScope) == false) {
-                throw new IllegalArgumentException(
-                        "non-index-scoped setting [" + key + "] can not have property [" + Property.NotCopyableOnResize + "]");
-            }
-            this.properties = propertiesAsSet;
-=======
             checkPropertyRequiresIndexScope(propertiesAsSet, Property.NotCopyableOnResize);
             checkPropertyRequiresIndexScope(propertiesAsSet, Property.InternalIndex);
             checkPropertyRequiresIndexScope(propertiesAsSet, Property.PrivateIndex);
@@ -186,7 +175,6 @@
     private void checkPropertyRequiresIndexScope(final EnumSet<Property> properties, final Property property) {
         if (properties.contains(property) && properties.contains(Property.IndexScope) == false) {
             throw new IllegalArgumentException("non-index-scoped setting [" + key + "] can not have property [" + property + "]");
->>>>>>> 0c7f6570
         }
     }
 
@@ -782,11 +770,7 @@
 
         /**
          * Returns the namespace for a concrete setting. Ie. an affix setting with prefix: {@code search.} and suffix: {@code username}
-<<<<<<< HEAD
-         * will return {@code remote} as a namespace for the setting {@code search.remote.username}
-=======
          * will return {@code remote} as a namespace for the setting {@code cluster.remote.username}
->>>>>>> 0c7f6570
          */
         public String getNamespace(Setting<T> concreteSetting) {
             return key.getNamespace(concreteSetting.getKey());
