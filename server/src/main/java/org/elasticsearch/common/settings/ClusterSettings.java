/*
 * Licensed to Elasticsearch under one or more contributor
 * license agreements. See the NOTICE file distributed with
 * this work for additional information regarding copyright
 * ownership. Elasticsearch licenses this file to you under
 * the Apache License, Version 2.0 (the "License"); you may
 * not use this file except in compliance with the License.
 * You may obtain a copy of the License at
 *
 *    http://www.apache.org/licenses/LICENSE-2.0
 *
 * Unless required by applicable law or agreed to in writing,
 * software distributed under the License is distributed on an
 * "AS IS" BASIS, WITHOUT WARRANTIES OR CONDITIONS OF ANY
 * KIND, either express or implied.  See the License for the
 * specific language governing permissions and limitations
 * under the License.
 */
package org.elasticsearch.common.settings;

import org.apache.logging.log4j.LogManager;
import org.elasticsearch.action.admin.indices.close.TransportCloseIndexAction;
import org.elasticsearch.action.search.TransportSearchAction;
import org.elasticsearch.action.support.AutoCreateIndex;
import org.elasticsearch.action.support.DestructiveOperations;
import org.elasticsearch.bootstrap.BootstrapSettings;
import org.elasticsearch.client.Client;
import org.elasticsearch.client.transport.TransportClient;
import org.elasticsearch.cluster.ClusterModule;
import org.elasticsearch.cluster.ClusterName;
import org.elasticsearch.cluster.InternalClusterInfoService;
import org.elasticsearch.cluster.NodeConnectionsService;
import org.elasticsearch.cluster.action.index.MappingUpdatedAction;
import org.elasticsearch.cluster.coordination.Coordinator;
import org.elasticsearch.cluster.coordination.ElectionSchedulerFactory;
<<<<<<< HEAD
import org.elasticsearch.cluster.coordination.Reconfigurator;
=======
import org.elasticsearch.cluster.coordination.JoinHelper;
>>>>>>> 303575f7
import org.elasticsearch.cluster.metadata.IndexGraveyard;
import org.elasticsearch.cluster.metadata.MetaData;
import org.elasticsearch.cluster.routing.OperationRouting;
import org.elasticsearch.cluster.routing.allocation.DiskThresholdSettings;
import org.elasticsearch.cluster.routing.allocation.allocator.BalancedShardsAllocator;
import org.elasticsearch.cluster.routing.allocation.decider.AwarenessAllocationDecider;
import org.elasticsearch.cluster.routing.allocation.decider.ClusterRebalanceAllocationDecider;
import org.elasticsearch.cluster.routing.allocation.decider.ConcurrentRebalanceAllocationDecider;
import org.elasticsearch.cluster.routing.allocation.decider.EnableAllocationDecider;
import org.elasticsearch.cluster.routing.allocation.decider.FilterAllocationDecider;
import org.elasticsearch.cluster.routing.allocation.decider.SameShardAllocationDecider;
import org.elasticsearch.cluster.routing.allocation.decider.ShardsLimitAllocationDecider;
import org.elasticsearch.cluster.routing.allocation.decider.ThrottlingAllocationDecider;
import org.elasticsearch.cluster.service.ClusterService;
import org.elasticsearch.common.logging.Loggers;
import org.elasticsearch.common.network.NetworkModule;
import org.elasticsearch.common.network.NetworkService;
import org.elasticsearch.common.settings.Setting.Property;
import org.elasticsearch.common.util.PageCacheRecycler;
import org.elasticsearch.common.util.concurrent.EsExecutors;
import org.elasticsearch.common.util.concurrent.ThreadContext;
import org.elasticsearch.discovery.DiscoveryModule;
import org.elasticsearch.discovery.DiscoverySettings;
import org.elasticsearch.discovery.PeerFinder;
import org.elasticsearch.discovery.zen.ElectMasterService;
import org.elasticsearch.discovery.zen.FaultDetection;
import org.elasticsearch.discovery.zen.SettingsBasedHostsProvider;
import org.elasticsearch.discovery.zen.UnicastZenPing;
import org.elasticsearch.discovery.zen.ZenDiscovery;
import org.elasticsearch.env.Environment;
import org.elasticsearch.env.NodeEnvironment;
import org.elasticsearch.gateway.GatewayService;
import org.elasticsearch.http.HttpTransportSettings;
import org.elasticsearch.index.IndexModule;
import org.elasticsearch.index.IndexSettings;
import org.elasticsearch.indices.IndexingMemoryController;
import org.elasticsearch.indices.IndicesQueryCache;
import org.elasticsearch.indices.IndicesRequestCache;
import org.elasticsearch.indices.IndicesService;
import org.elasticsearch.indices.analysis.HunspellService;
import org.elasticsearch.indices.breaker.HierarchyCircuitBreakerService;
import org.elasticsearch.indices.fielddata.cache.IndicesFieldDataCache;
import org.elasticsearch.indices.recovery.RecoverySettings;
import org.elasticsearch.indices.store.IndicesStore;
import org.elasticsearch.monitor.fs.FsService;
import org.elasticsearch.monitor.jvm.JvmGcMonitorService;
import org.elasticsearch.monitor.jvm.JvmService;
import org.elasticsearch.monitor.os.OsService;
import org.elasticsearch.monitor.process.ProcessService;
import org.elasticsearch.node.Node;
import org.elasticsearch.persistent.decider.EnableAssignmentDecider;
import org.elasticsearch.plugins.PluginsService;
import org.elasticsearch.repositories.fs.FsRepository;
import org.elasticsearch.rest.BaseRestHandler;
import org.elasticsearch.script.ScriptService;
import org.elasticsearch.search.SearchModule;
import org.elasticsearch.search.SearchService;
import org.elasticsearch.search.aggregations.MultiBucketConsumerService;
import org.elasticsearch.search.fetch.subphase.highlight.FastVectorHighlighter;
import org.elasticsearch.threadpool.ThreadPool;
import org.elasticsearch.transport.RemoteClusterAware;
import org.elasticsearch.transport.RemoteClusterService;
import org.elasticsearch.transport.TcpTransport;
import org.elasticsearch.transport.Transport;
import org.elasticsearch.transport.TransportService;
import org.elasticsearch.watcher.ResourceWatcherService;

import java.util.Arrays;
import java.util.Collections;
import java.util.HashSet;
import java.util.List;
import java.util.Set;
import java.util.function.Predicate;

/**
 * Encapsulates all valid cluster level settings.
 */
public final class ClusterSettings extends AbstractScopedSettings {
    public ClusterSettings(final Settings nodeSettings, final Set<Setting<?>> settingsSet) {
        this(nodeSettings, settingsSet, Collections.emptySet());
    }

    public ClusterSettings(
            final Settings nodeSettings, final Set<Setting<?>> settingsSet, final Set<SettingUpgrader<?>> settingUpgraders) {
        super(nodeSettings, settingsSet, settingUpgraders, Property.NodeScope);
        addSettingsUpdater(new LoggingSettingUpdater(nodeSettings));
    }

    private static final class LoggingSettingUpdater implements SettingUpdater<Settings> {
        final Predicate<String> loggerPredicate = Loggers.LOG_LEVEL_SETTING::match;
        private final Settings settings;

        LoggingSettingUpdater(Settings settings) {
            this.settings = settings;
        }

        @Override
        public boolean hasChanged(Settings current, Settings previous) {
            return current.filter(loggerPredicate).equals(previous.filter(loggerPredicate)) == false;
        }

        @Override
        public Settings getValue(Settings current, Settings previous) {
            Settings.Builder builder = Settings.builder();
            builder.put(current.filter(loggerPredicate));
            for (String key : previous.keySet()) {
                if (loggerPredicate.test(key) && builder.keys().contains(key) == false) {
                    if (Loggers.LOG_LEVEL_SETTING.getConcreteSetting(key).exists(settings) == false) {
                        builder.putNull(key);
                    } else {
                        builder.put(key, Loggers.LOG_LEVEL_SETTING.getConcreteSetting(key).get(settings).toString());
                    }
                }
            }
            return builder.build();
        }

        @Override
        public void apply(Settings value, Settings current, Settings previous) {
            for (String key : value.keySet()) {
                assert loggerPredicate.test(key);
                String component = key.substring("logger.".length());
                if ("level".equals(component)) {
                    continue;
                }
                if ("_root".equals(component)) {
                    final String rootLevel = value.get(key);
                    if (rootLevel == null) {
                        Loggers.setLevel(LogManager.getRootLogger(), Loggers.LOG_DEFAULT_LEVEL_SETTING.get(settings));
                    } else {
                        Loggers.setLevel(LogManager.getRootLogger(), rootLevel);
                    }
                } else {
                    Loggers.setLevel(LogManager.getLogger(component), value.get(key));
                }
            }
        }
    }

    public static Set<Setting<?>> BUILT_IN_CLUSTER_SETTINGS = Collections.unmodifiableSet(new HashSet<>(
            Arrays.asList(AwarenessAllocationDecider.CLUSTER_ROUTING_ALLOCATION_AWARENESS_ATTRIBUTE_SETTING,
                    TransportClient.CLIENT_TRANSPORT_NODES_SAMPLER_INTERVAL, // TODO these transport client settings are kind
                    // of odd here and should only be valid if we are a transport client
                    TransportClient.CLIENT_TRANSPORT_PING_TIMEOUT,
                    TransportClient.CLIENT_TRANSPORT_IGNORE_CLUSTER_NAME,
                    TransportClient.CLIENT_TRANSPORT_SNIFF,
                    AwarenessAllocationDecider.CLUSTER_ROUTING_ALLOCATION_AWARENESS_FORCE_GROUP_SETTING,
                    BalancedShardsAllocator.INDEX_BALANCE_FACTOR_SETTING,
                    BalancedShardsAllocator.SHARD_BALANCE_FACTOR_SETTING,
                    BalancedShardsAllocator.THRESHOLD_SETTING,
                    ClusterRebalanceAllocationDecider.CLUSTER_ROUTING_ALLOCATION_ALLOW_REBALANCE_SETTING,
                    ConcurrentRebalanceAllocationDecider.CLUSTER_ROUTING_ALLOCATION_CLUSTER_CONCURRENT_REBALANCE_SETTING,
                    EnableAllocationDecider.CLUSTER_ROUTING_ALLOCATION_ENABLE_SETTING,
                    EnableAllocationDecider.CLUSTER_ROUTING_REBALANCE_ENABLE_SETTING,
                    FilterAllocationDecider.CLUSTER_ROUTING_INCLUDE_GROUP_SETTING,
                    FilterAllocationDecider.CLUSTER_ROUTING_EXCLUDE_GROUP_SETTING,
                    FilterAllocationDecider.CLUSTER_ROUTING_REQUIRE_GROUP_SETTING,
                    FsRepository.REPOSITORIES_CHUNK_SIZE_SETTING,
                    FsRepository.REPOSITORIES_COMPRESS_SETTING,
                    FsRepository.REPOSITORIES_LOCATION_SETTING,
                    IndicesQueryCache.INDICES_CACHE_QUERY_SIZE_SETTING,
                    IndicesQueryCache.INDICES_CACHE_QUERY_COUNT_SETTING,
                    IndicesQueryCache.INDICES_QUERIES_CACHE_ALL_SEGMENTS_SETTING,
                    MappingUpdatedAction.INDICES_MAPPING_DYNAMIC_TIMEOUT_SETTING,
                    MetaData.SETTING_READ_ONLY_SETTING,
                    MetaData.SETTING_READ_ONLY_ALLOW_DELETE_SETTING,
                    RecoverySettings.INDICES_RECOVERY_MAX_BYTES_PER_SEC_SETTING,
                    RecoverySettings.INDICES_RECOVERY_RETRY_DELAY_STATE_SYNC_SETTING,
                    RecoverySettings.INDICES_RECOVERY_RETRY_DELAY_NETWORK_SETTING,
                    RecoverySettings.INDICES_RECOVERY_ACTIVITY_TIMEOUT_SETTING,
                    RecoverySettings.INDICES_RECOVERY_INTERNAL_ACTION_TIMEOUT_SETTING,
                    RecoverySettings.INDICES_RECOVERY_INTERNAL_LONG_ACTION_TIMEOUT_SETTING,
                    ThrottlingAllocationDecider.CLUSTER_ROUTING_ALLOCATION_NODE_INITIAL_PRIMARIES_RECOVERIES_SETTING,
                    ThrottlingAllocationDecider.CLUSTER_ROUTING_ALLOCATION_NODE_CONCURRENT_INCOMING_RECOVERIES_SETTING,
                    ThrottlingAllocationDecider.CLUSTER_ROUTING_ALLOCATION_NODE_CONCURRENT_OUTGOING_RECOVERIES_SETTING,
                    ThrottlingAllocationDecider.CLUSTER_ROUTING_ALLOCATION_NODE_CONCURRENT_RECOVERIES_SETTING,
                    DiskThresholdSettings.CLUSTER_ROUTING_ALLOCATION_LOW_DISK_WATERMARK_SETTING,
                    DiskThresholdSettings.CLUSTER_ROUTING_ALLOCATION_HIGH_DISK_WATERMARK_SETTING,
                    DiskThresholdSettings.CLUSTER_ROUTING_ALLOCATION_DISK_FLOOD_STAGE_WATERMARK_SETTING,
                    DiskThresholdSettings.CLUSTER_ROUTING_ALLOCATION_DISK_THRESHOLD_ENABLED_SETTING,
                    DiskThresholdSettings.CLUSTER_ROUTING_ALLOCATION_INCLUDE_RELOCATIONS_SETTING,
                    DiskThresholdSettings.CLUSTER_ROUTING_ALLOCATION_REROUTE_INTERVAL_SETTING,
                    SameShardAllocationDecider.CLUSTER_ROUTING_ALLOCATION_SAME_HOST_SETTING,
                    InternalClusterInfoService.INTERNAL_CLUSTER_INFO_UPDATE_INTERVAL_SETTING,
                    InternalClusterInfoService.INTERNAL_CLUSTER_INFO_TIMEOUT_SETTING,
                    DestructiveOperations.REQUIRES_NAME_SETTING,
                    DiscoverySettings.PUBLISH_TIMEOUT_SETTING,
                    DiscoverySettings.PUBLISH_DIFF_ENABLE_SETTING,
                    DiscoverySettings.COMMIT_TIMEOUT_SETTING,
                    DiscoverySettings.NO_MASTER_BLOCK_SETTING,
                    GatewayService.EXPECTED_DATA_NODES_SETTING,
                    GatewayService.EXPECTED_MASTER_NODES_SETTING,
                    GatewayService.EXPECTED_NODES_SETTING,
                    GatewayService.RECOVER_AFTER_DATA_NODES_SETTING,
                    GatewayService.RECOVER_AFTER_MASTER_NODES_SETTING,
                    GatewayService.RECOVER_AFTER_NODES_SETTING,
                    GatewayService.RECOVER_AFTER_TIME_SETTING,
                    NetworkModule.HTTP_DEFAULT_TYPE_SETTING,
                    NetworkModule.TRANSPORT_DEFAULT_TYPE_SETTING,
                    NetworkModule.HTTP_TYPE_SETTING,
                    NetworkModule.TRANSPORT_TYPE_SETTING,
                    HttpTransportSettings.SETTING_CORS_ALLOW_CREDENTIALS,
                    HttpTransportSettings.SETTING_CORS_ENABLED,
                    HttpTransportSettings.SETTING_CORS_MAX_AGE,
                    HttpTransportSettings.SETTING_HTTP_DETAILED_ERRORS_ENABLED,
                    HttpTransportSettings.SETTING_CORS_ALLOW_ORIGIN,
                    HttpTransportSettings.SETTING_HTTP_HOST,
                    HttpTransportSettings.SETTING_HTTP_PUBLISH_HOST,
                    HttpTransportSettings.SETTING_HTTP_BIND_HOST,
                    HttpTransportSettings.SETTING_HTTP_PORT,
                    HttpTransportSettings.SETTING_HTTP_PUBLISH_PORT,
                    HttpTransportSettings.SETTING_PIPELINING_MAX_EVENTS,
                    HttpTransportSettings.SETTING_HTTP_COMPRESSION,
                    HttpTransportSettings.SETTING_HTTP_COMPRESSION_LEVEL,
                    HttpTransportSettings.SETTING_CORS_ALLOW_METHODS,
                    HttpTransportSettings.SETTING_CORS_ALLOW_HEADERS,
                    HttpTransportSettings.SETTING_HTTP_DETAILED_ERRORS_ENABLED,
                    HttpTransportSettings.SETTING_HTTP_CONTENT_TYPE_REQUIRED,
                    HttpTransportSettings.SETTING_HTTP_MAX_CONTENT_LENGTH,
                    HttpTransportSettings.SETTING_HTTP_MAX_CHUNK_SIZE,
                    HttpTransportSettings.SETTING_HTTP_MAX_HEADER_SIZE,
                    HttpTransportSettings.SETTING_HTTP_MAX_WARNING_HEADER_COUNT,
                    HttpTransportSettings.SETTING_HTTP_MAX_WARNING_HEADER_SIZE,
                    HttpTransportSettings.SETTING_HTTP_MAX_INITIAL_LINE_LENGTH,
                    HttpTransportSettings.SETTING_HTTP_READ_TIMEOUT,
                    HttpTransportSettings.SETTING_HTTP_RESET_COOKIES,
                    HttpTransportSettings.SETTING_HTTP_TCP_NO_DELAY,
                    HttpTransportSettings.SETTING_HTTP_TCP_KEEP_ALIVE,
                    HttpTransportSettings.SETTING_HTTP_TCP_REUSE_ADDRESS,
                    HttpTransportSettings.SETTING_HTTP_TCP_SEND_BUFFER_SIZE,
                    HttpTransportSettings.SETTING_HTTP_TCP_RECEIVE_BUFFER_SIZE,
                    HierarchyCircuitBreakerService.USE_REAL_MEMORY_USAGE_SETTING,
                    HierarchyCircuitBreakerService.TOTAL_CIRCUIT_BREAKER_LIMIT_SETTING,
                    HierarchyCircuitBreakerService.FIELDDATA_CIRCUIT_BREAKER_LIMIT_SETTING,
                    HierarchyCircuitBreakerService.FIELDDATA_CIRCUIT_BREAKER_OVERHEAD_SETTING,
                    HierarchyCircuitBreakerService.IN_FLIGHT_REQUESTS_CIRCUIT_BREAKER_LIMIT_SETTING,
                    HierarchyCircuitBreakerService.IN_FLIGHT_REQUESTS_CIRCUIT_BREAKER_OVERHEAD_SETTING,
                    HierarchyCircuitBreakerService.REQUEST_CIRCUIT_BREAKER_LIMIT_SETTING,
                    HierarchyCircuitBreakerService.REQUEST_CIRCUIT_BREAKER_OVERHEAD_SETTING,
                    HierarchyCircuitBreakerService.ACCOUNTING_CIRCUIT_BREAKER_LIMIT_SETTING,
                    HierarchyCircuitBreakerService.ACCOUNTING_CIRCUIT_BREAKER_OVERHEAD_SETTING,
                    IndexModule.NODE_STORE_ALLOW_MMAPFS,
                    ClusterService.CLUSTER_SERVICE_SLOW_TASK_LOGGING_THRESHOLD_SETTING,
                    ClusterService.USER_DEFINED_META_DATA,
                    SearchService.DEFAULT_SEARCH_TIMEOUT_SETTING,
                    SearchService.DEFAULT_ALLOW_PARTIAL_SEARCH_RESULTS,
                    ElectMasterService.DISCOVERY_ZEN_MINIMUM_MASTER_NODES_SETTING,
                    TransportSearchAction.SHARD_COUNT_LIMIT_SETTING,
                    RemoteClusterAware.REMOTE_CLUSTERS_SEEDS,
                    RemoteClusterAware.SEARCH_REMOTE_CLUSTERS_SEEDS,
                    RemoteClusterAware.REMOTE_CLUSTERS_PROXY,
                    RemoteClusterAware.SEARCH_REMOTE_CLUSTERS_PROXY,
                    RemoteClusterService.REMOTE_CLUSTER_SKIP_UNAVAILABLE,
                    RemoteClusterService.SEARCH_REMOTE_CLUSTER_SKIP_UNAVAILABLE,
                    RemoteClusterService.REMOTE_CONNECTIONS_PER_CLUSTER,
                    RemoteClusterService.SEARCH_REMOTE_CONNECTIONS_PER_CLUSTER,
                    RemoteClusterService.REMOTE_INITIAL_CONNECTION_TIMEOUT_SETTING,
                    RemoteClusterService.SEARCH_REMOTE_INITIAL_CONNECTION_TIMEOUT_SETTING,
                    RemoteClusterService.REMOTE_NODE_ATTRIBUTE,
                    RemoteClusterService.SEARCH_REMOTE_NODE_ATTRIBUTE,
                    RemoteClusterService.ENABLE_REMOTE_CLUSTERS,
                    RemoteClusterService.SEARCH_ENABLE_REMOTE_CLUSTERS,
                    TransportService.TRACE_LOG_EXCLUDE_SETTING,
                    TransportService.TRACE_LOG_INCLUDE_SETTING,
                    TransportCloseIndexAction.CLUSTER_INDICES_CLOSE_ENABLE_SETTING,
                    ShardsLimitAllocationDecider.CLUSTER_TOTAL_SHARDS_PER_NODE_SETTING,
                    NodeConnectionsService.CLUSTER_NODE_RECONNECT_INTERVAL_SETTING,
                    HierarchyCircuitBreakerService.FIELDDATA_CIRCUIT_BREAKER_TYPE_SETTING,
                    HierarchyCircuitBreakerService.REQUEST_CIRCUIT_BREAKER_TYPE_SETTING,
                    Transport.TRANSPORT_TCP_COMPRESS,
                    TcpTransport.HOST,
                    TcpTransport.PUBLISH_HOST,
                    TcpTransport.BIND_HOST,
                    TcpTransport.PUBLISH_PORT,
                    TcpTransport.PORT,
                    TcpTransport.BIND_HOST_PROFILE,
                    TcpTransport.PUBLISH_HOST_PROFILE,
                    TcpTransport.PUBLISH_PORT_PROFILE,
                    TcpTransport.PORT_PROFILE,
                    TcpTransport.TCP_NO_DELAY_PROFILE,
                    TcpTransport.TCP_KEEP_ALIVE_PROFILE,
                    TcpTransport.TCP_REUSE_ADDRESS_PROFILE,
                    TcpTransport.TCP_SEND_BUFFER_SIZE_PROFILE,
                    TcpTransport.TCP_RECEIVE_BUFFER_SIZE_PROFILE,
                    TransportService.CONNECTIONS_PER_NODE_RECOVERY,
                    TransportService.CONNECTIONS_PER_NODE_BULK,
                    TransportService.CONNECTIONS_PER_NODE_REG,
                    TransportService.CONNECTIONS_PER_NODE_STATE,
                    TransportService.CONNECTIONS_PER_NODE_PING,
                    TransportService.TCP_CONNECT_TIMEOUT,
                    TcpTransport.PING_SCHEDULE,
                    NetworkService.NETWORK_SERVER,
                    TcpTransport.TCP_NO_DELAY,
                    TcpTransport.TCP_KEEP_ALIVE,
                    TcpTransport.TCP_REUSE_ADDRESS,
                    TcpTransport.TCP_SEND_BUFFER_SIZE,
                    TcpTransport.TCP_RECEIVE_BUFFER_SIZE,
                    NetworkService.GLOBAL_NETWORK_HOST_SETTING,
                    NetworkService.GLOBAL_NETWORK_BINDHOST_SETTING,
                    NetworkService.GLOBAL_NETWORK_PUBLISHHOST_SETTING,
                    NetworkService.TCP_NO_DELAY,
                    NetworkService.TCP_KEEP_ALIVE,
                    NetworkService.TCP_REUSE_ADDRESS,
                    NetworkService.TCP_SEND_BUFFER_SIZE,
                    NetworkService.TCP_RECEIVE_BUFFER_SIZE,
                    NetworkService.TCP_CONNECT_TIMEOUT,
                    IndexSettings.QUERY_STRING_ANALYZE_WILDCARD,
                    IndexSettings.QUERY_STRING_ALLOW_LEADING_WILDCARD,
                    ScriptService.SCRIPT_CACHE_SIZE_SETTING,
                    ScriptService.SCRIPT_CACHE_EXPIRE_SETTING,
                    ScriptService.SCRIPT_MAX_SIZE_IN_BYTES,
                    ScriptService.SCRIPT_MAX_COMPILATIONS_RATE,
                    ScriptService.TYPES_ALLOWED_SETTING,
                    ScriptService.CONTEXTS_ALLOWED_SETTING,
                    IndicesService.INDICES_CACHE_CLEAN_INTERVAL_SETTING,
                    IndicesFieldDataCache.INDICES_FIELDDATA_CACHE_SIZE_KEY,
                    IndicesRequestCache.INDICES_CACHE_QUERY_SIZE,
                    IndicesRequestCache.INDICES_CACHE_QUERY_EXPIRE,
                    HunspellService.HUNSPELL_LAZY_LOAD,
                    HunspellService.HUNSPELL_IGNORE_CASE,
                    HunspellService.HUNSPELL_DICTIONARY_OPTIONS,
                    IndicesStore.INDICES_STORE_DELETE_SHARD_TIMEOUT,
                    Environment.PATH_DATA_SETTING,
                    Environment.PATH_HOME_SETTING,
                    Environment.PATH_LOGS_SETTING,
                    Environment.PATH_REPO_SETTING,
                    Environment.PATH_SHARED_DATA_SETTING,
                    Environment.PIDFILE_SETTING,
                    NodeEnvironment.NODE_ID_SEED_SETTING,
                    DiscoverySettings.INITIAL_STATE_TIMEOUT_SETTING,
                    DiscoveryModule.DISCOVERY_TYPE_SETTING,
                    DiscoveryModule.DISCOVERY_HOSTS_PROVIDER_SETTING,
                    FaultDetection.PING_RETRIES_SETTING,
                    FaultDetection.PING_TIMEOUT_SETTING,
                    FaultDetection.REGISTER_CONNECTION_LISTENER_SETTING,
                    FaultDetection.PING_INTERVAL_SETTING,
                    FaultDetection.CONNECT_ON_NETWORK_DISCONNECT_SETTING,
                    ZenDiscovery.PING_TIMEOUT_SETTING,
                    ZenDiscovery.JOIN_TIMEOUT_SETTING,
                    ZenDiscovery.JOIN_RETRY_ATTEMPTS_SETTING,
                    ZenDiscovery.JOIN_RETRY_DELAY_SETTING,
                    ZenDiscovery.MAX_PINGS_FROM_ANOTHER_MASTER_SETTING,
                    ZenDiscovery.SEND_LEAVE_REQUEST_SETTING,
                    ZenDiscovery.MASTER_ELECTION_WAIT_FOR_JOINS_TIMEOUT_SETTING,
                    ZenDiscovery.MASTER_ELECTION_IGNORE_NON_MASTER_PINGS_SETTING,
                    ZenDiscovery.MAX_PENDING_CLUSTER_STATES_SETTING,
                    SettingsBasedHostsProvider.DISCOVERY_ZEN_PING_UNICAST_HOSTS_SETTING,
                    UnicastZenPing.DISCOVERY_ZEN_PING_UNICAST_CONCURRENT_CONNECTS_SETTING,
                    UnicastZenPing.DISCOVERY_ZEN_PING_UNICAST_HOSTS_RESOLVE_TIMEOUT,
                    SearchService.DEFAULT_KEEPALIVE_SETTING,
                    SearchService.KEEPALIVE_INTERVAL_SETTING,
                    SearchService.MAX_KEEPALIVE_SETTING,
                    MultiBucketConsumerService.MAX_BUCKET_SETTING,
                    SearchService.LOW_LEVEL_CANCELLATION_SETTING,
                    Node.WRITE_PORTS_FILE_SETTING,
                    Node.NODE_NAME_SETTING,
                    Node.NODE_DATA_SETTING,
                    Node.NODE_MASTER_SETTING,
                    Node.NODE_INGEST_SETTING,
                    Node.NODE_ATTRIBUTES,
                    Node.NODE_LOCAL_STORAGE_SETTING,
                    AutoCreateIndex.AUTO_CREATE_INDEX_SETTING,
                    BaseRestHandler.MULTI_ALLOW_EXPLICIT_INDEX,
                    ClusterName.CLUSTER_NAME_SETTING,
                    Client.CLIENT_TYPE_SETTING_S,
                    ClusterModule.SHARDS_ALLOCATOR_TYPE_SETTING,
                    EsExecutors.PROCESSORS_SETTING,
                    ThreadContext.DEFAULT_HEADERS_SETTING,
                    TcpTransport.DEFAULT_FEATURES_SETTING,
                    Loggers.LOG_DEFAULT_LEVEL_SETTING,
                    Loggers.LOG_LEVEL_SETTING,
                    NodeEnvironment.MAX_LOCAL_STORAGE_NODES_SETTING,
                    NodeEnvironment.ENABLE_LUCENE_SEGMENT_INFOS_TRACE_SETTING,
                    OsService.REFRESH_INTERVAL_SETTING,
                    ProcessService.REFRESH_INTERVAL_SETTING,
                    JvmService.REFRESH_INTERVAL_SETTING,
                    FsService.REFRESH_INTERVAL_SETTING,
                    JvmGcMonitorService.ENABLED_SETTING,
                    JvmGcMonitorService.REFRESH_INTERVAL_SETTING,
                    JvmGcMonitorService.GC_SETTING,
                    JvmGcMonitorService.GC_OVERHEAD_WARN_SETTING,
                    JvmGcMonitorService.GC_OVERHEAD_INFO_SETTING,
                    JvmGcMonitorService.GC_OVERHEAD_DEBUG_SETTING,
                    PageCacheRecycler.LIMIT_HEAP_SETTING,
                    PageCacheRecycler.WEIGHT_BYTES_SETTING,
                    PageCacheRecycler.WEIGHT_INT_SETTING,
                    PageCacheRecycler.WEIGHT_LONG_SETTING,
                    PageCacheRecycler.WEIGHT_OBJECTS_SETTING,
                    PageCacheRecycler.TYPE_SETTING,
                    PluginsService.MANDATORY_SETTING,
                    BootstrapSettings.SECURITY_FILTER_BAD_DEFAULTS_SETTING,
                    BootstrapSettings.MEMORY_LOCK_SETTING,
                    BootstrapSettings.SYSTEM_CALL_FILTER_SETTING,
                    BootstrapSettings.CTRLHANDLER_SETTING,
                    KeyStoreWrapper.SEED_SETTING,
                    IndexingMemoryController.INDEX_BUFFER_SIZE_SETTING,
                    IndexingMemoryController.MIN_INDEX_BUFFER_SIZE_SETTING,
                    IndexingMemoryController.MAX_INDEX_BUFFER_SIZE_SETTING,
                    IndexingMemoryController.SHARD_INACTIVE_TIME_SETTING,
                    IndexingMemoryController.SHARD_MEMORY_INTERVAL_TIME_SETTING,
                    ResourceWatcherService.ENABLED,
                    ResourceWatcherService.RELOAD_INTERVAL_HIGH,
                    ResourceWatcherService.RELOAD_INTERVAL_MEDIUM,
                    ResourceWatcherService.RELOAD_INTERVAL_LOW,
                    SearchModule.INDICES_MAX_CLAUSE_COUNT_SETTING,
                    ThreadPool.ESTIMATED_TIME_INTERVAL_SETTING,
                    FastVectorHighlighter.SETTING_TV_HIGHLIGHT_MULTI_VALUE,
                    Node.BREAKER_TYPE_KEY,
                    OperationRouting.USE_ADAPTIVE_REPLICA_SELECTION_SETTING,
                    IndexGraveyard.SETTING_MAX_TOMBSTONES,
                    EnableAssignmentDecider.CLUSTER_TASKS_ALLOCATION_ENABLE_SETTING,
                    PeerFinder.DISCOVERY_FIND_PEERS_INTERVAL_SETTING,
                    PeerFinder.DISCOVERY_REQUEST_PEERS_TIMEOUT_SETTING,
                    ElectionSchedulerFactory.ELECTION_INITIAL_TIMEOUT_SETTING,
                    ElectionSchedulerFactory.ELECTION_BACK_OFF_TIME_SETTING,
                    ElectionSchedulerFactory.ELECTION_MAX_TIMEOUT_SETTING,
<<<<<<< HEAD
                    Coordinator.PUBLISH_TIMEOUT_SETTING,
                    Reconfigurator.CLUSTER_MASTER_RESILIENCE_LEVEL_SETTING
=======
                    ElectionSchedulerFactory.ELECTION_DURATION_SETTING,
                    Coordinator.PUBLISH_TIMEOUT_SETTING,
                    JoinHelper.JOIN_TIMEOUT_SETTING
>>>>>>> 303575f7
            )));

    public static List<SettingUpgrader<?>> BUILT_IN_SETTING_UPGRADERS = Collections.unmodifiableList(Arrays.asList(
            RemoteClusterAware.SEARCH_REMOTE_CLUSTER_SEEDS_UPGRADER,
            RemoteClusterAware.SEARCH_REMOTE_CLUSTERS_PROXY_UPGRADER,
            RemoteClusterService.SEARCH_REMOTE_CLUSTER_SKIP_UNAVAILABLE_UPGRADER));

}<|MERGE_RESOLUTION|>--- conflicted
+++ resolved
@@ -33,11 +33,8 @@
 import org.elasticsearch.cluster.action.index.MappingUpdatedAction;
 import org.elasticsearch.cluster.coordination.Coordinator;
 import org.elasticsearch.cluster.coordination.ElectionSchedulerFactory;
-<<<<<<< HEAD
+import org.elasticsearch.cluster.coordination.JoinHelper;
 import org.elasticsearch.cluster.coordination.Reconfigurator;
-=======
-import org.elasticsearch.cluster.coordination.JoinHelper;
->>>>>>> 303575f7
 import org.elasticsearch.cluster.metadata.IndexGraveyard;
 import org.elasticsearch.cluster.metadata.MetaData;
 import org.elasticsearch.cluster.routing.OperationRouting;
@@ -454,14 +451,11 @@
                     ElectionSchedulerFactory.ELECTION_INITIAL_TIMEOUT_SETTING,
                     ElectionSchedulerFactory.ELECTION_BACK_OFF_TIME_SETTING,
                     ElectionSchedulerFactory.ELECTION_MAX_TIMEOUT_SETTING,
-<<<<<<< HEAD
                     Coordinator.PUBLISH_TIMEOUT_SETTING,
-                    Reconfigurator.CLUSTER_MASTER_RESILIENCE_LEVEL_SETTING
-=======
                     ElectionSchedulerFactory.ELECTION_DURATION_SETTING,
                     Coordinator.PUBLISH_TIMEOUT_SETTING,
-                    JoinHelper.JOIN_TIMEOUT_SETTING
->>>>>>> 303575f7
+                    JoinHelper.JOIN_TIMEOUT_SETTING,
+                    Reconfigurator.CLUSTER_MASTER_RESILIENCE_LEVEL_SETTING
             )));
 
     public static List<SettingUpgrader<?>> BUILT_IN_SETTING_UPGRADERS = Collections.unmodifiableList(Arrays.asList(
