--- conflicted
+++ resolved
@@ -472,12 +472,9 @@
                     Reconfigurator.CLUSTER_AUTO_SHRINK_VOTING_CONFIGURATION,
                     TransportAddVotingTombstonesAction.MAXIMUM_VOTING_TOMBSTONES_SETTING,
                     ClusterBootstrapService.INITIAL_MASTER_NODE_COUNT_SETTING,
-<<<<<<< HEAD
+                    LagDetector.CLUSTER_FOLLOWER_LAG_TIMEOUT_SETTING,
                     DiscoveryUpgradeService.BWC_PING_TIMEOUT_SETTING,
-                    DiscoveryUpgradeService.ENABLE_UNSAFE_BOOTSTRAPPING_ON_UPGRADE_SETTING
-=======
-                    LagDetector.CLUSTER_FOLLOWER_LAG_TIMEOUT_SETTING
->>>>>>> a68a4645
+                    DiscoveryUpgradeService.ENABLE_UNSAFE_BOOTSTRAPPING_ON_UPGRADE_SETTING,
             )));
 
     public static List<SettingUpgrader<?>> BUILT_IN_SETTING_UPGRADERS = Collections.unmodifiableList(Arrays.asList(
