--- conflicted
+++ resolved
@@ -53,32 +53,9 @@
     }
 
     /**
-<<<<<<< HEAD
-     * Wraps the given instance in a {@link ToXContent} that will fully serialize the instance when serialized.
-     * @param chunkedToXContent instance to wrap
-     * @param isFragment        whether the wrapped instance is a fragment or a well-formed XContent object
-     */
-    static ToXContent wrapAsXContent(ChunkedToXContent chunkedToXContent, boolean isFragment) {
-        return new ToXContent() {
-            @Override
-            public XContentBuilder toXContent(XContentBuilder builder, Params params) throws IOException {
-                Iterator<? extends ToXContent> serialization = chunkedToXContent.toXContentChunked(params);
-                while (serialization.hasNext()) {
-                    serialization.next().toXContent(builder, params);
-                }
-                return builder;
-            }
-
-            @Override
-            public boolean isFragment() {
-                return isFragment;
-            }
-        };
-=======
      * @return true if this instances serializes as an x-content fragment. See {@link ToXContentObject} for additional details.
      */
     default boolean isFragment() {
         return true;
->>>>>>> b27e6eb8
     }
 }