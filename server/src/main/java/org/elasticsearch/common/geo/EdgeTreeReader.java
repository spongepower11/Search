/*
 * Licensed to Elasticsearch under one or more contributor
 * license agreements. See the NOTICE file distributed with
 * this work for additional information regarding copyright
 * ownership. Elasticsearch licenses this file to you under
 * the Apache License, Version 2.0 (the "License"); you may
 * not use this file except in compliance with the License.
 * You may obtain a copy of the License at
 *
 *    http://www.apache.org/licenses/LICENSE-2.0
 *
 * Unless required by applicable law or agreed to in writing,
 * software distributed under the License is distributed on an
 * "AS IS" BASIS, WITHOUT WARRANTIES OR CONDITIONS OF ANY
 * KIND, either express or implied.  See the License for the
 * specific language governing permissions and limitations
 * under the License.
 */
package org.elasticsearch.common.geo;

import org.apache.lucene.util.BytesRef;
import org.elasticsearch.common.io.stream.ByteBufferStreamInput;
import org.elasticsearch.common.io.stream.StreamInput;

import java.io.IOException;
import java.nio.ByteBuffer;
import java.util.Optional;

import static org.apache.lucene.geo.GeoUtils.lineCrossesLineWithBoundary;

public class EdgeTreeReader {
    final BytesRef bytesRef;
    final ByteBufferStreamInput input;

<<<<<<< HEAD
    public EdgeTreeReader(BytesRef bytesRef) {
        this.bytesRef = bytesRef;
        this.input = new ByteBufferStreamInput(ByteBuffer.wrap(bytesRef.bytes, bytesRef.offset, bytesRef.length));
    }

    public Extent getExtent() throws IOException {
        input.position(0);
        int thisMinX = input.readInt();
        int thisMinY = input.readInt();
        int thisMaxX = input.readInt();
        int thisMaxY = input.readInt();
        return new Extent(thisMinX, thisMinY, thisMaxX, thisMaxY);
=======
    public EdgeTreeReader(StreamInput input) throws IOException {
        int treeBytesSize = input.readVInt();
        this.bytesRef = input.readBytesRef(treeBytesSize);
>>>>>>> 49975f27
    }

    /**
     * Returns true if the rectangle query and the edge tree's shape overlap
     */
    public boolean containedInOrCrosses(int minX, int minY, int maxX, int maxY) throws IOException {
        Extent extent = new Extent(minX, minY, maxX, maxY);
        return this.containsBottomLeft(extent, true) || this.crosses(extent, true);
    }

    static Optional<Boolean> checkExtent(StreamInput input, Extent extent) throws IOException {
        int thisMinX = input.readInt();
        int thisMinY = input.readInt();
        int thisMaxX = input.readInt();
        int thisMaxY = input.readInt();

        if (thisMinY > extent.maxY || thisMaxX < extent.minX || thisMaxY < extent.minY || thisMinX > extent.maxX) {
            return Optional.of(false); // tree and bbox-query are disjoint
        }

        if (extent.minX <= thisMinX && extent.minY <= thisMinY && extent.maxX >= thisMaxX && extent.maxY >= thisMaxY) {
            return Optional.of(true); // bbox-query fully contains tree's extent.
        }
        return Optional.empty();
    }

    boolean containsBottomLeft(Extent extent, boolean resetInput) throws IOException {
        if (resetInput) {
            input.position(0);
        }

        Optional<Boolean> extentCheck = checkExtent(input, extent);
        if (extentCheck.isPresent()) {
            return extentCheck.get();
        }

        return containsBottomLeft(readRoot(input.position()), extent);
    }

    public boolean crosses(Extent extent, boolean resetInput) throws IOException {
        if (resetInput) {
            input.position(0);
        }

        Optional<Boolean> extentCheck = checkExtent(input, extent);
        if (extentCheck.isPresent()) {
            return extentCheck.get();
        }

        return crosses(readRoot(input.position()), extent);
    }

    public Edge readRoot(int position) throws IOException {
        return readEdge(position);
    }

    private Edge readEdge(int position) throws IOException {
        input.position(position);
        int minY = input.readInt();
        int maxY = input.readInt();
        int x1 = input.readInt();
        int y1 = input.readInt();
        int x2 = input.readInt();
        int y2 = input.readInt();
        int rightOffset = input.readInt();
        return new Edge(input.position(), x1, y1, x2, y2, minY, maxY, rightOffset);
    }


    Edge readLeft(Edge root) throws IOException {
        return readEdge(root.streamOffset);
    }

    Edge readRight(Edge root) throws IOException {
        return readEdge(root.streamOffset + root.rightOffset);
    }

    /**
     * Returns true if the bottom-left point of the rectangle query is contained within the
     * tree's edges.
     */
    private boolean containsBottomLeft(Edge root, Extent extent) throws IOException {
        boolean res = false;
        if (root.maxY >= extent.minY) {
            // is bbox-query contained within linearRing
            // cast infinite ray to the right from bottom-left of bbox-query to see if it intersects edge
            if (lineCrossesLineWithBoundary(root.x1, root.y1, root.x2, root.y2, extent.minX, extent.minY, Integer.MAX_VALUE, extent.minY)) {
                res = true;
            }

            if (root.rightOffset > 0) { /* has left node */
                res ^= containsBottomLeft(readLeft(root), extent);
            }

            if (root.rightOffset > 0 && extent.maxY >= root.minY) { /* no right node if rightOffset == -1 */
                res ^= containsBottomLeft(readRight(root), extent);
            }
        }
        return res;
    }

    /**
     * Returns true if the box crosses any edge in this edge subtree
     * */
    private boolean crosses(Edge root, Extent extent) throws IOException {
        // we just have to cross one edge to answer the question, so we descend the tree and return when we do.
        if (root.maxY >= extent.minY) {

            // does rectangle's edges intersect or reside inside polygon's edge
            if (lineCrossesLineWithBoundary(root.x1, root.y1, root.x2, root.y2,
                extent.minX, extent.minY, extent.maxX, extent.minY) ||
                lineCrossesLineWithBoundary(root.x1, root.y1, root.x2, root.y2,
                    extent.maxX, extent.minY, extent.maxX, extent.maxY) ||
                lineCrossesLineWithBoundary(root.x1, root.y1, root.x2, root.y2,
                    extent.maxX, extent.maxY, extent.minX, extent.maxY) ||
                lineCrossesLineWithBoundary(root.x1, root.y1, root.x2, root.y2,
                    extent.minX, extent.maxY, extent.minX, extent.minY)) {
                return true;
            }
            /* has left node */
            if (root.rightOffset > 0 && crosses(readLeft(root), extent)) {
                return true;
            }

            /* no right node if rightOffset == -1 */
            if (root.rightOffset > 0 && extent.maxY >= root.minY && crosses(readRight(root), extent)) {
                return true;
            }
        }
        return false;
    }

    static final class Extent {
        final int minX;
        final int minY;
        final int maxX;
        final int maxY;

        Extent(int minX, int minY, int maxX, int maxY) {
            this.minX = minX;
            this.minY = minY;
            this.maxX = maxX;
            this.maxY = maxY;
        }
    }

    private static class Edge {
        int streamOffset;
        int x1;
        int y1;
        int x2;
        int y2;
        int minY;
        int maxY;
        int rightOffset;

        /**
         * Object representing an edge node read from bytes
         *
         * @param streamOffset offset in byte-reference where edge terminates
         * @param x1 x-coordinate of first point in segment
         * @param y1 y-coordinate of first point in segment
         * @param x2 x-coordinate of second point in segment
         * @param y2 y-coordinate of second point in segment
         * @param minY minimum y-coordinate in this edge-node's tree
         * @param maxY maximum y-coordinate in this edge-node's tree
         * @param rightOffset the start offset in the byte-reference of the right edge-node
         */
        Edge(int streamOffset, int x1, int y1, int x2, int y2, int minY, int maxY, int rightOffset) {
            this.streamOffset = streamOffset;
            this.x1 = x1;
            this.y1 = y1;
            this.x2 = x2;
            this.y2 = y2;
            this.minY = minY;
            this.maxY = maxY;
            this.rightOffset = rightOffset;
        }
    }
}<|MERGE_RESOLUTION|>--- conflicted
+++ resolved
@@ -32,9 +32,9 @@
     final BytesRef bytesRef;
     final ByteBufferStreamInput input;
 
-<<<<<<< HEAD
-    public EdgeTreeReader(BytesRef bytesRef) {
-        this.bytesRef = bytesRef;
+    public EdgeTreeReader(StreamInput input) throws IOException {
+        int treeBytesSize = input.readVInt();
+        this.bytesRef = input.readBytesRef(treeBytesSize);
         this.input = new ByteBufferStreamInput(ByteBuffer.wrap(bytesRef.bytes, bytesRef.offset, bytesRef.length));
     }
 
@@ -45,11 +45,6 @@
         int thisMaxX = input.readInt();
         int thisMaxY = input.readInt();
         return new Extent(thisMinX, thisMinY, thisMaxX, thisMaxY);
-=======
-    public EdgeTreeReader(StreamInput input) throws IOException {
-        int treeBytesSize = input.readVInt();
-        this.bytesRef = input.readBytesRef(treeBytesSize);
->>>>>>> 49975f27
     }
 
     /**
