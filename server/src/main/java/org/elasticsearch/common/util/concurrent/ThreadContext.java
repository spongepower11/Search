/*
 * Licensed to Elasticsearch under one or more contributor
 * license agreements. See the NOTICE file distributed with
 * this work for additional information regarding copyright
 * ownership. Elasticsearch licenses this file to you under
 * the Apache License, Version 2.0 (the "License"); you may
 * not use this file except in compliance with the License.
 * You may obtain a copy of the License at
 *
 *    http://www.apache.org/licenses/LICENSE-2.0
 *
 * Unless required by applicable law or agreed to in writing,
 * software distributed under the License is distributed on an
 * "AS IS" BASIS, WITHOUT WARRANTIES OR CONDITIONS OF ANY
 * KIND, either express or implied.  See the License for the
 * specific language governing permissions and limitations
 * under the License.
 */
package org.elasticsearch.common.util.concurrent;

import org.apache.logging.log4j.LogManager;
import org.apache.logging.log4j.Logger;
import org.apache.lucene.util.CloseableThreadLocal;
import org.elasticsearch.action.support.ContextPreservingActionListener;
import org.elasticsearch.client.OriginSettingClient;
import org.elasticsearch.common.io.stream.StreamInput;
import org.elasticsearch.common.io.stream.StreamOutput;
import org.elasticsearch.common.io.stream.Writeable;
import org.elasticsearch.common.settings.Setting;
import org.elasticsearch.common.settings.Setting.Property;
import org.elasticsearch.common.settings.Settings;
import org.elasticsearch.http.HttpTransportSettings;
import org.elasticsearch.tasks.Task;

import java.io.Closeable;
import java.io.IOException;
import java.nio.charset.StandardCharsets;
import java.util.ArrayList;
import java.util.Collections;
import java.util.EnumSet;
import java.util.HashMap;
import java.util.LinkedHashSet;
import java.util.List;
import java.util.Map;
import java.util.Set;
import java.util.concurrent.atomic.AtomicBoolean;
import java.util.function.BiConsumer;
import java.util.function.BinaryOperator;
import java.util.function.Function;
import java.util.function.Supplier;
import java.util.stream.Collector;
import java.util.stream.Stream;

import static org.elasticsearch.http.HttpTransportSettings.SETTING_HTTP_MAX_WARNING_HEADER_COUNT;
import static org.elasticsearch.http.HttpTransportSettings.SETTING_HTTP_MAX_WARNING_HEADER_SIZE;


/**
 * A ThreadContext is a map of string headers and a transient map of keyed objects that are associated with
 * a thread. It allows to store and retrieve header information across method calls, network calls as well as threads spawned from a
 * thread that has a {@link ThreadContext} associated with. Threads spawned from a {@link org.elasticsearch.threadpool.ThreadPool}
 * have out of the box support for {@link ThreadContext} and all threads spawned will inherit the {@link ThreadContext} from the thread
 * that it is forking from.". Network calls will also preserve the senders headers automatically.
 * <p>
 * Consumers of ThreadContext usually don't need to interact with adding or stashing contexts. Every elasticsearch thread is managed by
 * a thread pool or executor being responsible for stashing and restoring the threads context. For instance if a network request is
 * received, all headers are deserialized from the network and directly added as the headers of the threads {@link ThreadContext}
 * (see {@link #readHeaders(StreamInput)}. In order to not modify the context that is currently active on this thread the network code
 * uses a try/with pattern to stash it's current context, read headers into a fresh one and once the request is handled or a handler thread
 * is forked (which in turn inherits the context) it restores the previous context. For instance:
 * </p>
 * <pre>
 *     // current context is stashed and replaced with a default context
 *     try (StoredContext context = threadContext.stashContext()) {
 *         threadContext.readHeaders(in); // read headers into current context
 *         if (fork) {
 *             threadPool.execute(() -&gt; request.handle()); // inherits context
 *         } else {
 *             request.handle();
 *         }
 *     }
 *     // previous context is restored on StoredContext#close()
 * </pre>
 *
 */
public final class ThreadContext implements Closeable, Writeable {

    public static final String PREFIX = "request.headers";
    public static final Setting<Settings> DEFAULT_HEADERS_SETTING = Setting.groupSetting(PREFIX + ".", Property.NodeScope);

    /**
     * Name for the {@link #stashWithOrigin origin} attribute.
     */
    public static final String ACTION_ORIGIN_TRANSIENT_NAME = "action.origin";

    private static final Logger logger = LogManager.getLogger(ThreadContext.class);
    private static final ThreadContextStruct DEFAULT_CONTEXT = new ThreadContextStruct();
    private final Map<String, String> defaultHeader;
    private final ContextThreadLocal threadLocal;
    private final int maxWarningHeaderCount;
    private final long maxWarningHeaderSize;

    /**
     * Creates a new ThreadContext instance
     * @param settings the settings to read the default request headers from
     */
    public ThreadContext(Settings settings) {
        Settings headers = DEFAULT_HEADERS_SETTING.get(settings);
        if (headers == null) {
            this.defaultHeader = Collections.emptyMap();
        } else {
            Map<String, String> defaultHeader = new HashMap<>();
            for (String key : headers.names()) {
                defaultHeader.put(key, headers.get(key));
            }
            this.defaultHeader = Collections.unmodifiableMap(defaultHeader);
        }
        threadLocal = new ContextThreadLocal();
        this.maxWarningHeaderCount = SETTING_HTTP_MAX_WARNING_HEADER_COUNT.get(settings);
        this.maxWarningHeaderSize = SETTING_HTTP_MAX_WARNING_HEADER_SIZE.get(settings).getBytes();
    }

    @Override
    public void close() {
        threadLocal.close();
    }

    /**
     * Removes the current context and resets a default context. The removed context can be
     * restored by closing the returned {@link StoredContext}.
     */
    public StoredContext stashContext() {
        final ThreadContextStruct context = threadLocal.get();
<<<<<<< HEAD
        if(context.requestHeaders.containsKey(Task.X_OPAQUE_ID)) {
            ThreadContextStruct threadContextStruct =
                DEFAULT_CONTEXT.putHeaders(Map.of(Task.X_OPAQUE_ID, context.requestHeaders.get(Task.X_OPAQUE_ID)));
            threadLocal.set(threadContextStruct);
        } else{
            threadLocal.set(null);
        }
        return () -> threadLocal.set(context);
=======
        threadLocal.set(null);
        return () -> {
            // If the node and thus the threadLocal get closed while this task
            // is still executing, we don't want this runnable to fail with an
            // uncaught exception
            try {
                threadLocal.set(context);
            } catch (IllegalStateException e) {
                if (isClosed() == false) {
                    throw e;
                }
            }
        };
>>>>>>> d8809605
    }

    /**
     * Removes the current context and resets a default context marked with as
     * originating from the supplied string. The removed context can be
     * restored by closing the returned {@link StoredContext}. Callers should
     * be careful to save the current context before calling this method and
     * restore it any listeners, likely with
     * {@link ContextPreservingActionListener}. Use {@link OriginSettingClient}
     * which can be used to do this automatically.
     * <p>
     * Without security the origin is ignored, but security uses it to authorize
     * actions that are made up of many sub-actions. These actions call
     * {@link #stashWithOrigin} before performing on behalf of a user that
     * should be allowed even if the user doesn't have permission to perform
     * those actions on their own.
     * <p>
     * For example, a user might not have permission to GET from the tasks index
     * but the tasks API will perform a get on their behalf using this method
     * if it can't find the task in memory.
     */
    public StoredContext stashWithOrigin(String origin) {
        final ThreadContext.StoredContext storedContext = stashContext();
        putTransient(ACTION_ORIGIN_TRANSIENT_NAME, origin);
        return storedContext;
    }

    /**
     * Removes the current context and resets a new context that contains a merge of the current headers and the given headers.
     * The removed context can be restored when closing the returned {@link StoredContext}. The merge strategy is that headers
     * that are already existing are preserved unless they are defaults.
     */
    public StoredContext stashAndMergeHeaders(Map<String, String> headers) {
        final ThreadContextStruct context = threadLocal.get();
        Map<String, String> newHeader = new HashMap<>(headers);
        newHeader.putAll(context.requestHeaders);
        threadLocal.set(DEFAULT_CONTEXT.putHeaders(newHeader));
        return () -> threadLocal.set(context);
    }

    /**
     * Just like {@link #stashContext()} but no default context is set.
     * @param preserveResponseHeaders if set to <code>true</code> the response headers of the restore thread will be preserved.
     */
    public StoredContext newStoredContext(boolean preserveResponseHeaders) {
        final ThreadContextStruct context = threadLocal.get();
        return ()  -> {
            if (preserveResponseHeaders && threadLocal.get() != context) {
                threadLocal.set(context.putResponseHeaders(threadLocal.get().responseHeaders));
            } else {
                threadLocal.set(context);
            }
        };
    }

    /**
     * Returns a supplier that gathers a {@link #newStoredContext(boolean)} and restores it once the
     * returned supplier is invoked. The context returned from the supplier is a stored version of the
     * suppliers callers context that should be restored once the originally gathered context is not needed anymore.
     * For instance this method should be used like this:
     *
     * <pre>
     *     Supplier&lt;ThreadContext.StoredContext&gt; restorable = context.newRestorableContext(true);
     *     new Thread() {
     *         public void run() {
     *             try (ThreadContext.StoredContext ctx = restorable.get()) {
     *                 // execute with the parents context and restore the threads context afterwards
     *             }
     *         }
     *
     *     }.start();
     * </pre>
     *
     * @param preserveResponseHeaders if set to <code>true</code> the response headers of the restore thread will be preserved.
     * @return a restorable context supplier
     */
    public Supplier<StoredContext> newRestorableContext(boolean preserveResponseHeaders) {
        return wrapRestorable(newStoredContext(preserveResponseHeaders));
    }

    /**
     * Same as {@link #newRestorableContext(boolean)} but wraps an existing context to restore.
     * @param storedContext the context to restore
     */
    public Supplier<StoredContext> wrapRestorable(StoredContext storedContext) {
        return () -> {
            StoredContext context = newStoredContext(false);
            storedContext.restore();
            return context;
        };
    }

    @Override
    public void writeTo(StreamOutput out) throws IOException {
        threadLocal.get().writeTo(out, defaultHeader);
    }

    /**
     * Reads the headers from the stream into the current context
     */
    public void readHeaders(StreamInput in) throws IOException {
        threadLocal.set(new ThreadContext.ThreadContextStruct(in));
    }

    /**
     * Returns the header for the given key or <code>null</code> if not present
     */
    public String getHeader(String key) {
        String value = threadLocal.get().requestHeaders.get(key);
        if (value == null)  {
            return defaultHeader.get(key);
        }
        return value;
    }

    /**
     * Returns all of the request contexts headers
     */
    public Map<String, String> getHeaders() {
        HashMap<String, String> map = new HashMap<>(defaultHeader);
        map.putAll(threadLocal.get().requestHeaders);
        return Collections.unmodifiableMap(map);
    }

    /**
     * Get a copy of all <em>response</em> headers.
     *
     * @return Never {@code null}.
     */
    public Map<String, List<String>> getResponseHeaders() {
        Map<String, Set<String>> responseHeaders = threadLocal.get().responseHeaders;
        HashMap<String, List<String>> map = new HashMap<>(responseHeaders.size());

        for (Map.Entry<String, Set<String>> entry : responseHeaders.entrySet()) {
            map.put(entry.getKey(), Collections.unmodifiableList(new ArrayList<>(entry.getValue())));
        }

        return Collections.unmodifiableMap(map);
    }

    /**
     * Copies all header key, value pairs into the current context
     */
    public void copyHeaders(Iterable<Map.Entry<String, String>> headers) {
        threadLocal.set(threadLocal.get().copyHeaders(headers));
    }

    /**
     * Puts a header into the context
     */
    public void putHeader(String key, String value) {
        threadLocal.set(threadLocal.get().putRequest(key, value));
    }

    /**
     * Puts all of the given headers into this context
     */
    public void putHeader(Map<String, String> header) {
        threadLocal.set(threadLocal.get().putHeaders(header));
    }

    /**
     * Puts a transient header object into this context
     */
    public void putTransient(String key, Object value) {
        threadLocal.set(threadLocal.get().putTransient(key, value));
    }

    /**
     * Returns a transient header object or <code>null</code> if there is no header for the given key
     */
    @SuppressWarnings("unchecked") // (T)object
    public <T> T getTransient(String key) {
        return (T) threadLocal.get().transientHeaders.get(key);
    }

    /**
     * Add the {@code value} for the specified {@code key} Any duplicate {@code value} is ignored.
     *
     * @param key         the header name
     * @param value       the header value
     */
    public void addResponseHeader(final String key, final String value) {
        addResponseHeader(key, value, v -> v);
    }

    /**
     * Add the {@code value} for the specified {@code key} with the specified {@code uniqueValue} used for de-duplication. Any duplicate
     * {@code value} after applying {@code uniqueValue} is ignored.
     *
     * @param key         the header name
     * @param value       the header value
     * @param uniqueValue the function that produces de-duplication values
     */
    public void addResponseHeader(final String key, final String value, final Function<String, String> uniqueValue) {
        /*
         * Updating the thread local is expensive due to a shared reference that we synchronize on, so we should only do it if the thread
         * context struct changed. It will not change if we de-duplicate this value to an existing one, or if we don't add a new one because
         * we have reached capacity.
         */
        final ThreadContextStruct current = threadLocal.get();
        final ThreadContextStruct maybeNext =
                current.putResponse(key, value, uniqueValue, maxWarningHeaderCount, maxWarningHeaderSize);
        if (current != maybeNext) {
            threadLocal.set(maybeNext);
        }
    }

    /**
     * Saves the current thread context and wraps command in a Runnable that restores that context before running command. If
     * <code>command</code> has already been passed through this method then it is returned unaltered rather than wrapped twice.
     */
    public Runnable preserveContext(Runnable command) {
        if (command instanceof ContextPreservingAbstractRunnable) {
            return command;
        }
        if (command instanceof ContextPreservingRunnable) {
            return command;
        }
        if (command instanceof AbstractRunnable) {
            return new ContextPreservingAbstractRunnable((AbstractRunnable) command);
        }
        return new ContextPreservingRunnable(command);
    }

    /**
     * Unwraps a command that was previously wrapped by {@link #preserveContext(Runnable)}.
     */
    public Runnable unwrap(Runnable command) {
        if (command instanceof WrappedRunnable) {
            return ((WrappedRunnable) command).unwrap();
        }
        return command;
    }

    /**
     * Returns true if the current context is the default context.
     */
    boolean isDefaultContext() {
        return threadLocal.get() == DEFAULT_CONTEXT;
    }

    /**
     * Marks this thread context as an internal system context. This signals that actions in this context are issued
     * by the system itself rather than by a user action.
     */
    public void markAsSystemContext() {
        threadLocal.set(threadLocal.get().setSystemContext());
    }

    /**
     * Returns <code>true</code> iff this context is a system context
     */
    public boolean isSystemContext() {
        return threadLocal.get().isSystemContext;
    }

    /**
     * Returns <code>true</code> if the context is closed, otherwise <code>true</code>
     */
    public boolean isClosed() {
        return threadLocal.closed.get();
    }

    @FunctionalInterface
    public interface StoredContext extends AutoCloseable {
        @Override
        void close();

        default void restore() {
            close();
        }
    }

    private static final class ThreadContextStruct {
        private final Map<String, String> requestHeaders;
        private final Map<String, Object> transientHeaders;
        private final Map<String, Set<String>> responseHeaders;
        private final boolean isSystemContext;
        private long warningHeadersSize; //saving current warning headers' size not to recalculate the size with every new warning header
        private ThreadContextStruct(StreamInput in) throws IOException {
            final int numRequest = in.readVInt();
            Map<String, String> requestHeaders = numRequest == 0 ? Collections.emptyMap() : new HashMap<>(numRequest);
            for (int i = 0; i < numRequest; i++) {
                requestHeaders.put(in.readString(), in.readString());
            }

            this.requestHeaders = requestHeaders;
            this.responseHeaders = in.readMap(StreamInput::readString, input -> {
                final int size = input.readVInt();
                if (size == 0) {
                    return Collections.emptySet();
                } else if (size == 1) {
                    return Collections.singleton(input.readString());
                } else {
                    // use a linked hash set to preserve order
                    final LinkedHashSet<String> values = new LinkedHashSet<>(size);
                    for (int i = 0; i < size; i++) {
                        final String value = input.readString();
                        final boolean added = values.add(value);
                        assert added : value;
                    }
                    return values;
                }
            });
            this.transientHeaders = Collections.emptyMap();
            isSystemContext = false; // we never serialize this it's a transient flag
            this.warningHeadersSize = 0L;
        }

        private ThreadContextStruct setSystemContext() {
            if (isSystemContext) {
                return this;
            }
            return new ThreadContextStruct(requestHeaders, responseHeaders, transientHeaders, true);
        }

        private ThreadContextStruct(Map<String, String> requestHeaders,
                                    Map<String, Set<String>> responseHeaders,
                                    Map<String, Object> transientHeaders, boolean isSystemContext) {
            this.requestHeaders = requestHeaders;
            this.responseHeaders = responseHeaders;
            this.transientHeaders = transientHeaders;
            this.isSystemContext = isSystemContext;
            this.warningHeadersSize = 0L;
        }

        private ThreadContextStruct(Map<String, String> requestHeaders,
                                    Map<String, Set<String>> responseHeaders,
                                    Map<String, Object> transientHeaders, boolean isSystemContext,
                                    long warningHeadersSize) {
            this.requestHeaders = requestHeaders;
            this.responseHeaders = responseHeaders;
            this.transientHeaders = transientHeaders;
            this.isSystemContext = isSystemContext;
            this.warningHeadersSize = warningHeadersSize;
        }

        /**
         * This represents the default context and it should only ever be called by {@link #DEFAULT_CONTEXT}.
         */
        private ThreadContextStruct() {
            this(Collections.emptyMap(), Collections.emptyMap(), Collections.emptyMap(), false);
        }

        private ThreadContextStruct putRequest(String key, String value) {
            Map<String, String> newRequestHeaders = new HashMap<>(this.requestHeaders);
            putSingleHeader(key, value, newRequestHeaders);
            return new ThreadContextStruct(newRequestHeaders, responseHeaders, transientHeaders, isSystemContext);
        }

        private void putSingleHeader(String key, String value, Map<String, String> newHeaders) {
            if (newHeaders.putIfAbsent(key, value) != null) {
                throw new IllegalArgumentException("value for key [" + key + "] already present");
            }
        }

        private ThreadContextStruct putHeaders(Map<String, String> headers) {
            if (headers.isEmpty()) {
                return this;
            } else {
                final Map<String, String> newHeaders = new HashMap<>(this.requestHeaders);
                for (Map.Entry<String, String> entry : headers.entrySet()) {
                    putSingleHeader(entry.getKey(), entry.getValue(), newHeaders);
                }
                return new ThreadContextStruct(newHeaders, responseHeaders, transientHeaders, isSystemContext);
            }
        }

        private ThreadContextStruct putResponseHeaders(Map<String, Set<String>> headers) {
            assert headers != null;
            if (headers.isEmpty()) {
                return this;
            }
            final Map<String, Set<String>> newResponseHeaders = new HashMap<>(this.responseHeaders);
            for (Map.Entry<String, Set<String>> entry : headers.entrySet()) {
                String key = entry.getKey();
                final Set<String> existingValues = newResponseHeaders.get(key);
                if (existingValues != null) {
                    final Set<String> newValues =
                            Stream.concat(entry.getValue().stream(), existingValues.stream()).collect(LINKED_HASH_SET_COLLECTOR);
                    newResponseHeaders.put(key, Collections.unmodifiableSet(newValues));
                } else {
                    newResponseHeaders.put(key, entry.getValue());
                }
            }
            return new ThreadContextStruct(requestHeaders, newResponseHeaders, transientHeaders, isSystemContext);
        }

        private ThreadContextStruct putResponse(final String key, final String value, final Function<String, String> uniqueValue,
                final int maxWarningHeaderCount, final long maxWarningHeaderSize) {
            assert value != null;
            long newWarningHeaderSize = warningHeadersSize;
            //check if we can add another warning header - if max size within limits
            if (key.equals("Warning") && (maxWarningHeaderSize != -1)) { //if size is NOT unbounded, check its limits
                if (warningHeadersSize > maxWarningHeaderSize) { // if max size has already been reached before
                    logger.warn("Dropping a warning header, as their total size reached the maximum allowed of ["
                            + maxWarningHeaderSize + "] bytes set in ["
                            + HttpTransportSettings.SETTING_HTTP_MAX_WARNING_HEADER_SIZE.getKey() + "]!");
                    return this;
                }
                newWarningHeaderSize += "Warning".getBytes(StandardCharsets.UTF_8).length + value.getBytes(StandardCharsets.UTF_8).length;
                if (newWarningHeaderSize > maxWarningHeaderSize) {
                    logger.warn("Dropping a warning header, as their total size reached the maximum allowed of ["
                            + maxWarningHeaderSize + "] bytes set in ["
                            + HttpTransportSettings.SETTING_HTTP_MAX_WARNING_HEADER_SIZE.getKey() + "]!");
                    return new ThreadContextStruct(requestHeaders, responseHeaders,
                        transientHeaders, isSystemContext, newWarningHeaderSize);
                }
            }

            final Map<String, Set<String>> newResponseHeaders;
            final Set<String> existingValues = responseHeaders.get(key);
            if (existingValues != null) {
                if (existingValues.contains(uniqueValue.apply(value))) {
                    return this;
                }
                // preserve insertion order
                final Set<String> newValues = Stream.concat(existingValues.stream(), Stream.of(value)).collect(LINKED_HASH_SET_COLLECTOR);
                newResponseHeaders = new HashMap<>(responseHeaders);
                newResponseHeaders.put(key, Collections.unmodifiableSet(newValues));
            } else {
                newResponseHeaders = new HashMap<>(responseHeaders);
                newResponseHeaders.put(key, Collections.singleton(value));
            }

            //check if we can add another warning header - if max count within limits
            if ((key.equals("Warning")) && (maxWarningHeaderCount != -1)) { //if count is NOT unbounded, check its limits
                final int warningHeaderCount = newResponseHeaders.containsKey("Warning") ? newResponseHeaders.get("Warning").size() : 0;
                if (warningHeaderCount > maxWarningHeaderCount) {
                    logger.warn("Dropping a warning header, as their total count reached the maximum allowed of ["
                            + maxWarningHeaderCount + "] set in ["
                            + HttpTransportSettings.SETTING_HTTP_MAX_WARNING_HEADER_COUNT.getKey() + "]!");
                    return this;
                }
            }
            return new ThreadContextStruct(requestHeaders, newResponseHeaders, transientHeaders, isSystemContext, newWarningHeaderSize);
        }


        private ThreadContextStruct putTransient(String key, Object value) {
            Map<String, Object> newTransient = new HashMap<>(this.transientHeaders);
            if (newTransient.putIfAbsent(key, value) != null) {
                throw new IllegalArgumentException("value for key [" + key + "] already present");
            }
            return new ThreadContextStruct(requestHeaders, responseHeaders, newTransient, isSystemContext);
        }

        private ThreadContextStruct copyHeaders(Iterable<Map.Entry<String, String>> headers) {
            Map<String, String> newHeaders = new HashMap<>();
            for (Map.Entry<String, String> header : headers) {
                newHeaders.put(header.getKey(), header.getValue());
            }
            return putHeaders(newHeaders);
        }

        private void writeTo(StreamOutput out, Map<String, String> defaultHeaders) throws IOException {
            final Map<String, String> requestHeaders;
            if (defaultHeaders.isEmpty()) {
                requestHeaders = this.requestHeaders;
            } else {
                requestHeaders = new HashMap<>(defaultHeaders);
                requestHeaders.putAll(this.requestHeaders);
            }

            out.writeVInt(requestHeaders.size());
            for (Map.Entry<String, String> entry : requestHeaders.entrySet()) {
                out.writeString(entry.getKey());
                out.writeString(entry.getValue());
            }

            out.writeMap(responseHeaders, StreamOutput::writeString, StreamOutput::writeStringCollection);
        }
    }

    private static class ContextThreadLocal extends CloseableThreadLocal<ThreadContextStruct> {
        private final AtomicBoolean closed = new AtomicBoolean(false);

        @Override
        public void set(ThreadContextStruct object) {
            try {
                if (object == DEFAULT_CONTEXT) {
                    super.set(null);
                } else {
                    super.set(object);
                }
            } catch (NullPointerException ex) {
                /* This is odd but CloseableThreadLocal throws a NPE if it was closed but still accessed.
                   to get a real exception we call ensureOpen() to tell the user we are already closed.*/
                ensureOpen();
                throw ex;
            }
        }

        @Override
        public ThreadContextStruct get() {
            try {
                ThreadContextStruct threadContextStruct = super.get();
                if (threadContextStruct != null) {
                    return threadContextStruct;
                }
                return DEFAULT_CONTEXT;
            } catch (NullPointerException ex) {
                /* This is odd but CloseableThreadLocal throws a NPE if it was closed but still accessed.
                   to get a real exception we call ensureOpen() to tell the user we are already closed.*/
                ensureOpen();
                throw ex;
            }
        }

        private void ensureOpen() {
            if (closed.get()) {
                throw new IllegalStateException("threadcontext is already closed");
            }
        }

        @Override
        public void close() {
            if (closed.compareAndSet(false, true)) {
                super.close();
            }
        }
    }

    /**
     * Wraps a Runnable to preserve the thread context.
     */
    private class ContextPreservingRunnable implements WrappedRunnable {
        private final Runnable in;
        private final ThreadContext.StoredContext ctx;

        private ContextPreservingRunnable(Runnable in) {
            ctx = newStoredContext(false);
            this.in = in;
        }

        @Override
        public void run() {
            boolean whileRunning = false;
            try (ThreadContext.StoredContext ignore = stashContext()){
                ctx.restore();
                whileRunning = true;
                in.run();
                whileRunning = false;
            } catch (IllegalStateException ex) {
                if (whileRunning || threadLocal.closed.get() == false) {
                    throw ex;
                }
                // if we hit an ISE here we have been shutting down
                // this comes from the threadcontext and barfs if
                // our threadpool has been shutting down
            }
        }

        @Override
        public String toString() {
            return in.toString();
        }

        @Override
        public Runnable unwrap() {
            return in;
        }
    }

    /**
     * Wraps an AbstractRunnable to preserve the thread context.
     */
    private class ContextPreservingAbstractRunnable extends AbstractRunnable implements WrappedRunnable {
        private final AbstractRunnable in;
        private final ThreadContext.StoredContext creatorsContext;

        private ThreadContext.StoredContext threadsOriginalContext = null;

        private ContextPreservingAbstractRunnable(AbstractRunnable in) {
            creatorsContext = newStoredContext(false);
            this.in = in;
        }

        @Override
        public boolean isForceExecution() {
            return in.isForceExecution();
        }

        @Override
        public void onAfter() {
            try {
                in.onAfter();
            } finally {
                if (threadsOriginalContext != null) {
                    threadsOriginalContext.restore();
                }
            }
        }

        @Override
        public void onFailure(Exception e) {
            in.onFailure(e);
        }

        @Override
        public void onRejection(Exception e) {
            in.onRejection(e);
        }

        @Override
        protected void doRun() throws Exception {
            boolean whileRunning = false;
            threadsOriginalContext = stashContext();
            try {
                creatorsContext.restore();
                whileRunning = true;
                in.doRun();
                whileRunning = false;
            } catch (IllegalStateException ex) {
                if (whileRunning || threadLocal.closed.get() == false) {
                    throw ex;
                }
                // if we hit an ISE here we have been shutting down
                // this comes from the threadcontext and barfs if
                // our threadpool has been shutting down
            }
        }

        @Override
        public String toString() {
            return in.toString();
        }

        @Override
        public AbstractRunnable unwrap() {
            return in;
        }
    }

    private static final Collector<String, Set<String>, Set<String>> LINKED_HASH_SET_COLLECTOR = new LinkedHashSetCollector<>();

    private static class LinkedHashSetCollector<T> implements Collector<T, Set<T>, Set<T>> {
        @Override
        public Supplier<Set<T>> supplier() {
            return LinkedHashSet::new;
        }

        @Override
        public BiConsumer<Set<T>, T> accumulator() {
            return Set::add;
        }

        @Override
        public BinaryOperator<Set<T>> combiner() {
            return (left, right) -> {
                left.addAll(right);
                return left;
            };
        }

        @Override
        public Function<Set<T>, Set<T>> finisher() {
            return Function.identity();
        }

        private static final Set<Characteristics> CHARACTERISTICS =
                Collections.unmodifiableSet(EnumSet.of(Collector.Characteristics.IDENTITY_FINISH));

        @Override
        public Set<Characteristics> characteristics() {
            return CHARACTERISTICS;
        }
    }

}<|MERGE_RESOLUTION|>--- conflicted
+++ resolved
@@ -131,7 +131,6 @@
      */
     public StoredContext stashContext() {
         final ThreadContextStruct context = threadLocal.get();
-<<<<<<< HEAD
         if(context.requestHeaders.containsKey(Task.X_OPAQUE_ID)) {
             ThreadContextStruct threadContextStruct =
                 DEFAULT_CONTEXT.putHeaders(Map.of(Task.X_OPAQUE_ID, context.requestHeaders.get(Task.X_OPAQUE_ID)));
@@ -139,9 +138,6 @@
         } else{
             threadLocal.set(null);
         }
-        return () -> threadLocal.set(context);
-=======
-        threadLocal.set(null);
         return () -> {
             // If the node and thus the threadLocal get closed while this task
             // is still executing, we don't want this runnable to fail with an
@@ -154,7 +150,6 @@
                 }
             }
         };
->>>>>>> d8809605
     }
 
     /**
