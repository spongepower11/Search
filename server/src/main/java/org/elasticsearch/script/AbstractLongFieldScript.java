--- conflicted
+++ resolved
@@ -29,15 +29,6 @@
     @Override
     protected void prepareExecute() {
         count = 0;
-<<<<<<< HEAD
-        setDocument(docId);
-        try {
-            execute();
-        } catch (RuntimeException e) {
-            exceptionHandler.handleError(e, fieldName);
-        }
-=======
->>>>>>> 661ea5f7
     }
 
     /**
