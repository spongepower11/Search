
/*
 * Copyright Elasticsearch B.V. and/or licensed to Elasticsearch B.V. under one
 * or more contributor license agreements. Licensed under the Elastic License
 * 2.0 and the Server Side Public License, v 1; you may not use this file except
 * in compliance with, at your election, the Elastic License 2.0 or the Server
 * Side Public License, v 1.
 */

package org.elasticsearch.script;

import org.elasticsearch.core.TimeValue;
import org.elasticsearch.index.VersionType;
import org.elasticsearch.script.field.MapBackedMetadata;

import java.time.ZonedDateTime;
import java.util.Locale;
import java.util.Map;

/**
 * A script used by the Ingest Script Processor.
 */
public abstract class IngestScript {

    public static final String[] PARAMETERS = {};

    /** The context used to compile {@link IngestScript} factories. */
    public static final ScriptContext<Factory> CONTEXT = new ScriptContext<>(
        "ingest",
        Factory.class,
        200,
        TimeValue.timeValueMillis(0),
        false,
        true
    );

    /** The generic runtime parameters for the script. */
    private final Map<String, Object> params;

<<<<<<< HEAD
    private final Metadata metadata;

    public IngestScript(Map<String, Object> params, Metadata metadata) {
        this.params = params;
        this.metadata = metadata;
=======
    /** The metadata available to the script */
    private final Metadata metadata;

    /** The metadata and source available to the script */
    private final Map<String, Object> ctx;

    public IngestScript(Map<String, Object> params, Metadata metadata, Map<String, Object> ctx) {
        this.params = params;
        this.metadata = metadata;
        this.ctx = ctx;
>>>>>>> 63e6340b
    }

    /** Return the parameters for this script. */
    public Map<String, Object> getParams() {
        return params;
    }

<<<<<<< HEAD
    public Map<String, Object> getCtx() {
        return metadata != null ? metadata.store.getMap() : null;
    }

    public Metadata meta() {
=======
    /** Provides backwards compatibility access to ctx */
    public Map<String, Object> getCtx() {
        return ctx;
    }

    /** Return the ingest metadata object */
    public Metadata metadata() {
>>>>>>> 63e6340b
        return metadata;
    }

    public abstract void execute();

    public interface Factory {
<<<<<<< HEAD
        IngestScript newInstance(Map<String, Object> params, Metadata metadata);
    }

    /**
     * Metadata available to scripts, backed by the ctx map.
     */
    public static class Metadata {
        private final MapBackedMetadata store;
        private final ZonedDateTime timestamp;
        public static final String VERSION_TYPE = "_version_type";

        public Metadata(Map<String, Object> ctx, ZonedDateTime timestamp) {
            store = new MapBackedMetadata(ctx);
            this.timestamp = timestamp;
        }

        public String getIndex() {
            return store.getIndex();
        }

        public void setIndex(String index) {
            store.setIndex(index);
        }

        public String getId() {
            return store.getId();
        }

        public void setId(String id) {
            store.setId(id);
        }

        public String getRouting() {
            return store.getRouting();
        }

        public void setRouting(String routing) {
            store.setRouting(routing);
        }

        public Long getVersion() {
            return store.getVersion();
        }

        public void setVersion(Long version) {
            store.setVersion(version);
        }

        public VersionType getVersionType() {
            String str = store.getString(VERSION_TYPE);
            return str != null ? VersionType.fromString(str.toLowerCase(Locale.ROOT)) : null;
        }

        public void setVersionType(VersionType versionType) {
            store.set(VERSION_TYPE, versionType != null ? VersionType.toString(versionType) : null);
        }

        public ZonedDateTime getTimestamp() {
            return timestamp;
        }
=======
        IngestScript newInstance(Map<String, Object> params, Metadata metadata, Map<String, Object> ctx);
>>>>>>> 63e6340b
    }
}<|MERGE_RESOLUTION|>--- conflicted
+++ resolved
@@ -10,11 +10,7 @@
 package org.elasticsearch.script;
 
 import org.elasticsearch.core.TimeValue;
-import org.elasticsearch.index.VersionType;
-import org.elasticsearch.script.field.MapBackedMetadata;
 
-import java.time.ZonedDateTime;
-import java.util.Locale;
 import java.util.Map;
 
 /**
@@ -37,13 +33,6 @@
     /** The generic runtime parameters for the script. */
     private final Map<String, Object> params;
 
-<<<<<<< HEAD
-    private final Metadata metadata;
-
-    public IngestScript(Map<String, Object> params, Metadata metadata) {
-        this.params = params;
-        this.metadata = metadata;
-=======
     /** The metadata available to the script */
     private final Metadata metadata;
 
@@ -54,7 +43,6 @@
         this.params = params;
         this.metadata = metadata;
         this.ctx = ctx;
->>>>>>> 63e6340b
     }
 
     /** Return the parameters for this script. */
@@ -62,13 +50,6 @@
         return params;
     }
 
-<<<<<<< HEAD
-    public Map<String, Object> getCtx() {
-        return metadata != null ? metadata.store.getMap() : null;
-    }
-
-    public Metadata meta() {
-=======
     /** Provides backwards compatibility access to ctx */
     public Map<String, Object> getCtx() {
         return ctx;
@@ -76,76 +57,12 @@
 
     /** Return the ingest metadata object */
     public Metadata metadata() {
->>>>>>> 63e6340b
         return metadata;
     }
 
     public abstract void execute();
 
     public interface Factory {
-<<<<<<< HEAD
-        IngestScript newInstance(Map<String, Object> params, Metadata metadata);
-    }
-
-    /**
-     * Metadata available to scripts, backed by the ctx map.
-     */
-    public static class Metadata {
-        private final MapBackedMetadata store;
-        private final ZonedDateTime timestamp;
-        public static final String VERSION_TYPE = "_version_type";
-
-        public Metadata(Map<String, Object> ctx, ZonedDateTime timestamp) {
-            store = new MapBackedMetadata(ctx);
-            this.timestamp = timestamp;
-        }
-
-        public String getIndex() {
-            return store.getIndex();
-        }
-
-        public void setIndex(String index) {
-            store.setIndex(index);
-        }
-
-        public String getId() {
-            return store.getId();
-        }
-
-        public void setId(String id) {
-            store.setId(id);
-        }
-
-        public String getRouting() {
-            return store.getRouting();
-        }
-
-        public void setRouting(String routing) {
-            store.setRouting(routing);
-        }
-
-        public Long getVersion() {
-            return store.getVersion();
-        }
-
-        public void setVersion(Long version) {
-            store.setVersion(version);
-        }
-
-        public VersionType getVersionType() {
-            String str = store.getString(VERSION_TYPE);
-            return str != null ? VersionType.fromString(str.toLowerCase(Locale.ROOT)) : null;
-        }
-
-        public void setVersionType(VersionType versionType) {
-            store.set(VERSION_TYPE, versionType != null ? VersionType.toString(versionType) : null);
-        }
-
-        public ZonedDateTime getTimestamp() {
-            return timestamp;
-        }
-=======
         IngestScript newInstance(Map<String, Object> params, Metadata metadata, Map<String, Object> ctx);
->>>>>>> 63e6340b
     }
 }