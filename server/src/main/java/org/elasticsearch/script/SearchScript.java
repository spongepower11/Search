--- conflicted
+++ resolved
@@ -147,9 +147,4 @@
     public static final ScriptContext<Factory> AGGS_CONTEXT = new ScriptContext<>("aggs", Factory.class);
     // Can return a double. (For ScriptSortType#NUMBER only, for ScriptSortType#STRING normal CONTEXT should be used)
     public static final ScriptContext<Factory> SCRIPT_SORT_CONTEXT = new ScriptContext<>("sort", Factory.class);
-<<<<<<< HEAD
-    // Can return a long
-    public static final ScriptContext<Factory> TERMS_SET_QUERY_CONTEXT = new ScriptContext<>("terms_set", Factory.class);
-=======
->>>>>>> 0c7f6570
 }