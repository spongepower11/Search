/*
 * Copyright Elasticsearch B.V. and/or licensed to Elasticsearch B.V. under one
 * or more contributor license agreements. Licensed under the Elastic License
 * 2.0 and the Server Side Public License, v 1; you may not use this file except
 * in compliance with, at your election, the Elastic License 2.0 or the Server
 * Side Public License, v 1.
 */

package org.elasticsearch;

import org.elasticsearch.core.Assertions;
import org.elasticsearch.core.UpdateForV9;

import java.lang.reflect.Field;
import java.util.Collection;
import java.util.Collections;
import java.util.HashMap;
import java.util.Map;
import java.util.NavigableMap;
import java.util.Set;
import java.util.TreeMap;
import java.util.TreeSet;
import java.util.function.IntFunction;

/**
 * <p>Transport version is used to coordinate compatible wire protocol communication between nodes, at a fine-grained level.  This replaces
 * and supersedes the old Version constants.</p>
 *
 * <p>Before adding a new version constant, please read the block comment at the end of the list of constants.</p>
 */
public class TransportVersions {

    /*
     * NOTE: IntelliJ lies!
     * This map is used during class construction, referenced by the registerTransportVersion method.
     * When all the transport version constants have been registered, the map is cleared & never touched again.
     */
    static TreeSet<Integer> IDS = new TreeSet<>();

    static TransportVersion def(int id) {
        if (IDS == null) throw new IllegalStateException("The IDS map needs to be present to call this method");

        if (IDS.add(id) == false) {
            throw new IllegalArgumentException("Version id " + id + " defined twice");
        }
        if (id < IDS.last()) {
            throw new IllegalArgumentException("Version id " + id + " is not defined in the right location. Keep constants sorted");
        }
        return new TransportVersion(id);
    }

    @UpdateForV9 // remove the transport versions with which v9 will not need to interact
    public static final TransportVersion ZERO = def(0);
    public static final TransportVersion V_7_0_0 = def(7_00_00_99);
    public static final TransportVersion V_7_0_1 = def(7_00_01_99);
    public static final TransportVersion V_7_1_0 = def(7_01_00_99);
    public static final TransportVersion V_7_2_0 = def(7_02_00_99);
    public static final TransportVersion V_7_2_1 = def(7_02_01_99);
    public static final TransportVersion V_7_3_0 = def(7_03_00_99);
    public static final TransportVersion V_7_3_2 = def(7_03_02_99);
    public static final TransportVersion V_7_4_0 = def(7_04_00_99);
    public static final TransportVersion V_7_5_0 = def(7_05_00_99);
    public static final TransportVersion V_7_6_0 = def(7_06_00_99);
    public static final TransportVersion V_7_7_0 = def(7_07_00_99);
    public static final TransportVersion V_7_8_0 = def(7_08_00_99);
    public static final TransportVersion V_7_8_1 = def(7_08_01_99);
    public static final TransportVersion V_7_9_0 = def(7_09_00_99);
    public static final TransportVersion V_7_10_0 = def(7_10_00_99);
    public static final TransportVersion V_7_10_1 = def(7_10_01_99);
    public static final TransportVersion V_7_11_0 = def(7_11_00_99);
    public static final TransportVersion V_7_12_0 = def(7_12_00_99);
    public static final TransportVersion V_7_13_0 = def(7_13_00_99);
    public static final TransportVersion V_7_14_0 = def(7_14_00_99);
    public static final TransportVersion V_7_15_0 = def(7_15_00_99);
    public static final TransportVersion V_7_15_1 = def(7_15_01_99);
    public static final TransportVersion V_7_16_0 = def(7_16_00_99);
    public static final TransportVersion V_7_17_0 = def(7_17_00_99);
    public static final TransportVersion V_7_17_1 = def(7_17_01_99);
    public static final TransportVersion V_7_17_8 = def(7_17_08_99);
    public static final TransportVersion V_8_0_0 = def(8_00_00_99);
    public static final TransportVersion V_8_1_0 = def(8_01_00_99);
    public static final TransportVersion V_8_2_0 = def(8_02_00_99);
    public static final TransportVersion V_8_3_0 = def(8_03_00_99);
    public static final TransportVersion V_8_4_0 = def(8_04_00_99);
    public static final TransportVersion V_8_5_0 = def(8_05_00_99);
    public static final TransportVersion V_8_6_0 = def(8_06_00_99);
    public static final TransportVersion V_8_6_1 = def(8_06_01_99);
    public static final TransportVersion V_8_7_0 = def(8_07_00_99);
    public static final TransportVersion V_8_7_1 = def(8_07_01_99);
    public static final TransportVersion V_8_8_0 = def(8_08_00_99);
    public static final TransportVersion V_8_8_1 = def(8_08_01_99);
    /*
     * READ THE COMMENT BELOW THIS BLOCK OF DECLARATIONS BEFORE ADDING NEW TRANSPORT VERSIONS
     * Detached transport versions added below here.
     */
    public static final TransportVersion V_8_9_X = def(8_500_020);
    public static final TransportVersion V_8_10_X = def(8_500_061);
    public static final TransportVersion V_8_11_X = def(8_512_00_1);
    public static final TransportVersion V_8_12_0 = def(8_560_00_0);
    public static final TransportVersion V_8_12_1 = def(8_560_00_1);
    public static final TransportVersion V_8_13_0 = def(8_595_00_0);
    public static final TransportVersion V_8_13_4 = def(8_595_00_1);
    public static final TransportVersion V_8_14_0 = def(8_636_00_1);
    // 8.15.0+
    public static final TransportVersion WATERMARK_THRESHOLDS_STATS = def(8_637_00_0);
    public static final TransportVersion ENRICH_CACHE_ADDITIONAL_STATS = def(8_638_00_0);
    public static final TransportVersion ML_INFERENCE_RATE_LIMIT_SETTINGS_ADDED = def(8_639_00_0);
    public static final TransportVersion ML_TRAINED_MODEL_CACHE_METADATA_ADDED = def(8_640_00_0);
    public static final TransportVersion TOP_LEVEL_KNN_SUPPORT_QUERY_NAME = def(8_641_00_0);
    public static final TransportVersion INDEX_SEGMENTS_VECTOR_FORMATS = def(8_642_00_0);
    public static final TransportVersion ADD_RESOURCE_ALREADY_UPLOADED_EXCEPTION = def(8_643_00_0);
    public static final TransportVersion ESQL_MV_ORDERING_SORTED_ASCENDING = def(8_644_00_0);
    public static final TransportVersion ESQL_PAGE_MAPPING_TO_ITERATOR = def(8_645_00_0);
    public static final TransportVersion BINARY_PIT_ID = def(8_646_00_0);
    public static final TransportVersion SECURITY_ROLE_MAPPINGS_IN_CLUSTER_STATE = def(8_647_00_0);
    public static final TransportVersion ESQL_REQUEST_TABLES = def(8_648_00_0);
    public static final TransportVersion ROLE_REMOTE_CLUSTER_PRIVS = def(8_649_00_0);
    public static final TransportVersion NO_GLOBAL_RETENTION_FOR_SYSTEM_DATA_STREAMS = def(8_650_00_0);
    public static final TransportVersion SHUTDOWN_REQUEST_TIMEOUTS_FIX = def(8_651_00_0);
    public static final TransportVersion INDEXING_PRESSURE_REQUEST_REJECTIONS_COUNT = def(8_652_00_0);
    public static final TransportVersion ROLLUP_USAGE = def(8_653_00_0);
    public static final TransportVersion SECURITY_ROLE_DESCRIPTION = def(8_654_00_0);
    public static final TransportVersion ML_INFERENCE_AZURE_OPENAI_COMPLETIONS = def(8_655_00_0);
    public static final TransportVersion JOIN_STATUS_AGE_SERIALIZATION = def(8_656_00_0);
    public static final TransportVersion ML_RERANK_DOC_OPTIONAL = def(8_657_00_0);
    public static final TransportVersion FAILURE_STORE_FIELD_PARITY = def(8_658_00_0);
    public static final TransportVersion ML_INFERENCE_AZURE_AI_STUDIO = def(8_659_00_0);
    public static final TransportVersion ML_INFERENCE_COHERE_COMPLETION_ADDED = def(8_660_00_0);
    public static final TransportVersion ESQL_REMOVE_ES_SOURCE_OPTIONS = def(8_661_00_0);
    public static final TransportVersion NODE_STATS_INGEST_BYTES = def(8_662_00_0);
    public static final TransportVersion SEMANTIC_QUERY = def(8_663_00_0);
    public static final TransportVersion GET_AUTOSCALING_CAPACITY_UNUSED_TIMEOUT = def(8_664_00_0);
    public static final TransportVersion SIMULATE_VALIDATES_MAPPINGS = def(8_665_00_0);
    public static final TransportVersion RULE_QUERY_RENAME = def(8_666_00_0);
    public static final TransportVersion SPARSE_VECTOR_QUERY_ADDED = def(8_667_00_0);
    public static final TransportVersion ESQL_ADD_INDEX_MODE_TO_SOURCE = def(8_668_00_0);
    public static final TransportVersion GET_SHUTDOWN_STATUS_TIMEOUT = def(8_669_00_0);
    public static final TransportVersion FAILURE_STORE_TELEMETRY = def(8_670_00_0);
    public static final TransportVersion ADD_METADATA_FLATTENED_TO_ROLES = def(8_671_00_0);
    public static final TransportVersion ML_INFERENCE_GOOGLE_AI_STUDIO_COMPLETION_ADDED = def(8_672_00_0);
    public static final TransportVersion WATCHER_REQUEST_TIMEOUTS = def(8_673_00_0);
    public static final TransportVersion ML_INFERENCE_ENHANCE_DELETE_ENDPOINT = def(8_674_00_0);
    public static final TransportVersion ML_INFERENCE_GOOGLE_AI_STUDIO_EMBEDDINGS_ADDED = def(8_675_00_0);
    public static final TransportVersion ADD_MISTRAL_EMBEDDINGS_INFERENCE = def(8_676_00_0);
    public static final TransportVersion ML_CHUNK_INFERENCE_OPTION = def(8_677_00_0);
    public static final TransportVersion RANK_FEATURE_PHASE_ADDED = def(8_678_00_0);
    public static final TransportVersion RANK_DOC_IN_SHARD_FETCH_REQUEST = def(8_679_00_0);
    public static final TransportVersion SECURITY_SETTINGS_REQUEST_TIMEOUTS = def(8_680_00_0);
    public static final TransportVersion QUERY_RULE_CRUD_API_PUT = def(8_681_00_0);
    public static final TransportVersion DROP_UNUSED_NODES_REQUESTS = def(8_682_00_0);
    public static final TransportVersion QUERY_RULE_CRUD_API_GET_DELETE = def(8_683_00_0);
    public static final TransportVersion MORE_LIGHTER_NODES_REQUESTS = def(8_684_00_0);
    public static final TransportVersion DROP_UNUSED_NODES_IDS = def(8_685_00_0);
    public static final TransportVersion DELETE_SNAPSHOTS_ASYNC_ADDED = def(8_686_00_0);
    public static final TransportVersion VERSION_SUPPORTING_SPARSE_VECTOR_STATS = def(8_687_00_0);
    public static final TransportVersion ML_AD_OUTPUT_MEMORY_ALLOCATOR_FIELD = def(8_688_00_0);
    public static final TransportVersion FAILURE_STORE_LAZY_CREATION = def(8_689_00_0);
    public static final TransportVersion SNAPSHOT_REQUEST_TIMEOUTS = def(8_690_00_0);
    public static final TransportVersion INDEX_METADATA_MAPPINGS_UPDATED_VERSION = def(8_691_00_0);
    public static final TransportVersion ML_INFERENCE_ELAND_SETTINGS_ADDED = def(8_692_00_0);
    public static final TransportVersion ML_ANTHROPIC_INTEGRATION_ADDED = def(8_693_00_0);
    public static final TransportVersion ML_INFERENCE_GOOGLE_VERTEX_AI_EMBEDDINGS_ADDED = def(8_694_00_0);
    public static final TransportVersion EVENT_INGESTED_RANGE_IN_CLUSTER_STATE = def(8_695_00_0);
    public static final TransportVersion ESQL_ADD_AGGREGATE_TYPE = def(8_696_00_0);
    public static final TransportVersion SECURITY_MIGRATIONS_MIGRATION_NEEDED_ADDED = def(8_697_00_0);
    public static final TransportVersion K_FOR_KNN_QUERY_ADDED = def(8_698_00_0);
    public static final TransportVersion TEXT_SIMILARITY_RERANKER_RETRIEVER = def(8_699_00_0);
    public static final TransportVersion ML_INFERENCE_GOOGLE_VERTEX_AI_RERANKING_ADDED = def(8_700_00_0);
    public static final TransportVersion VERSIONED_MASTER_NODE_REQUESTS = def(8_701_00_0);
    public static final TransportVersion ML_INFERENCE_AMAZON_BEDROCK_ADDED = def(8_702_00_0);
    public static final TransportVersion ENTERPRISE_GEOIP_DOWNLOADER_BACKPORT_8_15 = def(8_702_00_1);
    public static final TransportVersion FIX_VECTOR_SIMILARITY_INNER_HITS_BACKPORT_8_15 = def(8_702_00_2);
    public static final TransportVersion ML_INFERENCE_DONT_DELETE_WHEN_SEMANTIC_TEXT_EXISTS = def(8_703_00_0);
    public static final TransportVersion INFERENCE_ADAPTIVE_ALLOCATIONS = def(8_704_00_0);
    public static final TransportVersion INDEX_REQUEST_UPDATE_BY_SCRIPT_ORIGIN = def(8_705_00_0);
    public static final TransportVersion ML_INFERENCE_COHERE_UNUSED_RERANK_SETTINGS_REMOVED = def(8_706_00_0);
    public static final TransportVersion ENRICH_CACHE_STATS_SIZE_ADDED = def(8_707_00_0);
    public static final TransportVersion ENTERPRISE_GEOIP_DOWNLOADER = def(8_708_00_0);
    public static final TransportVersion NODES_STATS_ENUM_SET = def(8_709_00_0);
    public static final TransportVersion MASTER_NODE_METRICS = def(8_710_00_0);
    public static final TransportVersion SEGMENT_LEVEL_FIELDS_STATS = def(8_711_00_0);
    public static final TransportVersion ML_ADD_DETECTION_RULE_PARAMS = def(8_712_00_0);
    public static final TransportVersion FIX_VECTOR_SIMILARITY_INNER_HITS = def(8_713_00_0);
    public static final TransportVersion INDEX_REQUEST_UPDATE_BY_DOC_ORIGIN = def(8_714_00_0);
    public static final TransportVersion ESQL_ATTRIBUTE_CACHED_SERIALIZATION = def(8_715_00_0);
    public static final TransportVersion REGISTER_SLM_STATS = def(8_716_00_0);
    public static final TransportVersion ESQL_NESTED_UNSUPPORTED = def(8_717_00_0);
    public static final TransportVersion ESQL_SINGLE_VALUE_QUERY_SOURCE = def(8_718_00_0);
    public static final TransportVersion ESQL_ORIGINAL_INDICES = def(8_719_00_0);
    public static final TransportVersion ML_INFERENCE_EIS_INTEGRATION_ADDED = def(8_720_00_0);
    public static final TransportVersion INGEST_PIPELINE_EXCEPTION_ADDED = def(8_721_00_0);
    public static final TransportVersion ZDT_NANOS_SUPPORT_BROKEN = def(8_722_00_0);
    public static final TransportVersion REMOVE_GLOBAL_RETENTION_FROM_TEMPLATES = def(8_723_00_0);
    public static final TransportVersion RANDOM_RERANKER_RETRIEVER = def(8_724_00_0);
    public static final TransportVersion ESQL_PROFILE_SLEEPS = def(8_725_00_0);
    public static final TransportVersion ZDT_NANOS_SUPPORT = def(8_726_00_0);
    public static final TransportVersion LTR_SERVERLESS_RELEASE = def(8_727_00_0);
    public static final TransportVersion ALLOW_PARTIAL_SEARCH_RESULTS_IN_PIT = def(8_728_00_0);
    public static final TransportVersion RANK_DOCS_RETRIEVER = def(8_729_00_0);
    public static final TransportVersion ESQL_ES_FIELD_CACHED_SERIALIZATION = def(8_730_00_0);
    public static final TransportVersion ADD_MANAGE_ROLES_PRIVILEGE = def(8_731_00_0);
    public static final TransportVersion REPOSITORIES_TELEMETRY = def(8_732_00_0);
    public static final TransportVersion ML_INFERENCE_ALIBABACLOUD_SEARCH_ADDED = def(8_733_00_0);
    public static final TransportVersion FIELD_CAPS_RESPONSE_INDEX_MODE = def(8_734_00_0);
    public static final TransportVersion GET_DATA_STREAMS_VERBOSE = def(8_735_00_0);
    public static final TransportVersion ESQL_ADD_INDEX_MODE_CONCRETE_INDICES = def(8_736_00_0);
    public static final TransportVersion UNASSIGNED_PRIMARY_COUNT_ON_CLUSTER_HEALTH = def(8_737_00_0);
    public static final TransportVersion ESQL_AGGREGATE_EXEC_TRACKS_INTERMEDIATE_ATTRS = def(8_738_00_0);
<<<<<<< HEAD
    public static final TransportVersion ADD_FAILURE_STORE_STATUS_ON_BULK_RESPONSE = def(8_739_00_0);
=======
    public static final TransportVersion CCS_TELEMETRY_STATS = def(8_739_00_0);
    public static final TransportVersion GLOBAL_RETENTION_TELEMETRY = def(8_740_00_0);
>>>>>>> 2d094236

    /*
     * STOP! READ THIS FIRST! No, really,
     *        ____ _____ ___  ____  _        ____  _____    _    ____    _____ _   _ ___ ____    _____ ___ ____  ____ _____ _
     *       / ___|_   _/ _ \|  _ \| |      |  _ \| ____|  / \  |  _ \  |_   _| | | |_ _/ ___|  |  ___|_ _|  _ \/ ___|_   _| |
     *       \___ \ | || | | | |_) | |      | |_) |  _|   / _ \ | | | |   | | | |_| || |\___ \  | |_   | || |_) \___ \ | | | |
     *        ___) || || |_| |  __/|_|      |  _ <| |___ / ___ \| |_| |   | | |  _  || | ___) | |  _|  | ||  _ < ___) || | |_|
     *       |____/ |_| \___/|_|   (_)      |_| \_\_____/_/   \_\____/    |_| |_| |_|___|____/  |_|   |___|_| \_\____/ |_| (_)
     *
     * A new transport version should be added EVERY TIME a change is made to the serialization protocol of one or more classes. Each
     * transport version should only be used in a single merged commit (apart from the BwC versions copied from o.e.Version, ≤V_8_8_1).
     *
     * ADDING A TRANSPORT VERSION
     * To add a new transport version, add a new constant at the bottom of the list, above this comment. Don't add other lines,
     * comments, etc. The version id has the following layout:
     *
     * M_NNN_SS_P
     *
     * M - The major version of Elasticsearch
     * NNN - The server version part
     * SS - The serverless version part. It should always be 00 here, it is used by serverless only.
     * P - The patch version part
     *
     * To determine the id of the next TransportVersion constant, do the following:
     * - Use the same major version, unless bumping majors
     * - Bump the server version part by 1, unless creating a patch version
     * - Leave the serverless part as 00
     * - Bump the patch part if creating a patch version
     *
     * If a patch version is created, it should be placed sorted among the other existing constants.
     *
     * REVERTING A TRANSPORT VERSION
     *
     * If you revert a commit with a transport version change, you MUST ensure there is a NEW transport version representing the reverted
     * change. DO NOT let the transport version go backwards, it must ALWAYS be incremented.
     *
     * DETERMINING TRANSPORT VERSIONS FROM GIT HISTORY
     *
     * If your git checkout has the expected minor-version-numbered branches and the expected release-version tags then you can find the
     * transport versions known by a particular release ...
     *
     *     git show v8.11.0:server/src/main/java/org/elasticsearch/TransportVersions.java | grep '= def'
     *
     * ... or by a particular branch ...
     *
     *     git show 8.11:server/src/main/java/org/elasticsearch/TransportVersions.java | grep '= def'
     *
     * ... and you can see which versions were added in between two versions too ...
     *
     *     git diff v8.11.0..main -- server/src/main/java/org/elasticsearch/TransportVersions.java
     *
     * In branches 8.7-8.10 see server/src/main/java/org/elasticsearch/TransportVersion.java for the equivalent definitions.
     */

    /**
     * Reference to the earliest compatible transport version to this version of the codebase.
     * This should be the transport version used by the highest minor version of the previous major.
     */
    public static final TransportVersion MINIMUM_COMPATIBLE = V_7_17_0;

    /**
     * Reference to the minimum transport version that can be used with CCS.
     * This should be the transport version used by the previous minor release.
     */
    public static final TransportVersion MINIMUM_CCS_VERSION = FIX_VECTOR_SIMILARITY_INNER_HITS_BACKPORT_8_15;

    static final NavigableMap<Integer, TransportVersion> VERSION_IDS = getAllVersionIds(TransportVersions.class);

    // the highest transport version constant defined in this file, used as a fallback for TransportVersion.current()
    static final TransportVersion LATEST_DEFINED;
    static {
        LATEST_DEFINED = VERSION_IDS.lastEntry().getValue();

        // see comment on IDS field
        // now we're registered all the transport versions, we can clear the map
        IDS = null;
    }

    public static NavigableMap<Integer, TransportVersion> getAllVersionIds(Class<?> cls) {
        Map<Integer, String> versionIdFields = new HashMap<>();
        NavigableMap<Integer, TransportVersion> builder = new TreeMap<>();

        Set<String> ignore = Set.of("ZERO", "CURRENT", "MINIMUM_COMPATIBLE", "MINIMUM_CCS_VERSION");

        for (Field declaredField : cls.getFields()) {
            if (declaredField.getType().equals(TransportVersion.class)) {
                String fieldName = declaredField.getName();
                if (ignore.contains(fieldName)) {
                    continue;
                }

                TransportVersion version;
                try {
                    version = (TransportVersion) declaredField.get(null);
                } catch (IllegalAccessException e) {
                    throw new AssertionError(e);
                }
                builder.put(version.id(), version);

                if (Assertions.ENABLED) {
                    // check the version number is unique
                    var sameVersionNumber = versionIdFields.put(version.id(), fieldName);
                    assert sameVersionNumber == null
                        : "Versions ["
                            + sameVersionNumber
                            + "] and ["
                            + fieldName
                            + "] have the same version number ["
                            + version.id()
                            + "]. Each TransportVersion should have a different version number";
                }
            }
        }

        return Collections.unmodifiableNavigableMap(builder);
    }

    static Collection<TransportVersion> getAllVersions() {
        return VERSION_IDS.values();
    }

    static final IntFunction<String> VERSION_LOOKUP = ReleaseVersions.generateVersionsLookup(TransportVersions.class, LATEST_DEFINED.id());

    // no instance
    private TransportVersions() {}
}<|MERGE_RESOLUTION|>--- conflicted
+++ resolved
@@ -206,12 +206,9 @@
     public static final TransportVersion ESQL_ADD_INDEX_MODE_CONCRETE_INDICES = def(8_736_00_0);
     public static final TransportVersion UNASSIGNED_PRIMARY_COUNT_ON_CLUSTER_HEALTH = def(8_737_00_0);
     public static final TransportVersion ESQL_AGGREGATE_EXEC_TRACKS_INTERMEDIATE_ATTRS = def(8_738_00_0);
-<<<<<<< HEAD
-    public static final TransportVersion ADD_FAILURE_STORE_STATUS_ON_BULK_RESPONSE = def(8_739_00_0);
-=======
     public static final TransportVersion CCS_TELEMETRY_STATS = def(8_739_00_0);
     public static final TransportVersion GLOBAL_RETENTION_TELEMETRY = def(8_740_00_0);
->>>>>>> 2d094236
+    public static final TransportVersion ADD_FAILURE_STORE_STATUS_ON_BULK_RESPONSE = def(8_741_00_0);
 
     /*
      * STOP! READ THIS FIRST! No, really,
