--- conflicted
+++ resolved
@@ -140,12 +140,9 @@
     public static final TransportVersion ESQL_ENRICH_OPERATOR_STATUS = def(8_600_00_0);
     public static final TransportVersion ESQL_SERIALIZE_ARRAY_VECTOR = def(8_601_00_0);
     public static final TransportVersion ESQL_SERIALIZE_ARRAY_BLOCK = def(8_602_00_0);
-<<<<<<< HEAD
-    public static final TransportVersion KNN_QUERY_VECTOR_BUILDER = def(8_603_00_0);
-=======
     public static final TransportVersion ADD_DATA_STREAM_GLOBAL_RETENTION = def(8_603_00_0);
     public static final TransportVersion ALLOCATION_STATS = def(8_604_00_0);
->>>>>>> c06e29e3
+    public static final TransportVersion KNN_QUERY_VECTOR_BUILDER = def(8_605_00_0);
 
     /*
      * STOP! READ THIS FIRST! No, really,
