/*
 * Copyright Elasticsearch B.V. and/or licensed to Elasticsearch B.V. under one
 * or more contributor license agreements. Licensed under the Elastic License
 * 2.0 and the Server Side Public License, v 1; you may not use this file except
 * in compliance with, at your election, the Elastic License 2.0 or the Server
 * Side Public License, v 1.
 */

package org.elasticsearch;

import org.elasticsearch.core.Assertions;
import org.elasticsearch.core.UpdateForV9;

import java.lang.reflect.Field;
import java.util.Collection;
import java.util.Collections;
import java.util.HashMap;
import java.util.Map;
import java.util.NavigableMap;
import java.util.Set;
import java.util.TreeMap;
import java.util.TreeSet;
import java.util.function.IntFunction;

/**
 * <p>Transport version is used to coordinate compatible wire protocol communication between nodes, at a fine-grained level.  This replaces
 * and supersedes the old Version constants.</p>
 *
 * <p>Before adding a new version constant, please read the block comment at the end of the list of constants.</p>
 */
public class TransportVersions {

    /*
     * NOTE: IntelliJ lies!
     * This map is used during class construction, referenced by the registerTransportVersion method.
     * When all the transport version constants have been registered, the map is cleared & never touched again.
     */
    static TreeSet<Integer> IDS = new TreeSet<>();

    static TransportVersion def(int id) {
        if (IDS == null) throw new IllegalStateException("The IDS map needs to be present to call this method");

        if (IDS.add(id) == false) {
            throw new IllegalArgumentException("Version id " + id + " defined twice");
        }
        if (id < IDS.last()) {
            throw new IllegalArgumentException("Version id " + id + " is not defined in the right location. Keep constants sorted");
        }
        return new TransportVersion(id);
    }

    @UpdateForV9 // remove the transport versions with which v9 will not need to interact
    public static final TransportVersion ZERO = def(0);
    public static final TransportVersion V_7_0_0 = def(7_00_00_99);
    public static final TransportVersion V_7_0_1 = def(7_00_01_99);
    public static final TransportVersion V_7_1_0 = def(7_01_00_99);
    public static final TransportVersion V_7_2_0 = def(7_02_00_99);
    public static final TransportVersion V_7_2_1 = def(7_02_01_99);
    public static final TransportVersion V_7_3_0 = def(7_03_00_99);
    public static final TransportVersion V_7_3_2 = def(7_03_02_99);
    public static final TransportVersion V_7_4_0 = def(7_04_00_99);
    public static final TransportVersion V_7_5_0 = def(7_05_00_99);
    public static final TransportVersion V_7_6_0 = def(7_06_00_99);
    public static final TransportVersion V_7_7_0 = def(7_07_00_99);
    public static final TransportVersion V_7_8_0 = def(7_08_00_99);
    public static final TransportVersion V_7_8_1 = def(7_08_01_99);
    public static final TransportVersion V_7_9_0 = def(7_09_00_99);
    public static final TransportVersion V_7_10_0 = def(7_10_00_99);
    public static final TransportVersion V_7_10_1 = def(7_10_01_99);
    public static final TransportVersion V_7_11_0 = def(7_11_00_99);
    public static final TransportVersion V_7_12_0 = def(7_12_00_99);
    public static final TransportVersion V_7_13_0 = def(7_13_00_99);
    public static final TransportVersion V_7_14_0 = def(7_14_00_99);
    public static final TransportVersion V_7_15_0 = def(7_15_00_99);
    public static final TransportVersion V_7_15_1 = def(7_15_01_99);
    public static final TransportVersion V_7_16_0 = def(7_16_00_99);
    public static final TransportVersion V_7_17_0 = def(7_17_00_99);
    public static final TransportVersion V_7_17_1 = def(7_17_01_99);
    public static final TransportVersion V_7_17_8 = def(7_17_08_99);
    public static final TransportVersion V_8_0_0 = def(8_00_00_99);
    public static final TransportVersion V_8_1_0 = def(8_01_00_99);
    public static final TransportVersion V_8_2_0 = def(8_02_00_99);
    public static final TransportVersion V_8_3_0 = def(8_03_00_99);
    public static final TransportVersion V_8_4_0 = def(8_04_00_99);
    public static final TransportVersion V_8_5_0 = def(8_05_00_99);
    public static final TransportVersion V_8_6_0 = def(8_06_00_99);
    public static final TransportVersion V_8_6_1 = def(8_06_01_99);
    public static final TransportVersion V_8_7_0 = def(8_07_00_99);
    public static final TransportVersion V_8_7_1 = def(8_07_01_99);
    public static final TransportVersion V_8_8_0 = def(8_08_00_99);
    public static final TransportVersion V_8_8_1 = def(8_08_01_99);
    /*
     * READ THE COMMENT BELOW THIS BLOCK OF DECLARATIONS BEFORE ADDING NEW TRANSPORT VERSIONS
     * Detached transport versions added below here.
     */
    public static final TransportVersion V_8_9_X = def(8_500_020);
    public static final TransportVersion V_8_10_X = def(8_500_061);
    public static final TransportVersion V_8_11_X = def(8_512_00_1);
    public static final TransportVersion V_8_12_0 = def(8_560_00_0);
    public static final TransportVersion DATE_HISTOGRAM_SUPPORT_DOWNSAMPLED_TZ_8_12_PATCH = def(8_560_00_1);
    public static final TransportVersion NODE_STATS_REQUEST_SIMPLIFIED = def(8_561_00_0);
    public static final TransportVersion TEXT_EXPANSION_TOKEN_PRUNING_CONFIG_ADDED = def(8_562_00_0);
    public static final TransportVersion ESQL_ASYNC_QUERY = def(8_563_00_0);
    public static final TransportVersion ESQL_STATUS_INCLUDE_LUCENE_QUERIES = def(8_564_00_0);
    public static final TransportVersion ESQL_CLUSTER_ALIAS = def(8_565_00_0);
    public static final TransportVersion SNAPSHOTS_IN_PROGRESS_TRACKING_REMOVING_NODES_ADDED = def(8_566_00_0);
    public static final TransportVersion SMALLER_RELOAD_SECURE_SETTINGS_REQUEST = def(8_567_00_0);
    public static final TransportVersion UPDATE_API_KEY_EXPIRATION_TIME_ADDED = def(8_568_00_0);
    public static final TransportVersion LAZY_ROLLOVER_ADDED = def(8_569_00_0);
    public static final TransportVersion ESQL_PLAN_POINT_LITERAL_WKB = def(8_570_00_0);
    public static final TransportVersion HOT_THREADS_AS_BYTES = def(8_571_00_0);
    public static final TransportVersion ML_INFERENCE_REQUEST_INPUT_TYPE_ADDED = def(8_572_00_0);
    public static final TransportVersion ESQL_ENRICH_POLICY_CCQ_MODE = def(8_573_00_0);
    public static final TransportVersion DATE_HISTOGRAM_SUPPORT_DOWNSAMPLED_TZ = def(8_574_00_0);
    public static final TransportVersion PEERFINDER_REPORTS_PEERS_MASTERS = def(8_575_00_0);
    public static final TransportVersion ESQL_MULTI_CLUSTERS_ENRICH = def(8_576_00_0);
    public static final TransportVersion NESTED_KNN_MORE_INNER_HITS = def(8_577_00_0);
    public static final TransportVersion REQUIRE_DATA_STREAM_ADDED = def(8_578_00_0);
    public static final TransportVersion ML_INFERENCE_COHERE_EMBEDDINGS_ADDED = def(8_579_00_0);
    public static final TransportVersion DESIRED_NODE_VERSION_OPTIONAL_STRING = def(8_580_00_0);
    public static final TransportVersion ML_INFERENCE_REQUEST_INPUT_TYPE_UNSPECIFIED_ADDED = def(8_581_00_0);
    public static final TransportVersion ASYNC_SEARCH_STATUS_SUPPORTS_KEEP_ALIVE = def(8_582_00_0);
    public static final TransportVersion KNN_QUERY_NUMCANDS_AS_OPTIONAL_PARAM = def(8_583_00_0);
    public static final TransportVersion TRANSFORM_GET_BASIC_STATS = def(8_584_00_0);
    public static final TransportVersion NLP_DOCUMENT_CHUNKING_ADDED = def(8_585_00_0);
    public static final TransportVersion SEARCH_TIMEOUT_EXCEPTION_ADDED = def(8_586_00_0);
    public static final TransportVersion ML_TEXT_EMBEDDING_INFERENCE_SERVICE_ADDED = def(8_587_00_0);
    public static final TransportVersion HEALTH_INFO_ENRICHED_WITH_REPOS = def(8_588_00_0);
    public static final TransportVersion RESOLVE_CLUSTER_ENDPOINT_ADDED = def(8_589_00_0);
    public static final TransportVersion FIELD_CAPS_FIELD_HAS_VALUE = def(8_590_00_0);
    public static final TransportVersion ML_INFERENCE_REQUEST_INPUT_TYPE_CLASS_CLUSTER_ADDED = def(8_591_00_0);
    public static final TransportVersion ML_DIMENSIONS_SET_BY_USER_ADDED = def(8_592_00_0);
    public static final TransportVersion INDEX_REQUEST_NORMALIZED_BYTES_PARSED = def(8_593_00_0);
    public static final TransportVersion INGEST_GRAPH_STRUCTURE_EXCEPTION = def(8_594_00_0);
    public static final TransportVersion ML_MODEL_IN_SERVICE_SETTINGS = def(8_595_00_0);
    public static final TransportVersion RANDOM_AGG_SHARD_SEED = def(8_596_00_0);
    public static final TransportVersion ESQL_TIMINGS = def(8_597_00_0);
    public static final TransportVersion DATA_STREAM_AUTO_SHARDING_EVENT = def(8_598_00_0);
    public static final TransportVersion ADD_FAILURE_STORE_INDICES_OPTIONS = def(8_599_00_0);
    public static final TransportVersion ESQL_ENRICH_OPERATOR_STATUS = def(8_600_00_0);
    public static final TransportVersion ESQL_SERIALIZE_ARRAY_VECTOR = def(8_601_00_0);
    public static final TransportVersion ESQL_SERIALIZE_ARRAY_BLOCK = def(8_602_00_0);
    public static final TransportVersion ADD_DATA_STREAM_GLOBAL_RETENTION = def(8_603_00_0);
    public static final TransportVersion ALLOCATION_STATS = def(8_604_00_0);
    public static final TransportVersion ESQL_EXTENDED_ENRICH_TYPES = def(8_605_00_0);
    public static final TransportVersion KNN_EXPLICIT_BYTE_QUERY_VECTOR_PARSING = def(8_606_00_0);
    public static final TransportVersion ESQL_EXTENDED_ENRICH_INPUT_TYPE = def(8_607_00_0);
    public static final TransportVersion ESQL_SERIALIZE_BIG_VECTOR = def(8_608_00_0);
    public static final TransportVersion AGGS_EXCLUDED_DELETED_DOCS = def(8_609_00_0);
    public static final TransportVersion ESQL_SERIALIZE_BIG_ARRAY = def(8_610_00_0);
    public static final TransportVersion AUTO_SHARDING_ROLLOVER_CONDITION = def(8_611_00_0);
    public static final TransportVersion KNN_QUERY_VECTOR_BUILDER = def(8_612_00_0);
<<<<<<< HEAD
    public static final TransportVersion ADD_DATA_STREAM_GLOBAL_RETENTION_APIS = def(8_613_00_0);
=======
    public static final TransportVersion USE_DATA_STREAM_GLOBAL_RETENTION = def(8_613_00_0);
>>>>>>> 29887990

    /*
     * STOP! READ THIS FIRST! No, really,
     *        ____ _____ ___  ____  _        ____  _____    _    ____    _____ _   _ ___ ____    _____ ___ ____  ____ _____ _
     *       / ___|_   _/ _ \|  _ \| |      |  _ \| ____|  / \  |  _ \  |_   _| | | |_ _/ ___|  |  ___|_ _|  _ \/ ___|_   _| |
     *       \___ \ | || | | | |_) | |      | |_) |  _|   / _ \ | | | |   | | | |_| || |\___ \  | |_   | || |_) \___ \ | | | |
     *        ___) || || |_| |  __/|_|      |  _ <| |___ / ___ \| |_| |   | | |  _  || | ___) | |  _|  | ||  _ < ___) || | |_|
     *       |____/ |_| \___/|_|   (_)      |_| \_\_____/_/   \_\____/    |_| |_| |_|___|____/  |_|   |___|_| \_\____/ |_| (_)
     *
     * A new transport version should be added EVERY TIME a change is made to the serialization protocol of one or more classes. Each
     * transport version should only be used in a single merged commit (apart from the BwC versions copied from o.e.Version, ≤V_8_8_1).
     *
     * ADDING A TRANSPORT VERSION
     * To add a new transport version, add a new constant at the bottom of the list, above this comment. Don't add other lines,
     * comments, etc. The version id has the following layout:
     *
     * M_NNN_SS_P
     *
     * M - The major version of Elasticsearch
     * NNN - The server version part
     * SS - The serverless version part. It should always be 00 here, it is used by serverless only.
     * P - The patch version part
     *
     * To determine the id of the next TransportVersion constant, do the following:
     * - Use the same major version, unless bumping majors
     * - Bump the server version part by 1, unless creating a patch version
     * - Leave the serverless part as 00
     * - Bump the patch part if creating a patch version
     *
     * If a patch version is created, it should be placed sorted among the other existing constants.
     *
     * REVERTING A TRANSPORT VERSION
     *
     * If you revert a commit with a transport version change, you MUST ensure there is a NEW transport version representing the reverted
     * change. DO NOT let the transport version go backwards, it must ALWAYS be incremented.
     *
     * DETERMINING TRANSPORT VERSIONS FROM GIT HISTORY
     *
     * If your git checkout has the expected minor-version-numbered branches and the expected release-version tags then you can find the
     * transport versions known by a particular release ...
     *
     *     git show v8.11.0:server/src/main/java/org/elasticsearch/TransportVersions.java | grep '= def'
     *
     * ... or by a particular branch ...
     *
     *     git show 8.11:server/src/main/java/org/elasticsearch/TransportVersions.java | grep '= def'
     *
     * ... and you can see which versions were added in between two versions too ...
     *
     *     git diff v8.11.0..main -- server/src/main/java/org/elasticsearch/TransportVersions.java
     *
     * In branches 8.7-8.10 see server/src/main/java/org/elasticsearch/TransportVersion.java for the equivalent definitions.
     */

    /**
     * Reference to the earliest compatible transport version to this version of the codebase.
     * This should be the transport version used by the highest minor version of the previous major.
     */
    public static final TransportVersion MINIMUM_COMPATIBLE = V_7_17_0;

    /**
     * Reference to the minimum transport version that can be used with CCS.
     * This should be the transport version used by the previous minor release.
     */
    public static final TransportVersion MINIMUM_CCS_VERSION = V_8_12_0;

    static final NavigableMap<Integer, TransportVersion> VERSION_IDS = getAllVersionIds(TransportVersions.class);

    // the highest transport version constant defined in this file, used as a fallback for TransportVersion.current()
    static final TransportVersion LATEST_DEFINED;
    static {
        LATEST_DEFINED = VERSION_IDS.lastEntry().getValue();

        // see comment on IDS field
        // now we're registered all the transport versions, we can clear the map
        IDS = null;
    }

    public static NavigableMap<Integer, TransportVersion> getAllVersionIds(Class<?> cls) {
        Map<Integer, String> versionIdFields = new HashMap<>();
        NavigableMap<Integer, TransportVersion> builder = new TreeMap<>();

        Set<String> ignore = Set.of("ZERO", "CURRENT", "MINIMUM_COMPATIBLE", "MINIMUM_CCS_VERSION");

        for (Field declaredField : cls.getFields()) {
            if (declaredField.getType().equals(TransportVersion.class)) {
                String fieldName = declaredField.getName();
                if (ignore.contains(fieldName)) {
                    continue;
                }

                TransportVersion version;
                try {
                    version = (TransportVersion) declaredField.get(null);
                } catch (IllegalAccessException e) {
                    throw new AssertionError(e);
                }
                builder.put(version.id(), version);

                if (Assertions.ENABLED) {
                    // check the version number is unique
                    var sameVersionNumber = versionIdFields.put(version.id(), fieldName);
                    assert sameVersionNumber == null
                        : "Versions ["
                            + sameVersionNumber
                            + "] and ["
                            + fieldName
                            + "] have the same version number ["
                            + version.id()
                            + "]. Each TransportVersion should have a different version number";
                }
            }
        }

        return Collections.unmodifiableNavigableMap(builder);
    }

    static Collection<TransportVersion> getAllVersions() {
        return VERSION_IDS.values();
    }

    static final IntFunction<String> VERSION_LOOKUP = ReleaseVersions.generateVersionsLookup(TransportVersions.class);

    // no instance
    private TransportVersions() {}
}<|MERGE_RESOLUTION|>--- conflicted
+++ resolved
@@ -150,11 +150,7 @@
     public static final TransportVersion ESQL_SERIALIZE_BIG_ARRAY = def(8_610_00_0);
     public static final TransportVersion AUTO_SHARDING_ROLLOVER_CONDITION = def(8_611_00_0);
     public static final TransportVersion KNN_QUERY_VECTOR_BUILDER = def(8_612_00_0);
-<<<<<<< HEAD
-    public static final TransportVersion ADD_DATA_STREAM_GLOBAL_RETENTION_APIS = def(8_613_00_0);
-=======
     public static final TransportVersion USE_DATA_STREAM_GLOBAL_RETENTION = def(8_613_00_0);
->>>>>>> 29887990
 
     /*
      * STOP! READ THIS FIRST! No, really,
