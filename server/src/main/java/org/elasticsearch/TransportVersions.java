/*
 * Copyright Elasticsearch B.V. and/or licensed to Elasticsearch B.V. under one
 * or more contributor license agreements. Licensed under the Elastic License
 * 2.0 and the Server Side Public License, v 1; you may not use this file except
 * in compliance with, at your election, the Elastic License 2.0 or the Server
 * Side Public License, v 1.
 */

package org.elasticsearch;

import org.elasticsearch.core.Assertions;
import org.elasticsearch.core.UpdateForV9;

import java.lang.reflect.Field;
import java.util.Collection;
import java.util.Collections;
import java.util.HashMap;
import java.util.Map;
import java.util.NavigableMap;
import java.util.Set;
import java.util.TreeMap;
import java.util.TreeSet;
import java.util.function.IntFunction;

/**
 * <p>Transport version is used to coordinate compatible wire protocol communication between nodes, at a fine-grained level.  This replaces
 * and supersedes the old Version constants.</p>
 *
 * <p>Before adding a new version constant, please read the block comment at the end of the list of constants.</p>
 */
public class TransportVersions {

    /*
     * NOTE: IntelliJ lies!
     * This map is used during class construction, referenced by the registerTransportVersion method.
     * When all the transport version constants have been registered, the map is cleared & never touched again.
     */
    static TreeSet<Integer> IDS = new TreeSet<>();

    static TransportVersion def(int id) {
        if (IDS == null) throw new IllegalStateException("The IDS map needs to be present to call this method");

        if (IDS.add(id) == false) {
            throw new IllegalArgumentException("Version id " + id + " defined twice");
        }
        if (id < IDS.last()) {
            throw new IllegalArgumentException("Version id " + id + " is not defined in the right location. Keep constants sorted");
        }
        return new TransportVersion(id);
    }

    @UpdateForV9 // remove the transport versions with which v9 will not need to interact
    public static final TransportVersion ZERO = def(0);
    public static final TransportVersion V_7_0_0 = def(7_00_00_99);
    public static final TransportVersion V_7_0_1 = def(7_00_01_99);
    public static final TransportVersion V_7_1_0 = def(7_01_00_99);
    public static final TransportVersion V_7_2_0 = def(7_02_00_99);
    public static final TransportVersion V_7_2_1 = def(7_02_01_99);
    public static final TransportVersion V_7_3_0 = def(7_03_00_99);
    public static final TransportVersion V_7_3_2 = def(7_03_02_99);
    public static final TransportVersion V_7_4_0 = def(7_04_00_99);
    public static final TransportVersion V_7_5_0 = def(7_05_00_99);
    public static final TransportVersion V_7_6_0 = def(7_06_00_99);
    public static final TransportVersion V_7_7_0 = def(7_07_00_99);
    public static final TransportVersion V_7_8_0 = def(7_08_00_99);
    public static final TransportVersion V_7_8_1 = def(7_08_01_99);
    public static final TransportVersion V_7_9_0 = def(7_09_00_99);
    public static final TransportVersion V_7_10_0 = def(7_10_00_99);
    public static final TransportVersion V_7_10_1 = def(7_10_01_99);
    public static final TransportVersion V_7_11_0 = def(7_11_00_99);
    public static final TransportVersion V_7_12_0 = def(7_12_00_99);
    public static final TransportVersion V_7_13_0 = def(7_13_00_99);
    public static final TransportVersion V_7_14_0 = def(7_14_00_99);
    public static final TransportVersion V_7_15_0 = def(7_15_00_99);
    public static final TransportVersion V_7_15_1 = def(7_15_01_99);
    public static final TransportVersion V_7_16_0 = def(7_16_00_99);
    public static final TransportVersion V_7_17_0 = def(7_17_00_99);
    public static final TransportVersion V_7_17_1 = def(7_17_01_99);
    public static final TransportVersion V_7_17_8 = def(7_17_08_99);
    public static final TransportVersion V_8_0_0 = def(8_00_00_99);
    public static final TransportVersion V_8_1_0 = def(8_01_00_99);
    public static final TransportVersion V_8_2_0 = def(8_02_00_99);
    public static final TransportVersion V_8_3_0 = def(8_03_00_99);
    public static final TransportVersion V_8_4_0 = def(8_04_00_99);
    public static final TransportVersion V_8_5_0 = def(8_05_00_99);
    public static final TransportVersion V_8_6_0 = def(8_06_00_99);
    public static final TransportVersion V_8_6_1 = def(8_06_01_99);
    public static final TransportVersion V_8_7_0 = def(8_07_00_99);
    public static final TransportVersion V_8_7_1 = def(8_07_01_99);
    public static final TransportVersion V_8_8_0 = def(8_08_00_99);
    public static final TransportVersion V_8_8_1 = def(8_08_01_99);
    /*
     * READ THE COMMENT BELOW THIS BLOCK OF DECLARATIONS BEFORE ADDING NEW TRANSPORT VERSIONS
     * Detached transport versions added below here.
     */
    public static final TransportVersion V_8_9_X = def(8_500_020);
    public static final TransportVersion V_8_10_X = def(8_500_061);
    public static final TransportVersion V_8_11_X = def(8_512_00_1);
    public static final TransportVersion V_8_12_0 = def(8_560_00_0);
    public static final TransportVersion V_8_12_1 = def(8_560_00_1);
    public static final TransportVersion V_8_13_0 = def(8_595_00_0);
    public static final TransportVersion V_8_13_4 = def(8_595_00_1);
    public static final TransportVersion V_8_14_0 = def(8_636_00_1);
    // 8.15.0+
    public static final TransportVersion WATERMARK_THRESHOLDS_STATS = def(8_637_00_0);
    public static final TransportVersion ENRICH_CACHE_ADDITIONAL_STATS = def(8_638_00_0);
    public static final TransportVersion ML_INFERENCE_RATE_LIMIT_SETTINGS_ADDED = def(8_639_00_0);
    public static final TransportVersion ML_TRAINED_MODEL_CACHE_METADATA_ADDED = def(8_640_00_0);
    public static final TransportVersion TOP_LEVEL_KNN_SUPPORT_QUERY_NAME = def(8_641_00_0);
    public static final TransportVersion INDEX_SEGMENTS_VECTOR_FORMATS = def(8_642_00_0);
    public static final TransportVersion ADD_RESOURCE_ALREADY_UPLOADED_EXCEPTION = def(8_643_00_0);
    public static final TransportVersion ESQL_MV_ORDERING_SORTED_ASCENDING = def(8_644_00_0);
    public static final TransportVersion ESQL_PAGE_MAPPING_TO_ITERATOR = def(8_645_00_0);
    public static final TransportVersion BINARY_PIT_ID = def(8_646_00_0);
    public static final TransportVersion SECURITY_ROLE_MAPPINGS_IN_CLUSTER_STATE = def(8_647_00_0);
    public static final TransportVersion ESQL_REQUEST_TABLES = def(8_648_00_0);
    public static final TransportVersion ROLE_REMOTE_CLUSTER_PRIVS = def(8_649_00_0);
    public static final TransportVersion NO_GLOBAL_RETENTION_FOR_SYSTEM_DATA_STREAMS = def(8_650_00_0);
    public static final TransportVersion SHUTDOWN_REQUEST_TIMEOUTS_FIX = def(8_651_00_0);
    public static final TransportVersion INDEXING_PRESSURE_REQUEST_REJECTIONS_COUNT = def(8_652_00_0);
    public static final TransportVersion ROLLUP_USAGE = def(8_653_00_0);
    public static final TransportVersion SECURITY_ROLE_DESCRIPTION = def(8_654_00_0);
    public static final TransportVersion ML_INFERENCE_AZURE_OPENAI_COMPLETIONS = def(8_655_00_0);
    public static final TransportVersion JOIN_STATUS_AGE_SERIALIZATION = def(8_656_00_0);
    public static final TransportVersion ML_RERANK_DOC_OPTIONAL = def(8_657_00_0);
    public static final TransportVersion FAILURE_STORE_FIELD_PARITY = def(8_658_00_0);
    public static final TransportVersion ML_INFERENCE_AZURE_AI_STUDIO = def(8_659_00_0);
    public static final TransportVersion ML_INFERENCE_COHERE_COMPLETION_ADDED = def(8_660_00_0);
    public static final TransportVersion ESQL_REMOVE_ES_SOURCE_OPTIONS = def(8_661_00_0);
    public static final TransportVersion NODE_STATS_INGEST_BYTES = def(8_662_00_0);
    public static final TransportVersion SEMANTIC_QUERY = def(8_663_00_0);
    public static final TransportVersion GET_AUTOSCALING_CAPACITY_UNUSED_TIMEOUT = def(8_664_00_0);
    public static final TransportVersion SIMULATE_VALIDATES_MAPPINGS = def(8_665_00_0);
    public static final TransportVersion RULE_QUERY_RENAME = def(8_666_00_0);
    public static final TransportVersion SPARSE_VECTOR_QUERY_ADDED = def(8_667_00_0);
    public static final TransportVersion ESQL_ADD_INDEX_MODE_TO_SOURCE = def(8_668_00_0);
    public static final TransportVersion GET_SHUTDOWN_STATUS_TIMEOUT = def(8_669_00_0);
    public static final TransportVersion FAILURE_STORE_TELEMETRY = def(8_670_00_0);
    public static final TransportVersion ADD_METADATA_FLATTENED_TO_ROLES = def(8_671_00_0);
    public static final TransportVersion ML_INFERENCE_GOOGLE_AI_STUDIO_COMPLETION_ADDED = def(8_672_00_0);
    public static final TransportVersion WATCHER_REQUEST_TIMEOUTS = def(8_673_00_0);
    public static final TransportVersion ML_INFERENCE_ENHANCE_DELETE_ENDPOINT = def(8_674_00_0);
    public static final TransportVersion ML_INFERENCE_GOOGLE_AI_STUDIO_EMBEDDINGS_ADDED = def(8_675_00_0);
    public static final TransportVersion ADD_MISTRAL_EMBEDDINGS_INFERENCE = def(8_676_00_0);
    public static final TransportVersion ML_CHUNK_INFERENCE_OPTION = def(8_677_00_0);
    public static final TransportVersion RANK_FEATURE_PHASE_ADDED = def(8_678_00_0);
    public static final TransportVersion RANK_DOC_IN_SHARD_FETCH_REQUEST = def(8_679_00_0);
    public static final TransportVersion SECURITY_SETTINGS_REQUEST_TIMEOUTS = def(8_680_00_0);
    public static final TransportVersion QUERY_RULE_CRUD_API_PUT = def(8_681_00_0);
    public static final TransportVersion DROP_UNUSED_NODES_REQUESTS = def(8_682_00_0);
    public static final TransportVersion QUERY_RULE_CRUD_API_GET_DELETE = def(8_683_00_0);
    public static final TransportVersion MORE_LIGHTER_NODES_REQUESTS = def(8_684_00_0);
    public static final TransportVersion DROP_UNUSED_NODES_IDS = def(8_685_00_0);
    public static final TransportVersion DELETE_SNAPSHOTS_ASYNC_ADDED = def(8_686_00_0);
    public static final TransportVersion VERSION_SUPPORTING_SPARSE_VECTOR_STATS = def(8_687_00_0);
    public static final TransportVersion ML_AD_OUTPUT_MEMORY_ALLOCATOR_FIELD = def(8_688_00_0);
    public static final TransportVersion FAILURE_STORE_LAZY_CREATION = def(8_689_00_0);
    public static final TransportVersion SNAPSHOT_REQUEST_TIMEOUTS = def(8_690_00_0);
    public static final TransportVersion INDEX_METADATA_MAPPINGS_UPDATED_VERSION = def(8_691_00_0);
    public static final TransportVersion ML_INFERENCE_ELAND_SETTINGS_ADDED = def(8_692_00_0);
    public static final TransportVersion ML_ANTHROPIC_INTEGRATION_ADDED = def(8_693_00_0);
    public static final TransportVersion ML_INFERENCE_GOOGLE_VERTEX_AI_EMBEDDINGS_ADDED = def(8_694_00_0);
    public static final TransportVersion EVENT_INGESTED_RANGE_IN_CLUSTER_STATE = def(8_695_00_0);
    public static final TransportVersion ESQL_ADD_AGGREGATE_TYPE = def(8_696_00_0);
    public static final TransportVersion SECURITY_MIGRATIONS_MIGRATION_NEEDED_ADDED = def(8_697_00_0);
    public static final TransportVersion K_FOR_KNN_QUERY_ADDED = def(8_698_00_0);
    public static final TransportVersion TEXT_SIMILARITY_RERANKER_RETRIEVER = def(8_699_00_0);
    public static final TransportVersion ML_INFERENCE_GOOGLE_VERTEX_AI_RERANKING_ADDED = def(8_700_00_0);
    public static final TransportVersion VERSIONED_MASTER_NODE_REQUESTS = def(8_701_00_0);
    public static final TransportVersion ML_INFERENCE_AMAZON_BEDROCK_ADDED = def(8_702_00_0);
    public static final TransportVersion ENTERPRISE_GEOIP_DOWNLOADER_BACKPORT_8_15 = def(8_702_00_1);
    public static final TransportVersion FIX_VECTOR_SIMILARITY_INNER_HITS_BACKPORT_8_15 = def(8_702_00_2);
    public static final TransportVersion ML_INFERENCE_DONT_DELETE_WHEN_SEMANTIC_TEXT_EXISTS = def(8_703_00_0);
    public static final TransportVersion INFERENCE_ADAPTIVE_ALLOCATIONS = def(8_704_00_0);
    public static final TransportVersion INDEX_REQUEST_UPDATE_BY_SCRIPT_ORIGIN = def(8_705_00_0);
    public static final TransportVersion ML_INFERENCE_COHERE_UNUSED_RERANK_SETTINGS_REMOVED = def(8_706_00_0);
    public static final TransportVersion ENRICH_CACHE_STATS_SIZE_ADDED = def(8_707_00_0);
    public static final TransportVersion ENTERPRISE_GEOIP_DOWNLOADER = def(8_708_00_0);
    public static final TransportVersion NODES_STATS_ENUM_SET = def(8_709_00_0);
    public static final TransportVersion MASTER_NODE_METRICS = def(8_710_00_0);
    public static final TransportVersion SEGMENT_LEVEL_FIELDS_STATS = def(8_711_00_0);
    public static final TransportVersion ML_ADD_DETECTION_RULE_PARAMS = def(8_712_00_0);
    public static final TransportVersion FIX_VECTOR_SIMILARITY_INNER_HITS = def(8_713_00_0);
    public static final TransportVersion INDEX_REQUEST_UPDATE_BY_DOC_ORIGIN = def(8_714_00_0);
    public static final TransportVersion ESQL_ATTRIBUTE_CACHED_SERIALIZATION = def(8_715_00_0);
    public static final TransportVersion REGISTER_SLM_STATS = def(8_716_00_0);
    public static final TransportVersion ESQL_NESTED_UNSUPPORTED = def(8_717_00_0);
    public static final TransportVersion ESQL_SINGLE_VALUE_QUERY_SOURCE = def(8_718_00_0);
    public static final TransportVersion ESQL_ORIGINAL_INDICES = def(8_719_00_0);
    public static final TransportVersion ML_INFERENCE_EIS_INTEGRATION_ADDED = def(8_720_00_0);
    public static final TransportVersion INGEST_PIPELINE_EXCEPTION_ADDED = def(8_721_00_0);
    public static final TransportVersion ZDT_NANOS_SUPPORT = def(8_722_00_0);
<<<<<<< HEAD
    public static final TransportVersion ML_INFERENCE_ALIBABACLOUD_SEARCH_ADDED = def(8_723_00_0);
=======
    public static final TransportVersion REMOVE_GLOBAL_RETENTION_FROM_TEMPLATES = def(8_723_00_0);

>>>>>>> ca6d41ce
    /*
     * STOP! READ THIS FIRST! No, really,
     *        ____ _____ ___  ____  _        ____  _____    _    ____    _____ _   _ ___ ____    _____ ___ ____  ____ _____ _
     *       / ___|_   _/ _ \|  _ \| |      |  _ \| ____|  / \  |  _ \  |_   _| | | |_ _/ ___|  |  ___|_ _|  _ \/ ___|_   _| |
     *       \___ \ | || | | | |_) | |      | |_) |  _|   / _ \ | | | |   | | | |_| || |\___ \  | |_   | || |_) \___ \ | | | |
     *        ___) || || |_| |  __/|_|      |  _ <| |___ / ___ \| |_| |   | | |  _  || | ___) | |  _|  | ||  _ < ___) || | |_|
     *       |____/ |_| \___/|_|   (_)      |_| \_\_____/_/   \_\____/    |_| |_| |_|___|____/  |_|   |___|_| \_\____/ |_| (_)
     *
     * A new transport version should be added EVERY TIME a change is made to the serialization protocol of one or more classes. Each
     * transport version should only be used in a single merged commit (apart from the BwC versions copied from o.e.Version, ≤V_8_8_1).
     *
     * ADDING A TRANSPORT VERSION
     * To add a new transport version, add a new constant at the bottom of the list, above this comment. Don't add other lines,
     * comments, etc. The version id has the following layout:
     *
     * M_NNN_SS_P
     *
     * M - The major version of Elasticsearch
     * NNN - The server version part
     * SS - The serverless version part. It should always be 00 here, it is used by serverless only.
     * P - The patch version part
     *
     * To determine the id of the next TransportVersion constant, do the following:
     * - Use the same major version, unless bumping majors
     * - Bump the server version part by 1, unless creating a patch version
     * - Leave the serverless part as 00
     * - Bump the patch part if creating a patch version
     *
     * If a patch version is created, it should be placed sorted among the other existing constants.
     *
     * REVERTING A TRANSPORT VERSION
     *
     * If you revert a commit with a transport version change, you MUST ensure there is a NEW transport version representing the reverted
     * change. DO NOT let the transport version go backwards, it must ALWAYS be incremented.
     *
     * DETERMINING TRANSPORT VERSIONS FROM GIT HISTORY
     *
     * If your git checkout has the expected minor-version-numbered branches and the expected release-version tags then you can find the
     * transport versions known by a particular release ...
     *
     *     git show v8.11.0:server/src/main/java/org/elasticsearch/TransportVersions.java | grep '= def'
     *
     * ... or by a particular branch ...
     *
     *     git show 8.11:server/src/main/java/org/elasticsearch/TransportVersions.java | grep '= def'
     *
     * ... and you can see which versions were added in between two versions too ...
     *
     *     git diff v8.11.0..main -- server/src/main/java/org/elasticsearch/TransportVersions.java
     *
     * In branches 8.7-8.10 see server/src/main/java/org/elasticsearch/TransportVersion.java for the equivalent definitions.
     */

    /**
     * Reference to the earliest compatible transport version to this version of the codebase.
     * This should be the transport version used by the highest minor version of the previous major.
     */
    public static final TransportVersion MINIMUM_COMPATIBLE = V_7_17_0;

    /**
     * Reference to the minimum transport version that can be used with CCS.
     * This should be the transport version used by the previous minor release.
     */
    public static final TransportVersion MINIMUM_CCS_VERSION = FIX_VECTOR_SIMILARITY_INNER_HITS_BACKPORT_8_15;

    static final NavigableMap<Integer, TransportVersion> VERSION_IDS = getAllVersionIds(TransportVersions.class);

    // the highest transport version constant defined in this file, used as a fallback for TransportVersion.current()
    static final TransportVersion LATEST_DEFINED;
    static {
        LATEST_DEFINED = VERSION_IDS.lastEntry().getValue();

        // see comment on IDS field
        // now we're registered all the transport versions, we can clear the map
        IDS = null;
    }

    public static NavigableMap<Integer, TransportVersion> getAllVersionIds(Class<?> cls) {
        Map<Integer, String> versionIdFields = new HashMap<>();
        NavigableMap<Integer, TransportVersion> builder = new TreeMap<>();

        Set<String> ignore = Set.of("ZERO", "CURRENT", "MINIMUM_COMPATIBLE", "MINIMUM_CCS_VERSION");

        for (Field declaredField : cls.getFields()) {
            if (declaredField.getType().equals(TransportVersion.class)) {
                String fieldName = declaredField.getName();
                if (ignore.contains(fieldName)) {
                    continue;
                }

                TransportVersion version;
                try {
                    version = (TransportVersion) declaredField.get(null);
                } catch (IllegalAccessException e) {
                    throw new AssertionError(e);
                }
                builder.put(version.id(), version);

                if (Assertions.ENABLED) {
                    // check the version number is unique
                    var sameVersionNumber = versionIdFields.put(version.id(), fieldName);
                    assert sameVersionNumber == null
                        : "Versions ["
                            + sameVersionNumber
                            + "] and ["
                            + fieldName
                            + "] have the same version number ["
                            + version.id()
                            + "]. Each TransportVersion should have a different version number";
                }
            }
        }

        return Collections.unmodifiableNavigableMap(builder);
    }

    static Collection<TransportVersion> getAllVersions() {
        return VERSION_IDS.values();
    }

    static final IntFunction<String> VERSION_LOOKUP = ReleaseVersions.generateVersionsLookup(TransportVersions.class);

    // no instance
    private TransportVersions() {}
}<|MERGE_RESOLUTION|>--- conflicted
+++ resolved
@@ -190,12 +190,8 @@
     public static final TransportVersion ML_INFERENCE_EIS_INTEGRATION_ADDED = def(8_720_00_0);
     public static final TransportVersion INGEST_PIPELINE_EXCEPTION_ADDED = def(8_721_00_0);
     public static final TransportVersion ZDT_NANOS_SUPPORT = def(8_722_00_0);
-<<<<<<< HEAD
-    public static final TransportVersion ML_INFERENCE_ALIBABACLOUD_SEARCH_ADDED = def(8_723_00_0);
-=======
     public static final TransportVersion REMOVE_GLOBAL_RETENTION_FROM_TEMPLATES = def(8_723_00_0);
-
->>>>>>> ca6d41ce
+    public static final TransportVersion ML_INFERENCE_ALIBABACLOUD_SEARCH_ADDED = def(8_724_00_0);
     /*
      * STOP! READ THIS FIRST! No, really,
      *        ____ _____ ___  ____  _        ____  _____    _    ____    _____ _   _ ___ ____    _____ ___ ____  ____ _____ _
