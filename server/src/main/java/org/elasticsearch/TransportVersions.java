--- conflicted
+++ resolved
@@ -153,9 +153,6 @@
     public static final TransportVersion KNN_QUERY_VECTOR_BUILDER = def(8_612_00_0);
     public static final TransportVersion USE_DATA_STREAM_GLOBAL_RETENTION = def(8_613_00_0);
     public static final TransportVersion ML_COMPLETION_INFERENCE_SERVICE_ADDED = def(8_614_00_0);
-<<<<<<< HEAD
-    public static final TransportVersion EVENT_INGESTED_RANGE_IN_CLUSTER_STATE = def(8_615_00_0);
-=======
     public static final TransportVersion ML_INFERENCE_EMBEDDING_BYTE_ADDED = def(8_615_00_0);
     public static final TransportVersion ML_INFERENCE_L2_NORM_SIMILARITY_ADDED = def(8_616_00_0);
     public static final TransportVersion SEARCH_NODE_LOAD_AUTOSCALING = def(8_617_00_0);
@@ -174,7 +171,7 @@
     public static final TransportVersion MODIFY_DATA_STREAM_FAILURE_STORES = def(8_630_00_0);
     public static final TransportVersion ML_INFERENCE_RERANK_NEW_RESPONSE_FORMAT = def(8_631_00_0);
     public static final TransportVersion HIGHLIGHTERS_TAGS_ON_FIELD_LEVEL = def(8_632_00_0);
->>>>>>> 1d0e3cfa
+    public static final TransportVersion EVENT_INGESTED_RANGE_IN_CLUSTER_STATE = def(8_633_00_0);
 
     /*
      * STOP! READ THIS FIRST! No, really,
