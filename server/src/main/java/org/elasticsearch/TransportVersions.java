/*
 * Copyright Elasticsearch B.V. and/or licensed to Elasticsearch B.V. under one
 * or more contributor license agreements. Licensed under the Elastic License
 * 2.0 and the Server Side Public License, v 1; you may not use this file except
 * in compliance with, at your election, the Elastic License 2.0 or the Server
 * Side Public License, v 1.
 */

package org.elasticsearch;

import org.elasticsearch.core.Assertions;
import org.elasticsearch.core.UpdateForV9;

import java.lang.reflect.Field;
import java.util.Collection;
import java.util.Collections;
import java.util.HashMap;
import java.util.Map;
import java.util.NavigableMap;
import java.util.Set;
import java.util.TreeMap;
import java.util.TreeSet;
import java.util.function.IntFunction;

/**
 * <p>Transport version is used to coordinate compatible wire protocol communication between nodes, at a fine-grained level.  This replaces
 * and supersedes the old Version constants.</p>
 *
 * <p>Before adding a new version constant, please read the block comment at the end of the list of constants.</p>
 */
public class TransportVersions {

    /*
     * NOTE: IntelliJ lies!
     * This map is used during class construction, referenced by the registerTransportVersion method.
     * When all the transport version constants have been registered, the map is cleared & never touched again.
     */
    static TreeSet<Integer> IDS = new TreeSet<>();

    static TransportVersion def(int id) {
        if (IDS == null) throw new IllegalStateException("The IDS map needs to be present to call this method");

        if (IDS.add(id) == false) {
            throw new IllegalArgumentException("Version id " + id + " defined twice");
        }
        if (id < IDS.last()) {
            throw new IllegalArgumentException("Version id " + id + " is not defined in the right location. Keep constants sorted");
        }
        return new TransportVersion(id);
    }

    @UpdateForV9 // remove the transport versions with which v9 will not need to interact
    public static final TransportVersion ZERO = def(0);
    public static final TransportVersion V_7_0_0 = def(7_00_00_99);
    public static final TransportVersion V_7_0_1 = def(7_00_01_99);
    public static final TransportVersion V_7_1_0 = def(7_01_00_99);
    public static final TransportVersion V_7_2_0 = def(7_02_00_99);
    public static final TransportVersion V_7_2_1 = def(7_02_01_99);
    public static final TransportVersion V_7_3_0 = def(7_03_00_99);
    public static final TransportVersion V_7_3_2 = def(7_03_02_99);
    public static final TransportVersion V_7_4_0 = def(7_04_00_99);
    public static final TransportVersion V_7_5_0 = def(7_05_00_99);
    public static final TransportVersion V_7_6_0 = def(7_06_00_99);
    public static final TransportVersion V_7_7_0 = def(7_07_00_99);
    public static final TransportVersion V_7_8_0 = def(7_08_00_99);
    public static final TransportVersion V_7_8_1 = def(7_08_01_99);
    public static final TransportVersion V_7_9_0 = def(7_09_00_99);
    public static final TransportVersion V_7_10_0 = def(7_10_00_99);
    public static final TransportVersion V_7_10_1 = def(7_10_01_99);
    public static final TransportVersion V_7_11_0 = def(7_11_00_99);
    public static final TransportVersion V_7_12_0 = def(7_12_00_99);
    public static final TransportVersion V_7_13_0 = def(7_13_00_99);
    public static final TransportVersion V_7_14_0 = def(7_14_00_99);
    public static final TransportVersion V_7_15_0 = def(7_15_00_99);
    public static final TransportVersion V_7_15_1 = def(7_15_01_99);
    public static final TransportVersion V_7_16_0 = def(7_16_00_99);
    public static final TransportVersion V_7_17_0 = def(7_17_00_99);
    public static final TransportVersion V_7_17_1 = def(7_17_01_99);
    public static final TransportVersion V_7_17_8 = def(7_17_08_99);
    public static final TransportVersion V_8_0_0 = def(8_00_00_99);
    public static final TransportVersion V_8_1_0 = def(8_01_00_99);
    public static final TransportVersion V_8_2_0 = def(8_02_00_99);
    public static final TransportVersion V_8_3_0 = def(8_03_00_99);
    public static final TransportVersion V_8_4_0 = def(8_04_00_99);
    public static final TransportVersion V_8_5_0 = def(8_05_00_99);
    public static final TransportVersion V_8_6_0 = def(8_06_00_99);
    public static final TransportVersion V_8_6_1 = def(8_06_01_99);
    public static final TransportVersion V_8_7_0 = def(8_07_00_99);
    public static final TransportVersion V_8_7_1 = def(8_07_01_99);
    public static final TransportVersion V_8_8_0 = def(8_08_00_99);
    public static final TransportVersion V_8_8_1 = def(8_08_01_99);
    /*
     * READ THE COMMENT BELOW THIS BLOCK OF DECLARATIONS BEFORE ADDING NEW TRANSPORT VERSIONS
     * Detached transport versions added below here.
     */
    public static final TransportVersion V_8_9_X = def(8_500_020);
    public static final TransportVersion V_8_10_X = def(8_500_061);
    public static final TransportVersion V_8_11_X = def(8_512_00_1);
    public static final TransportVersion V_8_12_0 = def(8_560_00_0);
    public static final TransportVersion DATE_HISTOGRAM_SUPPORT_DOWNSAMPLED_TZ_8_12_PATCH = def(8_560_00_1);
    public static final TransportVersion NODE_STATS_REQUEST_SIMPLIFIED = def(8_561_00_0);
    public static final TransportVersion TEXT_EXPANSION_TOKEN_PRUNING_CONFIG_ADDED = def(8_562_00_0);
    public static final TransportVersion ESQL_ASYNC_QUERY = def(8_563_00_0);
    public static final TransportVersion ESQL_STATUS_INCLUDE_LUCENE_QUERIES = def(8_564_00_0);
    public static final TransportVersion ESQL_CLUSTER_ALIAS = def(8_565_00_0);
    public static final TransportVersion SNAPSHOTS_IN_PROGRESS_TRACKING_REMOVING_NODES_ADDED = def(8_566_00_0);
    public static final TransportVersion SMALLER_RELOAD_SECURE_SETTINGS_REQUEST = def(8_567_00_0);
    public static final TransportVersion UPDATE_API_KEY_EXPIRATION_TIME_ADDED = def(8_568_00_0);
    public static final TransportVersion LAZY_ROLLOVER_ADDED = def(8_569_00_0);
    public static final TransportVersion ESQL_PLAN_POINT_LITERAL_WKB = def(8_570_00_0);
    public static final TransportVersion HOT_THREADS_AS_BYTES = def(8_571_00_0);
    public static final TransportVersion ML_INFERENCE_REQUEST_INPUT_TYPE_ADDED = def(8_572_00_0);
    public static final TransportVersion ESQL_ENRICH_POLICY_CCQ_MODE = def(8_573_00_0);
    public static final TransportVersion DATE_HISTOGRAM_SUPPORT_DOWNSAMPLED_TZ = def(8_574_00_0);
    public static final TransportVersion PEERFINDER_REPORTS_PEERS_MASTERS = def(8_575_00_0);
    public static final TransportVersion ESQL_MULTI_CLUSTERS_ENRICH = def(8_576_00_0);
    public static final TransportVersion NESTED_KNN_MORE_INNER_HITS = def(8_577_00_0);
    public static final TransportVersion REQUIRE_DATA_STREAM_ADDED = def(8_578_00_0);
    public static final TransportVersion ML_INFERENCE_COHERE_EMBEDDINGS_ADDED = def(8_579_00_0);
    public static final TransportVersion DESIRED_NODE_VERSION_OPTIONAL_STRING = def(8_580_00_0);
    public static final TransportVersion ML_INFERENCE_REQUEST_INPUT_TYPE_UNSPECIFIED_ADDED = def(8_581_00_0);
    public static final TransportVersion ASYNC_SEARCH_STATUS_SUPPORTS_KEEP_ALIVE = def(8_582_00_0);
    public static final TransportVersion KNN_QUERY_NUMCANDS_AS_OPTIONAL_PARAM = def(8_583_00_0);
    public static final TransportVersion TRANSFORM_GET_BASIC_STATS = def(8_584_00_0);
    public static final TransportVersion NLP_DOCUMENT_CHUNKING_ADDED = def(8_585_00_0);
    public static final TransportVersion SEARCH_TIMEOUT_EXCEPTION_ADDED = def(8_586_00_0);
    public static final TransportVersion ML_TEXT_EMBEDDING_INFERENCE_SERVICE_ADDED = def(8_587_00_0);
    public static final TransportVersion HEALTH_INFO_ENRICHED_WITH_REPOS = def(8_588_00_0);
    public static final TransportVersion RESOLVE_CLUSTER_ENDPOINT_ADDED = def(8_589_00_0);
    public static final TransportVersion FIELD_CAPS_FIELD_HAS_VALUE = def(8_590_00_0);
    public static final TransportVersion ML_INFERENCE_REQUEST_INPUT_TYPE_CLASS_CLUSTER_ADDED = def(8_591_00_0);
    public static final TransportVersion ML_DIMENSIONS_SET_BY_USER_ADDED = def(8_592_00_0);
    public static final TransportVersion INDEX_REQUEST_NORMALIZED_BYTES_PARSED = def(8_593_00_0);
    public static final TransportVersion INGEST_GRAPH_STRUCTURE_EXCEPTION = def(8_594_00_0);
    public static final TransportVersion ML_MODEL_IN_SERVICE_SETTINGS = def(8_595_00_0);
    // 8.14.0+
    public static final TransportVersion RANDOM_AGG_SHARD_SEED = def(8_596_00_0);
    public static final TransportVersion ESQL_TIMINGS = def(8_597_00_0);
    public static final TransportVersion DATA_STREAM_AUTO_SHARDING_EVENT = def(8_598_00_0);
    public static final TransportVersion ADD_FAILURE_STORE_INDICES_OPTIONS = def(8_599_00_0);
    public static final TransportVersion ESQL_ENRICH_OPERATOR_STATUS = def(8_600_00_0);
    public static final TransportVersion ESQL_SERIALIZE_ARRAY_VECTOR = def(8_601_00_0);
    public static final TransportVersion ESQL_SERIALIZE_ARRAY_BLOCK = def(8_602_00_0);
    public static final TransportVersion ADD_DATA_STREAM_GLOBAL_RETENTION = def(8_603_00_0);
    public static final TransportVersion ALLOCATION_STATS = def(8_604_00_0);
    public static final TransportVersion ESQL_EXTENDED_ENRICH_TYPES = def(8_605_00_0);
    public static final TransportVersion KNN_EXPLICIT_BYTE_QUERY_VECTOR_PARSING = def(8_606_00_0);
    public static final TransportVersion ESQL_EXTENDED_ENRICH_INPUT_TYPE = def(8_607_00_0);
    public static final TransportVersion ESQL_SERIALIZE_BIG_VECTOR = def(8_608_00_0);
    public static final TransportVersion AGGS_EXCLUDED_DELETED_DOCS = def(8_609_00_0);
    public static final TransportVersion ESQL_SERIALIZE_BIG_ARRAY = def(8_610_00_0);
    public static final TransportVersion AUTO_SHARDING_ROLLOVER_CONDITION = def(8_611_00_0);
    public static final TransportVersion KNN_QUERY_VECTOR_BUILDER = def(8_612_00_0);
    public static final TransportVersion USE_DATA_STREAM_GLOBAL_RETENTION = def(8_613_00_0);
    public static final TransportVersion ML_COMPLETION_INFERENCE_SERVICE_ADDED = def(8_614_00_0);
    public static final TransportVersion ML_INFERENCE_EMBEDDING_BYTE_ADDED = def(8_615_00_0);
    public static final TransportVersion ML_INFERENCE_L2_NORM_SIMILARITY_ADDED = def(8_616_00_0);
    public static final TransportVersion SEARCH_NODE_LOAD_AUTOSCALING = def(8_617_00_0);
    public static final TransportVersion ESQL_ES_SOURCE_OPTIONS = def(8_618_00_0);
    public static final TransportVersion ADD_PERSISTENT_TASK_EXCEPTIONS = def(8_619_00_0);
    public static final TransportVersion ESQL_REDUCER_NODE_FRAGMENT = def(8_620_00_0);
    public static final TransportVersion FAILURE_STORE_ROLLOVER = def(8_621_00_0);
    public static final TransportVersion CCR_STATS_API_TIMEOUT_PARAM = def(8_622_00_0);
    public static final TransportVersion ESQL_ORDINAL_BLOCK = def(8_623_00_0);
    public static final TransportVersion ML_INFERENCE_COHERE_RERANK = def(8_624_00_0);
    public static final TransportVersion INDEXING_PRESSURE_DOCUMENT_REJECTIONS_COUNT = def(8_625_00_0);
    public static final TransportVersion ALIAS_ACTION_RESULTS = def(8_626_00_0);
    public static final TransportVersion HISTOGRAM_AGGS_KEY_SORTED = def(8_627_00_0);
    public static final TransportVersion INFERENCE_FIELDS_METADATA = def(8_628_00_0);
    public static final TransportVersion ML_INFERENCE_TIMEOUT_ADDED = def(8_629_00_0);
    public static final TransportVersion MODIFY_DATA_STREAM_FAILURE_STORES = def(8_630_00_0);
    public static final TransportVersion ML_INFERENCE_RERANK_NEW_RESPONSE_FORMAT = def(8_631_00_0);
    public static final TransportVersion HIGHLIGHTERS_TAGS_ON_FIELD_LEVEL = def(8_632_00_0);
    public static final TransportVersion TRACK_FLUSH_TIME_EXCLUDING_WAITING_ON_LOCKS = def(8_633_00_0);
    public static final TransportVersion ML_INFERENCE_AZURE_OPENAI_EMBEDDINGS = def(8_634_00_0);
<<<<<<< HEAD
    public static final TransportVersion EVENT_INGESTED_RANGE_IN_CLUSTER_STATE = def(8_635_00_0);
=======
    public static final TransportVersion ILM_SHRINK_ENABLE_WRITE = def(8_635_00_0);
>>>>>>> 7706bedf

    /*
     * STOP! READ THIS FIRST! No, really,
     *        ____ _____ ___  ____  _        ____  _____    _    ____    _____ _   _ ___ ____    _____ ___ ____  ____ _____ _
     *       / ___|_   _/ _ \|  _ \| |      |  _ \| ____|  / \  |  _ \  |_   _| | | |_ _/ ___|  |  ___|_ _|  _ \/ ___|_   _| |
     *       \___ \ | || | | | |_) | |      | |_) |  _|   / _ \ | | | |   | | | |_| || |\___ \  | |_   | || |_) \___ \ | | | |
     *        ___) || || |_| |  __/|_|      |  _ <| |___ / ___ \| |_| |   | | |  _  || | ___) | |  _|  | ||  _ < ___) || | |_|
     *       |____/ |_| \___/|_|   (_)      |_| \_\_____/_/   \_\____/    |_| |_| |_|___|____/  |_|   |___|_| \_\____/ |_| (_)
     *
     * A new transport version should be added EVERY TIME a change is made to the serialization protocol of one or more classes. Each
     * transport version should only be used in a single merged commit (apart from the BwC versions copied from o.e.Version, ≤V_8_8_1).
     *
     * ADDING A TRANSPORT VERSION
     * To add a new transport version, add a new constant at the bottom of the list, above this comment. Don't add other lines,
     * comments, etc. The version id has the following layout:
     *
     * M_NNN_SS_P
     *
     * M - The major version of Elasticsearch
     * NNN - The server version part
     * SS - The serverless version part. It should always be 00 here, it is used by serverless only.
     * P - The patch version part
     *
     * To determine the id of the next TransportVersion constant, do the following:
     * - Use the same major version, unless bumping majors
     * - Bump the server version part by 1, unless creating a patch version
     * - Leave the serverless part as 00
     * - Bump the patch part if creating a patch version
     *
     * If a patch version is created, it should be placed sorted among the other existing constants.
     *
     * REVERTING A TRANSPORT VERSION
     *
     * If you revert a commit with a transport version change, you MUST ensure there is a NEW transport version representing the reverted
     * change. DO NOT let the transport version go backwards, it must ALWAYS be incremented.
     *
     * DETERMINING TRANSPORT VERSIONS FROM GIT HISTORY
     *
     * If your git checkout has the expected minor-version-numbered branches and the expected release-version tags then you can find the
     * transport versions known by a particular release ...
     *
     *     git show v8.11.0:server/src/main/java/org/elasticsearch/TransportVersions.java | grep '= def'
     *
     * ... or by a particular branch ...
     *
     *     git show 8.11:server/src/main/java/org/elasticsearch/TransportVersions.java | grep '= def'
     *
     * ... and you can see which versions were added in between two versions too ...
     *
     *     git diff v8.11.0..main -- server/src/main/java/org/elasticsearch/TransportVersions.java
     *
     * In branches 8.7-8.10 see server/src/main/java/org/elasticsearch/TransportVersion.java for the equivalent definitions.
     */

    /**
     * Reference to the earliest compatible transport version to this version of the codebase.
     * This should be the transport version used by the highest minor version of the previous major.
     */
    public static final TransportVersion MINIMUM_COMPATIBLE = V_7_17_0;

    /**
     * Reference to the minimum transport version that can be used with CCS.
     * This should be the transport version used by the previous minor release.
     */
    public static final TransportVersion MINIMUM_CCS_VERSION = V_8_12_0;

    static final NavigableMap<Integer, TransportVersion> VERSION_IDS = getAllVersionIds(TransportVersions.class);

    // the highest transport version constant defined in this file, used as a fallback for TransportVersion.current()
    static final TransportVersion LATEST_DEFINED;
    static {
        LATEST_DEFINED = VERSION_IDS.lastEntry().getValue();

        // see comment on IDS field
        // now we're registered all the transport versions, we can clear the map
        IDS = null;
    }

    public static NavigableMap<Integer, TransportVersion> getAllVersionIds(Class<?> cls) {
        Map<Integer, String> versionIdFields = new HashMap<>();
        NavigableMap<Integer, TransportVersion> builder = new TreeMap<>();

        Set<String> ignore = Set.of("ZERO", "CURRENT", "MINIMUM_COMPATIBLE", "MINIMUM_CCS_VERSION");

        for (Field declaredField : cls.getFields()) {
            if (declaredField.getType().equals(TransportVersion.class)) {
                String fieldName = declaredField.getName();
                if (ignore.contains(fieldName)) {
                    continue;
                }

                TransportVersion version;
                try {
                    version = (TransportVersion) declaredField.get(null);
                } catch (IllegalAccessException e) {
                    throw new AssertionError(e);
                }
                builder.put(version.id(), version);

                if (Assertions.ENABLED) {
                    // check the version number is unique
                    var sameVersionNumber = versionIdFields.put(version.id(), fieldName);
                    assert sameVersionNumber == null
                        : "Versions ["
                            + sameVersionNumber
                            + "] and ["
                            + fieldName
                            + "] have the same version number ["
                            + version.id()
                            + "]. Each TransportVersion should have a different version number";
                }
            }
        }

        return Collections.unmodifiableNavigableMap(builder);
    }

    static Collection<TransportVersion> getAllVersions() {
        return VERSION_IDS.values();
    }

    static final IntFunction<String> VERSION_LOOKUP = ReleaseVersions.generateVersionsLookup(TransportVersions.class);

    // no instance
    private TransportVersions() {}
}<|MERGE_RESOLUTION|>--- conflicted
+++ resolved
@@ -173,11 +173,8 @@
     public static final TransportVersion HIGHLIGHTERS_TAGS_ON_FIELD_LEVEL = def(8_632_00_0);
     public static final TransportVersion TRACK_FLUSH_TIME_EXCLUDING_WAITING_ON_LOCKS = def(8_633_00_0);
     public static final TransportVersion ML_INFERENCE_AZURE_OPENAI_EMBEDDINGS = def(8_634_00_0);
-<<<<<<< HEAD
-    public static final TransportVersion EVENT_INGESTED_RANGE_IN_CLUSTER_STATE = def(8_635_00_0);
-=======
     public static final TransportVersion ILM_SHRINK_ENABLE_WRITE = def(8_635_00_0);
->>>>>>> 7706bedf
+    public static final TransportVersion EVENT_INGESTED_RANGE_IN_CLUSTER_STATE = def(8_636_00_0);
 
     /*
      * STOP! READ THIS FIRST! No, really,
