/*
 * Copyright Elasticsearch B.V. and/or licensed to Elasticsearch B.V. under one
 * or more contributor license agreements. Licensed under the Elastic License
 * 2.0 and the Server Side Public License, v 1; you may not use this file except
 * in compliance with, at your election, the Elastic License 2.0 or the Server
 * Side Public License, v 1.
 */

package org.elasticsearch;

import org.elasticsearch.core.Assertions;
import org.elasticsearch.core.UpdateForV9;

import java.lang.reflect.Field;
import java.util.Collection;
import java.util.Collections;
import java.util.HashMap;
import java.util.Map;
import java.util.NavigableMap;
import java.util.Set;
import java.util.TreeMap;
import java.util.TreeSet;

/**
 * <p>Transport version is used to coordinate compatible wire protocol communication between nodes, at a fine-grained level.  This replaces
 * and supersedes the old Version constants.</p>
 *
 * <p>Before adding a new version constant, please read the block comment at the end of the list of constants.</p>
 */
public class TransportVersions {

    /*
     * NOTE: IntelliJ lies!
     * This map is used during class construction, referenced by the registerTransportVersion method.
     * When all the transport version constants have been registered, the map is cleared & never touched again.
     */
    static TreeSet<Integer> IDS = new TreeSet<>();

    static TransportVersion def(int id) {
        if (IDS == null) throw new IllegalStateException("The IDS map needs to be present to call this method");

        if (IDS.add(id) == false) {
            throw new IllegalArgumentException("Version id " + id + " defined twice");
        }
        if (id < IDS.last()) {
            throw new IllegalArgumentException("Version id " + id + " is not defined in the right location. Keep constants sorted");
        }
        return new TransportVersion(id);
    }

    @UpdateForV9 // remove the transport versions with which v9 will not need to interact
    public static final TransportVersion ZERO = def(0);
    public static final TransportVersion V_7_0_0 = def(7_00_00_99);
    public static final TransportVersion V_7_0_1 = def(7_00_01_99);
    public static final TransportVersion V_7_1_0 = def(7_01_00_99);
    public static final TransportVersion V_7_2_0 = def(7_02_00_99);
    public static final TransportVersion V_7_2_1 = def(7_02_01_99);
    public static final TransportVersion V_7_3_0 = def(7_03_00_99);
    public static final TransportVersion V_7_3_2 = def(7_03_02_99);
    public static final TransportVersion V_7_4_0 = def(7_04_00_99);
    public static final TransportVersion V_7_5_0 = def(7_05_00_99);
    public static final TransportVersion V_7_6_0 = def(7_06_00_99);
    public static final TransportVersion V_7_7_0 = def(7_07_00_99);
    public static final TransportVersion V_7_8_0 = def(7_08_00_99);
    public static final TransportVersion V_7_8_1 = def(7_08_01_99);
    public static final TransportVersion V_7_9_0 = def(7_09_00_99);
    public static final TransportVersion V_7_10_0 = def(7_10_00_99);
    public static final TransportVersion V_7_10_1 = def(7_10_01_99);
    public static final TransportVersion V_7_11_0 = def(7_11_00_99);
    public static final TransportVersion V_7_12_0 = def(7_12_00_99);
    public static final TransportVersion V_7_13_0 = def(7_13_00_99);
    public static final TransportVersion V_7_14_0 = def(7_14_00_99);
    public static final TransportVersion V_7_15_0 = def(7_15_00_99);
    public static final TransportVersion V_7_15_1 = def(7_15_01_99);
    public static final TransportVersion V_7_16_0 = def(7_16_00_99);
    public static final TransportVersion V_7_17_0 = def(7_17_00_99);
    public static final TransportVersion V_7_17_1 = def(7_17_01_99);
    public static final TransportVersion V_7_17_8 = def(7_17_08_99);
    public static final TransportVersion V_8_0_0 = def(8_00_00_99);
    public static final TransportVersion V_8_1_0 = def(8_01_00_99);
    public static final TransportVersion V_8_2_0 = def(8_02_00_99);
    public static final TransportVersion V_8_3_0 = def(8_03_00_99);
    public static final TransportVersion V_8_4_0 = def(8_04_00_99);
    public static final TransportVersion V_8_5_0 = def(8_05_00_99);
    public static final TransportVersion V_8_6_0 = def(8_06_00_99);
    public static final TransportVersion V_8_6_1 = def(8_06_01_99);
    public static final TransportVersion V_8_7_0 = def(8_07_00_99);
    public static final TransportVersion V_8_7_1 = def(8_07_01_99);
    public static final TransportVersion V_8_8_0 = def(8_08_00_99);
    public static final TransportVersion V_8_8_1 = def(8_08_01_99);
    /*
     * READ THE COMMENT BELOW THIS BLOCK OF DECLARATIONS BEFORE ADDING NEW TRANSPORT VERSIONS
     * Detached transport versions added below here.
     */
    public static final TransportVersion V_8_9_X = def(8_500_020);
    public static final TransportVersion V_8_10_X = def(8_500_061);
    public static final TransportVersion V_8_500_062 = def(8_500_062);
    public static final TransportVersion V_8_500_063 = def(8_500_063);
    public static final TransportVersion V_8_500_064 = def(8_500_064);
    public static final TransportVersion V_8_500_065 = def(8_500_065);
    public static final TransportVersion V_8_500_066 = def(8_500_066);
    public static final TransportVersion SEARCH_RESP_SKIP_UNAVAILABLE_ADDED = def(8_500_067);
    public static final TransportVersion ML_TRAINED_MODEL_FINISH_PENDING_WORK_ADDED = def(8_500_068);
    public static final TransportVersion SEARCH_APP_INDICES_REMOVED = def(8_500_069);
    public static final TransportVersion GENERIC_NAMED_WRITABLE_ADDED = def(8_500_070);
    public static final TransportVersion PINNED_QUERY_OPTIONAL_INDEX = def(8_500_071);
    public static final TransportVersion SHARD_SIZE_PRIMARY_TERM_GEN_ADDED = def(8_500_072);
    public static final TransportVersion COMPAT_VERSIONS_MAPPING_VERSION_ADDED = def(8_500_073);
    public static final TransportVersion V_8_500_074 = def(8_500_074);
    public static final TransportVersion NODE_INFO_INDEX_VERSION_ADDED = def(8_500_075);
    public static final TransportVersion FIRST_NEW_ID_LAYOUT = def(8_501_00_0);
    public static final TransportVersion COMMIT_PRIMARY_TERM_GENERATION = def(8_501_00_1);
    public static final TransportVersion WAIT_FOR_CLUSTER_STATE_IN_RECOVERY_ADDED = def(8_502_00_0);
    public static final TransportVersion RECOVERY_COMMIT_TOO_NEW_EXCEPTION_ADDED = def(8_503_00_0);
    public static final TransportVersion NODE_INFO_COMPONENT_VERSIONS_ADDED = def(8_504_00_0);
    public static final TransportVersion COMPACT_FIELD_CAPS_ADDED = def(8_505_00_0);
    public static final TransportVersion DATA_STREAM_RESPONSE_INDEX_PROPERTIES = def(8_506_00_0);
    public static final TransportVersion ML_TRAINED_MODEL_CONFIG_PLATFORM_ADDED = def(8_507_00_0);
    public static final TransportVersion LONG_COUNT_IN_HISTOGRAM_ADDED = def(8_508_00_0);
    public static final TransportVersion INFERENCE_MODEL_SECRETS_ADDED = def(8_509_00_0);
    public static final TransportVersion NODE_INFO_REQUEST_SIMPLIFIED = def(8_510_00_0);
    public static final TransportVersion NESTED_KNN_VECTOR_QUERY_V = def(8_511_00_0);
    public static final TransportVersion ML_PACKAGE_LOADER_PLATFORM_ADDED = def(8_512_00_0);
    public static final TransportVersion ELSER_SERVICE_MODEL_VERSION_ADDED_PATCH = def(8_512_00_1);
    public static final TransportVersion PLUGIN_DESCRIPTOR_OPTIONAL_CLASSNAME = def(8_513_00_0);
    public static final TransportVersion UNIVERSAL_PROFILING_LICENSE_ADDED = def(8_514_00_0);
    public static final TransportVersion ELSER_SERVICE_MODEL_VERSION_ADDED = def(8_515_00_0);
    public static final TransportVersion NODE_STATS_HTTP_ROUTE_STATS_ADDED = def(8_516_00_0);
    public static final TransportVersion INCLUDE_SHARDS_STATS_ADDED = def(8_517_00_0);
    public static final TransportVersion BUILD_QUALIFIER_SEPARATED = def(8_518_00_0);
    public static final TransportVersion PIPELINES_IN_BULK_RESPONSE_ADDED = def(8_519_00_0);
    public static final TransportVersion PLUGIN_DESCRIPTOR_STRING_VERSION = def(8_520_00_0);
    public static final TransportVersion TOO_MANY_SCROLL_CONTEXTS_EXCEPTION_ADDED = def(8_521_00_0);
    public static final TransportVersion UNCONTENDED_REGISTER_ANALYSIS_ADDED = def(8_522_00_0);
    public static final TransportVersion TRANSFORM_GET_CHECKPOINT_TIMEOUT_ADDED = def(8_523_00_0);
    public static final TransportVersion IP_ADDRESS_WRITEABLE = def(8_524_00_0);
    public static final TransportVersion PRIMARY_TERM_ADDED = def(8_525_00_0);
    public static final TransportVersion CLUSTER_FEATURES_ADDED = def(8_526_00_0);
    public static final TransportVersion DSL_ERROR_STORE_INFORMATION_ENHANCED = def(8_527_00_0);
    public static final TransportVersion INVALID_BUCKET_PATH_EXCEPTION_INTRODUCED = def(8_528_00_0);
    public static final TransportVersion KNN_AS_QUERY_ADDED = def(8_529_00_0);
    public static final TransportVersion UNDESIRED_SHARD_ALLOCATIONS_COUNT_ADDED = def(8_530_00_0);
    public static final TransportVersion ML_INFERENCE_TASK_SETTINGS_OPTIONAL_ADDED = def(8_531_00_0);
    public static final TransportVersion DEPRECATED_COMPONENT_TEMPLATES_ADDED = def(8_532_00_0);
    public static final TransportVersion UPDATE_NON_DYNAMIC_SETTINGS_ADDED = def(8_533_00_0);
    public static final TransportVersion REPO_ANALYSIS_REGISTER_OP_COUNT_ADDED = def(8_534_00_0);
    public static final TransportVersion ML_TRAINED_MODEL_PREFIX_STRINGS_ADDED = def(8_535_00_0);
    public static final TransportVersion COUNTED_KEYWORD_ADDED = def(8_536_00_0);
    public static final TransportVersion SHAPE_VALUE_SERIALIZATION_ADDED = def(8_537_00_0);
    public static final TransportVersion INFERENCE_MULTIPLE_INPUTS = def(8_538_00_0);
    public static final TransportVersion ADDITIONAL_DESIRED_BALANCE_RECONCILIATION_STATS = def(8_539_00_0);
    public static final TransportVersion ML_STATE_CHANGE_TIMESTAMPS = def(8_540_00_0);
    public static final TransportVersion DATA_STREAM_FAILURE_STORE_ADDED = def(8_541_00_0);
    public static final TransportVersion ML_INFERENCE_OPENAI_ADDED = def(8_542_00_0);
    public static final TransportVersion SHUTDOWN_MIGRATION_STATUS_INCLUDE_COUNTS = def(8_543_00_0);
    public static final TransportVersion TRANSFORM_GET_CHECKPOINT_QUERY_AND_CLUSTER_ADDED = def(8_544_00_0);
    public static final TransportVersion GRANT_API_KEY_CLIENT_AUTHENTICATION_ADDED = def(8_545_00_0);
    public static final TransportVersion PIT_WITH_INDEX_FILTER = def(8_546_00_0);
    public static final TransportVersion NODE_INFO_VERSION_AS_STRING = def(8_547_00_0);
    public static final TransportVersion GET_API_KEY_INVALIDATION_TIME_ADDED = def(8_548_00_0);
    public static final TransportVersion ML_INFERENCE_GET_MULTIPLE_MODELS = def(8_549_00_0);
    public static final TransportVersion INFERENCE_SERVICE_RESULTS_ADDED = def(8_550_00_0);
    public static final TransportVersion ESQL_PROFILE = def(8_551_00_0);
    public static final TransportVersion CLUSTER_STATS_RESCORER_USAGE_ADDED = def(8_552_00_0);
    public static final TransportVersion ML_INFERENCE_HF_SERVICE_ADDED = def(8_553_00_0);
    public static final TransportVersion INFERENCE_USAGE_ADDED = def(8_554_00_0);
    public static final TransportVersion UPGRADE_TO_LUCENE_9_9 = def(8_555_00_0);
    public static final TransportVersion HEALTH_INFO_ENRICHED_WITH_DSL_STATUS = def(8_556_00_0);
    public static final TransportVersion SOURCE_IN_SINGLE_VALUE_QUERY_ADDED = def(8_557_00_0);
    public static final TransportVersion MISSED_INDICES_UPDATE_EXCEPTION_ADDED = def(8_558_00_0);
    public static final TransportVersion INFERENCE_SERVICE_EMBEDDING_SIZE_ADDED = def(8_559_00_0);
    public static final TransportVersion ENRICH_ELASTICSEARCH_VERSION_REMOVED = def(8_560_00_0);
    public static final TransportVersion DATE_HISTOGRAM_SUPPORT_DOWNSAMPLED_TZ_8_12_PATCH = def(8_560_00_1);
    public static final TransportVersion NODE_STATS_REQUEST_SIMPLIFIED = def(8_561_00_0);
    public static final TransportVersion TEXT_EXPANSION_TOKEN_PRUNING_CONFIG_ADDED = def(8_562_00_0);
    public static final TransportVersion ESQL_ASYNC_QUERY = def(8_563_00_0);
    public static final TransportVersion ESQL_STATUS_INCLUDE_LUCENE_QUERIES = def(8_564_00_0);
    public static final TransportVersion ESQL_CLUSTER_ALIAS = def(8_565_00_0);
    public static final TransportVersion SNAPSHOTS_IN_PROGRESS_TRACKING_REMOVING_NODES_ADDED = def(8_566_00_0);
    public static final TransportVersion SMALLER_RELOAD_SECURE_SETTINGS_REQUEST = def(8_567_00_0);
    public static final TransportVersion UPDATE_API_KEY_EXPIRATION_TIME_ADDED = def(8_568_00_0);
    public static final TransportVersion LAZY_ROLLOVER_ADDED = def(8_569_00_0);
    public static final TransportVersion ESQL_PLAN_POINT_LITERAL_WKB = def(8_570_00_0);
    public static final TransportVersion HOT_THREADS_AS_BYTES = def(8_571_00_0);
    public static final TransportVersion ML_INFERENCE_REQUEST_INPUT_TYPE_ADDED = def(8_572_00_0);
    public static final TransportVersion ESQL_ENRICH_POLICY_CCQ_MODE = def(8_573_00_0);
    public static final TransportVersion DATE_HISTOGRAM_SUPPORT_DOWNSAMPLED_TZ = def(8_574_00_0);
    public static final TransportVersion PEERFINDER_REPORTS_PEERS_MASTERS = def(8_575_00_0);
    public static final TransportVersion ESQL_MULTI_CLUSTERS_ENRICH = def(8_576_00_0);
    public static final TransportVersion NESTED_KNN_MORE_INNER_HITS = def(8_577_00_0);
<<<<<<< HEAD
    public static final TransportVersion ADD_DATA_STREAM_OPTIONS = def(8_578_00_0);
=======
    public static final TransportVersion REQUIRE_DATA_STREAM_ADDED = def(8_578_00_0);
>>>>>>> e3009f35

    /*
     * STOP! READ THIS FIRST! No, really,
     *        ____ _____ ___  ____  _        ____  _____    _    ____    _____ _   _ ___ ____    _____ ___ ____  ____ _____ _
     *       / ___|_   _/ _ \|  _ \| |      |  _ \| ____|  / \  |  _ \  |_   _| | | |_ _/ ___|  |  ___|_ _|  _ \/ ___|_   _| |
     *       \___ \ | || | | | |_) | |      | |_) |  _|   / _ \ | | | |   | | | |_| || |\___ \  | |_   | || |_) \___ \ | | | |
     *        ___) || || |_| |  __/|_|      |  _ <| |___ / ___ \| |_| |   | | |  _  || | ___) | |  _|  | ||  _ < ___) || | |_|
     *       |____/ |_| \___/|_|   (_)      |_| \_\_____/_/   \_\____/    |_| |_| |_|___|____/  |_|   |___|_| \_\____/ |_| (_)
     *
     * A new transport version should be added EVERY TIME a change is made to the serialization protocol of one or more classes. Each
     * transport version should only be used in a single merged commit (apart from the BwC versions copied from o.e.Version, ≤V_8_8_1).
     *
     * ADDING A TRANSPORT VERSION
     * To add a new transport version, add a new constant at the bottom of the list, above this comment. Don't add other lines,
     * comments, etc. The version id has the following layout:
     *
     * M_NNN_SS_P
     *
     * M - The major version of Elasticsearch
     * NNN - The server version part
     * SS - The serverless version part. It should always be 00 here, it is used by serverless only.
     * P - The patch version part
     *
     * To determine the id of the next TransportVersion constant, do the following:
     * - Use the same major version, unless bumping majors
     * - Bump the server version part by 1, unless creating a patch version
     * - Leave the serverless part as 00
     * - Bump the patch part if creating a patch version
     *
     * If a patch version is created, it should be placed sorted among the other existing constants.
     *
     * REVERTING A TRANSPORT VERSION
     *
     * If you revert a commit with a transport version change, you MUST ensure there is a NEW transport version representing the reverted
     * change. DO NOT let the transport version go backwards, it must ALWAYS be incremented.
     *
     * DETERMINING TRANSPORT VERSIONS FROM GIT HISTORY
     *
     * If your git checkout has the expected minor-version-numbered branches and the expected release-version tags then you can find the
     * transport versions known by a particular release ...
     *
     *     git show v8.11.0:server/src/main/java/org/elasticsearch/TransportVersions.java | grep '= def'
     *
     * ... or by a particular branch ...
     *
     *     git show 8.11:server/src/main/java/org/elasticsearch/TransportVersions.java | grep '= def'
     *
     * ... and you can see which versions were added in between two versions too ...
     *
     *     git diff v8.11.0..main -- server/src/main/java/org/elasticsearch/TransportVersions.java
     *
     * In branches 8.7-8.10 see server/src/main/java/org/elasticsearch/TransportVersion.java for the equivalent definitions.
     */

    /**
     * Reference to the earliest compatible transport version to this version of the codebase.
     * This should be the transport version used by the highest minor version of the previous major.
     */
    public static final TransportVersion MINIMUM_COMPATIBLE = V_7_17_0;

    /**
     * Reference to the minimum transport version that can be used with CCS.
     * This should be the transport version used by the previous minor release.
     */
    public static final TransportVersion MINIMUM_CCS_VERSION = ML_PACKAGE_LOADER_PLATFORM_ADDED;

    static final NavigableMap<Integer, TransportVersion> VERSION_IDS = getAllVersionIds(TransportVersions.class);

    // the highest transport version constant defined in this file, used as a fallback for TransportVersion.current()
    static final TransportVersion LATEST_DEFINED;
    static {
        LATEST_DEFINED = VERSION_IDS.lastEntry().getValue();

        // see comment on IDS field
        // now we're registered all the transport versions, we can clear the map
        IDS = null;
    }

    public static NavigableMap<Integer, TransportVersion> getAllVersionIds(Class<?> cls) {
        Map<Integer, String> versionIdFields = new HashMap<>();
        NavigableMap<Integer, TransportVersion> builder = new TreeMap<>();

        Set<String> ignore = Set.of("ZERO", "CURRENT", "MINIMUM_COMPATIBLE", "MINIMUM_CCS_VERSION");

        for (Field declaredField : cls.getFields()) {
            if (declaredField.getType().equals(TransportVersion.class)) {
                String fieldName = declaredField.getName();
                if (ignore.contains(fieldName)) {
                    continue;
                }

                TransportVersion version;
                try {
                    version = (TransportVersion) declaredField.get(null);
                } catch (IllegalAccessException e) {
                    throw new AssertionError(e);
                }
                builder.put(version.id(), version);

                if (Assertions.ENABLED) {
                    // check the version number is unique
                    var sameVersionNumber = versionIdFields.put(version.id(), fieldName);
                    assert sameVersionNumber == null
                        : "Versions ["
                            + sameVersionNumber
                            + "] and ["
                            + fieldName
                            + "] have the same version number ["
                            + version.id()
                            + "]. Each TransportVersion should have a different version number";
                }
            }
        }

        return Collections.unmodifiableNavigableMap(builder);
    }

    static Collection<TransportVersion> getAllVersions() {
        return VERSION_IDS.values();
    }

    // no instance
    private TransportVersions() {}
}<|MERGE_RESOLUTION|>--- conflicted
+++ resolved
@@ -188,11 +188,8 @@
     public static final TransportVersion PEERFINDER_REPORTS_PEERS_MASTERS = def(8_575_00_0);
     public static final TransportVersion ESQL_MULTI_CLUSTERS_ENRICH = def(8_576_00_0);
     public static final TransportVersion NESTED_KNN_MORE_INNER_HITS = def(8_577_00_0);
-<<<<<<< HEAD
-    public static final TransportVersion ADD_DATA_STREAM_OPTIONS = def(8_578_00_0);
-=======
     public static final TransportVersion REQUIRE_DATA_STREAM_ADDED = def(8_578_00_0);
->>>>>>> e3009f35
+    public static final TransportVersion ADD_DATA_STREAM_OPTIONS = def(8_579_00_0);
 
     /*
      * STOP! READ THIS FIRST! No, really,
