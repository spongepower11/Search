/*
 * Copyright Elasticsearch B.V. and/or licensed to Elasticsearch B.V. under one
 * or more contributor license agreements. Licensed under the Elastic License
 * 2.0 and the Server Side Public License, v 1; you may not use this file except
 * in compliance with, at your election, the Elastic License 2.0 or the Server
 * Side Public License, v 1.
 */

package org.elasticsearch;

import org.elasticsearch.core.Assertions;
import org.elasticsearch.core.UpdateForV9;

import java.lang.reflect.Field;
import java.util.Collection;
import java.util.Collections;
import java.util.HashMap;
import java.util.Map;
import java.util.NavigableMap;
import java.util.Set;
import java.util.TreeMap;
import java.util.TreeSet;
import java.util.function.IntFunction;

/**
 * <p>Transport version is used to coordinate compatible wire protocol communication between nodes, at a fine-grained level.  This replaces
 * and supersedes the old Version constants.</p>
 *
 * <p>Before adding a new version constant, please read the block comment at the end of the list of constants.</p>
 */
public class TransportVersions {

    /*
     * NOTE: IntelliJ lies!
     * This map is used during class construction, referenced by the registerTransportVersion method.
     * When all the transport version constants have been registered, the map is cleared & never touched again.
     */
    static TreeSet<Integer> IDS = new TreeSet<>();

    static TransportVersion def(int id) {
        if (IDS == null) throw new IllegalStateException("The IDS map needs to be present to call this method");

        if (IDS.add(id) == false) {
            throw new IllegalArgumentException("Version id " + id + " defined twice");
        }
        if (id < IDS.last()) {
            throw new IllegalArgumentException("Version id " + id + " is not defined in the right location. Keep constants sorted");
        }
        return new TransportVersion(id);
    }

    @UpdateForV9 // remove the transport versions with which v9 will not need to interact
    public static final TransportVersion ZERO = def(0);
    public static final TransportVersion V_7_0_0 = def(7_00_00_99);
    public static final TransportVersion V_7_0_1 = def(7_00_01_99);
    public static final TransportVersion V_7_1_0 = def(7_01_00_99);
    public static final TransportVersion V_7_2_0 = def(7_02_00_99);
    public static final TransportVersion V_7_2_1 = def(7_02_01_99);
    public static final TransportVersion V_7_3_0 = def(7_03_00_99);
    public static final TransportVersion V_7_3_2 = def(7_03_02_99);
    public static final TransportVersion V_7_4_0 = def(7_04_00_99);
    public static final TransportVersion V_7_5_0 = def(7_05_00_99);
    public static final TransportVersion V_7_6_0 = def(7_06_00_99);
    public static final TransportVersion V_7_7_0 = def(7_07_00_99);
    public static final TransportVersion V_7_8_0 = def(7_08_00_99);
    public static final TransportVersion V_7_8_1 = def(7_08_01_99);
    public static final TransportVersion V_7_9_0 = def(7_09_00_99);
    public static final TransportVersion V_7_10_0 = def(7_10_00_99);
    public static final TransportVersion V_7_10_1 = def(7_10_01_99);
    public static final TransportVersion V_7_11_0 = def(7_11_00_99);
    public static final TransportVersion V_7_12_0 = def(7_12_00_99);
    public static final TransportVersion V_7_13_0 = def(7_13_00_99);
    public static final TransportVersion V_7_14_0 = def(7_14_00_99);
    public static final TransportVersion V_7_15_0 = def(7_15_00_99);
    public static final TransportVersion V_7_15_1 = def(7_15_01_99);
    public static final TransportVersion V_7_16_0 = def(7_16_00_99);
    public static final TransportVersion V_7_17_0 = def(7_17_00_99);
    public static final TransportVersion V_7_17_1 = def(7_17_01_99);
    public static final TransportVersion V_7_17_8 = def(7_17_08_99);
    public static final TransportVersion V_8_0_0 = def(8_00_00_99);
    public static final TransportVersion V_8_1_0 = def(8_01_00_99);
    public static final TransportVersion V_8_2_0 = def(8_02_00_99);
    public static final TransportVersion V_8_3_0 = def(8_03_00_99);
    public static final TransportVersion V_8_4_0 = def(8_04_00_99);
    public static final TransportVersion V_8_5_0 = def(8_05_00_99);
    public static final TransportVersion V_8_6_0 = def(8_06_00_99);
    public static final TransportVersion V_8_6_1 = def(8_06_01_99);
    public static final TransportVersion V_8_7_0 = def(8_07_00_99);
    public static final TransportVersion V_8_7_1 = def(8_07_01_99);
    public static final TransportVersion V_8_8_0 = def(8_08_00_99);
    public static final TransportVersion V_8_8_1 = def(8_08_01_99);
    /*
     * READ THE COMMENT BELOW THIS BLOCK OF DECLARATIONS BEFORE ADDING NEW TRANSPORT VERSIONS
     * Detached transport versions added below here.
     */
    public static final TransportVersion V_8_9_X = def(8_500_020);
    public static final TransportVersion V_8_10_X = def(8_500_061);
    public static final TransportVersion V_8_11_X = def(8_512_00_1);
    public static final TransportVersion V_8_12_0 = def(8_560_00_0);
    public static final TransportVersion DATE_HISTOGRAM_SUPPORT_DOWNSAMPLED_TZ_8_12_PATCH = def(8_560_00_1);
    public static final TransportVersion NODE_STATS_REQUEST_SIMPLIFIED = def(8_561_00_0);
    public static final TransportVersion TEXT_EXPANSION_TOKEN_PRUNING_CONFIG_ADDED = def(8_562_00_0);
    public static final TransportVersion ESQL_ASYNC_QUERY = def(8_563_00_0);
    public static final TransportVersion ESQL_STATUS_INCLUDE_LUCENE_QUERIES = def(8_564_00_0);
    public static final TransportVersion ESQL_CLUSTER_ALIAS = def(8_565_00_0);
    public static final TransportVersion SNAPSHOTS_IN_PROGRESS_TRACKING_REMOVING_NODES_ADDED = def(8_566_00_0);
    public static final TransportVersion SMALLER_RELOAD_SECURE_SETTINGS_REQUEST = def(8_567_00_0);
    public static final TransportVersion UPDATE_API_KEY_EXPIRATION_TIME_ADDED = def(8_568_00_0);
    public static final TransportVersion LAZY_ROLLOVER_ADDED = def(8_569_00_0);
    public static final TransportVersion ESQL_PLAN_POINT_LITERAL_WKB = def(8_570_00_0);
    public static final TransportVersion HOT_THREADS_AS_BYTES = def(8_571_00_0);
    public static final TransportVersion ML_INFERENCE_REQUEST_INPUT_TYPE_ADDED = def(8_572_00_0);
    public static final TransportVersion ESQL_ENRICH_POLICY_CCQ_MODE = def(8_573_00_0);
    public static final TransportVersion DATE_HISTOGRAM_SUPPORT_DOWNSAMPLED_TZ = def(8_574_00_0);
    public static final TransportVersion PEERFINDER_REPORTS_PEERS_MASTERS = def(8_575_00_0);
    public static final TransportVersion ESQL_MULTI_CLUSTERS_ENRICH = def(8_576_00_0);
    public static final TransportVersion NESTED_KNN_MORE_INNER_HITS = def(8_577_00_0);
    public static final TransportVersion REQUIRE_DATA_STREAM_ADDED = def(8_578_00_0);
    public static final TransportVersion ML_INFERENCE_COHERE_EMBEDDINGS_ADDED = def(8_579_00_0);
    public static final TransportVersion DESIRED_NODE_VERSION_OPTIONAL_STRING = def(8_580_00_0);
    public static final TransportVersion ML_INFERENCE_REQUEST_INPUT_TYPE_UNSPECIFIED_ADDED = def(8_581_00_0);
    public static final TransportVersion ASYNC_SEARCH_STATUS_SUPPORTS_KEEP_ALIVE = def(8_582_00_0);
    public static final TransportVersion KNN_QUERY_NUMCANDS_AS_OPTIONAL_PARAM = def(8_583_00_0);
    public static final TransportVersion TRANSFORM_GET_BASIC_STATS = def(8_584_00_0);
    public static final TransportVersion NLP_DOCUMENT_CHUNKING_ADDED = def(8_585_00_0);
    public static final TransportVersion SEARCH_TIMEOUT_EXCEPTION_ADDED = def(8_586_00_0);
    public static final TransportVersion ML_TEXT_EMBEDDING_INFERENCE_SERVICE_ADDED = def(8_587_00_0);
    public static final TransportVersion HEALTH_INFO_ENRICHED_WITH_REPOS = def(8_588_00_0);
    public static final TransportVersion RESOLVE_CLUSTER_ENDPOINT_ADDED = def(8_589_00_0);
    public static final TransportVersion FIELD_CAPS_FIELD_HAS_VALUE = def(8_590_00_0);
    public static final TransportVersion ML_INFERENCE_REQUEST_INPUT_TYPE_CLASS_CLUSTER_ADDED = def(8_591_00_0);
    public static final TransportVersion ML_DIMENSIONS_SET_BY_USER_ADDED = def(8_592_00_0);
    public static final TransportVersion INDEX_REQUEST_NORMALIZED_BYTES_PARSED = def(8_593_00_0);
    public static final TransportVersion INGEST_GRAPH_STRUCTURE_EXCEPTION = def(8_594_00_0);
    public static final TransportVersion V_8_13_0 = def(8_595_00_0);
    // 8.14.0+
    public static final TransportVersion RANDOM_AGG_SHARD_SEED = def(8_596_00_0);
    public static final TransportVersion ESQL_TIMINGS = def(8_597_00_0);
    public static final TransportVersion DATA_STREAM_AUTO_SHARDING_EVENT = def(8_598_00_0);
    public static final TransportVersion ADD_FAILURE_STORE_INDICES_OPTIONS = def(8_599_00_0);
    public static final TransportVersion ESQL_ENRICH_OPERATOR_STATUS = def(8_600_00_0);
    public static final TransportVersion ESQL_SERIALIZE_ARRAY_VECTOR = def(8_601_00_0);
    public static final TransportVersion ESQL_SERIALIZE_ARRAY_BLOCK = def(8_602_00_0);
    public static final TransportVersion ADD_DATA_STREAM_GLOBAL_RETENTION = def(8_603_00_0);
    public static final TransportVersion ALLOCATION_STATS = def(8_604_00_0);
    public static final TransportVersion ESQL_EXTENDED_ENRICH_TYPES = def(8_605_00_0);
    public static final TransportVersion KNN_EXPLICIT_BYTE_QUERY_VECTOR_PARSING = def(8_606_00_0);
    public static final TransportVersion ESQL_EXTENDED_ENRICH_INPUT_TYPE = def(8_607_00_0);
    public static final TransportVersion ESQL_SERIALIZE_BIG_VECTOR = def(8_608_00_0);
    public static final TransportVersion AGGS_EXCLUDED_DELETED_DOCS = def(8_609_00_0);
    public static final TransportVersion ESQL_SERIALIZE_BIG_ARRAY = def(8_610_00_0);
    public static final TransportVersion AUTO_SHARDING_ROLLOVER_CONDITION = def(8_611_00_0);
    public static final TransportVersion KNN_QUERY_VECTOR_BUILDER = def(8_612_00_0);
    public static final TransportVersion USE_DATA_STREAM_GLOBAL_RETENTION = def(8_613_00_0);
    public static final TransportVersion ML_COMPLETION_INFERENCE_SERVICE_ADDED = def(8_614_00_0);
    public static final TransportVersion ML_INFERENCE_EMBEDDING_BYTE_ADDED = def(8_615_00_0);
    public static final TransportVersion ML_INFERENCE_L2_NORM_SIMILARITY_ADDED = def(8_616_00_0);
    public static final TransportVersion SEARCH_NODE_LOAD_AUTOSCALING = def(8_617_00_0);
    public static final TransportVersion ESQL_ES_SOURCE_OPTIONS = def(8_618_00_0);
    public static final TransportVersion ADD_PERSISTENT_TASK_EXCEPTIONS = def(8_619_00_0);
    public static final TransportVersion ESQL_REDUCER_NODE_FRAGMENT = def(8_620_00_0);
    public static final TransportVersion FAILURE_STORE_ROLLOVER = def(8_621_00_0);
    public static final TransportVersion CCR_STATS_API_TIMEOUT_PARAM = def(8_622_00_0);
    public static final TransportVersion ESQL_ORDINAL_BLOCK = def(8_623_00_0);
    public static final TransportVersion ML_INFERENCE_COHERE_RERANK = def(8_624_00_0);
    public static final TransportVersion INDEXING_PRESSURE_DOCUMENT_REJECTIONS_COUNT = def(8_625_00_0);
    public static final TransportVersion ALIAS_ACTION_RESULTS = def(8_626_00_0);
    public static final TransportVersion HISTOGRAM_AGGS_KEY_SORTED = def(8_627_00_0);
    public static final TransportVersion INFERENCE_FIELDS_METADATA = def(8_628_00_0);
    public static final TransportVersion ML_INFERENCE_TIMEOUT_ADDED = def(8_629_00_0);
    public static final TransportVersion MODIFY_DATA_STREAM_FAILURE_STORES = def(8_630_00_0);
    public static final TransportVersion ML_INFERENCE_RERANK_NEW_RESPONSE_FORMAT = def(8_631_00_0);
    public static final TransportVersion HIGHLIGHTERS_TAGS_ON_FIELD_LEVEL = def(8_632_00_0);
    public static final TransportVersion TRACK_FLUSH_TIME_EXCLUDING_WAITING_ON_LOCKS = def(8_633_00_0);
    public static final TransportVersion ML_INFERENCE_AZURE_OPENAI_EMBEDDINGS = def(8_634_00_0);
    public static final TransportVersion ILM_SHRINK_ENABLE_WRITE = def(8_635_00_0);
    public static final TransportVersion GEOIP_CACHE_STATS = def(8_636_00_0);
    public static final TransportVersion WATERMARK_THRESHOLDS_STATS = def(8_637_00_0);
    public static final TransportVersion ENRICH_CACHE_ADDITIONAL_STATS = def(8_638_00_0);
    public static final TransportVersion ML_INFERENCE_RATE_LIMIT_SETTINGS_ADDED = def(8_639_00_0);
    public static final TransportVersion ML_TRAINED_MODEL_CACHE_METADATA_ADDED = def(8_640_00_0);
    public static final TransportVersion TOP_LEVEL_KNN_SUPPORT_QUERY_NAME = def(8_641_00_0);
    public static final TransportVersion INDEX_SEGMENTS_VECTOR_FORMATS = def(8_642_00_0);
    public static final TransportVersion ADD_RESOURCE_ALREADY_UPLOADED_EXCEPTION = def(8_643_00_0);
    public static final TransportVersion ESQL_MV_ORDERING_SORTED_ASCENDING = def(8_644_00_0);
    public static final TransportVersion ESQL_PAGE_MAPPING_TO_ITERATOR = def(8_645_00_0);
<<<<<<< HEAD
    public static final TransportVersion EVENT_INGESTED_RANGE_IN_CLUSTER_STATE = def(8_646_00_0);
=======
    public static final TransportVersion BINARY_PIT_ID = def(8_646_00_0);
>>>>>>> b0283eb6

    /*
     * STOP! READ THIS FIRST! No, really,
     *        ____ _____ ___  ____  _        ____  _____    _    ____    _____ _   _ ___ ____    _____ ___ ____  ____ _____ _
     *       / ___|_   _/ _ \|  _ \| |      |  _ \| ____|  / \  |  _ \  |_   _| | | |_ _/ ___|  |  ___|_ _|  _ \/ ___|_   _| |
     *       \___ \ | || | | | |_) | |      | |_) |  _|   / _ \ | | | |   | | | |_| || |\___ \  | |_   | || |_) \___ \ | | | |
     *        ___) || || |_| |  __/|_|      |  _ <| |___ / ___ \| |_| |   | | |  _  || | ___) | |  _|  | ||  _ < ___) || | |_|
     *       |____/ |_| \___/|_|   (_)      |_| \_\_____/_/   \_\____/    |_| |_| |_|___|____/  |_|   |___|_| \_\____/ |_| (_)
     *
     * A new transport version should be added EVERY TIME a change is made to the serialization protocol of one or more classes. Each
     * transport version should only be used in a single merged commit (apart from the BwC versions copied from o.e.Version, ≤V_8_8_1).
     *
     * ADDING A TRANSPORT VERSION
     * To add a new transport version, add a new constant at the bottom of the list, above this comment. Don't add other lines,
     * comments, etc. The version id has the following layout:
     *
     * M_NNN_SS_P
     *
     * M - The major version of Elasticsearch
     * NNN - The server version part
     * SS - The serverless version part. It should always be 00 here, it is used by serverless only.
     * P - The patch version part
     *
     * To determine the id of the next TransportVersion constant, do the following:
     * - Use the same major version, unless bumping majors
     * - Bump the server version part by 1, unless creating a patch version
     * - Leave the serverless part as 00
     * - Bump the patch part if creating a patch version
     *
     * If a patch version is created, it should be placed sorted among the other existing constants.
     *
     * REVERTING A TRANSPORT VERSION
     *
     * If you revert a commit with a transport version change, you MUST ensure there is a NEW transport version representing the reverted
     * change. DO NOT let the transport version go backwards, it must ALWAYS be incremented.
     *
     * DETERMINING TRANSPORT VERSIONS FROM GIT HISTORY
     *
     * If your git checkout has the expected minor-version-numbered branches and the expected release-version tags then you can find the
     * transport versions known by a particular release ...
     *
     *     git show v8.11.0:server/src/main/java/org/elasticsearch/TransportVersions.java | grep '= def'
     *
     * ... or by a particular branch ...
     *
     *     git show 8.11:server/src/main/java/org/elasticsearch/TransportVersions.java | grep '= def'
     *
     * ... and you can see which versions were added in between two versions too ...
     *
     *     git diff v8.11.0..main -- server/src/main/java/org/elasticsearch/TransportVersions.java
     *
     * In branches 8.7-8.10 see server/src/main/java/org/elasticsearch/TransportVersion.java for the equivalent definitions.
     */

    /**
     * Reference to the earliest compatible transport version to this version of the codebase.
     * This should be the transport version used by the highest minor version of the previous major.
     */
    public static final TransportVersion MINIMUM_COMPATIBLE = V_7_17_0;

    /**
     * Reference to the minimum transport version that can be used with CCS.
     * This should be the transport version used by the previous minor release.
     */
    public static final TransportVersion MINIMUM_CCS_VERSION = V_8_13_0;

    static final NavigableMap<Integer, TransportVersion> VERSION_IDS = getAllVersionIds(TransportVersions.class);

    // the highest transport version constant defined in this file, used as a fallback for TransportVersion.current()
    static final TransportVersion LATEST_DEFINED;
    static {
        LATEST_DEFINED = VERSION_IDS.lastEntry().getValue();

        // see comment on IDS field
        // now we're registered all the transport versions, we can clear the map
        IDS = null;
    }

    public static NavigableMap<Integer, TransportVersion> getAllVersionIds(Class<?> cls) {
        Map<Integer, String> versionIdFields = new HashMap<>();
        NavigableMap<Integer, TransportVersion> builder = new TreeMap<>();

        Set<String> ignore = Set.of("ZERO", "CURRENT", "MINIMUM_COMPATIBLE", "MINIMUM_CCS_VERSION");

        for (Field declaredField : cls.getFields()) {
            if (declaredField.getType().equals(TransportVersion.class)) {
                String fieldName = declaredField.getName();
                if (ignore.contains(fieldName)) {
                    continue;
                }

                TransportVersion version;
                try {
                    version = (TransportVersion) declaredField.get(null);
                } catch (IllegalAccessException e) {
                    throw new AssertionError(e);
                }
                builder.put(version.id(), version);

                if (Assertions.ENABLED) {
                    // check the version number is unique
                    var sameVersionNumber = versionIdFields.put(version.id(), fieldName);
                    assert sameVersionNumber == null
                        : "Versions ["
                            + sameVersionNumber
                            + "] and ["
                            + fieldName
                            + "] have the same version number ["
                            + version.id()
                            + "]. Each TransportVersion should have a different version number";
                }
            }
        }

        return Collections.unmodifiableNavigableMap(builder);
    }

    static Collection<TransportVersion> getAllVersions() {
        return VERSION_IDS.values();
    }

    static final IntFunction<String> VERSION_LOOKUP = ReleaseVersions.generateVersionsLookup(TransportVersions.class);

    // no instance
    private TransportVersions() {}
}<|MERGE_RESOLUTION|>--- conflicted
+++ resolved
@@ -184,11 +184,8 @@
     public static final TransportVersion ADD_RESOURCE_ALREADY_UPLOADED_EXCEPTION = def(8_643_00_0);
     public static final TransportVersion ESQL_MV_ORDERING_SORTED_ASCENDING = def(8_644_00_0);
     public static final TransportVersion ESQL_PAGE_MAPPING_TO_ITERATOR = def(8_645_00_0);
-<<<<<<< HEAD
-    public static final TransportVersion EVENT_INGESTED_RANGE_IN_CLUSTER_STATE = def(8_646_00_0);
-=======
     public static final TransportVersion BINARY_PIT_ID = def(8_646_00_0);
->>>>>>> b0283eb6
+    public static final TransportVersion EVENT_INGESTED_RANGE_IN_CLUSTER_STATE = def(8_647_00_0);
 
     /*
      * STOP! READ THIS FIRST! No, really,
