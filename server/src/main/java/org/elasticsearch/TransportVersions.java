/*
 * Copyright Elasticsearch B.V. and/or licensed to Elasticsearch B.V. under one
 * or more contributor license agreements. Licensed under the Elastic License
 * 2.0 and the Server Side Public License, v 1; you may not use this file except
 * in compliance with, at your election, the Elastic License 2.0 or the Server
 * Side Public License, v 1.
 */

package org.elasticsearch;

import org.elasticsearch.core.Assertions;
import org.elasticsearch.core.UpdateForV9;

import java.lang.reflect.Field;
import java.util.Collection;
import java.util.Collections;
import java.util.HashMap;
import java.util.Map;
import java.util.NavigableMap;
import java.util.Set;
import java.util.TreeMap;
import java.util.TreeSet;
import java.util.function.IntFunction;

/**
 * <p>Transport version is used to coordinate compatible wire protocol communication between nodes, at a fine-grained level.  This replaces
 * and supersedes the old Version constants.</p>
 *
 * <p>Before adding a new version constant, please read the block comment at the end of the list of constants.</p>
 */
public class TransportVersions {

    /*
     * NOTE: IntelliJ lies!
     * This map is used during class construction, referenced by the registerTransportVersion method.
     * When all the transport version constants have been registered, the map is cleared & never touched again.
     */
    static TreeSet<Integer> IDS = new TreeSet<>();

    static TransportVersion def(int id) {
        if (IDS == null) throw new IllegalStateException("The IDS map needs to be present to call this method");

        if (IDS.add(id) == false) {
            throw new IllegalArgumentException("Version id " + id + " defined twice");
        }
        if (id < IDS.last()) {
            throw new IllegalArgumentException("Version id " + id + " is not defined in the right location. Keep constants sorted");
        }
        return new TransportVersion(id);
    }

    @UpdateForV9 // remove the transport versions with which v9 will not need to interact
    public static final TransportVersion ZERO = def(0);
    public static final TransportVersion V_7_0_0 = def(7_00_00_99);
    public static final TransportVersion V_7_0_1 = def(7_00_01_99);
    public static final TransportVersion V_7_1_0 = def(7_01_00_99);
    public static final TransportVersion V_7_2_0 = def(7_02_00_99);
    public static final TransportVersion V_7_2_1 = def(7_02_01_99);
    public static final TransportVersion V_7_3_0 = def(7_03_00_99);
    public static final TransportVersion V_7_3_2 = def(7_03_02_99);
    public static final TransportVersion V_7_4_0 = def(7_04_00_99);
    public static final TransportVersion V_7_5_0 = def(7_05_00_99);
    public static final TransportVersion V_7_6_0 = def(7_06_00_99);
    public static final TransportVersion V_7_7_0 = def(7_07_00_99);
    public static final TransportVersion V_7_8_0 = def(7_08_00_99);
    public static final TransportVersion V_7_8_1 = def(7_08_01_99);
    public static final TransportVersion V_7_9_0 = def(7_09_00_99);
    public static final TransportVersion V_7_10_0 = def(7_10_00_99);
    public static final TransportVersion V_7_10_1 = def(7_10_01_99);
    public static final TransportVersion V_7_11_0 = def(7_11_00_99);
    public static final TransportVersion V_7_12_0 = def(7_12_00_99);
    public static final TransportVersion V_7_13_0 = def(7_13_00_99);
    public static final TransportVersion V_7_14_0 = def(7_14_00_99);
    public static final TransportVersion V_7_15_0 = def(7_15_00_99);
    public static final TransportVersion V_7_15_1 = def(7_15_01_99);
    public static final TransportVersion V_7_16_0 = def(7_16_00_99);
    public static final TransportVersion V_7_17_0 = def(7_17_00_99);
    public static final TransportVersion V_7_17_1 = def(7_17_01_99);
    public static final TransportVersion V_7_17_8 = def(7_17_08_99);
    public static final TransportVersion V_8_0_0 = def(8_00_00_99);
    public static final TransportVersion V_8_1_0 = def(8_01_00_99);
    public static final TransportVersion V_8_2_0 = def(8_02_00_99);
    public static final TransportVersion V_8_3_0 = def(8_03_00_99);
    public static final TransportVersion V_8_4_0 = def(8_04_00_99);
    public static final TransportVersion V_8_5_0 = def(8_05_00_99);
    public static final TransportVersion V_8_6_0 = def(8_06_00_99);
    public static final TransportVersion V_8_6_1 = def(8_06_01_99);
    public static final TransportVersion V_8_7_0 = def(8_07_00_99);
    public static final TransportVersion V_8_7_1 = def(8_07_01_99);
    public static final TransportVersion V_8_8_0 = def(8_08_00_99);
    public static final TransportVersion V_8_8_1 = def(8_08_01_99);
    /*
     * READ THE COMMENT BELOW THIS BLOCK OF DECLARATIONS BEFORE ADDING NEW TRANSPORT VERSIONS
     * Detached transport versions added below here.
     */
    public static final TransportVersion V_8_9_X = def(8_500_020);
    public static final TransportVersion V_8_10_X = def(8_500_061);
    public static final TransportVersion V_8_11_X = def(8_512_00_1);
    public static final TransportVersion V_8_12_0 = def(8_560_00_0);
    public static final TransportVersion V_8_12_1 = def(8_560_00_1);
    public static final TransportVersion V_8_13_0 = def(8_595_00_0);
    public static final TransportVersion V_8_13_4 = def(8_595_00_1);
    // 8.14.0+
    public static final TransportVersion RANDOM_AGG_SHARD_SEED = def(8_596_00_0);
    public static final TransportVersion ESQL_TIMINGS = def(8_597_00_0);
    public static final TransportVersion DATA_STREAM_AUTO_SHARDING_EVENT = def(8_598_00_0);
    public static final TransportVersion ADD_FAILURE_STORE_INDICES_OPTIONS = def(8_599_00_0);
    public static final TransportVersion ESQL_ENRICH_OPERATOR_STATUS = def(8_600_00_0);
    public static final TransportVersion ESQL_SERIALIZE_ARRAY_VECTOR = def(8_601_00_0);
    public static final TransportVersion ESQL_SERIALIZE_ARRAY_BLOCK = def(8_602_00_0);
    public static final TransportVersion ADD_DATA_STREAM_GLOBAL_RETENTION = def(8_603_00_0);
    public static final TransportVersion ALLOCATION_STATS = def(8_604_00_0);
    public static final TransportVersion ESQL_EXTENDED_ENRICH_TYPES = def(8_605_00_0);
    public static final TransportVersion KNN_EXPLICIT_BYTE_QUERY_VECTOR_PARSING = def(8_606_00_0);
    public static final TransportVersion ESQL_EXTENDED_ENRICH_INPUT_TYPE = def(8_607_00_0);
    public static final TransportVersion ESQL_SERIALIZE_BIG_VECTOR = def(8_608_00_0);
    public static final TransportVersion AGGS_EXCLUDED_DELETED_DOCS = def(8_609_00_0);
    public static final TransportVersion ESQL_SERIALIZE_BIG_ARRAY = def(8_610_00_0);
    public static final TransportVersion AUTO_SHARDING_ROLLOVER_CONDITION = def(8_611_00_0);
    public static final TransportVersion KNN_QUERY_VECTOR_BUILDER = def(8_612_00_0);
    public static final TransportVersion USE_DATA_STREAM_GLOBAL_RETENTION = def(8_613_00_0);
    public static final TransportVersion ML_COMPLETION_INFERENCE_SERVICE_ADDED = def(8_614_00_0);
    public static final TransportVersion ML_INFERENCE_EMBEDDING_BYTE_ADDED = def(8_615_00_0);
    public static final TransportVersion ML_INFERENCE_L2_NORM_SIMILARITY_ADDED = def(8_616_00_0);
    public static final TransportVersion SEARCH_NODE_LOAD_AUTOSCALING = def(8_617_00_0);
    public static final TransportVersion ESQL_ES_SOURCE_OPTIONS = def(8_618_00_0);
    public static final TransportVersion ADD_PERSISTENT_TASK_EXCEPTIONS = def(8_619_00_0);
    public static final TransportVersion ESQL_REDUCER_NODE_FRAGMENT = def(8_620_00_0);
    public static final TransportVersion FAILURE_STORE_ROLLOVER = def(8_621_00_0);
    public static final TransportVersion CCR_STATS_API_TIMEOUT_PARAM = def(8_622_00_0);
    public static final TransportVersion ESQL_ORDINAL_BLOCK = def(8_623_00_0);
    public static final TransportVersion ML_INFERENCE_COHERE_RERANK = def(8_624_00_0);
    public static final TransportVersion INDEXING_PRESSURE_DOCUMENT_REJECTIONS_COUNT = def(8_625_00_0);
    public static final TransportVersion ALIAS_ACTION_RESULTS = def(8_626_00_0);
    public static final TransportVersion HISTOGRAM_AGGS_KEY_SORTED = def(8_627_00_0);
    public static final TransportVersion INFERENCE_FIELDS_METADATA = def(8_628_00_0);
    public static final TransportVersion ML_INFERENCE_TIMEOUT_ADDED = def(8_629_00_0);
    public static final TransportVersion MODIFY_DATA_STREAM_FAILURE_STORES = def(8_630_00_0);
    public static final TransportVersion ML_INFERENCE_RERANK_NEW_RESPONSE_FORMAT = def(8_631_00_0);
    public static final TransportVersion HIGHLIGHTERS_TAGS_ON_FIELD_LEVEL = def(8_632_00_0);
    public static final TransportVersion TRACK_FLUSH_TIME_EXCLUDING_WAITING_ON_LOCKS = def(8_633_00_0);
    public static final TransportVersion ML_INFERENCE_AZURE_OPENAI_EMBEDDINGS = def(8_634_00_0);
    public static final TransportVersion ILM_SHRINK_ENABLE_WRITE = def(8_635_00_0);
    public static final TransportVersion GEOIP_CACHE_STATS = def(8_636_00_0);
    public static final TransportVersion SHUTDOWN_REQUEST_TIMEOUTS_FIX_8_14 = def(8_636_00_1);
    public static final TransportVersion WATERMARK_THRESHOLDS_STATS = def(8_637_00_0);
    public static final TransportVersion ENRICH_CACHE_ADDITIONAL_STATS = def(8_638_00_0);
    public static final TransportVersion ML_INFERENCE_RATE_LIMIT_SETTINGS_ADDED = def(8_639_00_0);
    public static final TransportVersion ML_TRAINED_MODEL_CACHE_METADATA_ADDED = def(8_640_00_0);
    public static final TransportVersion TOP_LEVEL_KNN_SUPPORT_QUERY_NAME = def(8_641_00_0);
    public static final TransportVersion INDEX_SEGMENTS_VECTOR_FORMATS = def(8_642_00_0);
    public static final TransportVersion ADD_RESOURCE_ALREADY_UPLOADED_EXCEPTION = def(8_643_00_0);
    public static final TransportVersion ESQL_MV_ORDERING_SORTED_ASCENDING = def(8_644_00_0);
    public static final TransportVersion ESQL_PAGE_MAPPING_TO_ITERATOR = def(8_645_00_0);
    public static final TransportVersion BINARY_PIT_ID = def(8_646_00_0);
    public static final TransportVersion SECURITY_ROLE_MAPPINGS_IN_CLUSTER_STATE = def(8_647_00_0);
    public static final TransportVersion ESQL_REQUEST_TABLES = def(8_648_00_0);
    public static final TransportVersion ROLE_REMOTE_CLUSTER_PRIVS = def(8_649_00_0);
    public static final TransportVersion NO_GLOBAL_RETENTION_FOR_SYSTEM_DATA_STREAMS = def(8_650_00_0);
    public static final TransportVersion SHUTDOWN_REQUEST_TIMEOUTS_FIX = def(8_651_00_0);
    public static final TransportVersion INDEXING_PRESSURE_REQUEST_REJECTIONS_COUNT = def(8_652_00_0);
    public static final TransportVersion ROLLUP_USAGE = def(8_653_00_0);
    public static final TransportVersion SECURITY_ROLE_DESCRIPTION = def(8_654_00_0);
    public static final TransportVersion ML_INFERENCE_AZURE_OPENAI_COMPLETIONS = def(8_655_00_0);
<<<<<<< HEAD
    public static final TransportVersion NODE_STATS_INGEST_BYTES = def(8_656_00_0);
=======
    public static final TransportVersion JOIN_STATUS_AGE_SERIALIZATION = def(8_656_00_0);
    public static final TransportVersion ML_RERANK_DOC_OPTIONAL = def(8_657_00_0);
    public static final TransportVersion FAILURE_STORE_FIELD_PARITY = def(8_658_00_0);
    public static final TransportVersion ML_INFERENCE_AZURE_AI_STUDIO = def(8_659_00_0);
    public static final TransportVersion ML_INFERENCE_COHERE_COMPLETION_ADDED = def(8_660_00_0);
    public static final TransportVersion ESQL_REMOVE_ES_SOURCE_OPTIONS = def(8_661_00_0);
>>>>>>> 4c58522a

    /*
     * STOP! READ THIS FIRST! No, really,
     *        ____ _____ ___  ____  _        ____  _____    _    ____    _____ _   _ ___ ____    _____ ___ ____  ____ _____ _
     *       / ___|_   _/ _ \|  _ \| |      |  _ \| ____|  / \  |  _ \  |_   _| | | |_ _/ ___|  |  ___|_ _|  _ \/ ___|_   _| |
     *       \___ \ | || | | | |_) | |      | |_) |  _|   / _ \ | | | |   | | | |_| || |\___ \  | |_   | || |_) \___ \ | | | |
     *        ___) || || |_| |  __/|_|      |  _ <| |___ / ___ \| |_| |   | | |  _  || | ___) | |  _|  | ||  _ < ___) || | |_|
     *       |____/ |_| \___/|_|   (_)      |_| \_\_____/_/   \_\____/    |_| |_| |_|___|____/  |_|   |___|_| \_\____/ |_| (_)
     *
     * A new transport version should be added EVERY TIME a change is made to the serialization protocol of one or more classes. Each
     * transport version should only be used in a single merged commit (apart from the BwC versions copied from o.e.Version, ≤V_8_8_1).
     *
     * ADDING A TRANSPORT VERSION
     * To add a new transport version, add a new constant at the bottom of the list, above this comment. Don't add other lines,
     * comments, etc. The version id has the following layout:
     *
     * M_NNN_SS_P
     *
     * M - The major version of Elasticsearch
     * NNN - The server version part
     * SS - The serverless version part. It should always be 00 here, it is used by serverless only.
     * P - The patch version part
     *
     * To determine the id of the next TransportVersion constant, do the following:
     * - Use the same major version, unless bumping majors
     * - Bump the server version part by 1, unless creating a patch version
     * - Leave the serverless part as 00
     * - Bump the patch part if creating a patch version
     *
     * If a patch version is created, it should be placed sorted among the other existing constants.
     *
     * REVERTING A TRANSPORT VERSION
     *
     * If you revert a commit with a transport version change, you MUST ensure there is a NEW transport version representing the reverted
     * change. DO NOT let the transport version go backwards, it must ALWAYS be incremented.
     *
     * DETERMINING TRANSPORT VERSIONS FROM GIT HISTORY
     *
     * If your git checkout has the expected minor-version-numbered branches and the expected release-version tags then you can find the
     * transport versions known by a particular release ...
     *
     *     git show v8.11.0:server/src/main/java/org/elasticsearch/TransportVersions.java | grep '= def'
     *
     * ... or by a particular branch ...
     *
     *     git show 8.11:server/src/main/java/org/elasticsearch/TransportVersions.java | grep '= def'
     *
     * ... and you can see which versions were added in between two versions too ...
     *
     *     git diff v8.11.0..main -- server/src/main/java/org/elasticsearch/TransportVersions.java
     *
     * In branches 8.7-8.10 see server/src/main/java/org/elasticsearch/TransportVersion.java for the equivalent definitions.
     */

    /**
     * Reference to the earliest compatible transport version to this version of the codebase.
     * This should be the transport version used by the highest minor version of the previous major.
     */
    public static final TransportVersion MINIMUM_COMPATIBLE = V_7_17_0;

    /**
     * Reference to the minimum transport version that can be used with CCS.
     * This should be the transport version used by the previous minor release.
     */
    public static final TransportVersion MINIMUM_CCS_VERSION = V_8_13_0;

    static final NavigableMap<Integer, TransportVersion> VERSION_IDS = getAllVersionIds(TransportVersions.class);

    // the highest transport version constant defined in this file, used as a fallback for TransportVersion.current()
    static final TransportVersion LATEST_DEFINED;
    static {
        LATEST_DEFINED = VERSION_IDS.lastEntry().getValue();

        // see comment on IDS field
        // now we're registered all the transport versions, we can clear the map
        IDS = null;
    }

    public static NavigableMap<Integer, TransportVersion> getAllVersionIds(Class<?> cls) {
        Map<Integer, String> versionIdFields = new HashMap<>();
        NavigableMap<Integer, TransportVersion> builder = new TreeMap<>();

        Set<String> ignore = Set.of("ZERO", "CURRENT", "MINIMUM_COMPATIBLE", "MINIMUM_CCS_VERSION");

        for (Field declaredField : cls.getFields()) {
            if (declaredField.getType().equals(TransportVersion.class)) {
                String fieldName = declaredField.getName();
                if (ignore.contains(fieldName)) {
                    continue;
                }

                TransportVersion version;
                try {
                    version = (TransportVersion) declaredField.get(null);
                } catch (IllegalAccessException e) {
                    throw new AssertionError(e);
                }
                builder.put(version.id(), version);

                if (Assertions.ENABLED) {
                    // check the version number is unique
                    var sameVersionNumber = versionIdFields.put(version.id(), fieldName);
                    assert sameVersionNumber == null
                        : "Versions ["
                            + sameVersionNumber
                            + "] and ["
                            + fieldName
                            + "] have the same version number ["
                            + version.id()
                            + "]. Each TransportVersion should have a different version number";
                }
            }
        }

        return Collections.unmodifiableNavigableMap(builder);
    }

    static Collection<TransportVersion> getAllVersions() {
        return VERSION_IDS.values();
    }

    static final IntFunction<String> VERSION_LOOKUP = ReleaseVersions.generateVersionsLookup(TransportVersions.class);

    // no instance
    private TransportVersions() {}
}<|MERGE_RESOLUTION|>--- conflicted
+++ resolved
@@ -162,16 +162,13 @@
     public static final TransportVersion ROLLUP_USAGE = def(8_653_00_0);
     public static final TransportVersion SECURITY_ROLE_DESCRIPTION = def(8_654_00_0);
     public static final TransportVersion ML_INFERENCE_AZURE_OPENAI_COMPLETIONS = def(8_655_00_0);
-<<<<<<< HEAD
-    public static final TransportVersion NODE_STATS_INGEST_BYTES = def(8_656_00_0);
-=======
     public static final TransportVersion JOIN_STATUS_AGE_SERIALIZATION = def(8_656_00_0);
     public static final TransportVersion ML_RERANK_DOC_OPTIONAL = def(8_657_00_0);
     public static final TransportVersion FAILURE_STORE_FIELD_PARITY = def(8_658_00_0);
     public static final TransportVersion ML_INFERENCE_AZURE_AI_STUDIO = def(8_659_00_0);
     public static final TransportVersion ML_INFERENCE_COHERE_COMPLETION_ADDED = def(8_660_00_0);
     public static final TransportVersion ESQL_REMOVE_ES_SOURCE_OPTIONS = def(8_661_00_0);
->>>>>>> 4c58522a
+    public static final TransportVersion NODE_STATS_INGEST_BYTES = def(8_662_00_0);
 
     /*
      * STOP! READ THIS FIRST! No, really,
