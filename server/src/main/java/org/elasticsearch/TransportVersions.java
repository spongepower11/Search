/*
 * Copyright Elasticsearch B.V. and/or licensed to Elasticsearch B.V. under one
 * or more contributor license agreements. Licensed under the Elastic License
 * 2.0 and the Server Side Public License, v 1; you may not use this file except
 * in compliance with, at your election, the Elastic License 2.0 or the Server
 * Side Public License, v 1.
 */

package org.elasticsearch;

import org.elasticsearch.core.Assertions;

import java.lang.reflect.Field;
import java.util.Collection;
import java.util.Collections;
import java.util.HashMap;
import java.util.Map;
import java.util.NavigableMap;
import java.util.Set;
import java.util.TreeMap;
import java.util.TreeSet;

public class TransportVersions {

    /*
     * NOTE: IntelliJ lies!
     * This map is used during class construction, referenced by the registerTransportVersion method.
     * When all the transport version constants have been registered, the map is cleared & never touched again.
     */
    static TreeSet<Integer> IDS = new TreeSet<>();

    static TransportVersion def(int id) {
        if (IDS == null) throw new IllegalStateException("The IDS map needs to be present to call this method");

        if (IDS.add(id) == false) {
            throw new IllegalArgumentException("Version id " + id + " defined twice");
        }
        if (id < IDS.last()) {
            throw new IllegalArgumentException("Version id " + id + " is not defined in the right location. Keep constants sorted");
        }
        return new TransportVersion(id);
    }

    public static final TransportVersion ZERO = def(0);
    public static final TransportVersion V_7_0_0 = def(7_00_00_99);
    public static final TransportVersion V_7_0_1 = def(7_00_01_99);
    public static final TransportVersion V_7_1_0 = def(7_01_00_99);
    public static final TransportVersion V_7_2_0 = def(7_02_00_99);
    public static final TransportVersion V_7_2_1 = def(7_02_01_99);
    public static final TransportVersion V_7_3_0 = def(7_03_00_99);
    public static final TransportVersion V_7_3_2 = def(7_03_02_99);
    public static final TransportVersion V_7_4_0 = def(7_04_00_99);
    public static final TransportVersion V_7_5_0 = def(7_05_00_99);
    public static final TransportVersion V_7_6_0 = def(7_06_00_99);
    public static final TransportVersion V_7_7_0 = def(7_07_00_99);
    public static final TransportVersion V_7_8_0 = def(7_08_00_99);
    public static final TransportVersion V_7_8_1 = def(7_08_01_99);
    public static final TransportVersion V_7_9_0 = def(7_09_00_99);
    public static final TransportVersion V_7_10_0 = def(7_10_00_99);
    public static final TransportVersion V_7_10_1 = def(7_10_01_99);
    public static final TransportVersion V_7_11_0 = def(7_11_00_99);
    public static final TransportVersion V_7_12_0 = def(7_12_00_99);
    public static final TransportVersion V_7_13_0 = def(7_13_00_99);
    public static final TransportVersion V_7_14_0 = def(7_14_00_99);
    public static final TransportVersion V_7_15_0 = def(7_15_00_99);
    public static final TransportVersion V_7_15_1 = def(7_15_01_99);
    public static final TransportVersion V_7_16_0 = def(7_16_00_99);
    public static final TransportVersion V_7_17_0 = def(7_17_00_99);
    public static final TransportVersion V_7_17_1 = def(7_17_01_99);
    public static final TransportVersion V_7_17_8 = def(7_17_08_99);
    public static final TransportVersion V_8_0_0 = def(8_00_00_99);
    public static final TransportVersion V_8_1_0 = def(8_01_00_99);
    public static final TransportVersion V_8_2_0 = def(8_02_00_99);
    public static final TransportVersion V_8_3_0 = def(8_03_00_99);
    public static final TransportVersion V_8_4_0 = def(8_04_00_99);
    public static final TransportVersion V_8_5_0 = def(8_05_00_99);
    public static final TransportVersion V_8_6_0 = def(8_06_00_99);
    public static final TransportVersion V_8_6_1 = def(8_06_01_99);
    public static final TransportVersion V_8_7_0 = def(8_07_00_99);
    public static final TransportVersion V_8_7_1 = def(8_07_01_99);
    public static final TransportVersion V_8_8_0 = def(8_08_00_99);
    public static final TransportVersion V_8_8_1 = def(8_08_01_99);
    /*
     * READ THE COMMENT BELOW THIS BLOCK OF DECLARATIONS BEFORE ADDING NEW TRANSPORT VERSIONS
     * Detached transport versions added below here.
     */
    public static final TransportVersion V_8_500_020 = def(8_500_020);
    public static final TransportVersion V_8_500_040 = def(8_500_040);
    public static final TransportVersion V_8_500_041 = def(8_500_041);
    public static final TransportVersion V_8_500_042 = def(8_500_042);
    public static final TransportVersion V_8_500_043 = def(8_500_043);
    public static final TransportVersion V_8_500_044 = def(8_500_044);
    public static final TransportVersion V_8_500_045 = def(8_500_045);
    public static final TransportVersion V_8_500_046 = def(8_500_046);
    public static final TransportVersion V_8_500_047 = def(8_500_047);
    public static final TransportVersion V_8_500_048 = def(8_500_048);
    public static final TransportVersion V_8_500_049 = def(8_500_049);
    public static final TransportVersion V_8_500_050 = def(8_500_050);
    public static final TransportVersion V_8_500_051 = def(8_500_051);
    public static final TransportVersion V_8_500_052 = def(8_500_052);
    public static final TransportVersion V_8_500_053 = def(8_500_053);
    public static final TransportVersion V_8_500_054 = def(8_500_054);
    public static final TransportVersion V_8_500_055 = def(8_500_055);
    public static final TransportVersion V_8_500_056 = def(8_500_056);
    public static final TransportVersion V_8_500_057 = def(8_500_057);
    public static final TransportVersion V_8_500_058 = def(8_500_058);
    public static final TransportVersion V_8_500_059 = def(8_500_059);
    public static final TransportVersion V_8_500_060 = def(8_500_060);
    public static final TransportVersion V_8_500_061 = def(8_500_061);
    public static final TransportVersion V_8_500_062 = def(8_500_062);
    public static final TransportVersion V_8_500_063 = def(8_500_063);
    public static final TransportVersion V_8_500_064 = def(8_500_064);
    public static final TransportVersion V_8_500_065 = def(8_500_065);
    public static final TransportVersion V_8_500_066 = def(8_500_066);
    public static final TransportVersion SEARCH_RESP_SKIP_UNAVAILABLE_ADDED = def(8_500_067);
    public static final TransportVersion ML_TRAINED_MODEL_FINISH_PENDING_WORK_ADDED = def(8_500_068);
    public static final TransportVersion SEARCH_APP_INDICES_REMOVED = def(8_500_069);
    public static final TransportVersion GENERIC_NAMED_WRITABLE_ADDED = def(8_500_070);
    public static final TransportVersion PINNED_QUERY_OPTIONAL_INDEX = def(8_500_071);
    public static final TransportVersion SHARD_SIZE_PRIMARY_TERM_GEN_ADDED = def(8_500_072);
    public static final TransportVersion COMPAT_VERSIONS_MAPPING_VERSION_ADDED = def(8_500_073);
    public static final TransportVersion V_8_500_074 = def(8_500_074);
    public static final TransportVersion NODE_INFO_INDEX_VERSION_ADDED = def(8_500_075);
    public static final TransportVersion FIRST_NEW_ID_LAYOUT = def(8_501_00_0);
    public static final TransportVersion COMMIT_PRIMARY_TERM_GENERATION = def(8_501_00_1);
    public static final TransportVersion WAIT_FOR_CLUSTER_STATE_IN_RECOVERY_ADDED = def(8_502_00_0);
    public static final TransportVersion RECOVERY_COMMIT_TOO_NEW_EXCEPTION_ADDED = def(8_503_00_0);
    public static final TransportVersion NODE_INFO_COMPONENT_VERSIONS_ADDED = def(8_504_00_0);
    public static final TransportVersion COMPACT_FIELD_CAPS_ADDED = def(8_505_00_0);
    public static final TransportVersion DATA_STREAM_RESPONSE_INDEX_PROPERTIES = def(8_506_00_0);
    public static final TransportVersion ML_TRAINED_MODEL_CONFIG_PLATFORM_ADDED = def(8_507_00_0);
    public static final TransportVersion LONG_COUNT_IN_HISTOGRAM_ADDED = def(8_508_00_0);
    public static final TransportVersion INFERENCE_MODEL_SECRETS_ADDED = def(8_509_00_0);
    public static final TransportVersion NODE_INFO_REQUEST_SIMPLIFIED = def(8_510_00_0);
    public static final TransportVersion NESTED_KNN_VECTOR_QUERY_V = def(8_511_00_0);
    public static final TransportVersion ML_PACKAGE_LOADER_PLATFORM_ADDED = def(8_512_00_0);
    public static final TransportVersion PLUGIN_DESCRIPTOR_OPTIONAL_CLASSNAME = def(8_513_00_0);
<<<<<<< HEAD
    public static final TransportVersion NEED_SHARDS_STATS_ADDED = def(8_514_00_0);
=======
    public static final TransportVersion UNIVERSAL_PROFILING_LICENSE_ADDED = def(8_514_00_0);

>>>>>>> c956eec2
    /*
     * STOP! READ THIS FIRST! No, really,
     *        ____ _____ ___  ____  _        ____  _____    _    ____    _____ _   _ ___ ____    _____ ___ ____  ____ _____ _
     *       / ___|_   _/ _ \|  _ \| |      |  _ \| ____|  / \  |  _ \  |_   _| | | |_ _/ ___|  |  ___|_ _|  _ \/ ___|_   _| |
     *       \___ \ | || | | | |_) | |      | |_) |  _|   / _ \ | | | |   | | | |_| || |\___ \  | |_   | || |_) \___ \ | | | |
     *        ___) || || |_| |  __/|_|      |  _ <| |___ / ___ \| |_| |   | | |  _  || | ___) | |  _|  | ||  _ < ___) || | |_|
     *       |____/ |_| \___/|_|   (_)      |_| \_\_____/_/   \_\____/    |_| |_| |_|___|____/  |_|   |___|_| \_\____/ |_| (_)
     *
     * A new transport version should be added EVERY TIME a change is made to the serialization protocol of one or more classes. Each
     * transport version should only be used in a single merged commit (apart from the BwC versions copied from o.e.Version, ≤V_8_8_1).
     *
     * ADDING A TRANSPORT VERSION
     * To add a new transport version, add a new constant at the bottom of the list, above this comment. Don't add other lines,
     * comments, etc. The version id has the following layout:
     *
     * M_NNN_SS_P
     *
     * M - The major version of Elasticsearch
     * NNN - The server version part
     * SS - The serverless version part. It should always be 00 here, it is used by serverless only.
     * P - The patch version part
     *
     * To determine the id of the next TransportVersion constant, do the following:
     * - Use the same major version, unless bumping majors
     * - Bump the server version part by 1, unless creating a patch version
     * - Leave the serverless part as 00
     * - Bump the patch part if creating a patch version
     *
     * If a patch version is created, it should be placed sorted among the other existing constants.
     *
     * REVERTING A TRANSPORT VERSION
     *
     * If you revert a commit with a transport version change, you MUST ensure there is a NEW transport version representing the reverted
     * change. DO NOT let the transport version go backwards, it must ALWAYS be incremented.
     *
     * DETERMINING TRANSPORT VERSIONS FROM GIT HISTORY
     *
     * If your git checkout has the expected minor-version-numbered branches and the expected release-version tags then you can find the
     * transport versions known by a particular release ...
     *
     *     git show v8.9.1:server/src/main/java/org/elasticsearch/TransportVersions.java | grep def
     *
     * ... or by a particular branch ...
     *
     *     git show 8.10:server/src/main/java/org/elasticsearch/TransportVersions.java | grep def
     *
     * ... and you can see which versions were added in between two versions too ...
     *
     *     git diff 8.10..main -- server/src/main/java/org/elasticsearch/TransportVersions.java
     */

    /**
     * Reference to the earliest compatible transport version to this version of the codebase.
     * This should be the transport version used by the highest minor version of the previous major.
     */
    public static final TransportVersion MINIMUM_COMPATIBLE = V_7_17_0;

    /**
     * Reference to the minimum transport version that can be used with CCS.
     * This should be the transport version used by the previous minor release.
     */
    public static final TransportVersion MINIMUM_CCS_VERSION = V_8_500_061;

    static final NavigableMap<Integer, TransportVersion> VERSION_IDS = getAllVersionIds(TransportVersions.class);

    // the highest transport version constant defined in this file, used as a fallback for TransportVersion.current()
    static final TransportVersion LATEST_DEFINED;
    static {
        LATEST_DEFINED = VERSION_IDS.lastEntry().getValue();

        // see comment on IDS field
        // now we're registered all the transport versions, we can clear the map
        IDS = null;
    }

    public static NavigableMap<Integer, TransportVersion> getAllVersionIds(Class<?> cls) {
        Map<Integer, String> versionIdFields = new HashMap<>();
        NavigableMap<Integer, TransportVersion> builder = new TreeMap<>();

        Set<String> ignore = Set.of("ZERO", "CURRENT", "MINIMUM_COMPATIBLE", "MINIMUM_CCS_VERSION");

        for (Field declaredField : cls.getFields()) {
            if (declaredField.getType().equals(TransportVersion.class)) {
                String fieldName = declaredField.getName();
                if (ignore.contains(fieldName)) {
                    continue;
                }

                TransportVersion version;
                try {
                    version = (TransportVersion) declaredField.get(null);
                } catch (IllegalAccessException e) {
                    throw new AssertionError(e);
                }
                builder.put(version.id(), version);

                if (Assertions.ENABLED) {
                    // check the version number is unique
                    var sameVersionNumber = versionIdFields.put(version.id(), fieldName);
                    assert sameVersionNumber == null
                        : "Versions ["
                            + sameVersionNumber
                            + "] and ["
                            + fieldName
                            + "] have the same version number ["
                            + version.id()
                            + "]. Each TransportVersion should have a different version number";
                }
            }
        }

        return Collections.unmodifiableNavigableMap(builder);
    }

    static Collection<TransportVersion> getAllVersions() {
        return VERSION_IDS.values();
    }

    // no instance
    private TransportVersions() {}
}<|MERGE_RESOLUTION|>--- conflicted
+++ resolved
@@ -135,12 +135,8 @@
     public static final TransportVersion NESTED_KNN_VECTOR_QUERY_V = def(8_511_00_0);
     public static final TransportVersion ML_PACKAGE_LOADER_PLATFORM_ADDED = def(8_512_00_0);
     public static final TransportVersion PLUGIN_DESCRIPTOR_OPTIONAL_CLASSNAME = def(8_513_00_0);
-<<<<<<< HEAD
-    public static final TransportVersion NEED_SHARDS_STATS_ADDED = def(8_514_00_0);
-=======
     public static final TransportVersion UNIVERSAL_PROFILING_LICENSE_ADDED = def(8_514_00_0);
-
->>>>>>> c956eec2
+    public static final TransportVersion NEED_SHARDS_STATS_ADDED = def(8_515_00_0);
     /*
      * STOP! READ THIS FIRST! No, really,
      *        ____ _____ ___  ____  _        ____  _____    _    ____    _____ _   _ ___ ____    _____ ___ ____  ____ _____ _
