--- conflicted
+++ resolved
@@ -157,12 +157,9 @@
     public static final TransportVersion ML_INFERENCE_L2_NORM_SIMILARITY_ADDED = def(8_616_00_0);
     public static final TransportVersion SEARCH_NODE_LOAD_AUTOSCALING = def(8_617_00_0);
     public static final TransportVersion ESQL_ES_SOURCE_OPTIONS = def(8_618_00_0);
-<<<<<<< HEAD
-    public static final TransportVersion CCR_STATS_API_TIMEOUT_PARAM = def(8_619_00_0);
-=======
     public static final TransportVersion ADD_PERSISTENT_TASK_EXCEPTIONS = def(8_619_00_0);
     public static final TransportVersion ESQL_REDUCER_NODE_FRAGMENT = def(8_620_00_0);
->>>>>>> af939007
+    public static final TransportVersion CCR_STATS_API_TIMEOUT_PARAM = def(8_621_00_0);
 
     /*
      * STOP! READ THIS FIRST! No, really,
