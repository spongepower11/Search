--- conflicted
+++ resolved
@@ -132,11 +132,8 @@
     public static final TransportVersion ML_DIMENSIONS_SET_BY_USER_ADDED = def(8_592_00_0);
     public static final TransportVersion INDEX_REQUEST_NORMALIZED_BYTES_PARSED = def(8_593_00_0);
     public static final TransportVersion INGEST_GRAPH_STRUCTURE_EXCEPTION = def(8_594_00_0);
-<<<<<<< HEAD
-    public static final TransportVersion ADD_FAILURE_STORE_INDICES_OPTIONS = def(8_595_00_0);
-=======
     public static final TransportVersion ML_MODEL_IN_SERVICE_SETTINGS = def(8_595_00_0);
->>>>>>> 6780739f
+    public static final TransportVersion ADD_FAILURE_STORE_INDICES_OPTIONS = def(8_596_00_0);
 
     /*
      * STOP! READ THIS FIRST! No, really,
