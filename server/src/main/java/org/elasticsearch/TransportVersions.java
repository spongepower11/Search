/*
 * Copyright Elasticsearch B.V. and/or licensed to Elasticsearch B.V. under one
 * or more contributor license agreements. Licensed under the Elastic License
 * 2.0 and the Server Side Public License, v 1; you may not use this file except
 * in compliance with, at your election, the Elastic License 2.0 or the Server
 * Side Public License, v 1.
 */

package org.elasticsearch;

import org.elasticsearch.core.Assertions;
import org.elasticsearch.core.UpdateForV9;

import java.lang.reflect.Field;
import java.util.Collection;
import java.util.Collections;
import java.util.HashMap;
import java.util.Map;
import java.util.NavigableMap;
import java.util.Set;
import java.util.TreeMap;
import java.util.TreeSet;
import java.util.function.IntFunction;

/**
 * <p>Transport version is used to coordinate compatible wire protocol communication between nodes, at a fine-grained level.  This replaces
 * and supersedes the old Version constants.</p>
 *
 * <p>Before adding a new version constant, please read the block comment at the end of the list of constants.</p>
 */
public class TransportVersions {

    /*
     * NOTE: IntelliJ lies!
     * This map is used during class construction, referenced by the registerTransportVersion method.
     * When all the transport version constants have been registered, the map is cleared & never touched again.
     */
    static TreeSet<Integer> IDS = new TreeSet<>();

    static TransportVersion def(int id) {
        if (IDS == null) throw new IllegalStateException("The IDS map needs to be present to call this method");

        if (IDS.add(id) == false) {
            throw new IllegalArgumentException("Version id " + id + " defined twice");
        }
        if (id < IDS.last()) {
            throw new IllegalArgumentException("Version id " + id + " is not defined in the right location. Keep constants sorted");
        }
        return new TransportVersion(id);
    }

    @UpdateForV9 // remove the transport versions with which v9 will not need to interact
    public static final TransportVersion ZERO = def(0);
    public static final TransportVersion V_7_0_0 = def(7_00_00_99);
    public static final TransportVersion V_7_0_1 = def(7_00_01_99);
    public static final TransportVersion V_7_1_0 = def(7_01_00_99);
    public static final TransportVersion V_7_2_0 = def(7_02_00_99);
    public static final TransportVersion V_7_2_1 = def(7_02_01_99);
    public static final TransportVersion V_7_3_0 = def(7_03_00_99);
    public static final TransportVersion V_7_3_2 = def(7_03_02_99);
    public static final TransportVersion V_7_4_0 = def(7_04_00_99);
    public static final TransportVersion V_7_5_0 = def(7_05_00_99);
    public static final TransportVersion V_7_6_0 = def(7_06_00_99);
    public static final TransportVersion V_7_7_0 = def(7_07_00_99);
    public static final TransportVersion V_7_8_0 = def(7_08_00_99);
    public static final TransportVersion V_7_8_1 = def(7_08_01_99);
    public static final TransportVersion V_7_9_0 = def(7_09_00_99);
    public static final TransportVersion V_7_10_0 = def(7_10_00_99);
    public static final TransportVersion V_7_10_1 = def(7_10_01_99);
    public static final TransportVersion V_7_11_0 = def(7_11_00_99);
    public static final TransportVersion V_7_12_0 = def(7_12_00_99);
    public static final TransportVersion V_7_13_0 = def(7_13_00_99);
    public static final TransportVersion V_7_14_0 = def(7_14_00_99);
    public static final TransportVersion V_7_15_0 = def(7_15_00_99);
    public static final TransportVersion V_7_15_1 = def(7_15_01_99);
    public static final TransportVersion V_7_16_0 = def(7_16_00_99);
    public static final TransportVersion V_7_17_0 = def(7_17_00_99);
    public static final TransportVersion V_7_17_1 = def(7_17_01_99);
    public static final TransportVersion V_7_17_8 = def(7_17_08_99);
    public static final TransportVersion V_8_0_0 = def(8_00_00_99);
    public static final TransportVersion V_8_1_0 = def(8_01_00_99);
    public static final TransportVersion V_8_2_0 = def(8_02_00_99);
    public static final TransportVersion V_8_3_0 = def(8_03_00_99);
    public static final TransportVersion V_8_4_0 = def(8_04_00_99);
    public static final TransportVersion V_8_5_0 = def(8_05_00_99);
    public static final TransportVersion V_8_6_0 = def(8_06_00_99);
    public static final TransportVersion V_8_6_1 = def(8_06_01_99);
    public static final TransportVersion V_8_7_0 = def(8_07_00_99);
    public static final TransportVersion V_8_7_1 = def(8_07_01_99);
    public static final TransportVersion V_8_8_0 = def(8_08_00_99);
    public static final TransportVersion V_8_8_1 = def(8_08_01_99);
    /*
     * READ THE COMMENT BELOW THIS BLOCK OF DECLARATIONS BEFORE ADDING NEW TRANSPORT VERSIONS
     * Detached transport versions added below here.
     */
    public static final TransportVersion V_8_9_X = def(8_500_020);
    public static final TransportVersion V_8_10_X = def(8_500_061);
    public static final TransportVersion V_8_11_X = def(8_512_00_1);
    public static final TransportVersion V_8_12_0 = def(8_560_00_0);
    public static final TransportVersion DATE_HISTOGRAM_SUPPORT_DOWNSAMPLED_TZ_8_12_PATCH = def(8_560_00_1);
    public static final TransportVersion NODE_STATS_REQUEST_SIMPLIFIED = def(8_561_00_0);
    public static final TransportVersion TEXT_EXPANSION_TOKEN_PRUNING_CONFIG_ADDED = def(8_562_00_0);
    public static final TransportVersion ESQL_ASYNC_QUERY = def(8_563_00_0);
    public static final TransportVersion ESQL_STATUS_INCLUDE_LUCENE_QUERIES = def(8_564_00_0);
    public static final TransportVersion ESQL_CLUSTER_ALIAS = def(8_565_00_0);
    public static final TransportVersion SNAPSHOTS_IN_PROGRESS_TRACKING_REMOVING_NODES_ADDED = def(8_566_00_0);
    public static final TransportVersion SMALLER_RELOAD_SECURE_SETTINGS_REQUEST = def(8_567_00_0);
    public static final TransportVersion UPDATE_API_KEY_EXPIRATION_TIME_ADDED = def(8_568_00_0);
    public static final TransportVersion LAZY_ROLLOVER_ADDED = def(8_569_00_0);
    public static final TransportVersion ESQL_PLAN_POINT_LITERAL_WKB = def(8_570_00_0);
    public static final TransportVersion HOT_THREADS_AS_BYTES = def(8_571_00_0);
    public static final TransportVersion ML_INFERENCE_REQUEST_INPUT_TYPE_ADDED = def(8_572_00_0);
    public static final TransportVersion ESQL_ENRICH_POLICY_CCQ_MODE = def(8_573_00_0);
    public static final TransportVersion DATE_HISTOGRAM_SUPPORT_DOWNSAMPLED_TZ = def(8_574_00_0);
    public static final TransportVersion PEERFINDER_REPORTS_PEERS_MASTERS = def(8_575_00_0);
    public static final TransportVersion ESQL_MULTI_CLUSTERS_ENRICH = def(8_576_00_0);
    public static final TransportVersion NESTED_KNN_MORE_INNER_HITS = def(8_577_00_0);
    public static final TransportVersion REQUIRE_DATA_STREAM_ADDED = def(8_578_00_0);
    public static final TransportVersion ML_INFERENCE_COHERE_EMBEDDINGS_ADDED = def(8_579_00_0);
    public static final TransportVersion DESIRED_NODE_VERSION_OPTIONAL_STRING = def(8_580_00_0);
    public static final TransportVersion ML_INFERENCE_REQUEST_INPUT_TYPE_UNSPECIFIED_ADDED = def(8_581_00_0);
    public static final TransportVersion ASYNC_SEARCH_STATUS_SUPPORTS_KEEP_ALIVE = def(8_582_00_0);
    public static final TransportVersion KNN_QUERY_NUMCANDS_AS_OPTIONAL_PARAM = def(8_583_00_0);
    public static final TransportVersion TRANSFORM_GET_BASIC_STATS = def(8_584_00_0);
    public static final TransportVersion NLP_DOCUMENT_CHUNKING_ADDED = def(8_585_00_0);
    public static final TransportVersion SEARCH_TIMEOUT_EXCEPTION_ADDED = def(8_586_00_0);
    public static final TransportVersion ML_TEXT_EMBEDDING_INFERENCE_SERVICE_ADDED = def(8_587_00_0);
    public static final TransportVersion HEALTH_INFO_ENRICHED_WITH_REPOS = def(8_588_00_0);
    public static final TransportVersion RESOLVE_CLUSTER_ENDPOINT_ADDED = def(8_589_00_0);
    public static final TransportVersion FIELD_CAPS_FIELD_HAS_VALUE = def(8_590_00_0);
    public static final TransportVersion ML_INFERENCE_REQUEST_INPUT_TYPE_CLASS_CLUSTER_ADDED = def(8_591_00_0);
    public static final TransportVersion ML_DIMENSIONS_SET_BY_USER_ADDED = def(8_592_00_0);
    public static final TransportVersion INDEX_REQUEST_NORMALIZED_BYTES_PARSED = def(8_593_00_0);
    public static final TransportVersion INGEST_GRAPH_STRUCTURE_EXCEPTION = def(8_594_00_0);
    public static final TransportVersion V_8_13_0 = def(8_595_00_0);
    // 8.14.0+
    public static final TransportVersion RANDOM_AGG_SHARD_SEED = def(8_596_00_0);
    public static final TransportVersion ESQL_TIMINGS = def(8_597_00_0);
    public static final TransportVersion DATA_STREAM_AUTO_SHARDING_EVENT = def(8_598_00_0);
    public static final TransportVersion ADD_FAILURE_STORE_INDICES_OPTIONS = def(8_599_00_0);
    public static final TransportVersion ESQL_ENRICH_OPERATOR_STATUS = def(8_600_00_0);
    public static final TransportVersion ESQL_SERIALIZE_ARRAY_VECTOR = def(8_601_00_0);
    public static final TransportVersion ESQL_SERIALIZE_ARRAY_BLOCK = def(8_602_00_0);
    public static final TransportVersion ADD_DATA_STREAM_GLOBAL_RETENTION = def(8_603_00_0);
    public static final TransportVersion ALLOCATION_STATS = def(8_604_00_0);
    public static final TransportVersion ESQL_EXTENDED_ENRICH_TYPES = def(8_605_00_0);
    public static final TransportVersion KNN_EXPLICIT_BYTE_QUERY_VECTOR_PARSING = def(8_606_00_0);
    public static final TransportVersion ESQL_EXTENDED_ENRICH_INPUT_TYPE = def(8_607_00_0);
    public static final TransportVersion ESQL_SERIALIZE_BIG_VECTOR = def(8_608_00_0);
    public static final TransportVersion AGGS_EXCLUDED_DELETED_DOCS = def(8_609_00_0);
    public static final TransportVersion ESQL_SERIALIZE_BIG_ARRAY = def(8_610_00_0);
    public static final TransportVersion AUTO_SHARDING_ROLLOVER_CONDITION = def(8_611_00_0);
    public static final TransportVersion KNN_QUERY_VECTOR_BUILDER = def(8_612_00_0);
    public static final TransportVersion USE_DATA_STREAM_GLOBAL_RETENTION = def(8_613_00_0);
    public static final TransportVersion ML_COMPLETION_INFERENCE_SERVICE_ADDED = def(8_614_00_0);
    public static final TransportVersion ML_INFERENCE_EMBEDDING_BYTE_ADDED = def(8_615_00_0);
    public static final TransportVersion ML_INFERENCE_L2_NORM_SIMILARITY_ADDED = def(8_616_00_0);
    public static final TransportVersion SEARCH_NODE_LOAD_AUTOSCALING = def(8_617_00_0);
    public static final TransportVersion ESQL_ES_SOURCE_OPTIONS = def(8_618_00_0);
    public static final TransportVersion ADD_PERSISTENT_TASK_EXCEPTIONS = def(8_619_00_0);
    public static final TransportVersion ESQL_REDUCER_NODE_FRAGMENT = def(8_620_00_0);
    public static final TransportVersion FAILURE_STORE_ROLLOVER = def(8_621_00_0);
    public static final TransportVersion CCR_STATS_API_TIMEOUT_PARAM = def(8_622_00_0);
    public static final TransportVersion ESQL_ORDINAL_BLOCK = def(8_623_00_0);
    public static final TransportVersion ML_INFERENCE_COHERE_RERANK = def(8_624_00_0);
    public static final TransportVersion INDEXING_PRESSURE_DOCUMENT_REJECTIONS_COUNT = def(8_625_00_0);
    public static final TransportVersion ALIAS_ACTION_RESULTS = def(8_626_00_0);
    public static final TransportVersion HISTOGRAM_AGGS_KEY_SORTED = def(8_627_00_0);
    public static final TransportVersion INFERENCE_FIELDS_METADATA = def(8_628_00_0);
    public static final TransportVersion ML_INFERENCE_TIMEOUT_ADDED = def(8_629_00_0);
    public static final TransportVersion MODIFY_DATA_STREAM_FAILURE_STORES = def(8_630_00_0);
    public static final TransportVersion ML_INFERENCE_RERANK_NEW_RESPONSE_FORMAT = def(8_631_00_0);
    public static final TransportVersion HIGHLIGHTERS_TAGS_ON_FIELD_LEVEL = def(8_632_00_0);
    public static final TransportVersion TRACK_FLUSH_TIME_EXCLUDING_WAITING_ON_LOCKS = def(8_633_00_0);
    public static final TransportVersion ML_INFERENCE_AZURE_OPENAI_EMBEDDINGS = def(8_634_00_0);
    public static final TransportVersion ILM_SHRINK_ENABLE_WRITE = def(8_635_00_0);
    public static final TransportVersion GEOIP_CACHE_STATS = def(8_636_00_0);
    public static final TransportVersion WATERMARK_THRESHOLDS_STATS = def(8_637_00_0);
    public static final TransportVersion ENRICH_CACHE_ADDITIONAL_STATS = def(8_638_00_0);
    public static final TransportVersion ML_INFERENCE_RATE_LIMIT_SETTINGS_ADDED = def(8_639_00_0);
    public static final TransportVersion ML_TRAINED_MODEL_CACHE_METADATA_ADDED = def(8_640_00_0);
    public static final TransportVersion TOP_LEVEL_KNN_SUPPORT_QUERY_NAME = def(8_641_00_0);
    public static final TransportVersion INDEX_SEGMENTS_VECTOR_FORMATS = def(8_642_00_0);
    public static final TransportVersion ADD_RESOURCE_ALREADY_UPLOADED_EXCEPTION = def(8_643_00_0);
    public static final TransportVersion ESQL_MV_ORDERING_SORTED_ASCENDING = def(8_644_00_0);
    public static final TransportVersion ESQL_PAGE_MAPPING_TO_ITERATOR = def(8_645_00_0);
    public static final TransportVersion BINARY_PIT_ID = def(8_646_00_0);
    public static final TransportVersion SECURITY_ROLE_MAPPINGS_IN_CLUSTER_STATE = def(8_647_00_0);
    public static final TransportVersion ESQL_REQUEST_TABLES = def(8_648_00_0);
    public static final TransportVersion ROLE_REMOTE_CLUSTER_PRIVS = def(8_649_00_0);
<<<<<<< HEAD
    public static final TransportVersion EVENT_INGESTED_RANGE_IN_CLUSTER_STATE = def(8_650_00_0);
=======
    public static final TransportVersion NO_GLOBAL_RETENTION_FOR_SYSTEM_DATA_STREAMS = def(8_650_00_0);
>>>>>>> a5619589
    /*
     * STOP! READ THIS FIRST! No, really,
     *        ____ _____ ___  ____  _        ____  _____    _    ____    _____ _   _ ___ ____    _____ ___ ____  ____ _____ _
     *       / ___|_   _/ _ \|  _ \| |      |  _ \| ____|  / \  |  _ \  |_   _| | | |_ _/ ___|  |  ___|_ _|  _ \/ ___|_   _| |
     *       \___ \ | || | | | |_) | |      | |_) |  _|   / _ \ | | | |   | | | |_| || |\___ \  | |_   | || |_) \___ \ | | | |
     *        ___) || || |_| |  __/|_|      |  _ <| |___ / ___ \| |_| |   | | |  _  || | ___) | |  _|  | ||  _ < ___) || | |_|
     *       |____/ |_| \___/|_|   (_)      |_| \_\_____/_/   \_\____/    |_| |_| |_|___|____/  |_|   |___|_| \_\____/ |_| (_)
     *
     * A new transport version should be added EVERY TIME a change is made to the serialization protocol of one or more classes. Each
     * transport version should only be used in a single merged commit (apart from the BwC versions copied from o.e.Version, ≤V_8_8_1).
     *
     * ADDING A TRANSPORT VERSION
     * To add a new transport version, add a new constant at the bottom of the list, above this comment. Don't add other lines,
     * comments, etc. The version id has the following layout:
     *
     * M_NNN_SS_P
     *
     * M - The major version of Elasticsearch
     * NNN - The server version part
     * SS - The serverless version part. It should always be 00 here, it is used by serverless only.
     * P - The patch version part
     *
     * To determine the id of the next TransportVersion constant, do the following:
     * - Use the same major version, unless bumping majors
     * - Bump the server version part by 1, unless creating a patch version
     * - Leave the serverless part as 00
     * - Bump the patch part if creating a patch version
     *
     * If a patch version is created, it should be placed sorted among the other existing constants.
     *
     * REVERTING A TRANSPORT VERSION
     *
     * If you revert a commit with a transport version change, you MUST ensure there is a NEW transport version representing the reverted
     * change. DO NOT let the transport version go backwards, it must ALWAYS be incremented.
     *
     * DETERMINING TRANSPORT VERSIONS FROM GIT HISTORY
     *
     * If your git checkout has the expected minor-version-numbered branches and the expected release-version tags then you can find the
     * transport versions known by a particular release ...
     *
     *     git show v8.11.0:server/src/main/java/org/elasticsearch/TransportVersions.java | grep '= def'
     *
     * ... or by a particular branch ...
     *
     *     git show 8.11:server/src/main/java/org/elasticsearch/TransportVersions.java | grep '= def'
     *
     * ... and you can see which versions were added in between two versions too ...
     *
     *     git diff v8.11.0..main -- server/src/main/java/org/elasticsearch/TransportVersions.java
     *
     * In branches 8.7-8.10 see server/src/main/java/org/elasticsearch/TransportVersion.java for the equivalent definitions.
     */

    /**
     * Reference to the earliest compatible transport version to this version of the codebase.
     * This should be the transport version used by the highest minor version of the previous major.
     */
    public static final TransportVersion MINIMUM_COMPATIBLE = V_7_17_0;

    /**
     * Reference to the minimum transport version that can be used with CCS.
     * This should be the transport version used by the previous minor release.
     */
    public static final TransportVersion MINIMUM_CCS_VERSION = V_8_13_0;

    static final NavigableMap<Integer, TransportVersion> VERSION_IDS = getAllVersionIds(TransportVersions.class);

    // the highest transport version constant defined in this file, used as a fallback for TransportVersion.current()
    static final TransportVersion LATEST_DEFINED;
    static {
        LATEST_DEFINED = VERSION_IDS.lastEntry().getValue();

        // see comment on IDS field
        // now we're registered all the transport versions, we can clear the map
        IDS = null;
    }

    public static NavigableMap<Integer, TransportVersion> getAllVersionIds(Class<?> cls) {
        Map<Integer, String> versionIdFields = new HashMap<>();
        NavigableMap<Integer, TransportVersion> builder = new TreeMap<>();

        Set<String> ignore = Set.of("ZERO", "CURRENT", "MINIMUM_COMPATIBLE", "MINIMUM_CCS_VERSION");

        for (Field declaredField : cls.getFields()) {
            if (declaredField.getType().equals(TransportVersion.class)) {
                String fieldName = declaredField.getName();
                if (ignore.contains(fieldName)) {
                    continue;
                }

                TransportVersion version;
                try {
                    version = (TransportVersion) declaredField.get(null);
                } catch (IllegalAccessException e) {
                    throw new AssertionError(e);
                }
                builder.put(version.id(), version);

                if (Assertions.ENABLED) {
                    // check the version number is unique
                    var sameVersionNumber = versionIdFields.put(version.id(), fieldName);
                    assert sameVersionNumber == null
                        : "Versions ["
                            + sameVersionNumber
                            + "] and ["
                            + fieldName
                            + "] have the same version number ["
                            + version.id()
                            + "]. Each TransportVersion should have a different version number";
                }
            }
        }

        return Collections.unmodifiableNavigableMap(builder);
    }

    static Collection<TransportVersion> getAllVersions() {
        return VERSION_IDS.values();
    }

    static final IntFunction<String> VERSION_LOOKUP = ReleaseVersions.generateVersionsLookup(TransportVersions.class);

    // no instance
    private TransportVersions() {}
}<|MERGE_RESOLUTION|>--- conflicted
+++ resolved
@@ -188,11 +188,9 @@
     public static final TransportVersion SECURITY_ROLE_MAPPINGS_IN_CLUSTER_STATE = def(8_647_00_0);
     public static final TransportVersion ESQL_REQUEST_TABLES = def(8_648_00_0);
     public static final TransportVersion ROLE_REMOTE_CLUSTER_PRIVS = def(8_649_00_0);
-<<<<<<< HEAD
-    public static final TransportVersion EVENT_INGESTED_RANGE_IN_CLUSTER_STATE = def(8_650_00_0);
-=======
     public static final TransportVersion NO_GLOBAL_RETENTION_FOR_SYSTEM_DATA_STREAMS = def(8_650_00_0);
->>>>>>> a5619589
+    public static final TransportVersion EVENT_INGESTED_RANGE_IN_CLUSTER_STATE = def(8_651_00_0);
+
     /*
      * STOP! READ THIS FIRST! No, really,
      *        ____ _____ ___  ____  _        ____  _____    _    ____    _____ _   _ ___ ____    _____ ___ ____  ____ _____ _
