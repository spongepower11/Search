/*
 * Copyright Elasticsearch B.V. and/or licensed to Elasticsearch B.V. under one
 * or more contributor license agreements. Licensed under the Elastic License
 * 2.0 and the Server Side Public License, v 1; you may not use this file except
 * in compliance with, at your election, the Elastic License 2.0 or the Server
 * Side Public License, v 1.
 */

package org.elasticsearch;

import org.elasticsearch.core.Assertions;
import org.elasticsearch.core.UpdateForV9;

import java.lang.reflect.Field;
import java.util.Collection;
import java.util.Collections;
import java.util.HashMap;
import java.util.Map;
import java.util.NavigableMap;
import java.util.Set;
import java.util.TreeMap;
import java.util.TreeSet;
import java.util.function.IntFunction;

/**
 * <p>Transport version is used to coordinate compatible wire protocol communication between nodes, at a fine-grained level.  This replaces
 * and supersedes the old Version constants.</p>
 *
 * <p>Before adding a new version constant, please read the block comment at the end of the list of constants.</p>
 */
public class TransportVersions {

    /*
     * NOTE: IntelliJ lies!
     * This map is used during class construction, referenced by the registerTransportVersion method.
     * When all the transport version constants have been registered, the map is cleared & never touched again.
     */
    static TreeSet<Integer> IDS = new TreeSet<>();

    static TransportVersion def(int id) {
        if (IDS == null) throw new IllegalStateException("The IDS map needs to be present to call this method");

        if (IDS.add(id) == false) {
            throw new IllegalArgumentException("Version id " + id + " defined twice");
        }
        if (id < IDS.last()) {
            throw new IllegalArgumentException("Version id " + id + " is not defined in the right location. Keep constants sorted");
        }
        return new TransportVersion(id);
    }

    @UpdateForV9 // remove the transport versions with which v9 will not need to interact
    public static final TransportVersion ZERO = def(0);
    public static final TransportVersion V_7_0_0 = def(7_00_00_99);
    public static final TransportVersion V_7_0_1 = def(7_00_01_99);
    public static final TransportVersion V_7_1_0 = def(7_01_00_99);
    public static final TransportVersion V_7_2_0 = def(7_02_00_99);
    public static final TransportVersion V_7_2_1 = def(7_02_01_99);
    public static final TransportVersion V_7_3_0 = def(7_03_00_99);
    public static final TransportVersion V_7_3_2 = def(7_03_02_99);
    public static final TransportVersion V_7_4_0 = def(7_04_00_99);
    public static final TransportVersion V_7_5_0 = def(7_05_00_99);
    public static final TransportVersion V_7_6_0 = def(7_06_00_99);
    public static final TransportVersion V_7_7_0 = def(7_07_00_99);
    public static final TransportVersion V_7_8_0 = def(7_08_00_99);
    public static final TransportVersion V_7_8_1 = def(7_08_01_99);
    public static final TransportVersion V_7_9_0 = def(7_09_00_99);
    public static final TransportVersion V_7_10_0 = def(7_10_00_99);
    public static final TransportVersion V_7_10_1 = def(7_10_01_99);
    public static final TransportVersion V_7_11_0 = def(7_11_00_99);
    public static final TransportVersion V_7_12_0 = def(7_12_00_99);
    public static final TransportVersion V_7_13_0 = def(7_13_00_99);
    public static final TransportVersion V_7_14_0 = def(7_14_00_99);
    public static final TransportVersion V_7_15_0 = def(7_15_00_99);
    public static final TransportVersion V_7_15_1 = def(7_15_01_99);
    public static final TransportVersion V_7_16_0 = def(7_16_00_99);
    public static final TransportVersion V_7_17_0 = def(7_17_00_99);
    public static final TransportVersion V_7_17_1 = def(7_17_01_99);
    public static final TransportVersion V_7_17_8 = def(7_17_08_99);
    public static final TransportVersion V_8_0_0 = def(8_00_00_99);
    public static final TransportVersion V_8_1_0 = def(8_01_00_99);
    public static final TransportVersion V_8_2_0 = def(8_02_00_99);
    public static final TransportVersion V_8_3_0 = def(8_03_00_99);
    public static final TransportVersion V_8_4_0 = def(8_04_00_99);
    public static final TransportVersion V_8_5_0 = def(8_05_00_99);
    public static final TransportVersion V_8_6_0 = def(8_06_00_99);
    public static final TransportVersion V_8_6_1 = def(8_06_01_99);
    public static final TransportVersion V_8_7_0 = def(8_07_00_99);
    public static final TransportVersion V_8_7_1 = def(8_07_01_99);
    public static final TransportVersion V_8_8_0 = def(8_08_00_99);
    public static final TransportVersion V_8_8_1 = def(8_08_01_99);
    /*
     * READ THE COMMENT BELOW THIS BLOCK OF DECLARATIONS BEFORE ADDING NEW TRANSPORT VERSIONS
     * Detached transport versions added below here.
     */
    public static final TransportVersion V_8_9_X = def(8_500_020);
    public static final TransportVersion V_8_10_X = def(8_500_061);
    public static final TransportVersion V_8_11_X = def(8_512_00_1);
    public static final TransportVersion V_8_12_0 = def(8_560_00_0);
    public static final TransportVersion DATE_HISTOGRAM_SUPPORT_DOWNSAMPLED_TZ_8_12_PATCH = def(8_560_00_1);
    public static final TransportVersion NODE_STATS_REQUEST_SIMPLIFIED = def(8_561_00_0);
    public static final TransportVersion TEXT_EXPANSION_TOKEN_PRUNING_CONFIG_ADDED = def(8_562_00_0);
    public static final TransportVersion ESQL_ASYNC_QUERY = def(8_563_00_0);
    public static final TransportVersion ESQL_STATUS_INCLUDE_LUCENE_QUERIES = def(8_564_00_0);
    public static final TransportVersion ESQL_CLUSTER_ALIAS = def(8_565_00_0);
    public static final TransportVersion SNAPSHOTS_IN_PROGRESS_TRACKING_REMOVING_NODES_ADDED = def(8_566_00_0);
    public static final TransportVersion SMALLER_RELOAD_SECURE_SETTINGS_REQUEST = def(8_567_00_0);
    public static final TransportVersion UPDATE_API_KEY_EXPIRATION_TIME_ADDED = def(8_568_00_0);
    public static final TransportVersion LAZY_ROLLOVER_ADDED = def(8_569_00_0);
    public static final TransportVersion ESQL_PLAN_POINT_LITERAL_WKB = def(8_570_00_0);
    public static final TransportVersion HOT_THREADS_AS_BYTES = def(8_571_00_0);
    public static final TransportVersion ML_INFERENCE_REQUEST_INPUT_TYPE_ADDED = def(8_572_00_0);
    public static final TransportVersion ESQL_ENRICH_POLICY_CCQ_MODE = def(8_573_00_0);
    public static final TransportVersion DATE_HISTOGRAM_SUPPORT_DOWNSAMPLED_TZ = def(8_574_00_0);
    public static final TransportVersion PEERFINDER_REPORTS_PEERS_MASTERS = def(8_575_00_0);
    public static final TransportVersion ESQL_MULTI_CLUSTERS_ENRICH = def(8_576_00_0);
    public static final TransportVersion NESTED_KNN_MORE_INNER_HITS = def(8_577_00_0);
    public static final TransportVersion REQUIRE_DATA_STREAM_ADDED = def(8_578_00_0);
    public static final TransportVersion ML_INFERENCE_COHERE_EMBEDDINGS_ADDED = def(8_579_00_0);
<<<<<<< HEAD
    public static final TransportVersion RANDOM_AGG_SHARD_SEED = def(8_580_00_0);
=======
    public static final TransportVersion DESIRED_NODE_VERSION_OPTIONAL_STRING = def(8_580_00_0);
    public static final TransportVersion ML_INFERENCE_REQUEST_INPUT_TYPE_UNSPECIFIED_ADDED = def(8_581_00_0);
    public static final TransportVersion ASYNC_SEARCH_STATUS_SUPPORTS_KEEP_ALIVE = def(8_582_00_0);
    public static final TransportVersion KNN_QUERY_NUMCANDS_AS_OPTIONAL_PARAM = def(8_583_00_0);
    public static final TransportVersion TRANSFORM_GET_BASIC_STATS = def(8_584_00_0);
    public static final TransportVersion NLP_DOCUMENT_CHUNKING_ADDED = def(8_585_00_0);
    public static final TransportVersion SEARCH_TIMEOUT_EXCEPTION_ADDED = def(8_586_00_0);
    public static final TransportVersion ML_TEXT_EMBEDDING_INFERENCE_SERVICE_ADDED = def(8_587_00_0);
    public static final TransportVersion HEALTH_INFO_ENRICHED_WITH_REPOS = def(8_588_00_0);
    public static final TransportVersion RESOLVE_CLUSTER_ENDPOINT_ADDED = def(8_589_00_0);
    public static final TransportVersion FIELD_CAPS_FIELD_HAS_VALUE = def(8_590_00_0);
    public static final TransportVersion ML_INFERENCE_REQUEST_INPUT_TYPE_CLASS_CLUSTER_ADDED = def(8_591_00_0);
    public static final TransportVersion ML_DIMENSIONS_SET_BY_USER_ADDED = def(8_592_00_0);
    public static final TransportVersion INDEX_REQUEST_NORMALIZED_BYTES_PARSED = def(8_593_00_0);
    public static final TransportVersion INGEST_GRAPH_STRUCTURE_EXCEPTION = def(8_594_00_0);
    public static final TransportVersion ML_MODEL_IN_SERVICE_SETTINGS = def(8_595_00_0);
>>>>>>> 39a4ddb3

    /*
     * STOP! READ THIS FIRST! No, really,
     *        ____ _____ ___  ____  _        ____  _____    _    ____    _____ _   _ ___ ____    _____ ___ ____  ____ _____ _
     *       / ___|_   _/ _ \|  _ \| |      |  _ \| ____|  / \  |  _ \  |_   _| | | |_ _/ ___|  |  ___|_ _|  _ \/ ___|_   _| |
     *       \___ \ | || | | | |_) | |      | |_) |  _|   / _ \ | | | |   | | | |_| || |\___ \  | |_   | || |_) \___ \ | | | |
     *        ___) || || |_| |  __/|_|      |  _ <| |___ / ___ \| |_| |   | | |  _  || | ___) | |  _|  | ||  _ < ___) || | |_|
     *       |____/ |_| \___/|_|   (_)      |_| \_\_____/_/   \_\____/    |_| |_| |_|___|____/  |_|   |___|_| \_\____/ |_| (_)
     *
     * A new transport version should be added EVERY TIME a change is made to the serialization protocol of one or more classes. Each
     * transport version should only be used in a single merged commit (apart from the BwC versions copied from o.e.Version, ≤V_8_8_1).
     *
     * ADDING A TRANSPORT VERSION
     * To add a new transport version, add a new constant at the bottom of the list, above this comment. Don't add other lines,
     * comments, etc. The version id has the following layout:
     *
     * M_NNN_SS_P
     *
     * M - The major version of Elasticsearch
     * NNN - The server version part
     * SS - The serverless version part. It should always be 00 here, it is used by serverless only.
     * P - The patch version part
     *
     * To determine the id of the next TransportVersion constant, do the following:
     * - Use the same major version, unless bumping majors
     * - Bump the server version part by 1, unless creating a patch version
     * - Leave the serverless part as 00
     * - Bump the patch part if creating a patch version
     *
     * If a patch version is created, it should be placed sorted among the other existing constants.
     *
     * REVERTING A TRANSPORT VERSION
     *
     * If you revert a commit with a transport version change, you MUST ensure there is a NEW transport version representing the reverted
     * change. DO NOT let the transport version go backwards, it must ALWAYS be incremented.
     *
     * DETERMINING TRANSPORT VERSIONS FROM GIT HISTORY
     *
     * If your git checkout has the expected minor-version-numbered branches and the expected release-version tags then you can find the
     * transport versions known by a particular release ...
     *
     *     git show v8.11.0:server/src/main/java/org/elasticsearch/TransportVersions.java | grep '= def'
     *
     * ... or by a particular branch ...
     *
     *     git show 8.11:server/src/main/java/org/elasticsearch/TransportVersions.java | grep '= def'
     *
     * ... and you can see which versions were added in between two versions too ...
     *
     *     git diff v8.11.0..main -- server/src/main/java/org/elasticsearch/TransportVersions.java
     *
     * In branches 8.7-8.10 see server/src/main/java/org/elasticsearch/TransportVersion.java for the equivalent definitions.
     */

    /**
     * Reference to the earliest compatible transport version to this version of the codebase.
     * This should be the transport version used by the highest minor version of the previous major.
     */
    public static final TransportVersion MINIMUM_COMPATIBLE = V_7_17_0;

    /**
     * Reference to the minimum transport version that can be used with CCS.
     * This should be the transport version used by the previous minor release.
     */
    public static final TransportVersion MINIMUM_CCS_VERSION = V_8_12_0;

    static final NavigableMap<Integer, TransportVersion> VERSION_IDS = getAllVersionIds(TransportVersions.class);

    // the highest transport version constant defined in this file, used as a fallback for TransportVersion.current()
    static final TransportVersion LATEST_DEFINED;
    static {
        LATEST_DEFINED = VERSION_IDS.lastEntry().getValue();

        // see comment on IDS field
        // now we're registered all the transport versions, we can clear the map
        IDS = null;
    }

    public static NavigableMap<Integer, TransportVersion> getAllVersionIds(Class<?> cls) {
        Map<Integer, String> versionIdFields = new HashMap<>();
        NavigableMap<Integer, TransportVersion> builder = new TreeMap<>();

        Set<String> ignore = Set.of("ZERO", "CURRENT", "MINIMUM_COMPATIBLE", "MINIMUM_CCS_VERSION");

        for (Field declaredField : cls.getFields()) {
            if (declaredField.getType().equals(TransportVersion.class)) {
                String fieldName = declaredField.getName();
                if (ignore.contains(fieldName)) {
                    continue;
                }

                TransportVersion version;
                try {
                    version = (TransportVersion) declaredField.get(null);
                } catch (IllegalAccessException e) {
                    throw new AssertionError(e);
                }
                builder.put(version.id(), version);

                if (Assertions.ENABLED) {
                    // check the version number is unique
                    var sameVersionNumber = versionIdFields.put(version.id(), fieldName);
                    assert sameVersionNumber == null
                        : "Versions ["
                            + sameVersionNumber
                            + "] and ["
                            + fieldName
                            + "] have the same version number ["
                            + version.id()
                            + "]. Each TransportVersion should have a different version number";
                }
            }
        }

        return Collections.unmodifiableNavigableMap(builder);
    }

    static Collection<TransportVersion> getAllVersions() {
        return VERSION_IDS.values();
    }

    static final IntFunction<String> VERSION_LOOKUP = ReleaseVersions.generateVersionsLookup(TransportVersions.class);

    // no instance
    private TransportVersions() {}
}<|MERGE_RESOLUTION|>--- conflicted
+++ resolved
@@ -117,9 +117,6 @@
     public static final TransportVersion NESTED_KNN_MORE_INNER_HITS = def(8_577_00_0);
     public static final TransportVersion REQUIRE_DATA_STREAM_ADDED = def(8_578_00_0);
     public static final TransportVersion ML_INFERENCE_COHERE_EMBEDDINGS_ADDED = def(8_579_00_0);
-<<<<<<< HEAD
-    public static final TransportVersion RANDOM_AGG_SHARD_SEED = def(8_580_00_0);
-=======
     public static final TransportVersion DESIRED_NODE_VERSION_OPTIONAL_STRING = def(8_580_00_0);
     public static final TransportVersion ML_INFERENCE_REQUEST_INPUT_TYPE_UNSPECIFIED_ADDED = def(8_581_00_0);
     public static final TransportVersion ASYNC_SEARCH_STATUS_SUPPORTS_KEEP_ALIVE = def(8_582_00_0);
@@ -136,7 +133,7 @@
     public static final TransportVersion INDEX_REQUEST_NORMALIZED_BYTES_PARSED = def(8_593_00_0);
     public static final TransportVersion INGEST_GRAPH_STRUCTURE_EXCEPTION = def(8_594_00_0);
     public static final TransportVersion ML_MODEL_IN_SERVICE_SETTINGS = def(8_595_00_0);
->>>>>>> 39a4ddb3
+    public static final TransportVersion RANDOM_AGG_SHARD_SEED = def(8_596_00_0);
 
     /*
      * STOP! READ THIS FIRST! No, really,
