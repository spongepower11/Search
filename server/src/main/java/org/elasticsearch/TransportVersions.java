/*
 * Copyright Elasticsearch B.V. and/or licensed to Elasticsearch B.V. under one
 * or more contributor license agreements. Licensed under the Elastic License
 * 2.0 and the Server Side Public License, v 1; you may not use this file except
 * in compliance with, at your election, the Elastic License 2.0 or the Server
 * Side Public License, v 1.
 */

package org.elasticsearch;

import org.elasticsearch.core.Assertions;
import org.elasticsearch.core.UpdateForV9;

import java.lang.reflect.Field;
import java.util.Collection;
import java.util.Collections;
import java.util.HashMap;
import java.util.Map;
import java.util.NavigableMap;
import java.util.Set;
import java.util.TreeMap;
import java.util.TreeSet;
import java.util.function.IntFunction;

/**
 * <p>Transport version is used to coordinate compatible wire protocol communication between nodes, at a fine-grained level.  This replaces
 * and supersedes the old Version constants.</p>
 *
 * <p>Before adding a new version constant, please read the block comment at the end of the list of constants.</p>
 */
public class TransportVersions {

    /*
     * NOTE: IntelliJ lies!
     * This map is used during class construction, referenced by the registerTransportVersion method.
     * When all the transport version constants have been registered, the map is cleared & never touched again.
     */
    static TreeSet<Integer> IDS = new TreeSet<>();

    static TransportVersion def(int id) {
        if (IDS == null) throw new IllegalStateException("The IDS map needs to be present to call this method");

        if (IDS.add(id) == false) {
            throw new IllegalArgumentException("Version id " + id + " defined twice");
        }
        if (id < IDS.last()) {
            throw new IllegalArgumentException("Version id " + id + " is not defined in the right location. Keep constants sorted");
        }
        return new TransportVersion(id);
    }

    @UpdateForV9 // remove the transport versions with which v9 will not need to interact
    public static final TransportVersion ZERO = def(0);
    public static final TransportVersion V_7_0_0 = def(7_00_00_99);
    public static final TransportVersion V_7_0_1 = def(7_00_01_99);
    public static final TransportVersion V_7_1_0 = def(7_01_00_99);
    public static final TransportVersion V_7_2_0 = def(7_02_00_99);
    public static final TransportVersion V_7_2_1 = def(7_02_01_99);
    public static final TransportVersion V_7_3_0 = def(7_03_00_99);
    public static final TransportVersion V_7_3_2 = def(7_03_02_99);
    public static final TransportVersion V_7_4_0 = def(7_04_00_99);
    public static final TransportVersion V_7_5_0 = def(7_05_00_99);
    public static final TransportVersion V_7_6_0 = def(7_06_00_99);
    public static final TransportVersion V_7_7_0 = def(7_07_00_99);
    public static final TransportVersion V_7_8_0 = def(7_08_00_99);
    public static final TransportVersion V_7_8_1 = def(7_08_01_99);
    public static final TransportVersion V_7_9_0 = def(7_09_00_99);
    public static final TransportVersion V_7_10_0 = def(7_10_00_99);
    public static final TransportVersion V_7_10_1 = def(7_10_01_99);
    public static final TransportVersion V_7_11_0 = def(7_11_00_99);
    public static final TransportVersion V_7_12_0 = def(7_12_00_99);
    public static final TransportVersion V_7_13_0 = def(7_13_00_99);
    public static final TransportVersion V_7_14_0 = def(7_14_00_99);
    public static final TransportVersion V_7_15_0 = def(7_15_00_99);
    public static final TransportVersion V_7_15_1 = def(7_15_01_99);
    public static final TransportVersion V_7_16_0 = def(7_16_00_99);
    public static final TransportVersion V_7_17_0 = def(7_17_00_99);
    public static final TransportVersion V_7_17_1 = def(7_17_01_99);
    public static final TransportVersion V_7_17_8 = def(7_17_08_99);
    public static final TransportVersion V_8_0_0 = def(8_00_00_99);
    public static final TransportVersion V_8_1_0 = def(8_01_00_99);
    public static final TransportVersion V_8_2_0 = def(8_02_00_99);
    public static final TransportVersion V_8_3_0 = def(8_03_00_99);
    public static final TransportVersion V_8_4_0 = def(8_04_00_99);
    public static final TransportVersion V_8_5_0 = def(8_05_00_99);
    public static final TransportVersion V_8_6_0 = def(8_06_00_99);
    public static final TransportVersion V_8_6_1 = def(8_06_01_99);
    public static final TransportVersion V_8_7_0 = def(8_07_00_99);
    public static final TransportVersion V_8_7_1 = def(8_07_01_99);
    public static final TransportVersion V_8_8_0 = def(8_08_00_99);
    public static final TransportVersion V_8_8_1 = def(8_08_01_99);
    /*
     * READ THE COMMENT BELOW THIS BLOCK OF DECLARATIONS BEFORE ADDING NEW TRANSPORT VERSIONS
     * Detached transport versions added below here.
     */
    public static final TransportVersion V_8_9_X = def(8_500_020);
    public static final TransportVersion V_8_10_X = def(8_500_061);
    public static final TransportVersion V_8_11_X = def(8_512_00_1);
    public static final TransportVersion V_8_12_0 = def(8_560_00_0);
    public static final TransportVersion DATE_HISTOGRAM_SUPPORT_DOWNSAMPLED_TZ_8_12_PATCH = def(8_560_00_1);
    public static final TransportVersion NODE_STATS_REQUEST_SIMPLIFIED = def(8_561_00_0);
    public static final TransportVersion TEXT_EXPANSION_TOKEN_PRUNING_CONFIG_ADDED = def(8_562_00_0);
    public static final TransportVersion ESQL_ASYNC_QUERY = def(8_563_00_0);
    public static final TransportVersion ESQL_STATUS_INCLUDE_LUCENE_QUERIES = def(8_564_00_0);
    public static final TransportVersion ESQL_CLUSTER_ALIAS = def(8_565_00_0);
    public static final TransportVersion SNAPSHOTS_IN_PROGRESS_TRACKING_REMOVING_NODES_ADDED = def(8_566_00_0);
    public static final TransportVersion SMALLER_RELOAD_SECURE_SETTINGS_REQUEST = def(8_567_00_0);
    public static final TransportVersion UPDATE_API_KEY_EXPIRATION_TIME_ADDED = def(8_568_00_0);
    public static final TransportVersion LAZY_ROLLOVER_ADDED = def(8_569_00_0);
    public static final TransportVersion ESQL_PLAN_POINT_LITERAL_WKB = def(8_570_00_0);
    public static final TransportVersion HOT_THREADS_AS_BYTES = def(8_571_00_0);
    public static final TransportVersion ML_INFERENCE_REQUEST_INPUT_TYPE_ADDED = def(8_572_00_0);
    public static final TransportVersion ESQL_ENRICH_POLICY_CCQ_MODE = def(8_573_00_0);
    public static final TransportVersion DATE_HISTOGRAM_SUPPORT_DOWNSAMPLED_TZ = def(8_574_00_0);
    public static final TransportVersion PEERFINDER_REPORTS_PEERS_MASTERS = def(8_575_00_0);
    public static final TransportVersion ESQL_MULTI_CLUSTERS_ENRICH = def(8_576_00_0);
    public static final TransportVersion NESTED_KNN_MORE_INNER_HITS = def(8_577_00_0);
    public static final TransportVersion REQUIRE_DATA_STREAM_ADDED = def(8_578_00_0);
    public static final TransportVersion ML_INFERENCE_COHERE_EMBEDDINGS_ADDED = def(8_579_00_0);
    public static final TransportVersion DESIRED_NODE_VERSION_OPTIONAL_STRING = def(8_580_00_0);
    public static final TransportVersion ML_INFERENCE_REQUEST_INPUT_TYPE_UNSPECIFIED_ADDED = def(8_581_00_0);
    public static final TransportVersion ASYNC_SEARCH_STATUS_SUPPORTS_KEEP_ALIVE = def(8_582_00_0);
    public static final TransportVersion KNN_QUERY_NUMCANDS_AS_OPTIONAL_PARAM = def(8_583_00_0);
    public static final TransportVersion TRANSFORM_GET_BASIC_STATS = def(8_584_00_0);
    public static final TransportVersion NLP_DOCUMENT_CHUNKING_ADDED = def(8_585_00_0);
    public static final TransportVersion SEARCH_TIMEOUT_EXCEPTION_ADDED = def(8_586_00_0);
    public static final TransportVersion ML_TEXT_EMBEDDING_INFERENCE_SERVICE_ADDED = def(8_587_00_0);
    public static final TransportVersion HEALTH_INFO_ENRICHED_WITH_REPOS = def(8_588_00_0);
    public static final TransportVersion RESOLVE_CLUSTER_ENDPOINT_ADDED = def(8_589_00_0);
    public static final TransportVersion FIELD_CAPS_FIELD_HAS_VALUE = def(8_590_00_0);
    public static final TransportVersion ML_INFERENCE_REQUEST_INPUT_TYPE_CLASS_CLUSTER_ADDED = def(8_591_00_0);
    public static final TransportVersion ML_DIMENSIONS_SET_BY_USER_ADDED = def(8_592_00_0);
    public static final TransportVersion INDEX_REQUEST_NORMALIZED_BYTES_PARSED = def(8_593_00_0);
    public static final TransportVersion INGEST_GRAPH_STRUCTURE_EXCEPTION = def(8_594_00_0);
    public static final TransportVersion V_8_13_0 = def(8_595_00_0);
    public static final TransportVersion SHUTDOWN_REQUEST_TIMEOUTS_FIX_8_13 = def(8_595_00_1);
    // 8.14.0+
    public static final TransportVersion RANDOM_AGG_SHARD_SEED = def(8_596_00_0);
    public static final TransportVersion ESQL_TIMINGS = def(8_597_00_0);
    public static final TransportVersion DATA_STREAM_AUTO_SHARDING_EVENT = def(8_598_00_0);
    public static final TransportVersion ADD_FAILURE_STORE_INDICES_OPTIONS = def(8_599_00_0);
    public static final TransportVersion ESQL_ENRICH_OPERATOR_STATUS = def(8_600_00_0);
    public static final TransportVersion ESQL_SERIALIZE_ARRAY_VECTOR = def(8_601_00_0);
    public static final TransportVersion ESQL_SERIALIZE_ARRAY_BLOCK = def(8_602_00_0);
    public static final TransportVersion ADD_DATA_STREAM_GLOBAL_RETENTION = def(8_603_00_0);
    public static final TransportVersion ALLOCATION_STATS = def(8_604_00_0);
    public static final TransportVersion ESQL_EXTENDED_ENRICH_TYPES = def(8_605_00_0);
    public static final TransportVersion KNN_EXPLICIT_BYTE_QUERY_VECTOR_PARSING = def(8_606_00_0);
    public static final TransportVersion ESQL_EXTENDED_ENRICH_INPUT_TYPE = def(8_607_00_0);
    public static final TransportVersion ESQL_SERIALIZE_BIG_VECTOR = def(8_608_00_0);
    public static final TransportVersion AGGS_EXCLUDED_DELETED_DOCS = def(8_609_00_0);
    public static final TransportVersion ESQL_SERIALIZE_BIG_ARRAY = def(8_610_00_0);
    public static final TransportVersion AUTO_SHARDING_ROLLOVER_CONDITION = def(8_611_00_0);
    public static final TransportVersion KNN_QUERY_VECTOR_BUILDER = def(8_612_00_0);
    public static final TransportVersion USE_DATA_STREAM_GLOBAL_RETENTION = def(8_613_00_0);
    public static final TransportVersion ML_COMPLETION_INFERENCE_SERVICE_ADDED = def(8_614_00_0);
    public static final TransportVersion ML_INFERENCE_EMBEDDING_BYTE_ADDED = def(8_615_00_0);
    public static final TransportVersion ML_INFERENCE_L2_NORM_SIMILARITY_ADDED = def(8_616_00_0);
    public static final TransportVersion SEARCH_NODE_LOAD_AUTOSCALING = def(8_617_00_0);
    public static final TransportVersion ESQL_ES_SOURCE_OPTIONS = def(8_618_00_0);
    public static final TransportVersion ADD_PERSISTENT_TASK_EXCEPTIONS = def(8_619_00_0);
    public static final TransportVersion ESQL_REDUCER_NODE_FRAGMENT = def(8_620_00_0);
    public static final TransportVersion FAILURE_STORE_ROLLOVER = def(8_621_00_0);
    public static final TransportVersion CCR_STATS_API_TIMEOUT_PARAM = def(8_622_00_0);
    public static final TransportVersion ESQL_ORDINAL_BLOCK = def(8_623_00_0);
    public static final TransportVersion ML_INFERENCE_COHERE_RERANK = def(8_624_00_0);
    public static final TransportVersion INDEXING_PRESSURE_DOCUMENT_REJECTIONS_COUNT = def(8_625_00_0);
    public static final TransportVersion ALIAS_ACTION_RESULTS = def(8_626_00_0);
    public static final TransportVersion HISTOGRAM_AGGS_KEY_SORTED = def(8_627_00_0);
    public static final TransportVersion INFERENCE_FIELDS_METADATA = def(8_628_00_0);
    public static final TransportVersion ML_INFERENCE_TIMEOUT_ADDED = def(8_629_00_0);
    public static final TransportVersion MODIFY_DATA_STREAM_FAILURE_STORES = def(8_630_00_0);
    public static final TransportVersion ML_INFERENCE_RERANK_NEW_RESPONSE_FORMAT = def(8_631_00_0);
    public static final TransportVersion HIGHLIGHTERS_TAGS_ON_FIELD_LEVEL = def(8_632_00_0);
    public static final TransportVersion TRACK_FLUSH_TIME_EXCLUDING_WAITING_ON_LOCKS = def(8_633_00_0);
    public static final TransportVersion ML_INFERENCE_AZURE_OPENAI_EMBEDDINGS = def(8_634_00_0);
    public static final TransportVersion ILM_SHRINK_ENABLE_WRITE = def(8_635_00_0);
    public static final TransportVersion GEOIP_CACHE_STATS = def(8_636_00_0);
    public static final TransportVersion SHUTDOWN_REQUEST_TIMEOUTS_FIX_8_14 = def(8_636_00_1);
    public static final TransportVersion WATERMARK_THRESHOLDS_STATS = def(8_637_00_0);
<<<<<<< HEAD
    public static final TransportVersion SPARSE_VECTOR_QUERY_ADDED = def(8_638_00_0);

=======
    public static final TransportVersion ENRICH_CACHE_ADDITIONAL_STATS = def(8_638_00_0);
    public static final TransportVersion ML_INFERENCE_RATE_LIMIT_SETTINGS_ADDED = def(8_639_00_0);
    public static final TransportVersion ML_TRAINED_MODEL_CACHE_METADATA_ADDED = def(8_640_00_0);
    public static final TransportVersion TOP_LEVEL_KNN_SUPPORT_QUERY_NAME = def(8_641_00_0);
    public static final TransportVersion INDEX_SEGMENTS_VECTOR_FORMATS = def(8_642_00_0);
    public static final TransportVersion ADD_RESOURCE_ALREADY_UPLOADED_EXCEPTION = def(8_643_00_0);
    public static final TransportVersion ESQL_MV_ORDERING_SORTED_ASCENDING = def(8_644_00_0);
    public static final TransportVersion ESQL_PAGE_MAPPING_TO_ITERATOR = def(8_645_00_0);
    public static final TransportVersion BINARY_PIT_ID = def(8_646_00_0);
    public static final TransportVersion SECURITY_ROLE_MAPPINGS_IN_CLUSTER_STATE = def(8_647_00_0);
    public static final TransportVersion ESQL_REQUEST_TABLES = def(8_648_00_0);
    public static final TransportVersion ROLE_REMOTE_CLUSTER_PRIVS = def(8_649_00_0);
    public static final TransportVersion NO_GLOBAL_RETENTION_FOR_SYSTEM_DATA_STREAMS = def(8_650_00_0);
    public static final TransportVersion SHUTDOWN_REQUEST_TIMEOUTS_FIX = def(8_651_00_0);
>>>>>>> fd3aa536
    /*
     * STOP! READ THIS FIRST! No, really,
     *        ____ _____ ___  ____  _        ____  _____    _    ____    _____ _   _ ___ ____    _____ ___ ____  ____ _____ _
     *       / ___|_   _/ _ \|  _ \| |      |  _ \| ____|  / \  |  _ \  |_   _| | | |_ _/ ___|  |  ___|_ _|  _ \/ ___|_   _| |
     *       \___ \ | || | | | |_) | |      | |_) |  _|   / _ \ | | | |   | | | |_| || |\___ \  | |_   | || |_) \___ \ | | | |
     *        ___) || || |_| |  __/|_|      |  _ <| |___ / ___ \| |_| |   | | |  _  || | ___) | |  _|  | ||  _ < ___) || | |_|
     *       |____/ |_| \___/|_|   (_)      |_| \_\_____/_/   \_\____/    |_| |_| |_|___|____/  |_|   |___|_| \_\____/ |_| (_)
     *
     * A new transport version should be added EVERY TIME a change is made to the serialization protocol of one or more classes. Each
     * transport version should only be used in a single merged commit (apart from the BwC versions copied from o.e.Version, ≤V_8_8_1).
     *
     * ADDING A TRANSPORT VERSION
     * To add a new transport version, add a new constant at the bottom of the list, above this comment. Don't add other lines,
     * comments, etc. The version id has the following layout:
     *
     * M_NNN_SS_P
     *
     * M - The major version of Elasticsearch
     * NNN - The server version part
     * SS - The serverless version part. It should always be 00 here, it is used by serverless only.
     * P - The patch version part
     *
     * To determine the id of the next TransportVersion constant, do the following:
     * - Use the same major version, unless bumping majors
     * - Bump the server version part by 1, unless creating a patch version
     * - Leave the serverless part as 00
     * - Bump the patch part if creating a patch version
     *
     * If a patch version is created, it should be placed sorted among the other existing constants.
     *
     * REVERTING A TRANSPORT VERSION
     *
     * If you revert a commit with a transport version change, you MUST ensure there is a NEW transport version representing the reverted
     * change. DO NOT let the transport version go backwards, it must ALWAYS be incremented.
     *
     * DETERMINING TRANSPORT VERSIONS FROM GIT HISTORY
     *
     * If your git checkout has the expected minor-version-numbered branches and the expected release-version tags then you can find the
     * transport versions known by a particular release ...
     *
     *     git show v8.11.0:server/src/main/java/org/elasticsearch/TransportVersions.java | grep '= def'
     *
     * ... or by a particular branch ...
     *
     *     git show 8.11:server/src/main/java/org/elasticsearch/TransportVersions.java | grep '= def'
     *
     * ... and you can see which versions were added in between two versions too ...
     *
     *     git diff v8.11.0..main -- server/src/main/java/org/elasticsearch/TransportVersions.java
     *
     * In branches 8.7-8.10 see server/src/main/java/org/elasticsearch/TransportVersion.java for the equivalent definitions.
     */

    /**
     * Reference to the earliest compatible transport version to this version of the codebase.
     * This should be the transport version used by the highest minor version of the previous major.
     */
    public static final TransportVersion MINIMUM_COMPATIBLE = V_7_17_0;

    /**
     * Reference to the minimum transport version that can be used with CCS.
     * This should be the transport version used by the previous minor release.
     */
    public static final TransportVersion MINIMUM_CCS_VERSION = V_8_13_0;

    static final NavigableMap<Integer, TransportVersion> VERSION_IDS = getAllVersionIds(TransportVersions.class);

    // the highest transport version constant defined in this file, used as a fallback for TransportVersion.current()
    static final TransportVersion LATEST_DEFINED;
    static {
        LATEST_DEFINED = VERSION_IDS.lastEntry().getValue();

        // see comment on IDS field
        // now we're registered all the transport versions, we can clear the map
        IDS = null;
    }

    public static NavigableMap<Integer, TransportVersion> getAllVersionIds(Class<?> cls) {
        Map<Integer, String> versionIdFields = new HashMap<>();
        NavigableMap<Integer, TransportVersion> builder = new TreeMap<>();

        Set<String> ignore = Set.of("ZERO", "CURRENT", "MINIMUM_COMPATIBLE", "MINIMUM_CCS_VERSION");

        for (Field declaredField : cls.getFields()) {
            if (declaredField.getType().equals(TransportVersion.class)) {
                String fieldName = declaredField.getName();
                if (ignore.contains(fieldName)) {
                    continue;
                }

                TransportVersion version;
                try {
                    version = (TransportVersion) declaredField.get(null);
                } catch (IllegalAccessException e) {
                    throw new AssertionError(e);
                }
                builder.put(version.id(), version);

                if (Assertions.ENABLED) {
                    // check the version number is unique
                    var sameVersionNumber = versionIdFields.put(version.id(), fieldName);
                    assert sameVersionNumber == null
                        : "Versions ["
                            + sameVersionNumber
                            + "] and ["
                            + fieldName
                            + "] have the same version number ["
                            + version.id()
                            + "]. Each TransportVersion should have a different version number";
                }
            }
        }

        return Collections.unmodifiableNavigableMap(builder);
    }

    static Collection<TransportVersion> getAllVersions() {
        return VERSION_IDS.values();
    }

    static final IntFunction<String> VERSION_LOOKUP = ReleaseVersions.generateVersionsLookup(TransportVersions.class);

    // no instance
    private TransportVersions() {}
}<|MERGE_RESOLUTION|>--- conflicted
+++ resolved
@@ -178,10 +178,6 @@
     public static final TransportVersion GEOIP_CACHE_STATS = def(8_636_00_0);
     public static final TransportVersion SHUTDOWN_REQUEST_TIMEOUTS_FIX_8_14 = def(8_636_00_1);
     public static final TransportVersion WATERMARK_THRESHOLDS_STATS = def(8_637_00_0);
-<<<<<<< HEAD
-    public static final TransportVersion SPARSE_VECTOR_QUERY_ADDED = def(8_638_00_0);
-
-=======
     public static final TransportVersion ENRICH_CACHE_ADDITIONAL_STATS = def(8_638_00_0);
     public static final TransportVersion ML_INFERENCE_RATE_LIMIT_SETTINGS_ADDED = def(8_639_00_0);
     public static final TransportVersion ML_TRAINED_MODEL_CACHE_METADATA_ADDED = def(8_640_00_0);
@@ -196,7 +192,8 @@
     public static final TransportVersion ROLE_REMOTE_CLUSTER_PRIVS = def(8_649_00_0);
     public static final TransportVersion NO_GLOBAL_RETENTION_FOR_SYSTEM_DATA_STREAMS = def(8_650_00_0);
     public static final TransportVersion SHUTDOWN_REQUEST_TIMEOUTS_FIX = def(8_651_00_0);
->>>>>>> fd3aa536
+    public static final TransportVersion SPARSE_VECTOR_QUERY_ADDED = def(8_652_00_0);
+
     /*
      * STOP! READ THIS FIRST! No, really,
      *        ____ _____ ___  ____  _        ____  _____    _    ____    _____ _   _ ___ ____    _____ ___ ____  ____ _____ _
