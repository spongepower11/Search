--- conflicted
+++ resolved
@@ -142,12 +142,9 @@
     public static final TransportVersion INCLUDE_SHARDS_STATS_ADDED = def(8_517_00_0);
     public static final TransportVersion BUILD_QUALIFIER_SEPARATED = def(8_518_00_0);
     public static final TransportVersion PIPELINES_IN_BULK_RESPONSE_ADDED = def(8_519_00_0);
-<<<<<<< HEAD
-    public static final TransportVersion TRANSFORM_GET_CHECKPOINT_TIMEOUT_ADDED = def(8_520_00_0);
-=======
     public static final TransportVersion PLUGIN_DESCRIPTOR_STRING_VERSION = def(8_520_00_0);
     public static final TransportVersion TOO_MANY_SCROLL_CONTEXTS_EXCEPTION_ADDED = def(8_521_00_0);
->>>>>>> 23ffc1ee
+    public static final TransportVersion TRANSFORM_GET_CHECKPOINT_TIMEOUT_ADDED = def(8_522_00_0);
 
     /*
      * STOP! READ THIS FIRST! No, really,
