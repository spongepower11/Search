--- conflicted
+++ resolved
@@ -165,9 +165,6 @@
     public static final TransportVersion ESQL_ORDINAL_BLOCK = def(8_623_00_0);
     public static final TransportVersion ML_INFERENCE_COHERE_RERANK = def(8_624_00_0);
     public static final TransportVersion INDEXING_PRESSURE_DOCUMENT_REJECTIONS_COUNT = def(8_625_00_0);
-<<<<<<< HEAD
-    public static final TransportVersion NODE_STATS_INGEST_BYTES = def(8_626_00_0);
-=======
     public static final TransportVersion ALIAS_ACTION_RESULTS = def(8_626_00_0);
     public static final TransportVersion HISTOGRAM_AGGS_KEY_SORTED = def(8_627_00_0);
     public static final TransportVersion INFERENCE_FIELDS_METADATA = def(8_628_00_0);
@@ -199,7 +196,7 @@
     public static final TransportVersion ROLLUP_USAGE = def(8_653_00_0);
     public static final TransportVersion SECURITY_ROLE_DESCRIPTION = def(8_654_00_0);
     public static final TransportVersion ML_INFERENCE_AZURE_OPENAI_COMPLETIONS = def(8_655_00_0);
->>>>>>> 7cc43350
+    public static final TransportVersion NODE_STATS_INGEST_BYTES = def(8_656_00_0);
 
     /*
      * STOP! READ THIS FIRST! No, really,
