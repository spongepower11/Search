--- conflicted
+++ resolved
@@ -192,11 +192,8 @@
     public static final TransportVersion ZDT_NANOS_SUPPORT_BROKEN = def(8_722_00_0);
     public static final TransportVersion REMOVE_GLOBAL_RETENTION_FROM_TEMPLATES = def(8_723_00_0);
     public static final TransportVersion RANDOM_RERANKER_RETRIEVER = def(8_724_00_0);
-<<<<<<< HEAD
-    public static final TransportVersion ZDT_NANOS_SUPPORT = def(8_725_00_0);
-=======
     public static final TransportVersion ESQL_PROFILE_SLEEPS = def(8_725_00_0);
->>>>>>> 94c48ac5
+    public static final TransportVersion ZDT_NANOS_SUPPORT = def(8_726_00_0);
 
     /*
      * STOP! READ THIS FIRST! No, really,
