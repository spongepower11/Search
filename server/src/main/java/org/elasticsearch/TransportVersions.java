--- conflicted
+++ resolved
@@ -135,11 +135,8 @@
     public static final TransportVersion ML_MODEL_IN_SERVICE_SETTINGS = def(8_595_00_0);
     public static final TransportVersion RANDOM_AGG_SHARD_SEED = def(8_596_00_0);
     public static final TransportVersion ESQL_TIMINGS = def(8_597_00_0);
-<<<<<<< HEAD
-    public static final TransportVersion ADD_FAILURE_STORE_INDICES_OPTIONS = def(8_598_00_0);
-=======
     public static final TransportVersion DATA_STREAM_AUTO_SHARDING_EVENT = def(8_598_00_0);
->>>>>>> eeecdbf8
+    public static final TransportVersion ADD_FAILURE_STORE_INDICES_OPTIONS = def(8_599_00_0);
 
     /*
      * STOP! READ THIS FIRST! No, really,
