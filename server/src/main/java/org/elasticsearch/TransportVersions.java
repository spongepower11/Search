--- conflicted
+++ resolved
@@ -185,13 +185,10 @@
     public static final TransportVersion ESQL_ATTRIBUTE_CACHED_SERIALIZATION = def(8_715_00_0);
     public static final TransportVersion REGISTER_SLM_STATS = def(8_716_00_0);
     public static final TransportVersion ESQL_NESTED_UNSUPPORTED = def(8_717_00_0);
-<<<<<<< HEAD
-    public static final TransportVersion REMOVE_GLOBAL_RETENTION_FROM_TEMPLATES = def(8_718_00_0);
-
-=======
     public static final TransportVersion ESQL_SINGLE_VALUE_QUERY_SOURCE = def(8_718_00_0);
     public static final TransportVersion ESQL_ORIGINAL_INDICES = def(8_719_00_0);
->>>>>>> 9185056e
+    public static final TransportVersion REMOVE_GLOBAL_RETENTION_FROM_TEMPLATES = def(8_720_00_0);
+
     /*
      * STOP! READ THIS FIRST! No, really,
      *        ____ _____ ___  ____  _        ____  _____    _    ____    _____ _   _ ___ ____    _____ ___ ____  ____ _____ _
