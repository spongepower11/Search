--- conflicted
+++ resolved
@@ -97,45 +97,7 @@
     public static final TransportVersion V_8_10_X = def(8_500_061);
     public static final TransportVersion V_8_11_X = def(8_512_00_1);
     public static final TransportVersion V_8_12_0 = def(8_560_00_0);
-<<<<<<< HEAD
     public static final TransportVersion V_8_12_1 = def(8_560_00_1);
-=======
-    public static final TransportVersion DATE_HISTOGRAM_SUPPORT_DOWNSAMPLED_TZ_8_12_PATCH = def(8_560_00_1);
-    public static final TransportVersion NODE_STATS_REQUEST_SIMPLIFIED = def(8_561_00_0);
-    public static final TransportVersion TEXT_EXPANSION_TOKEN_PRUNING_CONFIG_ADDED = def(8_562_00_0);
-    public static final TransportVersion ESQL_ASYNC_QUERY = def(8_563_00_0);
-    public static final TransportVersion ESQL_STATUS_INCLUDE_LUCENE_QUERIES = def(8_564_00_0);
-    public static final TransportVersion ESQL_CLUSTER_ALIAS = def(8_565_00_0);
-    public static final TransportVersion SNAPSHOTS_IN_PROGRESS_TRACKING_REMOVING_NODES_ADDED = def(8_566_00_0);
-    public static final TransportVersion SMALLER_RELOAD_SECURE_SETTINGS_REQUEST = def(8_567_00_0);
-    public static final TransportVersion UPDATE_API_KEY_EXPIRATION_TIME_ADDED = def(8_568_00_0);
-    public static final TransportVersion LAZY_ROLLOVER_ADDED = def(8_569_00_0);
-    public static final TransportVersion ESQL_PLAN_POINT_LITERAL_WKB = def(8_570_00_0);
-    public static final TransportVersion HOT_THREADS_AS_BYTES = def(8_571_00_0);
-    public static final TransportVersion ML_INFERENCE_REQUEST_INPUT_TYPE_ADDED = def(8_572_00_0);
-    public static final TransportVersion ESQL_ENRICH_POLICY_CCQ_MODE = def(8_573_00_0);
-    public static final TransportVersion DATE_HISTOGRAM_SUPPORT_DOWNSAMPLED_TZ = def(8_574_00_0);
-    public static final TransportVersion PEERFINDER_REPORTS_PEERS_MASTERS = def(8_575_00_0);
-    public static final TransportVersion ESQL_MULTI_CLUSTERS_ENRICH = def(8_576_00_0);
-    public static final TransportVersion NESTED_KNN_MORE_INNER_HITS = def(8_577_00_0);
-    public static final TransportVersion REQUIRE_DATA_STREAM_ADDED = def(8_578_00_0);
-    public static final TransportVersion ML_INFERENCE_COHERE_EMBEDDINGS_ADDED = def(8_579_00_0);
-    public static final TransportVersion DESIRED_NODE_VERSION_OPTIONAL_STRING = def(8_580_00_0);
-    public static final TransportVersion ML_INFERENCE_REQUEST_INPUT_TYPE_UNSPECIFIED_ADDED = def(8_581_00_0);
-    public static final TransportVersion ASYNC_SEARCH_STATUS_SUPPORTS_KEEP_ALIVE = def(8_582_00_0);
-    public static final TransportVersion KNN_QUERY_NUMCANDS_AS_OPTIONAL_PARAM = def(8_583_00_0);
-    public static final TransportVersion TRANSFORM_GET_BASIC_STATS = def(8_584_00_0);
-    public static final TransportVersion NLP_DOCUMENT_CHUNKING_ADDED = def(8_585_00_0);
-    public static final TransportVersion SEARCH_TIMEOUT_EXCEPTION_ADDED = def(8_586_00_0);
-    public static final TransportVersion ML_TEXT_EMBEDDING_INFERENCE_SERVICE_ADDED = def(8_587_00_0);
-    public static final TransportVersion HEALTH_INFO_ENRICHED_WITH_REPOS = def(8_588_00_0);
-    public static final TransportVersion RESOLVE_CLUSTER_ENDPOINT_ADDED = def(8_589_00_0);
-    public static final TransportVersion FIELD_CAPS_FIELD_HAS_VALUE = def(8_590_00_0);
-    public static final TransportVersion ML_INFERENCE_REQUEST_INPUT_TYPE_CLASS_CLUSTER_ADDED = def(8_591_00_0);
-    public static final TransportVersion ML_DIMENSIONS_SET_BY_USER_ADDED = def(8_592_00_0);
-    public static final TransportVersion INDEX_REQUEST_NORMALIZED_BYTES_PARSED = def(8_593_00_0);
-    public static final TransportVersion INGEST_GRAPH_STRUCTURE_EXCEPTION = def(8_594_00_0);
->>>>>>> b0283eb6
     public static final TransportVersion V_8_13_0 = def(8_595_00_0);
     // 8.14.0+
     public static final TransportVersion RANDOM_AGG_SHARD_SEED = def(8_596_00_0);
