--- conflicted
+++ resolved
@@ -167,12 +167,9 @@
     public static final TransportVersion COUNTED_KEYWORD_ADDED = def(8_536_00_0);
     public static final TransportVersion SHAPE_VALUE_SERIALIZATION_ADDED = def(8_537_00_0);
     public static final TransportVersion INFERENCE_MULTIPLE_INPUTS = def(8_538_00_0);
-<<<<<<< HEAD
-    public static final TransportVersion ML_STATE_CHANGE_TIMESTAMPS = def(8_539_00_0);
-
-=======
     public static final TransportVersion ADDITIONAL_DESIRED_BALANCE_RECONCILIATION_STATS = def(8_539_00_0);
->>>>>>> 842e5634
+    public static final TransportVersion ML_STATE_CHANGE_TIMESTAMPS = def(8_540_00_0);
+
     /*
      * STOP! READ THIS FIRST! No, really,
      *        ____ _____ ___  ____  _        ____  _____    _    ____    _____ _   _ ___ ____    _____ ___ ____  ____ _____ _
