--- conflicted
+++ resolved
@@ -188,11 +188,8 @@
     public static final TransportVersion UPGRADE_TO_LUCENE_9_9 = def(8_555_00_0);
     public static final TransportVersion HEALTH_INFO_ENRICHED_WITH_DSL_STATUS = def(8_556_00_0);
     public static final TransportVersion SOURCE_IN_SINGLE_VALUE_QUERY_ADDED = def(8_557_00_0);
-<<<<<<< HEAD
-    public static final TransportVersion INFERENCE_SERVICE_EMBEDDING_SIZE_ADDED = def(8_558_00_0);
-=======
     public static final TransportVersion MISSED_INDICES_UPDATE_EXCEPTION_ADDED = def(8_558_00_0);
->>>>>>> 0b9487b2
+    public static final TransportVersion INFERENCE_SERVICE_EMBEDDING_SIZE_ADDED = def(8_559_00_0);
 
     /*
      * STOP! READ THIS FIRST! No, really,
