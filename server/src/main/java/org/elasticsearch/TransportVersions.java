--- conflicted
+++ resolved
@@ -189,12 +189,9 @@
     public static final TransportVersion HEALTH_INFO_ENRICHED_WITH_DSL_STATUS = def(8_556_00_0);
     public static final TransportVersion SOURCE_IN_SINGLE_VALUE_QUERY_ADDED = def(8_557_00_0);
     public static final TransportVersion MISSED_INDICES_UPDATE_EXCEPTION_ADDED = def(8_558_00_0);
-<<<<<<< HEAD
-    public static final TransportVersion MULTI_QUERY = def(8_559_00_0);
-=======
     public static final TransportVersion INFERENCE_SERVICE_EMBEDDING_SIZE_ADDED = def(8_559_00_0);
     public static final TransportVersion ENRICH_ELASTICSEARCH_VERSION_REMOVED = def(8_560_00_0);
->>>>>>> b03c4ab9
+    public static final TransportVersion MULTI_QUERY = def(8_561_00_0);
 
     /*
      * STOP! READ THIS FIRST! No, really,
