--- conflicted
+++ resolved
@@ -127,16 +127,10 @@
         order = in.readOptionalWriteable(SortOrder::readFromStream);
         sortMode = in.readOptionalWriteable(SortMode::readFromStream);
         unmappedType = in.readOptionalString();
-<<<<<<< HEAD
-        if (in.getVersion().onOrAfter(Version.V_6_1_0)) {
-            nestedSort = in.readOptionalWriteable(NestedSortBuilder::new);
-        }
+        nestedSort = in.readOptionalWriteable(NestedSortBuilder::new);
         if (in.getVersion().onOrAfter(Version.V_8_0_0)) {
             numericType = in.readOptionalString();
         }
-=======
-        nestedSort = in.readOptionalWriteable(NestedSortBuilder::new);
->>>>>>> f7b85974
     }
 
     @Override
@@ -148,16 +142,10 @@
         out.writeOptionalWriteable(order);
         out.writeOptionalWriteable(sortMode);
         out.writeOptionalString(unmappedType);
-<<<<<<< HEAD
-        if (out.getVersion().onOrAfter(Version.V_6_1_0)) {
-            out.writeOptionalWriteable(nestedSort);
-        }
+        out.writeOptionalWriteable(nestedSort);
         if (out.getVersion().onOrAfter(Version.V_8_0_0)) {
             out.writeOptionalString(numericType);
         }
-=======
-        out.writeOptionalWriteable(nestedSort);
->>>>>>> f7b85974
     }
 
     /** Returns the document field this sort should be based on. */
