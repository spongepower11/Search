--- conflicted
+++ resolved
@@ -611,7 +611,6 @@
         if (fieldType instanceof NumberFieldType numberFieldType) {
             Number minPoint = numberFieldType.parsePoint(minPackedValue);
             Number maxPoint = numberFieldType.parsePoint(PointValues.getMaxPackedValue(reader, fieldName));
-<<<<<<< HEAD
             return switch (IndexSortConfig.getSortFieldType(sortField)) {
                 case LONG -> new MinAndMax<>(minPoint.longValue(), maxPoint.longValue());
                 case INT -> new MinAndMax<>(minPoint.intValue(), maxPoint.intValue());
@@ -619,23 +618,7 @@
                 case FLOAT -> new MinAndMax<>(minPoint.floatValue(), maxPoint.floatValue());
                 default -> null;
             };
-        } else if (fieldType instanceof DateFieldType) {
-            DateFieldType dateFieldType = (DateFieldType) fieldType;
-=======
-            switch (IndexSortConfig.getSortFieldType(sortField)) {
-                case LONG:
-                    return new MinAndMax<>(minPoint.longValue(), maxPoint.longValue());
-                case INT:
-                    return new MinAndMax<>(minPoint.intValue(), maxPoint.intValue());
-                case DOUBLE:
-                    return new MinAndMax<>(minPoint.doubleValue(), maxPoint.doubleValue());
-                case FLOAT:
-                    return new MinAndMax<>(minPoint.floatValue(), maxPoint.floatValue());
-                default:
-                    return null;
-            }
         } else if (fieldType instanceof DateFieldType dateFieldType) {
->>>>>>> 5b8d2181
             Function<byte[], Long> dateConverter = createDateConverter(sortBuilder, dateFieldType);
             Long min = dateConverter.apply(minPackedValue);
             Long max = dateConverter.apply(PointValues.getMaxPackedValue(reader, fieldName));
