--- conflicted
+++ resolved
@@ -82,11 +82,7 @@
 
 final class DefaultSearchContext extends SearchContext {
 
-<<<<<<< HEAD
     private final ReaderContext readerContext;
-=======
-    private final SearchContextId id;
->>>>>>> 7aa661c2
     private final ShardSearchRequest request;
     private final SearchShardTarget shardTarget;
     private final LongSupplier relativeTimeSupplier;
@@ -151,18 +147,10 @@
     private final QueryShardContext queryShardContext;
     private final FetchPhase fetchPhase;
 
-<<<<<<< HEAD
     DefaultSearchContext(ReaderContext readerContext, ShardSearchRequest request, SearchShardTarget shardTarget,
                          ClusterService clusterService, IndexService indexService, IndexShard indexShard, BigArrays bigArrays,
-                         LongSupplier relativeTimeSupplier, TimeValue timeout, FetchPhase fetchPhase) {
+                         LongSupplier relativeTimeSupplier, TimeValue timeout, FetchPhase fetchPhase) throws IOException {
         this.readerContext = readerContext;
-=======
-    DefaultSearchContext(SearchContextId id, ShardSearchRequest request, SearchShardTarget shardTarget,
-                         Engine.Searcher engineSearcher, ClusterService clusterService, IndexService indexService,
-                         IndexShard indexShard, BigArrays bigArrays, LongSupplier relativeTimeSupplier, TimeValue timeout,
-                         FetchPhase fetchPhase) throws IOException {
-        this.id = id;
->>>>>>> 7aa661c2
         this.request = request;
         this.fetchPhase = fetchPhase;
         this.searchType = request.searchType();
@@ -301,13 +289,8 @@
     }
 
     @Override
-<<<<<<< HEAD
-    public long id() {
+    public SearchContextId id() {
         return readerContext.id();
-=======
-    public SearchContextId id() {
-        return this.id;
->>>>>>> 7aa661c2
     }
 
     @Override
