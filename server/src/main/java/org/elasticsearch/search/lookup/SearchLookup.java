/*
 * Copyright Elasticsearch B.V. and/or licensed to Elasticsearch B.V. under one
 * or more contributor license agreements. Licensed under the Elastic License
 * 2.0 and the Server Side Public License, v 1; you may not use this file except
 * in compliance with, at your election, the Elastic License 2.0 or the Server
 * Side Public License, v 1.
 */

package org.elasticsearch.search.lookup;

import org.apache.lucene.index.LeafReaderContext;
import org.elasticsearch.common.TriFunction;
import org.elasticsearch.index.fielddata.IndexFieldData;
import org.elasticsearch.index.mapper.MappedFieldType;

import java.util.Collections;
import java.util.LinkedHashSet;
import java.util.Objects;
import java.util.Set;
import java.util.function.Function;
import java.util.function.Supplier;

public class SearchLookup {
    /**
     * The maximum depth of field dependencies.
     * When a runtime field's doc values depends on another runtime field's doc values,
     * which depends on another runtime field's doc values and so on, it can
     * make a very deep stack, which we want to limit.
     */
    private static final int MAX_FIELD_CHAIN_DEPTH = 5;

    /**
     * The chain of fields for which this lookup was created, used for detecting
     * loops caused by runtime fields referring to other runtime fields. The chain is empty
     * for the "top level" lookup created for the entire search. When a lookup is used to load
     * fielddata for a field, we fork it and make sure the field name name isn't in the chain,
     * then add it to the end. So the lookup for the a field named {@code a} will be {@code ["a"]}. If
     * that field looks up the values of a field named {@code b} then
     * {@code b}'s chain will contain {@code ["a", "b"]}.
     */
    private final Set<String> fieldChain;
    private final SourceLookup sourceLookup;
    private final Function<String, MappedFieldType> fieldTypeLookup;
    private final TriFunction<
        MappedFieldType,
        Supplier<SearchLookup>,
        MappedFieldType.FielddataOperation,
        IndexFieldData<?>> fieldDataLookup;

    /**
     * Create the top level field lookup for a search request. Provides a way to look up fields from  doc_values,
     * stored fields, or _source.
     */
    public SearchLookup(
        Function<String, MappedFieldType> fieldTypeLookup,
<<<<<<< HEAD
        BiFunction<MappedFieldType, Supplier<SearchLookup>, IndexFieldData<?>> fieldDataLookup,
        SourceLookup sourceLookup
    ) {
        this.fieldTypeLookup = fieldTypeLookup;
        this.fieldChain = Collections.emptySet();
        this.sourceLookup = sourceLookup;
        this.fieldDataLookup = fieldDataLookup;
    }

    public SearchLookup(
        Function<String, MappedFieldType> fieldTypeLookup,
        BiFunction<MappedFieldType, Supplier<SearchLookup>, IndexFieldData<?>> fieldDataLookup
=======
        TriFunction<MappedFieldType, Supplier<SearchLookup>, MappedFieldType.FielddataOperation, IndexFieldData<?>> fieldDataLookup
>>>>>>> 4ed027b1
    ) {
        this.fieldTypeLookup = fieldTypeLookup;
        this.fieldChain = Collections.emptySet();
        this.sourceLookup = new SourceLookup(new SourceLookup.ReaderSourceProvider());
        this.fieldDataLookup = fieldDataLookup;
    }

    /**
     * Create a new {@link SearchLookup} that looks fields up the same as the one provided as argument,
     * while also tracking field references starting from the provided field name. It detects cycles
     * and prevents resolving fields that depend on more than {@link #MAX_FIELD_CHAIN_DEPTH} fields.
     * @param searchLookup the existing lookup to create a new one from
     * @param fieldChain the chain of fields that required the field currently being loaded
     */
    private SearchLookup(SearchLookup searchLookup, Set<String> fieldChain) {
        this.fieldChain = Collections.unmodifiableSet(fieldChain);
        this.sourceLookup = searchLookup.sourceLookup;
        this.fieldTypeLookup = searchLookup.fieldTypeLookup;
        this.fieldDataLookup = searchLookup.fieldDataLookup;
    }

    /**
     * Creates a copy of the current {@link SearchLookup} that looks fields up in the same way, but also tracks field references
     * in order to detect cycles and prevent resolving fields that depend on more than {@link #MAX_FIELD_CHAIN_DEPTH} other fields.
     * @param field the field being referred to, for which fielddata needs to be loaded
     * @return the new lookup
     * @throws IllegalArgumentException if a cycle is detected in the fields required to build doc values, or if the field
     * being resolved depends on more than {@link #MAX_FIELD_CHAIN_DEPTH}
     */
    public final SearchLookup forkAndTrackFieldReferences(String field) {
        Objects.requireNonNull(field, "field cannot be null");
        Set<String> newFieldChain = new LinkedHashSet<>(fieldChain);
        if (newFieldChain.add(field) == false) {
            String message = String.join(" -> ", newFieldChain) + " -> " + field;
            throw new IllegalArgumentException("Cyclic dependency detected while resolving runtime fields: " + message);
        }
        if (newFieldChain.size() > MAX_FIELD_CHAIN_DEPTH) {
            throw new IllegalArgumentException("Field requires resolving too many dependent fields: " + String.join(" -> ", newFieldChain));
        }
        return new SearchLookup(this, newFieldChain);
    }

    public LeafSearchLookup getLeafSearchLookup(LeafReaderContext context) {
        return new LeafSearchLookup(
            context,
            new LeafDocLookup(fieldTypeLookup, this::getForField, context),
            sourceLookup,
            new LeafStoredFieldsLookup(fieldTypeLookup, (doc, visitor) -> context.reader().document(doc, visitor))
        );
    }

    public MappedFieldType fieldType(String fieldName) {
        return fieldTypeLookup.apply(fieldName);
    }

    public IndexFieldData<?> getForField(MappedFieldType fieldType, MappedFieldType.FielddataOperation options) {
        return fieldDataLookup.apply(fieldType, () -> forkAndTrackFieldReferences(fieldType.name()), options);
    }

    public SourceLookup source() {
        return sourceLookup;
    }
}<|MERGE_RESOLUTION|>--- conflicted
+++ resolved
@@ -53,8 +53,7 @@
      */
     public SearchLookup(
         Function<String, MappedFieldType> fieldTypeLookup,
-<<<<<<< HEAD
-        BiFunction<MappedFieldType, Supplier<SearchLookup>, IndexFieldData<?>> fieldDataLookup,
+        TriFunction<MappedFieldType, Supplier<SearchLookup>, MappedFieldType.FielddataOperation, IndexFieldData<?>> fieldDataLookup,
         SourceLookup sourceLookup
     ) {
         this.fieldTypeLookup = fieldTypeLookup;
@@ -65,15 +64,9 @@
 
     public SearchLookup(
         Function<String, MappedFieldType> fieldTypeLookup,
-        BiFunction<MappedFieldType, Supplier<SearchLookup>, IndexFieldData<?>> fieldDataLookup
-=======
         TriFunction<MappedFieldType, Supplier<SearchLookup>, MappedFieldType.FielddataOperation, IndexFieldData<?>> fieldDataLookup
->>>>>>> 4ed027b1
     ) {
-        this.fieldTypeLookup = fieldTypeLookup;
-        this.fieldChain = Collections.emptySet();
-        this.sourceLookup = new SourceLookup(new SourceLookup.ReaderSourceProvider());
-        this.fieldDataLookup = fieldDataLookup;
+        this(fieldTypeLookup, fieldDataLookup, new SourceLookup(new SourceLookup.ReaderSourceProvider()));
     }
 
     /**
