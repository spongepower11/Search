--- conflicted
+++ resolved
@@ -1190,16 +1190,6 @@
             try (canMatchSearcher) {
                 QueryShardContext context = indexService.newQueryShardContext(request.shardId().id(), canMatchSearcher,
                     request::nowInMillis, request.getClusterAlias(), request.getRuntimeMappings());
-<<<<<<< HEAD
-                return new CanMatchResponse(canMatch(request, context) || hasRefreshPending, getMinMax(request, context));
-            }
-        }
-    }
-
-    public boolean canMatch(ShardSearchRequest request, QueryShardContext context) throws IOException {
-        Rewriteable.rewrite(request.getRewriteable(), context, false);
-        final boolean aliasFilterCanMatch = request.getAliasFilter().getQueryBuilder() instanceof MatchNoneQueryBuilder == false;
-=======
                 final boolean canMatch = queryStillMatchesAfterRewrite(request, context);
                 final MinAndMax<?> minMax;
                 if (canMatch || hasRefreshPending) {
@@ -1217,7 +1207,6 @@
         Rewriteable.rewrite(request.getRewriteable(), context, false);
         final boolean aliasFilterCanMatch = request.getAliasFilter()
             .getQueryBuilder() instanceof MatchNoneQueryBuilder == false;
->>>>>>> 81343ac7
         final boolean canMatch;
         if (canRewriteToMatchNone(request.source())) {
             QueryBuilder queryBuilder = request.source().query();
@@ -1229,14 +1218,6 @@
         return canMatch;
     }
 
-<<<<<<< HEAD
-    private MinAndMax<?> getMinMax(ShardSearchRequest request, QueryShardContext context) throws IOException {
-        final FieldSortBuilder sortBuilder = FieldSortBuilder.getPrimaryFieldSortOrNull(request.source());
-        return sortBuilder != null ? FieldSortBuilder.getMinMaxOrNull(context, sortBuilder) : null;
-    }
-
-=======
->>>>>>> 81343ac7
     /**
      * Returns true iff the given search source builder can be early terminated by rewriting to a match none query. Or in other words
      * if the execution of the search request can be early terminated without executing it. This is for instance not possible if
