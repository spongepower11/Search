/*
 * Licensed to Elasticsearch under one or more contributor
 * license agreements. See the NOTICE file distributed with
 * this work for additional information regarding copyright
 * ownership. Elasticsearch licenses this file to you under
 * the Apache License, Version 2.0 (the "License"); you may
 * not use this file except in compliance with the License.
 * You may obtain a copy of the License at
 *
 *    http://www.apache.org/licenses/LICENSE-2.0
 *
 * Unless required by applicable law or agreed to in writing,
 * software distributed under the License is distributed on an
 * "AS IS" BASIS, WITHOUT WARRANTIES OR CONDITIONS OF ANY
 * KIND, either express or implied.  See the License for the
 * specific language governing permissions and limitations
 * under the License.
 */

package org.elasticsearch.search.aggregations.metrics;

import org.elasticsearch.common.io.stream.StreamInput;
import org.elasticsearch.common.io.stream.StreamOutput;
import org.elasticsearch.common.xcontent.XContentBuilder;
import org.elasticsearch.search.DocValueFormat;
import org.elasticsearch.search.aggregations.InternalAggregation;

import java.io.IOException;
import java.util.List;
import java.util.Map;
import java.util.Objects;

public class InternalMedianAbsoluteDeviation extends InternalNumericMetricsAggregation.SingleValue implements MedianAbsoluteDeviation {

    static double computeMedianAbsoluteDeviation(TDigestState valuesSketch) {

        if (valuesSketch.size() == 0) {
            return Double.NaN;
        } else {
            final double approximateMedian = valuesSketch.quantile(0.5);
            final TDigestState approximatedDeviationsSketch = new TDigestState(valuesSketch.compression());
            valuesSketch.centroids().forEach(centroid -> {
                final double deviation = Math.abs(approximateMedian - centroid.mean());
                approximatedDeviationsSketch.add(deviation, centroid.count());
            });

            return approximatedDeviationsSketch.quantile(0.5);
        }
    }

    private final TDigestState valuesSketch;
    private final double medianAbsoluteDeviation;

<<<<<<< HEAD
    InternalMedianAbsoluteDeviation(String name, Map<String, Object> metaData, DocValueFormat format, TDigestState valuesSketch) {
        super(name, metaData);
=======
    InternalMedianAbsoluteDeviation(String name,
                                           List<PipelineAggregator> pipelineAggregators,
                                           Map<String, Object> metadata,
                                           DocValueFormat format,
                                           TDigestState valuesSketch) {

        super(name, pipelineAggregators, metadata);
>>>>>>> c9de5b11
        this.format = Objects.requireNonNull(format);
        this.valuesSketch = Objects.requireNonNull(valuesSketch);

        this.medianAbsoluteDeviation = computeMedianAbsoluteDeviation(this.valuesSketch);
    }

    public InternalMedianAbsoluteDeviation(StreamInput in) throws IOException {
        super(in);
        format = in.readNamedWriteable(DocValueFormat.class);
        valuesSketch = TDigestState.read(in);
        medianAbsoluteDeviation = in.readDouble();
    }

    @Override
    protected void doWriteTo(StreamOutput out) throws IOException {
        out.writeNamedWriteable(format);
        TDigestState.write(valuesSketch, out);
        out.writeDouble(medianAbsoluteDeviation);
    }

    @Override
    public InternalAggregation reduce(List<InternalAggregation> aggregations, ReduceContext reduceContext) {
        final TDigestState valueMerged = new TDigestState(valuesSketch.compression());
        for (InternalAggregation aggregation : aggregations) {
            final InternalMedianAbsoluteDeviation madAggregation = (InternalMedianAbsoluteDeviation) aggregation;
            valueMerged.add(madAggregation.valuesSketch);
        }

<<<<<<< HEAD
        return new InternalMedianAbsoluteDeviation(name, metaData, format, valueMerged);
=======
        return new InternalMedianAbsoluteDeviation(name, pipelineAggregators(), metadata, format, valueMerged);
>>>>>>> c9de5b11
    }

    @Override
    public XContentBuilder doXContentBody(XContentBuilder builder, Params params) throws IOException {
        final boolean anyResults = valuesSketch.size() > 0;
        final Double mad = anyResults
            ? getMedianAbsoluteDeviation()
            : null;

        builder.field(CommonFields.VALUE.getPreferredName(), mad);
        if (format != DocValueFormat.RAW && anyResults) {
            builder.field(CommonFields.VALUE_AS_STRING.getPreferredName(), format.format(mad).toString());
        }

        return builder;
    }

    @Override
    public int hashCode() {
        return Objects.hash(super.hashCode(), valuesSketch);
    }

    @Override
    public boolean equals(Object obj) {
        if (this == obj) return true;
        if (obj == null || getClass() != obj.getClass()) return false;
        if (super.equals(obj) == false) return false;
        InternalMedianAbsoluteDeviation other = (InternalMedianAbsoluteDeviation) obj;
        return Objects.equals(valuesSketch, other.valuesSketch);
    }

    @Override
    public String getWriteableName() {
        return MedianAbsoluteDeviationAggregationBuilder.NAME;
    }

    TDigestState getValuesSketch() {
        return valuesSketch;
    }

    @Override
    public double value() {
        return getMedianAbsoluteDeviation();
    }

    @Override
    public double getMedianAbsoluteDeviation() {
        return medianAbsoluteDeviation;
    }
}<|MERGE_RESOLUTION|>--- conflicted
+++ resolved
@@ -51,18 +51,8 @@
     private final TDigestState valuesSketch;
     private final double medianAbsoluteDeviation;
 
-<<<<<<< HEAD
-    InternalMedianAbsoluteDeviation(String name, Map<String, Object> metaData, DocValueFormat format, TDigestState valuesSketch) {
-        super(name, metaData);
-=======
-    InternalMedianAbsoluteDeviation(String name,
-                                           List<PipelineAggregator> pipelineAggregators,
-                                           Map<String, Object> metadata,
-                                           DocValueFormat format,
-                                           TDigestState valuesSketch) {
-
-        super(name, pipelineAggregators, metadata);
->>>>>>> c9de5b11
+    InternalMedianAbsoluteDeviation(String name, Map<String, Object> metadata, DocValueFormat format, TDigestState valuesSketch) {
+        super(name, metadata);
         this.format = Objects.requireNonNull(format);
         this.valuesSketch = Objects.requireNonNull(valuesSketch);
 
@@ -91,11 +81,7 @@
             valueMerged.add(madAggregation.valuesSketch);
         }
 
-<<<<<<< HEAD
-        return new InternalMedianAbsoluteDeviation(name, metaData, format, valueMerged);
-=======
-        return new InternalMedianAbsoluteDeviation(name, pipelineAggregators(), metadata, format, valueMerged);
->>>>>>> c9de5b11
+        return new InternalMedianAbsoluteDeviation(name, metadata, format, valueMerged);
     }
 
     @Override
