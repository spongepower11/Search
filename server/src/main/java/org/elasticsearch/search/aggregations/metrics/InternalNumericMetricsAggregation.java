--- conflicted
+++ resolved
@@ -37,13 +37,8 @@
     protected DocValueFormat format = DEFAULT_FORMAT;
 
     public abstract static class SingleValue extends InternalNumericMetricsAggregation implements NumericMetricsAggregation.SingleValue {
-<<<<<<< HEAD
-        protected SingleValue(String name, Map<String, Object> metaData) {
-            super(name, metaData);
-=======
-        protected SingleValue(String name, List<PipelineAggregator> pipelineAggregators, Map<String, Object> metadata) {
-            super(name, pipelineAggregators, metadata);
->>>>>>> c9de5b11
+        protected SingleValue(String name, Map<String, Object> metadata) {
+            super(name, metadata);
         }
 
         /**
@@ -81,21 +76,16 @@
     }
 
     public abstract static class MultiValue extends InternalNumericMetricsAggregation implements NumericMetricsAggregation.MultiValue {
-<<<<<<< HEAD
-        protected MultiValue(String name, Map<String, Object> metaData) {
-            super(name, metaData);
+        protected MultiValue(String name, Map<String, Object> metadata) {
+            super(name, metadata);
         }
 
         /**
          * @deprecated prefer the other ctor, the pipeline aggregators aren't used
          */
         @Deprecated
-        protected MultiValue(String name, List<PipelineAggregator> pipelineAggregators, Map<String, Object> metaData) {
-            super(name, pipelineAggregators, metaData);
-=======
         protected MultiValue(String name, List<PipelineAggregator> pipelineAggregators, Map<String, Object> metadata) {
             super(name, pipelineAggregators, metadata);
->>>>>>> c9de5b11
         }
 
         /**
@@ -131,21 +121,16 @@
         }
     }
 
-<<<<<<< HEAD
-    private InternalNumericMetricsAggregation(String name, Map<String, Object> metaData) {
-        super(name, metaData);
+    private InternalNumericMetricsAggregation(String name, Map<String, Object> metadata) {
+        super(name, metadata);
     }
 
     /**
      * @deprecated prefer the other ctor, the pipeline aggregators aren't used
      */
     @Deprecated
-    private InternalNumericMetricsAggregation(String name, List<PipelineAggregator> pipelineAggregators, Map<String, Object> metaData) {
-        super(name, metaData);
-=======
     private InternalNumericMetricsAggregation(String name, List<PipelineAggregator> pipelineAggregators, Map<String, Object> metadata) {
-        super(name, pipelineAggregators, metadata);
->>>>>>> c9de5b11
+        super(name, metadata);
     }
 
     /**
