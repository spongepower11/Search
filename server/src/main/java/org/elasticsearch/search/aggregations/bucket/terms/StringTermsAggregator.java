/*
 * Licensed to Elasticsearch under one or more contributor
 * license agreements. See the NOTICE file distributed with
 * this work for additional information regarding copyright
 * ownership. Elasticsearch licenses this file to you under
 * the Apache License, Version 2.0 (the "License"); you may
 * not use this file except in compliance with the License.
 * You may obtain a copy of the License at
 *
 *    http://www.apache.org/licenses/LICENSE-2.0
 *
 * Unless required by applicable law or agreed to in writing,
 * software distributed under the License is distributed on an
 * "AS IS" BASIS, WITHOUT WARRANTIES OR CONDITIONS OF ANY
 * KIND, either express or implied.  See the License for the
 * specific language governing permissions and limitations
 * under the License.
 */
package org.elasticsearch.search.aggregations.bucket.terms;

import org.apache.lucene.index.LeafReaderContext;
import org.apache.lucene.search.ScoreMode;
import org.apache.lucene.util.BytesRef;
import org.apache.lucene.util.BytesRefBuilder;
import org.elasticsearch.common.lease.Releasables;
import org.elasticsearch.common.util.BytesRefHash;
import org.elasticsearch.index.fielddata.SortedBinaryDocValues;
import org.elasticsearch.search.DocValueFormat;
import org.elasticsearch.search.aggregations.Aggregator;
import org.elasticsearch.search.aggregations.AggregatorFactories;
import org.elasticsearch.search.aggregations.BucketOrder;
import org.elasticsearch.search.aggregations.InternalAggregation;
import org.elasticsearch.search.aggregations.InternalOrder;
import org.elasticsearch.search.aggregations.LeafBucketCollector;
import org.elasticsearch.search.aggregations.LeafBucketCollectorBase;
import org.elasticsearch.search.aggregations.support.ValuesSource;
import org.elasticsearch.search.internal.SearchContext;

import java.io.IOException;
import java.util.Arrays;
import java.util.Map;

/**
 * An aggregator of string values.
 */
public class StringTermsAggregator extends AbstractStringTermsAggregator {

    private final ValuesSource valuesSource;
    protected final BytesRefHash bucketOrds;
    private final IncludeExclude.StringFilter includeExclude;

    public StringTermsAggregator(String name, AggregatorFactories factories, ValuesSource valuesSource,
            BucketOrder order, DocValueFormat format, BucketCountThresholds bucketCountThresholds,
            IncludeExclude.StringFilter includeExclude, SearchContext context,
            Aggregator parent, SubAggCollectionMode collectionMode, boolean showTermDocCountError,
            Map<String, Object> metadata) throws IOException {

        super(name, factories, context, parent, order, format, bucketCountThresholds, collectionMode, showTermDocCountError, metadata);
        this.valuesSource = valuesSource;
        this.includeExclude = includeExclude;
        bucketOrds = new BytesRefHash(1, context.bigArrays());
    }

    @Override
    public ScoreMode scoreMode() {
        if (valuesSource != null && valuesSource.needsScores()) {
            return ScoreMode.COMPLETE;
        }
        return super.scoreMode();
    }

    @Override
    public LeafBucketCollector getLeafCollector(LeafReaderContext ctx,
            final LeafBucketCollector sub) throws IOException {
        final SortedBinaryDocValues values = valuesSource.bytesValues(ctx);
        return new LeafBucketCollectorBase(sub, values) {
            final BytesRefBuilder previous = new BytesRefBuilder();

            @Override
            public void collect(int doc, long bucket) throws IOException {
                assert bucket == 0;
                if (values.advanceExact(doc)) {
                    final int valuesCount = values.docValueCount();

                    // SortedBinaryDocValues don't guarantee uniqueness so we
                    // need to take care of dups
                    previous.clear();
                    for (int i = 0; i < valuesCount; ++i) {
                        final BytesRef bytes = values.nextValue();
                        if (includeExclude != null && !includeExclude.accept(bytes)) {
                            continue;
                        }
                        if (i > 0 && previous.get().equals(bytes)) {
                            continue;
                        }
                        long bucketOrdinal = bucketOrds.add(bytes);
                        if (bucketOrdinal < 0) { // already seen
                            bucketOrdinal = -1 - bucketOrdinal;
                            collectExistingBucket(sub, doc, bucketOrdinal);
                        } else {
                            collectBucket(sub, doc, bucketOrdinal);
                        }
                        previous.copyBytes(bytes);
                    }
                }
            }
        };
    }

    @Override
    public InternalAggregation[] buildAggregations(long[] owningBucketOrds) throws IOException {
        assert owningBucketOrds.length == 1 && owningBucketOrds[0] == 0;

        if (bucketCountThresholds.getMinDocCount() == 0
            && (InternalOrder.isCountDesc(order) == false
                    || bucketOrds.size() < bucketCountThresholds.getRequiredSize())) {
            // we need to fill-in the blanks
            for (LeafReaderContext ctx : context.searcher().getTopReaderContext().leaves()) {
                final SortedBinaryDocValues values = valuesSource.bytesValues(ctx);
                // brute force
                for (int docId = 0; docId < ctx.reader().maxDoc(); ++docId) {
                    if (values.advanceExact(docId)) {
                        final int valueCount = values.docValueCount();
                        for (int i = 0; i < valueCount; ++i) {
                            final BytesRef term = values.nextValue();
                            if (includeExclude == null || includeExclude.accept(term)) {
                                bucketOrds.add(term);
                            }
                        }
                    }
                }
            }
        }

        final int size = (int) Math.min(bucketOrds.size(), bucketCountThresholds.getShardSize());

        long otherDocCount = 0;
<<<<<<< HEAD

        final StringTerms.Bucket[] list;
        long[] survivingBucketOrds;
        try (BucketPriorityQueue<StringTerms.Bucket> ordered
                 = new BucketPriorityQueue<>(size, order.comparator(this), this::addRequestCircuitBreakerBytes)) {
            StringTerms.Bucket spare = null;
            for (int i = 0; i < bucketOrds.size(); i++) {
=======
        BucketPriorityQueue<StringTerms.Bucket> ordered = new BucketPriorityQueue<>(size, partiallyBuiltBucketComparator);
        StringTerms.Bucket spare = null;
        for (int i = 0; i < bucketOrds.size(); i++) {
            if (spare == null) {
                spare = new StringTerms.Bucket(new BytesRef(), 0, null, showTermDocCountError, 0, format);
            }
            bucketOrds.get(i, spare.termBytes);
            spare.docCount = bucketDocCount(i);
            otherDocCount += spare.docCount;
            spare.bucketOrd = i;
            if (bucketCountThresholds.getShardMinDocCount() <= spare.docCount) {
                spare = ordered.insertWithOverflow(spare);
>>>>>>> 8d70f069
                if (spare == null) {
                    spare = new StringTerms.Bucket(new BytesRef(), 0, null, showTermDocCountError, 0, format);
                }
                bucketOrds.get(i, spare.termBytes);
                spare.docCount = bucketDocCount(i);
                otherDocCount += spare.docCount;
                spare.bucketOrd = i;
                if (bucketCountThresholds.getShardMinDocCount() <= spare.docCount) {
                    spare = ordered.insertWithOverflow(spare);
                    if (spare == null) {
                        consumeBucketsAndMaybeBreak(1);
                    }
                }
            }

<<<<<<< HEAD
            // Get the top buckets
            list = new StringTerms.Bucket[ordered.size()];
            survivingBucketOrds = new long[ordered.size()];
            for (int i = ordered.size() - 1; i >= 0; --i) {
                final StringTerms.Bucket bucket = ordered.pop();
                survivingBucketOrds[i] = bucket.bucketOrd;
                list[i] = bucket;
                otherDocCount -= bucket.docCount;
            }
        }

        // replay any deferred collections
        runDeferredCollections(survivingBucketOrds);

        // Now build the aggs
        for (final StringTerms.Bucket bucket : list) {
            bucket.termBytes = BytesRef.deepCopyOf(bucket.termBytes);
            bucket.aggregations = bucketAggregations(bucket.bucketOrd);
=======
        // Get the top buckets
        final StringTerms.Bucket[] list = new StringTerms.Bucket[ordered.size()];
        for (int i = ordered.size() - 1; i >= 0; --i) {
            final StringTerms.Bucket bucket = ordered.pop();
            list[i] = bucket;
            otherDocCount -= bucket.docCount;
            bucket.termBytes = BytesRef.deepCopyOf(list[i].termBytes);
>>>>>>> 8d70f069
            bucket.docCountError = 0;
        }

        buildSubAggsForBuckets(list, b -> b.bucketOrd, (b, a) -> b.aggregations = a);
        return new InternalAggregation[] {
            new StringTerms(name, order, bucketCountThresholds.getRequiredSize(), bucketCountThresholds.getMinDocCount(),
                metadata(), format, bucketCountThresholds.getShardSize(), showTermDocCountError, otherDocCount,
                Arrays.asList(list), 0)
        };
    }

    @Override
    public void doClose() {
        Releasables.close(bucketOrds);
    }

}
<|MERGE_RESOLUTION|>--- conflicted
+++ resolved
@@ -135,17 +135,9 @@
         final int size = (int) Math.min(bucketOrds.size(), bucketCountThresholds.getShardSize());
 
         long otherDocCount = 0;
-<<<<<<< HEAD
-
-        final StringTerms.Bucket[] list;
-        long[] survivingBucketOrds;
         try (BucketPriorityQueue<StringTerms.Bucket> ordered
                  = new BucketPriorityQueue<>(size, order.comparator(this), this::addRequestCircuitBreakerBytes)) {
             StringTerms.Bucket spare = null;
-            for (int i = 0; i < bucketOrds.size(); i++) {
-=======
-        BucketPriorityQueue<StringTerms.Bucket> ordered = new BucketPriorityQueue<>(size, partiallyBuiltBucketComparator);
-        StringTerms.Bucket spare = null;
         for (int i = 0; i < bucketOrds.size(); i++) {
             if (spare == null) {
                 spare = new StringTerms.Bucket(new BytesRef(), 0, null, showTermDocCountError, 0, format);
@@ -156,42 +148,12 @@
             spare.bucketOrd = i;
             if (bucketCountThresholds.getShardMinDocCount() <= spare.docCount) {
                 spare = ordered.insertWithOverflow(spare);
->>>>>>> 8d70f069
                 if (spare == null) {
-                    spare = new StringTerms.Bucket(new BytesRef(), 0, null, showTermDocCountError, 0, format);
+                    consumeBucketsAndMaybeBreak(1);
                 }
-                bucketOrds.get(i, spare.termBytes);
-                spare.docCount = bucketDocCount(i);
-                otherDocCount += spare.docCount;
-                spare.bucketOrd = i;
-                if (bucketCountThresholds.getShardMinDocCount() <= spare.docCount) {
-                    spare = ordered.insertWithOverflow(spare);
-                    if (spare == null) {
-                        consumeBucketsAndMaybeBreak(1);
-                    }
-                }
-            }
-
-<<<<<<< HEAD
-            // Get the top buckets
-            list = new StringTerms.Bucket[ordered.size()];
-            survivingBucketOrds = new long[ordered.size()];
-            for (int i = ordered.size() - 1; i >= 0; --i) {
-                final StringTerms.Bucket bucket = ordered.pop();
-                survivingBucketOrds[i] = bucket.bucketOrd;
-                list[i] = bucket;
-                otherDocCount -= bucket.docCount;
             }
         }
 
-        // replay any deferred collections
-        runDeferredCollections(survivingBucketOrds);
-
-        // Now build the aggs
-        for (final StringTerms.Bucket bucket : list) {
-            bucket.termBytes = BytesRef.deepCopyOf(bucket.termBytes);
-            bucket.aggregations = bucketAggregations(bucket.bucketOrd);
-=======
         // Get the top buckets
         final StringTerms.Bucket[] list = new StringTerms.Bucket[ordered.size()];
         for (int i = ordered.size() - 1; i >= 0; --i) {
@@ -199,7 +161,6 @@
             list[i] = bucket;
             otherDocCount -= bucket.docCount;
             bucket.termBytes = BytesRef.deepCopyOf(list[i].termBytes);
->>>>>>> 8d70f069
             bucket.docCountError = 0;
         }
 
