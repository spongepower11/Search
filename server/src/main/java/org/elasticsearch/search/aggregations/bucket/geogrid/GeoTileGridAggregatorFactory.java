/*
 * Licensed to Elasticsearch under one or more contributor
 * license agreements. See the NOTICE file distributed with
 * this work for additional information regarding copyright
 * ownership. Elasticsearch licenses this file to you under
 * the Apache License, Version 2.0 (the "License"); you may
 * not use this file except in compliance with the License.
 * You may obtain a copy of the License at
 *
 *    http://www.apache.org/licenses/LICENSE-2.0
 *
 * Unless required by applicable law or agreed to in writing,
 * software distributed under the License is distributed on an
 * "AS IS" BASIS, WITHOUT WARRANTIES OR CONDITIONS OF ANY
 * KIND, either express or implied.  See the License for the
 * specific language governing permissions and limitations
 * under the License.
 */

package org.elasticsearch.search.aggregations.bucket.geogrid;

import org.elasticsearch.common.geo.GeoBoundingBox;
import org.elasticsearch.index.query.QueryShardContext;
import org.elasticsearch.search.aggregations.AggregationExecutionException;
import org.elasticsearch.search.aggregations.Aggregator;
import org.elasticsearch.search.aggregations.AggregatorFactories;
import org.elasticsearch.search.aggregations.AggregatorFactory;
import org.elasticsearch.search.aggregations.InternalAggregation;
import org.elasticsearch.search.aggregations.NonCollectingAggregator;
<<<<<<< HEAD
import org.elasticsearch.search.aggregations.metrics.GeoGridAggregatorSupplier;
import org.elasticsearch.search.aggregations.pipeline.PipelineAggregator;
import org.elasticsearch.search.aggregations.support.AggregatorSupplier;
import org.elasticsearch.search.aggregations.support.CoreValuesSourceType;
=======
>>>>>>> 6853d73e
import org.elasticsearch.search.aggregations.support.ValuesSource;
import org.elasticsearch.search.aggregations.support.ValuesSourceAggregatorFactory;
import org.elasticsearch.search.aggregations.support.ValuesSourceConfig;
import org.elasticsearch.search.aggregations.support.ValuesSourceRegistry;
import org.elasticsearch.search.internal.SearchContext;

import java.io.IOException;
import java.util.Collections;
import java.util.Map;

public class GeoTileGridAggregatorFactory extends ValuesSourceAggregatorFactory {

    private final int precision;
    private final int requiredSize;
    private final int shardSize;
    private final GeoBoundingBox geoBoundingBox;

    GeoTileGridAggregatorFactory(String name, ValuesSourceConfig config, int precision, int requiredSize,
                                 int shardSize, GeoBoundingBox geoBoundingBox, QueryShardContext queryShardContext,
                                 AggregatorFactory parent, AggregatorFactories.Builder subFactoriesBuilder,
                                 Map<String, Object> metadata) throws IOException {
        super(name, config, queryShardContext, parent, subFactoriesBuilder, metadata);
        this.precision = precision;
        this.requiredSize = requiredSize;
        this.shardSize = shardSize;
        this.geoBoundingBox = geoBoundingBox;
    }

    @Override
    protected Aggregator createUnmapped(SearchContext searchContext,
                                            Aggregator parent,
                                            Map<String, Object> metadata) throws IOException {
        final InternalAggregation aggregation = new InternalGeoTileGrid(name, requiredSize, Collections.emptyList(), metadata);
        return new NonCollectingAggregator(name, searchContext, parent, metadata) {
            @Override
            public InternalAggregation buildEmptyAggregation() {
                return aggregation;
            }
        };
    }

    @Override
    protected Aggregator doCreateInternal(final ValuesSource valuesSource,
                                            SearchContext searchContext,
                                            Aggregator parent,
                                            boolean collectsFromSingleBucket,
<<<<<<< HEAD
                                            List<PipelineAggregator> pipelineAggregators,
                                            Map<String, Object> metaData) throws IOException {
        AggregatorSupplier aggregatorSupplier = queryShardContext.getValuesSourceRegistry()
            .getAggregator(config.valueSourceType(), GeoTileGridAggregationBuilder.NAME);
        if (aggregatorSupplier instanceof GeoGridAggregatorSupplier == false) {
            throw new AggregationExecutionException("Registry miss-match - expected "
                + GeoGridAggregatorSupplier.class.getName() + ", found [" + aggregatorSupplier.getClass().toString() + "]");
        }
        if (collectsFromSingleBucket == false) {
            return asMultiBucketAggregator(this, searchContext, parent);
        }
        return ((GeoGridAggregatorSupplier) aggregatorSupplier).build(name, factories, valuesSource, precision, geoBoundingBox,
            requiredSize, shardSize, searchContext, parent, pipelineAggregators, metaData);
    }

    static void registerAggregators(ValuesSourceRegistry valuesSourceRegistry) {
        valuesSourceRegistry.register(GeoTileGridAggregationBuilder.NAME, CoreValuesSourceType.GEOPOINT,
            (GeoGridAggregatorSupplier) (name, factories, valuesSource, precision, geoBoundingBox, requiredSize, shardSize,
                                         aggregationContext, parent, pipelineAggregators, metaData) -> {
                CellIdSource cellIdSource = new CellIdSource((ValuesSource.GeoPoint) valuesSource, precision, geoBoundingBox,
                    GeoTileUtils::longEncode);
                return new GeoTileGridAggregator(name, factories, cellIdSource, requiredSize, shardSize, aggregationContext,
                    parent, pipelineAggregators, metaData);
            });
=======
                                            Map<String, Object> metadata) throws IOException {
        if (collectsFromSingleBucket == false) {
            return asMultiBucketAggregator(this, searchContext, parent);
        }
        CellIdSource cellIdSource = new CellIdSource(valuesSource, precision, geoBoundingBox, GeoTileUtils::longEncode);
        return new GeoTileGridAggregator(name, factories, cellIdSource, requiredSize, shardSize,
            searchContext, parent, metadata);
>>>>>>> 6853d73e
    }
}<|MERGE_RESOLUTION|>--- conflicted
+++ resolved
@@ -27,13 +27,9 @@
 import org.elasticsearch.search.aggregations.AggregatorFactory;
 import org.elasticsearch.search.aggregations.InternalAggregation;
 import org.elasticsearch.search.aggregations.NonCollectingAggregator;
-<<<<<<< HEAD
 import org.elasticsearch.search.aggregations.metrics.GeoGridAggregatorSupplier;
-import org.elasticsearch.search.aggregations.pipeline.PipelineAggregator;
 import org.elasticsearch.search.aggregations.support.AggregatorSupplier;
 import org.elasticsearch.search.aggregations.support.CoreValuesSourceType;
-=======
->>>>>>> 6853d73e
 import org.elasticsearch.search.aggregations.support.ValuesSource;
 import org.elasticsearch.search.aggregations.support.ValuesSourceAggregatorFactory;
 import org.elasticsearch.search.aggregations.support.ValuesSourceConfig;
@@ -80,8 +76,6 @@
                                             SearchContext searchContext,
                                             Aggregator parent,
                                             boolean collectsFromSingleBucket,
-<<<<<<< HEAD
-                                            List<PipelineAggregator> pipelineAggregators,
                                             Map<String, Object> metaData) throws IOException {
         AggregatorSupplier aggregatorSupplier = queryShardContext.getValuesSourceRegistry()
             .getAggregator(config.valueSourceType(), GeoTileGridAggregationBuilder.NAME);
@@ -93,26 +87,17 @@
             return asMultiBucketAggregator(this, searchContext, parent);
         }
         return ((GeoGridAggregatorSupplier) aggregatorSupplier).build(name, factories, valuesSource, precision, geoBoundingBox,
-            requiredSize, shardSize, searchContext, parent, pipelineAggregators, metaData);
+            requiredSize, shardSize, searchContext, parent, metaData);
     }
 
     static void registerAggregators(ValuesSourceRegistry valuesSourceRegistry) {
         valuesSourceRegistry.register(GeoTileGridAggregationBuilder.NAME, CoreValuesSourceType.GEOPOINT,
             (GeoGridAggregatorSupplier) (name, factories, valuesSource, precision, geoBoundingBox, requiredSize, shardSize,
-                                         aggregationContext, parent, pipelineAggregators, metaData) -> {
+                                         aggregationContext, parent, metaData) -> {
                 CellIdSource cellIdSource = new CellIdSource((ValuesSource.GeoPoint) valuesSource, precision, geoBoundingBox,
                     GeoTileUtils::longEncode);
                 return new GeoTileGridAggregator(name, factories, cellIdSource, requiredSize, shardSize, aggregationContext,
-                    parent, pipelineAggregators, metaData);
+                    parent, metaData);
             });
-=======
-                                            Map<String, Object> metadata) throws IOException {
-        if (collectsFromSingleBucket == false) {
-            return asMultiBucketAggregator(this, searchContext, parent);
-        }
-        CellIdSource cellIdSource = new CellIdSource(valuesSource, precision, geoBoundingBox, GeoTileUtils::longEncode);
-        return new GeoTileGridAggregator(name, factories, cellIdSource, requiredSize, shardSize,
-            searchContext, parent, metadata);
->>>>>>> 6853d73e
     }
 }