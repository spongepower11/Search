/*
 * Licensed to Elasticsearch under one or more contributor
 * license agreements. See the NOTICE file distributed with
 * this work for additional information regarding copyright
 * ownership. Elasticsearch licenses this file to you under
 * the Apache License, Version 2.0 (the "License"); you may
 * not use this file except in compliance with the License.
 * You may obtain a copy of the License at
 *
 *    http://www.apache.org/licenses/LICENSE-2.0
 *
 * Unless required by applicable law or agreed to in writing,
 * software distributed under the License is distributed on an
 * "AS IS" BASIS, WITHOUT WARRANTIES OR CONDITIONS OF ANY
 * KIND, either express or implied.  See the License for the
 * specific language governing permissions and limitations
 * under the License.
 */
package org.elasticsearch.search.aggregations.metrics;

import org.apache.lucene.index.LeafReaderContext;
import org.apache.lucene.search.ScoreMode;
import org.elasticsearch.common.lease.Releasables;
import org.elasticsearch.common.util.BigArrays;
import org.elasticsearch.common.util.DoubleArray;
import org.elasticsearch.common.util.LongArray;
import org.elasticsearch.index.fielddata.SortedNumericDoubleValues;
import org.elasticsearch.search.DocValueFormat;
import org.elasticsearch.search.aggregations.Aggregator;
import org.elasticsearch.search.aggregations.InternalAggregation;
import org.elasticsearch.search.aggregations.LeafBucketCollector;
import org.elasticsearch.search.aggregations.LeafBucketCollectorBase;
import org.elasticsearch.search.aggregations.pipeline.PipelineAggregator;
import org.elasticsearch.search.aggregations.support.ValuesSource;
import org.elasticsearch.search.internal.SearchContext;

import java.io.IOException;
import java.util.List;
import java.util.Map;

class StatsAggregator extends NumericMetricsAggregator.MultiValue {

    final ValuesSource.Numeric valuesSource;
    final DocValueFormat format;

    LongArray counts;
    DoubleArray sums;
    DoubleArray compensations;
    DoubleArray mins;
    DoubleArray maxes;

    StatsAggregator(String name, ValuesSource.Numeric valuesSource, DocValueFormat format,
                        SearchContext context, Aggregator parent,
                        List<PipelineAggregator> pipelineAggregators, Map<String, Object> metadata) throws IOException {
        super(name, context, parent, pipelineAggregators, metadata);
        this.valuesSource = valuesSource;
        if (valuesSource != null) {
            final BigArrays bigArrays = context.bigArrays();
            counts = bigArrays.newLongArray(1, true);
            sums = bigArrays.newDoubleArray(1, true);
            compensations = bigArrays.newDoubleArray(1, true);
            mins = bigArrays.newDoubleArray(1, false);
            mins.fill(0, mins.size(), Double.POSITIVE_INFINITY);
            maxes = bigArrays.newDoubleArray(1, false);
            maxes.fill(0, maxes.size(), Double.NEGATIVE_INFINITY);
        }
        this.format = format;
    }

    @Override
    public ScoreMode scoreMode() {
        return valuesSource != null && valuesSource.needsScores() ? ScoreMode.COMPLETE : ScoreMode.COMPLETE_NO_SCORES;
    }

    @Override
    public LeafBucketCollector getLeafCollector(LeafReaderContext ctx,
            final LeafBucketCollector sub) throws IOException {
        if (valuesSource == null) {
            return LeafBucketCollector.NO_OP_COLLECTOR;
        }
        final BigArrays bigArrays = context.bigArrays();
        final SortedNumericDoubleValues values = valuesSource.doubleValues(ctx);
        final CompensatedSum kahanSummation = new CompensatedSum(0, 0);

        return new LeafBucketCollectorBase(sub, values) {
            @Override
            public void collect(int doc, long bucket) throws IOException {
                if (bucket >= counts.size()) {
                    final long from = counts.size();
                    final long overSize = BigArrays.overSize(bucket + 1);
                    counts = bigArrays.resize(counts, overSize);
                    sums = bigArrays.resize(sums, overSize);
                    compensations = bigArrays.resize(compensations, overSize);
                    mins = bigArrays.resize(mins, overSize);
                    maxes = bigArrays.resize(maxes, overSize);
                    mins.fill(from, overSize, Double.POSITIVE_INFINITY);
                    maxes.fill(from, overSize, Double.NEGATIVE_INFINITY);
                }

                if (values.advanceExact(doc)) {
                    final int valuesCount = values.docValueCount();
                    counts.increment(bucket, valuesCount);
                    double min = mins.get(bucket);
                    double max = maxes.get(bucket);
                    // Compute the sum of double values with Kahan summation algorithm which is more
                    // accurate than naive summation.
                    double sum = sums.get(bucket);
                    double compensation = compensations.get(bucket);
                    kahanSummation.reset(sum, compensation);

                    for (int i = 0; i < valuesCount; i++) {
                        double value = values.nextValue();
                        kahanSummation.add(value);
                        min = Math.min(min, value);
                        max = Math.max(max, value);
                    }
                    sums.set(bucket, kahanSummation.value());
                    compensations.set(bucket, kahanSummation.delta());
                    mins.set(bucket, min);
                    maxes.set(bucket, max);
                }
            }
        };
    }

    @Override
    public boolean hasMetric(String name) {
        try {
            InternalStats.Metrics.resolve(name);
            return true;
        } catch (IllegalArgumentException iae) {
            return false;
        }
    }

    @Override
    public double metric(String name, long owningBucketOrd) {
        if (valuesSource == null || owningBucketOrd >= counts.size()) {
            switch(InternalStats.Metrics.resolve(name)) {
                case count: return 0;
                case sum: return 0;
                case min: return Double.POSITIVE_INFINITY;
                case max: return Double.NEGATIVE_INFINITY;
                case avg: return Double.NaN;
                default:
                    throw new IllegalArgumentException("Unknown value [" + name + "] in common stats aggregation");
            }
        }
        switch(InternalStats.Metrics.resolve(name)) {
            case count: return counts.get(owningBucketOrd);
            case sum: return sums.get(owningBucketOrd);
            case min: return mins.get(owningBucketOrd);
            case max: return maxes.get(owningBucketOrd);
            case avg: return sums.get(owningBucketOrd) / counts.get(owningBucketOrd);
            default:
                throw new IllegalArgumentException("Unknown value [" + name + "] in common stats aggregation");
        }
    }

    @Override
    public InternalAggregation buildAggregation(long bucket) {
        if (valuesSource == null || bucket >= sums.size()) {
            return buildEmptyAggregation();
        }
        return new InternalStats(name, counts.get(bucket), sums.get(bucket), mins.get(bucket),
<<<<<<< HEAD
                maxes.get(bucket), format, metaData());
=======
                maxes.get(bucket), format, pipelineAggregators(), metadata());
>>>>>>> c9de5b11
    }

    @Override
    public InternalAggregation buildEmptyAggregation() {
<<<<<<< HEAD
        return new InternalStats(name, 0, 0, Double.POSITIVE_INFINITY, Double.NEGATIVE_INFINITY, format, metaData());
=======
        return new InternalStats(name, 0, 0, Double.POSITIVE_INFINITY, Double.NEGATIVE_INFINITY, format, pipelineAggregators(), metadata());
>>>>>>> c9de5b11
    }

    @Override
    public void doClose() {
        Releasables.close(counts, maxes, mins, sums, compensations);
    }
}<|MERGE_RESOLUTION|>--- conflicted
+++ resolved
@@ -163,20 +163,12 @@
             return buildEmptyAggregation();
         }
         return new InternalStats(name, counts.get(bucket), sums.get(bucket), mins.get(bucket),
-<<<<<<< HEAD
-                maxes.get(bucket), format, metaData());
-=======
-                maxes.get(bucket), format, pipelineAggregators(), metadata());
->>>>>>> c9de5b11
+                maxes.get(bucket), format, metadata());
     }
 
     @Override
     public InternalAggregation buildEmptyAggregation() {
-<<<<<<< HEAD
-        return new InternalStats(name, 0, 0, Double.POSITIVE_INFINITY, Double.NEGATIVE_INFINITY, format, metaData());
-=======
-        return new InternalStats(name, 0, 0, Double.POSITIVE_INFINITY, Double.NEGATIVE_INFINITY, format, pipelineAggregators(), metadata());
->>>>>>> c9de5b11
+        return new InternalStats(name, 0, 0, Double.POSITIVE_INFINITY, Double.NEGATIVE_INFINITY, format, metadata());
     }
 
     @Override
