/*
 * Licensed to Elasticsearch under one or more contributor
 * license agreements. See the NOTICE file distributed with
 * this work for additional information regarding copyright
 * ownership. Elasticsearch licenses this file to you under
 * the Apache License, Version 2.0 (the "License"); you may
 * not use this file except in compliance with the License.
 * You may obtain a copy of the License at
 *
 *    http://www.apache.org/licenses/LICENSE-2.0
 *
 * Unless required by applicable law or agreed to in writing,
 * software distributed under the License is distributed on an
 * "AS IS" BASIS, WITHOUT WARRANTIES OR CONDITIONS OF ANY
 * KIND, either express or implied.  See the License for the
 * specific language governing permissions and limitations
 * under the License.
 */

package org.elasticsearch.search.aggregations.bucket.composite;

import org.elasticsearch.common.Nullable;
import org.elasticsearch.index.mapper.MappedFieldType;
import org.elasticsearch.search.DocValueFormat;
import org.elasticsearch.search.aggregations.support.ValuesSource;
import org.elasticsearch.search.sort.SortOrder;

class CompositeValuesSourceConfig {
    private final String name;
    @Nullable
    private final MappedFieldType fieldType;
    private final ValuesSource vs;
    private final DocValueFormat format;
    private final int reverseMul;
    private final Object missing;
<<<<<<< HEAD
=======
    private final boolean missingBucket;
>>>>>>> 0c7f6570

    /**
     * Creates a new {@link CompositeValuesSourceConfig}.
     * @param name The name of the source.
     * @param fieldType The field type or null if the source is a script.
     * @param vs The underlying {@link ValuesSource}.
     * @param format The {@link DocValueFormat} of this source.
     * @param order The sort order associated with this source.
     * @param missing The missing value or null if documents with missing value should be ignored.
     */
    CompositeValuesSourceConfig(String name, @Nullable MappedFieldType fieldType, ValuesSource vs, DocValueFormat format,
<<<<<<< HEAD
                                SortOrder order, @Nullable Object missing) {
=======
                                SortOrder order, boolean missingBucket, @Nullable Object missing) {
>>>>>>> 0c7f6570
        this.name = name;
        this.fieldType = fieldType;
        this.vs = vs;
        this.format = format;
        this.reverseMul = order == SortOrder.ASC ? 1 : -1;
<<<<<<< HEAD
=======
        this.missingBucket = missingBucket;
        assert missingBucket == false || missing == null;
>>>>>>> 0c7f6570
        this.missing = missing;
    }

    /**
     * Returns the name associated with this configuration.
     */
    String name() {
        return name;
    }

    /**
     * Returns the {@link MappedFieldType} for this config.
     */
    MappedFieldType fieldType() {
        return fieldType;
    }

    /**
     * Returns the {@link ValuesSource} for this configuration.
     */
    ValuesSource valuesSource() {
        return vs;
    }

    /**
     * The {@link DocValueFormat} to use for formatting the keys.
     * {@link DocValueFormat#RAW} means no formatting.
     */
    DocValueFormat format() {
        return format;
    }

    /**
     * The missing value for this configuration or null if documents with missing value should be ignored.
     */
    Object missing() {
        return missing;
    }

    /**
<<<<<<< HEAD
     * The sort order for the values source (e.g. -1 for descending and 1 for ascending).
     */
=======
     * If true, an explicit `null bucket represents documents with missing values.
     */
    boolean missingBucket() {
        return missingBucket;
    }

    /**
     * The sort order for the values source (e.g. -1 for descending and 1 for ascending).
     */
>>>>>>> 0c7f6570
    int reverseMul() {
        assert reverseMul == -1 || reverseMul == 1;
        return reverseMul;
    }
}<|MERGE_RESOLUTION|>--- conflicted
+++ resolved
@@ -33,10 +33,7 @@
     private final DocValueFormat format;
     private final int reverseMul;
     private final Object missing;
-<<<<<<< HEAD
-=======
     private final boolean missingBucket;
->>>>>>> 0c7f6570
 
     /**
      * Creates a new {@link CompositeValuesSourceConfig}.
@@ -48,21 +45,14 @@
      * @param missing The missing value or null if documents with missing value should be ignored.
      */
     CompositeValuesSourceConfig(String name, @Nullable MappedFieldType fieldType, ValuesSource vs, DocValueFormat format,
-<<<<<<< HEAD
-                                SortOrder order, @Nullable Object missing) {
-=======
                                 SortOrder order, boolean missingBucket, @Nullable Object missing) {
->>>>>>> 0c7f6570
         this.name = name;
         this.fieldType = fieldType;
         this.vs = vs;
         this.format = format;
         this.reverseMul = order == SortOrder.ASC ? 1 : -1;
-<<<<<<< HEAD
-=======
         this.missingBucket = missingBucket;
         assert missingBucket == false || missing == null;
->>>>>>> 0c7f6570
         this.missing = missing;
     }
 
@@ -103,10 +93,6 @@
     }
 
     /**
-<<<<<<< HEAD
-     * The sort order for the values source (e.g. -1 for descending and 1 for ascending).
-     */
-=======
      * If true, an explicit `null bucket represents documents with missing values.
      */
     boolean missingBucket() {
@@ -116,7 +102,6 @@
     /**
      * The sort order for the values source (e.g. -1 for descending and 1 for ascending).
      */
->>>>>>> 0c7f6570
     int reverseMul() {
         assert reverseMul == -1 || reverseMul == 1;
         return reverseMul;
