--- conflicted
+++ resolved
@@ -237,11 +237,7 @@
             collectCount(aggCtx.getLeafReaderContext(), live);
         } else {
             segmentsCollected++;
-<<<<<<< HEAD
-            collectSubs(aggCtx.getLeafReaderContext(), live, sub);
-=======
             collectSubs(aggCtx, live, sub);
->>>>>>> 48d30637
         }
         return LeafBucketCollector.NO_OP_COLLECTOR;
     }
