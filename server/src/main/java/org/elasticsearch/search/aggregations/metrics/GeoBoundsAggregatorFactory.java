--- conflicted
+++ resolved
@@ -54,19 +54,14 @@
 
 
     @Override
-<<<<<<< HEAD
-    protected Aggregator createUnmapped(SearchContext searchContext, Aggregator parent, Map<String, Object> metadata) throws IOException {
-        return new NonCollectingAggregator(name, searchContext, parent, factories, metadata) {
+    protected Aggregator createUnmapped(Aggregator parent, Map<String, Object> metadata) throws IOException {
+        return new NonCollectingAggregator(name, context, parent, factories, metadata) {
             @Override
             public InternalAggregation buildEmptyAggregation() {
                 return new InternalGeoBounds(name, Double.NEGATIVE_INFINITY, Double.POSITIVE_INFINITY, Double.POSITIVE_INFINITY,
                     Double.NEGATIVE_INFINITY, Double.POSITIVE_INFINITY, Double.NEGATIVE_INFINITY, wrapLongitude, metadata());
             }
         };
-=======
-    protected Aggregator createUnmapped(Aggregator parent, Map<String, Object> metadata) throws IOException {
-        return new GeoBoundsAggregator(name, context, parent, config, wrapLongitude, metadata);
->>>>>>> 5859c4d6
     }
 
     @Override
