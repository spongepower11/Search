/*
 * Licensed to Elasticsearch under one or more contributor
 * license agreements. See the NOTICE file distributed with
 * this work for additional information regarding copyright
 * ownership. Elasticsearch licenses this file to you under
 * the Apache License, Version 2.0 (the "License"); you may
 * not use this file except in compliance with the License.
 * You may obtain a copy of the License at
 *
 *    http://www.apache.org/licenses/LICENSE-2.0
 *
 * Unless required by applicable law or agreed to in writing,
 * software distributed under the License is distributed on an
 * "AS IS" BASIS, WITHOUT WARRANTIES OR CONDITIONS OF ANY
 * KIND, either express or implied.  See the License for the
 * specific language governing permissions and limitations
 * under the License.
 */

package org.elasticsearch.search.aggregations.support;

import org.elasticsearch.index.query.QueryShardContext;
import org.elasticsearch.search.aggregations.Aggregator;
import org.elasticsearch.search.aggregations.AggregatorFactories;
import org.elasticsearch.search.aggregations.AggregatorFactory;
import org.elasticsearch.search.internal.SearchContext;

import java.io.IOException;
import java.util.Map;

public abstract class ValuesSourceAggregatorFactory extends AggregatorFactory {

    protected ValuesSourceConfig config;

    public ValuesSourceAggregatorFactory(String name, ValuesSourceConfig config, QueryShardContext queryShardContext,
                                         AggregatorFactory parent, AggregatorFactories.Builder subFactoriesBuilder,
                                         Map<String, Object> metaData) throws IOException {
        super(name, queryShardContext, parent, subFactoriesBuilder, metaData);
        this.config = config;
    }

    @Override
    public Aggregator createInternal(SearchContext searchContext, Aggregator parent, boolean collectsFromSingleBucket,
<<<<<<< HEAD
                                     List<PipelineAggregator> pipelineAggregators, Map<String, Object> metaData) throws IOException {
        ValuesSource vs = config.toValuesSource();
=======
                                     Map<String, Object> metadata) throws IOException {
        VS vs = config.toValuesSource(queryShardContext, this::resolveMissingAny);
>>>>>>> 6853d73e
        if (vs == null) {
            return createUnmapped(searchContext, parent, metadata);
        }
        return doCreateInternal(vs, searchContext, parent, collectsFromSingleBucket, metadata);
    }

    protected abstract Aggregator createUnmapped(SearchContext searchContext,
                                                 Aggregator parent,
                                                 Map<String, Object> metadata) throws IOException;

    protected abstract Aggregator doCreateInternal(ValuesSource valuesSource,
                                                   SearchContext searchContext,
                                                   Aggregator parent,
                                                   boolean collectsFromSingleBucket,
                                                   Map<String, Object> metadata) throws IOException;

}<|MERGE_RESOLUTION|>--- conflicted
+++ resolved
@@ -41,13 +41,8 @@
 
     @Override
     public Aggregator createInternal(SearchContext searchContext, Aggregator parent, boolean collectsFromSingleBucket,
-<<<<<<< HEAD
-                                     List<PipelineAggregator> pipelineAggregators, Map<String, Object> metaData) throws IOException {
+                                     Map<String, Object> metaData) throws IOException {
         ValuesSource vs = config.toValuesSource();
-=======
-                                     Map<String, Object> metadata) throws IOException {
-        VS vs = config.toValuesSource(queryShardContext, this::resolveMissingAny);
->>>>>>> 6853d73e
         if (vs == null) {
             return createUnmapped(searchContext, parent, metadata);
         }
