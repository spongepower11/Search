--- conflicted
+++ resolved
@@ -87,23 +87,14 @@
 
         @Override
         public InternalDateRange create(String name, List<InternalDateRange.Bucket> ranges, DocValueFormat formatter, boolean keyed,
-<<<<<<< HEAD
-                Map<String, Object> metaData) {
-            return new InternalDateRange(name, ranges, formatter, keyed, metaData);
-=======
-                List<PipelineAggregator> pipelineAggregators, Map<String, Object> metadata) {
-            return new InternalDateRange(name, ranges, formatter, keyed, pipelineAggregators, metadata);
->>>>>>> c9de5b11
+                Map<String, Object> metadata) {
+            return new InternalDateRange(name, ranges, formatter, keyed, metadata);
         }
 
         @Override
         public InternalDateRange create(List<Bucket> ranges, InternalDateRange prototype) {
-<<<<<<< HEAD
-            return new InternalDateRange(prototype.name, ranges, prototype.format, prototype.keyed, prototype.metaData);
-=======
-            return new InternalDateRange(prototype.name, ranges, prototype.format, prototype.keyed, prototype.pipelineAggregators(),
-                    prototype.metadata);
->>>>>>> c9de5b11
+            return new InternalDateRange(prototype.name, ranges, prototype.format, prototype.keyed, prototype.metadata);
+
         }
 
         @Override
@@ -120,13 +111,8 @@
     }
 
     InternalDateRange(String name, List<InternalDateRange.Bucket> ranges, DocValueFormat formatter, boolean keyed,
-<<<<<<< HEAD
-            Map<String, Object> metaData) {
-        super(name, ranges, formatter, keyed, metaData);
-=======
-            List<PipelineAggregator> pipelineAggregators, Map<String, Object> metadata) {
-        super(name, ranges, formatter, keyed, pipelineAggregators, metadata);
->>>>>>> c9de5b11
+            Map<String, Object> metadata) {
+        super(name, ranges, formatter, keyed, metadata);
     }
 
     /**
