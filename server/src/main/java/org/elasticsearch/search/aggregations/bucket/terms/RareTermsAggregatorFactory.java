/*
 * Licensed to Elasticsearch under one or more contributor
 * license agreements. See the NOTICE file distributed with
 * this work for additional information regarding copyright
 * ownership. Elasticsearch licenses this file to you under
 * the Apache License, Version 2.0 (the "License"); you may
 * not use this file except in compliance with the License.
 * You may obtain a copy of the License at
 *
 *    http://www.apache.org/licenses/LICENSE-2.0
 *
 * Unless required by applicable law or agreed to in writing,
 * software distributed under the License is distributed on an
 * "AS IS" BASIS, WITHOUT WARRANTIES OR CONDITIONS OF ANY
 * KIND, either express or implied.  See the License for the
 * specific language governing permissions and limitations
 * under the License.
 */

package org.elasticsearch.search.aggregations.bucket.terms;

import org.elasticsearch.common.ParseField;
import org.elasticsearch.common.logging.DeprecationLogger;
import org.elasticsearch.index.query.QueryShardContext;
import org.elasticsearch.search.DocValueFormat;
import org.elasticsearch.search.aggregations.AggregationExecutionException;
import org.elasticsearch.search.aggregations.Aggregator;
import org.elasticsearch.search.aggregations.AggregatorFactories;
import org.elasticsearch.search.aggregations.AggregatorFactory;
import org.elasticsearch.search.aggregations.InternalAggregation;
import org.elasticsearch.search.aggregations.NonCollectingAggregator;
import org.elasticsearch.search.aggregations.support.AggregatorSupplier;
import org.elasticsearch.search.aggregations.support.CoreValuesSourceType;
import org.elasticsearch.search.aggregations.support.ValuesSource;
import org.elasticsearch.search.aggregations.support.ValuesSourceAggregatorFactory;
import org.elasticsearch.search.aggregations.support.ValuesSourceConfig;
import org.elasticsearch.search.aggregations.support.ValuesSourceRegistry;
import org.elasticsearch.search.internal.SearchContext;

import java.io.IOException;
import java.util.List;
import java.util.Map;

public class RareTermsAggregatorFactory extends ValuesSourceAggregatorFactory {
    private final IncludeExclude includeExclude;
    private final int maxDocCount;
    private final double precision;

    static void registerAggregators(ValuesSourceRegistry.Builder builder) {
        builder.register(RareTermsAggregationBuilder.NAME,
            List.of(CoreValuesSourceType.BYTES, CoreValuesSourceType.IP),
            RareTermsAggregatorFactory.bytesSupplier());

        builder.register(RareTermsAggregationBuilder.NAME,
            List.of(CoreValuesSourceType.DATE, CoreValuesSourceType.BOOLEAN, CoreValuesSourceType.NUMERIC),
            RareTermsAggregatorFactory.numericSupplier());
    }

    /**
     * This supplier is used for all the field types that should be aggregated as bytes/strings,
     * including those that need global ordinals
     */
    private static RareTermsAggregatorSupplier bytesSupplier() {
        return new RareTermsAggregatorSupplier() {
            @Override
            public Aggregator build(String name,
                                    AggregatorFactories factories,
                                    ValuesSource valuesSource,
                                    DocValueFormat format,
                                    int maxDocCount,
                                    double precision,
                                    IncludeExclude includeExclude,
                                    SearchContext context,
                                    Aggregator parent,
                                    boolean collectsFromSingleBucket,
                                    Map<String, Object> metadata) throws IOException {

                ExecutionMode execution = ExecutionMode.MAP; //TODO global ords not implemented yet, only supports "map"

                if ((includeExclude != null) && (includeExclude.isRegexBased()) && format != DocValueFormat.RAW) {
                    throw new IllegalArgumentException("Aggregation [" + name + "] cannot support " +
                        "regular expression style include/exclude settings as they can only be applied to string fields. " +
                        "Use an array of values for include/exclude clauses");
                }

                return execution.create(
                    name,
                    factories,
                    valuesSource,
                    format,
                    includeExclude,
                    context,
                    parent,
                    metadata,
                    maxDocCount,
                    precision,
                    collectsFromSingleBucket
                );

            }
        };
    }

    /**
     * This supplier is used for all fields that expect to be aggregated as a numeric value.
     * This includes floating points, and formatted types that use numerics internally for storage (date, boolean, etc)
     */
    private static RareTermsAggregatorSupplier numericSupplier() {
        return new RareTermsAggregatorSupplier() {
            @Override
            public Aggregator build(String name,
                                    AggregatorFactories factories,
                                    ValuesSource valuesSource,
                                    DocValueFormat format,
                                    int maxDocCount,
                                    double precision,
                                    IncludeExclude includeExclude,
                                    SearchContext context,
                                    Aggregator parent,
                                    boolean collectsFromSingleBucket,
                                    Map<String, Object> metadata) throws IOException {

                if ((includeExclude != null) && (includeExclude.isRegexBased())) {
                    throw new IllegalArgumentException("Aggregation [" + name + "] cannot support regular expression " +
                        "style include/exclude settings as they can only be applied to string fields. Use an array of numeric " +
                        "values for include/exclude clauses used to filter numeric fields");
                }

                IncludeExclude.LongFilter longFilter = null;
                if (((ValuesSource.Numeric) valuesSource).isFloatingPoint()) {
                    throw new IllegalArgumentException("RareTerms aggregation does not support floating point fields.");
                }
                if (includeExclude != null) {
                    longFilter = includeExclude.convertToLongFilter(format);
                }
                return new LongRareTermsAggregator(name, factories, (ValuesSource.Numeric) valuesSource, format,
                    context, parent, longFilter, maxDocCount, precision, collectsFromSingleBucket, metadata);
            }
        };
    }

    RareTermsAggregatorFactory(String name, ValuesSourceConfig config,
                                      IncludeExclude includeExclude,
                                      QueryShardContext queryShardContext,
                                      AggregatorFactory parent, AggregatorFactories.Builder subFactoriesBuilder,
                                      Map<String, Object> metadata, int maxDocCount, double precision) throws IOException {
        super(name, config, queryShardContext, parent, subFactoriesBuilder, metadata);
        this.includeExclude = includeExclude;
        this.maxDocCount = maxDocCount;
        this.precision = precision;
    }

    @Override
    protected Aggregator createUnmapped(SearchContext searchContext,
                                            Aggregator parent,
                                            Map<String, Object> metadata) throws IOException {
        final InternalAggregation aggregation = new UnmappedRareTerms(name, metadata);
        return new NonCollectingAggregator(name, searchContext, parent, factories, metadata) {
            @Override
            public InternalAggregation buildEmptyAggregation() {
                return aggregation;
            }
        };
    }

    @Override
<<<<<<< HEAD
    protected Aggregator doCreateInternal(ValuesSource valuesSource,
                                            SearchContext searchContext,
                                            Aggregator parent,
                                            boolean collectsFromSingleBucket,
                                            Map<String, Object> metadata) throws IOException {
=======
    protected Aggregator doCreateInternal(SearchContext searchContext,
                                          Aggregator parent,
                                          boolean collectsFromSingleBucket,
                                          Map<String, Object> metadata) throws IOException {
        if (collectsFromSingleBucket == false) {
            return asMultiBucketAggregator(this, searchContext, parent);
        }

>>>>>>> 680ea07f
        AggregatorSupplier aggregatorSupplier = queryShardContext.getValuesSourceRegistry().getAggregator(config,
            RareTermsAggregationBuilder.NAME);
        if (aggregatorSupplier instanceof RareTermsAggregatorSupplier == false) {
            throw new AggregationExecutionException("Registry miss-match - expected RareTermsAggregatorSupplier, found [" +
                aggregatorSupplier.getClass().toString() + "]");
        }

<<<<<<< HEAD
        return ((RareTermsAggregatorSupplier) aggregatorSupplier).build(name, factories, valuesSource, config.format(),
            maxDocCount, precision, includeExclude, searchContext, parent, collectsFromSingleBucket, metadata);
=======
        return ((RareTermsAggregatorSupplier) aggregatorSupplier).build(name, factories, config.getValuesSource(), config.format(),
            maxDocCount, precision, includeExclude, searchContext, parent, metadata);
>>>>>>> 680ea07f
    }

    public enum ExecutionMode {

        MAP(new ParseField("map")) {

            @Override
            Aggregator create(String name, AggregatorFactories factories, ValuesSource valuesSource,
                              DocValueFormat format, IncludeExclude includeExclude,
                              SearchContext context, Aggregator parent,
                              Map<String, Object> metadata, long maxDocCount, double precision, boolean collectsFromSingleBucket)
                throws IOException {
                final IncludeExclude.StringFilter filter = includeExclude == null ? null : includeExclude.convertToStringFilter(format);
                return new StringRareTermsAggregator(name, factories, (ValuesSource.Bytes) valuesSource, format, filter,
                    context, parent, metadata, maxDocCount, precision, collectsFromSingleBucket);
            }

            @Override
            boolean needsGlobalOrdinals() {
                return false;
            }

        };

        public static ExecutionMode fromString(String value, final DeprecationLogger deprecationLogger) {
            switch (value) {
                case "map":
                    return MAP;
                default:
                    throw new IllegalArgumentException("Unknown `execution_hint`: [" + value + "], expected any of [map]");
            }
        }

        private final ParseField parseField;

        ExecutionMode(ParseField parseField) {
            this.parseField = parseField;
        }

        abstract Aggregator create(String name, AggregatorFactories factories, ValuesSource valuesSource,
                                   DocValueFormat format, IncludeExclude includeExclude,
                                   SearchContext context, Aggregator parent, Map<String, Object> metadata,
                                   long maxDocCount, double precision, boolean collectsFromSingleBucket)
            throws IOException;

        abstract boolean needsGlobalOrdinals();

        @Override
        public String toString() {
            return parseField.getPreferredName();
        }
    }

}<|MERGE_RESOLUTION|>--- conflicted
+++ resolved
@@ -164,22 +164,10 @@
     }
 
     @Override
-<<<<<<< HEAD
-    protected Aggregator doCreateInternal(ValuesSource valuesSource,
-                                            SearchContext searchContext,
-                                            Aggregator parent,
-                                            boolean collectsFromSingleBucket,
-                                            Map<String, Object> metadata) throws IOException {
-=======
     protected Aggregator doCreateInternal(SearchContext searchContext,
                                           Aggregator parent,
                                           boolean collectsFromSingleBucket,
                                           Map<String, Object> metadata) throws IOException {
-        if (collectsFromSingleBucket == false) {
-            return asMultiBucketAggregator(this, searchContext, parent);
-        }
-
->>>>>>> 680ea07f
         AggregatorSupplier aggregatorSupplier = queryShardContext.getValuesSourceRegistry().getAggregator(config,
             RareTermsAggregationBuilder.NAME);
         if (aggregatorSupplier instanceof RareTermsAggregatorSupplier == false) {
@@ -187,13 +175,8 @@
                 aggregatorSupplier.getClass().toString() + "]");
         }
 
-<<<<<<< HEAD
-        return ((RareTermsAggregatorSupplier) aggregatorSupplier).build(name, factories, valuesSource, config.format(),
+        return ((RareTermsAggregatorSupplier) aggregatorSupplier).build(name, factories, config.getValuesSource(), config.format(),
             maxDocCount, precision, includeExclude, searchContext, parent, collectsFromSingleBucket, metadata);
-=======
-        return ((RareTermsAggregatorSupplier) aggregatorSupplier).build(name, factories, config.getValuesSource(), config.format(),
-            maxDocCount, precision, includeExclude, searchContext, parent, metadata);
->>>>>>> 680ea07f
     }
 
     public enum ExecutionMode {
