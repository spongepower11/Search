--- conflicted
+++ resolved
@@ -83,19 +83,15 @@
     }
 
     public static CompositeValuesSourceBuilder<?> fromXContent(XContentParser parser) throws IOException {
-        Matcher validAggMatcher = AggregatorFactories.VALID_AGG_NAME.matcher("");
         XContentParser.Token token = parser.currentToken();
         ensureExpectedToken(XContentParser.Token.START_OBJECT, token, parser);
         token = parser.nextToken();
         ensureExpectedToken(XContentParser.Token.FIELD_NAME, token, parser);
         String name = parser.currentName();
-<<<<<<< HEAD
+
         Matcher validAggMatcher = AggregatorFactories.VALID_AGG_NAME.matcher(name);
 
         if (validAggMatcher.matches() == false) {
-=======
-        if (validAggMatcher.reset(name).matches() == false) {
->>>>>>> 80d17328
             throw new ParsingException(parser.getTokenLocation(), "Invalid source name [" + name
                 + "]. Source names can contain any character except '[', ']', and '>'");
         }
