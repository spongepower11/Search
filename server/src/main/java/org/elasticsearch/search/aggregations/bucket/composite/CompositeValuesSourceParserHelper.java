--- conflicted
+++ resolved
@@ -31,17 +31,11 @@
     private static ParseField MISSING_BUCKET_PARSE_FIELD = new ParseField("missing_bucket");
 
     static <VB extends CompositeValuesSourceBuilder<VB>, T> void declareValuesSourceFields(AbstractObjectParser<VB, T> objectParser) {
-<<<<<<< HEAD
-        objectParser.declareField(VB::field, XContentParser::text,
-            new ParseField("field"), ObjectParser.ValueType.STRING);
+        objectParser.declareField(VB::field, XContentParser::text, new ParseField("field"), ObjectParser.ValueType.STRING);
 
         objectParser.declareExclusiveFieldSet(MISSING_BUCKET_PARSE_FIELD.getPreferredName(), MISSING_PARSE_FIELD.getPreferredName());
         objectParser.declareBoolean(VB::missingBucket, MISSING_BUCKET_PARSE_FIELD);
         objectParser.declareString(VB::missing, MISSING_PARSE_FIELD);
-=======
-        objectParser.declareField(VB::field, XContentParser::text, new ParseField("field"), ObjectParser.ValueType.STRING);
-        objectParser.declareBoolean(VB::missingBucket, new ParseField("missing_bucket"));
->>>>>>> 35ec6f34
 
         objectParser.declareField(VB::userValuetypeHint, p -> {
             ValueType valueType = ValueType.lenientParse(p.text());
