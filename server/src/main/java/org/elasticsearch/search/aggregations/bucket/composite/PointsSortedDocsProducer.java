--- conflicted
+++ resolved
@@ -142,17 +142,9 @@
 
         @Override
         public PointValues.Relation compare(byte[] minPackedValue, byte[] maxPackedValue) {
-<<<<<<< HEAD
-            if ((upperPointQuery != null &&
-                    Arrays.compareUnsigned(minPackedValue, 0, bytesPerDim, upperPointQuery, 0, bytesPerDim) > 0) ||
-                    (lowerPointQuery != null &&
-                        Arrays.compareUnsigned(maxPackedValue, 0, bytesPerDim, lowerPointQuery, 0, bytesPerDim) < 0)) {
-=======
-            if ((upperPointQuery != null
-                && FutureArrays.compareUnsigned(minPackedValue, 0, bytesPerDim, upperPointQuery, 0, bytesPerDim) > 0)
+            if ((upperPointQuery != null && Arrays.compareUnsigned(minPackedValue, 0, bytesPerDim, upperPointQuery, 0, bytesPerDim) > 0)
                 || (lowerPointQuery != null
-                    && FutureArrays.compareUnsigned(maxPackedValue, 0, bytesPerDim, lowerPointQuery, 0, bytesPerDim) < 0)) {
->>>>>>> 5d48fdc7
+                    && Arrays.compareUnsigned(maxPackedValue, 0, bytesPerDim, lowerPointQuery, 0, bytesPerDim) < 0)) {
                 // does not match the query
                 return PointValues.Relation.CELL_OUTSIDE_QUERY;
             }
