--- conflicted
+++ resolved
@@ -78,18 +78,12 @@
                                             SearchContext searchContext,
                                             Aggregator parent,
                                             boolean collectsFromSingleBucket,
-<<<<<<< HEAD
-                                            List<PipelineAggregator> pipelineAggregators,
                                             Map<String, Object> metaData) throws IOException {
         if (valuesSource instanceof ValuesSource.GeoPoint  == false) {
             throw new AggregationExecutionException("ValuesSource type " + valuesSource.toString() + "is not supported for aggregation " +
                 this.name());
         }
         DistanceSource distanceSource = new DistanceSource((ValuesSource.GeoPoint) valuesSource, distanceType, origin, unit);
-=======
-                                            Map<String, Object> metadata) throws IOException {
-        DistanceSource distanceSource = new DistanceSource(valuesSource, distanceType, origin, unit);
->>>>>>> 6853d73e
         return new RangeAggregator(name, factories, distanceSource, config.format(), rangeFactory, ranges, keyed, searchContext,
                 parent, metadata);
     }
