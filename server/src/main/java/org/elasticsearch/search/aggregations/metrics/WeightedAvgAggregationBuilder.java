--- conflicted
+++ resolved
@@ -99,24 +99,16 @@
     }
 
     @Override
-<<<<<<< HEAD
     public BucketCardinality bucketCardinality() {
         return BucketCardinality.NONE;
     }
 
     @Override
-    protected MultiValuesSourceAggregatorFactory<Numeric> innerBuild(QueryShardContext queryShardContext,
-                                                                     Map<String, ValuesSourceConfig<Numeric>> configs,
-                                                                     DocValueFormat format,
-                                                                     AggregatorFactory parent,
-                                                                     Builder subFactoriesBuilder) throws IOException {
-=======
     protected MultiValuesSourceAggregatorFactory innerBuild(QueryShardContext queryShardContext,
                                                             Map<String, ValuesSourceConfig> configs,
                                                             DocValueFormat format,
                                                             AggregatorFactory parent,
                                                             Builder subFactoriesBuilder) throws IOException {
->>>>>>> 009f3693
         return new WeightedAvgAggregatorFactory(name, configs, format, queryShardContext, parent, subFactoriesBuilder, metaData);
     }
 
