--- conflicted
+++ resolved
@@ -147,7 +147,7 @@
         Query[] filters,
         boolean keyed,
         String otherBucketKey,
-        SearchContext context,
+        AggregationContext context,
         Aggregator parent,
         CardinalityUpperBound cardinality,
         Map<String, Object> metadata
@@ -195,7 +195,7 @@
         Query[] filters,
         boolean keyed,
         String otherBucketKey,
-        SearchContext context,
+        AggregationContext context,
         Aggregator parent,
         CardinalityUpperBound cardinality,
         Map<String, Object> metadata
@@ -225,13 +225,8 @@
     private final boolean keyed;
     protected final String otherBucketKey;
 
-<<<<<<< HEAD
-    public FiltersAggregator(String name, AggregatorFactories factories, String[] keys, Supplier<Weight[]> filters, boolean keyed,
+    private FiltersAggregator(String name, AggregatorFactories factories, String[] keys, boolean keyed,
             String otherBucketKey, AggregationContext context, Aggregator parent, CardinalityUpperBound cardinality,
-=======
-    private FiltersAggregator(String name, AggregatorFactories factories, String[] keys, boolean keyed,
-            String otherBucketKey, SearchContext context, Aggregator parent, CardinalityUpperBound cardinality,
->>>>>>> 2fe60740
             Map<String, Object> metadata) throws IOException {
         super(name, factories, context, parent, cardinality.multiply(keys.length + (otherBucketKey == null ? 0 : 1)), metadata);
         this.keyed = keyed;
@@ -284,7 +279,7 @@
             String[] keys,
             Query[] filters,
             boolean keyed,
-            SearchContext context,
+            AggregationContext context,
             Aggregator parent,
             CardinalityUpperBound cardinality,
             Map<String, Object> metadata
@@ -346,7 +341,7 @@
             Query[] filters,
             boolean keyed,
             String otherBucketKey,
-            SearchContext context,
+            AggregationContext context,
             Aggregator parent,
             CardinalityUpperBound cardinality,
             Map<String, Object> metadata
