/*
 * Licensed to Elasticsearch under one or more contributor
 * license agreements. See the NOTICE file distributed with
 * this work for additional information regarding copyright
 * ownership. Elasticsearch licenses this file to you under
 * the Apache License, Version 2.0 (the "License"); you may
 * not use this file except in compliance with the License.
 * You may obtain a copy of the License at
 *
 *    http://www.apache.org/licenses/LICENSE-2.0
 *
 * Unless required by applicable law or agreed to in writing,
 * software distributed under the License is distributed on an
 * "AS IS" BASIS, WITHOUT WARRANTIES OR CONDITIONS OF ANY
 * KIND, either express or implied.  See the License for the
 * specific language governing permissions and limitations
 * under the License.
 */

package org.elasticsearch.search.aggregations.bucket.histogram;

import static java.util.Map.entry;

import java.io.IOException;
import java.time.Instant;
import java.time.ZoneId;
import java.time.ZoneOffset;
import java.time.zone.ZoneOffsetTransition;
import java.util.List;
import java.util.Map;
import java.util.Objects;

import org.apache.lucene.index.IndexReader;
import org.apache.lucene.index.LeafReaderContext;
import org.apache.lucene.index.SortedNumericDocValues;
import org.apache.lucene.search.DocIdSetIterator;
import org.elasticsearch.common.Rounding;
import org.elasticsearch.common.io.stream.StreamInput;
import org.elasticsearch.common.io.stream.StreamOutput;
import org.elasticsearch.common.unit.TimeValue;
import org.elasticsearch.common.xcontent.ObjectParser;
import org.elasticsearch.common.xcontent.XContentBuilder;
import org.elasticsearch.common.xcontent.XContentParser;
import org.elasticsearch.index.fielddata.IndexNumericFieldData;
import org.elasticsearch.index.fielddata.LeafNumericFieldData;
import org.elasticsearch.index.mapper.DateFieldMapper;
import org.elasticsearch.index.mapper.MappedFieldType;
import org.elasticsearch.index.mapper.MappedFieldType.Relation;
import org.elasticsearch.index.query.QueryShardContext;
import org.elasticsearch.search.aggregations.AggregationBuilder;
import org.elasticsearch.search.aggregations.AggregatorFactories.Builder;
import org.elasticsearch.search.aggregations.AggregatorFactory;
import org.elasticsearch.search.aggregations.BucketOrder;
import org.elasticsearch.search.aggregations.InternalOrder;
import org.elasticsearch.search.aggregations.InternalOrder.CompoundOrder;
import org.elasticsearch.search.aggregations.bucket.MultiBucketAggregationBuilder;
import org.elasticsearch.search.aggregations.support.CoreValuesSourceType;
import org.elasticsearch.search.aggregations.support.ValuesSourceAggregationBuilder;
import org.elasticsearch.search.aggregations.support.ValuesSourceAggregatorFactory;
import org.elasticsearch.search.aggregations.support.ValuesSourceConfig;
import org.elasticsearch.search.aggregations.support.ValuesSourceRegistry;
import org.elasticsearch.search.aggregations.support.ValuesSourceType;

/**
 * A builder for histograms on date fields.
 */
public class DateHistogramAggregationBuilder extends ValuesSourceAggregationBuilder<DateHistogramAggregationBuilder>
        implements MultiBucketAggregationBuilder, DateIntervalConsumer {

    public static final String NAME = "date_histogram";

    public static final Map<String, Rounding.DateTimeUnit> DATE_FIELD_UNITS = Map.ofEntries(
            entry("year", Rounding.DateTimeUnit.YEAR_OF_CENTURY),
            entry("1y", Rounding.DateTimeUnit.YEAR_OF_CENTURY),
            entry("quarter", Rounding.DateTimeUnit.QUARTER_OF_YEAR),
            entry("1q", Rounding.DateTimeUnit.QUARTER_OF_YEAR),
            entry("month", Rounding.DateTimeUnit.MONTH_OF_YEAR),
            entry("1M", Rounding.DateTimeUnit.MONTH_OF_YEAR),
            entry("week", Rounding.DateTimeUnit.WEEK_OF_WEEKYEAR),
            entry("1w", Rounding.DateTimeUnit.WEEK_OF_WEEKYEAR),
            entry("day", Rounding.DateTimeUnit.DAY_OF_MONTH),
            entry("1d", Rounding.DateTimeUnit.DAY_OF_MONTH),
            entry("hour", Rounding.DateTimeUnit.HOUR_OF_DAY),
            entry("1h", Rounding.DateTimeUnit.HOUR_OF_DAY),
            entry("minute", Rounding.DateTimeUnit.MINUTES_OF_HOUR),
            entry("1m", Rounding.DateTimeUnit.MINUTES_OF_HOUR),
            entry("second", Rounding.DateTimeUnit.SECOND_OF_MINUTE),
            entry("1s", Rounding.DateTimeUnit.SECOND_OF_MINUTE));

    public static final ObjectParser<DateHistogramAggregationBuilder, String> PARSER =
            ObjectParser.fromBuilder(NAME, DateHistogramAggregationBuilder::new);
    static {
<<<<<<< HEAD
        PARSER = new ObjectParser<>(DateHistogramAggregationBuilder.NAME);
        ValuesSourceAggregationBuilder.declareFields(PARSER, true, true, true);

=======
        ValuesSourceParserHelper.declareAnyFields(PARSER, true, true, true);
>>>>>>> 6fceef73
        DateIntervalWrapper.declareIntervalFields(PARSER);

        PARSER.declareField(DateHistogramAggregationBuilder::offset, p -> {
            if (p.currentToken() == XContentParser.Token.VALUE_NUMBER) {
                return p.longValue();
            } else {
                return DateHistogramAggregationBuilder.parseStringOffset(p.text());
            }
        }, Histogram.OFFSET_FIELD, ObjectParser.ValueType.LONG);

        PARSER.declareBoolean(DateHistogramAggregationBuilder::keyed, Histogram.KEYED_FIELD);

        PARSER.declareLong(DateHistogramAggregationBuilder::minDocCount, Histogram.MIN_DOC_COUNT_FIELD);

        PARSER.declareField(DateHistogramAggregationBuilder::extendedBounds, parser -> ExtendedBounds.PARSER.apply(parser, null),
                ExtendedBounds.EXTENDED_BOUNDS_FIELD, ObjectParser.ValueType.OBJECT);

        PARSER.declareObjectArray(DateHistogramAggregationBuilder::order, (p, c) -> InternalOrder.Parser.parseOrderParam(p),
                Histogram.ORDER_FIELD);
    }

<<<<<<< HEAD
    public static DateHistogramAggregationBuilder parse(String aggregationName, XContentParser parser) throws IOException {
        return PARSER.parse(parser, new DateHistogramAggregationBuilder(aggregationName), null);
    }

    public static void registerAggregators(ValuesSourceRegistry valuesSourceRegistry) {
        DateHistogramAggregatorFactory.registerAggregators(valuesSourceRegistry);
    }

=======
>>>>>>> 6fceef73
    private DateIntervalWrapper dateHistogramInterval = new DateIntervalWrapper();
    private long offset = 0;
    private ExtendedBounds extendedBounds;
    private BucketOrder order = BucketOrder.key(true);
    private boolean keyed = false;
    private long minDocCount = 0;

    /** Create a new builder with the given name. */
    public DateHistogramAggregationBuilder(String name) {
        super(name);
    }

    protected DateHistogramAggregationBuilder(DateHistogramAggregationBuilder clone,
                                              Builder factoriesBuilder, Map<String, Object> metaData) {
        super(clone, factoriesBuilder, metaData);
        this.dateHistogramInterval = clone.dateHistogramInterval;
        this.offset = clone.offset;
        this.extendedBounds = clone.extendedBounds;
        this.order = clone.order;
        this.keyed = clone.keyed;
        this.minDocCount = clone.minDocCount;
    }

    @Override
    protected AggregationBuilder shallowCopy(Builder factoriesBuilder, Map<String, Object> metaData) {
        return new DateHistogramAggregationBuilder(this, factoriesBuilder, metaData);
    }

    /** Read from a stream, for internal use only. */
    public DateHistogramAggregationBuilder(StreamInput in) throws IOException {
        super(in);
        order = InternalOrder.Streams.readHistogramOrder(in);
        keyed = in.readBoolean();
        minDocCount = in.readVLong();
        dateHistogramInterval = new DateIntervalWrapper(in);
        offset = in.readLong();
        extendedBounds = in.readOptionalWriteable(ExtendedBounds::new);
    }

    @Override
    protected ValuesSourceType defaultValueSourceType() {
        return CoreValuesSourceType.DATE;
    }


    @Override
    protected void innerWriteTo(StreamOutput out) throws IOException {
        InternalOrder.Streams.writeHistogramOrder(order, out);
        out.writeBoolean(keyed);
        out.writeVLong(minDocCount);
        dateHistogramInterval.writeTo(out);
        out.writeLong(offset);
        out.writeOptionalWriteable(extendedBounds);
    }

    /** Get the current interval in milliseconds that is set on this builder. */
    @Deprecated
    public long interval() {
        return dateHistogramInterval.interval();
    }

    /** Set the interval on this builder, and return the builder so that calls can be chained.
     *  If both {@link #interval()} and {@link #dateHistogramInterval()} are set, then the
     *  {@link #dateHistogramInterval()} wins.
     *
     *  @deprecated use {@link #fixedInterval(DateHistogramInterval)} or {@link #calendarInterval(DateHistogramInterval)} instead
     *  @since 7.2.0
     */
    @Deprecated
    public DateHistogramAggregationBuilder interval(long interval) {
        dateHistogramInterval.interval(interval);
        return this;
    }

    /** Get the current date interval that is set on this builder. */
    @Deprecated
    public DateHistogramInterval dateHistogramInterval() {
       return dateHistogramInterval.dateHistogramInterval();
    }

    /** Set the interval on this builder, and return the builder so that calls can be chained.
     *  If both {@link #interval()} and {@link #dateHistogramInterval()} are set, then the
     *  {@link #dateHistogramInterval()} wins.
     *
     *  @deprecated use {@link #fixedInterval(DateHistogramInterval)} or {@link #calendarInterval(DateHistogramInterval)} instead
     *  @since 7.2.0
     */
    @Deprecated
    public DateHistogramAggregationBuilder dateHistogramInterval(DateHistogramInterval interval) {
        dateHistogramInterval.dateHistogramInterval(interval);
        return this;
    }

    /**
     * Sets the interval of the DateHistogram using calendar units (`1d`, `1w`, `1M`, etc).  These units
     * are calendar-aware, meaning they respect leap additions, variable days per month, etc.
     *
     * This is mutually exclusive with {@link DateHistogramAggregationBuilder#fixedInterval(DateHistogramInterval)}
     *
     * @param interval The calendar interval to use with the aggregation
     */
    public DateHistogramAggregationBuilder calendarInterval(DateHistogramInterval interval) {
        dateHistogramInterval.calendarInterval(interval);
        return this;
    }

    /**
     * Sets the interval of the DateHistogram using fixed units (`1ms`, `1s`, `10m`, `4h`, etc).  These are
     * not calendar aware and are simply multiples of fixed, SI units.
     *
     * This is mutually exclusive with {@link DateHistogramAggregationBuilder#calendarInterval(DateHistogramInterval)}
     *
     * @param interval The fixed interval to use with the aggregation
     */
    public DateHistogramAggregationBuilder fixedInterval(DateHistogramInterval interval) {
        dateHistogramInterval.fixedInterval(interval);
        return this;
    }

    /**
     * Returns the interval as a date time unit if and only if it was configured as a calendar interval originally.
     * Returns null otherwise.
     */
    public DateHistogramInterval getCalendarInterval() {
        if (dateHistogramInterval.getIntervalType().equals(DateIntervalWrapper.IntervalTypeEnum.CALENDAR)) {
            return dateHistogramInterval.getAsCalendarInterval();
        }
        return null;
    }

    /**
     * Returns the interval as a fixed time unit if and only if it was configured as a fixed interval originally.
     * Returns null otherwise.
     */
    public DateHistogramInterval getFixedInterval() {
        if (dateHistogramInterval.getIntervalType().equals(DateIntervalWrapper.IntervalTypeEnum.FIXED)) {
            return dateHistogramInterval.getAsFixedInterval();
        }
        return null;
    }

    /** Get the offset to use when rounding, which is a number of milliseconds. */
    public long offset() {
        return offset;
    }

    /** Set the offset on this builder, which is a number of milliseconds, and
     *  return the builder so that calls can be chained. */
    public DateHistogramAggregationBuilder offset(long offset) {
        this.offset = offset;
        return this;
    }

    /** Set the offset on this builder, as a time value, and
     *  return the builder so that calls can be chained. */
    public DateHistogramAggregationBuilder offset(String offset) {
        if (offset == null) {
            throw new IllegalArgumentException("[offset] must not be null: [" + name + "]");
        }
        return offset(parseStringOffset(offset));
    }

    /**
     * Parse the string specification of an offset.
     */
    public static long parseStringOffset(String offset) {
        if (offset.charAt(0) == '-') {
            return -TimeValue
                    .parseTimeValue(offset.substring(1), null, DateHistogramAggregationBuilder.class.getSimpleName() + ".parseOffset")
                    .millis();
        }
        int beginIndex = offset.charAt(0) == '+' ? 1 : 0;
        return TimeValue
                .parseTimeValue(offset.substring(beginIndex), null, DateHistogramAggregationBuilder.class.getSimpleName() + ".parseOffset")
                .millis();
    }

    /** Return extended bounds for this histogram, or {@code null} if none are set. */
    public ExtendedBounds extendedBounds() {
        return extendedBounds;
    }

    /** Set extended bounds on this histogram, so that buckets would also be
     *  generated on intervals that did not match any documents. */
    public DateHistogramAggregationBuilder extendedBounds(ExtendedBounds extendedBounds) {
        if (extendedBounds == null) {
            throw new IllegalArgumentException("[extendedBounds] must not be null: [" + name + "]");
        }
        this.extendedBounds = extendedBounds;
        return this;
    }

    /** Return the order to use to sort buckets of this histogram. */
    public BucketOrder order() {
        return order;
    }

    /** Set a new order on this builder and return the builder so that calls
     *  can be chained. A tie-breaker may be added to avoid non-deterministic ordering. */
    public DateHistogramAggregationBuilder order(BucketOrder order) {
        if (order == null) {
            throw new IllegalArgumentException("[order] must not be null: [" + name + "]");
        }
        if(order instanceof CompoundOrder || InternalOrder.isKeyOrder(order)) {
            this.order = order; // if order already contains a tie-breaker we are good to go
        } else { // otherwise add a tie-breaker by using a compound order
            this.order = BucketOrder.compound(order);
        }
        return this;
    }

    /**
     * Sets the order in which the buckets will be returned. A tie-breaker may be added to avoid non-deterministic
     * ordering.
     */
    public DateHistogramAggregationBuilder order(List<BucketOrder> orders) {
        if (orders == null) {
            throw new IllegalArgumentException("[orders] must not be null: [" + name + "]");
        }
        // if the list only contains one order use that to avoid inconsistent xcontent
        order(orders.size() > 1 ? BucketOrder.compound(orders) : orders.get(0));
        return this;
    }

    /** Return whether buckets should be returned as a hash. In case
     *  {@code keyed} is false, buckets will be returned as an array. */
    public boolean keyed() {
        return keyed;
    }

    /** Set whether to return buckets as a hash or as an array, and return the
     *  builder so that calls can be chained. */
    public DateHistogramAggregationBuilder keyed(boolean keyed) {
        this.keyed = keyed;
        return this;
    }

    /** Return the minimum count of documents that buckets need to have in order
     *  to be included in the response. */
    public long minDocCount() {
        return minDocCount;
    }

    /** Set the minimum count of matching documents that buckets need to have
     *  and return this builder so that calls can be chained. */
    public DateHistogramAggregationBuilder minDocCount(long minDocCount) {
        if (minDocCount < 0) {
            throw new IllegalArgumentException(
                    "[minDocCount] must be greater than or equal to 0. Found [" + minDocCount + "] in [" + name + "]");
        }
        this.minDocCount = minDocCount;
        return this;
    }

    @Override
    protected XContentBuilder doXContentBody(XContentBuilder builder, Params params) throws IOException {

        dateHistogramInterval.toXContent(builder, params);
        builder.field(Histogram.OFFSET_FIELD.getPreferredName(), offset);

        if (order != null) {
            builder.field(Histogram.ORDER_FIELD.getPreferredName());
            order.toXContent(builder, params);
        }

        builder.field(Histogram.KEYED_FIELD.getPreferredName(), keyed);

        builder.field(Histogram.MIN_DOC_COUNT_FIELD.getPreferredName(), minDocCount);

        if (extendedBounds != null) {
            extendedBounds.toXContent(builder, params);
        }

        return builder;
    }

    @Override
    public String getType() {
        return NAME;
    }

    /**
     * Returns a {@linkplain ZoneId} that functions the same as
     * {@link #timeZone()} on the data in the shard referred to by
     * {@code context}. It <strong>attempts</strong> to convert zones that
     * have non-fixed offsets into fixed offset zones that produce the
     * same results on all data in the shard.
     * <p>
     * We go about this in three phases:
     * <ol>
     * <li>A bunch of preflight checks to see if we *can* optimize it
     * <li>Find the any Instant in shard
     * <li>Find the DST transition before and after that Instant
     * <li>Round those into the interval
     * <li>Check if the rounded value include all values within shard
     * <li>If they do then return a fixed offset time zone because it
     *     will return the same values for all time in the shard as the
     *     original time zone, but faster
     * <li>Otherwise return the original time zone. It'll be slower, but
     *     correct.
     * </ol>
     * <p>
     * NOTE: this can't be done in rewrite() because the timezone is then also used on the
     * coordinating node in order to generate missing buckets, which may cross a transition
     * even though data on the shards doesn't.
     */
    ZoneId rewriteTimeZone(QueryShardContext context) throws IOException {
        final ZoneId tz = timeZone();
        if (tz == null || tz.getRules().isFixedOffset()) {
            // This time zone is already as fast as it is going to get.
            return tz;
        }
        if (script() != null) {
            // We can't be sure what dates the script will return so we don't attempt to optimize anything
            return tz;
        }
        if (field() == null) {
            // Without a field we're not going to be able to look anything up.
            return tz;
        }
        MappedFieldType ft = context.fieldMapper(field());
        if (ft == null || false == ft instanceof DateFieldMapper.DateFieldType) {
            // If the field is unmapped or not a date then we can't get its range.
            return tz;
        }
        DateFieldMapper.DateFieldType dft = (DateFieldMapper.DateFieldType) ft;
        final IndexReader reader = context.getIndexReader();
        if (reader == null) {
            return tz;
        }

        Instant instant = null;
        final IndexNumericFieldData fieldData = context.getForField(ft);
        for (LeafReaderContext ctx : reader.leaves()) {
            LeafNumericFieldData leafFD = fieldData.load(ctx);
            SortedNumericDocValues values = leafFD.getLongValues();
            if (values.nextDoc() != DocIdSetIterator.NO_MORE_DOCS) {
                instant = Instant.ofEpochMilli(values.nextValue());
                break;
            }
        }
        if (instant == null) {
            return tz;
        }

        ZoneOffsetTransition prevOffsetTransition = tz.getRules().previousTransition(instant);
        final long prevTransition;
        if (prevOffsetTransition  != null) {
            prevTransition = prevOffsetTransition.getInstant().toEpochMilli();
        } else {
            prevTransition = instant.toEpochMilli();
        }
        ZoneOffsetTransition nextOffsetTransition = tz.getRules().nextTransition(instant);
        final long nextTransition;
        if (nextOffsetTransition != null) {
            nextTransition = nextOffsetTransition.getInstant().toEpochMilli();
        } else {
            nextTransition = instant.toEpochMilli();
        }

        // We need all not only values but also rounded values to be within
        // [prevTransition, nextTransition].
        final long low;

        DateIntervalWrapper.IntervalTypeEnum intervalType = dateHistogramInterval.getIntervalType();
        if (intervalType.equals(DateIntervalWrapper.IntervalTypeEnum.FIXED)) {
            low = Math.addExact(prevTransition, dateHistogramInterval.tryIntervalAsFixedUnit().millis());
        } else if (intervalType.equals(DateIntervalWrapper.IntervalTypeEnum.CALENDAR)) {
            final Rounding.DateTimeUnit intervalAsUnit = dateHistogramInterval.tryIntervalAsCalendarUnit();
            final Rounding rounding = Rounding.builder(intervalAsUnit).timeZone(timeZone()).build();
            low = rounding.nextRoundingValue(prevTransition);
        } else {
            // We're not sure what the interval was originally (legacy) so use old behavior of assuming
            // calendar first, then fixed. Required because fixed/cal overlap in places ("1h")
            Rounding.DateTimeUnit intervalAsUnit = dateHistogramInterval.tryIntervalAsCalendarUnit();
            if (intervalAsUnit != null) {
                final Rounding rounding = Rounding.builder(intervalAsUnit).timeZone(timeZone()).build();
                low = rounding.nextRoundingValue(prevTransition);
            } else {
                final TimeValue intervalAsMillis =  dateHistogramInterval.tryIntervalAsFixedUnit();
                low = Math.addExact(prevTransition, intervalAsMillis.millis());
            }
        }
        // rounding rounds down, so 'nextTransition' is a good upper bound
        final long high = nextTransition;

        if (dft.isFieldWithinRange(
                        reader, Instant.ofEpochMilli(low), Instant.ofEpochMilli(high - 1)) == Relation.WITHIN) {
            // All values in this reader have the same offset despite daylight saving times.
            // This is very common for location-based timezones such as Europe/Paris in
            // combination with time-based indices.
            return ZoneOffset.ofTotalSeconds(tz.getRules().getOffset(instant).getTotalSeconds());
        }
        return tz;
    }

    @Override
    protected ValuesSourceAggregatorFactory innerBuild(QueryShardContext queryShardContext,
                                                       ValuesSourceConfig config,
                                                       AggregatorFactory parent,
                                                       Builder subFactoriesBuilder) throws IOException {
        final ZoneId tz = timeZone();
        final Rounding rounding = dateHistogramInterval.createRounding(tz, offset);
        final ZoneId rewrittenTimeZone = rewriteTimeZone(queryShardContext);
        final Rounding shardRounding;
        if (tz == rewrittenTimeZone) {
            shardRounding = rounding;
        } else {
            shardRounding = dateHistogramInterval.createRounding(rewrittenTimeZone, offset);
        }

        ExtendedBounds roundedBounds = null;
        if (this.extendedBounds != null) {
            // parse any string bounds to longs and round
            roundedBounds = this.extendedBounds.parseAndValidate(name, queryShardContext, config.format()).round(rounding);
        }
        return new DateHistogramAggregatorFactory(name, config, order, keyed, minDocCount,
                rounding, shardRounding, roundedBounds, queryShardContext, parent, subFactoriesBuilder, metaData);
    }

    @Override
    public int hashCode() {
        return Objects.hash(super.hashCode(), order, keyed, minDocCount, dateHistogramInterval, minDocCount, extendedBounds);
    }

    @Override
    public boolean equals(Object obj) {
        if (this == obj) return true;
        if (obj == null || getClass() != obj.getClass()) return false;
        if (super.equals(obj) == false) return false;
        DateHistogramAggregationBuilder other = (DateHistogramAggregationBuilder) obj;
        return Objects.equals(order, other.order)
                && Objects.equals(keyed, other.keyed)
                && Objects.equals(minDocCount, other.minDocCount)
                && Objects.equals(dateHistogramInterval, other.dateHistogramInterval)
                && Objects.equals(offset, other.offset)
                && Objects.equals(extendedBounds, other.extendedBounds);
    }
}<|MERGE_RESOLUTION|>--- conflicted
+++ resolved
@@ -90,13 +90,7 @@
     public static final ObjectParser<DateHistogramAggregationBuilder, String> PARSER =
             ObjectParser.fromBuilder(NAME, DateHistogramAggregationBuilder::new);
     static {
-<<<<<<< HEAD
-        PARSER = new ObjectParser<>(DateHistogramAggregationBuilder.NAME);
         ValuesSourceAggregationBuilder.declareFields(PARSER, true, true, true);
-
-=======
-        ValuesSourceParserHelper.declareAnyFields(PARSER, true, true, true);
->>>>>>> 6fceef73
         DateIntervalWrapper.declareIntervalFields(PARSER);
 
         PARSER.declareField(DateHistogramAggregationBuilder::offset, p -> {
@@ -118,17 +112,10 @@
                 Histogram.ORDER_FIELD);
     }
 
-<<<<<<< HEAD
-    public static DateHistogramAggregationBuilder parse(String aggregationName, XContentParser parser) throws IOException {
-        return PARSER.parse(parser, new DateHistogramAggregationBuilder(aggregationName), null);
-    }
-
     public static void registerAggregators(ValuesSourceRegistry valuesSourceRegistry) {
         DateHistogramAggregatorFactory.registerAggregators(valuesSourceRegistry);
     }
 
-=======
->>>>>>> 6fceef73
     private DateIntervalWrapper dateHistogramInterval = new DateIntervalWrapper();
     private long offset = 0;
     private ExtendedBounds extendedBounds;
