/*
 * Licensed to Elasticsearch under one or more contributor
 * license agreements. See the NOTICE file distributed with
 * this work for additional information regarding copyright
 * ownership. Elasticsearch licenses this file to you under
 * the Apache License, Version 2.0 (the "License"); you may
 * not use this file except in compliance with the License.
 * You may obtain a copy of the License at
 *
 *    http://www.apache.org/licenses/LICENSE-2.0
 *
 * Unless required by applicable law or agreed to in writing,
 * software distributed under the License is distributed on an
 * "AS IS" BASIS, WITHOUT WARRANTIES OR CONDITIONS OF ANY
 * KIND, either express or implied.  See the License for the
 * specific language governing permissions and limitations
 * under the License.
 */
package org.elasticsearch.search.aggregations.bucket.terms;

import org.apache.lucene.util.BytesRef;
import org.elasticsearch.common.io.stream.StreamInput;
import org.elasticsearch.common.io.stream.StreamOutput;
import org.elasticsearch.common.xcontent.XContentBuilder;
import org.elasticsearch.search.DocValueFormat;
import org.elasticsearch.search.aggregations.BucketOrder;
import org.elasticsearch.search.aggregations.InternalAggregations;

import java.io.IOException;
import java.util.List;
import java.util.Map;
import java.util.Objects;

/**
 * Result of the {@link TermsAggregator} when the field is a String.
 */
public class StringTerms extends InternalMappedTerms<StringTerms, StringTerms.Bucket> {
    public static final String NAME = "sterms";
    public static class Bucket extends InternalTerms.Bucket<Bucket> {
        BytesRef termBytes;

        public Bucket(BytesRef term, long docCount, InternalAggregations aggregations, boolean showDocCountError, long docCountError,
                DocValueFormat format) {
            super(docCount, aggregations, showDocCountError, docCountError, format);
            this.termBytes = term;
        }

        /**
         * Read from a stream.
         */
        public Bucket(StreamInput in, DocValueFormat format, boolean showDocCountError) throws IOException {
            super(in, format, showDocCountError);
            termBytes = in.readBytesRef();
        }

        @Override
        protected void writeTermTo(StreamOutput out) throws IOException {
            out.writeBytesRef(termBytes);
        }

        @Override
        public Object getKey() {
            return getKeyAsString();
        }

        // this method is needed for scripted numeric aggs
        @Override
        public Number getKeyAsNumber() {
            /*
             * If the term is a long greater than 2^52 then parsing as a double would lose accuracy. Therefore, we first parse as a long and
             * if this fails then we attempt to parse the term as a double.
             */
            try {
                return Long.parseLong(termBytes.utf8ToString());
            } catch (final NumberFormatException ignored) {
                return Double.parseDouble(termBytes.utf8ToString());
            }
        }

        @Override
        public String getKeyAsString() {
            return format.format(termBytes).toString();
        }

        @Override
        public int compareKey(Bucket other) {
            return termBytes.compareTo(other.termBytes);
        }

        @Override
        protected final XContentBuilder keyToXContent(XContentBuilder builder) throws IOException {
            return builder.field(CommonFields.KEY.getPreferredName(), getKeyAsString());
        }

        @Override
        public boolean equals(Object obj) {
            return super.equals(obj) && Objects.equals(termBytes, ((Bucket) obj).termBytes);
        }

        @Override
        public int hashCode() {
            return Objects.hash(super.hashCode(), termBytes);
        }
    }

<<<<<<< HEAD
    public StringTerms(String name, BucketOrder order, int requiredSize, long minDocCount,
            Map<String, Object> metaData, DocValueFormat format, int shardSize, boolean showTermDocCountError, long otherDocCount,
            List<Bucket> buckets, long docCountError) {
        super(name, order, requiredSize, minDocCount, metaData, format,
=======
    public StringTerms(String name, BucketOrder order, int requiredSize, long minDocCount, List<PipelineAggregator> pipelineAggregators,
            Map<String, Object> metadata, DocValueFormat format, int shardSize, boolean showTermDocCountError, long otherDocCount,
            List<Bucket> buckets, long docCountError) {
        super(name, order, requiredSize, minDocCount, pipelineAggregators, metadata, format,
>>>>>>> c9de5b11
                shardSize, showTermDocCountError, otherDocCount, buckets, docCountError);
    }

    /**
     * Read from a stream.
     */
    public StringTerms(StreamInput in) throws IOException {
        super(in, Bucket::new);
    }

    @Override
    public String getWriteableName() {
        return NAME;
    }

    @Override
    public StringTerms create(List<Bucket> buckets) {
<<<<<<< HEAD
        return new StringTerms(name, order, requiredSize, minDocCount, metaData, format, shardSize,
=======
        return new StringTerms(name, order, requiredSize, minDocCount, pipelineAggregators(), metadata, format, shardSize,
>>>>>>> c9de5b11
                showTermDocCountError, otherDocCount, buckets, docCountError);
    }

    @Override
    public Bucket createBucket(InternalAggregations aggregations, Bucket prototype) {
        return new Bucket(prototype.termBytes, prototype.docCount, aggregations, prototype.showDocCountError, prototype.docCountError,
                prototype.format);
    }

    @Override
    Bucket createBucket(long docCount, InternalAggregations aggs, long docCountError, StringTerms.Bucket prototype) {
        return new Bucket(prototype.termBytes, docCount, aggs, prototype.showDocCountError, docCountError, format);
    }

    @Override
    protected StringTerms create(String name, List<Bucket> buckets, long docCountError, long otherDocCount) {
<<<<<<< HEAD
        return new StringTerms(name, order, requiredSize, minDocCount, getMetaData(), format, shardSize,
=======
        return new StringTerms(name, order, requiredSize, minDocCount, pipelineAggregators(), getMetadata(), format, shardSize,
>>>>>>> c9de5b11
                showTermDocCountError, otherDocCount, buckets, docCountError);
    }

    @Override
    protected Bucket[] createBucketsArray(int size) {
        return new Bucket[size];
    }
}<|MERGE_RESOLUTION|>--- conflicted
+++ resolved
@@ -103,17 +103,10 @@
         }
     }
 
-<<<<<<< HEAD
     public StringTerms(String name, BucketOrder order, int requiredSize, long minDocCount,
-            Map<String, Object> metaData, DocValueFormat format, int shardSize, boolean showTermDocCountError, long otherDocCount,
-            List<Bucket> buckets, long docCountError) {
-        super(name, order, requiredSize, minDocCount, metaData, format,
-=======
-    public StringTerms(String name, BucketOrder order, int requiredSize, long minDocCount, List<PipelineAggregator> pipelineAggregators,
             Map<String, Object> metadata, DocValueFormat format, int shardSize, boolean showTermDocCountError, long otherDocCount,
             List<Bucket> buckets, long docCountError) {
-        super(name, order, requiredSize, minDocCount, pipelineAggregators, metadata, format,
->>>>>>> c9de5b11
+        super(name, order, requiredSize, minDocCount, metadata, format,
                 shardSize, showTermDocCountError, otherDocCount, buckets, docCountError);
     }
 
@@ -131,11 +124,7 @@
 
     @Override
     public StringTerms create(List<Bucket> buckets) {
-<<<<<<< HEAD
-        return new StringTerms(name, order, requiredSize, minDocCount, metaData, format, shardSize,
-=======
-        return new StringTerms(name, order, requiredSize, minDocCount, pipelineAggregators(), metadata, format, shardSize,
->>>>>>> c9de5b11
+        return new StringTerms(name, order, requiredSize, minDocCount, metadata, format, shardSize,
                 showTermDocCountError, otherDocCount, buckets, docCountError);
     }
 
@@ -152,11 +141,7 @@
 
     @Override
     protected StringTerms create(String name, List<Bucket> buckets, long docCountError, long otherDocCount) {
-<<<<<<< HEAD
-        return new StringTerms(name, order, requiredSize, minDocCount, getMetaData(), format, shardSize,
-=======
-        return new StringTerms(name, order, requiredSize, minDocCount, pipelineAggregators(), getMetadata(), format, shardSize,
->>>>>>> c9de5b11
+        return new StringTerms(name, order, requiredSize, minDocCount, getMetadata(), format, shardSize,
                 showTermDocCountError, otherDocCount, buckets, docCountError);
     }
 
