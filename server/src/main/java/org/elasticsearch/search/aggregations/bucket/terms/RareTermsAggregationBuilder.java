/*
 * Licensed to Elasticsearch under one or more contributor
 * license agreements. See the NOTICE file distributed with
 * this work for additional information regarding copyright
 * ownership. Elasticsearch licenses this file to you under
 * the Apache License, Version 2.0 (the "License"); you may
 * not use this file except in compliance with the License.
 * You may obtain a copy of the License at
 *
 *    http://www.apache.org/licenses/LICENSE-2.0
 *
 * Unless required by applicable law or agreed to in writing,
 * software distributed under the License is distributed on an
 * "AS IS" BASIS, WITHOUT WARRANTIES OR CONDITIONS OF ANY
 * KIND, either express or implied.  See the License for the
 * specific language governing permissions and limitations
 * under the License.
 */
package org.elasticsearch.search.aggregations.bucket.terms;

import org.elasticsearch.Version;
import org.elasticsearch.common.ParseField;
import org.elasticsearch.common.io.stream.StreamInput;
import org.elasticsearch.common.io.stream.StreamOutput;
import org.elasticsearch.common.xcontent.ObjectParser;
import org.elasticsearch.common.xcontent.XContentBuilder;
import org.elasticsearch.index.query.QueryShardContext;
import org.elasticsearch.search.aggregations.AggregationBuilder;
import org.elasticsearch.search.aggregations.AggregatorFactories.Builder;
import org.elasticsearch.search.aggregations.AggregatorFactory;
import org.elasticsearch.search.aggregations.support.CoreValuesSourceType;
import org.elasticsearch.search.aggregations.support.ValuesSourceAggregationBuilder;
import org.elasticsearch.search.aggregations.support.ValuesSourceAggregatorFactory;
import org.elasticsearch.search.aggregations.support.ValuesSourceConfig;
import org.elasticsearch.search.aggregations.support.ValuesSourceRegistry;
import org.elasticsearch.search.aggregations.support.ValuesSourceType;

import java.io.IOException;
import java.util.Map;
import java.util.Objects;

public class RareTermsAggregationBuilder extends ValuesSourceAggregationBuilder<RareTermsAggregationBuilder> {
    public static final String NAME = "rare_terms";

    private static final ParseField MAX_DOC_COUNT_FIELD_NAME = new ParseField("max_doc_count");
    private static final ParseField PRECISION = new ParseField("precision");

    private static final int MAX_MAX_DOC_COUNT = 100;
    public static final ObjectParser<RareTermsAggregationBuilder, String> PARSER =
            ObjectParser.fromBuilder(NAME, RareTermsAggregationBuilder::new);
    static {
        ValuesSourceAggregationBuilder.declareFields(PARSER, true, true, false);
        PARSER.declareLong(RareTermsAggregationBuilder::maxDocCount, MAX_DOC_COUNT_FIELD_NAME);

        PARSER.declareField((b, v) -> b.includeExclude(IncludeExclude.merge(v, b.includeExclude())),
            IncludeExclude::parseInclude, IncludeExclude.INCLUDE_FIELD, ObjectParser.ValueType.OBJECT_ARRAY_OR_STRING);

        PARSER.declareField((b, v) -> b.includeExclude(IncludeExclude.merge(b.includeExclude(), v)),
            IncludeExclude::parseExclude, IncludeExclude.EXCLUDE_FIELD, ObjectParser.ValueType.STRING_ARRAY);

        PARSER.declareDouble(RareTermsAggregationBuilder::setPrecision, PRECISION);
    }

    public static void registerAggregators(ValuesSourceRegistry valuesSourceRegistry) {
        RareTermsAggregatorFactory.registerAggregators(valuesSourceRegistry);
    }

    private IncludeExclude includeExclude = null;
    private int maxDocCount = 1;
    private double precision = 0.001;

    public RareTermsAggregationBuilder(String name) {
        super(name);
    }

    private RareTermsAggregationBuilder(RareTermsAggregationBuilder clone, Builder factoriesBuilder, Map<String, Object> metaData) {
        super(clone, factoriesBuilder, metaData);
        this.includeExclude = clone.includeExclude;
    }

    @Override
    protected ValuesSourceType defaultValueSourceType() {
        return CoreValuesSourceType.BYTES;
    }

    @Override
    protected AggregationBuilder shallowCopy(Builder factoriesBuilder, Map<String, Object> metaData) {
        return new RareTermsAggregationBuilder(this, factoriesBuilder, metaData);
    }

    /**
     * Read from a stream.
     */
    public RareTermsAggregationBuilder(StreamInput in) throws IOException {
        super(in);
        includeExclude = in.readOptionalWriteable(IncludeExclude::new);
        maxDocCount = in.readVInt();
    }

    @Override
    protected boolean serializeTargetValueType(Version version) {
        return true;
    }

    @Override
    protected void innerWriteTo(StreamOutput out) throws IOException {
        out.writeOptionalWriteable(includeExclude);
        out.writeVInt(maxDocCount);
    }

    /**
     * Set the maximum document count terms should have in order to appear in
     * the response.
     */
    public RareTermsAggregationBuilder maxDocCount(long maxDocCount) {
        if (maxDocCount <= 0) {
            throw new IllegalArgumentException(
                "[" + MAX_DOC_COUNT_FIELD_NAME.getPreferredName() + "] must be greater than 0. Found ["
                    + maxDocCount + "] in [" + name + "]");
        }
        //TODO review: what size cap should we put on this?
        if (maxDocCount > MAX_MAX_DOC_COUNT) {
            throw new IllegalArgumentException("[" + MAX_DOC_COUNT_FIELD_NAME.getPreferredName() + "] must be smaller" +
                "than " + MAX_MAX_DOC_COUNT + "in [" + name + "]");
        }
        this.maxDocCount = (int) maxDocCount;
        return this;
    }

    /**
     * Set terms to include and exclude from the aggregation results
     */
    public RareTermsAggregationBuilder includeExclude(IncludeExclude includeExclude) {
        this.includeExclude = includeExclude;
        return this;
    }

    /**
     * Get terms to include and exclude from the aggregation results
     */
    public IncludeExclude includeExclude() {
        return includeExclude;
    }

    /**
     * Get the current false positive rate for individual cuckoo filters.
     */
    public double getPrecision() {
        return precision;
    }

    /**
     * Set's the false-positive rate for individual cuckoo filters.  Does not dictate the overall fpp rate
     * since we use a "scaling" cuckoo filter which adds more filters as required, and the overall
     * error rate grows differently than individual filters
     *
     * This value does, however, affect the overall space usage of the filter.  Coarser precisions provide
     * more compact filters.  The default is 0.01
     */
    public void setPrecision(double precision) {
        if (precision < 0.00001) {
            throw new IllegalArgumentException("[precision] must be greater than 0.00001");
        }
        this.precision = precision;
    }

    @Override
<<<<<<< HEAD
    public BucketCardinality bucketCardinality() {
        return BucketCardinality.MANY;
    }

    @Override
    protected ValuesSourceAggregatorFactory<ValuesSource> innerBuild(QueryShardContext queryShardContext,
                                                                     ValuesSourceConfig<ValuesSource> config,
                                                                     AggregatorFactory parent,
                                                                     Builder subFactoriesBuilder) throws IOException {
=======
    protected ValuesSourceAggregatorFactory innerBuild(QueryShardContext queryShardContext,
                                                       ValuesSourceConfig config,
                                                       AggregatorFactory parent,
                                                       Builder subFactoriesBuilder) throws IOException {
>>>>>>> 009f3693
        return new RareTermsAggregatorFactory(name, config, includeExclude,
            queryShardContext, parent, subFactoriesBuilder, metaData, maxDocCount, precision);
    }

    @Override
    protected XContentBuilder doXContentBody(XContentBuilder builder, Params params) throws IOException {
        if (includeExclude != null) {
            includeExclude.toXContent(builder, params);
        }
        builder.field(MAX_DOC_COUNT_FIELD_NAME.getPreferredName(), maxDocCount);
        builder.field(PRECISION.getPreferredName(), precision);
        return builder;
    }

    @Override
    public int hashCode() {
        return Objects.hash(super.hashCode(), includeExclude, maxDocCount, precision);
    }

    @Override
    public boolean equals(Object obj) {
        if (this == obj) return true;
        if (obj == null || getClass() != obj.getClass()) return false;
        if (super.equals(obj) == false) return false;
        RareTermsAggregationBuilder other = (RareTermsAggregationBuilder) obj;
        return Objects.equals(includeExclude, other.includeExclude)
            && Objects.equals(maxDocCount, other.maxDocCount)
            && Objects.equals(precision, other.precision);
    }

    @Override
    public String getType() {
        return NAME;
    }

}<|MERGE_RESOLUTION|>--- conflicted
+++ resolved
@@ -165,22 +165,14 @@
     }
 
     @Override
-<<<<<<< HEAD
     public BucketCardinality bucketCardinality() {
         return BucketCardinality.MANY;
     }
 
-    @Override
-    protected ValuesSourceAggregatorFactory<ValuesSource> innerBuild(QueryShardContext queryShardContext,
-                                                                     ValuesSourceConfig<ValuesSource> config,
-                                                                     AggregatorFactory parent,
-                                                                     Builder subFactoriesBuilder) throws IOException {
-=======
     protected ValuesSourceAggregatorFactory innerBuild(QueryShardContext queryShardContext,
                                                        ValuesSourceConfig config,
                                                        AggregatorFactory parent,
                                                        Builder subFactoriesBuilder) throws IOException {
->>>>>>> 009f3693
         return new RareTermsAggregatorFactory(name, config, includeExclude,
             queryShardContext, parent, subFactoriesBuilder, metaData, maxDocCount, precision);
     }
