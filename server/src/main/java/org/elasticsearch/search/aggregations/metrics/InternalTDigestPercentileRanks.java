/*
 * Licensed to Elasticsearch under one or more contributor
 * license agreements. See the NOTICE file distributed with
 * this work for additional information regarding copyright
 * ownership. Elasticsearch licenses this file to you under
 * the Apache License, Version 2.0 (the "License"); you may
 * not use this file except in compliance with the License.
 * You may obtain a copy of the License at
 *
 *    http://www.apache.org/licenses/LICENSE-2.0
 *
 * Unless required by applicable law or agreed to in writing,
 * software distributed under the License is distributed on an
 * "AS IS" BASIS, WITHOUT WARRANTIES OR CONDITIONS OF ANY
 * KIND, either express or implied.  See the License for the
 * specific language governing permissions and limitations
 * under the License.
 */
package org.elasticsearch.search.aggregations.metrics;

import org.elasticsearch.common.io.stream.StreamInput;
import org.elasticsearch.search.DocValueFormat;

import java.io.IOException;
import java.util.Iterator;
import java.util.Map;

public class InternalTDigestPercentileRanks extends AbstractInternalTDigestPercentiles implements PercentileRanks {
    public static final String NAME = "tdigest_percentile_ranks";

<<<<<<< HEAD
    public InternalTDigestPercentileRanks(String name, double[] cdfValues, TDigestState state, boolean keyed, DocValueFormat formatter,
                                          List<PipelineAggregator> pipelineAggregators, Map<String, Object> metaData) {
        super(name, cdfValues, state, keyed, formatter, pipelineAggregators, metaData);
=======
    InternalTDigestPercentileRanks(String name, double[] cdfValues, TDigestState state, boolean keyed, DocValueFormat formatter,
                                   Map<String, Object> metadata) {
        super(name, cdfValues, state, keyed, formatter, metadata);
>>>>>>> 6853d73e
    }

    /**
     * Read from a stream.
     */
    public InternalTDigestPercentileRanks(StreamInput in) throws IOException {
        super(in);
    }

    @Override
    public String getWriteableName() {
        return NAME;
    }

    @Override
    public Iterator<Percentile> iterator() {
        return new Iter(keys, state);
    }

    @Override
    public double percent(double value) {
        return percentileRank(state, value);
    }

    @Override
    public String percentAsString(double value) {
        return valueAsString(String.valueOf(value));
    }

    @Override
    public double value(double key) {
        return percent(key);
    }

    @Override
    protected AbstractInternalTDigestPercentiles createReduced(String name, double[] keys, TDigestState merged, boolean keyed,
            Map<String, Object> metadata) {
        return new InternalTDigestPercentileRanks(name, keys, merged, keyed, format, metadata);
    }

    public static double percentileRank(TDigestState state, double value) {
        double percentileRank = state.cdf(value);
        if (percentileRank < 0) {
            percentileRank = 0;
        }
        else if (percentileRank > 1) {
            percentileRank = 1;
        }
        return percentileRank * 100;
    }

    public static class Iter implements Iterator<Percentile> {

        private final double[] values;
        private final TDigestState state;
        private int i;

        public Iter(double[] values, TDigestState state) {
            this.values = values;
            this.state = state;
            i = 0;
        }

        @Override
        public boolean hasNext() {
            return i < values.length;
        }

        @Override
        public Percentile next() {
            final Percentile next = new Percentile(percentileRank(state, values[i]), values[i]);
            ++i;
            return next;
        }

        @Override
        public final void remove() {
            throw new UnsupportedOperationException();
        }
    }
}<|MERGE_RESOLUTION|>--- conflicted
+++ resolved
@@ -28,15 +28,9 @@
 public class InternalTDigestPercentileRanks extends AbstractInternalTDigestPercentiles implements PercentileRanks {
     public static final String NAME = "tdigest_percentile_ranks";
 
-<<<<<<< HEAD
     public InternalTDigestPercentileRanks(String name, double[] cdfValues, TDigestState state, boolean keyed, DocValueFormat formatter,
-                                          List<PipelineAggregator> pipelineAggregators, Map<String, Object> metaData) {
-        super(name, cdfValues, state, keyed, formatter, pipelineAggregators, metaData);
-=======
-    InternalTDigestPercentileRanks(String name, double[] cdfValues, TDigestState state, boolean keyed, DocValueFormat formatter,
-                                   Map<String, Object> metadata) {
-        super(name, cdfValues, state, keyed, formatter, metadata);
->>>>>>> 6853d73e
+                                          Map<String, Object> metaData) {
+        super(name, cdfValues, state, keyed, formatter, metaData);
     }
 
     /**
