--- conflicted
+++ resolved
@@ -48,22 +48,16 @@
     private long currentValue;
     private boolean missingCurrentValue;
 
-<<<<<<< HEAD
-    LongValuesSource(BigArrays bigArrays,
-                     MappedFieldType fieldType, CheckedFunction<LeafReaderContext, SortedNumericDocValues, IOException> docValuesFunc,
-                     LongUnaryOperator rounding, DocValueFormat format, MissingBucket missingBucket, int size, int reverseMul) {
-=======
     LongValuesSource(
         BigArrays bigArrays,
         MappedFieldType fieldType,
         CheckedFunction<LeafReaderContext, SortedNumericDocValues, IOException> docValuesFunc,
         LongUnaryOperator rounding,
         DocValueFormat format,
-        boolean missingBucket,
+        MissingBucket missingBucket,
         int size,
         int reverseMul
     ) {
->>>>>>> 35ec6f34
         super(bigArrays, format, fieldType, missingBucket, size, reverseMul);
         this.bigArrays = bigArrays;
         this.docValuesFunc = docValuesFunc;
@@ -74,13 +68,8 @@
 
     @Override
     void copyCurrent(int slot) {
-<<<<<<< HEAD
-        values = bigArrays.grow(values, slot+1);
+        values = bigArrays.grow(values, slot + 1);
         if (missingBucket.include() && missingCurrentValue) {
-=======
-        values = bigArrays.grow(values, slot + 1);
-        if (missingBucket && missingCurrentValue) {
->>>>>>> 35ec6f34
             bits.clear(slot);
         } else {
             assert missingCurrentValue == false;
