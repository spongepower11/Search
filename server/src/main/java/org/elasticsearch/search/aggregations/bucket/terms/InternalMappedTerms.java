--- conflicted
+++ resolved
@@ -35,17 +35,10 @@
 
     protected Long docCountError;
 
-<<<<<<< HEAD
-    protected InternalMappedTerms(String name, BucketOrder order, int requiredSize, long minDocCount,
-            List<PipelineAggregator> pipelineAggregators, Map<String, Object> metaData, DocValueFormat format, int shardSize,
-            boolean showTermDocCountError, long otherDocCount, List<B> buckets, Long docCountError) {
-        super(name, order, requiredSize, minDocCount, pipelineAggregators, metaData);
-=======
     protected InternalMappedTerms(String name, BucketOrder reduceOrder, BucketOrder order, int requiredSize, long minDocCount,
             Map<String, Object> metadata, DocValueFormat format, int shardSize,
-            boolean showTermDocCountError, long otherDocCount, List<B> buckets, long docCountError) {
+            boolean showTermDocCountError, long otherDocCount, List<B> buckets, Long docCountError) {
         super(name, reduceOrder, order, requiredSize, minDocCount, metadata);
->>>>>>> 293d490d
         this.format = format;
         this.shardSize = shardSize;
         this.showTermDocCountError = showTermDocCountError;
