/*
 * Licensed to Elasticsearch under one or more contributor
 * license agreements. See the NOTICE file distributed with
 * this work for additional information regarding copyright
 * ownership. Elasticsearch licenses this file to you under
 * the Apache License, Version 2.0 (the "License"); you may
 * not use this file except in compliance with the License.
 * You may obtain a copy of the License at
 *
 *    http://www.apache.org/licenses/LICENSE-2.0
 *
 * Unless required by applicable law or agreed to in writing,
 * software distributed under the License is distributed on an
 * "AS IS" BASIS, WITHOUT WARRANTIES OR CONDITIONS OF ANY
 * KIND, either express or implied.  See the License for the
 * specific language governing permissions and limitations
 * under the License.
 */

package org.elasticsearch.search.aggregations.metrics;

import org.elasticsearch.Version;
import org.elasticsearch.common.ParseField;
import org.elasticsearch.common.io.stream.StreamInput;
import org.elasticsearch.common.io.stream.StreamOutput;
import org.elasticsearch.common.xcontent.ObjectParser;
import org.elasticsearch.common.xcontent.XContentBuilder;
import org.elasticsearch.index.query.QueryShardContext;
import org.elasticsearch.search.aggregations.AggregationBuilder;
import org.elasticsearch.search.aggregations.AggregatorFactories.Builder;
import org.elasticsearch.search.aggregations.AggregatorFactory;
import org.elasticsearch.search.aggregations.support.CoreValuesSourceType;
import org.elasticsearch.search.aggregations.support.ValuesSource;
import org.elasticsearch.search.aggregations.support.ValuesSourceAggregationBuilder;
import org.elasticsearch.search.aggregations.support.ValuesSourceConfig;
import org.elasticsearch.search.aggregations.support.ValuesSourceRegistry;
import org.elasticsearch.search.aggregations.support.ValuesSourceType;

import java.io.IOException;
import java.util.Map;
import java.util.Objects;

public final class CardinalityAggregationBuilder
    extends ValuesSourceAggregationBuilder.LeafOnly<ValuesSource, CardinalityAggregationBuilder> {

    public static final String NAME = "cardinality";

    private static final ParseField REHASH = new ParseField("rehash").withAllDeprecated("no replacement - values will always be rehashed");
    public static final ParseField PRECISION_THRESHOLD_FIELD = new ParseField("precision_threshold");

    public static final ObjectParser<CardinalityAggregationBuilder, String> PARSER =
            ObjectParser.fromBuilder(NAME, CardinalityAggregationBuilder::new);
    static {
<<<<<<< HEAD
        PARSER = new ObjectParser<>(CardinalityAggregationBuilder.NAME);
        ValuesSourceAggregationBuilder.declareFields(PARSER, true, false, false);
=======
        ValuesSourceParserHelper.declareAnyFields(PARSER, true, false);
>>>>>>> 3a2818da
        PARSER.declareLong(CardinalityAggregationBuilder::precisionThreshold, CardinalityAggregationBuilder.PRECISION_THRESHOLD_FIELD);
        PARSER.declareLong((b, v) -> {/*ignore*/}, REHASH);
    }

    public static void registerAggregators(ValuesSourceRegistry valuesSourceRegistry) {
        CardinalityAggregatorFactory.registerAggregators(valuesSourceRegistry);
    }

    private Long precisionThreshold = null;

    public CardinalityAggregationBuilder(String name) {
        super(name);
    }

    public CardinalityAggregationBuilder(CardinalityAggregationBuilder clone, Builder factoriesBuilder, Map<String, Object> metaData) {
        super(clone, factoriesBuilder, metaData);
        this.precisionThreshold = clone.precisionThreshold;
    }

    @Override
    protected ValuesSourceType defaultValueSourceType() {
        return CoreValuesSourceType.BYTES;
    }

    /**
     * Read from a stream.
     */
    public CardinalityAggregationBuilder(StreamInput in) throws IOException {
        super(in);
        if (in.readBoolean()) {
            precisionThreshold = in.readLong();
        }
    }

    @Override
    protected AggregationBuilder shallowCopy(Builder factoriesBuilder, Map<String, Object> metaData) {
        return new CardinalityAggregationBuilder(this, factoriesBuilder, metaData);
    }

    @Override
    protected void innerWriteTo(StreamOutput out) throws IOException {
        boolean hasPrecisionThreshold = precisionThreshold != null;
        out.writeBoolean(hasPrecisionThreshold);
        if (hasPrecisionThreshold) {
            out.writeLong(precisionThreshold);
        }
    }

    @Override
    protected boolean serializeTargetValueType(Version version) {
        return true;
    }

    /**
     * Set a precision threshold. Higher values improve accuracy but also
     * increase memory usage.
     */
    public CardinalityAggregationBuilder precisionThreshold(long precisionThreshold) {
        if (precisionThreshold < 0) {
            throw new IllegalArgumentException(
                    "[precisionThreshold] must be greater than or equal to 0. Found [" + precisionThreshold + "] in [" + name + "]");
        }
        this.precisionThreshold = precisionThreshold;
        return this;
    }

    /**
     * Get the precision threshold. Higher values improve accuracy but also
     * increase memory usage. Will return <code>null</code> if the
     * precisionThreshold has not been set yet.
     */
    public Long precisionThreshold() {
        return precisionThreshold;
    }

    @Override
    protected CardinalityAggregatorFactory innerBuild(QueryShardContext queryShardContext, ValuesSourceConfig config,
                                                      AggregatorFactory parent, Builder subFactoriesBuilder) throws IOException {
        return new CardinalityAggregatorFactory(name, config, precisionThreshold, queryShardContext, parent, subFactoriesBuilder, metaData);
    }

    @Override
    public XContentBuilder doXContentBody(XContentBuilder builder, Params params) throws IOException {
        if (precisionThreshold != null) {
            builder.field(PRECISION_THRESHOLD_FIELD.getPreferredName(), precisionThreshold);
        }
        return builder;
    }

    @Override
    public int hashCode() {
        return Objects.hash(super.hashCode(), precisionThreshold);
    }

    @Override
    public boolean equals(Object obj) {
        if (this == obj) return true;
        if (obj == null || getClass() != obj.getClass()) return false;
        if (super.equals(obj) == false) return false;
        CardinalityAggregationBuilder other = (CardinalityAggregationBuilder) obj;
        return Objects.equals(precisionThreshold, other.precisionThreshold);
    }

    @Override
    public String getType() {
        return NAME;
    }
}<|MERGE_RESOLUTION|>--- conflicted
+++ resolved
@@ -51,12 +51,7 @@
     public static final ObjectParser<CardinalityAggregationBuilder, String> PARSER =
             ObjectParser.fromBuilder(NAME, CardinalityAggregationBuilder::new);
     static {
-<<<<<<< HEAD
-        PARSER = new ObjectParser<>(CardinalityAggregationBuilder.NAME);
         ValuesSourceAggregationBuilder.declareFields(PARSER, true, false, false);
-=======
-        ValuesSourceParserHelper.declareAnyFields(PARSER, true, false);
->>>>>>> 3a2818da
         PARSER.declareLong(CardinalityAggregationBuilder::precisionThreshold, CardinalityAggregationBuilder.PRECISION_THRESHOLD_FIELD);
         PARSER.declareLong((b, v) -> {/*ignore*/}, REHASH);
     }
