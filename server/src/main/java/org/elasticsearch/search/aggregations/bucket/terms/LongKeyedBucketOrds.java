/*
 * Licensed to Elasticsearch under one or more contributor
 * license agreements. See the NOTICE file distributed with
 * this work for additional information regarding copyright
 * ownership. Elasticsearch licenses this file to you under
 * the Apache License, Version 2.0 (the "License"); you may
 * not use this file except in compliance with the License.
 * You may obtain a copy of the License at
 *
 *    http://www.apache.org/licenses/LICENSE-2.0
 *
 * Unless required by applicable law or agreed to in writing,
 * software distributed under the License is distributed on an
 * "AS IS" BASIS, WITHOUT WARRANTIES OR CONDITIONS OF ANY
 * KIND, either express or implied.  See the License for the
 * specific language governing permissions and limitations
 * under the License.
 */

package org.elasticsearch.search.aggregations.bucket.terms;

import org.elasticsearch.common.lease.Releasable;
import org.elasticsearch.common.lease.Releasables;
import org.elasticsearch.common.util.BigArrays;
import org.elasticsearch.common.util.LongArray;
import org.elasticsearch.common.util.LongHash;
import org.elasticsearch.common.util.ObjectArray;

/**
 * Maps long bucket keys to bucket ordinals.
 */
public abstract class LongKeyedBucketOrds implements Releasable {
    /**
     * Build a {@link LongKeyedBucketOrds}.
     */
    public static LongKeyedBucketOrds build(BigArrays bigArrays, boolean collectsFromSingleBucket) {
        return collectsFromSingleBucket ? new FromSingle(bigArrays) : new FromMany(bigArrays);
    }

    private LongKeyedBucketOrds() {}

    /**
     * Add the {@code owningBucketOrd, value} pair. Return the ord for
     * their bucket if they have yet to be added, or {@code -1-ord}
     * if they were already present.
     */
    public abstract long add(long owningBucketOrd, long value);

    /**
<<<<<<< HEAD
     * The buckets in {@code owningBucketOrd}.
     * <p>
     * Some aggregations expect this to be fast but most wouldn't
     * mind particularly if it weren't.
=======
     * Find the {@code owningBucketOrd, value} pair. Return the ord for
     * their bucket if they have been added or {@code -1} if they haven't.
     */
    public abstract long find(long owningBucketOrd, long value);

    /**
     * Count the buckets in {@code owningBucketOrd}.
>>>>>>> 8b06d8c4
     */
    public abstract long bucketsInOrd(long owningBucketOrd);

    /**
     * The number of collected buckets.
     */
    public abstract long size();

    /**
     * The maximum possible used {@code owningBucketOrd}.
     */
    public abstract long maxOwningBucketOrd();

    /**
     * Build an iterator for buckets inside {@code owningBucketOrd} in order
     * of increasing ord.
     * <p>
     * When this is first returns it is "unpositioned" and you must call
     * {@link BucketOrdsEnum#next()} to move it to the first value.
     */
    public abstract BucketOrdsEnum ordsEnum(long owningBucketOrd);
    /**
     * An iterator for buckets inside a particular {@code owningBucketOrd}.
     */
    public interface BucketOrdsEnum {
        /**
         * Advance to the next value.
         * @return {@code true} if there *is* a next value,
         *         {@code false} if there isn't
         */
        boolean next();
        /**
         * The ordinal of the current value.
         */
        long ord();
        /**
         * The current value.
         */
        long value();

        /**
         * An {@linkplain BucketOrdsEnum} that is empty. 
         */
        BucketOrdsEnum EMPTY = new BucketOrdsEnum() {
            @Override
            public boolean next() { return false; }
            @Override
            public long ord() { return 0; }
            @Override
            public long value() { return 0; }
        };
    }

    /**
     * Implementation that only works if it is collecting from a single bucket.
     */
    public static class FromSingle extends LongKeyedBucketOrds {
        private final LongHash ords;

        public FromSingle(BigArrays bigArrays) {
            ords = new LongHash(1, bigArrays);
        }

        @Override
        public long add(long owningBucketOrd, long value) {
            assert owningBucketOrd == 0;
            return ords.add(value);
        }

        @Override
        public long find(long owningBucketOrd, long value) {
            assert owningBucketOrd == 0;
            return ords.find(value);
        }

        @Override
        public long bucketsInOrd(long owningBucketOrd) {
            assert owningBucketOrd == 0;
            return ords.size();
        }

        @Override
        public long size() {
            return ords.size();
        }

        @Override
        public long maxOwningBucketOrd() {
            return 0;
        }

        @Override
        public BucketOrdsEnum ordsEnum(long owningBucketOrd) {
            assert owningBucketOrd == 0;
            return new BucketOrdsEnum() {
                private long ord = -1;
                private long value;

                @Override
                public boolean next() {
                    ord++;
                    if (ord >= ords.size()) {
                        return false;
                    }
                    value = ords.get(ord);
                    return true;
                }

                @Override
                public long value() {
                    return value;
                }

                @Override
                public long ord() {
                    return ord;
                }
            };
        }

        @Override
        public void close() {
            ords.close();
        }
    }

    /**
     * Implementation that works properly when collecting from many buckets.
     */
    public static class FromMany extends LongKeyedBucketOrds {
        // TODO we can almost certainly do better here by building something fit for purpose rather than trying to lego together stuff
        private static class Buckets implements Releasable {
            private final LongHash valueToThisBucketOrd;
            private LongArray thisBucketOrdToGlobalOrd;

            Buckets(BigArrays bigArrays) {
                valueToThisBucketOrd = new LongHash(1, bigArrays);
                thisBucketOrdToGlobalOrd = bigArrays.newLongArray(1, false);
            }

            @Override
            public void close() {
                Releasables.close(valueToThisBucketOrd, thisBucketOrdToGlobalOrd);
            }
        }
        private final BigArrays bigArrays; 
        private ObjectArray<Buckets> owningOrdToBuckets;
        private long lastGlobalOrd = -1;

        public FromMany(BigArrays bigArrays) {
            this.bigArrays = bigArrays;
            owningOrdToBuckets = bigArrays.newObjectArray(1);
        }

        @Override
        public long add(long owningBucketOrd, long value) {
            Buckets buckets = bucketsForOrd(owningBucketOrd);
            long thisBucketOrd = buckets.valueToThisBucketOrd.add(value);
            if (thisBucketOrd < 0) {
                // Already in the hash
                thisBucketOrd = -1 - thisBucketOrd;
                return -1 - buckets.thisBucketOrdToGlobalOrd.get(thisBucketOrd);
            }
            buckets.thisBucketOrdToGlobalOrd = bigArrays.grow(buckets.thisBucketOrdToGlobalOrd, thisBucketOrd + 1);
            lastGlobalOrd++;
            buckets.thisBucketOrdToGlobalOrd.set(thisBucketOrd, lastGlobalOrd);
            return lastGlobalOrd;
        }

        private Buckets bucketsForOrd(long owningBucketOrd) {
            if (owningOrdToBuckets.size() <= owningBucketOrd) {
                owningOrdToBuckets = bigArrays.grow(owningOrdToBuckets, owningBucketOrd + 1); 
                Buckets buckets = new Buckets(bigArrays);
                owningOrdToBuckets.set(owningBucketOrd, buckets);
                return buckets;
            }
            Buckets buckets = owningOrdToBuckets.get(owningBucketOrd);
            if (buckets == null) {
                buckets = new Buckets(bigArrays);
                owningOrdToBuckets.set(owningBucketOrd, buckets);
            }
            return buckets;
        }

        @Override
        public long find(long owningBucketOrd, long value) {
            if (owningBucketOrd >= owningOrdToBuckets.size()) {
                return -1;
            }
            Buckets buckets = owningOrdToBuckets.get(owningBucketOrd);
            if (buckets == null) {
                return -1;
            }
            long thisBucketOrd = buckets.valueToThisBucketOrd.find(value);
            if (thisBucketOrd < 0) {
                return -1;
            }
            return buckets.thisBucketOrdToGlobalOrd.get(thisBucketOrd);
        }

        @Override
        public long bucketsInOrd(long owningBucketOrd) {
            if (owningBucketOrd >= owningOrdToBuckets.size()) {
                return 0;
            }
            Buckets buckets = owningOrdToBuckets.get(owningBucketOrd);
            if (buckets == null) {
                return 0;
            }
            return buckets.valueToThisBucketOrd.size();
        }

        @Override
        public long size() {
            return lastGlobalOrd + 1;
        }

        @Override
        public long maxOwningBucketOrd() {
            return owningOrdToBuckets.size() - 1;
        }

        @Override
        public BucketOrdsEnum ordsEnum(long owningBucketOrd) {
            if (owningBucketOrd >= owningOrdToBuckets.size()) {
                return BucketOrdsEnum.EMPTY;
            }
            Buckets buckets = owningOrdToBuckets.get(owningBucketOrd);
            if (buckets == null) {
                return BucketOrdsEnum.EMPTY;
            }
            return new BucketOrdsEnum() {
                private long thisBucketOrd = -1;
                private long value;
                private long ord;

                @Override
                public boolean next() {
                    thisBucketOrd++;
                    if (thisBucketOrd >= buckets.valueToThisBucketOrd.size()) {
                        return false;
                    }
                    value = buckets.valueToThisBucketOrd.get(thisBucketOrd);
                    ord = buckets.thisBucketOrdToGlobalOrd.get(thisBucketOrd);
                    return true;
                }

                @Override
                public long value() {
                    return value;
                }

                @Override
                public long ord() {
                    return ord;
                }
            };
        }

        @Override
        public void close() {
            for (long owningBucketOrd = 0; owningBucketOrd < owningOrdToBuckets.size(); owningBucketOrd++) {
                Buckets buckets = owningOrdToBuckets.get(owningBucketOrd);
                if (buckets != null) {
                    buckets.close();
                }
            }
            owningOrdToBuckets.close();
        }
    }
}<|MERGE_RESOLUTION|>--- conflicted
+++ resolved
@@ -47,22 +47,18 @@
     public abstract long add(long owningBucketOrd, long value);
 
     /**
-<<<<<<< HEAD
-     * The buckets in {@code owningBucketOrd}.
+     * Count the buckets in {@code owningBucketOrd}.
      * <p>
      * Some aggregations expect this to be fast but most wouldn't
      * mind particularly if it weren't.
-=======
+     */
+    public abstract long bucketsInOrd(long owningBucketOrd);
+
+    /**
      * Find the {@code owningBucketOrd, value} pair. Return the ord for
      * their bucket if they have been added or {@code -1} if they haven't.
      */
-    public abstract long find(long owningBucketOrd, long value);
-
-    /**
-     * Count the buckets in {@code owningBucketOrd}.
->>>>>>> 8b06d8c4
-     */
-    public abstract long bucketsInOrd(long owningBucketOrd);
+   public abstract long find(long owningBucketOrd, long value);
 
     /**
      * The number of collected buckets.
