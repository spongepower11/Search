/*
 * Licensed to Elasticsearch under one or more contributor
 * license agreements. See the NOTICE file distributed with
 * this work for additional information regarding copyright
 * ownership. Elasticsearch licenses this file to you under
 * the Apache License, Version 2.0 (the "License"); you may
 * not use this file except in compliance with the License.
 * You may obtain a copy of the License at
 *
 *    http://www.apache.org/licenses/LICENSE-2.0
 *
 * Unless required by applicable law or agreed to in writing,
 * software distributed under the License is distributed on an
 * "AS IS" BASIS, WITHOUT WARRANTIES OR CONDITIONS OF ANY
 * KIND, either express or implied.  See the License for the
 * specific language governing permissions and limitations
 * under the License.
 */

package org.elasticsearch.search.aggregations.metrics.scripted;

import org.apache.lucene.index.LeafReaderContext;
import org.apache.lucene.search.Scorer;
import org.elasticsearch.common.util.CollectionUtils;
import org.elasticsearch.script.ScriptedMetricAggContexts;
import org.elasticsearch.script.Script;
import org.elasticsearch.search.aggregations.Aggregator;
import org.elasticsearch.search.aggregations.InternalAggregation;
import org.elasticsearch.search.aggregations.LeafBucketCollector;
import org.elasticsearch.search.aggregations.LeafBucketCollectorBase;
import org.elasticsearch.search.aggregations.metrics.MetricsAggregator;
import org.elasticsearch.search.aggregations.pipeline.PipelineAggregator;
import org.elasticsearch.search.internal.SearchContext;

import java.io.IOException;
import java.util.List;
import java.util.Map;

public class ScriptedMetricAggregator extends MetricsAggregator {

    private final ScriptedMetricAggContexts.MapScript.LeafFactory mapScript;
    private final ScriptedMetricAggContexts.CombineScript combineScript;
    private final Script reduceScript;
    private Object aggState;

    protected ScriptedMetricAggregator(String name, ScriptedMetricAggContexts.MapScript.LeafFactory mapScript, ScriptedMetricAggContexts.CombineScript combineScript,
                                       Script reduceScript, Object aggState, SearchContext context, Aggregator parent,
                                       List<PipelineAggregator> pipelineAggregators, Map<String, Object> metaData)
                                       throws IOException {
        super(name, context, parent, pipelineAggregators, metaData);
        this.aggState = aggState;
        this.mapScript = mapScript;
        this.combineScript = combineScript;
        this.reduceScript = reduceScript;
    }

    @Override
    public boolean needsScores() {
        return true; // TODO: how can we know if the script relies on scores?
    }

    @Override
    public LeafBucketCollector getLeafCollector(LeafReaderContext ctx,
            final LeafBucketCollector sub) throws IOException {
        final ScriptedMetricAggContexts.MapScript leafMapScript = mapScript.newInstance(ctx);
        return new LeafBucketCollectorBase(sub, leafMapScript) {
            @Override
            public void setScorer(Scorer scorer) throws IOException {
                leafMapScript.setScorer(scorer);
            }

            @Override
            public void collect(int doc, long bucket) throws IOException {
                assert bucket == 0 : bucket;

                leafMapScript.setDocument(doc);
<<<<<<< HEAD
                leafMapScript.execute();
=======
                leafMapScript.run();
                CollectionUtils.ensureNoSelfReferences(params, "Scripted metric aggs map script");
>>>>>>> 1dbe554e
            }
        };
    }

    @Override
    public InternalAggregation buildAggregation(long owningBucketOrdinal) {
        Object aggregation;
        if (combineScript != null) {
<<<<<<< HEAD
            aggregation = combineScript.execute();
            CollectionUtils.ensureNoSelfReferences(aggregation);
=======
            aggregation = combineScript.run();
            CollectionUtils.ensureNoSelfReferences(aggregation, "Scripted metric aggs combine script");
>>>>>>> 1dbe554e
        } else {
            aggregation = aggState;
        }
        return new InternalScriptedMetric(name, aggregation, reduceScript, pipelineAggregators(),
                metaData());
    }

    @Override
    public InternalAggregation buildEmptyAggregation() {
        return new InternalScriptedMetric(name, null, reduceScript, pipelineAggregators(), metaData());
    }

}<|MERGE_RESOLUTION|>--- conflicted
+++ resolved
@@ -74,12 +74,8 @@
                 assert bucket == 0 : bucket;
 
                 leafMapScript.setDocument(doc);
-<<<<<<< HEAD
                 leafMapScript.execute();
-=======
-                leafMapScript.run();
-                CollectionUtils.ensureNoSelfReferences(params, "Scripted metric aggs map script");
->>>>>>> 1dbe554e
+                CollectionUtils.ensureNoSelfReferences(aggState, "Scripted metric aggs map script");
             }
         };
     }
@@ -88,13 +84,8 @@
     public InternalAggregation buildAggregation(long owningBucketOrdinal) {
         Object aggregation;
         if (combineScript != null) {
-<<<<<<< HEAD
             aggregation = combineScript.execute();
-            CollectionUtils.ensureNoSelfReferences(aggregation);
-=======
-            aggregation = combineScript.run();
             CollectionUtils.ensureNoSelfReferences(aggregation, "Scripted metric aggs combine script");
->>>>>>> 1dbe554e
         } else {
             aggregation = aggState;
         }
