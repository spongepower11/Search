/*
 * Licensed to Elasticsearch under one or more contributor
 * license agreements. See the NOTICE file distributed with
 * this work for additional information regarding copyright
 * ownership. Elasticsearch licenses this file to you under
 * the Apache License, Version 2.0 (the "License"); you may
 * not use this file except in compliance with the License.
 * You may obtain a copy of the License at
 *
 *    http://www.apache.org/licenses/LICENSE-2.0
 *
 * Unless required by applicable law or agreed to in writing,
 * software distributed under the License is distributed on an
 * "AS IS" BASIS, WITHOUT WARRANTIES OR CONDITIONS OF ANY
 * KIND, either express or implied.  See the License for the
 * specific language governing permissions and limitations
 * under the License.
 */

package org.elasticsearch.search.aggregations.metrics;

import org.elasticsearch.search.aggregations.Aggregator;
import org.elasticsearch.search.aggregations.AggregatorFactories;
import org.elasticsearch.search.aggregations.AggregatorFactory;
import org.elasticsearch.search.aggregations.CardinalityUpperBound;
import org.elasticsearch.search.aggregations.support.AggregationContext;
import org.elasticsearch.search.aggregations.support.CoreValuesSourceType;
import org.elasticsearch.search.aggregations.support.ValuesSourceAggregatorFactory;
import org.elasticsearch.search.aggregations.support.ValuesSourceConfig;
import org.elasticsearch.search.aggregations.support.ValuesSourceRegistry;

import java.io.IOException;
import java.util.List;
import java.util.Map;

class StatsAggregatorFactory extends ValuesSourceAggregatorFactory {

    private final MetricAggregatorSupplier aggregatorSupplier;

    StatsAggregatorFactory(String name,
                            ValuesSourceConfig config,
                            AggregationContext context,
                            AggregatorFactory parent,
                            AggregatorFactories.Builder subFactoriesBuilder,
                            Map<String, Object> metadata,
                            MetricAggregatorSupplier aggregatorSupplier) throws IOException {
        super(name, config, context, parent, subFactoriesBuilder, metadata);

        this.aggregatorSupplier = aggregatorSupplier;
    }

    static void registerAggregators(ValuesSourceRegistry.Builder builder) {
        builder.register(
            StatsAggregationBuilder.REGISTRY_KEY,
            List.of(CoreValuesSourceType.NUMERIC, CoreValuesSourceType.DATE, CoreValuesSourceType.BOOLEAN),
            StatsAggregator::new,
                true);
    }

    @Override
    protected Aggregator createUnmapped(Aggregator parent, Map<String, Object> metadata) throws IOException {
        return new StatsAggregator(name, config, context, parent, metadata);
    }

    @Override
    protected Aggregator doCreateInternal(
        Aggregator parent,
        CardinalityUpperBound cardinality,
        Map<String, Object> metadata
    ) throws IOException {
<<<<<<< HEAD
        return aggregatorSupplier.build(name, config, searchContext, parent, metadata);
=======
        return context.getValuesSourceRegistry()
            .getAggregator(StatsAggregationBuilder.REGISTRY_KEY, config)
            .build(name, config, context, parent, metadata);
>>>>>>> 19dfa7be
    }
}<|MERGE_RESOLUTION|>--- conflicted
+++ resolved
@@ -68,12 +68,6 @@
         CardinalityUpperBound cardinality,
         Map<String, Object> metadata
     ) throws IOException {
-<<<<<<< HEAD
-        return aggregatorSupplier.build(name, config, searchContext, parent, metadata);
-=======
-        return context.getValuesSourceRegistry()
-            .getAggregator(StatsAggregationBuilder.REGISTRY_KEY, config)
-            .build(name, config, context, parent, metadata);
->>>>>>> 19dfa7be
+        return aggregatorSupplier.build(name, config, context, parent, metadata);
     }
 }