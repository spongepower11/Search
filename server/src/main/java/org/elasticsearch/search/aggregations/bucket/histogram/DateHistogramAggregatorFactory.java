/*
 * Licensed to Elasticsearch under one or more contributor
 * license agreements. See the NOTICE file distributed with
 * this work for additional information regarding copyright
 * ownership. Elasticsearch licenses this file to you under
 * the Apache License, Version 2.0 (the "License"); you may
 * not use this file except in compliance with the License.
 * You may obtain a copy of the License at
 *
 *    http://www.apache.org/licenses/LICENSE-2.0
 *
 * Unless required by applicable law or agreed to in writing,
 * software distributed under the License is distributed on an
 * "AS IS" BASIS, WITHOUT WARRANTIES OR CONDITIONS OF ANY
 * KIND, either express or implied.  See the License for the
 * specific language governing permissions and limitations
 * under the License.
 */

package org.elasticsearch.search.aggregations.bucket.histogram;

import org.elasticsearch.common.Nullable;
import org.elasticsearch.common.Rounding;
import org.elasticsearch.index.mapper.RangeType;
import org.elasticsearch.index.query.QueryShardContext;
import org.elasticsearch.search.DocValueFormat;
import org.elasticsearch.search.aggregations.AggregationExecutionException;
import org.elasticsearch.search.aggregations.Aggregator;
import org.elasticsearch.search.aggregations.AggregatorFactories;
import org.elasticsearch.search.aggregations.AggregatorFactory;
import org.elasticsearch.search.aggregations.BucketOrder;
<<<<<<< HEAD
import org.elasticsearch.search.aggregations.pipeline.PipelineAggregator;
import org.elasticsearch.search.aggregations.support.AggregatorSupplier;
import org.elasticsearch.search.aggregations.support.CoreValuesSourceType;
=======
>>>>>>> 6853d73e
import org.elasticsearch.search.aggregations.support.ValuesSource;
import org.elasticsearch.search.aggregations.support.ValuesSourceAggregatorFactory;
import org.elasticsearch.search.aggregations.support.ValuesSourceConfig;
import org.elasticsearch.search.aggregations.support.ValuesSourceRegistry;
import org.elasticsearch.search.internal.SearchContext;

import java.io.IOException;
<<<<<<< HEAD
import java.util.Arrays;
import java.util.List;
import java.util.Map;

public final class DateHistogramAggregatorFactory extends ValuesSourceAggregatorFactory {

    public static void registerAggregators(ValuesSourceRegistry valuesSourceRegistry) {
        valuesSourceRegistry.register(DateHistogramAggregationBuilder.NAME,
            Arrays.asList(CoreValuesSourceType.DATE, CoreValuesSourceType.NUMERIC, CoreValuesSourceType.BOOLEAN),
            (DateHistogramAggregationSupplier) (String name,
                                                AggregatorFactories factories,
                                                Rounding rounding,
                                                Rounding shardRounding,
                                                BucketOrder order,
                                                boolean keyed,
                                                long minDocCount,
                                                @Nullable ExtendedBounds extendedBounds,
                                                @Nullable ValuesSource valuesSource,
                                                DocValueFormat formatter,
                                                SearchContext aggregationContext,
                                                Aggregator parent,
                                                List<PipelineAggregator> pipelineAggregators,
                                                Map<String, Object> metaData) -> new DateHistogramAggregator(name,
                factories, rounding, shardRounding, order, keyed, minDocCount, extendedBounds, (ValuesSource.Numeric) valuesSource,
                formatter, aggregationContext, parent, pipelineAggregators, metaData));

        valuesSourceRegistry.register(DateHistogramAggregationBuilder.NAME,
            CoreValuesSourceType.RANGE,
            (DateHistogramAggregationSupplier) (String name,
                                                AggregatorFactories factories,
                                                Rounding rounding,
                                                Rounding shardRounding,
                                                BucketOrder order,
                                                boolean keyed,
                                                long minDocCount,
                                                @Nullable ExtendedBounds extendedBounds,
                                                @Nullable ValuesSource valuesSource,
                                                DocValueFormat formatter,
                                                SearchContext aggregationContext,
                                                Aggregator parent,
                                                List<PipelineAggregator> pipelineAggregators,
                                                Map<String, Object> metaData) -> {

                ValuesSource.Range rangeValueSource = (ValuesSource.Range) valuesSource;
                if (rangeValueSource.rangeType() != RangeType.DATE) {
                    throw new IllegalArgumentException("Expected date range type but found range type [" + rangeValueSource.rangeType().name
                        + "]");
                }
                return new DateRangeHistogramAggregator(name,
                    factories, rounding, shardRounding, order, keyed, minDocCount, extendedBounds, rangeValueSource, formatter,
                    aggregationContext, parent, pipelineAggregators, metaData); });
    }
=======
import java.util.Map;

public final class DateHistogramAggregatorFactory extends ValuesSourceAggregatorFactory<ValuesSource> {
>>>>>>> 6853d73e

    private final BucketOrder order;
    private final boolean keyed;
    private final long minDocCount;
    private final ExtendedBounds extendedBounds;
    private final Rounding rounding;
    private final Rounding shardRounding;

    public DateHistogramAggregatorFactory(String name, ValuesSourceConfig config,
            BucketOrder order, boolean keyed, long minDocCount,
            Rounding rounding, Rounding shardRounding, ExtendedBounds extendedBounds, QueryShardContext queryShardContext,
            AggregatorFactory parent, AggregatorFactories.Builder subFactoriesBuilder,
            Map<String, Object> metadata) throws IOException {
        super(name, config, queryShardContext, parent, subFactoriesBuilder, metadata);
        this.order = order;
        this.keyed = keyed;
        this.minDocCount = minDocCount;
        this.extendedBounds = extendedBounds;
        this.rounding = rounding;
        this.shardRounding = shardRounding;
    }

    public long minDocCount() {
        return minDocCount;
    }

    @Override
    protected Aggregator doCreateInternal(ValuesSource valuesSource,
                                            SearchContext searchContext,
                                            Aggregator parent,
                                            boolean collectsFromSingleBucket,
                                            Map<String, Object> metadata) throws IOException {
        if (collectsFromSingleBucket == false) {
            return asMultiBucketAggregator(this, searchContext, parent);
        }
<<<<<<< HEAD
        AggregatorSupplier aggregatorSupplier = queryShardContext.getValuesSourceRegistry().getAggregator(config.valueSourceType(),
            DateHistogramAggregationBuilder.NAME);
        if (aggregatorSupplier instanceof DateHistogramAggregationSupplier == false) {
            throw new AggregationExecutionException("Registry miss-match - expected DateHistogramAggregationSupplier, found [" +
                aggregatorSupplier.getClass().toString() + "]");
        }
        return ((DateHistogramAggregationSupplier) aggregatorSupplier).build(name, factories, rounding, shardRounding, order, keyed,
            minDocCount, extendedBounds, valuesSource, config.format(), searchContext, parent, pipelineAggregators, metadata);
=======
        if (valuesSource instanceof ValuesSource.Numeric) {
            return createAggregator((ValuesSource.Numeric) valuesSource, searchContext, parent, metadata);
        } else if (valuesSource instanceof ValuesSource.Range) {
            ValuesSource.Range rangeValueSource = (ValuesSource.Range) valuesSource;
            if (rangeValueSource.rangeType() != RangeType.DATE) {
                throw new IllegalArgumentException("Expected date range type but found range type [" + rangeValueSource.rangeType().name
                    + "]");
            }
            return createRangeAggregator((ValuesSource.Range) valuesSource, searchContext, parent, metadata);
        }
        else {
            throw new IllegalArgumentException("Expected one of [Date, Range] values source, found ["
                + valuesSource.toString() + "]");
        }
    }

    private Aggregator createAggregator(ValuesSource.Numeric valuesSource, SearchContext searchContext,
                                        Aggregator parent, Map<String, Object> metadata) throws IOException {
        return new DateHistogramAggregator(name, factories, rounding, shardRounding, order, keyed, minDocCount, extendedBounds,
                valuesSource, config.format(), searchContext, parent, metadata);
    }

    private Aggregator createRangeAggregator(ValuesSource.Range valuesSource,
                                             SearchContext searchContext,
                                             Aggregator parent,
                                             Map<String, Object> metadata) throws IOException {
        return new DateRangeHistogramAggregator(name, factories, rounding, shardRounding, order, keyed, minDocCount, extendedBounds,
            valuesSource, config.format(), searchContext, parent, metadata);
>>>>>>> 6853d73e
    }

    @Override
    protected Aggregator createUnmapped(SearchContext searchContext,
                                            Aggregator parent,
<<<<<<< HEAD
                                            List<PipelineAggregator> pipelineAggregators,
                                            Map<String, Object> metaData) throws IOException {
        return new DateHistogramAggregator(name, factories, rounding, shardRounding, order, keyed, minDocCount, extendedBounds,
            null, config.format(), searchContext, parent, pipelineAggregators, metaData);
=======
                                            Map<String, Object> metadata) throws IOException {
        return createAggregator(null, searchContext, parent, metadata);
>>>>>>> 6853d73e
    }
}<|MERGE_RESOLUTION|>--- conflicted
+++ resolved
@@ -29,12 +29,8 @@
 import org.elasticsearch.search.aggregations.AggregatorFactories;
 import org.elasticsearch.search.aggregations.AggregatorFactory;
 import org.elasticsearch.search.aggregations.BucketOrder;
-<<<<<<< HEAD
-import org.elasticsearch.search.aggregations.pipeline.PipelineAggregator;
 import org.elasticsearch.search.aggregations.support.AggregatorSupplier;
 import org.elasticsearch.search.aggregations.support.CoreValuesSourceType;
-=======
->>>>>>> 6853d73e
 import org.elasticsearch.search.aggregations.support.ValuesSource;
 import org.elasticsearch.search.aggregations.support.ValuesSourceAggregatorFactory;
 import org.elasticsearch.search.aggregations.support.ValuesSourceConfig;
@@ -42,9 +38,7 @@
 import org.elasticsearch.search.internal.SearchContext;
 
 import java.io.IOException;
-<<<<<<< HEAD
 import java.util.Arrays;
-import java.util.List;
 import java.util.Map;
 
 public final class DateHistogramAggregatorFactory extends ValuesSourceAggregatorFactory {
@@ -64,10 +58,9 @@
                                                 DocValueFormat formatter,
                                                 SearchContext aggregationContext,
                                                 Aggregator parent,
-                                                List<PipelineAggregator> pipelineAggregators,
                                                 Map<String, Object> metaData) -> new DateHistogramAggregator(name,
                 factories, rounding, shardRounding, order, keyed, minDocCount, extendedBounds, (ValuesSource.Numeric) valuesSource,
-                formatter, aggregationContext, parent, pipelineAggregators, metaData));
+                formatter, aggregationContext, parent, metaData));
 
         valuesSourceRegistry.register(DateHistogramAggregationBuilder.NAME,
             CoreValuesSourceType.RANGE,
@@ -83,7 +76,6 @@
                                                 DocValueFormat formatter,
                                                 SearchContext aggregationContext,
                                                 Aggregator parent,
-                                                List<PipelineAggregator> pipelineAggregators,
                                                 Map<String, Object> metaData) -> {
 
                 ValuesSource.Range rangeValueSource = (ValuesSource.Range) valuesSource;
@@ -93,13 +85,8 @@
                 }
                 return new DateRangeHistogramAggregator(name,
                     factories, rounding, shardRounding, order, keyed, minDocCount, extendedBounds, rangeValueSource, formatter,
-                    aggregationContext, parent, pipelineAggregators, metaData); });
+                    aggregationContext, parent, metaData); });
     }
-=======
-import java.util.Map;
-
-public final class DateHistogramAggregatorFactory extends ValuesSourceAggregatorFactory<ValuesSource> {
->>>>>>> 6853d73e
 
     private final BucketOrder order;
     private final boolean keyed;
@@ -135,7 +122,6 @@
         if (collectsFromSingleBucket == false) {
             return asMultiBucketAggregator(this, searchContext, parent);
         }
-<<<<<<< HEAD
         AggregatorSupplier aggregatorSupplier = queryShardContext.getValuesSourceRegistry().getAggregator(config.valueSourceType(),
             DateHistogramAggregationBuilder.NAME);
         if (aggregatorSupplier instanceof DateHistogramAggregationSupplier == false) {
@@ -143,50 +129,14 @@
                 aggregatorSupplier.getClass().toString() + "]");
         }
         return ((DateHistogramAggregationSupplier) aggregatorSupplier).build(name, factories, rounding, shardRounding, order, keyed,
-            minDocCount, extendedBounds, valuesSource, config.format(), searchContext, parent, pipelineAggregators, metadata);
-=======
-        if (valuesSource instanceof ValuesSource.Numeric) {
-            return createAggregator((ValuesSource.Numeric) valuesSource, searchContext, parent, metadata);
-        } else if (valuesSource instanceof ValuesSource.Range) {
-            ValuesSource.Range rangeValueSource = (ValuesSource.Range) valuesSource;
-            if (rangeValueSource.rangeType() != RangeType.DATE) {
-                throw new IllegalArgumentException("Expected date range type but found range type [" + rangeValueSource.rangeType().name
-                    + "]");
-            }
-            return createRangeAggregator((ValuesSource.Range) valuesSource, searchContext, parent, metadata);
-        }
-        else {
-            throw new IllegalArgumentException("Expected one of [Date, Range] values source, found ["
-                + valuesSource.toString() + "]");
-        }
-    }
-
-    private Aggregator createAggregator(ValuesSource.Numeric valuesSource, SearchContext searchContext,
-                                        Aggregator parent, Map<String, Object> metadata) throws IOException {
-        return new DateHistogramAggregator(name, factories, rounding, shardRounding, order, keyed, minDocCount, extendedBounds,
-                valuesSource, config.format(), searchContext, parent, metadata);
-    }
-
-    private Aggregator createRangeAggregator(ValuesSource.Range valuesSource,
-                                             SearchContext searchContext,
-                                             Aggregator parent,
-                                             Map<String, Object> metadata) throws IOException {
-        return new DateRangeHistogramAggregator(name, factories, rounding, shardRounding, order, keyed, minDocCount, extendedBounds,
-            valuesSource, config.format(), searchContext, parent, metadata);
->>>>>>> 6853d73e
+            minDocCount, extendedBounds, valuesSource, config.format(), searchContext, parent, metadata);
     }
 
     @Override
     protected Aggregator createUnmapped(SearchContext searchContext,
                                             Aggregator parent,
-<<<<<<< HEAD
-                                            List<PipelineAggregator> pipelineAggregators,
                                             Map<String, Object> metaData) throws IOException {
         return new DateHistogramAggregator(name, factories, rounding, shardRounding, order, keyed, minDocCount, extendedBounds,
-            null, config.format(), searchContext, parent, pipelineAggregators, metaData);
-=======
-                                            Map<String, Object> metadata) throws IOException {
-        return createAggregator(null, searchContext, parent, metadata);
->>>>>>> 6853d73e
+            null, config.format(), searchContext, parent, metaData);
     }
 }