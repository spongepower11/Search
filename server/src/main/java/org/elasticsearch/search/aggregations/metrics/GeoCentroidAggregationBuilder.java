/*
 * Licensed to Elasticsearch under one or more contributor
 * license agreements. See the NOTICE file distributed with
 * this work for additional information regarding copyright
 * ownership. Elasticsearch licenses this file to you under
 * the Apache License, Version 2.0 (the "License"); you may
 * not use this file except in compliance with the License.
 * You may obtain a copy of the License at
 *
 *    http://www.apache.org/licenses/LICENSE-2.0
 *
 * Unless required by applicable law or agreed to in writing,
 * software distributed under the License is distributed on an
 * "AS IS" BASIS, WITHOUT WARRANTIES OR CONDITIONS OF ANY
 * KIND, either express or implied.  See the License for the
 * specific language governing permissions and limitations
 * under the License.
 */

package org.elasticsearch.search.aggregations.metrics;

import java.io.IOException;
import java.util.Map;

import org.elasticsearch.common.io.stream.StreamInput;
import org.elasticsearch.common.io.stream.StreamOutput;
import org.elasticsearch.common.xcontent.ObjectParser;
import org.elasticsearch.common.xcontent.XContentBuilder;
import org.elasticsearch.index.query.QueryShardContext;
import org.elasticsearch.search.aggregations.AggregationBuilder;
import org.elasticsearch.search.aggregations.AggregatorFactories.Builder;
import org.elasticsearch.search.aggregations.AggregatorFactory;
import org.elasticsearch.search.aggregations.support.CoreValuesSourceType;
import org.elasticsearch.search.aggregations.support.ValuesSource;
import org.elasticsearch.search.aggregations.support.ValuesSourceAggregationBuilder;
import org.elasticsearch.search.aggregations.support.ValuesSourceConfig;
import org.elasticsearch.search.aggregations.support.ValuesSourceRegistry;
import org.elasticsearch.search.aggregations.support.ValuesSourceType;

public class GeoCentroidAggregationBuilder
        extends ValuesSourceAggregationBuilder.LeafOnly<ValuesSource.GeoPoint, GeoCentroidAggregationBuilder> {
    public static final String NAME = "geo_centroid";

    public static final ObjectParser<GeoCentroidAggregationBuilder, String> PARSER =
        ObjectParser.fromBuilder(NAME, GeoCentroidAggregationBuilder::new);
    static {
<<<<<<< HEAD
        PARSER = new ObjectParser<>(GeoCentroidAggregationBuilder.NAME);
        ValuesSourceAggregationBuilder.declareFields(PARSER, true, false, false);
    }

    public static AggregationBuilder parse(String aggregationName, XContentParser parser) throws IOException {
        return PARSER.parse(parser, new GeoCentroidAggregationBuilder(aggregationName), null);
    }

    public static void registerAggregators(ValuesSourceRegistry valuesSourceRegistry) {
        GeoCentroidAggregatorFactory.registerAggregators(valuesSourceRegistry);
    }

=======
        ValuesSourceParserHelper.declareGeoFields(PARSER, true, false);
    }

>>>>>>> c5764882
    public GeoCentroidAggregationBuilder(String name) {
        super(name);
    }

    protected GeoCentroidAggregationBuilder(GeoCentroidAggregationBuilder clone, Builder factoriesBuilder, Map<String, Object> metaData) {
        super(clone, factoriesBuilder, metaData);
    }

    @Override
    protected ValuesSourceType defaultValueSourceType() {
        return CoreValuesSourceType.GEOPOINT;
    }

    @Override
    protected AggregationBuilder shallowCopy(Builder factoriesBuilder, Map<String, Object> metaData) {
        return new GeoCentroidAggregationBuilder(this, factoriesBuilder, metaData);
    }

    /**
     * Read from a stream.
     */
    public GeoCentroidAggregationBuilder(StreamInput in) throws IOException {
        super(in);
    }

    @Override
    protected void innerWriteTo(StreamOutput out) {
        // Do nothing, no extra state to write to stream
    }

    @Override
    protected GeoCentroidAggregatorFactory innerBuild(QueryShardContext queryShardContext, ValuesSourceConfig config,
                                                      AggregatorFactory parent, Builder subFactoriesBuilder) throws IOException {
        return new GeoCentroidAggregatorFactory(name, config, queryShardContext, parent, subFactoriesBuilder, metaData);
    }

    @Override
    public XContentBuilder doXContentBody(XContentBuilder builder, Params params) throws IOException {
        return builder;
    }

    @Override
    public String getType() {
        return NAME;
    }
}<|MERGE_RESOLUTION|>--- conflicted
+++ resolved
@@ -19,9 +19,6 @@
 
 package org.elasticsearch.search.aggregations.metrics;
 
-import java.io.IOException;
-import java.util.Map;
-
 import org.elasticsearch.common.io.stream.StreamInput;
 import org.elasticsearch.common.io.stream.StreamOutput;
 import org.elasticsearch.common.xcontent.ObjectParser;
@@ -37,6 +34,9 @@
 import org.elasticsearch.search.aggregations.support.ValuesSourceRegistry;
 import org.elasticsearch.search.aggregations.support.ValuesSourceType;
 
+import java.io.IOException;
+import java.util.Map;
+
 public class GeoCentroidAggregationBuilder
         extends ValuesSourceAggregationBuilder.LeafOnly<ValuesSource.GeoPoint, GeoCentroidAggregationBuilder> {
     public static final String NAME = "geo_centroid";
@@ -44,24 +44,13 @@
     public static final ObjectParser<GeoCentroidAggregationBuilder, String> PARSER =
         ObjectParser.fromBuilder(NAME, GeoCentroidAggregationBuilder::new);
     static {
-<<<<<<< HEAD
-        PARSER = new ObjectParser<>(GeoCentroidAggregationBuilder.NAME);
         ValuesSourceAggregationBuilder.declareFields(PARSER, true, false, false);
-    }
-
-    public static AggregationBuilder parse(String aggregationName, XContentParser parser) throws IOException {
-        return PARSER.parse(parser, new GeoCentroidAggregationBuilder(aggregationName), null);
     }
 
     public static void registerAggregators(ValuesSourceRegistry valuesSourceRegistry) {
         GeoCentroidAggregatorFactory.registerAggregators(valuesSourceRegistry);
     }
 
-=======
-        ValuesSourceParserHelper.declareGeoFields(PARSER, true, false);
-    }
-
->>>>>>> c5764882
     public GeoCentroidAggregationBuilder(String name) {
         super(name);
     }
@@ -107,4 +96,5 @@
     public String getType() {
         return NAME;
     }
+
 }