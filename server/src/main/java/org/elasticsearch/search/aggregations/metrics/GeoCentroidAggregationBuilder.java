/*
 * Licensed to Elasticsearch under one or more contributor
 * license agreements. See the NOTICE file distributed with
 * this work for additional information regarding copyright
 * ownership. Elasticsearch licenses this file to you under
 * the Apache License, Version 2.0 (the "License"); you may
 * not use this file except in compliance with the License.
 * You may obtain a copy of the License at
 *
 *    http://www.apache.org/licenses/LICENSE-2.0
 *
 * Unless required by applicable law or agreed to in writing,
 * software distributed under the License is distributed on an
 * "AS IS" BASIS, WITHOUT WARRANTIES OR CONDITIONS OF ANY
 * KIND, either express or implied.  See the License for the
 * specific language governing permissions and limitations
 * under the License.
 */

package org.elasticsearch.search.aggregations.metrics;

import org.elasticsearch.common.io.stream.StreamInput;
import org.elasticsearch.common.io.stream.StreamOutput;
import org.elasticsearch.common.xcontent.ObjectParser;
import org.elasticsearch.common.xcontent.XContentBuilder;
import org.elasticsearch.common.xcontent.XContentParser;
import org.elasticsearch.index.query.QueryShardContext;
import org.elasticsearch.search.aggregations.AggregationBuilder;
import org.elasticsearch.search.aggregations.AggregatorFactories.Builder;
import org.elasticsearch.search.aggregations.AggregatorFactory;
import org.elasticsearch.search.aggregations.support.ValueType;
import org.elasticsearch.search.aggregations.support.ValuesSource;
import org.elasticsearch.search.aggregations.support.ValuesSourceAggregationBuilder;
import org.elasticsearch.search.aggregations.support.ValuesSourceConfig;
import org.elasticsearch.search.aggregations.support.ValuesSourceParserHelper;
import org.elasticsearch.search.aggregations.support.ValuesSourceType;

import java.io.IOException;
import java.util.Map;

public class GeoCentroidAggregationBuilder
        extends ValuesSourceAggregationBuilder.LeafOnly<ValuesSource.Geo, GeoCentroidAggregationBuilder> {
    public static final String NAME = "geo_centroid";

    private static final ObjectParser<GeoCentroidAggregationBuilder, Void> PARSER;
    static {
        PARSER = new ObjectParser<>(GeoCentroidAggregationBuilder.NAME);
        ValuesSourceParserHelper.declareGeoFields(PARSER, true, false);
    }

    public static AggregationBuilder parse(String aggregationName, XContentParser parser) throws IOException {
        return PARSER.parse(parser, new GeoCentroidAggregationBuilder(aggregationName), null);
    }

    public GeoCentroidAggregationBuilder(String name) {
        super(name, ValuesSourceType.GEOPOINT, ValueType.GEOPOINT);
    }

    protected GeoCentroidAggregationBuilder(GeoCentroidAggregationBuilder clone, Builder factoriesBuilder, Map<String, Object> metaData) {
        super(clone, factoriesBuilder, metaData);
    }

    @Override
    protected AggregationBuilder shallowCopy(Builder factoriesBuilder, Map<String, Object> metaData) {
        return new GeoCentroidAggregationBuilder(this, factoriesBuilder, metaData);
    }

    /**
     * Read from a stream.
     */
    public GeoCentroidAggregationBuilder(StreamInput in) throws IOException {
        super(in, ValuesSourceType.GEOPOINT, ValueType.GEOPOINT);
    }

    @Override
    protected void innerWriteTo(StreamOutput out) {
        // Do nothing, no extra state to write to stream
    }

    @Override
<<<<<<< HEAD
    protected GeoCentroidAggregatorFactory innerBuild(SearchContext context, ValuesSourceConfig<ValuesSource.Geo> config,
            AggregatorFactory parent, Builder subFactoriesBuilder) throws IOException {
        return new GeoCentroidAggregatorFactory(name, config, context, parent, subFactoriesBuilder, metaData);
=======
    protected GeoCentroidAggregatorFactory innerBuild(QueryShardContext queryShardContext, ValuesSourceConfig<ValuesSource.GeoPoint> config,
                                                      AggregatorFactory parent, Builder subFactoriesBuilder) throws IOException {
        return new GeoCentroidAggregatorFactory(name, config, queryShardContext, parent, subFactoriesBuilder, metaData);
>>>>>>> 212e3e40
    }

    @Override
    public XContentBuilder doXContentBody(XContentBuilder builder, Params params) throws IOException {
        return builder;
    }

    @Override
    public String getType() {
        return NAME;
    }
}<|MERGE_RESOLUTION|>--- conflicted
+++ resolved
@@ -78,15 +78,9 @@
     }
 
     @Override
-<<<<<<< HEAD
-    protected GeoCentroidAggregatorFactory innerBuild(SearchContext context, ValuesSourceConfig<ValuesSource.Geo> config,
-            AggregatorFactory parent, Builder subFactoriesBuilder) throws IOException {
-        return new GeoCentroidAggregatorFactory(name, config, context, parent, subFactoriesBuilder, metaData);
-=======
-    protected GeoCentroidAggregatorFactory innerBuild(QueryShardContext queryShardContext, ValuesSourceConfig<ValuesSource.GeoPoint> config,
+    protected GeoCentroidAggregatorFactory innerBuild(QueryShardContext queryShardContext, ValuesSourceConfig<ValuesSource.Geo> config,
                                                       AggregatorFactory parent, Builder subFactoriesBuilder) throws IOException {
         return new GeoCentroidAggregatorFactory(name, config, queryShardContext, parent, subFactoriesBuilder, metaData);
->>>>>>> 212e3e40
     }
 
     @Override
