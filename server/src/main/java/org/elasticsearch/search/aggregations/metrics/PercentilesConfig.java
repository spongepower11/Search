/*
 * Copyright Elasticsearch B.V. and/or licensed to Elasticsearch B.V. under one
 * or more contributor license agreements. Licensed under the Elastic License
 * 2.0 and the Server Side Public License, v 1; you may not use this file except
 * in compliance with, at your election, the Elastic License 2.0 or the Server
 * Side Public License, v 1.
 */

package org.elasticsearch.search.aggregations.metrics;

import org.elasticsearch.TransportVersion;
import org.elasticsearch.common.io.stream.StreamInput;
import org.elasticsearch.common.io.stream.StreamOutput;
import org.elasticsearch.common.io.stream.Writeable;
import org.elasticsearch.common.util.ArrayUtils;
import org.elasticsearch.search.DocValueFormat;
import org.elasticsearch.search.aggregations.Aggregator;
import org.elasticsearch.search.aggregations.support.AggregationContext;
import org.elasticsearch.search.aggregations.support.ValuesSourceConfig;
import org.elasticsearch.xcontent.ToXContent;
import org.elasticsearch.xcontent.XContentBuilder;

import java.io.IOException;
import java.util.Map;
import java.util.Objects;

/**
 * A small config object that carries algo-specific settings.  This allows the factory to have
 * a single unified constructor for both algos, but internally switch execution
 * depending on which algo is selected
 */
public abstract class PercentilesConfig implements ToXContent, Writeable {

    public static int indexOfKey(double[] keys, double key) {
        return ArrayUtils.binarySearch(keys, key, 0.001);
    }

    private final PercentilesMethod method;

    PercentilesConfig(PercentilesMethod method) {
        this.method = method;
    }

    public static PercentilesConfig fromStream(StreamInput in) throws IOException {
        PercentilesMethod method = PercentilesMethod.readFromStream(in);
        return method.configFromStream(in);
    }

    /**
     * Deprecated: construct a {@link PercentilesConfig} directly instead
     */
    @Deprecated
    public static PercentilesConfig fromLegacy(PercentilesMethod method, double compression, int numberOfSignificantDigits) {
        if (method.equals(PercentilesMethod.TDIGEST)) {
            return new TDigest(compression);
        } else if (method.equals(PercentilesMethod.HDR)) {
            return new Hdr(numberOfSignificantDigits);
        }
        throw new IllegalArgumentException("Unsupported percentiles algorithm [" + method + "]");
    }

    public PercentilesMethod getMethod() {
        return method;
    }

    public abstract Aggregator createPercentilesAggregator(
        String name,
        ValuesSourceConfig config,
        AggregationContext context,
        Aggregator parent,
        double[] values,
        boolean keyed,
        DocValueFormat formatter,
        Map<String, Object> metadata
    ) throws IOException;

    public abstract InternalNumericMetricsAggregation.MultiValue createEmptyPercentilesAggregator(
        String name,
        double[] values,
        boolean keyed,
        DocValueFormat formatter,
        Map<String, Object> metadata
    );

    abstract Aggregator createPercentileRanksAggregator(
        String name,
        ValuesSourceConfig config,
        AggregationContext context,
        Aggregator parent,
        double[] values,
        boolean keyed,
        DocValueFormat formatter,
        Map<String, Object> metadata
    ) throws IOException;

    public abstract InternalNumericMetricsAggregation.MultiValue createEmptyPercentileRanksAggregator(
        String name,
        double[] values,
        boolean keyed,
        DocValueFormat formatter,
        Map<String, Object> metadata
    );

    @Override
    public void writeTo(StreamOutput out) throws IOException {
        out.writeEnum(method);
    }

    @Override
    public boolean equals(Object obj) {
        if (this == obj) return true;
        if (obj == null || getClass() != obj.getClass()) return false;

        PercentilesConfig other = (PercentilesConfig) obj;
        return method.equals(other.getMethod());
    }

    @Override
    public int hashCode() {
        return Objects.hash(method);
    }

    public static class TDigest extends PercentilesConfig {
        static final double DEFAULT_COMPRESSION = 100.0;
        private double compression;

        private TDigestExecutionHint executionHint = TDigestExecutionHint.DEFAULT;

        public TDigest() {
            this(DEFAULT_COMPRESSION);
        }

        public TDigest(double compression) {
            this(compression, TDigestExecutionHint.DEFAULT);
        }

        public TDigest(double compression, TDigestExecutionHint executionHint) {
            super(PercentilesMethod.TDIGEST);
            this.executionHint = executionHint;
            setCompression(compression);
        }

        TDigest(StreamInput in) throws IOException {
            this(
                in.readDouble(),
<<<<<<< HEAD
                in.getTransportVersion().onOrAfter(TransportVersion.V_8_500_012)
=======
                in.getTransportVersion().onOrAfter(TransportVersion.V_8_500_014)
>>>>>>> 5b4bd790
                    ? TDigestExecutionHint.readFrom(in)
                    : TDigestExecutionHint.HIGH_ACCURACY
            );
        }

        public void setCompression(double compression) {
            if (compression < 0.0) {
                throw new IllegalArgumentException("[compression] must be greater than or equal to 0. Found [" + compression + "]");
            }
            this.compression = compression;
        }

        public double getCompression() {
            return compression;
        }

        public void parseExecutionHint(String executionHint) {
            this.executionHint = TDigestExecutionHint.parse(executionHint);
        }

        public TDigestExecutionHint getExecutionHint() {
            return executionHint;
        }

        @Override
        public Aggregator createPercentilesAggregator(
            String name,
            ValuesSourceConfig config,
            AggregationContext context,
            Aggregator parent,
            double[] values,
            boolean keyed,
            DocValueFormat formatter,
            Map<String, Object> metadata
        ) throws IOException {
            return new TDigestPercentilesAggregator(
                name,
                config,
                context,
                parent,
                values,
                compression,
                executionHint,
                keyed,
                formatter,
                metadata
            );
        }

        @Override
        public InternalNumericMetricsAggregation.MultiValue createEmptyPercentilesAggregator(
            String name,
            double[] values,
            boolean keyed,
            DocValueFormat formatter,
            Map<String, Object> metadata
        ) {
            return InternalTDigestPercentiles.empty(name, values, keyed, formatter, metadata);
        }

        @Override
        Aggregator createPercentileRanksAggregator(
            String name,
            ValuesSourceConfig config,
            AggregationContext context,
            Aggregator parent,
            double[] values,
            boolean keyed,
            DocValueFormat formatter,
            Map<String, Object> metadata
        ) throws IOException {
            return new TDigestPercentileRanksAggregator(
                name,
                config,
                context,
                parent,
                values,
                compression,
                executionHint,
                keyed,
                formatter,
                metadata
            );
        }

        @Override
        public InternalNumericMetricsAggregation.MultiValue createEmptyPercentileRanksAggregator(
            String name,
            double[] values,
            boolean keyed,
            DocValueFormat formatter,
            Map<String, Object> metadata
        ) {
            return InternalTDigestPercentileRanks.empty(name, values, compression, executionHint, keyed, formatter, metadata);
        }

        @Override
        public void writeTo(StreamOutput out) throws IOException {
            super.writeTo(out);
            out.writeDouble(compression);
<<<<<<< HEAD
            if (out.getTransportVersion().onOrAfter(TransportVersion.V_8_500_012)) {
=======
            if (out.getTransportVersion().onOrAfter(TransportVersion.V_8_500_014)) {
>>>>>>> 5b4bd790
                executionHint.writeTo(out);
            }
        }

        @Override
        public XContentBuilder toXContent(XContentBuilder builder, Params params) throws IOException {
            builder.startObject(getMethod().toString());
            builder.field(PercentilesMethod.COMPRESSION_FIELD.getPreferredName(), compression);
            builder.endObject();
            return builder;
        }

        @Override
        public boolean equals(Object obj) {
            if (this == obj) return true;
            if (obj == null || getClass() != obj.getClass()) return false;
            if (super.equals(obj) == false) return false;

            TDigest other = (TDigest) obj;
            return compression == other.getCompression() && executionHint.equals(other.getExecutionHint());
        }

        @Override
        public int hashCode() {
            return Objects.hash(super.hashCode(), compression, executionHint);
        }
    }

    public static class Hdr extends PercentilesConfig {
        static final int DEFAULT_NUMBER_SIG_FIGS = 3;
        private int numberOfSignificantValueDigits;

        public Hdr() {
            this(DEFAULT_NUMBER_SIG_FIGS);
        }

        public Hdr(int numberOfSignificantValueDigits) {
            super(PercentilesMethod.HDR);
            setNumberOfSignificantValueDigits(numberOfSignificantValueDigits);
        }

        Hdr(StreamInput in) throws IOException {
            this(in.readVInt());
        }

        public void setNumberOfSignificantValueDigits(int numberOfSignificantValueDigits) {
            if (numberOfSignificantValueDigits < 0 || numberOfSignificantValueDigits > 5) {
                throw new IllegalArgumentException("[numberOfSignificantValueDigits] must be between 0 and 5");
            }
            this.numberOfSignificantValueDigits = numberOfSignificantValueDigits;
        }

        public int getNumberOfSignificantValueDigits() {
            return numberOfSignificantValueDigits;
        }

        @Override
        public Aggregator createPercentilesAggregator(
            String name,
            ValuesSourceConfig config,
            AggregationContext context,
            Aggregator parent,
            double[] values,
            boolean keyed,
            DocValueFormat formatter,
            Map<String, Object> metadata
        ) throws IOException {
            return new HDRPercentilesAggregator(
                name,
                config,
                context,
                parent,
                values,
                numberOfSignificantValueDigits,
                keyed,
                formatter,
                metadata
            );
        }

        @Override
        public InternalNumericMetricsAggregation.MultiValue createEmptyPercentilesAggregator(
            String name,
            double[] values,
            boolean keyed,
            DocValueFormat formatter,
            Map<String, Object> metadata
        ) {
            return InternalHDRPercentiles.empty(name, values, keyed, formatter, metadata);
        }

        @Override
        Aggregator createPercentileRanksAggregator(
            String name,
            ValuesSourceConfig config,
            AggregationContext context,
            Aggregator parent,
            double[] values,
            boolean keyed,
            DocValueFormat formatter,
            Map<String, Object> metadata
        ) throws IOException {
            return new HDRPercentileRanksAggregator(
                name,
                config,
                context,
                parent,
                values,
                numberOfSignificantValueDigits,
                keyed,
                formatter,
                metadata
            );
        }

        @Override
        public InternalNumericMetricsAggregation.MultiValue createEmptyPercentileRanksAggregator(
            String name,
            double[] values,
            boolean keyed,
            DocValueFormat formatter,
            Map<String, Object> metadata
        ) {
            return InternalHDRPercentileRanks.empty(name, values, keyed, formatter, metadata);
        }

        @Override
        public void writeTo(StreamOutput out) throws IOException {
            super.writeTo(out);
            out.writeVInt(numberOfSignificantValueDigits);
        }

        @Override
        public XContentBuilder toXContent(XContentBuilder builder, Params params) throws IOException {
            builder.startObject(getMethod().toString());
            builder.field(PercentilesMethod.NUMBER_SIGNIFICANT_DIGITS_FIELD.getPreferredName(), numberOfSignificantValueDigits);
            builder.endObject();
            return builder;
        }

        @Override
        public boolean equals(Object obj) {
            if (this == obj) return true;
            if (obj == null || getClass() != obj.getClass()) return false;
            if (super.equals(obj) == false) return false;

            Hdr other = (Hdr) obj;
            return numberOfSignificantValueDigits == other.getNumberOfSignificantValueDigits();
        }

        @Override
        public int hashCode() {
            return Objects.hash(super.hashCode(), numberOfSignificantValueDigits);
        }
    }
}<|MERGE_RESOLUTION|>--- conflicted
+++ resolved
@@ -143,11 +143,7 @@
         TDigest(StreamInput in) throws IOException {
             this(
                 in.readDouble(),
-<<<<<<< HEAD
-                in.getTransportVersion().onOrAfter(TransportVersion.V_8_500_012)
-=======
                 in.getTransportVersion().onOrAfter(TransportVersion.V_8_500_014)
->>>>>>> 5b4bd790
                     ? TDigestExecutionHint.readFrom(in)
                     : TDigestExecutionHint.HIGH_ACCURACY
             );
@@ -248,11 +244,7 @@
         public void writeTo(StreamOutput out) throws IOException {
             super.writeTo(out);
             out.writeDouble(compression);
-<<<<<<< HEAD
-            if (out.getTransportVersion().onOrAfter(TransportVersion.V_8_500_012)) {
-=======
             if (out.getTransportVersion().onOrAfter(TransportVersion.V_8_500_014)) {
->>>>>>> 5b4bd790
                 executionHint.writeTo(out);
             }
         }
