/*
 * Licensed to Elasticsearch under one or more contributor
 * license agreements. See the NOTICE file distributed with
 * this work for additional information regarding copyright
 * ownership. Elasticsearch licenses this file to you under
 * the Apache License, Version 2.0 (the "License"); you may
 * not use this file except in compliance with the License.
 * You may obtain a copy of the License at
 *
 *    http://www.apache.org/licenses/LICENSE-2.0
 *
 * Unless required by applicable law or agreed to in writing,
 * software distributed under the License is distributed on an
 * "AS IS" BASIS, WITHOUT WARRANTIES OR CONDITIONS OF ANY
 * KIND, either express or implied.  See the License for the
 * specific language governing permissions and limitations
 * under the License.
 */

package org.elasticsearch.search.aggregations.bucket.terms;

import org.apache.lucene.analysis.Analyzer;
import org.apache.lucene.analysis.TokenStream;
import org.apache.lucene.analysis.miscellaneous.DeDuplicatingTokenFilter;
import org.apache.lucene.analysis.miscellaneous.DuplicateByteSequenceSpotter;
import org.apache.lucene.analysis.tokenattributes.CharTermAttribute;
import org.apache.lucene.index.LeafReaderContext;
import org.apache.lucene.util.BytesRef;
import org.apache.lucene.util.BytesRefBuilder;
import org.elasticsearch.common.lease.Releasables;
import org.elasticsearch.common.util.BigArrays;
import org.elasticsearch.common.util.BytesRefHash;
import org.elasticsearch.common.util.ObjectArray;
import org.elasticsearch.index.mapper.MappedFieldType;
import org.elasticsearch.index.query.QueryBuilder;
import org.elasticsearch.index.query.QueryShardContext;
import org.elasticsearch.search.DocValueFormat;
import org.elasticsearch.search.aggregations.Aggregator;
import org.elasticsearch.search.aggregations.Aggregator.SubAggCollectionMode;
import org.elasticsearch.search.aggregations.AggregatorFactories;
import org.elasticsearch.search.aggregations.AggregatorFactory;
<<<<<<< HEAD
import org.elasticsearch.search.aggregations.CardinalityUpperBound;
=======
import org.elasticsearch.search.aggregations.LeafBucketCollector;
import org.elasticsearch.search.aggregations.LeafBucketCollectorBase;
>>>>>>> 8396af3c
import org.elasticsearch.search.aggregations.bucket.BucketUtils;
import org.elasticsearch.search.aggregations.bucket.terms.IncludeExclude.StringFilter;
import org.elasticsearch.search.aggregations.bucket.terms.MapStringTermsAggregator.CollectConsumer;
import org.elasticsearch.search.aggregations.bucket.terms.TermsAggregator.BucketCountThresholds;
import org.elasticsearch.search.aggregations.bucket.terms.heuristic.SignificanceHeuristic;
import org.elasticsearch.search.internal.SearchContext;
import org.elasticsearch.search.lookup.SourceLookup;

import java.io.IOException;
import java.util.Iterator;
import java.util.Map;
import java.util.function.LongConsumer;

public class SignificantTextAggregatorFactory extends AggregatorFactory {
    private static final int MEMORY_GROWTH_REPORTING_INTERVAL_BYTES = 5000;

    private final IncludeExclude includeExclude;
    private final String indexedFieldName;
    private final MappedFieldType fieldType;
    private final String[] sourceFieldNames;
    private final QueryBuilder backgroundFilter;
    private final TermsAggregator.BucketCountThresholds bucketCountThresholds;
    private final SignificanceHeuristic significanceHeuristic;
    private final boolean filterDuplicateText;

    public SignificantTextAggregatorFactory(String name,
                                                IncludeExclude includeExclude,
                                                QueryBuilder backgroundFilter,
                                                TermsAggregator.BucketCountThresholds bucketCountThresholds,
                                                SignificanceHeuristic significanceHeuristic,
                                                QueryShardContext queryShardContext,
                                                AggregatorFactory parent,
                                                AggregatorFactories.Builder subFactoriesBuilder,
                                                String fieldName,
                                                String [] sourceFieldNames,
                                                boolean filterDuplicateText,
                                                Map<String, Object> metadata) throws IOException {
        super(name, queryShardContext, parent, subFactoriesBuilder, metadata);

        // Note that if the field is unmapped (its field type is null), we don't fail,
        // and just use the given field name as a placeholder.
        this.fieldType = queryShardContext.fieldMapper(fieldName);
        if (fieldType != null && fieldType.indexAnalyzer() == null) {
            throw new IllegalArgumentException("Field [" + fieldType.name() + "] has no analyzer, but SignificantText " +
                "requires an analyzed field");
        }
        this.indexedFieldName = fieldType != null ? fieldType.name() : fieldName;
        this.sourceFieldNames = sourceFieldNames == null ? new String[] { indexedFieldName } : sourceFieldNames;

        this.includeExclude = includeExclude;
        this.backgroundFilter = backgroundFilter;
        this.filterDuplicateText = filterDuplicateText;
        this.bucketCountThresholds = bucketCountThresholds;
        this.significanceHeuristic = significanceHeuristic;
    }

    @Override
    protected Aggregator createInternal(SearchContext searchContext, Aggregator parent, CardinalityUpperBound cardinality,
                                        Map<String, Object> metadata) throws IOException {
<<<<<<< HEAD
        if (cardinality == CardinalityUpperBound.MANY) {
            return asMultiBucketAggregator(this, searchContext, parent);
        }

        numberOfAggregatorsCreated++;
=======
>>>>>>> 8396af3c
        BucketCountThresholds bucketCountThresholds = new BucketCountThresholds(this.bucketCountThresholds);
        if (bucketCountThresholds.getShardSize() == SignificantTextAggregationBuilder.DEFAULT_BUCKET_COUNT_THRESHOLDS.getShardSize()) {
            // The user has not made a shardSize selection.
            // Use default heuristic to avoid any wrong-ranking caused by
            // distributed counting but request double the usual amount.
            // We typically need more than the number of "top" terms requested
            // by other aggregations as the significance algorithm is in less
            // of a position to down-select at shard-level - some of the things
            // we want to find have only one occurrence on each shard and as
            // such are impossible to differentiate from non-significant terms
            // at that early stage.
            bucketCountThresholds.setShardSize(2 * BucketUtils.suggestShardSideQueueSize(bucketCountThresholds.getRequiredSize()));
        }

//        TODO - need to check with mapping that this is indeed a text field....

        IncludeExclude.StringFilter incExcFilter = includeExclude == null ? null:
            includeExclude.convertToStringFilter(DocValueFormat.RAW);

        MapStringTermsAggregator.CollectorSource collectorSource = new SignificantTextCollectorSource(
            queryShardContext.lookup().source(),
            queryShardContext.bigArrays(),
            fieldType,
            sourceFieldNames,
            filterDuplicateText
        );
        SignificanceLookup lookup = new SignificanceLookup(queryShardContext, fieldType, DocValueFormat.RAW, backgroundFilter);
        return new MapStringTermsAggregator(
            name,
            factories,
            collectorSource,
            a -> a.new SignificantTermsResults(lookup, significanceHeuristic, collectsFromSingleBucket),
            null,
            DocValueFormat.RAW,
            bucketCountThresholds,
            incExcFilter,
            searchContext,
            parent,
            SubAggCollectionMode.BREADTH_FIRST,
            false,
            collectsFromSingleBucket,
            metadata
        );
    }

    private static class SignificantTextCollectorSource implements MapStringTermsAggregator.CollectorSource {
        private final SourceLookup sourceLookup;
        private final BigArrays bigArrays;
        private final MappedFieldType fieldType;
        private final String[] sourceFieldNames;
        private ObjectArray<DuplicateByteSequenceSpotter> dupSequenceSpotters;

        SignificantTextCollectorSource(
            SourceLookup sourceLookup,
            BigArrays bigArrays,
            MappedFieldType fieldType,
            String[] sourceFieldNames,
            boolean filterDuplicateText
        ) {
            this.sourceLookup = sourceLookup;
            this.bigArrays = bigArrays;
            this.fieldType = fieldType;
            this.sourceFieldNames = sourceFieldNames;
            dupSequenceSpotters = filterDuplicateText ? bigArrays.newObjectArray(1) : null;
        }

        @Override
        public boolean needsScores() {
            return false;
        }

        @Override
        public LeafBucketCollector getLeafCollector(
            StringFilter includeExclude,
            LeafReaderContext ctx,
            LeafBucketCollector sub,
            LongConsumer addRequestCircuitBreakerBytes,
            CollectConsumer consumer
        ) throws IOException {
            return new LeafBucketCollectorBase(sub, null) {
                private final BytesRefBuilder scratch = new BytesRefBuilder();

                @Override
                public void collect(int doc, long owningBucketOrd) throws IOException {
                    if (dupSequenceSpotters == null) {
                        collectFromSource(doc, owningBucketOrd, null);
                        return;
                    }
                    dupSequenceSpotters = bigArrays.grow(dupSequenceSpotters, owningBucketOrd + 1);
                    DuplicateByteSequenceSpotter spotter = dupSequenceSpotters.get(owningBucketOrd);
                    if (spotter == null) {
                        spotter = new DuplicateByteSequenceSpotter();
                        dupSequenceSpotters.set(owningBucketOrd, spotter);
                    }
                    collectFromSource(doc, owningBucketOrd, spotter);
                    spotter.startNewSequence();
                }

                private void collectFromSource(int doc, long owningBucketOrd, DuplicateByteSequenceSpotter spotter) throws IOException {
                    sourceLookup.setSegmentAndDocument(ctx, doc);
                    BytesRefHash inDocTerms = new BytesRefHash(256, bigArrays);

                    try {
                        for (String sourceField : sourceFieldNames) {
                            Iterator<String> itr = sourceLookup.extractRawValues(sourceField).stream()
                                .map(obj -> {
                                    if (obj == null) {
                                        return null;
                                    }
                                    if (obj instanceof BytesRef) {
                                        return fieldType.valueForDisplay(obj).toString();
                                    }
                                    return obj.toString();
                                })
                                .iterator();
                            Analyzer analyzer = fieldType.indexAnalyzer();
                            while (itr.hasNext()) {
                                TokenStream ts = analyzer.tokenStream(fieldType.name(), itr.next());
                                processTokenStream(doc, owningBucketOrd, ts, inDocTerms, spotter);
                            }
                        }
                    } finally {
                        Releasables.close(inDocTerms);
                    }
                }

                private void processTokenStream(
                    int doc,
                    long owningBucketOrd,
                    TokenStream ts,
                    BytesRefHash inDocTerms,
                    DuplicateByteSequenceSpotter spotter
                ) throws IOException {
                    long lastTrieSize = 0;
                    if (spotter != null) {
                        lastTrieSize = spotter.getEstimatedSizeInBytes();
                        ts = new DeDuplicatingTokenFilter(ts, spotter);
                    }
                    CharTermAttribute termAtt = ts.addAttribute(CharTermAttribute.class);
                    ts.reset();
                    try {
                        while (ts.incrementToken()) {
                            if (spotter != null) {
                                long newTrieSize = spotter.getEstimatedSizeInBytes();
                                long growth = newTrieSize - lastTrieSize;
                                // Only update the circuitbreaker after
                                if (growth > MEMORY_GROWTH_REPORTING_INTERVAL_BYTES) {
                                    addRequestCircuitBreakerBytes.accept(growth);
                                    lastTrieSize = newTrieSize;
                                }
                            }

                            scratch.clear();
                            scratch.copyChars(termAtt);
                            BytesRef bytes = scratch.get();
                            if (includeExclude != null && includeExclude.accept(bytes)) {
                                continue;
                            }
                            if (inDocTerms.add(bytes) < 0) {
                                continue;
                            }
                            consumer.accept(sub, doc, owningBucketOrd, bytes);
                        }
                    } finally {
                        ts.close();
                    }
                    if (spotter != null) {
                        long growth = spotter.getEstimatedSizeInBytes() - lastTrieSize;
                        if (growth > 0) {
                            addRequestCircuitBreakerBytes.accept(growth);
                        }
                    }
                }
            };
        }

        @Override
        public void close() {
            Releasables.close(dupSequenceSpotters);
        }
    }
}<|MERGE_RESOLUTION|>--- conflicted
+++ resolved
@@ -39,12 +39,9 @@
 import org.elasticsearch.search.aggregations.Aggregator.SubAggCollectionMode;
 import org.elasticsearch.search.aggregations.AggregatorFactories;
 import org.elasticsearch.search.aggregations.AggregatorFactory;
-<<<<<<< HEAD
 import org.elasticsearch.search.aggregations.CardinalityUpperBound;
-=======
 import org.elasticsearch.search.aggregations.LeafBucketCollector;
 import org.elasticsearch.search.aggregations.LeafBucketCollectorBase;
->>>>>>> 8396af3c
 import org.elasticsearch.search.aggregations.bucket.BucketUtils;
 import org.elasticsearch.search.aggregations.bucket.terms.IncludeExclude.StringFilter;
 import org.elasticsearch.search.aggregations.bucket.terms.MapStringTermsAggregator.CollectConsumer;
@@ -104,14 +101,6 @@
     @Override
     protected Aggregator createInternal(SearchContext searchContext, Aggregator parent, CardinalityUpperBound cardinality,
                                         Map<String, Object> metadata) throws IOException {
-<<<<<<< HEAD
-        if (cardinality == CardinalityUpperBound.MANY) {
-            return asMultiBucketAggregator(this, searchContext, parent);
-        }
-
-        numberOfAggregatorsCreated++;
-=======
->>>>>>> 8396af3c
         BucketCountThresholds bucketCountThresholds = new BucketCountThresholds(this.bucketCountThresholds);
         if (bucketCountThresholds.getShardSize() == SignificantTextAggregationBuilder.DEFAULT_BUCKET_COUNT_THRESHOLDS.getShardSize()) {
             // The user has not made a shardSize selection.
@@ -143,7 +132,7 @@
             name,
             factories,
             collectorSource,
-            a -> a.new SignificantTermsResults(lookup, significanceHeuristic, collectsFromSingleBucket),
+            a -> a.new SignificantTermsResults(lookup, significanceHeuristic, cardinality),
             null,
             DocValueFormat.RAW,
             bucketCountThresholds,
@@ -152,7 +141,7 @@
             parent,
             SubAggCollectionMode.BREADTH_FIRST,
             false,
-            collectsFromSingleBucket,
+            cardinality,
             metadata
         );
     }
