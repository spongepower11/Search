--- conflicted
+++ resolved
@@ -86,11 +86,7 @@
             List<InternalAggregation> aggs = StreamSupport.stream(bucket.getAggregations().spliterator(), false)
                 .map((p) -> (InternalAggregation) p)
                 .collect(Collectors.toList());
-<<<<<<< HEAD
-            aggs.add(new InternalSimpleValue(name(), sum, formatter, metaData()));
-=======
-            aggs.add(new InternalSimpleValue(name(), sum, formatter, new ArrayList<>(), metadata()));
->>>>>>> c9de5b11
+            aggs.add(new InternalSimpleValue(name(), sum, formatter, metadata()));
             Bucket newBucket = factory.createBucket(factory.getKey(bucket), bucket.getDocCount(), new InternalAggregations(aggs));
             newBuckets.add(newBucket);
         }
