/*
 * Licensed to Elasticsearch under one or more contributor
 * license agreements. See the NOTICE file distributed with
 * this work for additional information regarding copyright
 * ownership. Elasticsearch licenses this file to you under
 * the Apache License, Version 2.0 (the "License"); you may
 * not use this file except in compliance with the License.
 * You may obtain a copy of the License at
 *
 *    http://www.apache.org/licenses/LICENSE-2.0
 *
 * Unless required by applicable law or agreed to in writing,
 * software distributed under the License is distributed on an
 * "AS IS" BASIS, WITHOUT WARRANTIES OR CONDITIONS OF ANY
 * KIND, either express or implied.  See the License for the
 * specific language governing permissions and limitations
 * under the License.
 */
package org.elasticsearch.search.aggregations.support;

import org.apache.lucene.util.BytesRef;
import org.elasticsearch.common.Nullable;
import org.elasticsearch.common.geo.GeoPoint;
import org.elasticsearch.common.time.DateFormatters;
import org.elasticsearch.index.fielddata.IndexFieldData;
import org.elasticsearch.index.fielddata.IndexGeoPointFieldData;
import org.elasticsearch.index.fielddata.IndexNumericFieldData;
import org.elasticsearch.index.fielddata.IndexOrdinalsFieldData;
import org.elasticsearch.index.mapper.MappedFieldType;
import org.elasticsearch.index.query.QueryShardContext;
import org.elasticsearch.script.AggregationScript;
import org.elasticsearch.script.Script;
import org.elasticsearch.search.DocValueFormat;
import org.elasticsearch.search.aggregations.AggregationExecutionException;

import java.time.ZoneId;
import java.time.ZoneOffset;

/**
 * A configuration that tells aggregations how to retrieve data from the index
 * in order to run a specific aggregation.
 */
public class ValuesSourceConfig<VS extends ValuesSource> {

    /**
     * Resolve a {@link ValuesSourceConfig} given configuration parameters.
     */
    public static <VS extends ValuesSource> ValuesSourceConfig<VS> resolve(
            QueryShardContext context,
            ValueType valueType,
            String field, Script script,
            Object missing,
            ZoneId timeZone,
            String format) {

        if (field == null) {
            if (script == null) {
                ValuesSourceConfig<VS> config = new ValuesSourceConfig<>(ValuesSourceType.ANY);
                config.format(resolveFormat(null, valueType, timeZone));
                return config;
            }
            ValuesSourceType valuesSourceType = valueType != null ? valueType.getValuesSourceType() : ValuesSourceType.ANY;
            if (valuesSourceType == ValuesSourceType.ANY) {
                // the specific value source type is undefined, but for scripts,
                // we need to have a specific value source
                // type to know how to handle the script values, so we fallback
                // on Bytes
                valuesSourceType = ValuesSourceType.BYTES;
            }
            ValuesSourceConfig<VS> config = new ValuesSourceConfig<>(valuesSourceType);
            config.missing(missing);
            config.timezone(timeZone);
            config.format(resolveFormat(format, valueType, timeZone));
            config.script(createScript(script, context));
            config.scriptValueType(valueType);
            return config;
        }

        MappedFieldType fieldType = context.fieldMapper(field);
        if (fieldType == null) {
            ValuesSourceType valuesSourceType = valueType != null ? valueType.getValuesSourceType() : ValuesSourceType.ANY;
            ValuesSourceConfig<VS> config = new ValuesSourceConfig<>(valuesSourceType);
            config.missing(missing);
            config.timezone(timeZone);
            config.format(resolveFormat(format, valueType, timeZone));
            config.unmapped(true);
            if (valueType != null) {
                // todo do we really need this for unmapped?
                config.scriptValueType(valueType);
            }
            return config;
        }

        IndexFieldData<?> indexFieldData = context.getForField(fieldType);

        ValuesSourceConfig<VS> config;
        if (valueType == null) {
            if (indexFieldData instanceof IndexNumericFieldData) {
                config = new ValuesSourceConfig<>(ValuesSourceType.NUMERIC);
            } else if (indexFieldData instanceof IndexGeoPointFieldData) {
                config = new ValuesSourceConfig<>(ValuesSourceType.GEOPOINT);
            } else {
                config = new ValuesSourceConfig<>(ValuesSourceType.BYTES);
            }
        } else {
            config = new ValuesSourceConfig<>(valueType.getValuesSourceType());
        }

        config.fieldContext(new FieldContext(field, indexFieldData, fieldType));
        config.missing(missing);
        config.timezone(timeZone);
        config.script(createScript(script, context));
        config.format(fieldType.docValueFormat(format, timeZone));
        return config;
    }

    private static AggregationScript.LeafFactory createScript(Script script, QueryShardContext context) {
        if (script == null) {
            return null;
        } else {
            AggregationScript.Factory factory = context.getScriptService().compile(script, AggregationScript.CONTEXT);
            return factory.newFactory(script.getParams(), context.lookup());
        }
    }

    private static DocValueFormat resolveFormat(@Nullable String format, @Nullable ValueType valueType, @Nullable ZoneId tz) {
        if (valueType == null) {
            return DocValueFormat.RAW; // we can't figure it out
        }
        DocValueFormat valueFormat = valueType.defaultFormat;
        if (valueFormat instanceof DocValueFormat.Decimal && format != null) {
            valueFormat = new DocValueFormat.Decimal(format);
        }
        if (valueFormat instanceof DocValueFormat.DateTime && format != null) {
<<<<<<< HEAD
            valueFormat = new DocValueFormat.DateTime(DateFormatters.forPattern(format), tz != null ? tz : ZoneOffset.UTC);
=======
            valueFormat = new DocValueFormat.DateTime(DateFormatter.forPattern(format), tz != null ? tz : ZoneOffset.UTC);
>>>>>>> 5f336c9a
        }
        return valueFormat;
    }

    private final ValuesSourceType valueSourceType;
    private FieldContext fieldContext;
    private AggregationScript.LeafFactory script;
    private ValueType scriptValueType;
    private boolean unmapped = false;
    private DocValueFormat format = DocValueFormat.RAW;
    private Object missing;
    private ZoneId timeZone;

    public ValuesSourceConfig(ValuesSourceType valueSourceType) {
        this.valueSourceType = valueSourceType;
    }

    public ValuesSourceType valueSourceType() {
        return valueSourceType;
    }

    public FieldContext fieldContext() {
        return fieldContext;
    }

    public AggregationScript.LeafFactory script() {
        return script;
    }

    public boolean unmapped() {
        return unmapped;
    }

    public boolean valid() {
        return fieldContext != null || script != null || unmapped;
    }

    public ValuesSourceConfig<VS> fieldContext(FieldContext fieldContext) {
        this.fieldContext = fieldContext;
        return this;
    }

    public ValuesSourceConfig<VS> script(AggregationScript.LeafFactory script) {
        this.script = script;
        return this;
    }

    public ValuesSourceConfig<VS> scriptValueType(ValueType scriptValueType) {
        this.scriptValueType = scriptValueType;
        return this;
    }

    public ValueType scriptValueType() {
        return this.scriptValueType;
    }

    public ValuesSourceConfig<VS> unmapped(boolean unmapped) {
        this.unmapped = unmapped;
        return this;
    }

    public ValuesSourceConfig<VS> format(final DocValueFormat format) {
        this.format = format;
        return this;
    }

    public ValuesSourceConfig<VS> missing(final Object missing) {
        this.missing = missing;
        return this;
    }

    public Object missing() {
        return this.missing;
    }

    public ValuesSourceConfig<VS> timezone(final ZoneId timeZone) {
        this.timeZone = timeZone;
        return this;
    }

    public ZoneId timezone() {
        return this.timeZone;
    }

    public DocValueFormat format() {
        return format;
    }

    /** Get a value source given its configuration. A return value of null indicates that
     *  no value source could be built. */
    @Nullable
    public VS toValuesSource(QueryShardContext context) {
        if (!valid()) {
            throw new IllegalStateException(
                    "value source config is invalid; must have either a field context or a script or marked as unwrapped");
        }

        final VS vs;
        if (unmapped()) {
            if (missing() == null) {
                // otherwise we will have values because of the missing value
                vs = null;
            } else if (valueSourceType() == ValuesSourceType.NUMERIC) {
                vs = (VS) ValuesSource.Numeric.EMPTY;
            } else if (valueSourceType() == ValuesSourceType.GEOPOINT) {
                vs = (VS) ValuesSource.GeoPoint.EMPTY;
            } else if (valueSourceType() == ValuesSourceType.ANY || valueSourceType() == ValuesSourceType.BYTES) {
                vs = (VS) ValuesSource.Bytes.WithOrdinals.EMPTY;
            } else {
                throw new IllegalArgumentException("Can't deal with unmapped ValuesSource type " + valueSourceType());
            }
        } else {
            vs = originalValuesSource();
        }

        if (missing() == null) {
            return vs;
        }

        if (vs instanceof ValuesSource.Bytes) {
            final BytesRef missing = format.parseBytesRef(missing().toString());
            if (vs instanceof ValuesSource.Bytes.WithOrdinals) {
                return (VS) MissingValues.replaceMissing((ValuesSource.Bytes.WithOrdinals) vs, missing);
            } else {
                return (VS) MissingValues.replaceMissing((ValuesSource.Bytes) vs, missing);
            }
        } else if (vs instanceof ValuesSource.Numeric) {
            Number missing = format.parseDouble(missing().toString(), false, context::nowInMillis);
            return (VS) MissingValues.replaceMissing((ValuesSource.Numeric) vs, missing);
        } else if (vs instanceof ValuesSource.GeoPoint) {
            // TODO: also support the structured formats of geo points
            final GeoPoint missing = new GeoPoint(missing().toString());
            return (VS) MissingValues.replaceMissing((ValuesSource.GeoPoint) vs, missing);
        } else {
            // Should not happen
            throw new IllegalArgumentException("Can't apply missing values on a " + vs.getClass());
        }
    }

    /**
     * Return the original values source, before we apply `missing`.
     */
    private VS originalValuesSource() {
        if (fieldContext() == null) {
            if (valueSourceType() == ValuesSourceType.NUMERIC) {
                return (VS) numericScript();
            }
            if (valueSourceType() == ValuesSourceType.BYTES) {
                return (VS) bytesScript();
            }
            throw new AggregationExecutionException("value source of type [" + valueSourceType().name()
                    + "] is not supported by scripts");
        }

        if (valueSourceType() == ValuesSourceType.NUMERIC) {
            return (VS) numericField();
        }
        if (valueSourceType() == ValuesSourceType.GEOPOINT) {
            return (VS) geoPointField();
        }
        // falling back to bytes values
        return (VS) bytesField();
    }

    private ValuesSource.Numeric numericScript() {
        return new ValuesSource.Numeric.Script(script(), scriptValueType());
    }

    private ValuesSource.Numeric numericField() {

        if (!(fieldContext().indexFieldData() instanceof IndexNumericFieldData)) {
            throw new IllegalArgumentException("Expected numeric type on field [" + fieldContext().field() +
                    "], but got [" + fieldContext().fieldType().typeName() + "]");
        }

        ValuesSource.Numeric dataSource = new ValuesSource.Numeric.FieldData((IndexNumericFieldData)fieldContext().indexFieldData());
        if (script() != null) {
            dataSource = new ValuesSource.Numeric.WithScript(dataSource, script());
        }
        return dataSource;
    }

    private ValuesSource bytesField() {
        final IndexFieldData<?> indexFieldData = fieldContext().indexFieldData();
        ValuesSource dataSource;
        if (indexFieldData instanceof IndexOrdinalsFieldData) {
            dataSource = new ValuesSource.Bytes.WithOrdinals.FieldData((IndexOrdinalsFieldData) indexFieldData);
        } else {
            dataSource = new ValuesSource.Bytes.FieldData(indexFieldData);
        }
        if (script() != null) {
            dataSource = new ValuesSource.WithScript(dataSource, script());
        }
        return dataSource;
    }

    private ValuesSource.Bytes bytesScript() {
        return new ValuesSource.Bytes.Script(script());
    }

    private ValuesSource.GeoPoint geoPointField() {

        if (!(fieldContext().indexFieldData() instanceof IndexGeoPointFieldData)) {
            throw new IllegalArgumentException("Expected geo_point type on field [" + fieldContext().field() +
                    "], but got [" + fieldContext().fieldType().typeName() + "]");
        }

        return new ValuesSource.GeoPoint.Fielddata((IndexGeoPointFieldData) fieldContext().indexFieldData());
    }
}<|MERGE_RESOLUTION|>--- conflicted
+++ resolved
@@ -21,7 +21,7 @@
 import org.apache.lucene.util.BytesRef;
 import org.elasticsearch.common.Nullable;
 import org.elasticsearch.common.geo.GeoPoint;
-import org.elasticsearch.common.time.DateFormatters;
+import org.elasticsearch.common.time.DateFormatter;
 import org.elasticsearch.index.fielddata.IndexFieldData;
 import org.elasticsearch.index.fielddata.IndexGeoPointFieldData;
 import org.elasticsearch.index.fielddata.IndexNumericFieldData;
@@ -132,11 +132,7 @@
             valueFormat = new DocValueFormat.Decimal(format);
         }
         if (valueFormat instanceof DocValueFormat.DateTime && format != null) {
-<<<<<<< HEAD
-            valueFormat = new DocValueFormat.DateTime(DateFormatters.forPattern(format), tz != null ? tz : ZoneOffset.UTC);
-=======
             valueFormat = new DocValueFormat.DateTime(DateFormatter.forPattern(format), tz != null ? tz : ZoneOffset.UTC);
->>>>>>> 5f336c9a
         }
         return valueFormat;
     }
