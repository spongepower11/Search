--- conflicted
+++ resolved
@@ -374,7 +374,6 @@
     }
 
     /**
-<<<<<<< HEAD
      * This method is used when an aggregation can optimize by using the indexed data instead of the doc values.  We check to see if the
      * indexed data will match the values source output (meaning there isn't a script or a missing value, since both could modify the
      * value at read time).  If the settings allow for it, we then ask the {@link ValuesSourceType} to build the actual point reader
@@ -389,7 +388,9 @@
             return fieldType.pointReaderIfPossible();
         }
         return null;
-=======
+    }
+
+    /**
      * Returns a human readable description of this values source, for use in error messages and similar.
      */
     public String getDescription() {
@@ -402,6 +403,5 @@
             return "Field [" + fieldType.name() + "] of type [" + fieldType.typeName() + "]";
         }
         return "unmapped field";
->>>>>>> 947df323
     }
 }