/*
 * Licensed to Elasticsearch under one or more contributor
 * license agreements. See the NOTICE file distributed with
 * this work for additional information regarding copyright
 * ownership. Elasticsearch licenses this file to you under
 * the Apache License, Version 2.0 (the "License"); you may
 * not use this file except in compliance with the License.
 * You may obtain a copy of the License at
 *
 *    http://www.apache.org/licenses/LICENSE-2.0
 *
 * Unless required by applicable law or agreed to in writing,
 * software distributed under the License is distributed on an
 * "AS IS" BASIS, WITHOUT WARRANTIES OR CONDITIONS OF ANY
 * KIND, either express or implied.  See the License for the
 * specific language governing permissions and limitations
 * under the License.
 */
package org.elasticsearch.search.fetch;

import org.apache.lucene.index.IndexReader;
import org.apache.lucene.index.LeafReader;
import org.apache.lucene.index.LeafReaderContext;
import org.apache.lucene.index.ReaderUtil;
import org.elasticsearch.search.SearchHit;
<<<<<<< HEAD
=======
import org.elasticsearch.search.internal.SearchContext;
import org.elasticsearch.search.lookup.SearchLookup;
>>>>>>> 18353373
import org.elasticsearch.search.lookup.SourceLookup;

import java.io.IOException;
import java.util.Map;

/**
 * Sub phase within the fetch phase used to fetch things *about* the documents like highlighting or matched queries.
 */
public interface FetchSubPhase {

    class HitContext {
        private final SearchHit hit;
        private final LeafReaderContext readerContext;
        private final int docId;
        private final SourceLookup sourceLookup;
        private final Map<String, Object> cache;

        public HitContext(
            SearchHit hit,
            LeafReaderContext context,
            int docId,
            SourceLookup sourceLookup,
            Map<String, Object> cache
        ) {
            this.hit = hit;
            this.readerContext = context;
            this.docId = docId;
            this.sourceLookup = sourceLookup;
            sourceLookup.setSegmentAndDocument(context, docId);
            this.cache = cache;
        }

        public SearchHit hit() {
            return hit;
        }

        public LeafReader reader() {
            return readerContext.reader();
        }

        public LeafReaderContext readerContext() {
            return readerContext;
        }

        /**
         * @return the docId of this hit relative to the leaf reader context
         */
        public int docId() {
            return docId;
        }

        /**
         * This lookup provides access to the source for the given hit document. Note
         * that it should always be set to the correct doc ID and {@link LeafReaderContext}.
         *
         * In most cases, the hit document's source is loaded eagerly at the start of the
         * {@link FetchPhase}. This lookup will contain the preloaded source.
         */
        public SourceLookup sourceLookup() {
            return sourceLookup;
        }

        public IndexReader topLevelReader() {
            return ReaderUtil.getTopLevelContext(readerContext).reader();
        }

        // TODO move this into Highlighter
        public Map<String, Object> cache() {
            return cache;
        }
    }

    /**
     * Returns a {@link FetchSubPhaseProcessor} for this sub phase.
     *
     * If nothing should be executed for the provided {@code FetchContext}, then the
     * implementation should return {@code null}
     */
<<<<<<< HEAD
    FetchSubPhaseProcessor getProcessor(FetchContext fetchContext) throws IOException;
=======
    FetchSubPhaseProcessor getProcessor(SearchContext searchContext, SearchLookup lookup) throws IOException;
>>>>>>> 18353373
}<|MERGE_RESOLUTION|>--- conflicted
+++ resolved
@@ -23,11 +23,7 @@
 import org.apache.lucene.index.LeafReaderContext;
 import org.apache.lucene.index.ReaderUtil;
 import org.elasticsearch.search.SearchHit;
-<<<<<<< HEAD
-=======
-import org.elasticsearch.search.internal.SearchContext;
 import org.elasticsearch.search.lookup.SearchLookup;
->>>>>>> 18353373
 import org.elasticsearch.search.lookup.SourceLookup;
 
 import java.io.IOException;
@@ -106,9 +102,5 @@
      * If nothing should be executed for the provided {@code FetchContext}, then the
      * implementation should return {@code null}
      */
-<<<<<<< HEAD
-    FetchSubPhaseProcessor getProcessor(FetchContext fetchContext) throws IOException;
-=======
-    FetchSubPhaseProcessor getProcessor(SearchContext searchContext, SearchLookup lookup) throws IOException;
->>>>>>> 18353373
+    FetchSubPhaseProcessor getProcessor(FetchContext fetchContext, SearchLookup lookup) throws IOException;
 }