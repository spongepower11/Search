--- conflicted
+++ resolved
@@ -47,11 +47,7 @@
     public FetchSearchResult(StreamInput in) throws IOException {
         super(in);
         contextId = new ShardSearchContextId(in);
-<<<<<<< HEAD
-        hits = SearchHits.readFrom(in);
-=======
         hits = SearchHits.readFrom(in, true);
->>>>>>> 42caa0ee
         profileResult = in.readOptionalWriteable(ProfileResult::new);
     }
 
