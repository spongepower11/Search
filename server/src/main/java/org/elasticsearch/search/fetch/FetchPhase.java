--- conflicted
+++ resolved
@@ -147,12 +147,8 @@
                 assert currentReaderContext != null;
                 HitContext hit = prepareHitContext(
                     context,
-<<<<<<< HEAD
-=======
                     leafNestedDocuments,
                     nestedDocuments::hasNonNestedParent,
-                    fetchContext.searchLookup(),
->>>>>>> f1e54a63
                     fieldsVisitor,
                     docId,
                     storedToRequestedFields,
@@ -258,12 +254,8 @@
     }
 
     private HitContext prepareHitContext(SearchContext context,
-<<<<<<< HEAD
-=======
                                          LeafNestedDocuments nestedDocuments,
                                          Predicate<String> hasNonNestedParent,
-                                         SearchLookup lookup,
->>>>>>> f1e54a63
                                          FieldsVisitor fieldsVisitor,
                                          int docId,
                                          Map<String, Set<String>> storedToRequestedFields,
@@ -271,16 +263,7 @@
                                          CheckedBiConsumer<Integer, FieldsVisitor, IOException> storedFieldReader) throws IOException {
         if (nestedDocuments.advance(docId - subReaderContext.docBase) == null) {
             return prepareNonNestedHitContext(
-<<<<<<< HEAD
-                context,
-                fieldsVisitor,
-                docId,
-                storedToRequestedFields,
-                subReaderContext,
-                storedFieldReader);
-=======
-                context, lookup, fieldsVisitor, docId, storedToRequestedFields, subReaderContext, storedFieldReader);
->>>>>>> f1e54a63
+                context, fieldsVisitor, docId, storedToRequestedFields, subReaderContext, storedFieldReader);
         } else {
             return prepareNestedHitContext(context, docId, nestedDocuments, hasNonNestedParent, storedToRequestedFields,
                 subReaderContext, storedFieldReader);
@@ -393,21 +376,8 @@
 
         SearchHit.NestedIdentity nestedIdentity = nestedInfo.nestedIdentity();
 
-<<<<<<< HEAD
-        SearchHit.NestedIdentity nestedIdentity =
-                getInternalNestedIdentity(context, nestedDocId, subReaderContext, queryShardContext::getObjectMapper, nestedObjectMapper);
-
-        SearchHit hit = new SearchHit(nestedTopDocId, rootId, nestedIdentity, docFields, metaFields);
-        HitContext hitContext = new HitContext(hit, subReaderContext, nestedDocId);
-=======
         SearchHit hit = new SearchHit(topDocId, rootId, nestedIdentity, docFields, metaFields);
-        HitContext hitContext = new HitContext(
-            hit,
-            subReaderContext,
-            nestedInfo.doc(),
-            new SourceLookup()  // Use a clean, fresh SourceLookup for the nested context
-        );
->>>>>>> f1e54a63
+        HitContext hitContext = new HitContext(hit, subReaderContext, nestedInfo.doc());
 
         if (rootSourceAsMap != null) {
             // Isolate the nested json array object that matches with nested hit and wrap it back into the same json
