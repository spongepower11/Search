--- conflicted
+++ resolved
@@ -87,12 +87,7 @@
             return;
         }
 
-<<<<<<< HEAD
-        Profiler profiler = context.getProfilers() == null ? Profiler.NOOP : context.getProfilers().startProfilingFetchPhase();
-
-=======
         Profiler profiler = context.getProfilers() == null ? Profiler.NOOP : Profilers.startProfilingFetchPhase();
->>>>>>> 8637fc3d
         SearchHits hits = null;
         try {
             hits = buildSearchHits(context, profiler);
