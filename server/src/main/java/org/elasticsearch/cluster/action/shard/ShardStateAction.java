--- conflicted
+++ resolved
@@ -474,29 +474,20 @@
         }
     }
 
-<<<<<<< HEAD
-    public void shardStarted(ShardRouting shardRouting, String message, ActionListener<Void> listener) {
-        shardStarted(shardRouting, message, listener, clusterService.state());
-    }
-    public void shardStarted(ShardRouting shardRouting, String message, ActionListener<Void> listener, ClusterState currentState) {
-        StartedShardEntry shardEntry = new StartedShardEntry(shardRouting.shardId(), shardRouting.allocationId().getId(), message);
-        sendShardAction(SHARD_STARTED_ACTION_NAME, currentState, shardEntry, listener);
-=======
     public void shardStarted(final ShardRouting shardRouting,
                              final long primaryTerm,
                              final String message,
-                             final Listener listener) {
+                             final ActionListener<Void> listener) {
         shardStarted(shardRouting, primaryTerm, message, listener, clusterService.state());
     }
 
     public void shardStarted(final ShardRouting shardRouting,
                              final long primaryTerm,
                              final String message,
-                             final Listener listener,
+                             final ActionListener<Void> listener,
                              final ClusterState currentState) {
         StartedShardEntry entry = new StartedShardEntry(shardRouting.shardId(), shardRouting.allocationId().getId(), primaryTerm, message);
         sendShardAction(SHARD_STARTED_ACTION_NAME, currentState, entry, listener);
->>>>>>> 55b916af
     }
 
     private static class ShardStartedTransportHandler implements TransportRequestHandler<StartedShardEntry> {
