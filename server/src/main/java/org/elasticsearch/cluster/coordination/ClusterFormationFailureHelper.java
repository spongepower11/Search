/*
 * Copyright Elasticsearch B.V. and/or licensed to Elasticsearch B.V. under one
 * or more contributor license agreements. Licensed under the Elastic License
 * 2.0 and the Server Side Public License, v 1; you may not use this file except
 * in compliance with, at your election, the Elastic License 2.0 or the Server
 * Side Public License, v 1.
 */
package org.elasticsearch.cluster.coordination;

import org.apache.logging.log4j.LogManager;
import org.apache.logging.log4j.Logger;
import org.elasticsearch.cluster.ClusterState;
import org.elasticsearch.cluster.coordination.CoordinationMetadata.VotingConfiguration;
import org.elasticsearch.cluster.coordination.CoordinationState.VoteCollection;
import org.elasticsearch.cluster.node.DiscoveryNode;
import org.elasticsearch.cluster.node.DiscoveryNodes;
import org.elasticsearch.common.settings.Setting;
import org.elasticsearch.common.settings.Settings;
import org.elasticsearch.common.transport.TransportAddress;
import org.elasticsearch.common.util.concurrent.AbstractRunnable;
import org.elasticsearch.core.Nullable;
import org.elasticsearch.core.TimeValue;
import org.elasticsearch.gateway.GatewayMetaState;
import org.elasticsearch.monitor.StatusInfo;
import org.elasticsearch.threadpool.ThreadPool;
import org.elasticsearch.threadpool.ThreadPool.Names;

import java.util.Comparator;
import java.util.HashSet;
import java.util.List;
import java.util.Locale;
import java.util.Set;
import java.util.function.Supplier;

import static org.elasticsearch.cluster.coordination.ClusterBootstrapService.INITIAL_MASTER_NODES_SETTING;
import static org.elasticsearch.monitor.StatusInfo.Status.UNHEALTHY;

public class ClusterFormationFailureHelper {
    private static final Logger logger = LogManager.getLogger(ClusterFormationFailureHelper.class);

    public static final Setting<TimeValue> DISCOVERY_CLUSTER_FORMATION_WARNING_TIMEOUT_SETTING = Setting.timeSetting(
        "discovery.cluster_formation_warning_timeout",
        TimeValue.timeValueMillis(10000),
        TimeValue.timeValueMillis(1),
        Setting.Property.NodeScope
    );

    private final Supplier<ClusterFormationState> clusterFormationStateSupplier;
    private final ThreadPool threadPool;
    private final TimeValue clusterFormationWarningTimeout;
    private final Runnable logLastFailedJoinAttempt;
    @Nullable // if no warning is scheduled
    private volatile WarningScheduler warningScheduler;

    public ClusterFormationFailureHelper(
        Settings settings,
        Supplier<ClusterFormationState> clusterFormationStateSupplier,
        ThreadPool threadPool,
        Runnable logLastFailedJoinAttempt
    ) {
        this.clusterFormationStateSupplier = clusterFormationStateSupplier;
        this.threadPool = threadPool;
        this.clusterFormationWarningTimeout = DISCOVERY_CLUSTER_FORMATION_WARNING_TIMEOUT_SETTING.get(settings);
        this.logLastFailedJoinAttempt = logLastFailedJoinAttempt;
    }

    public boolean isRunning() {
        return warningScheduler != null;
    }

    public void start() {
        assert warningScheduler == null;
        warningScheduler = new WarningScheduler();
        warningScheduler.scheduleNextWarning();
    }

    public void stop() {
        warningScheduler = null;
    }

    private class WarningScheduler {

        private boolean isActive() {
            return warningScheduler == this;
        }

        void scheduleNextWarning() {
            threadPool.scheduleUnlessShuttingDown(clusterFormationWarningTimeout, Names.CLUSTER_COORDINATION, new AbstractRunnable() {
                @Override
                public void onFailure(Exception e) {
                    logger.debug("unexpected exception scheduling cluster formation warning", e);
                }

                @Override
                protected void doRun() {
                    if (isActive()) {
                        logLastFailedJoinAttempt.run();
                        logger.warn(clusterFormationStateSupplier.get().getDescription());
                    }
                }

                @Override
                public void onAfter() {
                    if (isActive()) {
                        scheduleNextWarning();
                    }
                }

                @Override
                public String toString() {
                    return "emit warning if cluster not formed";
                }
            });
        }
    }

    record ClusterFormationState(
        Settings settings,
        ClusterState clusterState,
        List<TransportAddress> resolvedAddresses,
        List<DiscoveryNode> foundPeers,
        long currentTerm,
        ElectionStrategy electionStrategy,
        StatusInfo statusInfo,
        List<JoinStatus> inFlightJoinStatuses
    ) {
        String getDescription() {
            return getCoordinatorDescription() + getJoinStatusDescription();
        }

        private String getCoordinatorDescription() {
            if (statusInfo.getStatus() == UNHEALTHY) {
                return String.format(Locale.ROOT, "this node is unhealthy: %s", statusInfo.getInfo());
            }

            final StringBuilder clusterStateNodes = new StringBuilder();
            DiscoveryNodes.addCommaSeparatedNodesWithoutAttributes(
                clusterState.nodes().getMasterNodes().values().iterator(),
                clusterStateNodes
            );

            final String discoveryWillContinueDescription = String.format(
                Locale.ROOT,
                "discovery will continue using %s from hosts providers and [%s] from last-known cluster state; "
                    + "node term %d, last-accepted version %d in term %d",
                resolvedAddresses,
                clusterStateNodes,
                currentTerm,
                clusterState.version(),
                clusterState.term()
            );

            final StringBuilder foundPeersDescription = new StringBuilder();
            DiscoveryNodes.addCommaSeparatedNodesWithoutAttributes(foundPeers.iterator(), foundPeersDescription);

            final String discoveryStateIgnoringQuorum = String.format(
                Locale.ROOT,
                "have discovered [%s]; %s",
                foundPeersDescription,
                discoveryWillContinueDescription
            );

            if (clusterState.nodes().getLocalNode().isMasterNode() == false) {
                return String.format(Locale.ROOT, "master not discovered yet: %s", discoveryStateIgnoringQuorum);
            }

            if (clusterState.getLastAcceptedConfiguration().isEmpty()) {

                final String bootstrappingDescription;

                if (INITIAL_MASTER_NODES_SETTING.get(Settings.EMPTY).equals(INITIAL_MASTER_NODES_SETTING.get(settings))) {
                    bootstrappingDescription = "[" + INITIAL_MASTER_NODES_SETTING.getKey() + "] is empty on this node";
                } else {
                    bootstrappingDescription = String.format(
                        Locale.ROOT,
                        "this node must discover master-eligible nodes %s to bootstrap a cluster",
                        INITIAL_MASTER_NODES_SETTING.get(settings)
                    );
                }

                return String.format(
                    Locale.ROOT,
                    "master not discovered yet, this node has not previously joined a bootstrapped cluster, and %s: %s",
                    bootstrappingDescription,
                    discoveryStateIgnoringQuorum
                );
            }

            assert clusterState.getLastCommittedConfiguration().isEmpty() == false;

            if (clusterState.getLastCommittedConfiguration().equals(VotingConfiguration.MUST_JOIN_ELECTED_MASTER)) {
                return String.format(
                    Locale.ROOT,
                    "master not discovered yet and this node was detached from its previous cluster, have discovered [%s]; %s",
                    foundPeersDescription,
                    discoveryWillContinueDescription
                );
            }

            final String quorumDescription;
            if (clusterState.getLastAcceptedConfiguration().equals(clusterState.getLastCommittedConfiguration())) {
                quorumDescription = describeQuorum(clusterState.getLastAcceptedConfiguration());
            } else {
                quorumDescription = describeQuorum(clusterState.getLastAcceptedConfiguration())
                    + " and "
                    + describeQuorum(clusterState.getLastCommittedConfiguration());
            }

            final VoteCollection voteCollection = new VoteCollection();
            foundPeers.forEach(voteCollection::addVote);
            final String haveDiscoveredQuorum = electionStrategy.isElectionQuorum(
                clusterState.nodes().getLocalNode(),
                currentTerm,
                clusterState.term(),
                clusterState.version(),
                clusterState.getLastCommittedConfiguration(),
                clusterState.getLastAcceptedConfiguration(),
                voteCollection
            ) ? "have discovered possible quorum" : "have only discovered non-quorum";

            return String.format(
                Locale.ROOT,
                "master not discovered or elected yet, an election requires %s, %s [%s]; %s",
                quorumDescription,
                haveDiscoveredQuorum,
                foundPeersDescription,
                discoveryWillContinueDescription
            );
        }

        private static String describeQuorum(VotingConfiguration votingConfiguration) {
            final Set<String> nodeIds = votingConfiguration.getNodeIds();
            assert nodeIds.isEmpty() == false;
            final int requiredNodes = nodeIds.size() / 2 + 1;

            final Set<String> realNodeIds = new HashSet<>(nodeIds);
            realNodeIds.removeIf(ClusterBootstrapService::isBootstrapPlaceholder);
            assert requiredNodes <= realNodeIds.size() : nodeIds;

            if (nodeIds.size() == 1) {
                if (nodeIds.contains(GatewayMetaState.STALE_STATE_CONFIG_NODE_ID)) {
                    return "one or more nodes that have already participated as master-eligible nodes in the cluster but this node was "
                        + "not master-eligible the last time it joined the cluster";
                } else {
                    return "a node with id " + realNodeIds;
                }
            } else if (nodeIds.size() == 2) {
                return "two nodes with ids " + realNodeIds;
            } else {
                if (requiredNodes < realNodeIds.size()) {
                    return "at least " + requiredNodes + " nodes with ids from " + realNodeIds;
                } else {
                    return requiredNodes + " nodes with ids " + realNodeIds;
                }
            }
        }

        private String getJoinStatusDescription() {
            if (inFlightJoinStatuses.isEmpty()) {
                return "";
            }

            final var stringBuilder = new StringBuilder();
            inFlightJoinStatuses.stream()
                .sorted(Comparator.comparing(JoinStatus::age).reversed())
                .limit(10)
<<<<<<< HEAD
                .forEach(
=======
                .forEachOrdered(
>>>>>>> 94df6425
                    joinStatus -> stringBuilder.append("; joining [")
                        .append(joinStatus.remoteNode().descriptionWithoutAttributes())
                        .append("] in term [")
                        .append(joinStatus.term())
                        .append("] has status [")
                        .append(joinStatus.message())
                        .append("] after [")
                        .append(timeValueWithMillis(joinStatus.age()))
                        .append("]")
                );
            return stringBuilder.toString();
        }

        private static String timeValueWithMillis(TimeValue timeValue) {
            final var millis = timeValue.millis();
            if (millis >= 1000) {
                return timeValue + "/" + millis + "ms";
            } else {
                return millis + "ms";
            }
        }
    }
}<|MERGE_RESOLUTION|>--- conflicted
+++ resolved
@@ -264,11 +264,7 @@
             inFlightJoinStatuses.stream()
                 .sorted(Comparator.comparing(JoinStatus::age).reversed())
                 .limit(10)
-<<<<<<< HEAD
-                .forEach(
-=======
                 .forEachOrdered(
->>>>>>> 94df6425
                     joinStatus -> stringBuilder.append("; joining [")
                         .append(joinStatus.remoteNode().descriptionWithoutAttributes())
                         .append("] in term [")
