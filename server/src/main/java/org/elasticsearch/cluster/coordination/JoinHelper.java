--- conflicted
+++ resolved
@@ -66,11 +66,7 @@
 
     private final ClusterApplier clusterApplier;
     private final TransportService transportService;
-<<<<<<< HEAD
     private final MasterServiceTaskQueue<JoinTask> joinTaskQueue;
-=======
-    private final NodeJoinExecutor nodeJoinExecutor;
->>>>>>> ddbf59b8
     private final LongSupplier currentTermSupplier;
     private final NodeHealthService nodeHealthService;
     private final JoinReasonService joinReasonService;
@@ -96,15 +92,11 @@
         this.joinTaskQueue = masterService.createTaskQueue(
             "node-join",
             Priority.URGENT,
-            new JoinTaskExecutor(allocationService, rerouteService)
+            new NodeJoinExecutor(allocationService, rerouteService)
         );
         this.clusterApplier = clusterApplier;
         this.transportService = transportService;
         this.circuitBreakerService = circuitBreakerService;
-<<<<<<< HEAD
-=======
-        this.nodeJoinExecutor = new NodeJoinExecutor(allocationService, rerouteService);
->>>>>>> ddbf59b8
         this.currentTermSupplier = currentTermSupplier;
         this.nodeHealthService = nodeHealthService;
         this.joinReasonService = joinReasonService;
@@ -399,21 +391,13 @@
     class LeaderJoinAccumulator implements JoinAccumulator {
         @Override
         public void handleJoinRequest(DiscoveryNode sender, ActionListener<Void> joinListener) {
-            masterService.submitStateUpdateTask(
-                "node-join",
-                JoinTask.singleNode(
-                    sender,
-                    joinReasonService.getJoinReason(sender, Mode.LEADER),
-                    joinListener,
-                    currentTermSupplier.getAsLong()
-                ),
-                ClusterStateTaskConfig.build(Priority.URGENT),
-                nodeJoinExecutor
+            final JoinTask task = JoinTask.singleNode(
+                sender,
+                joinReasonService.getJoinReason(sender, Mode.LEADER),
+                joinListener,
+                currentTermSupplier.getAsLong()
             );
-<<<<<<< HEAD
             joinTaskQueue.submitTask("node-join", task, null);
-=======
->>>>>>> ddbf59b8
         }
 
         @Override
@@ -475,17 +459,7 @@
                         listener
                     );
                 }), currentTermSupplier.getAsLong());
-<<<<<<< HEAD
                 joinTaskQueue.submitTask("elected-as-master ([" + joinTask.nodeCount() + "] nodes joined)", joinTask, null);
-=======
-                masterService.submitStateUpdateTask(
-                    "elected-as-master ([" + joinTask.nodeCount() + "] nodes joined)",
-                    joinTask,
-                    ClusterStateTaskConfig.build(Priority.URGENT),
-                    nodeJoinExecutor
-
-                );
->>>>>>> ddbf59b8
             } else {
                 assert newMode == Mode.FOLLOWER : newMode;
                 joinRequestAccumulator.values()
