--- conflicted
+++ resolved
@@ -66,13 +66,11 @@
     public static final String JOIN_VALIDATE_ACTION_NAME = "internal:cluster/coordination/join/validate";
     public static final String JOIN_PING_ACTION_NAME = "internal:cluster/coordination/join/ping";
 
-    private final AllocationService allocationService;
     private final MasterService masterService;
     private final ClusterApplier clusterApplier;
     private final TransportService transportService;
     private final JoinTaskExecutor joinTaskExecutor;
     private final LongSupplier currentTermSupplier;
-    private final RerouteService rerouteService;
     private final NodeHealthService nodeHealthService;
     private final JoinReasonService joinReasonService;
 
@@ -95,13 +93,11 @@
         NodeHealthService nodeHealthService,
         JoinReasonService joinReasonService
     ) {
-        this.allocationService = allocationService;
         this.masterService = masterService;
         this.clusterApplier = clusterApplier;
         this.transportService = transportService;
         this.joinTaskExecutor = new JoinTaskExecutor(allocationService, rerouteService);
         this.currentTermSupplier = currentTermSupplier;
-        this.rerouteService = rerouteService;
         this.nodeHealthService = nodeHealthService;
         this.joinReasonService = joinReasonService;
 
@@ -267,11 +263,7 @@
         final var pendingJoinInfo = new PendingJoinInfo(transportService.getThreadPool().relativeTimeInMillis());
         if (pendingOutgoingJoins.putIfAbsent(dedupKey, pendingJoinInfo) == null) {
             logger.debug("attempting to join {} with {}", destination, joinRequest);
-<<<<<<< HEAD
-            pendingJoinInfo.message = "waiting to connect";
-=======
             pendingJoinInfo.message = PENDING_JOIN_CONNECTING;
->>>>>>> 94df6425
             // Typically we're already connected to the destination at this point, the PeerFinder holds a reference to this connection to
             // keep it open, but we need to acquire our own reference to keep the connection alive through the joining process.
             transportService.connectToNode(destination, new ActionListener<>() {
@@ -283,7 +275,6 @@
                     // which point the NodeConnectionsService will have taken ownership of it.
                     registerConnection(destination, connectionReference);
 
-<<<<<<< HEAD
                     // It's possible that our cluster applier is still applying an earlier cluster state (maybe stuck waiting on IO), in
                     // which case the master will accept our join and add us to the cluster but we won't be able to apply the joining state
                     // fast enough and will be kicked out of the cluster for lagging, which can happen repeatedly and be a little
@@ -296,7 +287,7 @@
                         new ActionListener<>() {
                             @Override
                             public void onResponse(Void unused) {
-                                pendingJoinInfo.message = "waiting for response";
+                                pendingJoinInfo.message = PENDING_JOIN_WAITING_RESPONSE;
                                 transportService.sendRequest(
                                     destination,
                                     JOIN_ACTION_NAME,
@@ -305,7 +296,7 @@
                                     new TransportResponseHandler.Empty() {
                                         @Override
                                         public void handleResponse(TransportResponse.Empty response) {
-                                            pendingJoinInfo.message = "waiting to receive cluster state"; // only logged if state delayed
+                                            pendingJoinInfo.message = PENDING_JOIN_WAITING_STATE; // only logged if state delayed
                                             pendingOutgoingJoins.remove(dedupKey);
                                             logger.debug("successfully joined {} with {}", destination, joinRequest);
                                             lastFailedJoinAttempt.set(null);
@@ -313,12 +304,7 @@
 
                                         @Override
                                         public void handleException(TransportException exp) {
-                                            pendingJoinInfo.message = "failed";
-                                            pendingOutgoingJoins.remove(dedupKey);
-                                            FailedJoinAttempt attempt = new FailedJoinAttempt(destination, joinRequest, exp);
-                                            attempt.logNow();
-                                            lastFailedJoinAttempt.set(attempt);
-                                            unregisterAndReleaseConnection(destination, connectionReference);
+                                            cleanUpOnFailure(exp);
                                         }
                                     }
                                 );
@@ -326,31 +312,17 @@
 
                             @Override
                             public void onFailure(Exception e) {
-                                assert false : "no-op cluster state update cannot fail";
-                                logger.error("failed to send join request from cluster applier thread", e);
-=======
-                    pendingJoinInfo.message = PENDING_JOIN_WAITING_RESPONSE;
-                    transportService.sendRequest(
-                        destination,
-                        JOIN_ACTION_NAME,
-                        joinRequest,
-                        TransportRequestOptions.of(null, TransportRequestOptions.Type.PING),
-                        new TransportResponseHandler.Empty() {
-                            @Override
-                            public void handleResponse(TransportResponse.Empty response) {
-                                pendingJoinInfo.message = PENDING_JOIN_WAITING_STATE; // only logged if state delayed
+                                assert false : e; // no-op cluster state update cannot fail
+                                cleanUpOnFailure(new TransportException(e));
+                            }
+
+                            private void cleanUpOnFailure(TransportException exp) {
+                                pendingJoinInfo.message = PENDING_JOIN_FAILED;
                                 pendingOutgoingJoins.remove(dedupKey);
-                                logger.debug("successfully joined {} with {}", destination, joinRequest);
-                                lastFailedJoinAttempt.set(null);
-                            }
-
-                            @Override
-                            public void handleException(TransportException exp) {
-                                pendingJoinInfo.message = PENDING_JOIN_FAILED;
->>>>>>> 94df6425
-                                pendingOutgoingJoins.remove(dedupKey);
+                                FailedJoinAttempt attempt = new FailedJoinAttempt(destination, joinRequest, exp);
+                                attempt.logNow();
+                                lastFailedJoinAttempt.set(attempt);
                                 unregisterAndReleaseConnection(destination, connectionReference);
-                                pendingJoinInfo.message = "failed";
                             }
                         }
                     );
@@ -358,11 +330,7 @@
 
                 @Override
                 public void onFailure(Exception e) {
-<<<<<<< HEAD
-                    pendingJoinInfo.message = "failed to connect";
-=======
                     pendingJoinInfo.message = PENDING_JOIN_CONNECT_FAILED;
->>>>>>> 94df6425
                     pendingOutgoingJoins.remove(dedupKey);
                     FailedJoinAttempt attempt = new FailedJoinAttempt(
                         destination,
@@ -523,18 +491,12 @@
 
     private static class PendingJoinInfo {
         final long startTimeMillis;
-<<<<<<< HEAD
-        volatile String message = "initializing";
-=======
         volatile String message = PENDING_JOIN_INITIALIZING;
->>>>>>> 94df6425
 
         PendingJoinInfo(long startTimeMillis) {
             this.startTimeMillis = startTimeMillis;
         }
     }
-<<<<<<< HEAD
-=======
 
     static final String PENDING_JOIN_INITIALIZING = "initializing";
     static final String PENDING_JOIN_CONNECTING = "waiting to connect";
@@ -542,5 +504,4 @@
     static final String PENDING_JOIN_WAITING_STATE = "waiting to receive cluster state";
     static final String PENDING_JOIN_CONNECT_FAILED = "failed to connect";
     static final String PENDING_JOIN_FAILED = "failed";
->>>>>>> 94df6425
 }