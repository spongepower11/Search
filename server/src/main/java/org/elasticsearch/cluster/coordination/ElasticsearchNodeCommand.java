--- conflicted
+++ resolved
@@ -106,11 +106,7 @@
         }
 
         String nodeId = nodeMetadata.nodeId();
-<<<<<<< HEAD
         return new PersistedClusterStateService(dataPath, nodeId, namedXContentRegistry, BigArrays.NON_RECYCLING_INSTANCE,
-=======
-        return new PersistedClusterStateService(new Path[] { dataPath }, nodeId, namedXContentRegistry, BigArrays.NON_RECYCLING_INSTANCE,
->>>>>>> bbfa090a
             new ClusterSettings(settings, ClusterSettings.BUILT_IN_CLUSTER_SETTINGS), () -> 0L);
     }
 
