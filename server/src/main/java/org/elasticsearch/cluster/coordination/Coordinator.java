--- conflicted
+++ resolved
@@ -21,10 +21,7 @@
 import org.elasticsearch.cluster.ClusterName;
 import org.elasticsearch.cluster.ClusterState;
 import org.elasticsearch.cluster.ClusterStatePublicationEvent;
-<<<<<<< HEAD
-=======
 import org.elasticsearch.cluster.ClusterStateTaskConfig;
->>>>>>> dd885e28
 import org.elasticsearch.cluster.ClusterStateUpdateTask;
 import org.elasticsearch.cluster.LocalMasterServiceTask;
 import org.elasticsearch.cluster.block.ClusterBlocks;
@@ -130,12 +127,8 @@
     private final MasterService masterService;
     private final AllocationService allocationService;
     private final JoinHelper joinHelper;
-<<<<<<< HEAD
+    private final JoinValidationService joinValidationService;
     private final MasterServiceTaskQueue<NodeRemovalClusterStateTaskExecutor.Task> nodeRemovalQueue;
-=======
-    private final JoinValidationService joinValidationService;
-    private final NodeRemovalClusterStateTaskExecutor nodeRemovalExecutor;
->>>>>>> dd885e28
     private final Supplier<CoordinationState.PersistedState> persistedStateSupplier;
     private final NoMasterBlockService noMasterBlockService;
     final Object mutex = new Object(); // package-private to allow tests to call methods that assert that the mutex is held
