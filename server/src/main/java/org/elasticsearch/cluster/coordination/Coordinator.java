--- conflicted
+++ resolved
@@ -138,12 +138,8 @@
         configuredHostsResolver = new UnicastConfiguredHostsResolver(nodeName, settings, transportService, unicastHostsProvider);
         this.peerFinder = new CoordinatorPeerFinder(settings, transportService,
             new HandshakingTransportAddressConnector(settings, transportService), configuredHostsResolver);
-<<<<<<< HEAD
-        this.publicationHandler = new PublicationTransportHandler(settings, transportService, namedWriteableRegistry,
+        this.publicationHandler = new PublicationTransportHandler(transportService, namedWriteableRegistry,
             this::handlePublishRequest, this::handleApplyCommit);
-=======
-        this.publicationHandler = new PublicationTransportHandler(transportService, this::handlePublishRequest, this::handleApplyCommit);
->>>>>>> 77789a73
         this.leaderChecker = new LeaderChecker(settings, transportService, getOnLeaderFailure());
         this.followersChecker = new FollowersChecker(settings, transportService, this::onFollowerCheckRequest, this::removeNode);
         this.nodeRemovalExecutor = new NodeRemovalClusterStateTaskExecutor(allocationService, logger);
@@ -900,15 +896,9 @@
         private final List<Join> receivedJoins = new ArrayList<>();
         private boolean receivedJoinsProcessed;
 
-<<<<<<< HEAD
         CoordinatorPublication(PublishRequest publishRequest, PublicationTransportHandler.PublicationContext publicationContext,
                                ListenableFuture<Void> localNodeAckEvent, AckListener ackListener, ActionListener<Void> publishListener) {
-            super(Coordinator.this.settings, publishRequest,
-=======
-        CoordinatorPublication(PublishRequest publishRequest, ListenableFuture<Void> localNodeAckEvent, AckListener ackListener,
-                               ActionListener<Void> publishListener) {
             super(publishRequest,
->>>>>>> 77789a73
                 new AckListener() {
                     @Override
                     public void onCommit(TimeValue commitTime) {
