/*
 * Copyright Elasticsearch B.V. and/or licensed to Elasticsearch B.V. under one
 * or more contributor license agreements. Licensed under the Elastic License
 * 2.0 and the Server Side Public License, v 1; you may not use this file except
 * in compliance with, at your election, the Elastic License 2.0 or the Server
 * Side Public License, v 1.
 */

package org.elasticsearch.cluster.coordination;

import org.apache.logging.log4j.LogManager;
import org.apache.logging.log4j.Logger;
import org.elasticsearch.Version;
import org.elasticsearch.action.ActionListener;
import org.elasticsearch.action.ActionListenerResponseHandler;
import org.elasticsearch.action.StepListener;
import org.elasticsearch.action.admin.cluster.coordination.ClusterFormationInfoAction;
import org.elasticsearch.cluster.ClusterChangedEvent;
import org.elasticsearch.cluster.ClusterStateListener;
import org.elasticsearch.cluster.node.DiscoveryNode;
import org.elasticsearch.cluster.service.ClusterApplierService;
import org.elasticsearch.cluster.service.ClusterService;
import org.elasticsearch.common.io.stream.StreamInput;
import org.elasticsearch.common.io.stream.StreamOutput;
import org.elasticsearch.common.io.stream.Writeable;
import org.elasticsearch.common.settings.Setting;
import org.elasticsearch.common.util.concurrent.EsRejectedExecutionException;
import org.elasticsearch.core.Nullable;
import org.elasticsearch.core.Releasable;
import org.elasticsearch.core.Releasables;
import org.elasticsearch.core.TimeValue;
import org.elasticsearch.threadpool.Scheduler;
import org.elasticsearch.threadpool.ThreadPool;
import org.elasticsearch.transport.ConnectionProfile;
import org.elasticsearch.transport.TransportRequestOptions;
import org.elasticsearch.transport.TransportService;

import java.io.IOException;
import java.io.PrintWriter;
import java.io.StringWriter;
import java.util.Collection;
import java.util.HashMap;
import java.util.HashSet;
import java.util.List;
import java.util.Locale;
import java.util.Map;
import java.util.Objects;
import java.util.Set;
import java.util.concurrent.ConcurrentHashMap;
import java.util.concurrent.ConcurrentMap;
import java.util.concurrent.TimeUnit;
import java.util.function.BiConsumer;
import java.util.function.Consumer;
import java.util.stream.Collectors;

/**
 * This service reports the health of master stability.
 * If we have had a master within the last 30 seconds, and that master has not changed more than 3 times in the last 30 minutes, then
 * this will report GREEN.
 * If we have had a master within the last 30 seconds, but that master has changed more than 3 times in the last 30 minutes (and that is
 * confirmed by checking with the last-known master), then this will report YELLOW.
 * If we have not had a master within the last 30 seconds, then this will will report RED with one exception. That exception is when:
 * (1) no node is elected master, (2) this node is not master eligible, (3) some node is master eligible, (4) we ask a master-eligible node
 * to run this service, and (5) it comes back with a result that is not RED.
 * Since this service needs to be able to run when there is no master at all, it does not depend on the dedicated health node (which
 * requires the existence of a master).
 */
public class CoordinationDiagnosticsService implements ClusterStateListener {
    private final ClusterService clusterService;
    private final TransportService transportService;
    private final Coordinator coordinator;
    private final MasterHistoryService masterHistoryService;
    /**
     * This is the amount of time we use to make the initial decision -- have we seen a master node in the very recent past?
     */
    private final TimeValue nodeHasMasterLookupTimeframe;
    /**
     * If the master transitions from a non-null master to a null master at least this many times it starts impacting the health status.
     */
    private final int unacceptableNullTransitions;
    /**
     * If the master transitions from one non-null master to a different non-null master at least this many times it starts impacting the
     * health status.
     */
    private final int unacceptableIdentityChanges;

    /*
     * This is a Map of tasks that are periodically reaching out to other master eligible nodes to get their ClusterFormationStates for
     * diagnosis. The key is the DisoveryNode for the master eligible node being polled, and the value is a Cancellable.
     * The field is accessed (reads/writes) from multiple threads, but the reference itself is only ever changed on the cluster change
     * event thread.
     */
    // Non-private for testing
    volatile Map<DiscoveryNode, Scheduler.Cancellable> clusterFormationInfoTasks = null;
    /*
     * This field holds the results of the tasks in the clusterFormationInfoTasks field above. The field is accessed (reads/writes) from
     * multiple threads, but the reference itself is only ever changed on the cluster change event thread.
     */
    // Non-private for testing
    volatile ConcurrentMap<DiscoveryNode, ClusterFormationStateOrException> clusterFormationResponses = null;

    /*
     * This is used to disable automatically polling master eligible nodes during unit tests so that we can better capture what is
     * happening.
     */
    boolean disableAutoPollingForTestMode = false;

    private static final Logger logger = LogManager.getLogger(CoordinationDiagnosticsService.class);

    /**
     * This is the default amount of time we look back to see if we have had a master at all, before moving on with other checks
     */
    public static final Setting<TimeValue> NODE_HAS_MASTER_LOOKUP_TIMEFRAME_SETTING = Setting.timeSetting(
        "health.master_history.has_master_lookup_timeframe",
        new TimeValue(30, TimeUnit.SECONDS),
        new TimeValue(1, TimeUnit.SECONDS),
        Setting.Property.NodeScope
    );

    /**
     * This is the number of times that it is not OK to have a master go null. This many transitions or more will be reported as a problem.
     */
    public static final Setting<Integer> NO_MASTER_TRANSITIONS_THRESHOLD_SETTING = Setting.intSetting(
        "health.master_history.no_master_transitions_threshold",
        4,
        0,
        Setting.Property.NodeScope
    );

    /**
     * This is the number of times that it is not OK to have a master change identity. This many changes or more will be reported as a
     * problem.
     */
    public static final Setting<Integer> IDENTITY_CHANGES_THRESHOLD_SETTING = Setting.intSetting(
        "health.master_history.identity_changes_threshold",
        4,
        0,
        Setting.Property.NodeScope
    );

    public CoordinationDiagnosticsService(
        ClusterService clusterService,
        TransportService transportService,
        Coordinator coordinator,
        MasterHistoryService masterHistoryService
    ) {
        this.clusterService = clusterService;
        this.transportService = transportService;
        this.coordinator = coordinator;
        this.masterHistoryService = masterHistoryService;
        this.nodeHasMasterLookupTimeframe = NODE_HAS_MASTER_LOOKUP_TIMEFRAME_SETTING.get(clusterService.getSettings());
        this.unacceptableNullTransitions = NO_MASTER_TRANSITIONS_THRESHOLD_SETTING.get(clusterService.getSettings());
        this.unacceptableIdentityChanges = IDENTITY_CHANGES_THRESHOLD_SETTING.get(clusterService.getSettings());
        clusterService.addListener(this);
    }

    /**
     * This method calculates the master stability as seen from this node.
     * @param explain If true, the result will contain a non-empty CoordinationDiagnosticsDetails if the resulting status is non-GREEN
     * @return Information about the current stability of the master node, as seen from this node
     */
    public CoordinationDiagnosticsResult diagnoseMasterStability(boolean explain) {
        MasterHistory localMasterHistory = masterHistoryService.getLocalMasterHistory();
        if (hasSeenMasterInHasMasterLookupTimeframe()) {
            return diagnoseOnHaveSeenMasterRecently(localMasterHistory, explain);
        } else {
            return diagnoseOnHaveNotSeenMasterRecently(localMasterHistory, explain);
        }
    }

    /**
     * Returns the health result for the case when we have seen a master recently (at some point in the last 30 seconds).
     * @param localMasterHistory The master history as seen from the local machine
     * @param explain Whether to calculate and include the details and user actions in the result
     * @return The CoordinationDiagnosticsResult for the given localMasterHistory
     */
    private CoordinationDiagnosticsResult diagnoseOnHaveSeenMasterRecently(MasterHistory localMasterHistory, boolean explain) {
        int masterChanges = MasterHistory.getNumberOfMasterIdentityChanges(localMasterHistory.getNodes());
        logger.trace(
            "Have seen a master in the last {}): {}",
            nodeHasMasterLookupTimeframe,
            localMasterHistory.getMostRecentNonNullMaster()
        );
        final CoordinationDiagnosticsResult result;
        if (masterChanges >= unacceptableIdentityChanges) {
            result = diagnoseOnMasterHasChangedIdentity(localMasterHistory, masterChanges, explain);
        } else if (localMasterHistory.hasMasterGoneNullAtLeastNTimes(unacceptableNullTransitions)) {
            result = diagnoseOnMasterHasFlappedNull(localMasterHistory, explain);
        } else {
            result = getMasterIsStableResult(explain, localMasterHistory);
        }
        return result;
    }

    /**
     * Returns the health result when we have detected locally that the master has changed identity repeatedly (by default more than 3
     * times in the last 30 minutes)
     * @param localMasterHistory The master history as seen from the local machine
     * @param masterChanges The number of times that the local machine has seen the master identity change in the last 30 minutes
     * @param explain Whether to calculate and include the details in the result
     * @return The CoordinationDiagnosticsResult for the given localMasterHistory
     */
    private CoordinationDiagnosticsResult diagnoseOnMasterHasChangedIdentity(
        MasterHistory localMasterHistory,
        int masterChanges,
        boolean explain
    ) {
        logger.trace("Have seen {} master changes in the last {}", masterChanges, localMasterHistory.getMaxHistoryAge());
        CoordinationDiagnosticsStatus coordinationDiagnosticsStatus = CoordinationDiagnosticsStatus.YELLOW;
        String summary = String.format(
            Locale.ROOT,
            "The elected master node has changed %d times in the last %s",
            masterChanges,
            localMasterHistory.getMaxHistoryAge()
        );
        CoordinationDiagnosticsDetails details = getDetails(explain, localMasterHistory, null, null);
        return new CoordinationDiagnosticsResult(coordinationDiagnosticsStatus, summary, details);
    }

    /**
     * This returns CoordinationDiagnosticsDetails.EMPTY if explain is false, otherwise a CoordinationDiagnosticsDetails object
     * containing only a "current_master" object and a "recent_masters" array. The "current_master" object will have "node_id" and "name"
     * fields for the master node. Both will be null if the last-seen master was null. The "recent_masters" array will contain
     * "recent_master" objects. Each "recent_master" object will have "node_id" and "name" fields for the master node. These fields will
     * never be null because null masters are not written to this array.
     * @param explain If true, the CoordinationDiagnosticsDetails will contain "current_master" and "recent_masters". Otherwise it will
     *                be empty.
     * @param localMasterHistory The MasterHistory object to pull current and recent master info from
     * @return An empty CoordinationDiagnosticsDetails if explain is false, otherwise a CoordinationDiagnosticsDetails containing only
     * "current_master" and "recent_masters"
     */
    private static CoordinationDiagnosticsDetails getDetails(
        boolean explain,
        MasterHistory localMasterHistory,
        @Nullable Exception remoteException,
        @Nullable Map<String, String> clusterFormationMessages
    ) {
        if (explain == false) {
            return CoordinationDiagnosticsDetails.EMPTY;
        }
        DiscoveryNode masterNode = localMasterHistory.getMostRecentMaster();
        List<DiscoveryNode> recentNonNullMasters = localMasterHistory.getNodes().stream().filter(Objects::nonNull).toList();
        return new CoordinationDiagnosticsDetails(masterNode, recentNonNullMasters, remoteException, clusterFormationMessages);
    }

    /**
     * Returns the health result when we have detected locally that the master has changed to null repeatedly (by default more than 3 times
     * in the last 30 minutes). This method attemtps to use the master history from a remote node to confirm what we are seeing locally.
     * If the information from the remote node confirms that the master history has been unstable, a YELLOW status is returned. If the
     * information from the remote node shows that the master history has been stable, then we assume that the problem is with this node
     * and a GREEN status is returned (the problems with this node will be covered in a separate health indicator). If there had been
     * problems fetching the remote master history, the exception seen will be included in the details of the result.
     * @param localMasterHistory The master history as seen from the local machine
     * @param explain Whether to calculate and include the details in the result
     * @return The CoordinationDiagnosticsResult for the given localMasterHistory
     */
    private CoordinationDiagnosticsResult diagnoseOnMasterHasFlappedNull(MasterHistory localMasterHistory, boolean explain) {
        DiscoveryNode master = localMasterHistory.getMostRecentNonNullMaster();
        boolean localNodeIsMaster = clusterService.localNode().equals(master);
        List<DiscoveryNode> remoteHistory;
        Exception remoteHistoryException = null;
        if (localNodeIsMaster) {
            remoteHistory = null; // We don't need to fetch the remote master's history if we are that remote master
        } else {
            try {
                remoteHistory = masterHistoryService.getRemoteMasterHistory();
            } catch (Exception e) {
                remoteHistory = null;
                remoteHistoryException = e;
            }
        }
        /*
         * If the local node is master, then we have a confirmed problem (since we now know that from this node's point of view the
         * master is unstable).
         * If the local node is not master but the remote history is null then we have a problem (since from this node's point of view the
         * master is unstable, and we were unable to get the master's own view of its history). It could just be a short-lived problem
         * though if the remote history has not arrived yet.
         * If the local node is not master and the master history from the master itself reports that the master has gone null repeatedly
         * or changed identity repeatedly, then we have a problem (the master has confirmed what the local node saw).
         */
        boolean masterConfirmedUnstable = localNodeIsMaster
            || remoteHistoryException != null
            || (remoteHistory != null
                && (MasterHistory.hasMasterGoneNullAtLeastNTimes(remoteHistory, unacceptableNullTransitions)
                    || MasterHistory.getNumberOfMasterIdentityChanges(remoteHistory) >= unacceptableIdentityChanges));
        if (masterConfirmedUnstable) {
            logger.trace("The master node {} thinks it is unstable", master);
            String summary = String.format(
                Locale.ROOT,
                "The cluster's master has alternated between %s and no master multiple times in the last %s",
                localMasterHistory.getNodes().stream().filter(Objects::nonNull).collect(Collectors.toSet()),
                localMasterHistory.getMaxHistoryAge()
            );
            final CoordinationDiagnosticsDetails details = getDetails(explain, localMasterHistory, remoteHistoryException, null);
            return new CoordinationDiagnosticsResult(CoordinationDiagnosticsStatus.YELLOW, summary, details);
        } else {
            logger.trace("This node thinks the master is unstable, but the master node {} thinks it is stable", master);
            return getMasterIsStableResult(explain, localMasterHistory);
        }
    }

    /**
     * Returns a CoordinationDiagnosticsResult for the case when the master is seen as stable
     * @return A CoordinationDiagnosticsResult for the case when the master is seen as stable (GREEN status, no impacts or details)
     */
    private CoordinationDiagnosticsResult getMasterIsStableResult(boolean explain, MasterHistory localMasterHistory) {
        String summary = "The cluster has a stable master node";
        logger.trace("The cluster has a stable master node");
        CoordinationDiagnosticsDetails details = getDetails(explain, localMasterHistory, null, null);
        return new CoordinationDiagnosticsResult(CoordinationDiagnosticsStatus.GREEN, summary, details);
    }

    /**
     * Returns the health result for the case when we have NOT seen a master recently (at some point in the last 30 seconds).
     * @param localMasterHistory The master history as seen from the local machine
     * @param explain Whether to calculate and include the details in the result
     * @return The CoordinationDiagnosticsResult for the given localMasterHistory
     */
    private CoordinationDiagnosticsResult diagnoseOnHaveNotSeenMasterRecently(MasterHistory localMasterHistory, boolean explain) {
        Collection<DiscoveryNode> masterEligibleNodes = getMasterEligibleNodes();
        final CoordinationDiagnosticsResult result;
        boolean clusterHasLeader = coordinator.getPeerFinder().getLeader().isPresent();
        boolean noLeaderAndNoMasters = clusterHasLeader == false && masterEligibleNodes.isEmpty();
        boolean isLocalNodeMasterEligible = clusterService.localNode().isMasterNode();
        if (noLeaderAndNoMasters) {
            result = getResultOnNoMasterEligibleNodes(localMasterHistory, explain);
        } else if (clusterHasLeader) {
            DiscoveryNode currentMaster = coordinator.getPeerFinder().getLeader().get();
            result = getResultOnCannotJoinLeader(localMasterHistory, currentMaster, explain);
        } else if (isLocalNodeMasterEligible == false) { // none is elected master and we aren't master eligible
            // NOTE: The logic in this block will be implemented in a future PR
            result = new CoordinationDiagnosticsResult(
                CoordinationDiagnosticsStatus.RED,
                "No master has been observed recently",
                CoordinationDiagnosticsDetails.EMPTY
            );
        } else { // none is elected master and we are master eligible
            result = diagnoseOnHaveNotSeenMasterRecentlyAndWeAreMasterEligible(
                localMasterHistory,
                masterEligibleNodes,
                coordinator,
                clusterFormationResponses,
                nodeHasMasterLookupTimeframe,
                explain
            );
        }
        return result;
    }

    /**
     * This method handles the case when we have not had an elected master node recently, and we are on a master-eligible node. In this
     * case we look at the cluster formation information from all master-eligible nodes, trying to understand if we have a discovery
     * problem, a problem forming a quorum, or something else.
     * @param localMasterHistory The master history, as seen from this node
     * @param masterEligibleNodes The known master eligible nodes in the cluster
     * @param coordinator The Coordinator for this node
     * @param clusterFormationResponses A map that contains the cluster formation information (or exception encountered while requesting
     *                                  it) from each master eligible node in the cluster
     * @param nodeHasMasterLookupTimeframe The value of health.master_history.has_master_lookup_timeframe
     * @param explain If true, details are returned
     * @return A CoordinationDiagnosticsResult with a RED status
     */
    static CoordinationDiagnosticsResult diagnoseOnHaveNotSeenMasterRecentlyAndWeAreMasterEligible(
        MasterHistory localMasterHistory,
        Collection<DiscoveryNode> masterEligibleNodes,
        Coordinator coordinator,
        ConcurrentMap<DiscoveryNode, ClusterFormationStateOrException> clusterFormationResponses,
        TimeValue nodeHasMasterLookupTimeframe,
        boolean explain

    ) {
        final CoordinationDiagnosticsResult result;
        /*
         * We want to make sure that the same elements are in this set every time we loop through it. We don't care if values are added
         * while we're copying it, which is why this is not synchronized. We only care that once we have a copy it is not changed.
         */
        final Map<DiscoveryNode, ClusterFormationStateOrException> nodeToClusterFormationResponses = Map.copyOf(clusterFormationResponses);
        for (Map.Entry<DiscoveryNode, ClusterFormationStateOrException> entry : nodeToClusterFormationResponses.entrySet()) {
            Exception remoteException = entry.getValue().exception();
            if (remoteException != null) {
                return new CoordinationDiagnosticsResult(
                    CoordinationDiagnosticsStatus.RED,
                    String.format(
                        Locale.ROOT,
                        "No master node observed in the last %s, and an exception occurred while reaching out " + "to %s for diagnosis",
                        nodeHasMasterLookupTimeframe,
                        entry.getKey().getName()
                    ),
                    getDetails(
                        explain,
                        localMasterHistory,
                        remoteException,
                        Map.of(coordinator.getLocalNode().getId(), coordinator.getClusterFormationState().getDescription())
                    )
                );
            }
        }
        Map<DiscoveryNode, ClusterFormationFailureHelper.ClusterFormationState> nodeClusterFormationStateMap =
            nodeToClusterFormationResponses.entrySet()
                .stream()
                .collect(Collectors.toMap(Map.Entry::getKey, entry -> entry.getValue().clusterFormationState()));
        Map<String, String> nodeIdToClusterFormationDescription = nodeClusterFormationStateMap.entrySet()
            .stream()
            .collect(Collectors.toMap(entry -> entry.getKey().getId(), entry -> entry.getValue().getDescription()));
        if (anyNodeInClusterReportsDiscoveryProblems(masterEligibleNodes, nodeClusterFormationStateMap)) {
            result = new CoordinationDiagnosticsResult(
                CoordinationDiagnosticsStatus.RED,
                String.format(
                    Locale.ROOT,
                    "No master node observed in the last %s, and some master eligible nodes are unable to discover other master "
                        + "eligible nodes",
                    nodeHasMasterLookupTimeframe
                ),
                getDetails(explain, localMasterHistory, null, nodeIdToClusterFormationDescription)
            );
        } else {
            if (anyNodeInClusterReportsQuorumProblems(nodeClusterFormationStateMap)) {
                result = new CoordinationDiagnosticsResult(
                    CoordinationDiagnosticsStatus.RED,
                    String.format(
                        Locale.ROOT,
                        "No master node observed in the last %s, and the master eligible nodes are unable to form a quorum",
                        nodeHasMasterLookupTimeframe
                    ),
                    getDetails(explain, localMasterHistory, null, nodeIdToClusterFormationDescription)
                );
            } else {
                result = new CoordinationDiagnosticsResult(
                    CoordinationDiagnosticsStatus.RED,
                    String.format(
                        Locale.ROOT,
                        "No master node observed in the last %s, and the cause has not been determined.",
                        nodeHasMasterLookupTimeframe
                    ),
                    getDetails(explain, localMasterHistory, null, nodeIdToClusterFormationDescription)
                );
            }
        }
        return result;
    }

    /**
     * This method checks whether each master eligible node has discovered each of the other master eligible nodes. For the sake of this
     * method, a discovery problem is when the foundPeers of any ClusterFormationState on any node we have that information for does not
     * contain all of the nodes in the local coordinator.getFoundPeers().
     * @param masterEligibleNodes The collection of all master eligible nodes
     * @param nodeToClusterFormationStateMap A map of each master node to its ClusterFormationState
     * @return true if there are discovery problems, false otherwise
     */
    static boolean anyNodeInClusterReportsDiscoveryProblems(
        Collection<DiscoveryNode> masterEligibleNodes,
        Map<DiscoveryNode, ClusterFormationFailureHelper.ClusterFormationState> nodeToClusterFormationStateMap
    ) {
        Map<DiscoveryNode, Collection<DiscoveryNode>> nodesNotDiscoveredMap = new HashMap<>();
        for (Map.Entry<DiscoveryNode, ClusterFormationFailureHelper.ClusterFormationState> entry : nodeToClusterFormationStateMap
            .entrySet()) {
            Set<DiscoveryNode> foundPeersOnNode = new HashSet<>(entry.getValue().foundPeers());
            if (foundPeersOnNode.containsAll(masterEligibleNodes) == false) {
                Collection<DiscoveryNode> nodesNotDiscovered = masterEligibleNodes.stream()
                    .filter(node -> foundPeersOnNode.contains(node) == false)
                    .toList();
                nodesNotDiscoveredMap.put(entry.getKey(), nodesNotDiscovered);
            }
        }
        if (nodesNotDiscoveredMap.isEmpty()) {
            return false;
        } else {
            String nodeDiscoveryProblemsMessage = nodesNotDiscoveredMap.entrySet()
                .stream()
                .map(
                    entry -> String.format(
                        Locale.ROOT,
                        "%s cannot discover [%s]",
                        entry.getKey().getName(),
                        entry.getValue().stream().map(DiscoveryNode::getName).collect(Collectors.joining(", "))
                    )
                )
                .collect(Collectors.joining("; "));
            logger.debug("The following nodes report discovery problems: {}", nodeDiscoveryProblemsMessage);
            return true;
        }
    }

    /**
     * This method checks that each master eligible node in the quorum thinks that it can form a quorum. If there are nodes that report a
     * problem forming a quorum, this method returns true. This method determines whether a node thinks that a quorum can be formed by
     * checking the value of that node's ClusterFormationState.hasDiscoveredQuorum field.
     * @param nodeToClusterFormationStateMap A map of each master node to its ClusterFormationState
     * @return True if any nodes in nodeToClusterFormationStateMap report a problem forming a quorum, false otherwise.
     */
    static boolean anyNodeInClusterReportsQuorumProblems(
        Map<DiscoveryNode, ClusterFormationFailureHelper.ClusterFormationState> nodeToClusterFormationStateMap
    ) {
        Map<DiscoveryNode, String> quorumProblems = new HashMap<>();
        for (Map.Entry<DiscoveryNode, ClusterFormationFailureHelper.ClusterFormationState> entry : nodeToClusterFormationStateMap
            .entrySet()) {
            ClusterFormationFailureHelper.ClusterFormationState clusterFormationState = entry.getValue();
            if (clusterFormationState.hasDiscoveredQuorum() == false) {
                quorumProblems.put(entry.getKey(), clusterFormationState.getDescription());
            }
        }
        if (quorumProblems.isEmpty()) {
            return false;
        } else {
            String quorumProblemsMessage = quorumProblems.entrySet()
                .stream()
                .map(
                    entry -> String.format(
                        Locale.ROOT,
                        "%s reports that a quorum " + "cannot be formed: [%s]",
                        entry.getKey().getName(),
                        entry.getValue()
                    )
                )
                .collect(Collectors.joining("; "));
            logger.debug("Some master eligible nodes report that a quorum cannot be formed: {}", quorumProblemsMessage);
            return true;
        }
    }

    /**
     * Creates a CoordinationDiagnosticsResult in the case that there has been no master in the last few seconds, there is no elected
     * master known, and there are no master eligible nodes. The status will be RED, and the details (if explain is true) will contain
     * the list of any masters seen previously and a description of known problems from this node's Coordinator.
     * @param localMasterHistory Used to pull recent master nodes for the details if explain is true
     * @param explain If true, details are returned
     * @return A CoordinationDiagnosticsResult with a RED status
     */
    private CoordinationDiagnosticsResult getResultOnNoMasterEligibleNodes(MasterHistory localMasterHistory, boolean explain) {
        String summary = "No master eligible nodes found in the cluster";
        CoordinationDiagnosticsDetails details = getDetails(
            explain,
            localMasterHistory,
            null,
            Map.of(coordinator.getLocalNode().getId(), coordinator.getClusterFormationState().getDescription())
        );
        return new CoordinationDiagnosticsResult(CoordinationDiagnosticsStatus.RED, summary, details);
    }

    /**
     * Creates a CoordinationDiagnosticsResult in the case that there has been no master in the last few seconds in this node's cluster
     * state, but PeerFinder reports that there is an elected master. The assumption is that this node is having a problem joining the
     * elected master. The status will be RED, and the details (if explain is true) will contain the list of any masters seen previously
     * and a description of known problems from this node's Coordinator.
     * @param localMasterHistory Used to pull recent master nodes for the details if explain is true
     * @param currentMaster The node that PeerFinder reports as the elected master
     * @param explain If true, details are returned
     * @return A CoordinationDiagnosticsResult with a RED status
     */
    private CoordinationDiagnosticsResult getResultOnCannotJoinLeader(
        MasterHistory localMasterHistory,
        DiscoveryNode currentMaster,
        boolean explain
    ) {
        String summary = String.format(
            Locale.ROOT,
            "%s has been elected master, but the node being queried, %s, is unable to join it",
            currentMaster,
            clusterService.localNode()
        );
        CoordinationDiagnosticsDetails details = getDetails(
            explain,
            localMasterHistory,
            null,
            Map.of(coordinator.getLocalNode().getId(), coordinator.getClusterFormationState().getDescription())
        );
        return new CoordinationDiagnosticsResult(CoordinationDiagnosticsStatus.RED, summary, details);
    }

    /**
     * Returns the master eligible nodes as found in this node's Coordinator, plus the local node if it is master eligible.
     * @return All known master eligible nodes in this cluster
     */
    private Collection<DiscoveryNode> getMasterEligibleNodes() {
        Set<DiscoveryNode> masterEligibleNodes = new HashSet<>();
        coordinator.getFoundPeers().forEach(node -> {
            if (node.isMasterNode()) {
                masterEligibleNodes.add(node);
            }
        });
        // Coordinator does not report the local node, so add it:
        if (clusterService.localNode().isMasterNode()) {
            masterEligibleNodes.add(clusterService.localNode());
        }
        return masterEligibleNodes;
    }

    /**
     * This returns true if this node has seen a master node within the last few seconds
     * @return true if this node has seen a master node within the last few seconds, false otherwise
     */
    private boolean hasSeenMasterInHasMasterLookupTimeframe() {
        return masterHistoryService.getLocalMasterHistory().hasSeenMasterInLastNSeconds((int) nodeHasMasterLookupTimeframe.seconds());
    }

    /*
     * If we detect that the master has gone null 3 or more times (by default), we ask the MasterHistoryService to fetch the master
     * history as seen from the most recent master node so that it is ready in case a health API request comes in. The request to the
     * MasterHistoryService is made asynchronously, and populates the value that MasterHistoryService.getRemoteMasterHistory() will return.
     * The remote master history is ordinarily returned very quickly if it is going to be returned, so the odds are very good it will be
     * in place by the time a request for it comes in. If not, this service's status will briefly switch to yellow.
     */
    @Override
    public void clusterChanged(ClusterChangedEvent event) {
        DiscoveryNode currentMaster = event.state().nodes().getMasterNode();
        DiscoveryNode previousMaster = event.previousState().nodes().getMasterNode();
        if (currentMaster == null && previousMaster != null) {
            if (masterHistoryService.getLocalMasterHistory().hasMasterGoneNullAtLeastNTimes(unacceptableNullTransitions)) {
                DiscoveryNode master = masterHistoryService.getLocalMasterHistory().getMostRecentNonNullMaster();
                /*
                 * If the most recent master was this box, there is no point in making a transport request -- we already know what this
                 * box's view of the master history is
                 */
                if (master != null && clusterService.localNode().equals(master) == false) {
                    masterHistoryService.refreshRemoteMasterHistory(master);
                }
            }
        }
        if (disableAutoPollingForTestMode == false) {
            if (currentMaster == null && clusterService.localNode().isMasterNode()) {
                /*
                 * This begins polling all master-eligible nodes for cluster formation information. However there's a 10-second delay
                 * before it starts, so in the normal situation where during a master transition it flips from master1 -> null ->
                 * master2, it the polling tasks will be canceled before any requests are actually made.
                 */
                beginPollingClusterFormationInfo();
            } else {
                cancelPollingClusterFormationInfo();
            }
        }
    }

    /**
     * This method begins polling all known master-eligible nodes for cluster formation information. After a 10-second initial delay, it
     * polls each node every 10 seconds until cancelPollingClusterFormationInfo() is called.
     */
    private void beginPollingClusterFormationInfo() {
        assert ThreadPool.assertCurrentThreadPool(ClusterApplierService.CLUSTER_UPDATE_THREAD_NAME);
        cancelPollingClusterFormationInfo();
        ConcurrentMap<DiscoveryNode, ClusterFormationStateOrException> responses = new ConcurrentHashMap<>();
        Map<DiscoveryNode, Scheduler.Cancellable> cancellables = new ConcurrentHashMap<>();
        /*
         * Assignment of clusterFormationInfoTasks must be done before the call to beginPollingClusterFormationInfo because it is used
         * asynchronously by rescheduleFetchConsumer, called from beginPollingClusterFormationInfo.
         */
        clusterFormationInfoTasks = cancellables;
        clusterFormationResponses = responses;
        beginPollingClusterFormationInfo(getMasterEligibleNodes(), responses::put, cancellables);
    }

    /**
     * This method returns quickly, but in the background schedules to query the remote node's cluster formation state in 10 seconds, and
     * repeats doing that until cancel() is called on all of the Cancellable that this method inserts into cancellables. This method
     * exists (rather than being just part of the beginPollingClusterFormationInfo() above) in order to facilitate unit testing.
     * @param nodeResponseConsumer A consumer for any results produced for a node by this method
     * @param cancellables The Map of Cancellables, one for each node being polled
     */
    // Non-private for testing
    void beginPollingClusterFormationInfo(
        Collection<DiscoveryNode> masterEligibleNodes,
        BiConsumer<DiscoveryNode, ClusterFormationStateOrException> nodeResponseConsumer,
        Map<DiscoveryNode, Scheduler.Cancellable> cancellables
    ) {
        masterEligibleNodes.forEach(masterEligibleNode -> {
            Consumer<ClusterFormationStateOrException> responseConsumer = result -> nodeResponseConsumer.accept(masterEligibleNode, result);
<<<<<<< HEAD
            cancellables.put(
                masterEligibleNode,
                fetchClusterFormationInfo(
                    masterEligibleNode,
                    responseConsumer.andThen(rescheduleFetchConsumer(masterEligibleNode, responseConsumer, cancellables))
                )
            );
=======
            try {
                cancellableConsumer.accept(
                    fetchClusterFormationInfo(
                        masterEligibleNode,
                        responseConsumer.andThen(rescheduleFetchConsumer(masterEligibleNode, responseConsumer, cancellableConsumer))
                    )
                );
            } catch (EsRejectedExecutionException e) {
                if (e.isExecutorShutdown()) {
                    logger.trace("Not rescheduling request for cluster coordination info because this node is being shutdown", e);
                } else {
                    throw e;
                }
            }
>>>>>>> 0ce4a1c1
        });
    }

    /**
     * This wraps the responseConsumer in a Consumer that will run rescheduleFetchConsumer() after responseConsumer has
     * completed, adding the resulting Cancellable to cancellableConsumer.
     * @param masterEligibleNode The node being polled
     * @param responseConsumer The response consumer to be wrapped
     * @param cancellables The Map of Cancellables, one for each node being polled
     * @return
     */
    private Consumer<CoordinationDiagnosticsService.ClusterFormationStateOrException> rescheduleFetchConsumer(
        DiscoveryNode masterEligibleNode,
        Consumer<CoordinationDiagnosticsService.ClusterFormationStateOrException> responseConsumer,
        Map<DiscoveryNode, Scheduler.Cancellable> cancellables
    ) {
        return response -> {
<<<<<<< HEAD
            /*
             * If clusterFormationInfoTasks is null, that means that cancelPollingClusterFormationInfo() has been called, so we don't
             * want to run anything new, and we want to cancel anything that might still be running in our cancellables just to be safe.
             */
            if (clusterFormationInfoTasks != null) {
                /*
                 * If cancellables is not the same as clusterFormationInfoTasks, that means that the current polling track has been
                 * cancelled and a new polling track has been started. So we don't want to run anything new, and we want to cancel
                 * anything that might still be running in our cancellables just to be safe. Note that it is possible for
                 * clusterFormationInfoTasks to be null at this point (since it is assigned in a different thread), so it is important
                 * that we don't call equals on it.
                 */
                if (cancellables.equals(clusterFormationInfoTasks)) {
                    /*
                     * As mentioned in the comment in cancelPollingClusterFormationInfo(), there is a slim possibility here that we will
                     * add a task here for a poll that has already been cancelled. But when it completes and runs rescheduleFetchConsumer()
                     * we will then see that clusterFormationInfoTasks does not equal cancellables, so it will not be run again.
                     */
                    cancellables.put(
                        masterEligibleNode,
                        fetchClusterFormationInfo(
                            masterEligibleNode,
                            responseConsumer.andThen(rescheduleFetchConsumer(masterEligibleNode, responseConsumer, cancellables))
                        )
                    );
                } else {
                    cancellables.values().forEach(Scheduler.Cancellable::cancel);
                }
            } else {
                cancellables.values().forEach(Scheduler.Cancellable::cancel);
=======
            try {
                cancellableConsumer.accept(
                    fetchClusterFormationInfo(
                        masterEligibleNode,
                        responseConsumer.andThen(rescheduleFetchConsumer(masterEligibleNode, responseConsumer, cancellableConsumer))
                    )
                );
            } catch (EsRejectedExecutionException e) {
                if (e.isExecutorShutdown()) {
                    logger.trace("Not rescheduling request for cluster coordination info because this node is being shutdown", e);
                } else {
                    throw e;
                }
>>>>>>> 0ce4a1c1
            }
        };
    }

    private void cancelPollingClusterFormationInfo() {
        assert ThreadPool.assertCurrentThreadPool(ClusterApplierService.CLUSTER_UPDATE_THREAD_NAME);
        if (clusterFormationInfoTasks != null) {
            /*
             * There is a slight risk here that a new Cancellable is added to clusterFormationInfoTasks after we begin iterating in the next
             * line. We are calling this an acceptable risk because it will result in an un-cancelled un-cancellable task, but it will not
             * reschedule itself so it will not be around long. It is possible that cancel() will be called on a Cancellable concurrently
             * by multiple threads, but that will not cause any problems.
             */
            clusterFormationInfoTasks.values().forEach(Scheduler.Cancellable::cancel);
            clusterFormationInfoTasks = null;
            clusterFormationResponses = null;
        }
    }

    /**
     * This method returns quickly, but in the background schedules to query the remote node's cluster formation state in 10 seconds
     * unless cancel() is called on the Cancellable that this method returns.
     * @param node The node to poll for cluster formation information
     * @param responseConsumer The consumer of the cluster formation info for the node, or the exception encountered while contacting it
     * @return A Cancellable for the task that is scheduled to fetch cluster formation information
     * @throws EsRejectedExecutionException If the task cannot be scheduled, possibly because the node is shutting down.
     */
    private Scheduler.Cancellable fetchClusterFormationInfo(
        DiscoveryNode node,
        Consumer<ClusterFormationStateOrException> responseConsumer
    ) {
        StepListener<Releasable> connectionListener = new StepListener<>();
        StepListener<ClusterFormationInfoAction.Response> fetchClusterInfoListener = new StepListener<>();
        long startTime = System.nanoTime();
        connectionListener.whenComplete(releasable -> {
            logger.trace("Opened connection to {}, making cluster coordination info request", node);
            // If we don't get a response in 10 seconds that is a failure worth capturing on its own:
            final TimeValue transportTimeout = TimeValue.timeValueSeconds(10);
            transportService.sendRequest(
                node,
                ClusterFormationInfoAction.NAME,
                new ClusterFormationInfoAction.Request(),
                TransportRequestOptions.timeout(transportTimeout),
                new ActionListenerResponseHandler<>(
                    ActionListener.runBefore(fetchClusterInfoListener, () -> Releasables.close(releasable)),
                    ClusterFormationInfoAction.Response::new
                )
            );
        }, e -> {
            logger.warn("Exception connecting to master node", e);
            responseConsumer.accept(new ClusterFormationStateOrException(e));
        });

        fetchClusterInfoListener.whenComplete(response -> {
            long endTime = System.nanoTime();
            logger.trace("Received cluster coordination info from {} in {}", node, TimeValue.timeValueNanos(endTime - startTime));
            responseConsumer.accept(new ClusterFormationStateOrException(response.getClusterFormationState()));
        }, e -> {
            logger.warn("Exception in cluster coordination info request to master node", e);
            responseConsumer.accept(new ClusterFormationStateOrException(e));
        });

        return transportService.getThreadPool().schedule(() -> {
            Version minSupportedVersion = Version.V_8_4_0;
            if (node.getVersion().onOrAfter(minSupportedVersion) == false) { // This was introduced in 8.4.0
                logger.trace(
                    "Cannot get cluster coordination info for {} because it is at version {} and {} is required",
                    node,
                    node.getVersion(),
                    minSupportedVersion
                );
            } else {
                transportService.connectToNode(
                    // Note: This connection must be explicitly closed in the connectionListener
                    node,
                    ConnectionProfile.buildDefaultConnectionProfile(clusterService.getSettings()),
                    connectionListener
                );
            }
        }, new TimeValue(10, TimeUnit.SECONDS), ThreadPool.Names.SAME);
    }

    // Non-private for testing
    record ClusterFormationStateOrException(
        ClusterFormationFailureHelper.ClusterFormationState clusterFormationState,
        Exception exception
    ) {
        ClusterFormationStateOrException {
            if (clusterFormationState != null && exception != null) {
                throw new IllegalArgumentException("Cluster formation state and exception cannot both be non-null");
            }
        }

        ClusterFormationStateOrException(ClusterFormationFailureHelper.ClusterFormationState clusterFormationState) {
            this(clusterFormationState, null);
        }

        ClusterFormationStateOrException(Exception exception) {
            this(null, exception);
        }
    }

    public record CoordinationDiagnosticsResult(
        CoordinationDiagnosticsStatus status,
        String summary,
        CoordinationDiagnosticsDetails details
    ) implements Writeable {

        public CoordinationDiagnosticsResult(StreamInput in) throws IOException {
            this(CoordinationDiagnosticsStatus.fromStreamInput(in), in.readString(), new CoordinationDiagnosticsDetails(in));
        }

        @Override
        public void writeTo(StreamOutput out) throws IOException {
            status.writeTo(out);
            out.writeString(summary);
            details.writeTo(out);
        }
    }

    public enum CoordinationDiagnosticsStatus implements Writeable {
        GREEN,
        UNKNOWN,
        YELLOW,
        RED;

        @Override
        public void writeTo(StreamOutput out) throws IOException {
            out.writeEnum(this);
        }

        public static CoordinationDiagnosticsStatus fromStreamInput(StreamInput in) throws IOException {
            return in.readEnum(CoordinationDiagnosticsStatus.class);
        }
    }

    public record CoordinationDiagnosticsDetails(
        DiscoveryNode currentMaster,
        List<DiscoveryNode> recentMasters,
        @Nullable String remoteExceptionMessage,
        @Nullable String remoteExceptionStackTrace,
        @Nullable Map<String, String> nodeToClusterFormationDescriptionMap
    ) implements Writeable {
        public CoordinationDiagnosticsDetails(
            DiscoveryNode currentMaster,
            List<DiscoveryNode> recentMasters,
            Exception remoteException,
            Map<String, String> nodeToClusterFormationDescriptionMap
        ) {
            this(
                currentMaster,
                recentMasters,
                remoteException == null ? null : remoteException.getMessage(),
                getStackTrace(remoteException),
                nodeToClusterFormationDescriptionMap
            );
        }

        public CoordinationDiagnosticsDetails(StreamInput in) throws IOException {
            this(
                readCurrentMaster(in),
                readRecentMasters(in),
                in.readOptionalString(),
                in.readOptionalString(),
                readClusterFormationStates(in)
            );
        }

        private static DiscoveryNode readCurrentMaster(StreamInput in) throws IOException {
            boolean hasCurrentMaster = in.readBoolean();
            DiscoveryNode currentMaster;
            if (hasCurrentMaster) {
                currentMaster = new DiscoveryNode(in);
            } else {
                currentMaster = null;
            }
            return currentMaster;
        }

        private static List<DiscoveryNode> readRecentMasters(StreamInput in) throws IOException {
            boolean hasRecentMasters = in.readBoolean();
            List<DiscoveryNode> recentMasters;
            if (hasRecentMasters) {
                recentMasters = in.readImmutableList(DiscoveryNode::new);
            } else {
                recentMasters = null;
            }
            return recentMasters;
        }

        private static Map<String, String> readClusterFormationStates(StreamInput in) throws IOException {
            if (in.readBoolean()) {
                return in.readMap(StreamInput::readString, StreamInput::readString);
            } else {
                return Map.of();
            }
        }

        private static String getStackTrace(Exception e) {
            if (e == null) {
                return null;
            }
            StringWriter stringWriter = new StringWriter();
            e.printStackTrace(new PrintWriter(stringWriter));
            return stringWriter.toString();
        }

        public static final CoordinationDiagnosticsDetails EMPTY = new CoordinationDiagnosticsDetails(null, null, null, null, null);

        @Override
        public void writeTo(StreamOutput out) throws IOException {
            if (currentMaster == null) {
                out.writeBoolean(false);
            } else {
                out.writeBoolean(true);
                currentMaster.writeTo(out);
            }
            if (recentMasters == null) {
                out.writeBoolean(false);
            } else {
                out.writeBoolean(true);
                out.writeList(recentMasters);
            }
            out.writeOptionalString(remoteExceptionMessage);
            out.writeOptionalString(remoteExceptionStackTrace);
            if (nodeToClusterFormationDescriptionMap == null) {
                out.writeBoolean(false);
            } else {
                out.writeBoolean(true);
                out.writeMap(nodeToClusterFormationDescriptionMap, StreamOutput::writeString, StreamOutput::writeString);
            }
        }

    }
}<|MERGE_RESOLUTION|>--- conflicted
+++ resolved
@@ -663,20 +663,12 @@
     ) {
         masterEligibleNodes.forEach(masterEligibleNode -> {
             Consumer<ClusterFormationStateOrException> responseConsumer = result -> nodeResponseConsumer.accept(masterEligibleNode, result);
-<<<<<<< HEAD
-            cancellables.put(
-                masterEligibleNode,
-                fetchClusterFormationInfo(
+            try {
+                cancellables.put(
                     masterEligibleNode,
-                    responseConsumer.andThen(rescheduleFetchConsumer(masterEligibleNode, responseConsumer, cancellables))
-                )
-            );
-=======
-            try {
-                cancellableConsumer.accept(
                     fetchClusterFormationInfo(
                         masterEligibleNode,
-                        responseConsumer.andThen(rescheduleFetchConsumer(masterEligibleNode, responseConsumer, cancellableConsumer))
+                        responseConsumer.andThen(rescheduleFetchConsumer(masterEligibleNode, responseConsumer, cancellables))
                     )
                 );
             } catch (EsRejectedExecutionException e) {
@@ -686,7 +678,6 @@
                     throw e;
                 }
             }
->>>>>>> 0ce4a1c1
         });
     }
 
@@ -704,7 +695,6 @@
         Map<DiscoveryNode, Scheduler.Cancellable> cancellables
     ) {
         return response -> {
-<<<<<<< HEAD
             /*
              * If clusterFormationInfoTasks is null, that means that cancelPollingClusterFormationInfo() has been called, so we don't
              * want to run anything new, and we want to cancel anything that might still be running in our cancellables just to be safe.
@@ -723,33 +713,26 @@
                      * add a task here for a poll that has already been cancelled. But when it completes and runs rescheduleFetchConsumer()
                      * we will then see that clusterFormationInfoTasks does not equal cancellables, so it will not be run again.
                      */
-                    cancellables.put(
-                        masterEligibleNode,
-                        fetchClusterFormationInfo(
+                    try {
+                        cancellables.put(
                             masterEligibleNode,
-                            responseConsumer.andThen(rescheduleFetchConsumer(masterEligibleNode, responseConsumer, cancellables))
-                        )
-                    );
+                            fetchClusterFormationInfo(
+                                masterEligibleNode,
+                                responseConsumer.andThen(rescheduleFetchConsumer(masterEligibleNode, responseConsumer, cancellables))
+                            )
+                        );
+                    } catch (EsRejectedExecutionException e) {
+                        if (e.isExecutorShutdown()) {
+                            logger.trace("Not rescheduling request for cluster coordination info because this node is being shutdown", e);
+                        } else {
+                            throw e;
+                        }
+                    }
                 } else {
                     cancellables.values().forEach(Scheduler.Cancellable::cancel);
                 }
             } else {
                 cancellables.values().forEach(Scheduler.Cancellable::cancel);
-=======
-            try {
-                cancellableConsumer.accept(
-                    fetchClusterFormationInfo(
-                        masterEligibleNode,
-                        responseConsumer.andThen(rescheduleFetchConsumer(masterEligibleNode, responseConsumer, cancellableConsumer))
-                    )
-                );
-            } catch (EsRejectedExecutionException e) {
-                if (e.isExecutorShutdown()) {
-                    logger.trace("Not rescheduling request for cluster coordination info because this node is being shutdown", e);
-                } else {
-                    throw e;
-                }
->>>>>>> 0ce4a1c1
             }
         };
     }
