/*
 * Copyright Elasticsearch B.V. and/or licensed to Elasticsearch B.V. under one
 * or more contributor license agreements. Licensed under the Elastic License
 * 2.0 and the Server Side Public License, v 1; you may not use this file except
 * in compliance with, at your election, the Elastic License 2.0 or the Server
 * Side Public License, v 1.
 */

package org.elasticsearch.cluster.coordination;

import org.apache.logging.log4j.LogManager;
import org.apache.logging.log4j.Logger;
import org.elasticsearch.Version;
import org.elasticsearch.action.ActionListener;
import org.elasticsearch.action.ActionListenerResponseHandler;
import org.elasticsearch.action.admin.cluster.coordination.ClusterFormationInfoAction;
import org.elasticsearch.cluster.ClusterChangedEvent;
import org.elasticsearch.cluster.ClusterStateListener;
import org.elasticsearch.cluster.node.DiscoveryNode;
import org.elasticsearch.cluster.service.ClusterService;
import org.elasticsearch.common.io.stream.StreamInput;
import org.elasticsearch.common.io.stream.StreamOutput;
import org.elasticsearch.common.io.stream.Writeable;
import org.elasticsearch.common.settings.Setting;
import org.elasticsearch.core.Nullable;
import org.elasticsearch.core.Releasable;
import org.elasticsearch.core.Releasables;
import org.elasticsearch.core.TimeValue;
import org.elasticsearch.threadpool.Scheduler;
import org.elasticsearch.transport.ConnectionProfile;
import org.elasticsearch.transport.TransportRequestOptions;
import org.elasticsearch.transport.TransportService;

import java.io.IOException;
import java.io.PrintWriter;
import java.io.StringWriter;
import java.util.Collection;
import java.util.HashMap;
import java.util.HashSet;
import java.util.List;
import java.util.Locale;
import java.util.Map;
import java.util.Objects;
import java.util.Set;
import java.util.concurrent.ConcurrentHashMap;
import java.util.concurrent.ConcurrentMap;
import java.util.concurrent.TimeUnit;
import java.util.stream.Collectors;

/**
 * This service reports the health of master stability.
 * If we have had a master within the last 30 seconds, and that master has not changed more than 3 times in the last 30 minutes, then
 * this will report GREEN.
 * If we have had a master within the last 30 seconds, but that master has changed more than 3 times in the last 30 minutes (and that is
 * confirmed by checking with the last-known master), then this will report YELLOW.
 * If we have not had a master within the last 30 seconds, then this will will report RED with one exception. That exception is when:
 * (1) no node is elected master, (2) this node is not master eligible, (3) some node is master eligible, (4) we ask a master-eligible node
 * to run this service, and (5) it comes back with a result that is not RED.
 * Since this service needs to be able to run when there is no master at all, it does not depend on the dedicated health node (which
 * requires the existence of a master).
 */
public class CoordinationDiagnosticsService implements ClusterStateListener {
    private final ClusterService clusterService;
    private final TransportService transportService;
    private final Coordinator coordinator;
    private final MasterHistoryService masterHistoryService;
    /**
     * This is the amount of time we use to make the initial decision -- have we seen a master node in the very recent past?
     */
    private final TimeValue nodeHasMasterLookupTimeframe;
    /**
     * If the master transitions from a non-null master to a null master at least this many times it starts impacting the health status.
     */
    private final int unacceptableNullTransitions;
    /**
     * If the master transitions from one non-null master to a different non-null master at least this many times it starts impacting the
     * health status.
     */
    private final int unacceptableIdentityChanges;
    /*
     * This is a list of tasks that are periodically reaching out to other master eligible nodes to get their ClusterFormationStates for
     * diagnosis.
     * This field is only ever accessed on the cluster change event thread, so there no need to protect it for thread safety.
     */
    private List<Scheduler.Cancellable> clusterFormationInfoTasks = List.of();
    /*
     * This field holds the results of the tasks in the clusterFormationInfoTasks field above. The field is accessed (reads/writes) from
     * multiple threads, but is only ever replaced on the cluster change event thread.
     */
    volatile ConcurrentMap<DiscoveryNode, ClusterFormationStateOrException> nodeToClusterFormationStateOrExceptionMap =
        new ConcurrentHashMap<>(); // Non-private for testing

    private static final Logger logger = LogManager.getLogger(CoordinationDiagnosticsService.class);

    /**
     * This is the default amount of time we look back to see if we have had a master at all, before moving on with other checks
     */
    public static final Setting<TimeValue> NODE_HAS_MASTER_LOOKUP_TIMEFRAME_SETTING = Setting.timeSetting(
        "health.master_history.has_master_lookup_timeframe",
        new TimeValue(30, TimeUnit.SECONDS),
        new TimeValue(1, TimeUnit.SECONDS),
        Setting.Property.NodeScope
    );

    /**
     * This is the number of times that it is not OK to have a master go null. This many transitions or more will be reported as a problem.
     */
    public static final Setting<Integer> NO_MASTER_TRANSITIONS_THRESHOLD_SETTING = Setting.intSetting(
        "health.master_history.no_master_transitions_threshold",
        4,
        0,
        Setting.Property.NodeScope
    );

    /**
     * This is the number of times that it is not OK to have a master change identity. This many changes or more will be reported as a
     * problem.
     */
    public static final Setting<Integer> IDENTITY_CHANGES_THRESHOLD_SETTING = Setting.intSetting(
        "health.master_history.identity_changes_threshold",
        4,
        0,
        Setting.Property.NodeScope
    );

    public CoordinationDiagnosticsService(
        ClusterService clusterService,
        TransportService transportService,
        Coordinator coordinator,
        MasterHistoryService masterHistoryService
    ) {
        this.clusterService = clusterService;
        this.transportService = transportService;
        this.coordinator = coordinator;
        this.masterHistoryService = masterHistoryService;
        this.nodeHasMasterLookupTimeframe = NODE_HAS_MASTER_LOOKUP_TIMEFRAME_SETTING.get(clusterService.getSettings());
        this.unacceptableNullTransitions = NO_MASTER_TRANSITIONS_THRESHOLD_SETTING.get(clusterService.getSettings());
        this.unacceptableIdentityChanges = IDENTITY_CHANGES_THRESHOLD_SETTING.get(clusterService.getSettings());
        clusterService.addListener(this);
    }

    /**
     * This method calculates the master stability as seen from this node.
     * @param explain If true, the result will contain a non-empty CoordinationDiagnosticsDetails if the resulting status is non-GREEN
     * @return Information about the current stability of the master node, as seen from this node
     */
    public CoordinationDiagnosticsResult diagnoseMasterStability(boolean explain) {
        MasterHistory localMasterHistory = masterHistoryService.getLocalMasterHistory();
        if (hasSeenMasterInHasMasterLookupTimeframe()) {
            return diagnoseOnHaveSeenMasterRecently(localMasterHistory, explain);
        } else {
            return diagnoseOnHaveNotSeenMasterRecently(localMasterHistory, explain);
        }
    }

    /**
     * Returns the health result for the case when we have seen a master recently (at some point in the last 30 seconds).
     * @param localMasterHistory The master history as seen from the local machine
     * @param explain Whether to calculate and include the details and user actions in the result
     * @return The CoordinationDiagnosticsResult for the given localMasterHistory
     */
    private CoordinationDiagnosticsResult diagnoseOnHaveSeenMasterRecently(MasterHistory localMasterHistory, boolean explain) {
        int masterChanges = MasterHistory.getNumberOfMasterIdentityChanges(localMasterHistory.getNodes());
        logger.trace(
            "Have seen a master in the last {}): {}",
            nodeHasMasterLookupTimeframe,
            localMasterHistory.getMostRecentNonNullMaster()
        );
        final CoordinationDiagnosticsResult result;
        if (masterChanges >= unacceptableIdentityChanges) {
            result = diagnoseOnMasterHasChangedIdentity(localMasterHistory, masterChanges, explain);
        } else if (localMasterHistory.hasMasterGoneNullAtLeastNTimes(unacceptableNullTransitions)) {
            result = diagnoseOnMasterHasFlappedNull(localMasterHistory, explain);
        } else {
            result = getMasterIsStableResult(explain, localMasterHistory);
        }
        return result;
    }

    /**
     * Returns the health result when we have detected locally that the master has changed identity repeatedly (by default more than 3
     * times in the last 30 minutes)
     * @param localMasterHistory The master history as seen from the local machine
     * @param masterChanges The number of times that the local machine has seen the master identity change in the last 30 minutes
     * @param explain Whether to calculate and include the details in the result
     * @return The CoordinationDiagnosticsResult for the given localMasterHistory
     */
    private CoordinationDiagnosticsResult diagnoseOnMasterHasChangedIdentity(
        MasterHistory localMasterHistory,
        int masterChanges,
        boolean explain
    ) {
        logger.trace("Have seen {} master changes in the last {}", masterChanges, localMasterHistory.getMaxHistoryAge());
        CoordinationDiagnosticsStatus coordinationDiagnosticsStatus = CoordinationDiagnosticsStatus.YELLOW;
        String summary = String.format(
            Locale.ROOT,
            "The elected master node has changed %d times in the last %s",
            masterChanges,
            localMasterHistory.getMaxHistoryAge()
        );
        CoordinationDiagnosticsDetails details = getDetails(explain, localMasterHistory, null, null);
        return new CoordinationDiagnosticsResult(coordinationDiagnosticsStatus, summary, details);
    }

    /**
     * This returns CoordinationDiagnosticsDetails.EMPTY if explain is false, otherwise a CoordinationDiagnosticsDetails object
     * containing only a "current_master" object and a "recent_masters" array. The "current_master" object will have "node_id" and "name"
     * fields for the master node. Both will be null if the last-seen master was null. The "recent_masters" array will contain
     * "recent_master" objects. Each "recent_master" object will have "node_id" and "name" fields for the master node. These fields will
     * never be null because null masters are not written to this array.
     * @param explain If true, the CoordinationDiagnosticsDetails will contain "current_master" and "recent_masters". Otherwise it will
     *                be empty.
     * @param localMasterHistory The MasterHistory object to pull current and recent master info from
     * @return An empty CoordinationDiagnosticsDetails if explain is false, otherwise a CoordinationDiagnosticsDetails containing only
     * "current_master" and "recent_masters"
     */
    private CoordinationDiagnosticsDetails getDetails(
        boolean explain,
        MasterHistory localMasterHistory,
        @Nullable Exception remoteException,
        @Nullable String clusterFormationMessage
    ) {
        if (explain == false) {
            return CoordinationDiagnosticsDetails.EMPTY;
        }
        DiscoveryNode masterNode = localMasterHistory.getMostRecentMaster();
        List<DiscoveryNode> recentNonNullMasters = localMasterHistory.getNodes().stream().filter(Objects::nonNull).toList();
        return new CoordinationDiagnosticsDetails(masterNode, recentNonNullMasters, remoteException, clusterFormationMessage);
    }

    /**
     * Returns the health result when we have detected locally that the master has changed to null repeatedly (by default more than 3 times
     * in the last 30 minutes). This method attemtps to use the master history from a remote node to confirm what we are seeing locally.
     * If the information from the remote node confirms that the master history has been unstable, a YELLOW status is returned. If the
     * information from the remote node shows that the master history has been stable, then we assume that the problem is with this node
     * and a GREEN status is returned (the problems with this node will be covered in a separate health indicator). If there had been
     * problems fetching the remote master history, the exception seen will be included in the details of the result.
     * @param localMasterHistory The master history as seen from the local machine
     * @param explain Whether to calculate and include the details in the result
     * @return The CoordinationDiagnosticsResult for the given localMasterHistory
     */
    private CoordinationDiagnosticsResult diagnoseOnMasterHasFlappedNull(MasterHistory localMasterHistory, boolean explain) {
        DiscoveryNode master = localMasterHistory.getMostRecentNonNullMaster();
        boolean localNodeIsMaster = clusterService.localNode().equals(master);
        List<DiscoveryNode> remoteHistory;
        Exception remoteHistoryException = null;
        if (localNodeIsMaster) {
            remoteHistory = null; // We don't need to fetch the remote master's history if we are that remote master
        } else {
            try {
                remoteHistory = masterHistoryService.getRemoteMasterHistory();
            } catch (Exception e) {
                remoteHistory = null;
                remoteHistoryException = e;
            }
        }
        /*
         * If the local node is master, then we have a confirmed problem (since we now know that from this node's point of view the
         * master is unstable).
         * If the local node is not master but the remote history is null then we have a problem (since from this node's point of view the
         * master is unstable, and we were unable to get the master's own view of its history). It could just be a short-lived problem
         * though if the remote history has not arrived yet.
         * If the local node is not master and the master history from the master itself reports that the master has gone null repeatedly
         * or changed identity repeatedly, then we have a problem (the master has confirmed what the local node saw).
         */
        boolean masterConfirmedUnstable = localNodeIsMaster
            || remoteHistoryException != null
            || (remoteHistory != null
                && (MasterHistory.hasMasterGoneNullAtLeastNTimes(remoteHistory, unacceptableNullTransitions)
                    || MasterHistory.getNumberOfMasterIdentityChanges(remoteHistory) >= unacceptableIdentityChanges));
        if (masterConfirmedUnstable) {
            logger.trace("The master node {} thinks it is unstable", master);
            String summary = String.format(
                Locale.ROOT,
                "The cluster's master has alternated between %s and no master multiple times in the last %s",
                localMasterHistory.getNodes().stream().filter(Objects::nonNull).collect(Collectors.toSet()),
                localMasterHistory.getMaxHistoryAge()
            );
            final CoordinationDiagnosticsDetails details = getDetails(explain, localMasterHistory, remoteHistoryException, null);
            return new CoordinationDiagnosticsResult(CoordinationDiagnosticsStatus.YELLOW, summary, details);
        } else {
            logger.trace("This node thinks the master is unstable, but the master node {} thinks it is stable", master);
            return getMasterIsStableResult(explain, localMasterHistory);
        }
    }

    /**
     * Returns a CoordinationDiagnosticsResult for the case when the master is seen as stable
     * @return A CoordinationDiagnosticsResult for the case when the master is seen as stable (GREEN status, no impacts or details)
     */
    private CoordinationDiagnosticsResult getMasterIsStableResult(boolean explain, MasterHistory localMasterHistory) {
        String summary = "The cluster has a stable master node";
        logger.trace("The cluster has a stable master node");
        CoordinationDiagnosticsDetails details = getDetails(explain, localMasterHistory, null, null);
        return new CoordinationDiagnosticsResult(CoordinationDiagnosticsStatus.GREEN, summary, details);
    }

    /**
     * Returns the health result for the case when we have NOT seen a master recently (at some point in the last 30 seconds).
     * @param localMasterHistory The master history as seen from the local machine
     * @param explain Whether to calculate and include the details in the result
     * @return The CoordinationDiagnosticsResult for the given localMasterHistory
     */
    private CoordinationDiagnosticsResult diagnoseOnHaveNotSeenMasterRecently(MasterHistory localMasterHistory, boolean explain) {
        Collection<DiscoveryNode> masterEligibleNodes = getMasterEligibleNodes();
        final CoordinationDiagnosticsResult result;
        boolean leaderHasBeenElected = coordinator.getPeerFinder().getLeader().isPresent();
        if (masterEligibleNodes.isEmpty() && leaderHasBeenElected == false) {
            result = getResultOnNoMasterEligibleNodes(localMasterHistory, explain);
        } else if (leaderHasBeenElected) {
            DiscoveryNode currentMaster = coordinator.getPeerFinder().getLeader().get();
            result = getResultOnCannotJoinLeader(localMasterHistory, currentMaster, explain);
        } else if (clusterService.localNode().isMasterNode() == false) { // none is elected master and we aren't master eligible
            // NOTE: The logic in this block will be implemented in a future PR
            result = new CoordinationDiagnosticsResult(
                CoordinationDiagnosticsStatus.RED,
                "No master has been observed recently",
                CoordinationDiagnosticsDetails.EMPTY
            );
        } else { // none is elected master and we are master eligible
            result = diagnoseOnHaveNotSeenMasterRecentlyAndWeAreMasterEligible(localMasterHistory, masterEligibleNodes, explain);
        }
        return result;
    }

    private CoordinationDiagnosticsResult diagnoseOnHaveNotSeenMasterRecentlyAndWeAreMasterEligible(
        MasterHistory localMasterHistory,
        Collection<DiscoveryNode> masterEligibleNodes,
        boolean explain
    ) {
        final CoordinationDiagnosticsResult result;
        /*
         * We want to make sure that the same elements are in this set every time we loop through it. We don't care if values are added
         * while we're copying it, which is why this is not synchronized. We only care that once we have a copy it is not changed.
         */
        final Map<DiscoveryNode, ClusterFormationStateOrException> nodeToClusterFormationStateOrExceptionMapCopy = Map.copyOf(
            nodeToClusterFormationStateOrExceptionMap
        );
        for (Map.Entry<DiscoveryNode, ClusterFormationStateOrException> entry : nodeToClusterFormationStateOrExceptionMapCopy.entrySet()) {
            Exception remoteException = entry.getValue().exception();
            if (remoteException != null) {
                return new CoordinationDiagnosticsResult(
                    CoordinationDiagnosticsStatus.RED,
                    String.format(
                        Locale.ROOT,
                        "No master node observed in the last %s, and an exception occurred while reaching out " + "to %s for diagnosis",
                        nodeHasMasterLookupTimeframe,
                        entry.getKey().getName()
                    ),
                    getDetails(explain, localMasterHistory, remoteException, coordinator.getClusterFormationState().getDescription())
                );
            }
        }
        Map<DiscoveryNode, ClusterFormationFailureHelper.ClusterFormationState> nodeClusterFormationStateMap =
            nodeToClusterFormationStateOrExceptionMapCopy.entrySet()
                .stream()
                .collect(Collectors.toMap(Map.Entry::getKey, entry -> entry.getValue().clusterFormationState()));
            if (hasDiscoveryProblems(masterEligibleNodes, nodeClusterFormationStateMap)) {
            result = new CoordinationDiagnosticsResult(
                CoordinationDiagnosticsStatus.RED,
                String.format(
                    Locale.ROOT,
                    "No master node observed in the last %s, and some master eligible nodes are unable to discover other master "
                        + "eligible nodes",
                    nodeHasMasterLookupTimeframe
                ),
                getDetails(explain, localMasterHistory, null, coordinator.getClusterFormationState().getDescription())
            );
        } else {
            if (hasQuorumProblems(nodeClusterFormationStateMap)) {
                result = new CoordinationDiagnosticsResult(
                    CoordinationDiagnosticsStatus.RED,
                    String.format(
                        Locale.ROOT,
                        "No master node observed in the last %s, and the master eligible nodes are unable to form a quorum",
                        nodeHasMasterLookupTimeframe
                    ),
                    getDetails(explain, localMasterHistory, null, coordinator.getClusterFormationState().getDescription())
                );
            } else {
                result = new CoordinationDiagnosticsResult(
                    CoordinationDiagnosticsStatus.RED,
                    String.format(
                        Locale.ROOT,
                        "No master node observed in the last %s, and the cause has not been determined.",
                        nodeHasMasterLookupTimeframe
                    ),
                    getDetails(explain, localMasterHistory, null, coordinator.getClusterFormationState().getDescription())
                );
            }
        }
        return result;
    }

    /**
     * This method checks whether each master eligible node has discovered each of the other master eligible nodes. If any node in
     * nodeToClusterFormationStateMap to discover any other node in masterEligibleNodes, then this method returns true. If no discovery
     * problems are detected, this method returns false.
     * @param masterEligibleNodes The collection of all master eligible nodes
     * @param nodeToClusterFormationStateMap A map of each master node to its ClusterFormationState
     * @return true if there are discovery problems, false otherwise
     */
    private boolean hasDiscoveryProblems(
        Collection<DiscoveryNode> masterEligibleNodes,
        Map<DiscoveryNode, ClusterFormationFailureHelper.ClusterFormationState> nodeToClusterFormationStateMap
    ) {
        Map<DiscoveryNode, Collection<DiscoveryNode>> nodesNotDiscoveredMap = new HashMap<>();
        for (Map.Entry<DiscoveryNode, ClusterFormationFailureHelper.ClusterFormationState> entry : nodeToClusterFormationStateMap
            .entrySet()) {
            Set<DiscoveryNode> foundPeersOnNode = new HashSet<>(entry.getValue().foundPeers());
            if (foundPeersOnNode.containsAll(masterEligibleNodes) == false) {
                return true;
            }
        }
        return false;
    }

    /**
     * This method checks that each master eligible node in the quorum thinks that it can form a quorum. If there are nodes that report a
     * problem forming a quorum, this method returns true
     * @param nodeToClusterFormationStateMap A map of each master node to its ClusterFormationState
     * @return True if any nodes in nodeToClusterFormationStateMap report a problem forming a quorum, false otherwise.
     */
    private boolean hasQuorumProblems(
        Map<DiscoveryNode, ClusterFormationFailureHelper.ClusterFormationState> nodeToClusterFormationStateMap
    ) {
        for (Map.Entry<DiscoveryNode, ClusterFormationFailureHelper.ClusterFormationState> entry : nodeToClusterFormationStateMap
            .entrySet()) {
            ClusterFormationFailureHelper.ClusterFormationState clusterFormationState = entry.getValue();
            if (clusterFormationState.hasDiscoveredQuorum() == false) {
                return true;
            }
        }
        return false;
    }

    /**
     * Creates a CoordinationDiagnosticsResult in the case that there has been no master in the last few seconds, there is no elected
     * master known, and there are no master eligible nodes. The status will be RED, and the details (if explain is true) will contain
     * the list of any masters seen previously and a description of known problems from this node's Coordinator.
     * @param localMasterHistory Used to pull recent master nodes for the details if explain is true
     * @param explain If true, details are returned
     * @return A CoordinationDiagnosticsResult with a RED status
     */
    private CoordinationDiagnosticsResult getResultOnNoMasterEligibleNodes(MasterHistory localMasterHistory, boolean explain) {
        String summary = "No master eligible nodes found in the cluster";
        CoordinationDiagnosticsDetails details = getDetails(
            explain,
            localMasterHistory,
            null,
            coordinator.getClusterFormationState().getDescription()
        );
        return new CoordinationDiagnosticsResult(CoordinationDiagnosticsStatus.RED, summary, details);
    }

    /**
     * Creates a CoordinationDiagnosticsResult in the case that there has been no master in the last few seconds in this node's cluster
     * state, but PeerFinder reports that there is an elected master. The assumption is that this node is having a problem joining the
     * elected master. The status will be RED, and the details (if explain is true) will contain the list of any masters seen previously
     * and a description of known problems from this node's Coordinator.
     * @param localMasterHistory Used to pull recent master nodes for the details if explain is true
     * @param currentMaster The node that PeerFinder reports as the elected master
     * @param explain If true, details are returned
     * @return A CoordinationDiagnosticsResult with a RED status
     */
    private CoordinationDiagnosticsResult getResultOnCannotJoinLeader(
        MasterHistory localMasterHistory,
        DiscoveryNode currentMaster,
        boolean explain
    ) {
        String summary = String.format(
            Locale.ROOT,
            "%s has been elected master, but the node being queried, %s, is unable to join it",
            currentMaster,
            clusterService.localNode()
        );
        CoordinationDiagnosticsDetails details = getDetails(
            explain,
            localMasterHistory,
            null,
            coordinator.getClusterFormationState().getDescription()
        );
        return new CoordinationDiagnosticsResult(CoordinationDiagnosticsStatus.RED, summary, details);
    }

    /**
     * Returns the master eligible nodes as found in this node's Coordinator, plus the local node if it is master eligible.
     * @return All known master eligible nodes in this cluster
     */
    private Collection<DiscoveryNode> getMasterEligibleNodes() {
        Set<DiscoveryNode> masterEligibleNodes = new HashSet<>();
        coordinator.getFoundPeers().forEach(node -> {
            if (node.isMasterNode()) {
                masterEligibleNodes.add(node);
            }
        });
        // Coordinator does not report the local node, so add it:
        if (clusterService.localNode().isMasterNode()) {
            masterEligibleNodes.add(clusterService.localNode());
        }
        return masterEligibleNodes;
    }

    /**
     * This returns true if this node has seen a master node within the last few seconds
     * @return true if this node has seen a master node within the last few seconds, false otherwise
     */
    private boolean hasSeenMasterInHasMasterLookupTimeframe() {
        return masterHistoryService.getLocalMasterHistory().hasSeenMasterInLastNSeconds((int) nodeHasMasterLookupTimeframe.seconds());
    }

    /*
     * If we detect that the master has gone null 3 or more times (by default), we ask the MasterHistoryService to fetch the master
     * history as seen from the most recent master node so that it is ready in case a health API request comes in. The request to the
     * MasterHistoryService is made asynchronously, and populates the value that MasterHistoryService.getRemoteMasterHistory() will return.
     * The remote master history is ordinarily returned very quickly if it is going to be returned, so the odds are very good it will be
     * in place by the time a request for it comes in. If not, this service's status will briefly switch to yellow.
     */
    @Override
    public void clusterChanged(ClusterChangedEvent event) {
        DiscoveryNode currentMaster = event.state().nodes().getMasterNode();
        DiscoveryNode previousMaster = event.previousState().nodes().getMasterNode();
        if (currentMaster == null && previousMaster != null) {
            if (masterHistoryService.getLocalMasterHistory().hasMasterGoneNullAtLeastNTimes(unacceptableNullTransitions)) {
                DiscoveryNode master = masterHistoryService.getLocalMasterHistory().getMostRecentNonNullMaster();
                /*
                 * If the most recent master was this box, there is no point in making a transport request -- we already know what this
                 * box's view of the master history is
                 */
                if (master != null && clusterService.localNode().equals(master) == false) {
                    masterHistoryService.refreshRemoteMasterHistory(master);
                }
            }
        }
        if (currentMaster == null && clusterService.localNode().isMasterNode()) {
            /*
             * This begins polling all master-eligible nodes for cluster formation information. However there's a 10-second delay before it
             * starts, so in the normal situation where during a master transition it flips from master1 -> null -> master2, it the
             * polling tasks will be canceled before any requests are actually made.
             */
            beginPollingClusterFormationInfo();
        } else {
            cancelPollingClusterFormationInfo();
        }
    }

    private void beginPollingClusterFormationInfo() {
        cancelPollingClusterFormationInfo();
        clusterFormationInfoTasks = getMasterEligibleNodes().stream()
            .map(masterNode -> beginPollingClusterFormationInfo(masterNode, nodeToClusterFormationStateOrExceptionMap))
            .collect(Collectors.toList());
    }

    private void cancelPollingClusterFormationInfo() {
        clusterFormationInfoTasks.forEach(Scheduler.Cancellable::cancel);
        /*
         * Recreates the map so that we don't read old information, or worse get stuck with information about a node that has been
         * removed from the cluster.
         */
        nodeToClusterFormationStateOrExceptionMap = new ConcurrentHashMap<>();
    }

    private Scheduler.Cancellable beginPollingClusterFormationInfo(
        DiscoveryNode node,
        final ConcurrentMap<DiscoveryNode, ClusterFormationStateOrException> nodeToClusterFormationStateMapCopy
    ) {
        return Scheduler.wrapAsCancellable(transportService.getThreadPool().scheduler().scheduleAtFixedRate(() -> {
            Version minSupportedVersion = Version.V_8_4_0;
            if (node.getVersion().onOrAfter(minSupportedVersion) == false) { // This was introduced in 8.4.0
                logger.trace(
                    "Cannot get cluster coordination info for {} because it is at version {} and {} is required",
                    node,
                    node.getVersion(),
                    minSupportedVersion
                );
            } else {
                long startTime = System.nanoTime();
                transportService.connectToNode(
                    // Note: This connection must be explicitly closed below
                    node,
                    ConnectionProfile.buildDefaultConnectionProfile(clusterService.getSettings()),
                    new ActionListener<>() {
                        @Override
                        public void onResponse(Releasable releasable) {
                            logger.trace("Opened connection to {}, making cluster coordination info request", node);
                            // If we don't get a response in 10 seconds that is a failure worth capturing on its own:
                            final TimeValue transportTimeout = TimeValue.timeValueSeconds(10);
                            transportService.sendRequest(
                                node,
                                ClusterFormationInfoAction.NAME,
                                new ClusterFormationInfoAction.Request(),
                                TransportRequestOptions.timeout(transportTimeout),
                                new ActionListenerResponseHandler<>(ActionListener.runBefore(new ActionListener<>() {

                                    @Override
                                    public void onResponse(ClusterFormationInfoAction.Response response) {
                                        long endTime = System.nanoTime();
                                        logger.trace(
                                            "Received cluster coordination info from {} in {}",
                                            node,
                                            TimeValue.timeValueNanos(endTime - startTime)
                                        );
                                        nodeToClusterFormationStateMapCopy.put(
                                            node,
                                            new ClusterFormationStateOrException(response.getClusterFormationState())
                                        );
                                    }

                                    @Override
                                    public void onFailure(Exception e) {
                                        logger.warn("Exception in cluster coordination info request to master node", e);
                                        nodeToClusterFormationStateMapCopy.put(node, new ClusterFormationStateOrException(e));
                                    }
                                }, () -> Releasables.close(releasable)), ClusterFormationInfoAction.Response::new)
                            );
                        }

                        @Override
                        public void onFailure(Exception e) {
                            logger.warn("Exception connecting to master node", e);
                            nodeToClusterFormationStateMapCopy.put(node, new ClusterFormationStateOrException(e));
                        }
                    }
                );
            }
        }, 10, 10, TimeUnit.SECONDS));
    }

    record ClusterFormationStateOrException(
        ClusterFormationFailureHelper.ClusterFormationState clusterFormationState,
        Exception exception
    ) { // non-private for testing

        public ClusterFormationStateOrException {
            if (clusterFormationState != null && exception != null) {
                throw new IllegalArgumentException("Cluster formation state and exception cannot both be non-null");
            }
        }

        ClusterFormationStateOrException(ClusterFormationFailureHelper.ClusterFormationState clusterFormationState) {
            this(clusterFormationState, null);
        }

        ClusterFormationStateOrException(Exception exception) {
            this(null, exception);
        }
    }

    public record CoordinationDiagnosticsResult(
        CoordinationDiagnosticsStatus status,
        String summary,
        CoordinationDiagnosticsDetails details
    ) implements Writeable {

        public CoordinationDiagnosticsResult(StreamInput in) throws IOException {
            this(CoordinationDiagnosticsStatus.fromStreamInput(in), in.readString(), new CoordinationDiagnosticsDetails(in));
        }

        @Override
        public void writeTo(StreamOutput out) throws IOException {
            status.writeTo(out);
            out.writeString(summary);
            details.writeTo(out);
        }
    }

    public enum CoordinationDiagnosticsStatus implements Writeable {
        GREEN,
        UNKNOWN,
        YELLOW,
        RED;

        @Override
        public void writeTo(StreamOutput out) throws IOException {
            out.writeEnum(this);
        }

        public static CoordinationDiagnosticsStatus fromStreamInput(StreamInput in) throws IOException {
            return in.readEnum(CoordinationDiagnosticsStatus.class);
        }
    }

    public record CoordinationDiagnosticsDetails(
        DiscoveryNode currentMaster,
        List<DiscoveryNode> recentMasters,
        @Nullable String remoteExceptionMessage,
        @Nullable String remoteExceptionStackTrace,
        @Nullable String clusterFormationDescription
<<<<<<< HEAD
    ) {
        public CoordinationDiagnosticsDetails(
            DiscoveryNode currentMaster,
            List<DiscoveryNode> recentMasters,
            Exception remoteException,
            String clusterFormationDescription
        ) {
            this(
                currentMaster,
                recentMasters,
                remoteException == null ? null : remoteException.getMessage(),
                getStackTrace(remoteException),
                clusterFormationDescription
            );
=======
    ) implements Writeable {

        public CoordinationDiagnosticsDetails(DiscoveryNode currentMaster, List<DiscoveryNode> recentMasters) {
            this(currentMaster, recentMasters, null, null, null);
        }

        public CoordinationDiagnosticsDetails(DiscoveryNode currentMaster, Exception remoteException) {
            this(currentMaster, null, remoteException == null ? null : remoteException.getMessage(), getStackTrace(remoteException), null);
>>>>>>> 100f5acd
        }

        public CoordinationDiagnosticsDetails(StreamInput in) throws IOException {
            this(readCurrentMaster(in), readRecentMasters(in), in.readOptionalString(), in.readOptionalString(), in.readOptionalString());
        }

        private static DiscoveryNode readCurrentMaster(StreamInput in) throws IOException {
            boolean hasCurrentMaster = in.readBoolean();
            DiscoveryNode currentMaster;
            if (hasCurrentMaster) {
                currentMaster = new DiscoveryNode(in);
            } else {
                currentMaster = null;
            }
            return currentMaster;
        }

        private static List<DiscoveryNode> readRecentMasters(StreamInput in) throws IOException {
            boolean hasRecentMasters = in.readBoolean();
            List<DiscoveryNode> recentMasters;
            if (hasRecentMasters) {
                recentMasters = in.readImmutableList(DiscoveryNode::new);
            } else {
                recentMasters = null;
            }
            return recentMasters;
        }

        private static String getStackTrace(Exception e) {
            if (e == null) {
                return null;
            }
            StringWriter stringWriter = new StringWriter();
            e.printStackTrace(new PrintWriter(stringWriter));
            return stringWriter.toString();
        }

        public static final CoordinationDiagnosticsDetails EMPTY = new CoordinationDiagnosticsDetails(null, null, null, null, null);

        @Override
        public void writeTo(StreamOutput out) throws IOException {
            if (currentMaster == null) {
                out.writeBoolean(false);
            } else {
                out.writeBoolean(true);
                currentMaster.writeTo(out);
            }
            if (recentMasters == null) {
                out.writeBoolean(false);
            } else {
                out.writeBoolean(true);
                out.writeList(recentMasters);
            }
            out.writeOptionalString(remoteExceptionMessage);
            out.writeOptionalString(remoteExceptionStackTrace);
            out.writeOptionalString(clusterFormationDescription);
        }

    }
}<|MERGE_RESOLUTION|>--- conflicted
+++ resolved
@@ -686,8 +686,7 @@
         @Nullable String remoteExceptionMessage,
         @Nullable String remoteExceptionStackTrace,
         @Nullable String clusterFormationDescription
-<<<<<<< HEAD
-    ) {
+    ) implements Writeable {
         public CoordinationDiagnosticsDetails(
             DiscoveryNode currentMaster,
             List<DiscoveryNode> recentMasters,
@@ -701,16 +700,6 @@
                 getStackTrace(remoteException),
                 clusterFormationDescription
             );
-=======
-    ) implements Writeable {
-
-        public CoordinationDiagnosticsDetails(DiscoveryNode currentMaster, List<DiscoveryNode> recentMasters) {
-            this(currentMaster, recentMasters, null, null, null);
-        }
-
-        public CoordinationDiagnosticsDetails(DiscoveryNode currentMaster, Exception remoteException) {
-            this(currentMaster, null, remoteException == null ? null : remoteException.getMessage(), getStackTrace(remoteException), null);
->>>>>>> 100f5acd
         }
 
         public CoordinationDiagnosticsDetails(StreamInput in) throws IOException {
