--- conflicted
+++ resolved
@@ -14,12 +14,7 @@
 
 public interface ClusterStateTaskExecutor<T extends ClusterStateTaskListener> {
     /**
-<<<<<<< HEAD
      * Update the cluster state based on the current state and the given tasks. Return the *same instance* if no update should be published.
-     * <p>
-     * Construct the return value by creating a builder using {@link ClusterTasksResult#builder()}, then calling {@link
-     * ClusterTasksResult.Builder#success} or {@link ClusterTasksResult.Builder#failure} for each task, and finally calling {@link
-     * ClusterTasksResult.Builder#build} to return the final state.
      * <p>
      * If this method throws an exception then the cluster state is unchanged and every task's {@link ClusterStateTaskListener#onFailure}
      * method is called.
@@ -28,12 +23,8 @@
      * This works ok but beware that constructing a whole new {@link ClusterState} can be somewhat expensive, and there may sometimes be
      * surprisingly many tasks to process in the batch. If it's possible to accumulate the effects of the tasks at a lower level then you
      * should do that instead.
-=======
-     * Update the cluster state based on the current state and the given tasks. Return the *same instance* if no state
-     * should be changed.
      *
      * @param taskContexts A {@link TaskContext} for each task in the batch. Implementations must complete every context in the list.
->>>>>>> 50db05bc
      */
     ClusterState execute(ClusterState currentState, List<TaskContext<T>> taskContexts) throws Exception;
 
