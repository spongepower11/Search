/*
 * Copyright Elasticsearch B.V. and/or licensed to Elasticsearch B.V. under one
 * or more contributor license agreements. Licensed under the Elastic License
 * 2.0 and the Server Side Public License, v 1; you may not use this file except
 * in compliance with, at your election, the Elastic License 2.0 or the Server
 * Side Public License, v 1.
 */
package org.elasticsearch.cluster;

import org.elasticsearch.common.Strings;
import org.elasticsearch.core.Releasable;

import java.util.List;
<<<<<<< HEAD
import java.util.function.Supplier;
=======
import java.util.function.Consumer;
>>>>>>> e6cfd9c2

/**
 * An executor for batches of cluster state update tasks.
 *
 * @param <T> The type of tasks to execute.
 */
public interface ClusterStateTaskExecutor<T extends ClusterStateTaskListener> {
    /**
     * Update the cluster state based on the current state and the given tasks. Return the *same instance* if no update should be published.
     * <p>
     * If this method throws an exception then the cluster state is unchanged and every task's {@link ClusterStateTaskListener#onFailure}
     * method is called.
     * <p>
     * A common implementation pattern is to iterate through the tasks, constructing a new and updated {@link ClusterState} for each one.
     * This works ok but beware that constructing a whole new {@link ClusterState} can be somewhat expensive, and there may sometimes be
     * surprisingly many tasks to process in the batch. If it's possible to accumulate the effects of the tasks at a lower level then you
     * should do that instead.
     *
     * @param currentState The initial cluster state on which the tasks should be executed.
     *
     * @param taskContexts A {@link TaskContext} for each task in the batch. Implementations must complete every context in the list.
     *
     * @param dropHeadersContextSupplier Supplies a context (a resource for use in a try-with-resources block) which captures and drops any
     *                                   emitted response headers, for cases where things like deprecation warnings may be emitted but
     *                                   cannot be associated with any specific task.
     *
     * @return The resulting cluster state after executing all the tasks. If {code currentState} is returned then no update is published.
     */
    ClusterState execute(ClusterState currentState, List<TaskContext<T>> taskContexts, Supplier<Releasable> dropHeadersContextSupplier)
        throws Exception;

    /**
     * @return {@code true} iff this executor should only run on the elected master.
     */
    default boolean runOnlyOnMaster() {
        return true;
    }

    /**
     * Callback invoked after new cluster state is published. Note that this method is not invoked if the cluster state was not updated.
     *
     * Note that this method will be executed using system context.
     *
     * @param newClusterState The new state which was published.
     */
    default void clusterStatePublished(ClusterState newClusterState) {}

    /**
     * Builds a concise description of a list of tasks (to be used in logging etc.).
     *
     * Note that the tasks given are not necessarily the same as those that will be passed to {@link #execute} but are guaranteed to be a
     * subset of them. This method can be called multiple times with different lists before execution.
     *
     * @param tasks the tasks to describe.
     * @return A string which describes the batch of tasks.
     */
    default String describeTasks(List<T> tasks) {
        final StringBuilder output = new StringBuilder();
        Strings.collectionToDelimitedStringWithLimit(
            (Iterable<String>) () -> tasks.stream().map(Object::toString).filter(s -> s.isEmpty() == false).iterator(),
            ", ",
            "",
            "",
            1024,
            output
        );
        return output.toString();
    }

    /**
     * A {@link Consumer} for passing to {@link ClusterStateTaskExecutor.TaskContext#success} which preserves the
     * legacy behaviour of calling {@link ClusterStateTaskListener#clusterStateProcessed} or {@link ClusterStateTaskListener#onFailure}.
     * <p>
     * New implementations should use a dedicated listener rather than relying on this legacy behaviour.
     */
    // TODO remove all remaining usages of this listener
    @Deprecated
    record LegacyClusterTaskResultActionListener(ClusterStateTaskListener task, ClusterState originalState)
        implements
            Consumer<ClusterState> {
        @Override
        public void accept(ClusterState publishedState) {
            task.clusterStateProcessed(originalState, publishedState);
        }
    }

    /**
     * A task to be executed, along with callbacks for the executor to record the outcome of this task's execution. The executor must
     * call exactly one of these methods for every task in its batch.
     */
    interface TaskContext<T extends ClusterStateTaskListener> {

        /**
         * @return the task to be executed.
         */
        T getTask();

        /**
         * Record that the task succeeded.
         * <p>
         * Note that some tasks implement {@link ClusterStateAckListener} and can listen for acks themselves. If so, you may not use this
         * method and must instead call {@link #success(Runnable, ClusterStateAckListener)}, passing the task itself as the {@code
         * clusterStateAckListener} argument.
         *
         * @param onPublicationSuccess An action executed when (if?) the cluster state update succeeds. The task's {@link
         *                             ClusterStateTaskListener#clusterStateProcessed} method is not called directly by the master
         *                             service once the task execution has succeeded, but legacy implementations may supply a listener
         *                             which calls this methods.
         */
        void success(Runnable onPublicationSuccess);

        /**
         * Record that the task succeeded.
         * <p>
         * Note that some tasks implement {@link ClusterStateAckListener} and can listen for acks themselves. If so, you may not use this
         * method and must instead call {@link #success(Consumer, ClusterStateAckListener)}, passing the task itself as the {@code
         * clusterStateAckListener} argument.
         *
         * @param publishedStateConsumer A consumer of the cluster state that was ultimately published. The task's {@link
         *                               ClusterStateTaskListener#clusterStateProcessed} method is not called directly by the master
         *                               service once the task execution has succeeded, but legacy implementations may supply a listener
         *                               which calls this methods.
         *                               <p>
         *                               The consumer should prefer not to use the published state for things like determining the result
         *                               of a task. The task may have been executed as part of a batch, and later tasks in the batch may
         *                               overwrite the results from earlier tasks. Instead the listener should independently capture the
         *                               information it needs to properly process the completion of a cluster state update.
         */
        // TODO remove all remaining usages of the published state and migrate all callers to the Runnable variant, then remove this
        // see https://github.com/elastic/elasticsearch/issues/84415
        @Deprecated
        void success(Consumer<ClusterState> publishedStateConsumer);

        /**
         * Record that the task succeeded.
         * <p>
         * Note that some tasks implement {@link ClusterStateAckListener} and can listen for acks themselves. If so, you must pass the task
         * itself as the {@code clusterStateAckListener} argument.
         *
         * @param onPublicationSuccess An action executed when (if?) the cluster state update succeeds. The task's {@link
         *                             ClusterStateTaskListener#clusterStateProcessed} method is not called directly by the master
         *                             service once the task execution has succeeded, but legacy implementations may supply a listener
         *                             which calls this methods.
         *
         * @param clusterStateAckListener A listener for acknowledgements from nodes. If the publication succeeds then this listener is
         *                                completed as nodes ack the state update. If the publication fails then the failure
         *                                notification happens via {@code publishListener.onFailure()}: this listener is not notified.
         */
        void success(Runnable onPublicationSuccess, ClusterStateAckListener clusterStateAckListener);

        /**
         * Record that the task succeeded.
         * <p>
         * Note that some tasks implement {@link ClusterStateAckListener} and can listen for acks themselves. If so, you must pass the task
         * itself as the {@code clusterStateAckListener} argument.
         *
         * @param publishedStateConsumer A consumer of the cluster state that was ultimately published. The task's {@link
         *                               ClusterStateTaskListener#clusterStateProcessed} method is not called directly by the master
         *                               service once the task execution has succeeded, but legacy implementations may supply a listener
         *                               which calls this methods.
         *                               <p>
         *                               The consumer should prefer not to use the published state for things like determining the result
         *                               of a task. The task may have been executed as part of a batch, and later tasks in the batch may
         *                               overwrite the results from earlier tasks. Instead the listener should independently capture the
         *                               information it needs to properly process the completion of a cluster state update.
         *
         * @param clusterStateAckListener A listener for acknowledgements from nodes. If the publication succeeds then this listener is
         *                                completed as nodes ack the state update. If the publication fails then the failure
         *                                notification happens via {@code publishListener.onFailure()}: this listener is not notified.
         */
        // TODO remove all remaining usages of the published state and migrate all callers to the Runnable variant, then remove this
        // see https://github.com/elastic/elasticsearch/issues/84415
        @Deprecated
        void success(Consumer<ClusterState> publishedStateConsumer, ClusterStateAckListener clusterStateAckListener);

        /**
         * Record that the task succeeded.
         * <p>
         * Note that some tasks implement {@link ClusterStateAckListener} and can listen for acks themselves. If so, you must pass the task
         * itself as the {@code clusterStateAckListener} argument.
         * <p>
         * This method is useful in cases where the task will take some action at the end of acking but takes no action at the end of
         * publication. If publication fails then the task's {@link ClusterStateTaskListener#onFailure} method is called.
         *
         * @param clusterStateAckListener A listener for acknowledgements from nodes. If the publication succeeds then this listener is
         *                                completed as nodes ack the state update. If the publication fails then the failure
         *                                notification happens via {@code publishListener.onFailure()}: this listener is not notified.
         */
        default void success(ClusterStateAckListener clusterStateAckListener) {
            success(() -> {}, clusterStateAckListener);
        }

        /**
         * Record that the cluster state update task failed.
         *
         * @param failure The exception with which the task failed.
         */
        void onFailure(Exception failure);

        /**
         * Creates a context which captures any response headers (e.g. deprecation warnings) to be fed to the task's listener on completion.
         */
        Releasable captureResponseHeaders();
    }
}<|MERGE_RESOLUTION|>--- conflicted
+++ resolved
@@ -11,11 +11,8 @@
 import org.elasticsearch.core.Releasable;
 
 import java.util.List;
-<<<<<<< HEAD
+import java.util.function.Consumer;
 import java.util.function.Supplier;
-=======
-import java.util.function.Consumer;
->>>>>>> e6cfd9c2
 
 /**
  * An executor for batches of cluster state update tasks.
