/*
 * Copyright Elasticsearch B.V. and/or licensed to Elasticsearch B.V. under one
 * or more contributor license agreements. Licensed under the Elastic License
 * 2.0 and the Server Side Public License, v 1; you may not use this file except
 * in compliance with, at your election, the Elastic License 2.0 or the Server
 * Side Public License, v 1.
 */

package org.elasticsearch.cluster;

import org.elasticsearch.Version;
import org.elasticsearch.cluster.ClusterState.Custom;
import org.elasticsearch.common.Strings;
import org.elasticsearch.common.io.stream.StreamInput;
import org.elasticsearch.common.io.stream.StreamOutput;
import org.elasticsearch.common.io.stream.Writeable;
import org.elasticsearch.common.util.Maps;
import org.elasticsearch.core.Nullable;
import org.elasticsearch.core.Tuple;
import org.elasticsearch.index.Index;
import org.elasticsearch.index.shard.ShardId;
import org.elasticsearch.repositories.IndexId;
import org.elasticsearch.repositories.RepositoryOperation;
import org.elasticsearch.repositories.RepositoryShardId;
import org.elasticsearch.repositories.ShardGeneration;
import org.elasticsearch.repositories.ShardSnapshotResult;
import org.elasticsearch.snapshots.InFlightShardSnapshotStates;
import org.elasticsearch.snapshots.Snapshot;
import org.elasticsearch.snapshots.SnapshotFeatureInfo;
import org.elasticsearch.snapshots.SnapshotId;
import org.elasticsearch.xcontent.ToXContent;
import org.elasticsearch.xcontent.XContentBuilder;

import java.io.IOException;
import java.util.ArrayList;
import java.util.Collection;
import java.util.Collections;
import java.util.HashMap;
import java.util.HashSet;
import java.util.Iterator;
import java.util.List;
import java.util.Map;
import java.util.Objects;
import java.util.Set;
import java.util.stream.Stream;

/**
 * Meta data about snapshots that are currently executing
 */
public class SnapshotsInProgress extends AbstractNamedDiffable<Custom> implements Custom {

    public static final SnapshotsInProgress EMPTY = new SnapshotsInProgress(Map.of());

    public static final String TYPE = "snapshots";

    public static final String ABORTED_FAILURE_TEXT = "Snapshot was aborted by deletion";

    // keyed by repository name
    private final Map<String, ByRepo> entries;

    public SnapshotsInProgress(StreamInput in) throws IOException {
        this(collectByRepo(in));
    }

    private static Map<String, ByRepo> collectByRepo(StreamInput in) throws IOException {
        final int count = in.readVInt();
        if (count == 0) {
            return Map.of();
        }
        final Map<String, List<Entry>> entriesByRepo = new HashMap<>();
        for (int i = 0; i < count; i++) {
            final Entry entry = Entry.readFrom(in);
            entriesByRepo.computeIfAbsent(entry.repository(), repo -> new ArrayList<>()).add(entry);
        }
        final Map<String, ByRepo> res = Maps.newMapWithExpectedSize(entriesByRepo.size());
        for (Map.Entry<String, List<Entry>> entryForRepo : entriesByRepo.entrySet()) {
            res.put(entryForRepo.getKey(), new ByRepo(entryForRepo.getValue()));
        }
        return res;
    }

    private SnapshotsInProgress(Map<String, ByRepo> entries) {
        this.entries = Map.copyOf(entries);
        assert assertConsistentEntries(this.entries);
    }

    public SnapshotsInProgress withUpdatedEntriesForRepo(String repository, List<Entry> updatedEntries) {
        if (updatedEntries.equals(forRepo(repository))) {
            return this;
        }
        final Map<String, ByRepo> copy = new HashMap<>(this.entries);
        if (updatedEntries.isEmpty()) {
            copy.remove(repository);
            if (copy.isEmpty()) {
                return EMPTY;
            }
        } else {
            copy.put(repository, new ByRepo(updatedEntries));
        }
        return new SnapshotsInProgress(copy);
    }

    public SnapshotsInProgress withAddedEntry(Entry entry) {
        final List<Entry> forRepo = new ArrayList<>(entries.getOrDefault(entry.repository(), ByRepo.EMPTY).entries);
        forRepo.add(entry);
        return withUpdatedEntriesForRepo(entry.repository(), forRepo);
    }

    public List<Entry> forRepo(String repository) {
        return entries.getOrDefault(repository, ByRepo.EMPTY).entries;
    }

    public boolean isEmpty() {
        return entries.isEmpty();
    }

    public int count() {
        int count = 0;
        for (ByRepo byRepo : entries.values()) {
            count += byRepo.entries.size();
        }
        return count;
    }

    public Iterable<List<Entry>> entriesByRepo() {
        return () -> entries.values().stream().map(byRepo -> byRepo.entries).iterator();
    }

    public Stream<Entry> asStream() {
        return entries.values().stream().flatMap(t -> t.entries.stream());
    }

    @Nullable
    public Entry snapshot(final Snapshot snapshot) {
        return findInList(snapshot, forRepo(snapshot.getRepository()));
    }

    @Nullable
    private static Entry findInList(Snapshot snapshot, List<Entry> forRepo) {
        for (Entry entry : forRepo) {
            final Snapshot curr = entry.snapshot();
            if (curr.equals(snapshot)) {
                return entry;
            }
        }
        return null;
    }

    /**
     * Computes a map of repository shard id to set of generations, containing all shard generations that became obsolete and may be
     * deleted from the repository as the cluster state moved from the given {@code old} value of {@link SnapshotsInProgress} to this
     * instance.
     */
    public Map<RepositoryShardId, Set<ShardGeneration>> obsoleteGenerations(String repository, SnapshotsInProgress old) {
        final Map<RepositoryShardId, Set<ShardGeneration>> obsoleteGenerations = new HashMap<>();
        final List<Entry> updatedSnapshots = forRepo(repository);
        for (Entry entry : old.forRepo(repository)) {
            final Entry updatedEntry = findInList(entry.snapshot(), updatedSnapshots);
            if (updatedEntry == null || updatedEntry == entry) {
                continue;
            }
            for (Map.Entry<RepositoryShardId, ShardSnapshotStatus> oldShardAssignment : entry.shardsByRepoShardId().entrySet()) {
                final RepositoryShardId repositoryShardId = oldShardAssignment.getKey();
                final ShardSnapshotStatus oldStatus = oldShardAssignment.getValue();
                final ShardSnapshotStatus newStatus = updatedEntry.shardsByRepoShardId().get(repositoryShardId);
                if (oldStatus.state == ShardState.SUCCESS
                    && oldStatus.generation() != null
                    && newStatus != null
                    && newStatus.state() == ShardState.SUCCESS
                    && newStatus.generation() != null
                    && oldStatus.generation().equals(newStatus.generation()) == false) {
                    // We moved from a non-null generation successful generation to a different non-null successful generation
                    // so the original generation is clearly obsolete because it was in-flight before and is now unreferenced everywhere.
                    obsoleteGenerations.computeIfAbsent(repositoryShardId, ignored -> new HashSet<>()).add(oldStatus.generation());
                }
            }
        }
        return Map.copyOf(obsoleteGenerations);
    }

    @Override
    public String getWriteableName() {
        return TYPE;
    }

    @Override
    public Version getMinimalSupportedVersion() {
        return Version.CURRENT.minimumCompatibilityVersion();
    }

    private static final Version DIFFABLE_VERSION = Version.V_8_5_0;

    public static NamedDiff<Custom> readDiffFrom(StreamInput in) throws IOException {
        if (in.getVersion().onOrAfter(DIFFABLE_VERSION)) {
            return new SnapshotInProgressDiff(in);
        }
        return readDiffFrom(Custom.class, TYPE, in);
    }

    @Override
    public Diff<Custom> diff(Custom previousState) {
        return new SnapshotInProgressDiff((SnapshotsInProgress) previousState, this);
    }

    @Override
    public void writeTo(StreamOutput out) throws IOException {
        out.writeVInt(count());
        final Iterator<Entry> iterator = asStream().iterator();
        while (iterator.hasNext()) {
            iterator.next().writeTo(out);
        }
    }

    @Override
    public XContentBuilder toXContent(XContentBuilder builder, ToXContent.Params params) throws IOException {
        builder.startArray("snapshots");
        final Iterator<Entry> iterator = asStream().iterator();
        while (iterator.hasNext()) {
            iterator.next().toXContent(builder, params);
        }
        builder.endArray();
        return builder;
    }

    @Override
    public boolean equals(Object o) {
        if (this == o) return true;
        if (o == null || getClass() != o.getClass()) return false;
        return entries.equals(((SnapshotsInProgress) o).entries);
    }

    @Override
    public int hashCode() {
        return entries.hashCode();
    }

    @Override
    public String toString() {
        StringBuilder builder = new StringBuilder("SnapshotsInProgress[");
        final Iterator<SnapshotsInProgress.Entry> entryList = asStream().iterator();
        boolean firstEntry = true;
        while (entryList.hasNext()) {
            if (firstEntry == false) {
                builder.append(",");
            }
            builder.append(entryList.next().snapshot().getSnapshotId().getName());
            firstEntry = false;
        }
        return builder.append("]").toString();
    }

    /**
     * Creates the initial {@link Entry} when starting a snapshot, if no shard-level snapshot work is to be done the resulting entry
     * will be in state {@link State#SUCCESS} right away otherwise it will be in state {@link State#STARTED}.
     */
    public static Entry startedEntry(
        Snapshot snapshot,
        boolean includeGlobalState,
        boolean partial,
        Map<String, IndexId> indices,
        List<String> dataStreams,
        long startTime,
        long repositoryStateId,
        Map<ShardId, ShardSnapshotStatus> shards,
        Map<String, Object> userMetadata,
        Version version,
        List<SnapshotFeatureInfo> featureStates
    ) {
        return new SnapshotsInProgress.Entry(
            snapshot,
            includeGlobalState,
            partial,
            completed(shards.values()) ? State.SUCCESS : State.STARTED,
            indices,
            dataStreams,
            featureStates,
            startTime,
            repositoryStateId,
            shards,
            null,
            userMetadata,
            version
        );
    }

    /**
     * Creates the initial snapshot clone entry
     *
     * @param snapshot snapshot to clone into
     * @param source   snapshot to clone from
     * @param indices  indices to clone
     * @param startTime start time
     * @param repositoryStateId repository state id that this clone is based on
     * @param version repository metadata version to write
     * @return snapshot clone entry
     */
    public static Entry startClone(
        Snapshot snapshot,
        SnapshotId source,
        Map<String, IndexId> indices,
        long startTime,
        long repositoryStateId,
        Version version
    ) {
        return new SnapshotsInProgress.Entry(
            snapshot,
            true,
            false,
            State.STARTED,
            indices,
            Collections.emptyList(),
            Collections.emptyList(),
            startTime,
            repositoryStateId,
            Map.of(),
            null,
            Collections.emptyMap(),
            version,
            source,
            Map.of()
        );
    }

    /**
     * Checks if all shards in the list have completed
     *
     * @param shards list of shard statuses
     * @return true if all shards have completed (either successfully or failed), false otherwise
     */
    public static boolean completed(Collection<ShardSnapshotStatus> shards) {
        for (ShardSnapshotStatus status : shards) {
            if (status.state().completed == false) {
                return false;
            }
        }
        return true;
    }

    private static boolean hasFailures(Map<RepositoryShardId, ShardSnapshotStatus> clones) {
        for (ShardSnapshotStatus value : clones.values()) {
            if (value.state().failed()) {
                return true;
            }
        }
        return false;
    }

    private static boolean assertConsistentEntries(Map<String, ByRepo> entries) {
        for (Map.Entry<String, ByRepo> repoEntries : entries.entrySet()) {
            final Set<Tuple<String, Integer>> assignedShards = new HashSet<>();
            final Set<Tuple<String, Integer>> queuedShards = new HashSet<>();
            final List<Entry> entriesForRepository = repoEntries.getValue().entries;
            final String repository = repoEntries.getKey();
            assert entriesForRepository.isEmpty() == false : "found empty list of snapshots for " + repository + " in " + entries;
            for (Entry entry : entriesForRepository) {
                assert entry.repository().equals(repository) : "mismatched repository " + entry + " tracked under " + repository;
                for (Map.Entry<RepositoryShardId, ShardSnapshotStatus> shard : entry.shardsByRepoShardId().entrySet()) {
                    final RepositoryShardId sid = shard.getKey();
                    assert assertShardStateConsistent(
                        entriesForRepository,
                        assignedShards,
                        queuedShards,
                        sid.indexName(),
                        sid.shardId(),
                        shard.getValue()
                    );
                }
            }
            // make sure in-flight-shard-states can be built cleanly for the entries without tripping assertions
            InFlightShardSnapshotStates.forEntries(entriesForRepository);
        }
        return true;
    }

    private static boolean assertShardStateConsistent(
        List<Entry> entries,
        Set<Tuple<String, Integer>> assignedShards,
        Set<Tuple<String, Integer>> queuedShards,
        String indexName,
        int shardId,
        ShardSnapshotStatus shardSnapshotStatus
    ) {
        if (shardSnapshotStatus.isActive()) {
            Tuple<String, Integer> plainShardId = Tuple.tuple(indexName, shardId);
            assert assignedShards.add(plainShardId) : plainShardId + " is assigned twice in " + entries;
            assert queuedShards.contains(plainShardId) == false : plainShardId + " is queued then assigned in " + entries;
        } else if (shardSnapshotStatus.state() == ShardState.QUEUED) {
            queuedShards.add(Tuple.tuple(indexName, shardId));
        }
        return true;
    }

    public enum ShardState {
        INIT((byte) 0, false, false),
        SUCCESS((byte) 2, true, false),
        FAILED((byte) 3, true, true),
        ABORTED((byte) 4, false, true),
        MISSING((byte) 5, true, true),
        /**
         * Shard snapshot is waiting for the primary to snapshot to become available.
         */
        WAITING((byte) 6, false, false),
        /**
         * Shard snapshot is waiting for another shard snapshot for the same shard and to the same repository to finish.
         */
        QUEUED((byte) 7, false, false);

        private final byte value;

        private final boolean completed;

        private final boolean failed;

        ShardState(byte value, boolean completed, boolean failed) {
            this.value = value;
            this.completed = completed;
            this.failed = failed;
        }

        public boolean completed() {
            return completed;
        }

        public boolean failed() {
            return failed;
        }

        public static ShardState fromValue(byte value) {
            return switch (value) {
                case 0 -> INIT;
                case 2 -> SUCCESS;
                case 3 -> FAILED;
                case 4 -> ABORTED;
                case 5 -> MISSING;
                case 6 -> WAITING;
                case 7 -> QUEUED;
                default -> throw new IllegalArgumentException("No shard snapshot state for value [" + value + "]");
            };
        }
    }

    public enum State {
        INIT((byte) 0, false),
        STARTED((byte) 1, false),
        SUCCESS((byte) 2, true),
        FAILED((byte) 3, true),
        ABORTED((byte) 4, false);

        private final byte value;

        private final boolean completed;

        State(byte value, boolean completed) {
            this.value = value;
            this.completed = completed;
        }

        public byte value() {
            return value;
        }

        public boolean completed() {
            return completed;
        }

        public static State fromValue(byte value) {
            return switch (value) {
                case 0 -> INIT;
                case 1 -> STARTED;
                case 2 -> SUCCESS;
                case 3 -> FAILED;
                case 4 -> ABORTED;
                default -> throw new IllegalArgumentException("No snapshot state for value [" + value + "]");
            };
        }
    }

    public static class ShardSnapshotStatus implements Writeable {

        /**
         * Shard snapshot status for shards that are waiting for another operation to finish before they can be assigned to a node.
         */
        public static final ShardSnapshotStatus UNASSIGNED_QUEUED = new SnapshotsInProgress.ShardSnapshotStatus(
            null,
            ShardState.QUEUED,
            null
        );

        /**
         * Shard snapshot status for shards that could not be snapshotted because their index was deleted from before the shard snapshot
         * started.
         */
        public static final ShardSnapshotStatus MISSING = new SnapshotsInProgress.ShardSnapshotStatus(
            null,
            ShardState.MISSING,
            "missing index",
            null
        );

        private final ShardState state;

        @Nullable
        private final String nodeId;

        @Nullable
        private final ShardGeneration generation;

        @Nullable
        private final String reason;

        @Nullable // only present in state SUCCESS; may be null even in SUCCESS if this state came over the wire from an older node
        private final ShardSnapshotResult shardSnapshotResult;

        public ShardSnapshotStatus(String nodeId, ShardGeneration generation) {
            this(nodeId, ShardState.INIT, generation);
        }

        public ShardSnapshotStatus(@Nullable String nodeId, ShardState state, @Nullable ShardGeneration generation) {
            this(nodeId, assertNotSuccess(state), null, generation);
        }

        public ShardSnapshotStatus(@Nullable String nodeId, ShardState state, String reason, @Nullable ShardGeneration generation) {
            this(nodeId, assertNotSuccess(state), reason, generation, null);
        }

        private ShardSnapshotStatus(
            @Nullable String nodeId,
            ShardState state,
            String reason,
            @Nullable ShardGeneration generation,
            @Nullable ShardSnapshotResult shardSnapshotResult
        ) {
            this.nodeId = nodeId;
            this.state = state;
            this.reason = reason;
            this.generation = generation;
            this.shardSnapshotResult = shardSnapshotResult;
            assert assertConsistent();
        }

        private static ShardState assertNotSuccess(ShardState shardState) {
            assert shardState != ShardState.SUCCESS : "use ShardSnapshotStatus#success";
            return shardState;
        }

        public static ShardSnapshotStatus success(String nodeId, ShardSnapshotResult shardSnapshotResult) {
            return new ShardSnapshotStatus(nodeId, ShardState.SUCCESS, null, shardSnapshotResult.getGeneration(), shardSnapshotResult);
        }

        private boolean assertConsistent() {
            // If the state is failed we have to have a reason for this failure
            assert state.failed() == false || reason != null;
            assert (state != ShardState.INIT && state != ShardState.WAITING) || nodeId != null : "Null node id for state [" + state + "]";
            assert state != ShardState.QUEUED || (nodeId == null && generation == null && reason == null)
                : "Found unexpected non-null values for queued state shard nodeId[" + nodeId + "][" + generation + "][" + reason + "]";
            assert state == ShardState.SUCCESS || shardSnapshotResult == null;
            assert shardSnapshotResult == null || shardSnapshotResult.getGeneration().equals(generation)
                : "generation [" + generation + "] does not match result generation [" + shardSnapshotResult.getGeneration() + "]";
            return true;
        }

        public static ShardSnapshotStatus readFrom(StreamInput in) throws IOException {
            String nodeId = in.readOptionalString();
            final ShardState state = ShardState.fromValue(in.readByte());
            final ShardGeneration generation = in.readOptionalWriteable(ShardGeneration::new);
            final String reason = in.readOptionalString();
            final ShardSnapshotResult shardSnapshotResult = in.readOptionalWriteable(ShardSnapshotResult::new);
            if (state == ShardState.QUEUED) {
                return UNASSIGNED_QUEUED;
            }
            return new ShardSnapshotStatus(nodeId, state, reason, generation, shardSnapshotResult);
        }

        public ShardState state() {
            return state;
        }

        @Nullable
        public String nodeId() {
            return nodeId;
        }

        @Nullable
        public ShardGeneration generation() {
            return this.generation;
        }

        public String reason() {
            return reason;
        }

        public ShardSnapshotStatus withUpdatedGeneration(ShardGeneration newGeneration) {
            assert state == ShardState.SUCCESS : "can't move generation in state " + state;
            return new ShardSnapshotStatus(
                nodeId,
                state,
                reason,
                newGeneration,
                shardSnapshotResult == null
                    ? null
                    : new ShardSnapshotResult(newGeneration, shardSnapshotResult.getSize(), shardSnapshotResult.getSegmentCount())
            );
        }

        @Nullable
        public ShardSnapshotResult shardSnapshotResult() {
            assert state == ShardState.SUCCESS : "result is unavailable in state " + state;
            return shardSnapshotResult;
        }

        /**
         * Checks if this shard snapshot is actively executing.
         * A shard is defined as actively executing if it either is in a state that may write to the repository
         * ({@link ShardState#INIT} or {@link ShardState#ABORTED}) or about to write to it in state {@link ShardState#WAITING}.
         */
        public boolean isActive() {
            return state == ShardState.INIT || state == ShardState.ABORTED || state == ShardState.WAITING;
        }

        @Override
        public void writeTo(StreamOutput out) throws IOException {
            out.writeOptionalString(nodeId);
            out.writeByte(state.value);
            out.writeOptionalWriteable(generation);
            out.writeOptionalString(reason);
            out.writeOptionalWriteable(shardSnapshotResult);
        }

        @Override
        public boolean equals(Object o) {
            if (this == o) return true;
            if (o == null || getClass() != o.getClass()) return false;
            ShardSnapshotStatus status = (ShardSnapshotStatus) o;
            return Objects.equals(nodeId, status.nodeId)
                && Objects.equals(reason, status.reason)
                && Objects.equals(generation, status.generation)
                && state == status.state
                && Objects.equals(shardSnapshotResult, status.shardSnapshotResult);
        }

        @Override
        public int hashCode() {
            int result = state != null ? state.hashCode() : 0;
            result = 31 * result + (nodeId != null ? nodeId.hashCode() : 0);
            result = 31 * result + (reason != null ? reason.hashCode() : 0);
            result = 31 * result + (generation != null ? generation.hashCode() : 0);
            result = 31 * result + (shardSnapshotResult != null ? shardSnapshotResult.hashCode() : 0);
            return result;
        }

        @Override
        public String toString() {
            return "ShardSnapshotStatus[state="
                + state
                + ", nodeId="
                + nodeId
                + ", reason="
                + reason
                + ", generation="
                + generation
                + ", shardSnapshotResult="
                + shardSnapshotResult
                + "]";
        }
    }

    public static class Entry implements Writeable, ToXContent, RepositoryOperation, Diffable<Entry> {
        private final State state;
        private final Snapshot snapshot;
        private final boolean includeGlobalState;
        private final boolean partial;
        /**
         * Map of {@link ShardId} to {@link ShardSnapshotStatus} tracking the state of each shard snapshot operation.
         */
        private final Map<ShardId, ShardSnapshotStatus> shards;
        /**
         * Map of index name to {@link IndexId}.
         */
        private final Map<String, IndexId> indices;

        private final Map<String, Index> snapshotIndices;

        private final List<String> dataStreams;
        private final List<SnapshotFeatureInfo> featureStates;
        private final long startTime;
        private final long repositoryStateId;
        private final Version version;

        /**
         * Source snapshot if this is a clone operation or {@code null} if this is a snapshot.
         */
        @Nullable
        private final SnapshotId source;

        /**
         * Map of {@link RepositoryShardId} to {@link ShardSnapshotStatus} tracking the state of each shard operation in this entry.
         */
        private final Map<RepositoryShardId, ShardSnapshotStatus> shardStatusByRepoShardId;

        @Nullable
        private final Map<String, Object> userMetadata;
        @Nullable
        private final String failure;

        // visible for testing, use #startedEntry and copy constructors in production code
        public Entry(
            Snapshot snapshot,
            boolean includeGlobalState,
            boolean partial,
            State state,
            Map<String, IndexId> indices,
            List<String> dataStreams,
            List<SnapshotFeatureInfo> featureStates,
            long startTime,
            long repositoryStateId,
            Map<ShardId, ShardSnapshotStatus> shards,
            String failure,
            Map<String, Object> userMetadata,
            Version version
        ) {
            this(
                snapshot,
                includeGlobalState,
                partial,
                state,
                indices,
                dataStreams,
                featureStates,
                startTime,
                repositoryStateId,
                shards,
                failure,
                userMetadata,
                version,
                (SnapshotId) null,
                Map.of()
            );
        }

        private Entry(
            Snapshot snapshot,
            boolean includeGlobalState,
            boolean partial,
            State state,
            Map<String, IndexId> indices,
            List<String> dataStreams,
            List<SnapshotFeatureInfo> featureStates,
            long startTime,
            long repositoryStateId,
            Map<ShardId, ShardSnapshotStatus> shards,
            String failure,
            Map<String, Object> userMetadata,
            Version version,
            @Nullable SnapshotId source,
            Map<RepositoryShardId, ShardSnapshotStatus> shardStatusByRepoShardId
        ) {
            this.state = state;
            this.snapshot = snapshot;
            this.includeGlobalState = includeGlobalState;
            this.partial = partial;
            this.indices = Map.copyOf(indices);
            this.dataStreams = List.copyOf(dataStreams);
            this.featureStates = List.copyOf(featureStates);
            this.startTime = startTime;
            this.shards = shards;
            this.repositoryStateId = repositoryStateId;
            this.failure = failure;
            this.userMetadata = userMetadata == null ? null : Map.copyOf(userMetadata);
            this.version = version;
            this.source = source;
            if (source == null) {
                assert shardStatusByRepoShardId == null || shardStatusByRepoShardId.isEmpty()
                    : "Provided explict repo shard id statuses [" + shardStatusByRepoShardId + "] but no source";
                final Map<String, Index> res = Maps.newMapWithExpectedSize(indices.size());
                final Map<RepositoryShardId, ShardSnapshotStatus> byRepoShardIdBuilder = Maps.newHashMapWithExpectedSize(shards.size());
                for (Map.Entry<ShardId, ShardSnapshotStatus> entry : shards.entrySet()) {
                    final ShardId shardId = entry.getKey();
                    final IndexId indexId = indices.get(shardId.getIndexName());
                    final Index index = shardId.getIndex();
                    final Index existing = res.put(indexId.getName(), index);
                    assert existing == null || existing.equals(index) : "Conflicting indices [" + existing + "] and [" + index + "]";
                    byRepoShardIdBuilder.put(new RepositoryShardId(indexId, shardId.id()), entry.getValue());
                }
                this.shardStatusByRepoShardId = Map.copyOf(byRepoShardIdBuilder);
                this.snapshotIndices = Map.copyOf(res);
            } else {
                assert shards.isEmpty();
                this.shardStatusByRepoShardId = shardStatusByRepoShardId;
                this.snapshotIndices = Map.of();
            }
            assert assertShardsConsistent(this.source, this.state, this.indices, this.shards, this.shardStatusByRepoShardId);
        }

        private Entry(
            Snapshot snapshot,
            boolean includeGlobalState,
            boolean partial,
            State state,
            Map<String, IndexId> indices,
            List<String> dataStreams,
            List<SnapshotFeatureInfo> featureStates,
            long startTime,
            long repositoryStateId,
            Map<ShardId, ShardSnapshotStatus> shards,
            String failure,
            Map<String, Object> userMetadata,
            Version version,
            Map<RepositoryShardId, ShardSnapshotStatus> shardStatusByRepoShardId,
            Map<String, Index> snapshotIndices
        ) {
            this.state = state;
            this.snapshot = snapshot;
            this.includeGlobalState = includeGlobalState;
            this.partial = partial;
            this.indices = Map.copyOf(indices);
            this.dataStreams = List.copyOf(dataStreams);
            this.featureStates = List.copyOf(featureStates);
            this.startTime = startTime;
            this.shards = shards;
            this.repositoryStateId = repositoryStateId;
            this.failure = failure;
            this.userMetadata = userMetadata == null ? null : Map.copyOf(userMetadata);
            this.version = version;
            this.source = null;
            this.shardStatusByRepoShardId = Map.copyOf(shardStatusByRepoShardId);
            this.snapshotIndices = snapshotIndices;
            assert assertShardsConsistent(this.source, this.state, this.indices, this.shards, this.shardStatusByRepoShardId);
        }

        private static Entry readFrom(StreamInput in) throws IOException {
            final Snapshot snapshot = new Snapshot(in);
            final boolean includeGlobalState = in.readBoolean();
            final boolean partial = in.readBoolean();
            final State state = State.fromValue(in.readByte());
            final int indexCount = in.readVInt();
            final Map<String, IndexId> indices;
            if (indexCount == 0) {
                indices = Collections.emptyMap();
            } else {
                final Map<String, IndexId> idx = Maps.newMapWithExpectedSize(indexCount);
                for (int i = 0; i < indexCount; i++) {
                    final IndexId indexId = new IndexId(in);
                    idx.put(indexId.getName(), indexId);
                }
                indices = Collections.unmodifiableMap(idx);
            }
            final long startTime = in.readLong();
            final Map<ShardId, ShardSnapshotStatus> shards = in.readImmutableMap(ShardId::new, ShardSnapshotStatus::readFrom);
            final long repositoryStateId = in.readLong();
            final String failure = in.readOptionalString();
            final Map<String, Object> userMetadata = in.readMap();
            final Version version = Version.readVersion(in);
            final List<String> dataStreams = in.readStringList();
            final SnapshotId source = in.readOptionalWriteable(SnapshotId::new);
            final Map<RepositoryShardId, ShardSnapshotStatus> clones = in.readImmutableMap(
                RepositoryShardId::new,
                ShardSnapshotStatus::readFrom
            );
            final List<SnapshotFeatureInfo> featureStates = in.readImmutableList(SnapshotFeatureInfo::new);
            return new SnapshotsInProgress.Entry(
                snapshot,
                includeGlobalState,
                partial,
                state,
                indices,
                dataStreams,
                featureStates,
                startTime,
                repositoryStateId,
                shards,
                failure,
                userMetadata,
                version,
                source,
                clones
            );
        }

        private static boolean assertShardsConsistent(
            SnapshotId source,
            State state,
            Map<String, IndexId> indices,
            Map<ShardId, ShardSnapshotStatus> shards,
            Map<RepositoryShardId, ShardSnapshotStatus> statusByRepoShardId
        ) {
            if ((state == State.INIT || state == State.ABORTED) && shards.isEmpty()) {
                return true;
            }
            final Set<String> indexNames = indices.keySet();
            final Set<String> indexNamesInShards = new HashSet<>();
            shards.entrySet().forEach(s -> {
                indexNamesInShards.add(s.getKey().getIndexName());
                assert source == null || s.getValue().nodeId == null
                    : "Shard snapshot must not be assigned to data node when copying from snapshot [" + source + "]";
            });
            assert source == null || indexNames.isEmpty() == false : "No empty snapshot clones allowed";
            assert source != null || indexNames.equals(indexNamesInShards)
                : "Indices in shards " + indexNamesInShards + " differ from expected indices " + indexNames + " for state [" + state + "]";
            final boolean shardsCompleted = completed(shards.values()) && completed(statusByRepoShardId.values());
            // Check state consistency for normal snapshots and started clone operations
            if (source == null || statusByRepoShardId.isEmpty() == false) {
                assert (state.completed() && shardsCompleted) || (state.completed() == false && shardsCompleted == false)
                    : "Completed state must imply all shards completed but saw state [" + state + "] and shards " + shards;
            }
            if (source != null && state.completed()) {
                assert hasFailures(statusByRepoShardId) == false || state == State.FAILED
                    : "Failed shard clones in [" + statusByRepoShardId + "] but state was [" + state + "]";
            }
            if (source == null) {
                assert shards.size() == statusByRepoShardId.size();
                for (Map.Entry<ShardId, ShardSnapshotStatus> entry : shards.entrySet()) {
                    final ShardId routingShardId = entry.getKey();
                    assert statusByRepoShardId.get(
                        new RepositoryShardId(indices.get(routingShardId.getIndexName()), routingShardId.id())
                    ) == entry.getValue() : "found inconsistent values tracked by routing- and repository shard id";
                }
            }
            return true;
        }

        public Entry withRepoGen(long newRepoGen) {
            assert newRepoGen > repositoryStateId
                : "Updated repository generation [" + newRepoGen + "] must be higher than current generation [" + repositoryStateId + "]";
            return new Entry(
                snapshot,
                includeGlobalState,
                partial,
                state,
                indices,
                dataStreams,
                featureStates,
                startTime,
                newRepoGen,
                shards,
                failure,
                userMetadata,
                version,
                source,
                source == null ? Map.of() : shardStatusByRepoShardId
            );
        }

        /**
         * Reassigns all {@link IndexId} in a snapshot that can be found as keys in the given {@code updates} to the {@link IndexId} value
         * that they map to.
         * This method is used in an edge case of removing a {@link SnapshotDeletionsInProgress.Entry} from the cluster state at the
         * end of a delete. If the delete removed the last use of a certain {@link IndexId} from the repository then we do not want to
         * reuse that {@link IndexId} because the implementation of {@link org.elasticsearch.repositories.blobstore.BlobStoreRepository}
         * assumes that a given {@link IndexId} will never be reused if it went from referenced to unreferenced in the
         * {@link org.elasticsearch.repositories.RepositoryData} in a delete.
         *
         * @param updates map of existing {@link IndexId} to updated {@link IndexId}
         * @return a new instance with updated index ids or this instance if unchanged
         */
        public Entry withUpdatedIndexIds(Map<IndexId, IndexId> updates) {
            if (isClone()) {
                assert indices.values().stream().noneMatch(updates::containsKey)
                    : "clone index ids can not be updated but saw tried to update " + updates + " on " + this;
                return this;
            }
            Map<String, IndexId> updatedIndices = null;
            for (IndexId existingIndexId : indices.values()) {
                final IndexId updatedIndexId = updates.get(existingIndexId);
                if (updatedIndexId != null) {
                    if (updatedIndices == null) {
                        updatedIndices = new HashMap<>(indices);
                    }
                    updatedIndices.put(updatedIndexId.getName(), updatedIndexId);
                }
            }
            if (updatedIndices != null) {
                return new Entry(
                    snapshot,
                    includeGlobalState,
                    partial,
                    state,
                    updatedIndices,
                    dataStreams,
                    featureStates,
                    startTime,
                    repositoryStateId,
                    shards,
                    failure,
                    userMetadata,
                    version,
                    source,
                    Map.of()
                );
            }
            return this;
        }

        public Entry withClones(Map<RepositoryShardId, ShardSnapshotStatus> updatedClones) {
            if (updatedClones.equals(shardStatusByRepoShardId)) {
                return this;
            }
            assert shards.isEmpty();
            return new Entry(
                snapshot,
                includeGlobalState,
                partial,
                completed(updatedClones.values()) ? (hasFailures(updatedClones) ? State.FAILED : State.SUCCESS) : state,
                indices,
                dataStreams,
                featureStates,
                startTime,
                repositoryStateId,
                Map.of(),
                failure,
                userMetadata,
                version,
                source,
                updatedClones
            );
        }

        /**
         * Create a new instance by aborting this instance. Moving all in-progress shards to {@link ShardState#ABORTED} if assigned to a
         * data node or to {@link ShardState#FAILED} if not assigned to any data node.
         * If the instance had no in-progress shard snapshots assigned to data nodes it's moved to state {@link State#SUCCESS}, otherwise
         * it's moved to state {@link State#ABORTED}.
         * In the special case where this instance has not yet made any progress on any shard this method just returns
         * {@code null} since no abort is needed and the snapshot can simply be removed from the cluster state outright.
         *
         * @return aborted snapshot entry or {@code null} if entry can be removed from the cluster state directly
         */
        @Nullable
        public Entry abort() {
            final Map<ShardId, ShardSnapshotStatus> shardsBuilder = new HashMap<>();
            boolean completed = true;
            boolean allQueued = true;
            for (Map.Entry<ShardId, ShardSnapshotStatus> shardEntry : shards.entrySet()) {
                ShardSnapshotStatus status = shardEntry.getValue();
                allQueued &= status.state() == ShardState.QUEUED;
                if (status.state().completed() == false) {
                    final String nodeId = status.nodeId();
                    status = new ShardSnapshotStatus(
                        nodeId,
                        nodeId == null ? ShardState.FAILED : ShardState.ABORTED,
                        "aborted by snapshot deletion",
                        status.generation()
                    );
                }
                completed &= status.state().completed();
                shardsBuilder.put(shardEntry.getKey(), status);
            }
            if (allQueued) {
                return null;
            }
            return new Entry(
                snapshot,
                includeGlobalState,
                partial,
                completed ? State.SUCCESS : State.ABORTED,
                indices,
                dataStreams,
                featureStates,
                startTime,
                repositoryStateId,
                Map.copyOf(shardsBuilder),
                ABORTED_FAILURE_TEXT,
                userMetadata,
                version,
                source,
                Map.of()
            );
        }

        /**
         * Create a new instance that has its shard assignments replaced by the given shard assignment map.
         * If the given shard assignments show all shard snapshots in a completed state then the returned instance will be of state
         * {@link State#SUCCESS}, otherwise the state remains unchanged.
         *
         * @param shards new shard snapshot states
         * @return new snapshot entry
         */
        public Entry withShardStates(Map<ShardId, ShardSnapshotStatus> shards) {
            if (completed(shards.values())) {
                return new Entry(
                    snapshot,
                    includeGlobalState,
                    partial,
                    State.SUCCESS,
                    indices,
                    dataStreams,
                    featureStates,
                    startTime,
                    repositoryStateId,
                    shards,
                    failure,
                    userMetadata,
                    version
                );
            }
            return withStartedShards(shards);
        }

        /**
         * Same as {@link #withShardStates} but does not check if the snapshot completed and thus is only to be used when starting new
         * shard snapshots on data nodes for a running snapshot.
         */
        public Entry withStartedShards(Map<ShardId, ShardSnapshotStatus> shards) {
            final SnapshotsInProgress.Entry updated = new Entry(
                snapshot,
                includeGlobalState,
                partial,
                state,
                indices,
                dataStreams,
                featureStates,
                startTime,
                repositoryStateId,
                shards,
                failure,
                userMetadata,
                version
            );
            assert updated.state().completed() == false && completed(updated.shardsByRepoShardId().values()) == false
                : "Only running snapshots allowed but saw [" + updated + "]";
            return updated;
        }

        @Override
        public String repository() {
            return snapshot.getRepository();
        }

        public Snapshot snapshot() {
            return this.snapshot;
        }

        public Map<RepositoryShardId, ShardSnapshotStatus> shardsByRepoShardId() {
            return shardStatusByRepoShardId;
        }

        public Index indexByName(String name) {
            assert isClone() == false : "tried to get routing index for clone entry [" + this + "]";
            return snapshotIndices.get(name);
        }

        public Map<ShardId, ShardSnapshotStatus> shards() {
            assert isClone() == false : "tried to get routing shards for clone entry [" + this + "]";
            return this.shards;
        }

        public ShardId shardId(RepositoryShardId repositoryShardId) {
            assert isClone() == false : "must not be called for clone [" + this + "]";
            return new ShardId(indexByName(repositoryShardId.indexName()), repositoryShardId.shardId());
        }

        public State state() {
            return state;
        }

        public Map<String, IndexId> indices() {
            return indices;
        }

        public boolean includeGlobalState() {
            return includeGlobalState;
        }

        public Map<String, Object> userMetadata() {
            return userMetadata;
        }

        public boolean partial() {
            return partial;
        }

        public long startTime() {
            return startTime;
        }

        public List<String> dataStreams() {
            return dataStreams;
        }

        public List<SnapshotFeatureInfo> featureStates() {
            return featureStates;
        }

        @Override
        public long repositoryStateId() {
            return repositoryStateId;
        }

        public String failure() {
            return failure;
        }

        /**
         * What version of metadata to use for the snapshot in the repository
         */
        public Version version() {
            return version;
        }

        @Nullable
        public SnapshotId source() {
            return source;
        }

        public boolean isClone() {
            return source != null;
        }

        @Override
        public boolean equals(Object o) {
            if (this == o) return true;
            if (o == null || getClass() != o.getClass()) return false;

            Entry entry = (Entry) o;

            if (includeGlobalState != entry.includeGlobalState) return false;
            if (partial != entry.partial) return false;
            if (startTime != entry.startTime) return false;
            if (indices.equals(entry.indices) == false) return false;
            if (dataStreams.equals(entry.dataStreams) == false) return false;
            if (shards.equals(entry.shards) == false) return false;
            if (snapshot.equals(entry.snapshot) == false) return false;
            if (state != entry.state) return false;
            if (repositoryStateId != entry.repositoryStateId) return false;
            if (Objects.equals(failure, ((Entry) o).failure) == false) return false;
            if (Objects.equals(userMetadata, ((Entry) o).userMetadata) == false) return false;
            if (version.equals(entry.version) == false) return false;
            if (Objects.equals(source, ((Entry) o).source) == false) return false;
            if (shardStatusByRepoShardId.equals(((Entry) o).shardStatusByRepoShardId) == false) return false;
            if (featureStates.equals(entry.featureStates) == false) return false;

            return true;
        }

        @Override
        public int hashCode() {
            int result = state.hashCode();
            result = 31 * result + snapshot.hashCode();
            result = 31 * result + (includeGlobalState ? 1 : 0);
            result = 31 * result + (partial ? 1 : 0);
            result = 31 * result + shards.hashCode();
            result = 31 * result + indices.hashCode();
            result = 31 * result + dataStreams.hashCode();
            result = 31 * result + Long.hashCode(startTime);
            result = 31 * result + Long.hashCode(repositoryStateId);
            result = 31 * result + (failure == null ? 0 : failure.hashCode());
            result = 31 * result + (userMetadata == null ? 0 : userMetadata.hashCode());
            result = 31 * result + version.hashCode();
            result = 31 * result + (source == null ? 0 : source.hashCode());
            result = 31 * result + shardStatusByRepoShardId.hashCode();
            result = 31 * result + featureStates.hashCode();
            return result;
        }

        @Override
        public String toString() {
            return Strings.toString(this);
        }

        @Override
        public XContentBuilder toXContent(XContentBuilder builder, Params params) throws IOException {
            builder.startObject();
            builder.field("repository", snapshot.getRepository());
            builder.field("snapshot", snapshot.getSnapshotId().getName());
            builder.field("uuid", snapshot.getSnapshotId().getUUID());
            builder.field("include_global_state", includeGlobalState());
            builder.field("partial", partial);
            builder.field("state", state);
            builder.startArray("indices");
            {
                for (IndexId index : indices.values()) {
                    index.toXContent(builder, params);
                }
            }
            builder.endArray();
            builder.timeField("start_time_millis", "start_time", startTime);
            builder.field("repository_state_id", repositoryStateId);
            builder.startArray("shards");
            {
                for (Map.Entry<ShardId, ShardSnapshotStatus> shardEntry : shards.entrySet()) {
                    ShardId shardId = shardEntry.getKey();
                    writeShardSnapshotStatus(builder, shardId.getIndex(), shardId.getId(), shardEntry.getValue());
                }
            }
            builder.endArray();
            builder.startArray("feature_states");
            {
                for (SnapshotFeatureInfo featureState : featureStates) {
                    featureState.toXContent(builder, params);
                }
            }
            builder.endArray();
            if (isClone()) {
                builder.field("source", source);
                builder.startArray("clones");
                {
                    for (Map.Entry<RepositoryShardId, ShardSnapshotStatus> shardEntry : shardStatusByRepoShardId.entrySet()) {
                        RepositoryShardId shardId = shardEntry.getKey();
                        writeShardSnapshotStatus(builder, shardId.index(), shardId.shardId(), shardEntry.getValue());
                    }
                }
                builder.endArray();
            }
            builder.array("data_streams", dataStreams.toArray(new String[0]));
            builder.endObject();
            return builder;
        }

        private static void writeShardSnapshotStatus(XContentBuilder builder, ToXContent indexId, int shardId, ShardSnapshotStatus status)
            throws IOException {
            builder.startObject();
            builder.field("index", indexId);
            builder.field("shard", shardId);
            builder.field("state", status.state());
            builder.field("generation", status.generation());
            builder.field("node", status.nodeId());

            if (status.state() == ShardState.SUCCESS) {
                final ShardSnapshotResult result = status.shardSnapshotResult();
                builder.startObject("result");
                builder.field("generation", result.getGeneration());
                builder.humanReadableField("size_in_bytes", "size", result.getSize());
                builder.field("segments", result.getSegmentCount());
                builder.endObject();
            }

            if (status.reason() != null) {
                builder.field("reason", status.reason());
            }

            builder.endObject();
        }

        @Override
        public void writeTo(StreamOutput out) throws IOException {
            snapshot.writeTo(out);
            out.writeBoolean(includeGlobalState);
            out.writeBoolean(partial);
            out.writeByte(state.value());
            out.writeCollection(indices.values());
            out.writeLong(startTime);
            out.writeMap(shards);
            out.writeLong(repositoryStateId);
            out.writeOptionalString(failure);
            out.writeGenericMap(userMetadata);
            Version.writeVersion(version, out);
            out.writeStringCollection(dataStreams);
            out.writeOptionalWriteable(source);
            if (source == null) {
                out.writeMap(Map.of());
            } else {
                out.writeMap(shardStatusByRepoShardId);
            }
            out.writeList(featureStates);
        }

        @Override
        public boolean isFragment() {
            return false;
        }

        @Override
        public Diff<Entry> diff(Entry previousState) {
            return new EntryDiff(previousState, this);
        }
    }

    private static final class EntryDiff implements Diff<Entry> {

        private static final DiffableUtils.NonDiffableValueSerializer<String, IndexId> INDEX_ID_VALUE_SERIALIZER =
            new DiffableUtils.NonDiffableValueSerializer<>() {
                @Override
                public void write(IndexId value, StreamOutput out) throws IOException {
                    out.writeString(value.getId());
                }

                @Override
                public IndexId read(StreamInput in, String key) throws IOException {
                    return new IndexId(key, in.readString());
                }
            };

        private static final DiffableUtils.NonDiffableValueSerializer<?, ShardSnapshotStatus> SHARD_SNAPSHOT_STATUS_VALUE_SERIALIZER =
            new DiffableUtils.NonDiffableValueSerializer<>() {
                @Override
                public void write(ShardSnapshotStatus value, StreamOutput out) throws IOException {
                    value.writeTo(out);
                }

                @Override
                public ShardSnapshotStatus read(StreamInput in, Object key) throws IOException {
                    return ShardSnapshotStatus.readFrom(in);
                }
            };

        private static final DiffableUtils.KeySerializer<ShardId> SHARD_ID_KEY_SERIALIZER = new DiffableUtils.KeySerializer<>() {
            @Override
            public void writeKey(ShardId key, StreamOutput out) throws IOException {
                key.writeTo(out);
            }

            @Override
            public ShardId readKey(StreamInput in) throws IOException {
                return new ShardId(in);
            }
        };

        private static final DiffableUtils.KeySerializer<RepositoryShardId> REPO_SHARD_ID_KEY_SERIALIZER =
            new DiffableUtils.KeySerializer<>() {
                @Override
                public void writeKey(RepositoryShardId key, StreamOutput out) throws IOException {
                    key.writeTo(out);
                }

                @Override
                public RepositoryShardId readKey(StreamInput in) throws IOException {
                    return new RepositoryShardId(in);
                }
            };

        private final DiffableUtils.MapDiff<String, IndexId, Map<String, IndexId>> indexByIndexNameDiff;

        private final DiffableUtils.MapDiff<ShardId, ShardSnapshotStatus, Map<ShardId, ShardSnapshotStatus>> shardsByShardIdDiff;

        @Nullable
        private final DiffableUtils.MapDiff<
            RepositoryShardId,
            ShardSnapshotStatus,
            Map<RepositoryShardId, ShardSnapshotStatus>> shardsByRepoShardIdDiff;

        @Nullable
        private final List<String> updatedDataStreams;

        @Nullable
        private final String updatedFailure;

        private final long updatedRepositoryStateId;

        private final State updatedState;

        @SuppressWarnings("unchecked")
        EntryDiff(StreamInput in) throws IOException {
            this.indexByIndexNameDiff = DiffableUtils.readJdkMapDiff(in, DiffableUtils.getStringKeySerializer(), INDEX_ID_VALUE_SERIALIZER);
            this.updatedState = State.fromValue(in.readByte());
            this.updatedRepositoryStateId = in.readLong();
            this.updatedDataStreams = in.readOptionalStringList();
            this.updatedFailure = in.readOptionalString();
            this.shardsByShardIdDiff = DiffableUtils.readJdkMapDiff(
                in,
                SHARD_ID_KEY_SERIALIZER,
                (DiffableUtils.ValueSerializer<ShardId, ShardSnapshotStatus>) SHARD_SNAPSHOT_STATUS_VALUE_SERIALIZER
            );
            if (in.readBoolean()) {
                shardsByRepoShardIdDiff = DiffableUtils.readJdkMapDiff(
                    in,
                    REPO_SHARD_ID_KEY_SERIALIZER,
                    (DiffableUtils.ValueSerializer<RepositoryShardId, ShardSnapshotStatus>) SHARD_SNAPSHOT_STATUS_VALUE_SERIALIZER
                );
            } else {
                shardsByRepoShardIdDiff = null;
            }
        }

        @SuppressWarnings("unchecked")
        EntryDiff(Entry before, Entry after) {
            this.indexByIndexNameDiff = DiffableUtils.diff(
                before.indices,
                after.indices,
                DiffableUtils.getStringKeySerializer(),
                INDEX_ID_VALUE_SERIALIZER
            );
            this.updatedDataStreams = before.dataStreams.equals(after.dataStreams) ? null : after.dataStreams;
            this.updatedState = after.state;
            this.updatedRepositoryStateId = after.repositoryStateId;
            this.updatedFailure = after.failure;
            this.shardsByShardIdDiff = DiffableUtils.diff(
                before.shards,
                after.shards,
                SHARD_ID_KEY_SERIALIZER,
                (DiffableUtils.ValueSerializer<ShardId, ShardSnapshotStatus>) SHARD_SNAPSHOT_STATUS_VALUE_SERIALIZER
            );
            if (before.isClone()) {
                this.shardsByRepoShardIdDiff = DiffableUtils.diff(
                    before.shardStatusByRepoShardId,
                    after.shardStatusByRepoShardId,
                    REPO_SHARD_ID_KEY_SERIALIZER,
                    (DiffableUtils.ValueSerializer<RepositoryShardId, ShardSnapshotStatus>) SHARD_SNAPSHOT_STATUS_VALUE_SERIALIZER
                );
            } else {
                this.shardsByRepoShardIdDiff = null;
            }
        }

        @Override
        public Entry apply(Entry part) {
            final var updatedIndices = indexByIndexNameDiff.apply(part.indices);
            final var updatedStateByShard = shardsByShardIdDiff.apply(part.shards);
            if (part.source == null && updatedIndices == part.indices && updatedStateByShard == part.shards) {
                // fast path for normal snapshots that avoid rebuilding the by-repo-id map if nothing changed about shard status
                return new Entry(
                    part.snapshot,
                    part.includeGlobalState,
                    part.partial,
                    updatedState,
                    updatedIndices,
                    updatedDataStreams == null ? part.dataStreams : updatedDataStreams,
                    part.featureStates,
                    part.startTime,
                    updatedRepositoryStateId,
                    updatedStateByShard,
                    updatedFailure,
                    part.userMetadata,
                    part.version,
                    part.shardStatusByRepoShardId,
                    part.snapshotIndices
                );
            }
            return new Entry(
                part.snapshot,
                part.includeGlobalState,
                part.partial,
                updatedState,
                updatedIndices,
                updatedDataStreams == null ? part.dataStreams : updatedDataStreams,
                part.featureStates,
                part.startTime,
                updatedRepositoryStateId,
                updatedStateByShard,
                updatedFailure,
                part.userMetadata,
                part.version,
                part.source,
                part.source == null ? null : shardsByRepoShardIdDiff.apply(part.shardStatusByRepoShardId)
            );
        }

        @Override
        public void writeTo(StreamOutput out) throws IOException {
            this.indexByIndexNameDiff.writeTo(out);
            out.writeByte(this.updatedState.value());
            out.writeLong(this.updatedRepositoryStateId);
            out.writeOptionalStringCollection(updatedDataStreams);
            out.writeOptionalString(updatedFailure);
            shardsByShardIdDiff.writeTo(out);
            out.writeOptionalWriteable(shardsByRepoShardIdDiff);
        }
    }

    private static final class SnapshotInProgressDiff implements NamedDiff<Custom> {

<<<<<<< HEAD
=======
        private final SnapshotsInProgress after;

>>>>>>> 107c6e3d
        private final DiffableUtils.MapDiff<String, ByRepo, Map<String, ByRepo>> mapDiff;

        SnapshotInProgressDiff(SnapshotsInProgress before, SnapshotsInProgress after) {
            this.mapDiff = DiffableUtils.diff(before.entries, after.entries, DiffableUtils.getStringKeySerializer());
<<<<<<< HEAD
        }

        SnapshotInProgressDiff(DiffableUtils.MapDiff<String, ByRepo, Map<String, ByRepo>> mapDiff) {
            this.mapDiff = mapDiff;
        }

        SnapshotInProgressDiff(StreamInput in) throws IOException {
            this(
                DiffableUtils.readJdkMapDiff(
                    in,
                    DiffableUtils.getStringKeySerializer(),
                    i -> new ByRepo(i.readList(Entry::readFrom)),
                    i -> new ByRepo.ByRepoDiff(
                        DiffableUtils.readJdkMapDiff(i, DiffableUtils.getStringKeySerializer(), Entry::readFrom, EntryDiff::new),
                        DiffableUtils.readJdkMapDiff(i, DiffableUtils.getStringKeySerializer(), ByRepo.INT_DIFF_VALUE_SERIALIZER)
                    )
                )
            );
=======
            this.after = after;
        }

        SnapshotInProgressDiff(StreamInput in) throws IOException {
            this.mapDiff = DiffableUtils.readJdkMapDiff(
                in,
                DiffableUtils.getStringKeySerializer(),
                i -> new ByRepo(i.readList(Entry::readFrom)),
                i -> new ByRepo.ByRepoDiff(
                    DiffableUtils.readJdkMapDiff(i, DiffableUtils.getStringKeySerializer(), Entry::readFrom, EntryDiff::new),
                    DiffableUtils.readJdkMapDiff(i, DiffableUtils.getStringKeySerializer(), ByRepo.INT_DIFF_VALUE_SERIALIZER)
                )
            );
            this.after = null;
>>>>>>> 107c6e3d
        }

        @Override
        public SnapshotsInProgress apply(Custom part) {
            return new SnapshotsInProgress(mapDiff.apply(((SnapshotsInProgress) part).entries));
        }

        @Override
        public Version getMinimalSupportedVersion() {
            return Version.CURRENT.minimumCompatibilityVersion();
        }

        @Override
        public String getWriteableName() {
            return TYPE;
        }

        @Override
        public void writeTo(StreamOutput out) throws IOException {
<<<<<<< HEAD
            mapDiff.writeTo(out);
        }
    }

=======
            assert after != null : "should only write instances that were diffed from this node's state";
            if (out.getVersion().onOrAfter(DIFFABLE_VERSION)) {
                mapDiff.writeTo(out);
            } else {
                new SimpleDiffable.CompleteDiff<>(after).writeTo(out);
            }
        }
    }

    /**
     * Wrapper for the list of snapshots per repository to allow for diffing changes in individual entries as well as position changes
     * of entries in the list.
     *
     * @param entries all snapshots executing for a single repository
     */
>>>>>>> 107c6e3d
    private record ByRepo(List<Entry> entries) implements Diffable<ByRepo> {

        static final ByRepo EMPTY = new ByRepo(List.of());
        private static final DiffableUtils.NonDiffableValueSerializer<String, Integer> INT_DIFF_VALUE_SERIALIZER =
            new DiffableUtils.NonDiffableValueSerializer<>() {
                @Override
                public void write(Integer value, StreamOutput out) throws IOException {
                    out.writeVInt(value);
                }

                @Override
                public Integer read(StreamInput in, String key) throws IOException {
                    return in.readVInt();
                }
            };

        private ByRepo(List<Entry> entries) {
            this.entries = List.copyOf(entries);
        }

        @Override
        public void writeTo(StreamOutput out) throws IOException {
            out.writeList(entries);
        }

        @Override
        public Diff<ByRepo> diff(ByRepo previousState) {
<<<<<<< HEAD
            final DiffableUtils.MapDiff<String, Entry, Map<String, Entry>> diff = DiffableUtils.diff(
                toMapByUUID(previousState),
                toMapByUUID(this),
                DiffableUtils.getStringKeySerializer()
            );
            final DiffableUtils.MapDiff<String, Integer, Map<String, Integer>> positionDiff = DiffableUtils.diff(
                toPositionMap(previousState),
                toPositionMap(this),
                DiffableUtils.getStringKeySerializer(),
                INT_DIFF_VALUE_SERIALIZER
            );
            return new ByRepoDiff(diff, positionDiff);
        }

        public static Map<String, Integer> toPositionMap(ByRepo part) {
            final Map<String, Integer> before = new HashMap<>(part.entries.size());
            for (int i = 0; i < part.entries.size(); i++) {
                before.put(part.entries.get(i).snapshot().getSnapshotId().getUUID(), i);
            }
            return before;
        }

        public static Map<String, Entry> toMapByUUID(ByRepo part) {
            final Map<String, Entry> before = new HashMap<>(part.entries.size());
            for (Entry entry : part.entries) {
                before.put(entry.snapshot().getSnapshotId().getUUID(), entry);
            }
            return before;
        }

        private record ByRepoDiff(
            DiffableUtils.MapDiff<String, Entry, Map<String, Entry>> diff,
=======
            return new ByRepoDiff(
                DiffableUtils.diff(toMapByUUID(previousState), toMapByUUID(this), DiffableUtils.getStringKeySerializer()),
                DiffableUtils.diff(
                    toPositionMap(previousState),
                    toPositionMap(this),
                    DiffableUtils.getStringKeySerializer(),
                    INT_DIFF_VALUE_SERIALIZER
                )
            );
        }

        public static Map<String, Integer> toPositionMap(ByRepo part) {
            final Map<String, Integer> res = Maps.newMapWithExpectedSize(part.entries.size());
            for (int i = 0; i < part.entries.size(); i++) {
                res.put(part.entries.get(i).snapshot().getSnapshotId().getUUID(), i);
            }
            return res;
        }

        public static Map<String, Entry> toMapByUUID(ByRepo part) {
            final Map<String, Entry> res = Maps.newMapWithExpectedSize(part.entries.size());
            for (Entry entry : part.entries) {
                res.put(entry.snapshot().getSnapshotId().getUUID(), entry);
            }
            return res;
        }

        /**
         * @param diffBySnapshotUUID diff of a map of snapshot UUID to snapshot entry
         * @param positionDiff diff of a map with snapshot UUID keys and positions in {@link ByRepo#entries} as values. Used to efficiently
         *                     diff an entry moving to another index in the list
         */
        private record ByRepoDiff(
            DiffableUtils.MapDiff<String, Entry, Map<String, Entry>> diffBySnapshotUUID,
>>>>>>> 107c6e3d
            DiffableUtils.MapDiff<String, Integer, Map<String, Integer>> positionDiff
        ) implements Diff<ByRepo> {

            @Override
            public ByRepo apply(ByRepo part) {
<<<<<<< HEAD
                final var updated = diff.apply(toMapByUUID(part));
=======
                final var updated = diffBySnapshotUUID.apply(toMapByUUID(part));
>>>>>>> 107c6e3d
                final var updatedPositions = positionDiff.apply(toPositionMap(part));
                final Entry[] arr = new Entry[updated.size()];
                updatedPositions.forEach((uuid, position) -> arr[position] = updated.get(uuid));
                return new ByRepo(List.of(arr));
            }

            @Override
            public void writeTo(StreamOutput out) throws IOException {
<<<<<<< HEAD
                diff.writeTo(out);
=======
                diffBySnapshotUUID.writeTo(out);
>>>>>>> 107c6e3d
                positionDiff.writeTo(out);
            }
        }
    }
}<|MERGE_RESOLUTION|>--- conflicted
+++ resolved
@@ -1547,35 +1547,12 @@
 
     private static final class SnapshotInProgressDiff implements NamedDiff<Custom> {
 
-<<<<<<< HEAD
-=======
         private final SnapshotsInProgress after;
 
->>>>>>> 107c6e3d
         private final DiffableUtils.MapDiff<String, ByRepo, Map<String, ByRepo>> mapDiff;
 
         SnapshotInProgressDiff(SnapshotsInProgress before, SnapshotsInProgress after) {
             this.mapDiff = DiffableUtils.diff(before.entries, after.entries, DiffableUtils.getStringKeySerializer());
-<<<<<<< HEAD
-        }
-
-        SnapshotInProgressDiff(DiffableUtils.MapDiff<String, ByRepo, Map<String, ByRepo>> mapDiff) {
-            this.mapDiff = mapDiff;
-        }
-
-        SnapshotInProgressDiff(StreamInput in) throws IOException {
-            this(
-                DiffableUtils.readJdkMapDiff(
-                    in,
-                    DiffableUtils.getStringKeySerializer(),
-                    i -> new ByRepo(i.readList(Entry::readFrom)),
-                    i -> new ByRepo.ByRepoDiff(
-                        DiffableUtils.readJdkMapDiff(i, DiffableUtils.getStringKeySerializer(), Entry::readFrom, EntryDiff::new),
-                        DiffableUtils.readJdkMapDiff(i, DiffableUtils.getStringKeySerializer(), ByRepo.INT_DIFF_VALUE_SERIALIZER)
-                    )
-                )
-            );
-=======
             this.after = after;
         }
 
@@ -1590,7 +1567,6 @@
                 )
             );
             this.after = null;
->>>>>>> 107c6e3d
         }
 
         @Override
@@ -1610,12 +1586,6 @@
 
         @Override
         public void writeTo(StreamOutput out) throws IOException {
-<<<<<<< HEAD
-            mapDiff.writeTo(out);
-        }
-    }
-
-=======
             assert after != null : "should only write instances that were diffed from this node's state";
             if (out.getVersion().onOrAfter(DIFFABLE_VERSION)) {
                 mapDiff.writeTo(out);
@@ -1631,7 +1601,6 @@
      *
      * @param entries all snapshots executing for a single repository
      */
->>>>>>> 107c6e3d
     private record ByRepo(List<Entry> entries) implements Diffable<ByRepo> {
 
         static final ByRepo EMPTY = new ByRepo(List.of());
@@ -1659,40 +1628,6 @@
 
         @Override
         public Diff<ByRepo> diff(ByRepo previousState) {
-<<<<<<< HEAD
-            final DiffableUtils.MapDiff<String, Entry, Map<String, Entry>> diff = DiffableUtils.diff(
-                toMapByUUID(previousState),
-                toMapByUUID(this),
-                DiffableUtils.getStringKeySerializer()
-            );
-            final DiffableUtils.MapDiff<String, Integer, Map<String, Integer>> positionDiff = DiffableUtils.diff(
-                toPositionMap(previousState),
-                toPositionMap(this),
-                DiffableUtils.getStringKeySerializer(),
-                INT_DIFF_VALUE_SERIALIZER
-            );
-            return new ByRepoDiff(diff, positionDiff);
-        }
-
-        public static Map<String, Integer> toPositionMap(ByRepo part) {
-            final Map<String, Integer> before = new HashMap<>(part.entries.size());
-            for (int i = 0; i < part.entries.size(); i++) {
-                before.put(part.entries.get(i).snapshot().getSnapshotId().getUUID(), i);
-            }
-            return before;
-        }
-
-        public static Map<String, Entry> toMapByUUID(ByRepo part) {
-            final Map<String, Entry> before = new HashMap<>(part.entries.size());
-            for (Entry entry : part.entries) {
-                before.put(entry.snapshot().getSnapshotId().getUUID(), entry);
-            }
-            return before;
-        }
-
-        private record ByRepoDiff(
-            DiffableUtils.MapDiff<String, Entry, Map<String, Entry>> diff,
-=======
             return new ByRepoDiff(
                 DiffableUtils.diff(toMapByUUID(previousState), toMapByUUID(this), DiffableUtils.getStringKeySerializer()),
                 DiffableUtils.diff(
@@ -1727,17 +1662,12 @@
          */
         private record ByRepoDiff(
             DiffableUtils.MapDiff<String, Entry, Map<String, Entry>> diffBySnapshotUUID,
->>>>>>> 107c6e3d
             DiffableUtils.MapDiff<String, Integer, Map<String, Integer>> positionDiff
         ) implements Diff<ByRepo> {
 
             @Override
             public ByRepo apply(ByRepo part) {
-<<<<<<< HEAD
-                final var updated = diff.apply(toMapByUUID(part));
-=======
                 final var updated = diffBySnapshotUUID.apply(toMapByUUID(part));
->>>>>>> 107c6e3d
                 final var updatedPositions = positionDiff.apply(toPositionMap(part));
                 final Entry[] arr = new Entry[updated.size()];
                 updatedPositions.forEach((uuid, position) -> arr[position] = updated.get(uuid));
@@ -1746,11 +1676,7 @@
 
             @Override
             public void writeTo(StreamOutput out) throws IOException {
-<<<<<<< HEAD
-                diff.writeTo(out);
-=======
                 diffBySnapshotUUID.writeTo(out);
->>>>>>> 107c6e3d
                 positionDiff.writeTo(out);
             }
         }
