/*
 * Copyright Elasticsearch B.V. and/or licensed to Elasticsearch B.V. under one
 * or more contributor license agreements. Licensed under the Elastic License
 * 2.0 and the Server Side Public License, v 1; you may not use this file except
 * in compliance with, at your election, the Elastic License 2.0 or the Server
 * Side Public License, v 1.
 */

package org.elasticsearch.cluster;

import org.elasticsearch.TransportVersion;
import org.elasticsearch.TransportVersions;
import org.elasticsearch.cluster.ClusterState.Custom;
import org.elasticsearch.cluster.metadata.SingleNodeShutdownMetadata;
import org.elasticsearch.cluster.node.DiscoveryNode;
import org.elasticsearch.common.Strings;
import org.elasticsearch.common.collect.Iterators;
import org.elasticsearch.common.io.stream.StreamInput;
import org.elasticsearch.common.io.stream.StreamOutput;
import org.elasticsearch.common.io.stream.Writeable;
import org.elasticsearch.common.util.Maps;
import org.elasticsearch.common.util.set.Sets;
import org.elasticsearch.common.xcontent.ChunkedToXContentHelper;
import org.elasticsearch.core.Nullable;
import org.elasticsearch.core.Tuple;
import org.elasticsearch.index.Index;
import org.elasticsearch.index.IndexVersion;
import org.elasticsearch.index.shard.ShardId;
import org.elasticsearch.repositories.IndexId;
import org.elasticsearch.repositories.RepositoryOperation;
import org.elasticsearch.repositories.RepositoryShardId;
import org.elasticsearch.repositories.ShardGeneration;
import org.elasticsearch.repositories.ShardSnapshotResult;
import org.elasticsearch.snapshots.InFlightShardSnapshotStates;
import org.elasticsearch.snapshots.Snapshot;
import org.elasticsearch.snapshots.SnapshotFeatureInfo;
import org.elasticsearch.snapshots.SnapshotId;
import org.elasticsearch.xcontent.ToXContent;
import org.elasticsearch.xcontent.ToXContentObject;
import org.elasticsearch.xcontent.XContentBuilder;

import java.io.IOException;
import java.util.ArrayList;
import java.util.Collection;
import java.util.Collections;
import java.util.HashMap;
import java.util.HashSet;
import java.util.Iterator;
import java.util.List;
import java.util.Map;
import java.util.Objects;
import java.util.Set;
import java.util.stream.Stream;

import static org.elasticsearch.TransportVersions.SNAPSHOTS_IN_PROGRESS_TRACKING_REMOVING_NODES_ADDED;

/**
 * Meta data about snapshots that are currently executing
 */
public class SnapshotsInProgress extends AbstractNamedDiffable<Custom> implements Custom {

    public static final SnapshotsInProgress EMPTY = new SnapshotsInProgress(Map.of(), Set.of());

    public static final String TYPE = "snapshots";

    public static final String ABORTED_FAILURE_TEXT = "Snapshot was aborted by deletion";

    // keyed by repository name
    private final Map<String, ByRepo> entries;

    /**
     * IDs of nodes which are marked for removal, or which were previously marked for removal and still have running shard snapshots.
     */
    // When a node is marked for removal it pauses all its shard snapshots as promptly as possible. When each shard snapshot pauses it goes
    // back to state WAITING to allow the shard to move to a different node where its snapshot can resume. However, if the removal marker is
    // deleted before the node shuts down then we need to make sure to resume the snapshots of any remaining shards, which we do by moving
    // all those WAITING shards back to state INIT. The problem is that the data node needs to be able to distinguish an INIT shard whose
    // snapshot was successfully paused and now needs to be resumed from an INIT shard whose move to state WAITING has not yet been
    // processed on the master: the latter kind of shard will move back to state WAITING in a subsequent update and so shouldn't be resumed.
    // The solution is to avoid moving any shards back to state INIT while the node appears in this set and, conversely, only remove nodes
    // from this set when none of their shards are in INIT state.
    private final Set<String> nodesIdsForRemoval;

    public static SnapshotsInProgress get(ClusterState state) {
        return state.custom(TYPE, EMPTY);
    }

    public SnapshotsInProgress(StreamInput in) throws IOException {
        this(collectByRepo(in), readNodeIdsForRemoval(in));
    }

    private static Set<String> readNodeIdsForRemoval(StreamInput in) throws IOException {
        return in.getTransportVersion().onOrAfter(SNAPSHOTS_IN_PROGRESS_TRACKING_REMOVING_NODES_ADDED)
            ? in.readCollectionAsImmutableSet(StreamInput::readString)
            : Set.of();
    }

    private static Map<String, ByRepo> collectByRepo(StreamInput in) throws IOException {
        final int count = in.readVInt();
        if (count == 0) {
            return Map.of();
        }
        final Map<String, List<Entry>> entriesByRepo = new HashMap<>();
        for (int i = 0; i < count; i++) {
            final Entry entry = Entry.readFrom(in);
            entriesByRepo.computeIfAbsent(entry.repository(), repo -> new ArrayList<>()).add(entry);
        }
        final Map<String, ByRepo> res = Maps.newMapWithExpectedSize(entriesByRepo.size());
        for (Map.Entry<String, List<Entry>> entryForRepo : entriesByRepo.entrySet()) {
            res.put(entryForRepo.getKey(), new ByRepo(entryForRepo.getValue()));
        }
        return res;
    }

    private SnapshotsInProgress(Map<String, ByRepo> entries, Set<String> nodesIdsForRemoval) {
        this.entries = Map.copyOf(entries);
        this.nodesIdsForRemoval = nodesIdsForRemoval;
        assert assertConsistentEntries(this.entries);
    }

    public SnapshotsInProgress withUpdatedEntriesForRepo(String repository, List<Entry> updatedEntries) {
        if (updatedEntries.equals(forRepo(repository))) {
            return this;
        }
        final Map<String, ByRepo> copy = new HashMap<>(this.entries);
        if (updatedEntries.isEmpty()) {
            copy.remove(repository);
            if (copy.isEmpty()) {
                return EMPTY;
            }
        } else {
            copy.put(repository, new ByRepo(updatedEntries));
        }
        return new SnapshotsInProgress(copy, nodesIdsForRemoval);
    }

    public SnapshotsInProgress withAddedEntry(Entry entry) {
        final List<Entry> forRepo = new ArrayList<>(forRepo(entry.repository()));
        forRepo.add(entry);
        return withUpdatedEntriesForRepo(entry.repository(), forRepo);
    }

    public List<Entry> forRepo(String repository) {
        return entries.getOrDefault(repository, ByRepo.EMPTY).entries;
    }

    public boolean isEmpty() {
        return entries.isEmpty();
    }

    public int count() {
        int count = 0;
        for (ByRepo byRepo : entries.values()) {
            count += byRepo.entries.size();
        }
        return count;
    }

    public Iterable<List<Entry>> entriesByRepo() {
        return () -> Iterators.map(entries.values().iterator(), byRepo -> byRepo.entries);
    }

    public Stream<Entry> asStream() {
        return entries.values().stream().flatMap(t -> t.entries.stream());
    }

    @Nullable
    public Entry snapshot(final Snapshot snapshot) {
        return findInList(snapshot, forRepo(snapshot.getRepository()));
    }

    @Nullable
    private static Entry findInList(Snapshot snapshot, List<Entry> forRepo) {
        for (Entry entry : forRepo) {
            final Snapshot curr = entry.snapshot();
            if (curr.equals(snapshot)) {
                return entry;
            }
        }
        return null;
    }

    /**
     * Computes a map of repository shard id to set of generations, containing all shard generations that became obsolete and may be
     * deleted from the repository as the cluster state moved from the given {@code old} value of {@link SnapshotsInProgress} to this
     * instance.
     */
    public Map<RepositoryShardId, Set<ShardGeneration>> obsoleteGenerations(String repository, SnapshotsInProgress old) {
        final Map<RepositoryShardId, Set<ShardGeneration>> obsoleteGenerations = new HashMap<>();
        final List<Entry> updatedSnapshots = forRepo(repository);
        for (Entry entry : old.forRepo(repository)) {
            final Entry updatedEntry = findInList(entry.snapshot(), updatedSnapshots);
            if (updatedEntry == null || updatedEntry == entry) {
                continue;
            }
            for (Map.Entry<RepositoryShardId, ShardSnapshotStatus> oldShardAssignment : entry.shardsByRepoShardId().entrySet()) {
                final RepositoryShardId repositoryShardId = oldShardAssignment.getKey();
                final ShardSnapshotStatus oldStatus = oldShardAssignment.getValue();
                final ShardSnapshotStatus newStatus = updatedEntry.shardsByRepoShardId().get(repositoryShardId);
                if (oldStatus.state == ShardState.SUCCESS
                    && oldStatus.generation() != null
                    && newStatus != null
                    && newStatus.state() == ShardState.SUCCESS
                    && newStatus.generation() != null
                    && oldStatus.generation().equals(newStatus.generation()) == false) {
                    // We moved from a non-null generation successful generation to a different non-null successful generation
                    // so the original generation is clearly obsolete because it was in-flight before and is now unreferenced everywhere.
                    obsoleteGenerations.computeIfAbsent(repositoryShardId, ignored -> new HashSet<>()).add(oldStatus.generation());
                }
            }
        }
        return Map.copyOf(obsoleteGenerations);
    }

    @Override
    public String getWriteableName() {
        return TYPE;
    }

    @Override
    public TransportVersion getMinimalSupportedVersion() {
        return TransportVersions.MINIMUM_COMPATIBLE;
    }

    private static final TransportVersion DIFFABLE_VERSION = TransportVersions.V_8_5_0;

    public static NamedDiff<Custom> readDiffFrom(StreamInput in) throws IOException {
        if (in.getTransportVersion().onOrAfter(DIFFABLE_VERSION)) {
            return new SnapshotInProgressDiff(in);
        }
        return readDiffFrom(Custom.class, TYPE, in);
    }

    @Override
    public Diff<Custom> diff(Custom previousState) {
        return new SnapshotInProgressDiff((SnapshotsInProgress) previousState, this);
    }

    @Override
    public void writeTo(StreamOutput out) throws IOException {
        out.writeVInt(count());
        final Iterator<Entry> iterator = asStream().iterator();
        while (iterator.hasNext()) {
            iterator.next().writeTo(out);
        }
        if (out.getTransportVersion().onOrAfter(SNAPSHOTS_IN_PROGRESS_TRACKING_REMOVING_NODES_ADDED)) {
            out.writeStringCollection(nodesIdsForRemoval);
        } else {
            assert nodesIdsForRemoval.isEmpty() : nodesIdsForRemoval;
        }
    }

    @Override
    public Iterator<? extends ToXContent> toXContentChunked(ToXContent.Params ignored) {
        return Iterators.concat(
            ChunkedToXContentHelper.startArray("snapshots"),
            asStream().iterator(),
            ChunkedToXContentHelper.endArray(),
            ChunkedToXContentHelper.startArray("node_ids_for_removal"),
            Iterators.map(nodesIdsForRemoval.iterator(), s -> (builder, params) -> builder.value(s)),
            ChunkedToXContentHelper.endArray()
        );
    }

    @Override
    public boolean equals(Object o) {
        if (this == o) return true;
        if (o == null || getClass() != o.getClass()) return false;
        final var other = (SnapshotsInProgress) o;
        return nodesIdsForRemoval.equals(other.nodesIdsForRemoval) && entries.equals(other.entries);
    }

    @Override
    public int hashCode() {
        return entries.hashCode();
    }

    @Override
    public String toString() {
        StringBuilder builder = new StringBuilder("SnapshotsInProgress[");
        final Iterator<SnapshotsInProgress.Entry> entryList = asStream().iterator();
        boolean firstEntry = true;
        while (entryList.hasNext()) {
            if (firstEntry == false) {
                builder.append(",");
            }
            builder.append(entryList.next().snapshot().getSnapshotId().getName());
            firstEntry = false;
        }
        return builder.append("]").toString();
    }

    /**
     * Creates the initial {@link Entry} when starting a snapshot, if no shard-level snapshot work is to be done the resulting entry
     * will be in state {@link State#SUCCESS} right away otherwise it will be in state {@link State#STARTED}.
     */
    public static Entry startedEntry(
        Snapshot snapshot,
        boolean includeGlobalState,
        boolean partial,
        Map<String, IndexId> indices,
        List<String> dataStreams,
        long startTime,
        long repositoryStateId,
        Map<ShardId, ShardSnapshotStatus> shards,
        Map<String, Object> userMetadata,
        IndexVersion version,
        List<SnapshotFeatureInfo> featureStates
    ) {
        return Entry.snapshot(
            snapshot,
            includeGlobalState,
            partial,
            completed(shards.values()) ? State.SUCCESS : State.STARTED,
            indices,
            dataStreams,
            featureStates,
            startTime,
            repositoryStateId,
            shards,
            null,
            userMetadata,
            version
        );
    }

    /**
     * Creates the initial snapshot clone entry
     *
     * @param snapshot snapshot to clone into
     * @param source   snapshot to clone from
     * @param indices  indices to clone
     * @param startTime start time
     * @param repositoryStateId repository state id that this clone is based on
     * @param version repository metadata version to write
     * @return snapshot clone entry
     */
    public static Entry startClone(
        Snapshot snapshot,
        SnapshotId source,
        Map<String, IndexId> indices,
        long startTime,
        long repositoryStateId,
        IndexVersion version
    ) {
        return Entry.createClone(snapshot, State.STARTED, indices, startTime, repositoryStateId, null, version, source, Map.of());
    }

    /**
     * Checks if all shards in the list have completed
     *
     * @param shards list of shard statuses
     * @return true if all shards have completed (either successfully or failed), false otherwise
     */
    public static boolean completed(Collection<ShardSnapshotStatus> shards) {
        for (ShardSnapshotStatus status : shards) {
            if (status.state().completed == false) {
                return false;
            }
        }
        return true;
    }

    public boolean isNodeIdForRemoval(String nodeId) {
        return nodeId != null && nodesIdsForRemoval.contains(nodeId);
    }

    private static boolean hasFailures(Map<RepositoryShardId, ShardSnapshotStatus> clones) {
        for (ShardSnapshotStatus value : clones.values()) {
            if (value.state().failed()) {
                return true;
            }
        }
        return false;
    }

    private static boolean assertConsistentEntries(Map<String, ByRepo> entries) {
        for (Map.Entry<String, ByRepo> repoEntries : entries.entrySet()) {
            final Set<Tuple<String, Integer>> assignedShards = new HashSet<>();
            final Set<Tuple<String, Integer>> queuedShards = new HashSet<>();
            final List<Entry> entriesForRepository = repoEntries.getValue().entries;
            final String repository = repoEntries.getKey();
            assert entriesForRepository.isEmpty() == false : "found empty list of snapshots for " + repository + " in " + entries;
            for (Entry entry : entriesForRepository) {
                assert entry.repository().equals(repository) : "mismatched repository " + entry + " tracked under " + repository;
                for (Map.Entry<RepositoryShardId, ShardSnapshotStatus> shard : entry.shardsByRepoShardId().entrySet()) {
                    final RepositoryShardId sid = shard.getKey();
                    final ShardSnapshotStatus shardSnapshotStatus = shard.getValue();
                    assert assertShardStateConsistent(
                        entriesForRepository,
                        assignedShards,
                        queuedShards,
                        sid.indexName(),
                        sid.shardId(),
                        shardSnapshotStatus
                    );

<<<<<<< HEAD
                    // TODO independent PR to add this assertion
=======
>>>>>>> 8914314c
                    assert entry.state() != State.ABORTED
                        || shardSnapshotStatus.state == ShardState.ABORTED
                        || shardSnapshotStatus.state().completed()
                        : sid + " is in state " + shardSnapshotStatus.state() + " in aborted snapshot " + entry.snapshot;
                }
            }
            // make sure in-flight-shard-states can be built cleanly for the entries without tripping assertions
            InFlightShardSnapshotStates.forEntries(entriesForRepository);
        }
        return true;
    }

    private static boolean assertShardStateConsistent(
        List<Entry> entries,
        Set<Tuple<String, Integer>> assignedShards,
        Set<Tuple<String, Integer>> queuedShards,
        String indexName,
        int shardId,
        ShardSnapshotStatus shardSnapshotStatus
    ) {
        if (shardSnapshotStatus.isActive()) {
            Tuple<String, Integer> plainShardId = Tuple.tuple(indexName, shardId);
            assert assignedShards.add(plainShardId) : plainShardId + " is assigned twice in " + entries;
            assert queuedShards.contains(plainShardId) == false : plainShardId + " is queued then assigned in " + entries;
        } else if (shardSnapshotStatus.state() == ShardState.QUEUED) {
            queuedShards.add(Tuple.tuple(indexName, shardId));
        }
        return true;
    }

    /**
     * Adds any new node IDs to {@link #nodesIdsForRemoval}, and removes any node IDs that are no longer marked for shutdown if they have no
     * running shard snapshots.
     */
    public SnapshotsInProgress withUpdatedNodeIdsForRemoval(ClusterState clusterState) {
        final var updatedNodeIdsForRemoval = new HashSet<>(nodesIdsForRemoval);

        final var nodeIdsMarkedForRemoval = getNodesIdsMarkedForRemoval(clusterState);

        // add any nodes newly marked for removal
        updatedNodeIdsForRemoval.addAll(nodeIdsMarkedForRemoval);

        // remove any nodes which are no longer marked for shutdown if they have no running shard snapshots
        updatedNodeIdsForRemoval.removeAll(getObsoleteNodeIdsForRemoval(nodeIdsMarkedForRemoval));

        if (updatedNodeIdsForRemoval.equals(nodesIdsForRemoval)) {
            return this;
        } else {
            return new SnapshotsInProgress(entries, Collections.unmodifiableSet(updatedNodeIdsForRemoval));
        }
    }

    private static Set<String> getNodesIdsMarkedForRemoval(ClusterState clusterState) {
        final var nodesShutdownMetadata = clusterState.metadata().nodeShutdowns();
        final var shutdownMetadataCount = nodesShutdownMetadata.getAllNodeIds().size();
        if (shutdownMetadataCount == 0) {
            return Set.of();
        }

        final Set<String> result = Sets.newHashSetWithExpectedSize(shutdownMetadataCount);
        for (final var entry : nodesShutdownMetadata.getAll().entrySet()) {
            if (entry.getValue().getType() != SingleNodeShutdownMetadata.Type.RESTART) {
                // Only pause the snapshot when the node is being removed (to let shards vacate) and not when it is restarting in place. If
                // it is restarting and there are replicas to promote then we need #71333 to move the shard snapshot over; if there are no
                // replicas then we do not expect the restart to be graceful so a PARTIAL or FAILED snapshot is ok.
                result.add(entry.getKey());
            }
        }
        return result;
    }

    private Set<String> getObsoleteNodeIdsForRemoval(Set<String> latestNodeIdsMarkedForRemoval) {
        final var obsoleteNodeIdsForRemoval = new HashSet<>(nodesIdsForRemoval);
        obsoleteNodeIdsForRemoval.removeIf(latestNodeIdsMarkedForRemoval::contains);
        if (obsoleteNodeIdsForRemoval.isEmpty()) {
            return Set.of();
        }
        for (final var byRepo : entries.values()) {
            for (final var entry : byRepo.entries()) {
                if (entry.state() == State.STARTED && entry.hasShardsInInitState()) {
                    for (final var shardSnapshotStatus : entry.shards().values()) {
                        if (shardSnapshotStatus.state() == ShardState.INIT) {
                            obsoleteNodeIdsForRemoval.remove(shardSnapshotStatus.nodeId());
                            if (obsoleteNodeIdsForRemoval.isEmpty()) {
                                return Set.of();
                            }
                        }
                    }
                }
            }
        }
        return obsoleteNodeIdsForRemoval;
    }

    public boolean nodeIdsForRemovalChanged(SnapshotsInProgress other) {
        return nodesIdsForRemoval.equals(other.nodesIdsForRemoval) == false;
    }

    public enum ShardState {
        INIT((byte) 0, false, false),
        SUCCESS((byte) 2, true, false),
        FAILED((byte) 3, true, true),
        ABORTED((byte) 4, false, true),
        MISSING((byte) 5, true, true),
        /**
         * Shard snapshot is waiting for the primary to snapshot to become available.
         */
        WAITING((byte) 6, false, false),
        /**
         * Shard snapshot is waiting for another shard snapshot for the same shard and to the same repository to finish.
         */
        QUEUED((byte) 7, false, false);

        private final byte value;

        private final boolean completed;

        private final boolean failed;

        ShardState(byte value, boolean completed, boolean failed) {
            this.value = value;
            this.completed = completed;
            this.failed = failed;
        }

        public boolean completed() {
            return completed;
        }

        public boolean failed() {
            return failed;
        }

        public static ShardState fromValue(byte value) {
            return switch (value) {
                case 0 -> INIT;
                case 2 -> SUCCESS;
                case 3 -> FAILED;
                case 4 -> ABORTED;
                case 5 -> MISSING;
                case 6 -> WAITING;
                case 7 -> QUEUED;
                default -> throw new IllegalArgumentException("No shard snapshot state for value [" + value + "]");
            };
        }
    }

    public enum State {
        INIT((byte) 0, false),
        STARTED((byte) 1, false),
        SUCCESS((byte) 2, true),
        FAILED((byte) 3, true),
        ABORTED((byte) 4, false);

        private final byte value;

        private final boolean completed;

        State(byte value, boolean completed) {
            this.value = value;
            this.completed = completed;
        }

        public byte value() {
            return value;
        }

        public boolean completed() {
            return completed;
        }

        public static State fromValue(byte value) {
            return switch (value) {
                case 0 -> INIT;
                case 1 -> STARTED;
                case 2 -> SUCCESS;
                case 3 -> FAILED;
                case 4 -> ABORTED;
                default -> throw new IllegalArgumentException("No snapshot state for value [" + value + "]");
            };
        }
    }

    public static class ShardSnapshotStatus implements Writeable {

        /**
         * Shard snapshot status for shards that are waiting for another operation to finish before they can be assigned to a node.
         */
        public static final ShardSnapshotStatus UNASSIGNED_QUEUED = new SnapshotsInProgress.ShardSnapshotStatus(
            null,
            ShardState.QUEUED,
            null
        );

        /**
         * Shard snapshot status for shards that could not be snapshotted because their index was deleted from before the shard snapshot
         * started.
         */
        public static final ShardSnapshotStatus MISSING = new SnapshotsInProgress.ShardSnapshotStatus(
            null,
            ShardState.MISSING,
            "missing index",
            null
        );

        private final ShardState state;

        @Nullable
        private final String nodeId;

        @Nullable
        private final ShardGeneration generation;

        @Nullable
        private final String reason;

        @Nullable // only present in state SUCCESS; may be null even in SUCCESS if this state came over the wire from an older node
        private final ShardSnapshotResult shardSnapshotResult;

        public ShardSnapshotStatus(String nodeId, ShardGeneration generation) {
            this(nodeId, ShardState.INIT, generation);
        }

        public ShardSnapshotStatus(@Nullable String nodeId, ShardState state, @Nullable ShardGeneration generation) {
            this(nodeId, assertNotSuccess(state), null, generation);
        }

        public ShardSnapshotStatus(@Nullable String nodeId, ShardState state, String reason, @Nullable ShardGeneration generation) {
            this(nodeId, assertNotSuccess(state), reason, generation, null);
        }

        private ShardSnapshotStatus(
            @Nullable String nodeId,
            ShardState state,
            String reason,
            @Nullable ShardGeneration generation,
            @Nullable ShardSnapshotResult shardSnapshotResult
        ) {
            this.nodeId = nodeId;
            this.state = state;
            this.reason = reason;
            this.generation = generation;
            this.shardSnapshotResult = shardSnapshotResult;
            assert assertConsistent();
        }

        private static ShardState assertNotSuccess(ShardState shardState) {
            assert shardState != ShardState.SUCCESS : "use ShardSnapshotStatus#success";
            return shardState;
        }

        public static ShardSnapshotStatus success(String nodeId, ShardSnapshotResult shardSnapshotResult) {
            return new ShardSnapshotStatus(nodeId, ShardState.SUCCESS, null, shardSnapshotResult.getGeneration(), shardSnapshotResult);
        }

        private boolean assertConsistent() {
            // If the state is failed we have to have a reason for this failure
            assert state.failed() == false || reason != null;
            assert (state != ShardState.INIT && state != ShardState.WAITING) || nodeId != null : "Null node id for state [" + state + "]";
            assert state != ShardState.QUEUED || (nodeId == null && generation == null && reason == null)
                : "Found unexpected non-null values for queued state shard nodeId[" + nodeId + "][" + generation + "][" + reason + "]";
            assert state == ShardState.SUCCESS || shardSnapshotResult == null;
            assert shardSnapshotResult == null || shardSnapshotResult.getGeneration().equals(generation)
                : "generation [" + generation + "] does not match result generation [" + shardSnapshotResult.getGeneration() + "]";
            return true;
        }

        public static ShardSnapshotStatus readFrom(StreamInput in) throws IOException {
            final String nodeId = DiscoveryNode.deduplicateNodeIdentifier(in.readOptionalString());
            final ShardState state = ShardState.fromValue(in.readByte());
            final ShardGeneration generation = in.readOptionalWriteable(ShardGeneration::new);
            final String reason = in.readOptionalString();
            final ShardSnapshotResult shardSnapshotResult = in.readOptionalWriteable(ShardSnapshotResult::new);
            if (state == ShardState.QUEUED) {
                return UNASSIGNED_QUEUED;
            }
            return new ShardSnapshotStatus(nodeId, state, reason, generation, shardSnapshotResult);
        }

        public ShardState state() {
            return state;
        }

        @Nullable
        public String nodeId() {
            return nodeId;
        }

        @Nullable
        public ShardGeneration generation() {
            return this.generation;
        }

        public String reason() {
            return reason;
        }

        public ShardSnapshotStatus withUpdatedGeneration(ShardGeneration newGeneration) {
            assert state == ShardState.SUCCESS : "can't move generation in state " + state;
            return new ShardSnapshotStatus(
                nodeId,
                state,
                reason,
                newGeneration,
                shardSnapshotResult == null
                    ? null
                    : new ShardSnapshotResult(newGeneration, shardSnapshotResult.getSize(), shardSnapshotResult.getSegmentCount())
            );
        }

        @Nullable
        public ShardSnapshotResult shardSnapshotResult() {
            assert state == ShardState.SUCCESS : "result is unavailable in state " + state;
            return shardSnapshotResult;
        }

        /**
         * Checks if this shard snapshot is actively executing.
         * A shard is defined as actively executing if it either is in a state that may write to the repository
         * ({@link ShardState#INIT} or {@link ShardState#ABORTED}) or about to write to it in state {@link ShardState#WAITING}.
         */
        public boolean isActive() {
            return state == ShardState.INIT || state == ShardState.ABORTED || state == ShardState.WAITING;
        }

        @Override
        public void writeTo(StreamOutput out) throws IOException {
            out.writeOptionalString(nodeId);
            out.writeByte(state.value);
            out.writeOptionalWriteable(generation);
            out.writeOptionalString(reason);
            out.writeOptionalWriteable(shardSnapshotResult);
        }

        @Override
        public boolean equals(Object o) {
            if (this == o) return true;
            if (o == null || getClass() != o.getClass()) return false;
            ShardSnapshotStatus status = (ShardSnapshotStatus) o;
            return Objects.equals(nodeId, status.nodeId)
                && Objects.equals(reason, status.reason)
                && Objects.equals(generation, status.generation)
                && state == status.state
                && Objects.equals(shardSnapshotResult, status.shardSnapshotResult);
        }

        @Override
        public int hashCode() {
            int result = state != null ? state.hashCode() : 0;
            result = 31 * result + (nodeId != null ? nodeId.hashCode() : 0);
            result = 31 * result + (reason != null ? reason.hashCode() : 0);
            result = 31 * result + (generation != null ? generation.hashCode() : 0);
            result = 31 * result + (shardSnapshotResult != null ? shardSnapshotResult.hashCode() : 0);
            return result;
        }

        @Override
        public String toString() {
            return "ShardSnapshotStatus[state="
                + state
                + ", nodeId="
                + nodeId
                + ", reason="
                + reason
                + ", generation="
                + generation
                + ", shardSnapshotResult="
                + shardSnapshotResult
                + "]";
        }
    }

    public static class Entry implements Writeable, ToXContentObject, RepositoryOperation, Diffable<Entry> {
        private final State state;
        private final Snapshot snapshot;
        private final boolean includeGlobalState;
        private final boolean partial;
        /**
         * Map of {@link ShardId} to {@link ShardSnapshotStatus} tracking the state of each shard snapshot operation.
         */
        private final Map<ShardId, ShardSnapshotStatus> shards;
        /**
         * Map of index name to {@link IndexId}.
         */
        private final Map<String, IndexId> indices;

        private final Map<String, Index> snapshotIndices;

        private final List<String> dataStreams;
        private final List<SnapshotFeatureInfo> featureStates;
        private final long startTime;
        private final long repositoryStateId;
        private final IndexVersion version;

        /**
         * Source snapshot if this is a clone operation or {@code null} if this is a snapshot.
         */
        @Nullable
        private final SnapshotId source;

        /**
         * Map of {@link RepositoryShardId} to {@link ShardSnapshotStatus} tracking the state of each shard operation in this entry.
         */
        private final Map<RepositoryShardId, ShardSnapshotStatus> shardStatusByRepoShardId;

        @Nullable
        private final Map<String, Object> userMetadata;
        @Nullable
        private final String failure;

        /**
         * Flag set to true in case any of the shard snapshots in {@link #shards} are in state {@link ShardState#INIT}.
         * This is used by data nodes to determine if there is any work to be done on a snapshot by them without having to iterate
         * the full {@link #shards} map.
         */
        private final boolean hasShardsInInitState;

        // visible for testing, use #startedEntry and copy constructors in production code
        public static Entry snapshot(
            Snapshot snapshot,
            boolean includeGlobalState,
            boolean partial,
            State state,
            Map<String, IndexId> indices,
            List<String> dataStreams,
            List<SnapshotFeatureInfo> featureStates,
            long startTime,
            long repositoryStateId,
            Map<ShardId, ShardSnapshotStatus> shards,
            String failure,
            Map<String, Object> userMetadata,
            IndexVersion version
        ) {
            final Map<String, Index> res = Maps.newMapWithExpectedSize(indices.size());
            final Map<RepositoryShardId, ShardSnapshotStatus> byRepoShardIdBuilder = Maps.newHashMapWithExpectedSize(shards.size());
            boolean hasInitStateShards = false;
            for (Map.Entry<ShardId, ShardSnapshotStatus> entry : shards.entrySet()) {
                final ShardId shardId = entry.getKey();
                final IndexId indexId = indices.get(shardId.getIndexName());
                final Index index = shardId.getIndex();
                final Index existing = res.put(indexId.getName(), index);
                assert existing == null || existing.equals(index) : "Conflicting indices [" + existing + "] and [" + index + "]";
                final var shardSnapshotStatus = entry.getValue();
                hasInitStateShards |= shardSnapshotStatus.state() == ShardState.INIT;
                byRepoShardIdBuilder.put(new RepositoryShardId(indexId, shardId.id()), shardSnapshotStatus);
            }
            return new Entry(
                snapshot,
                includeGlobalState,
                partial,
                state,
                indices,
                dataStreams,
                featureStates,
                startTime,
                repositoryStateId,
                shards,
                failure,
                userMetadata,
                version,
                null,
                byRepoShardIdBuilder,
                res,
                hasInitStateShards
            );
        }

        private static Entry createClone(
            Snapshot snapshot,
            State state,
            Map<String, IndexId> indices,
            long startTime,
            long repositoryStateId,
            String failure,
            IndexVersion version,
            SnapshotId source,
            Map<RepositoryShardId, ShardSnapshotStatus> shardStatusByRepoShardId
        ) {
            return new Entry(
                snapshot,
                true,
                false,
                state,
                indices,
                List.of(),
                List.of(),
                startTime,
                repositoryStateId,
                Map.of(),
                failure,
                Map.of(),
                version,
                source,
                shardStatusByRepoShardId,
                Map.of(),
                false
            );
        }

        private Entry(
            Snapshot snapshot,
            boolean includeGlobalState,
            boolean partial,
            State state,
            Map<String, IndexId> indices,
            List<String> dataStreams,
            List<SnapshotFeatureInfo> featureStates,
            long startTime,
            long repositoryStateId,
            Map<ShardId, ShardSnapshotStatus> shards,
            String failure,
            Map<String, Object> userMetadata,
            IndexVersion version,
            @Nullable SnapshotId source,
            Map<RepositoryShardId, ShardSnapshotStatus> shardStatusByRepoShardId,
            Map<String, Index> snapshotIndices,
            boolean hasShardsInInitState
        ) {
            this.state = state;
            this.snapshot = snapshot;
            this.includeGlobalState = includeGlobalState;
            this.partial = partial;
            this.indices = Map.copyOf(indices);
            this.dataStreams = List.copyOf(dataStreams);
            this.featureStates = List.copyOf(featureStates);
            this.startTime = startTime;
            this.shards = shards;
            this.repositoryStateId = repositoryStateId;
            this.failure = failure;
            this.userMetadata = userMetadata == null ? null : Map.copyOf(userMetadata);
            this.version = version;
            this.source = source;
            this.shardStatusByRepoShardId = Map.copyOf(shardStatusByRepoShardId);
            this.snapshotIndices = snapshotIndices;
            this.hasShardsInInitState = hasShardsInInitState;
            assert assertShardsConsistent(
                this.source,
                this.state,
                this.indices,
                this.shards,
                this.shardStatusByRepoShardId,
                this.hasShardsInInitState
            );
        }

        private static Entry readFrom(StreamInput in) throws IOException {
            final Snapshot snapshot = new Snapshot(in);
            final boolean includeGlobalState = in.readBoolean();
            final boolean partial = in.readBoolean();
            final State state = State.fromValue(in.readByte());
            final Map<String, IndexId> indices = in.readMapValues(IndexId::new, IndexId::getName);
            final long startTime = in.readLong();
            final Map<ShardId, ShardSnapshotStatus> shards = in.readImmutableMap(ShardId::new, ShardSnapshotStatus::readFrom);
            final long repositoryStateId = in.readLong();
            final String failure = in.readOptionalString();
            final Map<String, Object> userMetadata = in.readMap();
            final IndexVersion version = IndexVersion.readVersion(in);
            final List<String> dataStreams = in.readStringCollectionAsImmutableList();
            final SnapshotId source = in.readOptionalWriteable(SnapshotId::new);
            final Map<RepositoryShardId, ShardSnapshotStatus> clones = in.readImmutableMap(
                RepositoryShardId::readFrom,
                ShardSnapshotStatus::readFrom
            );
            final List<SnapshotFeatureInfo> featureStates = in.readCollectionAsImmutableList(SnapshotFeatureInfo::new);
            if (source == null) {
                return snapshot(
                    snapshot,
                    includeGlobalState,
                    partial,
                    state,
                    indices,
                    dataStreams,
                    featureStates,
                    startTime,
                    repositoryStateId,
                    shards,
                    failure,
                    userMetadata,
                    version
                );
            }
            assert shards.isEmpty();
            return Entry.createClone(snapshot, state, indices, startTime, repositoryStateId, failure, version, source, clones);
        }

        private static boolean assertShardsConsistent(
            SnapshotId source,
            State state,
            Map<String, IndexId> indices,
            Map<ShardId, ShardSnapshotStatus> shards,
            Map<RepositoryShardId, ShardSnapshotStatus> statusByRepoShardId,
            boolean hasInitStateShards
        ) {
            if ((state == State.INIT || state == State.ABORTED) && shards.isEmpty()) {
                return true;
            }
            final Set<String> indexNames = indices.keySet();
            final Set<String> indexNamesInShards = new HashSet<>();
            shards.entrySet().forEach(s -> {
                indexNamesInShards.add(s.getKey().getIndexName());
                assert source == null || s.getValue().nodeId == null
                    : "Shard snapshot must not be assigned to data node when copying from snapshot [" + source + "]";
            });
            assert source == null || indexNames.isEmpty() == false : "No empty snapshot clones allowed";
            assert source != null || indexNames.equals(indexNamesInShards)
                : "Indices in shards " + indexNamesInShards + " differ from expected indices " + indexNames + " for state [" + state + "]";
            final boolean shardsCompleted = completed(shards.values()) && completed(statusByRepoShardId.values());
            // Check state consistency for normal snapshots and started clone operations
            if (source == null || statusByRepoShardId.isEmpty() == false) {
                assert (state.completed() && shardsCompleted) || (state.completed() == false && shardsCompleted == false)
                    : "Completed state must imply all shards completed but saw state [" + state + "] and shards " + shards;
            }
            if (source != null && state.completed()) {
                assert hasFailures(statusByRepoShardId) == false || state == State.FAILED
                    : "Failed shard clones in [" + statusByRepoShardId + "] but state was [" + state + "]";
            }
            if (source == null) {
                assert shards.size() == statusByRepoShardId.size();
                boolean foundInitStateShard = false;
                for (Map.Entry<ShardId, ShardSnapshotStatus> entry : shards.entrySet()) {
                    foundInitStateShard |= entry.getValue().state() == ShardState.INIT;
                    final ShardId routingShardId = entry.getKey();
                    assert statusByRepoShardId.get(
                        new RepositoryShardId(indices.get(routingShardId.getIndexName()), routingShardId.id())
                    ) == entry.getValue() : "found inconsistent values tracked by routing- and repository shard id";
                }
                assert foundInitStateShard == hasInitStateShards : "init shard state flag does not match shard states";
            }
            return true;
        }

        public Entry withRepoGen(long newRepoGen) {
            assert newRepoGen > repositoryStateId
                : "Updated repository generation [" + newRepoGen + "] must be higher than current generation [" + repositoryStateId + "]";
            return new Entry(
                snapshot,
                includeGlobalState,
                partial,
                state,
                indices,
                dataStreams,
                featureStates,
                startTime,
                newRepoGen,
                shards,
                failure,
                userMetadata,
                version,
                source,
                shardStatusByRepoShardId,
                snapshotIndices,
                hasShardsInInitState
            );
        }

        /**
         * Reassigns all {@link IndexId} in a snapshot that can be found as keys in the given {@code updates} to the {@link IndexId} value
         * that they map to.
         * This method is used in an edge case of removing a {@link SnapshotDeletionsInProgress.Entry} from the cluster state at the
         * end of a delete. If the delete removed the last use of a certain {@link IndexId} from the repository then we do not want to
         * reuse that {@link IndexId} because the implementation of {@link org.elasticsearch.repositories.blobstore.BlobStoreRepository}
         * assumes that a given {@link IndexId} will never be reused if it went from referenced to unreferenced in the
         * {@link org.elasticsearch.repositories.RepositoryData} in a delete.
         *
         * @param updates map of existing {@link IndexId} to updated {@link IndexId}
         * @return a new instance with updated index ids or this instance if unchanged
         */
        public Entry withUpdatedIndexIds(Map<IndexId, IndexId> updates) {
            if (isClone()) {
                assert indices.values().stream().noneMatch(updates::containsKey)
                    : "clone index ids can not be updated but saw tried to update " + updates + " on " + this;
                return this;
            }
            Map<String, IndexId> updatedIndices = null;
            for (IndexId existingIndexId : indices.values()) {
                final IndexId updatedIndexId = updates.get(existingIndexId);
                if (updatedIndexId != null) {
                    if (updatedIndices == null) {
                        updatedIndices = new HashMap<>(indices);
                    }
                    updatedIndices.put(updatedIndexId.getName(), updatedIndexId);
                }
            }
            if (updatedIndices != null) {
                return snapshot(
                    snapshot,
                    includeGlobalState,
                    partial,
                    state,
                    updatedIndices,
                    dataStreams,
                    featureStates,
                    startTime,
                    repositoryStateId,
                    shards,
                    failure,
                    userMetadata,
                    version
                );
            }
            return this;
        }

        public Entry withClones(Map<RepositoryShardId, ShardSnapshotStatus> updatedClones) {
            if (updatedClones.equals(shardStatusByRepoShardId)) {
                return this;
            }
            assert shards.isEmpty();
            return Entry.createClone(
                snapshot,
                completed(updatedClones.values()) ? (hasFailures(updatedClones) ? State.FAILED : State.SUCCESS) : state,
                indices,
                startTime,
                repositoryStateId,
                failure,
                version,
                source,
                updatedClones
            );
        }

        /**
         * Create a new instance by aborting this instance. Moving all in-progress shards to {@link ShardState#ABORTED} if assigned to a
         * data node or to {@link ShardState#FAILED} if not assigned to any data node.
         * If the instance had no in-progress shard snapshots assigned to data nodes it's moved to state {@link State#SUCCESS}, otherwise
         * it's moved to state {@link State#ABORTED}.
         * In the special case where this instance has not yet made any progress on any shard this method just returns
         * {@code null} since no abort is needed and the snapshot can simply be removed from the cluster state outright.
         *
         * @return aborted snapshot entry or {@code null} if entry can be removed from the cluster state directly
         */
        @Nullable
        public Entry abort() {
            final Map<ShardId, ShardSnapshotStatus> shardsBuilder = new HashMap<>();
            boolean completed = true;
            boolean allQueued = true;
            for (Map.Entry<ShardId, ShardSnapshotStatus> shardEntry : shards.entrySet()) {
                ShardSnapshotStatus status = shardEntry.getValue();
                allQueued &= status.state() == ShardState.QUEUED;
                if (status.state().completed() == false) {
                    final String nodeId = status.nodeId();
                    status = new ShardSnapshotStatus(
                        nodeId,
                        nodeId == null ? ShardState.FAILED : ShardState.ABORTED,
                        "aborted by snapshot deletion",
                        status.generation()
                    );
                }
                completed &= status.state().completed();
                shardsBuilder.put(shardEntry.getKey(), status);
            }
            if (allQueued) {
                return null;
            }
            return Entry.snapshot(
                snapshot,
                includeGlobalState,
                partial,
                completed ? State.SUCCESS : State.ABORTED,
                indices,
                dataStreams,
                featureStates,
                startTime,
                repositoryStateId,
                Map.copyOf(shardsBuilder),
                ABORTED_FAILURE_TEXT,
                userMetadata,
                version
            );
        }

        /**
         * Create a new instance that has its shard assignments replaced by the given shard assignment map.
         * If the given shard assignments show all shard snapshots in a completed state then the returned instance will be of state
         * {@link State#SUCCESS}, otherwise the state remains unchanged.
         *
         * @param shards new shard snapshot states
         * @return new snapshot entry
         */
        public Entry withShardStates(Map<ShardId, ShardSnapshotStatus> shards) {
            if (completed(shards.values())) {
                return Entry.snapshot(
                    snapshot,
                    includeGlobalState,
                    partial,
                    State.SUCCESS,
                    indices,
                    dataStreams,
                    featureStates,
                    startTime,
                    repositoryStateId,
                    shards,
                    failure,
                    userMetadata,
                    version
                );
            }
            return withStartedShards(shards);
        }

        /**
         * Same as {@link #withShardStates} but does not check if the snapshot completed and thus is only to be used when starting new
         * shard snapshots on data nodes for a running snapshot.
         */
        public Entry withStartedShards(Map<ShardId, ShardSnapshotStatus> shards) {
            final SnapshotsInProgress.Entry updated = Entry.snapshot(
                snapshot,
                includeGlobalState,
                partial,
                state,
                indices,
                dataStreams,
                featureStates,
                startTime,
                repositoryStateId,
                shards,
                failure,
                userMetadata,
                version
            );
            assert updated.state().completed() == false && completed(updated.shardsByRepoShardId().values()) == false
                : "Only running snapshots allowed but saw [" + updated + "]";
            return updated;
        }

        @Override
        public String repository() {
            return snapshot.getRepository();
        }

        public Snapshot snapshot() {
            return this.snapshot;
        }

        public Map<RepositoryShardId, ShardSnapshotStatus> shardsByRepoShardId() {
            return shardStatusByRepoShardId;
        }

        public Index indexByName(String name) {
            assert isClone() == false : "tried to get routing index for clone entry [" + this + "]";
            return snapshotIndices.get(name);
        }

        public Map<ShardId, ShardSnapshotStatus> shards() {
            assert isClone() == false : "tried to get routing shards for clone entry [" + this + "]";
            return this.shards;
        }

        public ShardId shardId(RepositoryShardId repositoryShardId) {
            assert isClone() == false : "must not be called for clone [" + this + "]";
            return new ShardId(indexByName(repositoryShardId.indexName()), repositoryShardId.shardId());
        }

        public State state() {
            return state;
        }

        public Map<String, IndexId> indices() {
            return indices;
        }

        public boolean includeGlobalState() {
            return includeGlobalState;
        }

        public Map<String, Object> userMetadata() {
            return userMetadata;
        }

        /**
         * See {@link #hasShardsInInitState}.
         * @return true if this entry can contain shard snapshots that have yet to be started on a data node.
         */
        public boolean hasShardsInInitState() {
            return hasShardsInInitState;
        }

        public boolean partial() {
            return partial;
        }

        public long startTime() {
            return startTime;
        }

        public List<String> dataStreams() {
            return dataStreams;
        }

        public List<SnapshotFeatureInfo> featureStates() {
            return featureStates;
        }

        @Override
        public long repositoryStateId() {
            return repositoryStateId;
        }

        public String failure() {
            return failure;
        }

        /**
         * What version of metadata to use for the snapshot in the repository
         */
        public IndexVersion version() {
            return version;
        }

        @Nullable
        public SnapshotId source() {
            return source;
        }

        public boolean isClone() {
            return source != null;
        }

        @Override
        public boolean equals(Object o) {
            if (this == o) return true;
            if (o == null || getClass() != o.getClass()) return false;

            Entry entry = (Entry) o;

            if (includeGlobalState != entry.includeGlobalState) return false;
            if (partial != entry.partial) return false;
            if (startTime != entry.startTime) return false;
            if (indices.equals(entry.indices) == false) return false;
            if (dataStreams.equals(entry.dataStreams) == false) return false;
            if (shards.equals(entry.shards) == false) return false;
            if (snapshot.equals(entry.snapshot) == false) return false;
            if (state != entry.state) return false;
            if (repositoryStateId != entry.repositoryStateId) return false;
            if (Objects.equals(failure, ((Entry) o).failure) == false) return false;
            if (Objects.equals(userMetadata, ((Entry) o).userMetadata) == false) return false;
            if (version.equals(entry.version) == false) return false;
            if (Objects.equals(source, ((Entry) o).source) == false) return false;
            if (shardStatusByRepoShardId.equals(((Entry) o).shardStatusByRepoShardId) == false) return false;
            if (featureStates.equals(entry.featureStates) == false) return false;

            return true;
        }

        @Override
        public int hashCode() {
            int result = state.hashCode();
            result = 31 * result + snapshot.hashCode();
            result = 31 * result + (includeGlobalState ? 1 : 0);
            result = 31 * result + (partial ? 1 : 0);
            result = 31 * result + shards.hashCode();
            result = 31 * result + indices.hashCode();
            result = 31 * result + dataStreams.hashCode();
            result = 31 * result + Long.hashCode(startTime);
            result = 31 * result + Long.hashCode(repositoryStateId);
            result = 31 * result + (failure == null ? 0 : failure.hashCode());
            result = 31 * result + (userMetadata == null ? 0 : userMetadata.hashCode());
            result = 31 * result + version.hashCode();
            result = 31 * result + (source == null ? 0 : source.hashCode());
            result = 31 * result + shardStatusByRepoShardId.hashCode();
            result = 31 * result + featureStates.hashCode();
            return result;
        }

        @Override
        public String toString() {
            return Strings.toString(this);
        }

        @Override
        public XContentBuilder toXContent(XContentBuilder builder, Params params) throws IOException {
            builder.startObject();
            builder.field("repository", snapshot.getRepository());
            builder.field("snapshot", snapshot.getSnapshotId().getName());
            builder.field("uuid", snapshot.getSnapshotId().getUUID());
            builder.field("include_global_state", includeGlobalState());
            builder.field("partial", partial);
            builder.field("state", state);
            builder.startArray("indices");
            {
                for (IndexId index : indices.values()) {
                    index.toXContent(builder, params);
                }
            }
            builder.endArray();
            builder.timeField("start_time_millis", "start_time", startTime);
            builder.field("repository_state_id", repositoryStateId);
            builder.startArray("shards");
            {
                for (Map.Entry<ShardId, ShardSnapshotStatus> shardEntry : shards.entrySet()) {
                    ShardId shardId = shardEntry.getKey();
                    writeShardSnapshotStatus(builder, shardId.getIndex(), shardId.getId(), shardEntry.getValue());
                }
            }
            builder.endArray();
            builder.startArray("feature_states");
            {
                for (SnapshotFeatureInfo featureState : featureStates) {
                    featureState.toXContent(builder, params);
                }
            }
            builder.endArray();
            if (isClone()) {
                builder.field("source", source);
                builder.startArray("clones");
                {
                    for (Map.Entry<RepositoryShardId, ShardSnapshotStatus> shardEntry : shardStatusByRepoShardId.entrySet()) {
                        RepositoryShardId shardId = shardEntry.getKey();
                        writeShardSnapshotStatus(builder, shardId.index(), shardId.shardId(), shardEntry.getValue());
                    }
                }
                builder.endArray();
            }
            builder.array("data_streams", dataStreams.toArray(new String[0]));
            builder.endObject();
            return builder;
        }

        private static void writeShardSnapshotStatus(XContentBuilder builder, ToXContent indexId, int shardId, ShardSnapshotStatus status)
            throws IOException {
            builder.startObject();
            builder.field("index", indexId);
            builder.field("shard", shardId);
            builder.field("state", status.state());
            builder.field("generation", status.generation());
            builder.field("node", status.nodeId());

            if (status.state() == ShardState.SUCCESS) {
                final ShardSnapshotResult result = status.shardSnapshotResult();
                builder.startObject("result");
                builder.field("generation", result.getGeneration());
                builder.humanReadableField("size_in_bytes", "size", result.getSize());
                builder.field("segments", result.getSegmentCount());
                builder.endObject();
            }

            if (status.reason() != null) {
                builder.field("reason", status.reason());
            }

            builder.endObject();
        }

        @Override
        public void writeTo(StreamOutput out) throws IOException {
            snapshot.writeTo(out);
            out.writeBoolean(includeGlobalState);
            out.writeBoolean(partial);
            out.writeByte(state.value());
            out.writeCollection(indices.values());
            out.writeLong(startTime);
            out.writeMap(shards);
            out.writeLong(repositoryStateId);
            out.writeOptionalString(failure);
            out.writeGenericMap(userMetadata);
            IndexVersion.writeVersion(version, out);
            out.writeStringCollection(dataStreams);
            out.writeOptionalWriteable(source);
            if (source == null) {
                out.writeMap(Map.of());
            } else {
                out.writeMap(shardStatusByRepoShardId);
            }
            out.writeCollection(featureStates);
        }

        @Override
        public Diff<Entry> diff(Entry previousState) {
            return new EntryDiff(previousState, this);
        }
    }

    private static final class EntryDiff implements Diff<Entry> {

        private static final DiffableUtils.NonDiffableValueSerializer<String, IndexId> INDEX_ID_VALUE_SERIALIZER =
            new DiffableUtils.NonDiffableValueSerializer<>() {
                @Override
                public void write(IndexId value, StreamOutput out) throws IOException {
                    out.writeString(value.getId());
                }

                @Override
                public IndexId read(StreamInput in, String key) throws IOException {
                    return new IndexId(key, in.readString());
                }
            };

        private static final DiffableUtils.NonDiffableValueSerializer<?, ShardSnapshotStatus> SHARD_SNAPSHOT_STATUS_VALUE_SERIALIZER =
            new DiffableUtils.NonDiffableValueSerializer<>() {
                @Override
                public void write(ShardSnapshotStatus value, StreamOutput out) throws IOException {
                    value.writeTo(out);
                }

                @Override
                public ShardSnapshotStatus read(StreamInput in, Object key) throws IOException {
                    return ShardSnapshotStatus.readFrom(in);
                }
            };

        private static final DiffableUtils.KeySerializer<ShardId> SHARD_ID_KEY_SERIALIZER = new DiffableUtils.KeySerializer<>() {
            @Override
            public void writeKey(ShardId key, StreamOutput out) throws IOException {
                key.writeTo(out);
            }

            @Override
            public ShardId readKey(StreamInput in) throws IOException {
                return new ShardId(in);
            }
        };

        private static final DiffableUtils.KeySerializer<RepositoryShardId> REPO_SHARD_ID_KEY_SERIALIZER =
            new DiffableUtils.KeySerializer<>() {
                @Override
                public void writeKey(RepositoryShardId key, StreamOutput out) throws IOException {
                    key.writeTo(out);
                }

                @Override
                public RepositoryShardId readKey(StreamInput in) throws IOException {
                    return RepositoryShardId.readFrom(in);
                }
            };

        private final DiffableUtils.MapDiff<String, IndexId, Map<String, IndexId>> indexByIndexNameDiff;

        private final DiffableUtils.MapDiff<ShardId, ShardSnapshotStatus, Map<ShardId, ShardSnapshotStatus>> shardsByShardIdDiff;

        @Nullable
        private final DiffableUtils.MapDiff<
            RepositoryShardId,
            ShardSnapshotStatus,
            Map<RepositoryShardId, ShardSnapshotStatus>> shardsByRepoShardIdDiff;

        @Nullable
        private final List<String> updatedDataStreams;

        @Nullable
        private final String updatedFailure;

        private final long updatedRepositoryStateId;

        private final State updatedState;

        @SuppressWarnings("unchecked")
        EntryDiff(StreamInput in) throws IOException {
            this.indexByIndexNameDiff = DiffableUtils.readJdkMapDiff(in, DiffableUtils.getStringKeySerializer(), INDEX_ID_VALUE_SERIALIZER);
            this.updatedState = State.fromValue(in.readByte());
            this.updatedRepositoryStateId = in.readLong();
            this.updatedDataStreams = in.readOptionalStringCollectionAsList();
            this.updatedFailure = in.readOptionalString();
            this.shardsByShardIdDiff = DiffableUtils.readJdkMapDiff(
                in,
                SHARD_ID_KEY_SERIALIZER,
                (DiffableUtils.ValueSerializer<ShardId, ShardSnapshotStatus>) SHARD_SNAPSHOT_STATUS_VALUE_SERIALIZER
            );
            shardsByRepoShardIdDiff = in.readOptionalWriteable(
                i -> DiffableUtils.readJdkMapDiff(
                    i,
                    REPO_SHARD_ID_KEY_SERIALIZER,
                    (DiffableUtils.ValueSerializer<RepositoryShardId, ShardSnapshotStatus>) SHARD_SNAPSHOT_STATUS_VALUE_SERIALIZER
                )
            );
        }

        @SuppressWarnings("unchecked")
        EntryDiff(Entry before, Entry after) {
            try {
                verifyDiffable(before, after);
            } catch (Exception e) {
                final IllegalArgumentException ex = new IllegalArgumentException("Cannot diff [" + before + "] and [" + after + "]");
                assert false : ex;
                throw ex;
            }
            this.indexByIndexNameDiff = DiffableUtils.diff(
                before.indices,
                after.indices,
                DiffableUtils.getStringKeySerializer(),
                INDEX_ID_VALUE_SERIALIZER
            );
            this.updatedDataStreams = before.dataStreams.equals(after.dataStreams) ? null : after.dataStreams;
            this.updatedState = after.state;
            this.updatedRepositoryStateId = after.repositoryStateId;
            this.updatedFailure = after.failure;
            this.shardsByShardIdDiff = DiffableUtils.diff(
                before.shards,
                after.shards,
                SHARD_ID_KEY_SERIALIZER,
                (DiffableUtils.ValueSerializer<ShardId, ShardSnapshotStatus>) SHARD_SNAPSHOT_STATUS_VALUE_SERIALIZER
            );
            if (before.isClone()) {
                this.shardsByRepoShardIdDiff = DiffableUtils.diff(
                    before.shardStatusByRepoShardId,
                    after.shardStatusByRepoShardId,
                    REPO_SHARD_ID_KEY_SERIALIZER,
                    (DiffableUtils.ValueSerializer<RepositoryShardId, ShardSnapshotStatus>) SHARD_SNAPSHOT_STATUS_VALUE_SERIALIZER
                );
            } else {
                this.shardsByRepoShardIdDiff = null;
            }
        }

        private static void verifyDiffable(Entry before, Entry after) {
            if (before.snapshot().equals(after.snapshot()) == false) {
                throw new IllegalArgumentException("snapshot changed from [" + before.snapshot() + "] to [" + after.snapshot() + "]");
            }
            if (before.startTime() != after.startTime()) {
                throw new IllegalArgumentException("start time changed from [" + before.startTime() + "] to [" + after.startTime() + "]");
            }
            if (Objects.equals(before.source(), after.source()) == false) {
                throw new IllegalArgumentException("source changed from [" + before.source() + "] to [" + after.source() + "]");
            }
            if (before.includeGlobalState() != after.includeGlobalState()) {
                throw new IllegalArgumentException(
                    "include global state changed from [" + before.includeGlobalState() + "] to [" + after.includeGlobalState() + "]"
                );
            }
            if (before.partial() != after.partial()) {
                throw new IllegalArgumentException("partial changed from [" + before.partial() + "] to [" + after.partial() + "]");
            }
            if (before.featureStates().equals(after.featureStates()) == false) {
                throw new IllegalArgumentException(
                    "feature states changed from " + before.featureStates() + " to " + after.featureStates()
                );
            }
            if (Objects.equals(before.userMetadata(), after.userMetadata()) == false) {
                throw new IllegalArgumentException("user metadata changed from " + before.userMetadata() + " to " + after.userMetadata());
            }
            if (before.version().equals(after.version()) == false) {
                throw new IllegalArgumentException("version changed from " + before.version() + " to " + after.version());
            }
        }

        @Override
        public Entry apply(Entry part) {
            final var updatedIndices = indexByIndexNameDiff.apply(part.indices);
            final var updatedStateByShard = shardsByShardIdDiff.apply(part.shards);
            if (part.isClone() == false && updatedIndices == part.indices && updatedStateByShard == part.shards) {
                // fast path for normal snapshots that avoid rebuilding the by-repo-id map if nothing changed about shard status
                return new Entry(
                    part.snapshot,
                    part.includeGlobalState,
                    part.partial,
                    updatedState,
                    updatedIndices,
                    updatedDataStreams == null ? part.dataStreams : updatedDataStreams,
                    part.featureStates,
                    part.startTime,
                    updatedRepositoryStateId,
                    updatedStateByShard,
                    updatedFailure,
                    part.userMetadata,
                    part.version,
                    null,
                    part.shardStatusByRepoShardId,
                    part.snapshotIndices,
                    part.hasShardsInInitState
                );
            }
            if (part.isClone()) {
                return Entry.createClone(
                    part.snapshot,
                    updatedState,
                    updatedIndices,
                    part.startTime,
                    updatedRepositoryStateId,
                    updatedFailure,
                    part.version,
                    part.source,
                    shardsByRepoShardIdDiff.apply(part.shardStatusByRepoShardId)
                );
            }
            return Entry.snapshot(
                part.snapshot,
                part.includeGlobalState,
                part.partial,
                updatedState,
                updatedIndices,
                updatedDataStreams == null ? part.dataStreams : updatedDataStreams,
                part.featureStates,
                part.startTime,
                updatedRepositoryStateId,
                updatedStateByShard,
                updatedFailure,
                part.userMetadata,
                part.version
            );
        }

        @Override
        public void writeTo(StreamOutput out) throws IOException {
            this.indexByIndexNameDiff.writeTo(out);
            out.writeByte(this.updatedState.value());
            out.writeLong(this.updatedRepositoryStateId);
            out.writeOptionalStringCollection(updatedDataStreams);
            out.writeOptionalString(updatedFailure);
            shardsByShardIdDiff.writeTo(out);
            out.writeOptionalWriteable(shardsByRepoShardIdDiff);
        }
    }

    private static final class SnapshotInProgressDiff implements NamedDiff<Custom> {

        private final SnapshotsInProgress after;

        private final DiffableUtils.MapDiff<String, ByRepo, Map<String, ByRepo>> mapDiff;
        private final Set<String> nodeIdsForRemoval;

        SnapshotInProgressDiff(SnapshotsInProgress before, SnapshotsInProgress after) {
            this.mapDiff = DiffableUtils.diff(before.entries, after.entries, DiffableUtils.getStringKeySerializer());
            this.nodeIdsForRemoval = after.nodesIdsForRemoval;
            this.after = after;
        }

        SnapshotInProgressDiff(StreamInput in) throws IOException {
            this.mapDiff = DiffableUtils.readJdkMapDiff(
                in,
                DiffableUtils.getStringKeySerializer(),
                i -> new ByRepo(i.readCollectionAsImmutableList(Entry::readFrom)),
                i -> new ByRepo.ByRepoDiff(
                    DiffableUtils.readJdkMapDiff(i, DiffableUtils.getStringKeySerializer(), Entry::readFrom, EntryDiff::new),
                    DiffableUtils.readJdkMapDiff(i, DiffableUtils.getStringKeySerializer(), ByRepo.INT_DIFF_VALUE_SERIALIZER)
                )
            );
            this.nodeIdsForRemoval = readNodeIdsForRemoval(in);
            this.after = null;
        }

        @Override
        public SnapshotsInProgress apply(Custom part) {
            final var snapshotsInProgress = (SnapshotsInProgress) part;
            return new SnapshotsInProgress(mapDiff.apply(snapshotsInProgress.entries), this.nodeIdsForRemoval);
        }

        @Override
        public TransportVersion getMinimalSupportedVersion() {
            return TransportVersions.MINIMUM_COMPATIBLE;
        }

        @Override
        public String getWriteableName() {
            return TYPE;
        }

        @Override
        public void writeTo(StreamOutput out) throws IOException {
            assert after != null : "should only write instances that were diffed from this node's state";
            if (out.getTransportVersion().onOrAfter(DIFFABLE_VERSION)) {
                mapDiff.writeTo(out);
            } else {
                new SimpleDiffable.CompleteDiff<>(after).writeTo(out);
            }
            if (out.getTransportVersion().onOrAfter(SNAPSHOTS_IN_PROGRESS_TRACKING_REMOVING_NODES_ADDED)) {
                out.writeStringCollection(nodeIdsForRemoval);
            } else {
                assert nodeIdsForRemoval.isEmpty() : nodeIdsForRemoval;
            }
        }
    }

    /**
     * Wrapper for the list of snapshots per repository to allow for diffing changes in individual entries as well as position changes
     * of entries in the list.
     *
     * @param entries all snapshots executing for a single repository
     */
    private record ByRepo(List<Entry> entries) implements Diffable<ByRepo> {

        static final ByRepo EMPTY = new ByRepo(List.of());
        private static final DiffableUtils.NonDiffableValueSerializer<String, Integer> INT_DIFF_VALUE_SERIALIZER =
            new DiffableUtils.NonDiffableValueSerializer<>() {
                @Override
                public void write(Integer value, StreamOutput out) throws IOException {
                    out.writeVInt(value);
                }

                @Override
                public Integer read(StreamInput in, String key) throws IOException {
                    return in.readVInt();
                }
            };

        private ByRepo(List<Entry> entries) {
            this.entries = List.copyOf(entries);
        }

        @Override
        public void writeTo(StreamOutput out) throws IOException {
            out.writeCollection(entries);
        }

        @Override
        public Diff<ByRepo> diff(ByRepo previousState) {
            return new ByRepoDiff(
                DiffableUtils.diff(toMapByUUID(previousState), toMapByUUID(this), DiffableUtils.getStringKeySerializer()),
                DiffableUtils.diff(
                    toPositionMap(previousState),
                    toPositionMap(this),
                    DiffableUtils.getStringKeySerializer(),
                    INT_DIFF_VALUE_SERIALIZER
                )
            );
        }

        public static Map<String, Integer> toPositionMap(ByRepo part) {
            final Map<String, Integer> res = Maps.newMapWithExpectedSize(part.entries.size());
            for (int i = 0; i < part.entries.size(); i++) {
                final String snapshotUUID = part.entries.get(i).snapshot().getSnapshotId().getUUID();
                assert res.containsKey(snapshotUUID) == false;
                res.put(snapshotUUID, i);
            }
            return res;
        }

        public static Map<String, Entry> toMapByUUID(ByRepo part) {
            final Map<String, Entry> res = Maps.newMapWithExpectedSize(part.entries.size());
            for (Entry entry : part.entries) {
                final String snapshotUUID = entry.snapshot().getSnapshotId().getUUID();
                assert res.containsKey(snapshotUUID) == false;
                res.put(snapshotUUID, entry);
            }
            return res;
        }

        /**
         * @param diffBySnapshotUUID diff of a map of snapshot UUID to snapshot entry
         * @param positionDiff diff of a map with snapshot UUID keys and positions in {@link ByRepo#entries} as values. Used to efficiently
         *                     diff an entry moving to another index in the list
         */
        private record ByRepoDiff(
            DiffableUtils.MapDiff<String, Entry, Map<String, Entry>> diffBySnapshotUUID,
            DiffableUtils.MapDiff<String, Integer, Map<String, Integer>> positionDiff
        ) implements Diff<ByRepo> {

            @Override
            public ByRepo apply(ByRepo part) {
                final var updated = diffBySnapshotUUID.apply(toMapByUUID(part));
                final var updatedPositions = positionDiff.apply(toPositionMap(part));
                final Entry[] arr = new Entry[updated.size()];
                updatedPositions.forEach((uuid, position) -> arr[position] = updated.get(uuid));
                return new ByRepo(List.of(arr));
            }

            @Override
            public void writeTo(StreamOutput out) throws IOException {
                diffBySnapshotUUID.writeTo(out);
                positionDiff.writeTo(out);
            }
        }
    }
}<|MERGE_RESOLUTION|>--- conflicted
+++ resolved
@@ -395,10 +395,6 @@
                         shardSnapshotStatus
                     );
 
-<<<<<<< HEAD
-                    // TODO independent PR to add this assertion
-=======
->>>>>>> 8914314c
                     assert entry.state() != State.ABORTED
                         || shardSnapshotStatus.state == ShardState.ABORTED
                         || shardSnapshotStatus.state().completed()
