--- conflicted
+++ resolved
@@ -135,22 +135,8 @@
     /**
      * The least amount of time data should be kept by elasticsearch.
      * @return the time period or null, null represents that data should never be deleted.
-     * @deprecated use {@link #getEffectiveDataRetention(DataStreamGlobalRetention)}
-     */
-    @Deprecated
-    @Nullable
-<<<<<<< HEAD
-=======
-    public TimeValue getEffectiveDataRetention() {
-        return getEffectiveDataRetention(null);
-    }
-
-    /**
-     * The least amount of time data should be kept by elasticsearch.
-     * @return the time period or null, null represents that data should never be deleted.
-     */
-    @Nullable
->>>>>>> 426c493f
+     */
+    @Nullable
     public TimeValue getEffectiveDataRetention(@Nullable DataStreamGlobalRetention globalRetention) {
         return getEffectiveDataRetentionWithSource(globalRetention).v1();
     }
@@ -281,20 +267,7 @@
 
     /**
      * Converts the data stream lifecycle to XContent and injects the RolloverConditions if they exist.
-     * @deprecated use {@link #toXContent(XContentBuilder, Params, RolloverConfiguration, DataStreamGlobalRetention)}
-     */
-<<<<<<< HEAD
-=======
-    @Deprecated
-    public XContentBuilder toXContent(XContentBuilder builder, Params params, @Nullable RolloverConfiguration rolloverConfiguration)
-        throws IOException {
-        return toXContent(builder, params, rolloverConfiguration, null);
-    }
-
-    /**
-     * Converts the data stream lifecycle to XContent and injects the RolloverConditions and the global retention if they exist.
-     */
->>>>>>> 426c493f
+     */
     public XContentBuilder toXContent(
         XContentBuilder builder,
         Params params,
@@ -304,10 +277,10 @@
         builder.startObject();
         builder.field(ENABLED_FIELD.getPreferredName(), enabled);
         if (dataRetention != null) {
-            if (dataRetention.value == null) {
+            if (dataRetention.value() == null) {
                 builder.nullField(DATA_RETENTION_FIELD.getPreferredName());
             } else {
-                builder.field(DATA_RETENTION_FIELD.getPreferredName(), dataRetention.value.getStringRep());
+                builder.field(DATA_RETENTION_FIELD.getPreferredName(), dataRetention.value().getStringRep());
             }
         }
         Tuple<TimeValue, RetentionSource> effectiveRetention = getEffectiveDataRetentionWithSource(globalRetention);
@@ -535,11 +508,7 @@
     }
 
     /**
-<<<<<<< HEAD
-     * This enum represents an aspect that can influence the retention of a data stream.
-=======
      * This enum represents all configuration sources that can influence the retention of a data stream.
->>>>>>> 426c493f
      */
     public enum RetentionSource {
         DATA_STREAM_CONFIGURATION,
