--- conflicted
+++ resolved
@@ -34,11 +34,7 @@
 public class SingleNodeShutdownMetadata implements SimpleDiffable<SingleNodeShutdownMetadata>, ToXContentObject {
 
     public static final TransportVersion REPLACE_SHUTDOWN_TYPE_ADDED_VERSION = TransportVersion.V_7_16_0;
-<<<<<<< HEAD
-    public static final TransportVersion SIGTERM_ADDED_VERSION = TransportVersion.V_8_8_0; // TODO(stu): wait until after v8.8.0 freeze
-=======
     public static final TransportVersion SIGTERM_ADDED_VERSION = TransportVersion.V_8_9_0;
->>>>>>> 7d243a44
 
     public static final ParseField NODE_ID_FIELD = new ParseField("node_id");
     public static final ParseField TYPE_FIELD = new ParseField("type");
