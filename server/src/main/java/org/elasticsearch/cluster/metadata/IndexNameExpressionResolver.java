--- conflicted
+++ resolved
@@ -62,12 +62,7 @@
     private static final Predicate<String> ALWAYS_TRUE = s -> true;
 
     public static final String EXCLUDED_DATA_STREAMS_KEY = "es.excluded_ds";
-<<<<<<< HEAD
-    public static final IndexVersion SYSTEM_INDEX_ENFORCEMENT_INDEX_VERSION = IndexVersion.V_8_0_0;
-=======
-    public static final Version SYSTEM_INDEX_ENFORCEMENT_VERSION = Version.V_8_0_0;
     public static final IndexVersion SYSTEM_INDEX_ENFORCEMENT_INDEX_VERSION = IndexVersions.V_8_0_0;
->>>>>>> 482cf3b6
 
     private final ThreadContext threadContext;
     private final SystemIndices systemIndices;
