--- conflicted
+++ resolved
@@ -250,7 +250,7 @@
         SortedMap<String, IndexAbstraction> indicesLookup,
         Map<String, MappingMetadata> mappingsByHash,
         Version oldestIndexVersion,
-        Map<String, ReservedStateMetadata> ReservedStateMetadata
+        Map<String, ReservedStateMetadata> reservedStateMetadata
     ) {
         this.clusterUUID = clusterUUID;
         this.clusterUUIDCommitted = clusterUUIDCommitted;
@@ -275,7 +275,7 @@
         this.indicesLookup = indicesLookup;
         this.mappingsByHash = mappingsByHash;
         this.oldestIndexVersion = oldestIndexVersion;
-        this.reservedStateMetadata = ReservedStateMetadata;
+        this.reservedStateMetadata = reservedStateMetadata;
     }
 
     public Metadata withIncrementedVersion() {
@@ -1175,11 +1175,7 @@
                     RESERVED_DIFF_VALUE_READER
                 );
             } else {
-<<<<<<< HEAD
-                reservedStateMetadata = ReservedStateMetadata.EMPTY_DIFF;
-=======
-                immutableStateMetadata = DiffableUtils.emptyDiff();
->>>>>>> 9c5f8287
+                reservedStateMetadata = DiffableUtils.emptyDiff();;
             }
         }
 
@@ -1218,13 +1214,8 @@
             builder.indices(updatedIndices);
             builder.templates(templates.apply(part.templates));
             builder.customs(customs.apply(part.customs));
-<<<<<<< HEAD
             builder.put(reservedStateMetadata.apply(part.reservedStateMetadata));
             return builder.build();
-=======
-            builder.put(immutableStateMetadata.apply(part.immutableStateMetadata));
-            return builder.build(true);
->>>>>>> 9c5f8287
         }
     }
 
