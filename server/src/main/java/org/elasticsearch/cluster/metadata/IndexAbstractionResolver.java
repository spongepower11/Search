/*
 * Copyright Elasticsearch B.V. and/or licensed to Elasticsearch B.V. under one
 * or more contributor license agreements. Licensed under the Elastic License
 * 2.0 and the Server Side Public License, v 1; you may not use this file except
 * in compliance with, at your election, the Elastic License 2.0 or the Server
 * Side Public License, v 1.
 */

package org.elasticsearch.cluster.metadata;

import org.elasticsearch.action.support.IndicesOptions;
import org.elasticsearch.common.regex.Regex;
import org.elasticsearch.index.IndexNotFoundException;
import org.elasticsearch.indices.SystemIndices.SystemIndexAccessLevel;

import java.util.ArrayList;
import java.util.Arrays;
import java.util.Collection;
import java.util.List;
import java.util.Set;

public class IndexAbstractionResolver {

    private final IndexNameExpressionResolver indexNameExpressionResolver;

    public IndexAbstractionResolver(IndexNameExpressionResolver indexNameExpressionResolver) {
        this.indexNameExpressionResolver = indexNameExpressionResolver;
    }

    public List<String> resolveIndexAbstractions(
        String[] indices,
        IndicesOptions indicesOptions,
        Metadata metadata,
        boolean includeDataStreams
    ) {
        return resolveIndexAbstractions(Arrays.asList(indices), indicesOptions, metadata, includeDataStreams);
    }

    public List<String> resolveIndexAbstractions(
        Iterable<String> indices,
        IndicesOptions indicesOptions,
        Metadata metadata,
        boolean includeDataStreams
    ) {
        final boolean replaceWildcards = indicesOptions.expandWildcardsOpen() || indicesOptions.expandWildcardsClosed();
        Set<String> availableIndexAbstractions = metadata.getIndicesLookup().keySet();
        return resolveIndexAbstractions(
            indices,
            indicesOptions,
            metadata,
            availableIndexAbstractions,
            replaceWildcards,
            includeDataStreams
        );
    }

    public List<String> resolveIndexAbstractions(
        Iterable<String> indices,
        IndicesOptions indicesOptions,
        Metadata metadata,
        Collection<String> availableIndexAbstractions,
        boolean replaceWildcards,
        boolean includeDataStreams
    ) {
        List<String> finalIndices = new ArrayList<>();
        boolean wildcardSeen = false;
        for (String index : indices) {
            String indexAbstraction;
            final boolean minus;
            if (index.charAt(0) == '-' && wildcardSeen) {
                indexAbstraction = index.substring(1);
                minus = true;
            } else {
                minus = false;
                indexAbstraction = index;
            }

            // we always need to check for date math expressions
            final String dateMathName = indexNameExpressionResolver.resolveDateMathExpression(indexAbstraction);
            if (dateMathName != indexAbstraction) {
                assert dateMathName.equals(indexAbstraction) == false;
                if (replaceWildcards && Regex.isSimpleMatchPattern(dateMathName)) {
                    // continue
                    indexAbstraction = dateMathName;
                } else if (availableIndexAbstractions.contains(dateMathName)
                    && isIndexVisible(
                        indexAbstraction,
                        dateMathName,
                        indicesOptions,
                        metadata,
                        indexNameExpressionResolver,
                        includeDataStreams,
                        true
                    )) {
                        if (minus) {
                            finalIndices.remove(dateMathName);
                        } else {
                            finalIndices.add(dateMathName);
                        }
                    } else {
                        if (indicesOptions.ignoreUnavailable() == false) {
                            throw new IndexNotFoundException(dateMathName);
                        }
                    }
            }

            if (replaceWildcards && Regex.isSimpleMatchPattern(indexAbstraction)) {
                wildcardSeen = true;
                boolean isWildcardExpansionEmpty = true;
                for (String authorizedIndex : availableIndexAbstractions) {
<<<<<<< HEAD
                    if (Regex.simpleMatch(indexAbstraction, authorizedIndex) &&
                        isIndexVisible(indexAbstraction, authorizedIndex, indicesOptions, metadata, indexNameExpressionResolver,
                            includeDataStreams)) {
                        isWildcardExpansionEmpty = false;
                        if (minus) {
                            finalIndices.remove(authorizedIndex);
                        } else {
                            finalIndices.add(authorizedIndex);
                        }
                    }
                }
                //es core honours allow_no_indices for each wildcard expression, we do the same here by throwing index not found.
                if (isWildcardExpansionEmpty && indicesOptions.allowNoIndices() == false) {
                    throw new IndexNotFoundException(indexAbstraction);
=======
                    if (Regex.simpleMatch(indexAbstraction, authorizedIndex)
                        && isIndexVisible(
                            indexAbstraction,
                            authorizedIndex,
                            indicesOptions,
                            metadata,
                            indexNameExpressionResolver,
                            includeDataStreams
                        )) {
                        resolvedIndices.add(authorizedIndex);
                    }
                }
                if (resolvedIndices.isEmpty()) {
                    // es core honours allow_no_indices for each wildcard expression, we do the same here by throwing index not found.
                    if (indicesOptions.allowNoIndices() == false) {
                        throw new IndexNotFoundException(indexAbstraction);
                    }
                } else {
                    if (minus) {
                        finalIndices.removeAll(resolvedIndices);
                    } else {
                        finalIndices.addAll(resolvedIndices);
                    }
>>>>>>> 08eb1a7a
                }
            } else if (dateMathName.equals(indexAbstraction)) {
                if (minus) {
                    finalIndices.remove(indexAbstraction);
<<<<<<< HEAD
                } else {
                    if (indicesOptions.ignoreUnavailable() == false || availableIndexAbstractions.contains(indexAbstraction)) {
                        finalIndices.add(indexAbstraction);
                    }
=======
                } else if (indicesOptions.ignoreUnavailable() == false || availableIndexAbstractions.contains(indexAbstraction)) {
                    finalIndices.add(indexAbstraction);
>>>>>>> 08eb1a7a
                }
            }
        }
        return finalIndices;
    }

    public static boolean isIndexVisible(
        String expression,
        String index,
        IndicesOptions indicesOptions,
        Metadata metadata,
        IndexNameExpressionResolver resolver,
        boolean includeDataStreams
    ) {
        return isIndexVisible(expression, index, indicesOptions, metadata, resolver, includeDataStreams, false);
    }

    public static boolean isIndexVisible(
        String expression,
        String index,
        IndicesOptions indicesOptions,
        Metadata metadata,
        IndexNameExpressionResolver resolver,
        boolean includeDataStreams,
        boolean dateMathExpression
    ) {
        IndexAbstraction indexAbstraction = metadata.getIndicesLookup().get(index);
        if (indexAbstraction == null) {
            throw new IllegalStateException("could not resolve index abstraction [" + index + "]");
        }
        final boolean isHidden = indexAbstraction.isHidden();
        boolean isVisible = isHidden == false || indicesOptions.expandWildcardsHidden() || isVisibleDueToImplicitHidden(expression, index);
        if (indexAbstraction.getType() == IndexAbstraction.Type.ALIAS) {
            // it's an alias, ignore expandWildcardsOpen and expandWildcardsClosed.
            // complicated to support those options with aliases pointing to multiple indices...
            return isVisible && indicesOptions.ignoreAliases() == false;
        }
        if (indexAbstraction.getType() == IndexAbstraction.Type.DATA_STREAM) {
            if (includeDataStreams == false) {
                return false;
            }
            if (indexAbstraction.isSystem()) {
                final SystemIndexAccessLevel level = resolver.getSystemIndexAccessLevel();
                switch (level) {
                    case ALL:
                        return true;
                    case NONE:
                        return false;
                    case RESTRICTED:
                        return resolver.getSystemIndexAccessPredicate().test(indexAbstraction.getName());
                    case BACKWARDS_COMPATIBLE_ONLY:
                        return resolver.getNetNewSystemIndexPredicate().test(indexAbstraction.getName());
                    default:
                        assert false : "unexpected system index access level [" + level + "]";
                        throw new IllegalStateException("unexpected system index access level [" + level + "]");
                }
            } else {
                return isVisible;
            }
        }
        assert indexAbstraction.getIndices().size() == 1 : "concrete index must point to a single index";
        // since it is a date math expression, we consider the index visible regardless of open/closed/hidden as the user is using
        // date math to explicitly reference the index
        if (dateMathExpression) {
            assert IndexMetadata.State.values().length == 2 : "a new IndexMetadata.State value may need to be handled!";
            return true;
        }
        if (isVisible == false) {
            return false;
        }
        if (indexAbstraction.isSystem()) {
            // check if it is net new
            if (resolver.getNetNewSystemIndexPredicate().test(indexAbstraction.getName())) {
                final SystemIndexAccessLevel level = resolver.getSystemIndexAccessLevel();
                switch (level) {
                    case ALL:
                        return true;
                    case NONE:
                        return false;
                    case RESTRICTED:
                        return resolver.getSystemIndexAccessPredicate().test(indexAbstraction.getName());
                    case BACKWARDS_COMPATIBLE_ONLY:
                        return resolver.getNetNewSystemIndexPredicate().test(indexAbstraction.getName());
                    default:
                        assert false : "unexpected system index access level [" + level + "]";
                        throw new IllegalStateException("unexpected system index access level [" + level + "]");
                }
            }

            // does the system index back a system data stream?
            if (indexAbstraction.getParentDataStream() != null) {
                if (indexAbstraction.getParentDataStream().isSystem() == false) {
                    assert false : "system index is part of a data stream that is not a system data stream";
                    throw new IllegalStateException("system index is part of a data stream that is not a system data stream");
                }
                final SystemIndexAccessLevel level = resolver.getSystemIndexAccessLevel();
                switch (level) {
                    case ALL:
                        return true;
                    case NONE:
                        return false;
                    case RESTRICTED:
                        return resolver.getSystemIndexAccessPredicate().test(indexAbstraction.getName());
                    case BACKWARDS_COMPATIBLE_ONLY:
                        return resolver.getNetNewSystemIndexPredicate().test(indexAbstraction.getName());
                    default:
                        assert false : "unexpected system index access level [" + level + "]";
                        throw new IllegalStateException("unexpected system index access level [" + level + "]");
                }
            }
        }

        IndexMetadata indexMetadata = metadata.index(indexAbstraction.getIndices().get(0));
        if (indexMetadata.getState() == IndexMetadata.State.CLOSE && indicesOptions.expandWildcardsClosed()) {
            return true;
        }
        if (indexMetadata.getState() == IndexMetadata.State.OPEN && indicesOptions.expandWildcardsOpen()) {
            return true;
        }
        return false;
    }

    private static boolean isVisibleDueToImplicitHidden(String expression, String index) {
        return index.startsWith(".") && expression.startsWith(".") && Regex.isSimpleMatchPattern(expression);
    }
}<|MERGE_RESOLUTION|>--- conflicted
+++ resolved
@@ -108,7 +108,6 @@
                 wildcardSeen = true;
                 boolean isWildcardExpansionEmpty = true;
                 for (String authorizedIndex : availableIndexAbstractions) {
-<<<<<<< HEAD
                     if (Regex.simpleMatch(indexAbstraction, authorizedIndex) &&
                         isIndexVisible(indexAbstraction, authorizedIndex, indicesOptions, metadata, indexNameExpressionResolver,
                             includeDataStreams)) {
@@ -123,44 +122,12 @@
                 //es core honours allow_no_indices for each wildcard expression, we do the same here by throwing index not found.
                 if (isWildcardExpansionEmpty && indicesOptions.allowNoIndices() == false) {
                     throw new IndexNotFoundException(indexAbstraction);
-=======
-                    if (Regex.simpleMatch(indexAbstraction, authorizedIndex)
-                        && isIndexVisible(
-                            indexAbstraction,
-                            authorizedIndex,
-                            indicesOptions,
-                            metadata,
-                            indexNameExpressionResolver,
-                            includeDataStreams
-                        )) {
-                        resolvedIndices.add(authorizedIndex);
-                    }
-                }
-                if (resolvedIndices.isEmpty()) {
-                    // es core honours allow_no_indices for each wildcard expression, we do the same here by throwing index not found.
-                    if (indicesOptions.allowNoIndices() == false) {
-                        throw new IndexNotFoundException(indexAbstraction);
-                    }
-                } else {
-                    if (minus) {
-                        finalIndices.removeAll(resolvedIndices);
-                    } else {
-                        finalIndices.addAll(resolvedIndices);
-                    }
->>>>>>> 08eb1a7a
                 }
             } else if (dateMathName.equals(indexAbstraction)) {
                 if (minus) {
                     finalIndices.remove(indexAbstraction);
-<<<<<<< HEAD
-                } else {
-                    if (indicesOptions.ignoreUnavailable() == false || availableIndexAbstractions.contains(indexAbstraction)) {
-                        finalIndices.add(indexAbstraction);
-                    }
-=======
                 } else if (indicesOptions.ignoreUnavailable() == false || availableIndexAbstractions.contains(indexAbstraction)) {
                     finalIndices.add(indexAbstraction);
->>>>>>> 08eb1a7a
                 }
             }
         }
