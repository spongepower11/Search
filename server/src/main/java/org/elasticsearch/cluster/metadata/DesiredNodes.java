--- conflicted
+++ resolved
@@ -24,10 +24,7 @@
 import java.util.HashSet;
 import java.util.List;
 import java.util.Locale;
-<<<<<<< HEAD
-=======
 import java.util.Map;
->>>>>>> 1ba783ba
 import java.util.Objects;
 import java.util.Set;
 import java.util.TreeMap;
@@ -95,13 +92,8 @@
         return builder;
     }
 
-<<<<<<< HEAD
-    public static DesiredNodes latestFromClusterState(ClusterState state) {
-        return DesiredNodesMetadata.fromClusterState(state).getLatestDesiredNodes();
-=======
     public static DesiredNodes latestFromClusterState(ClusterState clusterState) {
         return DesiredNodesMetadata.fromClusterState(clusterState).getLatestDesiredNodes();
->>>>>>> 1ba783ba
     }
 
     public boolean isSupersededBy(DesiredNodes otherDesiredNodes) {
@@ -114,16 +106,6 @@
 
     public boolean hasSameHistoryId(DesiredNodes other) {
         return historyID.equals(other.historyID);
-    }
-
-    @Nullable
-    public DesiredNode find(String externalId) {
-        for (DesiredNode desiredNode : nodes) {
-            if (Objects.equals(desiredNode.externalId(), externalId)) {
-                return desiredNode;
-            }
-        }
-        return null;
     }
 
     private static void checkForDuplicatedExternalIDs(List<DesiredNode> nodes) {
