--- conflicted
+++ resolved
@@ -103,7 +103,6 @@
     }
 
     /**
-<<<<<<< HEAD
      * Replaces the specified backing index with a new index and returns a new {@code DataStream} instance with
      * the modified backing indices. An {@code IllegalArgumentException} is thrown if the index to be replaced
      * is not a backing index for this data stream or if it is the {@code DataStream}'s write index.
@@ -129,10 +128,7 @@
     }
 
     /**
-     * Generates the name of the index that conforms to the naming convention for backing indices
-=======
      * Generates the name of the index that conforms to the default naming convention for backing indices
->>>>>>> f1de99e2
      * on data streams given the specified data stream name and generation.
      *
      * @param dataStreamName name of the data stream
