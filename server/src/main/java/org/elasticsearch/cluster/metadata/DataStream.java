/*
 * Licensed to Elasticsearch under one or more contributor
 * license agreements. See the NOTICE file distributed with
 * this work for additional information regarding copyright
 * ownership. Elasticsearch licenses this file to you under
 * the Apache License, Version 2.0 (the "License"); you may
 * not use this file except in compliance with the License.
 * You may obtain a copy of the License at
 *
 *    http://www.apache.org/licenses/LICENSE-2.0
 *
 * Unless required by applicable law or agreed to in writing,
 * software distributed under the License is distributed on an
 * "AS IS" BASIS, WITHOUT WARRANTIES OR CONDITIONS OF ANY
 * KIND, either express or implied.  See the License for the
 * specific language governing permissions and limitations
 * under the License.
 */
package org.elasticsearch.cluster.metadata;

import org.elasticsearch.Version;
import org.elasticsearch.cluster.AbstractDiffable;
import org.elasticsearch.cluster.Diff;
import org.elasticsearch.common.Nullable;
import org.elasticsearch.common.ParseField;
import org.elasticsearch.common.io.stream.StreamInput;
import org.elasticsearch.common.io.stream.StreamOutput;
import org.elasticsearch.common.io.stream.Writeable;
import org.elasticsearch.common.xcontent.ConstructingObjectParser;
import org.elasticsearch.common.xcontent.ToXContentObject;
import org.elasticsearch.common.xcontent.XContentBuilder;
import org.elasticsearch.common.xcontent.XContentParser;
import org.elasticsearch.index.Index;

import java.io.IOException;
import java.util.ArrayList;
import java.util.Collections;
import java.util.List;
import java.util.Locale;
import java.util.Map;
import java.util.Objects;

public final class DataStream extends AbstractDiffable<DataStream> implements ToXContentObject {

    public static final String BACKING_INDEX_PREFIX = ".ds-";
    public static final Version HIDDEN_VERSION = Version.V_8_0_0;

    private final String name;
    private final TimestampField timeStampField;
    private final List<Index> indices;
    private final long generation;
<<<<<<< HEAD
    private final boolean hidden;

    public DataStream(String name, TimestampField timeStampField, List<Index> indices, long generation) {
        this(name, timeStampField, indices, generation, false);
    }

    public DataStream(String name, TimestampField timeStampField, List<Index> indices, long generation, boolean hidden) {
=======
    private final Map<String, Object> metadata;

    public DataStream(String name, TimestampField timeStampField, List<Index> indices, long generation, Map<String, Object> metadata) {
>>>>>>> 7b10d87d
        this.name = name;
        this.timeStampField = timeStampField;
        this.indices = Collections.unmodifiableList(indices);
        this.generation = generation;
<<<<<<< HEAD
        this.hidden = hidden;
=======
        this.metadata = metadata;
>>>>>>> 7b10d87d
        assert indices.size() > 0;
        assert indices.get(indices.size() - 1).getName().equals(getDefaultBackingIndexName(name, generation));
    }

    public DataStream(String name, TimestampField timeStampField, List<Index> indices) {
        this(name, timeStampField, indices, indices.size(), null);
    }

    public DataStream(String name, TimestampField timeStampField, List<Index> indices, boolean hidden) {
        this(name, timeStampField, indices, indices.size(), hidden);
    }

    public String getName() {
        return name;
    }

    public TimestampField getTimeStampField() {
        return timeStampField;
    }

    public List<Index> getIndices() {
        return indices;
    }

    public long getGeneration() {
        return generation;
    }

<<<<<<< HEAD
    public boolean isHidden() {
        return hidden;
=======
    @Nullable
    public Map<String, Object> getMetadata() {
        return metadata;
>>>>>>> 7b10d87d
    }

    /**
     * Performs a rollover on a {@code DataStream} instance and returns a new instance containing
     * the updated list of backing indices and incremented generation.
     *
     * @param newWriteIndex the new write backing index. Must conform to the naming convention for
     *                      backing indices on data streams. See {@link #getDefaultBackingIndexName}.
     * @return new {@code DataStream} instance with the rollover operation applied
     */
    public DataStream rollover(Index newWriteIndex) {
        assert newWriteIndex.getName().equals(getDefaultBackingIndexName(name, generation + 1));
        List<Index> backingIndices = new ArrayList<>(indices);
        backingIndices.add(newWriteIndex);
<<<<<<< HEAD
        return new DataStream(name, timeStampField, backingIndices, generation + 1, hidden);
=======
        return new DataStream(name, timeStampField, backingIndices, generation + 1, metadata);
>>>>>>> 7b10d87d
    }

    /**
     * Removes the specified backing index and returns a new {@code DataStream} instance with
     * the remaining backing indices.
     *
     * @param index the backing index to remove
     * @return new {@code DataStream} instance with the remaining backing indices
     */
    public DataStream removeBackingIndex(Index index) {
        List<Index> backingIndices = new ArrayList<>(indices);
        backingIndices.remove(index);
        assert backingIndices.size() == indices.size() - 1;
<<<<<<< HEAD
        return new DataStream(name, timeStampField, backingIndices, generation, hidden);
=======
        return new DataStream(name, timeStampField, backingIndices, generation, metadata);
>>>>>>> 7b10d87d
    }

    /**
     * Replaces the specified backing index with a new index and returns a new {@code DataStream} instance with
     * the modified backing indices. An {@code IllegalArgumentException} is thrown if the index to be replaced
     * is not a backing index for this data stream or if it is the {@code DataStream}'s write index.
     *
     * @param existingBackingIndex the backing index to be replaced
     * @param newBackingIndex      the new index that will be part of the {@code DataStream}
     * @return new {@code DataStream} instance with backing indices that contain replacement index instead of the specified
     * existing index.
     */
    public DataStream replaceBackingIndex(Index existingBackingIndex, Index newBackingIndex) {
        List<Index> backingIndices = new ArrayList<>(indices);
        int backingIndexPosition = backingIndices.indexOf(existingBackingIndex);
        if (backingIndexPosition == -1) {
            throw new IllegalArgumentException(String.format(Locale.ROOT, "index [%s] is not part of data stream [%s] ",
                existingBackingIndex.getName(), name));
        }
        if (generation == (backingIndexPosition + 1)) {
            throw new IllegalArgumentException(String.format(Locale.ROOT, "cannot replace backing index [%s] of data stream [%s] because " +
                "it is the write index", existingBackingIndex.getName(), name));
        }
        backingIndices.set(backingIndexPosition, newBackingIndex);
<<<<<<< HEAD
        return new DataStream(name, timeStampField, backingIndices, generation, hidden);
=======
        return new DataStream(name, timeStampField, backingIndices, generation, metadata);
>>>>>>> 7b10d87d
    }

    /**
     * Generates the name of the index that conforms to the default naming convention for backing indices
     * on data streams given the specified data stream name and generation.
     *
     * @param dataStreamName name of the data stream
     * @param generation generation of the data stream
     * @return backing index name
     */
    public static String getDefaultBackingIndexName(String dataStreamName, long generation) {
        return String.format(Locale.ROOT, BACKING_INDEX_PREFIX + "%s-%06d", dataStreamName, generation);
    }

    public DataStream(StreamInput in) throws IOException {
        this(in.readString(), new TimestampField(in), in.readList(Index::new), in.readVLong(),
<<<<<<< HEAD
            in.getVersion().onOrAfter(HIDDEN_VERSION) && in.readBoolean());
=======
            in.getVersion().onOrAfter(Version.V_7_11_0) ? in.readMap(): null);
>>>>>>> 7b10d87d
    }

    public static Diff<DataStream> readDiffFrom(StreamInput in) throws IOException {
        return readDiffFrom(DataStream::new, in);
    }

    @Override
    public void writeTo(StreamOutput out) throws IOException {
        out.writeString(name);
        timeStampField.writeTo(out);
        out.writeList(indices);
        out.writeVLong(generation);
<<<<<<< HEAD
        if (out.getVersion().onOrAfter(HIDDEN_VERSION)) {
            out.writeBoolean(hidden);
=======
        if (out.getVersion().onOrAfter(Version.V_7_11_0)) {
            out.writeMap(metadata);
>>>>>>> 7b10d87d
        }
    }

    public static final ParseField NAME_FIELD = new ParseField("name");
    public static final ParseField TIMESTAMP_FIELD_FIELD = new ParseField("timestamp_field");
    public static final ParseField INDICES_FIELD = new ParseField("indices");
    public static final ParseField GENERATION_FIELD = new ParseField("generation");
<<<<<<< HEAD
    public static final ParseField HIDDEN_FIELD = new ParseField("hidden");
=======
    public static final ParseField METADATA_FIELD = new ParseField("_meta");
>>>>>>> 7b10d87d

    @SuppressWarnings("unchecked")
    private static final ConstructingObjectParser<DataStream, Void> PARSER = new ConstructingObjectParser<>("data_stream",
        args -> new DataStream((String) args[0], (TimestampField) args[1], (List<Index>) args[2], (Long) args[3],
<<<<<<< HEAD
            args[4] != null && (boolean) args[4]));
=======
            (Map<String, Object>) args[4]));
>>>>>>> 7b10d87d

    static {
        PARSER.declareString(ConstructingObjectParser.constructorArg(), NAME_FIELD);
        PARSER.declareObject(ConstructingObjectParser.constructorArg(), TimestampField.PARSER, TIMESTAMP_FIELD_FIELD);
        PARSER.declareObjectArray(ConstructingObjectParser.constructorArg(), (p, c) -> Index.fromXContent(p), INDICES_FIELD);
        PARSER.declareLong(ConstructingObjectParser.constructorArg(), GENERATION_FIELD);
<<<<<<< HEAD
        PARSER.declareBoolean(ConstructingObjectParser.optionalConstructorArg(), HIDDEN_FIELD);
=======
        PARSER.declareObject(ConstructingObjectParser.optionalConstructorArg(), (p, c) -> p.map(), METADATA_FIELD);
>>>>>>> 7b10d87d
    }

    public static DataStream fromXContent(XContentParser parser) throws IOException {
        return PARSER.parse(parser, null);
    }

    @Override
    public XContentBuilder toXContent(XContentBuilder builder, Params params) throws IOException {
        builder.startObject();
        builder.field(NAME_FIELD.getPreferredName(), name);
        builder.field(TIMESTAMP_FIELD_FIELD.getPreferredName(), timeStampField);
        builder.field(INDICES_FIELD.getPreferredName(), indices);
        builder.field(GENERATION_FIELD.getPreferredName(), generation);
<<<<<<< HEAD
        builder.field(HIDDEN_FIELD.getPreferredName(), hidden);
=======
        if (metadata != null) {
            builder.field(METADATA_FIELD.getPreferredName(), metadata);
        }
>>>>>>> 7b10d87d
        builder.endObject();
        return builder;
    }

    @Override
    public boolean equals(Object o) {
        if (this == o) return true;
        if (o == null || getClass() != o.getClass()) return false;
        DataStream that = (DataStream) o;
        return name.equals(that.name) &&
            timeStampField.equals(that.timeStampField) &&
            indices.equals(that.indices) &&
            generation == that.generation &&
            Objects.equals(metadata, that.metadata);
    }

    @Override
    public int hashCode() {
        return Objects.hash(name, timeStampField, indices, generation, metadata);
    }

    public static final class TimestampField implements Writeable, ToXContentObject {

        public static final String FIXED_TIMESTAMP_FIELD = "@timestamp";

        static ParseField NAME_FIELD = new ParseField("name");

        @SuppressWarnings("unchecked")
        private static final ConstructingObjectParser<TimestampField, Void> PARSER = new ConstructingObjectParser<>(
            "timestamp_field",
            args -> new TimestampField((String) args[0])
        );

        static {
            PARSER.declareString(ConstructingObjectParser.constructorArg(), NAME_FIELD);
        }

        private final String name;

        public TimestampField(String name) {
            if (FIXED_TIMESTAMP_FIELD.equals(name) == false) {
                throw new IllegalArgumentException("unexpected timestamp field [" + name + "]");
            }
            this.name = name;
        }

        public TimestampField(StreamInput in) throws IOException {
            this(in.readString());
        }

        @Override
        public void writeTo(StreamOutput out) throws IOException {
            out.writeString(name);
        }

        @Override
        public XContentBuilder toXContent(XContentBuilder builder, Params params) throws IOException {
            builder.startObject();
            builder.field(NAME_FIELD.getPreferredName(), name);
            builder.endObject();
            return builder;
        }

        public String getName() {
            return name;
        }

        @Override
        public boolean equals(Object o) {
            if (this == o) return true;
            if (o == null || getClass() != o.getClass()) return false;
            TimestampField that = (TimestampField) o;
            return name.equals(that.name);
        }

        @Override
        public int hashCode() {
            return Objects.hash(name);
        }
    }
}<|MERGE_RESOLUTION|>--- conflicted
+++ resolved
@@ -49,28 +49,21 @@
     private final TimestampField timeStampField;
     private final List<Index> indices;
     private final long generation;
-<<<<<<< HEAD
+    private final Map<String, Object> metadata;
     private final boolean hidden;
 
-    public DataStream(String name, TimestampField timeStampField, List<Index> indices, long generation) {
-        this(name, timeStampField, indices, generation, false);
-    }
-
-    public DataStream(String name, TimestampField timeStampField, List<Index> indices, long generation, boolean hidden) {
-=======
-    private final Map<String, Object> metadata;
-
     public DataStream(String name, TimestampField timeStampField, List<Index> indices, long generation, Map<String, Object> metadata) {
->>>>>>> 7b10d87d
+        this(name, timeStampField, indices, generation, metadata, false);
+    }
+
+    public DataStream(String name, TimestampField timeStampField, List<Index> indices, long generation, Map<String, Object> metadata,
+                      boolean hidden) {
         this.name = name;
         this.timeStampField = timeStampField;
         this.indices = Collections.unmodifiableList(indices);
         this.generation = generation;
-<<<<<<< HEAD
+        this.metadata = metadata;
         this.hidden = hidden;
-=======
-        this.metadata = metadata;
->>>>>>> 7b10d87d
         assert indices.size() > 0;
         assert indices.get(indices.size() - 1).getName().equals(getDefaultBackingIndexName(name, generation));
     }
@@ -99,14 +92,13 @@
         return generation;
     }
 
-<<<<<<< HEAD
-    public boolean isHidden() {
-        return hidden;
-=======
     @Nullable
     public Map<String, Object> getMetadata() {
         return metadata;
->>>>>>> 7b10d87d
+    }
+
+    public boolean isHidden() {
+        return hidden;
     }
 
     /**
@@ -121,11 +113,7 @@
         assert newWriteIndex.getName().equals(getDefaultBackingIndexName(name, generation + 1));
         List<Index> backingIndices = new ArrayList<>(indices);
         backingIndices.add(newWriteIndex);
-<<<<<<< HEAD
-        return new DataStream(name, timeStampField, backingIndices, generation + 1, hidden);
-=======
-        return new DataStream(name, timeStampField, backingIndices, generation + 1, metadata);
->>>>>>> 7b10d87d
+        return new DataStream(name, timeStampField, backingIndices, generation + 1, metadata, hidden);
     }
 
     /**
@@ -139,11 +127,7 @@
         List<Index> backingIndices = new ArrayList<>(indices);
         backingIndices.remove(index);
         assert backingIndices.size() == indices.size() - 1;
-<<<<<<< HEAD
-        return new DataStream(name, timeStampField, backingIndices, generation, hidden);
-=======
-        return new DataStream(name, timeStampField, backingIndices, generation, metadata);
->>>>>>> 7b10d87d
+        return new DataStream(name, timeStampField, backingIndices, generation, metadata, hidden);
     }
 
     /**
@@ -168,11 +152,7 @@
                 "it is the write index", existingBackingIndex.getName(), name));
         }
         backingIndices.set(backingIndexPosition, newBackingIndex);
-<<<<<<< HEAD
-        return new DataStream(name, timeStampField, backingIndices, generation, hidden);
-=======
-        return new DataStream(name, timeStampField, backingIndices, generation, metadata);
->>>>>>> 7b10d87d
+        return new DataStream(name, timeStampField, backingIndices, generation, metadata, hidden);
     }
 
     /**
@@ -189,11 +169,8 @@
 
     public DataStream(StreamInput in) throws IOException {
         this(in.readString(), new TimestampField(in), in.readList(Index::new), in.readVLong(),
-<<<<<<< HEAD
+            in.getVersion().onOrAfter(Version.V_7_11_0) ? in.readMap(): null,
             in.getVersion().onOrAfter(HIDDEN_VERSION) && in.readBoolean());
-=======
-            in.getVersion().onOrAfter(Version.V_7_11_0) ? in.readMap(): null);
->>>>>>> 7b10d87d
     }
 
     public static Diff<DataStream> readDiffFrom(StreamInput in) throws IOException {
@@ -206,13 +183,11 @@
         timeStampField.writeTo(out);
         out.writeList(indices);
         out.writeVLong(generation);
-<<<<<<< HEAD
+        if (out.getVersion().onOrAfter(Version.V_7_11_0)) {
+            out.writeMap(metadata);
+        }
         if (out.getVersion().onOrAfter(HIDDEN_VERSION)) {
             out.writeBoolean(hidden);
-=======
-        if (out.getVersion().onOrAfter(Version.V_7_11_0)) {
-            out.writeMap(metadata);
->>>>>>> 7b10d87d
         }
     }
 
@@ -220,31 +195,21 @@
     public static final ParseField TIMESTAMP_FIELD_FIELD = new ParseField("timestamp_field");
     public static final ParseField INDICES_FIELD = new ParseField("indices");
     public static final ParseField GENERATION_FIELD = new ParseField("generation");
-<<<<<<< HEAD
+    public static final ParseField METADATA_FIELD = new ParseField("_meta");
     public static final ParseField HIDDEN_FIELD = new ParseField("hidden");
-=======
-    public static final ParseField METADATA_FIELD = new ParseField("_meta");
->>>>>>> 7b10d87d
 
     @SuppressWarnings("unchecked")
     private static final ConstructingObjectParser<DataStream, Void> PARSER = new ConstructingObjectParser<>("data_stream",
         args -> new DataStream((String) args[0], (TimestampField) args[1], (List<Index>) args[2], (Long) args[3],
-<<<<<<< HEAD
-            args[4] != null && (boolean) args[4]));
-=======
-            (Map<String, Object>) args[4]));
->>>>>>> 7b10d87d
+            (Map<String, Object>) args[4], args[5] != null && (boolean) args[5]));
 
     static {
         PARSER.declareString(ConstructingObjectParser.constructorArg(), NAME_FIELD);
         PARSER.declareObject(ConstructingObjectParser.constructorArg(), TimestampField.PARSER, TIMESTAMP_FIELD_FIELD);
         PARSER.declareObjectArray(ConstructingObjectParser.constructorArg(), (p, c) -> Index.fromXContent(p), INDICES_FIELD);
         PARSER.declareLong(ConstructingObjectParser.constructorArg(), GENERATION_FIELD);
-<<<<<<< HEAD
+        PARSER.declareObject(ConstructingObjectParser.optionalConstructorArg(), (p, c) -> p.map(), METADATA_FIELD);
         PARSER.declareBoolean(ConstructingObjectParser.optionalConstructorArg(), HIDDEN_FIELD);
-=======
-        PARSER.declareObject(ConstructingObjectParser.optionalConstructorArg(), (p, c) -> p.map(), METADATA_FIELD);
->>>>>>> 7b10d87d
     }
 
     public static DataStream fromXContent(XContentParser parser) throws IOException {
@@ -258,13 +223,10 @@
         builder.field(TIMESTAMP_FIELD_FIELD.getPreferredName(), timeStampField);
         builder.field(INDICES_FIELD.getPreferredName(), indices);
         builder.field(GENERATION_FIELD.getPreferredName(), generation);
-<<<<<<< HEAD
-        builder.field(HIDDEN_FIELD.getPreferredName(), hidden);
-=======
         if (metadata != null) {
             builder.field(METADATA_FIELD.getPreferredName(), metadata);
         }
->>>>>>> 7b10d87d
+        builder.field(HIDDEN_FIELD.getPreferredName(), hidden);
         builder.endObject();
         return builder;
     }
