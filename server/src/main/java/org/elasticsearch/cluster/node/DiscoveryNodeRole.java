--- conflicted
+++ resolved
@@ -58,20 +58,10 @@
 
     private final boolean isKnownRole;
 
-<<<<<<< HEAD
-    /**
-     * Whether this role is known by this node, or is an {@link DiscoveryNodeRole.UnknownRole}.
-     */
-    public final boolean isKnownRole() {
-        return isKnownRole;
-    }
-
     public boolean isEnabledByDefault(final Settings settings) {
         return legacySetting() != null && legacySetting().get(settings);
     }
 
-=======
->>>>>>> 21e28bbd
     protected DiscoveryNodeRole(final String roleName, final String roleNameAbbreviation) {
         this(true, roleName, roleNameAbbreviation);
     }
