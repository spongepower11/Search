--- conflicted
+++ resolved
@@ -284,147 +284,6 @@
             clusterStateUpdateStatsTracker.onUnchangedClusterState(computationTime.millis(), executionTime.millis());
         } else {
             try (var ignored = threadPool.getThreadContext().newTraceContext()) {
-<<<<<<< HEAD
-                final Task task = taskManager.register("master", STATE_UPDATE_ACTION_NAME, new TaskAwareRequest() {
-                    @Override
-                    public void setParentTask(TaskId taskId) {}
-
-                    @Override
-                    public TaskId getParentTask() {
-                        return TaskId.EMPTY_TASK_ID;
-                    }
-
-                    @Override
-                    public String getDescription() {
-                        return "publication of cluster state [" + newClusterState.getVersion() + "]";
-                    }
-                });
-                try {
-                    if (logger.isTraceEnabled()) {
-                        logger.trace("cluster state updated, source [{}]\n{}", summary, newClusterState);
-                    } else {
-                        logger.debug("cluster state updated, version [{}], source [{}]", newClusterState.version(), summary);
-                    }
-                    final long publicationStartTime = threadPool.rawRelativeTimeInMillis();
-                    try {
-                        final ClusterStatePublicationEvent clusterStatePublicationEvent = new ClusterStatePublicationEvent(
-                            summary,
-                            previousClusterState,
-                            newClusterState,
-                            task,
-                            computationTime.millis(),
-                            publicationStartTime
-                        );
-
-                        // new cluster state, notify all listeners
-                        final DiscoveryNodes.Delta nodesDelta = newClusterState.nodes().delta(previousClusterState.nodes());
-                        if (nodesDelta.hasChanges() && logger.isInfoEnabled()) {
-                            String nodesDeltaSummary = nodesDelta.shortSummary();
-                            if (nodesDeltaSummary.length() > 0) {
-                                logger.info(
-                                    "{}, term: {}, version: {}, delta: {}",
-                                    summary,
-                                    newClusterState.term(),
-                                    newClusterState.version(),
-                                    nodesDeltaSummary
-                                );
-                            }
-                        }
-
-                        logger.debug("publishing cluster state version [{}]", newClusterState.version());
-                        // initialize routing nodes and the indices lookup concurrently, we will need both of them for the cluster state
-                        // application and can compute them while we wait for the other nodes during publication
-                        threadPool.generic().execute(newClusterState::getRoutingNodes);
-                        threadPool.generic().execute(newClusterState.metadata()::getIndicesLookup);
-                        publish(
-                            clusterStatePublicationEvent,
-                            new CompositeTaskAckListener(
-                                executionResults.stream()
-                                    .map(ExecutionResult::getContextPreservingAckListener)
-                                    .filter(Objects::nonNull)
-                                    .map(
-                                        contextPreservingAckListener -> new TaskAckListener(
-                                            contextPreservingAckListener,
-                                            newClusterState.version(),
-                                            newClusterState.nodes(),
-                                            threadPool
-                                        )
-                                    )
-                                    .toList()
-                            ),
-                            new ActionListener<>() {
-                                @Override
-                                public void onResponse(Void unused) {
-                                    final long notificationStartTime = threadPool.rawRelativeTimeInMillis();
-                                    for (final var executionResult : executionResults) {
-                                        executionResult.onPublishSuccess(newClusterState);
-                                    }
-
-                                    try {
-                                        executor.clusterStatePublished(newClusterState);
-                                    } catch (Exception e) {
-                                        logger.error(
-                                            () -> format(
-                                                "exception thrown while notifying executor of new cluster state publication [%s]",
-                                                summary
-                                            ),
-                                            e
-                                        );
-                                    }
-                                    final TimeValue executionTime = getTimeSince(notificationStartTime);
-                                    logExecutionTime(
-                                        executionTime,
-                                        "notify listeners on successful publication of cluster state (version: "
-                                            + newClusterState.version()
-                                            + ", uuid: "
-                                            + newClusterState.stateUUID()
-                                            + ')',
-                                        summary
-                                    );
-                                    clusterStateUpdateStatsTracker.onPublicationSuccess(
-                                        threadPool.rawRelativeTimeInMillis(),
-                                        clusterStatePublicationEvent,
-                                        executionTime.millis()
-                                    );
-                                }
-
-                                @Override
-                                public void onFailure(Exception exception) {
-                                    if (exception instanceof FailedToCommitClusterStateException failedToCommitClusterStateException) {
-                                        final long notificationStartTime = threadPool.rawRelativeTimeInMillis();
-                                        final long version = newClusterState.version();
-                                        logger.warn(
-                                            () -> format("failing [%s]: failed to commit cluster state version [%s]", summary, version),
-                                            exception
-                                        );
-                                        for (final var executionResult : executionResults) {
-                                            executionResult.onPublishFailure(failedToCommitClusterStateException);
-                                        }
-                                        final long notificationMillis = threadPool.rawRelativeTimeInMillis() - notificationStartTime;
-                                        clusterStateUpdateStatsTracker.onPublicationFailure(
-                                            threadPool.rawRelativeTimeInMillis(),
-                                            clusterStatePublicationEvent,
-                                            notificationMillis
-                                        );
-                                    } else {
-                                        assert publicationMayFail() : exception;
-                                        clusterStateUpdateStatsTracker.onPublicationFailure(
-                                            threadPool.rawRelativeTimeInMillis(),
-                                            clusterStatePublicationEvent,
-                                            0L
-                                        );
-                                        handleException(summary, publicationStartTime, newClusterState, exception);
-                                    }
-                                }
-                            }
-                        );
-                    } catch (Exception e) {
-                        handleException(summary, publicationStartTime, newClusterState, e);
-                    }
-                } finally {
-                    taskManager.unregister(task);
-                }
-=======
                 publishClusterStateUpdate(executor, summary, previousClusterState, executionResults, newClusterState, computationTime);
             }
         }
@@ -572,7 +431,6 @@
                 );
             } catch (Exception e) {
                 handleException(summary, publicationStartTime, newClusterState, e);
->>>>>>> 92852495
             }
         } finally {
             taskManager.unregister(task);
