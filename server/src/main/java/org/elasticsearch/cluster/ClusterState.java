/*
 * Licensed to Elasticsearch under one or more contributor
 * license agreements. See the NOTICE file distributed with
 * this work for additional information regarding copyright
 * ownership. Elasticsearch licenses this file to you under
 * the Apache License, Version 2.0 (the "License"); you may
 * not use this file except in compliance with the License.
 * You may obtain a copy of the License at
 *
 *    http://www.apache.org/licenses/LICENSE-2.0
 *
 * Unless required by applicable law or agreed to in writing,
 * software distributed under the License is distributed on an
 * "AS IS" BASIS, WITHOUT WARRANTIES OR CONDITIONS OF ANY
 * KIND, either express or implied.  See the License for the
 * specific language governing permissions and limitations
 * under the License.
 */

package org.elasticsearch.cluster;

import com.carrotsearch.hppc.cursors.IntObjectCursor;
import com.carrotsearch.hppc.cursors.ObjectCursor;
import com.carrotsearch.hppc.cursors.ObjectObjectCursor;

import org.elasticsearch.Version;
import org.elasticsearch.client.transport.TransportClient;
import org.elasticsearch.cluster.block.ClusterBlock;
import org.elasticsearch.cluster.block.ClusterBlocks;
import org.elasticsearch.cluster.metadata.IndexMetaData;
import org.elasticsearch.cluster.metadata.IndexTemplateMetaData;
import org.elasticsearch.cluster.metadata.MappingMetaData;
import org.elasticsearch.cluster.metadata.MetaData;
import org.elasticsearch.cluster.node.DiscoveryNode;
import org.elasticsearch.cluster.node.DiscoveryNodes;
import org.elasticsearch.cluster.routing.IndexRoutingTable;
import org.elasticsearch.cluster.routing.IndexShardRoutingTable;
import org.elasticsearch.cluster.routing.RoutingNode;
import org.elasticsearch.cluster.routing.RoutingNodes;
import org.elasticsearch.cluster.routing.RoutingTable;
import org.elasticsearch.cluster.routing.ShardRouting;
import org.elasticsearch.cluster.service.ClusterService;
import org.elasticsearch.common.Strings;
import org.elasticsearch.common.UUIDs;
import org.elasticsearch.common.bytes.BytesArray;
import org.elasticsearch.common.bytes.BytesReference;
import org.elasticsearch.common.collect.ImmutableOpenMap;
import org.elasticsearch.common.compress.CompressedXContent;
import org.elasticsearch.common.io.stream.BytesStreamOutput;
import org.elasticsearch.common.io.stream.NamedWriteableAwareStreamInput;
import org.elasticsearch.common.io.stream.NamedWriteableRegistry;
import org.elasticsearch.common.io.stream.StreamInput;
import org.elasticsearch.common.io.stream.StreamOutput;
import org.elasticsearch.common.io.stream.Writeable;
import org.elasticsearch.common.io.stream.VersionedNamedWriteable;
import org.elasticsearch.common.settings.Settings;
import org.elasticsearch.common.util.set.Sets;
import org.elasticsearch.common.xcontent.ToXContentFragment;
import org.elasticsearch.common.xcontent.XContentBuilder;
import org.elasticsearch.common.xcontent.XContentHelper;
import org.elasticsearch.discovery.Discovery;
import org.elasticsearch.discovery.zen.PublishClusterStateAction;

import java.io.IOException;
import java.util.Collection;
import java.util.Collections;
import java.util.EnumSet;
import java.util.HashMap;
import java.util.HashSet;
import java.util.Locale;
import java.util.Map;
import java.util.Objects;
import java.util.Optional;
import java.util.Set;

/**
 * Represents the current state of the cluster.
 * <p>
 * The cluster state object is immutable with the exception of the {@link RoutingNodes} structure, which is
 * built on demand from the {@link RoutingTable}.
 * The cluster state can be updated only on the master node. All updates are performed by on a
 * single thread and controlled by the {@link ClusterService}. After every update the
 * {@link Discovery#publish} method publishes a new version of the cluster state to all other nodes in the
 * cluster.  The actual publishing mechanism is delegated to the {@link Discovery#publish} method and depends on
 * the type of discovery. In the Zen Discovery it is handled in the {@link PublishClusterStateAction#publish} method. The
 * publishing mechanism can be overridden by other discovery.
 * <p>
 * The cluster state implements the {@link Diffable} interface in order to support publishing of cluster state
 * differences instead of the entire state on each change. The publishing mechanism should only send differences
 * to a node if this node was present in the previous version of the cluster state. If a node was
 * not present in the previous version of the cluster state, this node is unlikely to have the previous cluster
 * state version and should be sent a complete version. In order to make sure that the differences are applied to the
 * correct version of the cluster state, each cluster state version update generates {@link #stateUUID} that uniquely
 * identifies this version of the state. This uuid is verified by the {@link ClusterStateDiff#apply} method to
 * make sure that the correct diffs are applied. If uuids don’t match, the {@link ClusterStateDiff#apply} method
 * throws the {@link IncompatibleClusterStateVersionException}, which causes the publishing mechanism to send
 * a full version of the cluster state to the node on which this exception was thrown.
 */
public class ClusterState implements ToXContentFragment, Diffable<ClusterState> {

    public static final ClusterState EMPTY_STATE = builder(ClusterName.CLUSTER_NAME_SETTING.getDefault(Settings.EMPTY)).build();

    /**
     * An interface that implementors use when a class requires a client to maybe have a feature.
     */
    public interface FeatureAware {

        /**
         * An optional feature that is required for the client to have.
         *
         * @return an empty optional if no feature is required otherwise a string representing the required feature
         */
        default Optional<String> getRequiredFeature() {
            return Optional.empty();
        }

        /**
         * Tests whether or not the custom should be serialized. The criteria are:
         * <ul>
         * <li>the output stream must be at least the minimum supported version of the custom</li>
         * <li>the output stream must have the feature required by the custom (if any) or not be a transport client</li>
         * </ul>
         * <p>
         * That is, we only serialize customs to clients than can understand the custom based on the version of the client and the features
         * that the client has. For transport clients we can be lenient in requiring a feature in which case we do not send the custom but
         * for connected nodes we always require that the node has the required feature.
         *
         * @param out    the output stream
         * @param custom the custom to serialize
         * @param <T>    the type of the custom
         * @return true if the custom should be serialized and false otherwise
         */
        static <T extends VersionedNamedWriteable & FeatureAware> boolean shouldSerialize(final StreamOutput out, final T custom) {
            if (out.getVersion().before(custom.getMinimalSupportedVersion())) {
                return false;
            }
            if (custom.getRequiredFeature().isPresent()) {
                final String requiredFeature = custom.getRequiredFeature().get();
                // if it is a transport client we are lenient yet for a connected node it must have the required feature
                return out.hasFeature(requiredFeature) || out.hasFeature(TransportClient.TRANSPORT_CLIENT_FEATURE) == false;
            }
            return true;
        }

    }

    public interface Custom extends NamedDiffable<Custom>, ToXContentFragment, FeatureAware {

        /**
         * Returns <code>true</code> iff this {@link Custom} is private to the cluster and should never be send to a client.
         * The default is <code>false</code>;
         */
        default boolean isPrivate() {
            return false;
        }

    }

    private static final NamedDiffableValueSerializer<Custom> CUSTOM_VALUE_SERIALIZER = new NamedDiffableValueSerializer<>(Custom.class);

    public static final String UNKNOWN_UUID = "_na_";

    public static final long UNKNOWN_VERSION = -1;

    private final long term;

    private final long version;

    private final long term;

    private final String stateUUID;

    private final RoutingTable routingTable;

    private final DiscoveryNodes nodes;

    private final MetaData metaData;

    private final ClusterBlocks blocks;

    private final ImmutableOpenMap<String, Custom> customs;

    private final ClusterName clusterName;

    private final boolean wasReadFromDiff;

    private final VotingConfiguration lastCommittedConfiguration;

    private final VotingConfiguration lastAcceptedConfiguration;

    // built on demand
    private volatile RoutingNodes routingNodes;

<<<<<<< HEAD
    public ClusterState(long version, long term, String stateUUID, ClusterState state) {
        this(state.clusterName, version, term, stateUUID, state.metaData(), state.routingTable(), state.nodes(), state.blocks(),
            state.customs(), state.getLastCommittedConfiguration(), state.getLastAcceptedConfiguration(), false);
    }

    public ClusterState(ClusterName clusterName, long version, long term, String stateUUID, MetaData metaData, RoutingTable routingTable,
                        DiscoveryNodes nodes, ClusterBlocks blocks, ImmutableOpenMap<String, Custom> customs,
                        VotingConfiguration lastCommittedConfiguration, VotingConfiguration lastAcceptedConfiguration,
                        boolean wasReadFromDiff) {
=======
    public ClusterState(long term, long version, String stateUUID, ClusterState state) {
        this(state.clusterName, term, version, stateUUID, state.metaData(), state.routingTable(), state.nodes(), state.blocks(),
            state.customs(), state.getLastCommittedConfiguration(), state.getLastAcceptedConfiguration(), false);
    }

    public ClusterState(ClusterName clusterName, long term, long version, String stateUUID, MetaData metaData, RoutingTable routingTable,
                        DiscoveryNodes nodes, ClusterBlocks blocks, ImmutableOpenMap<String, Custom> customs,
                        VotingConfiguration lastCommittedConfiguration, VotingConfiguration lastAcceptedConfiguration,
                        boolean wasReadFromDiff) {
        this.term = term;
>>>>>>> ad78f739
        this.version = version;
        this.term = term;
        this.stateUUID = stateUUID;
        this.clusterName = clusterName;
        this.metaData = metaData;
        this.routingTable = routingTable;
        this.nodes = nodes;
        this.blocks = blocks;
        this.customs = customs;
        this.lastCommittedConfiguration = lastCommittedConfiguration;
        this.lastAcceptedConfiguration = lastAcceptedConfiguration;
        this.wasReadFromDiff = wasReadFromDiff;
    }

    public long term() {
        return term;
    }

    public long version() {
        return this.version;
    }

    public long getVersion() {
        return version();
    }

    public long term() {
        return term;
    }

    /**
     * This stateUUID is automatically generated for for each version of cluster state. It is used to make sure that
     * we are applying diffs to the right previous state.
     */
    public String stateUUID() {
        return this.stateUUID;
    }

    public DiscoveryNodes nodes() {
        return this.nodes;
    }

    public DiscoveryNodes getNodes() {
        return nodes();
    }

    public MetaData metaData() {
        return this.metaData;
    }

    public MetaData getMetaData() {
        return metaData();
    }

    public RoutingTable routingTable() {
        return routingTable;
    }

    public RoutingTable getRoutingTable() {
        return routingTable();
    }

    public ClusterBlocks blocks() {
        return this.blocks;
    }

    public ClusterBlocks getBlocks() {
        return blocks;
    }

    public ImmutableOpenMap<String, Custom> customs() {
        return this.customs;
    }

    public ImmutableOpenMap<String, Custom> getCustoms() {
        return this.customs;
    }

    public <T extends Custom> T custom(String type) {
        return (T) customs.get(type);
    }

    public ClusterName getClusterName() {
        return this.clusterName;
    }

    public VotingConfiguration getLastAcceptedConfiguration() {
        return lastAcceptedConfiguration;
    }

    public VotingConfiguration getLastCommittedConfiguration() {
        return lastCommittedConfiguration;
    }

    // Used for testing and logging to determine how this cluster state was send over the wire
    public boolean wasReadFromDiff() {
        return wasReadFromDiff;
    }

    /**
     * Returns a built (on demand) routing nodes view of the routing table.
     */
    public RoutingNodes getRoutingNodes() {
        if (routingNodes != null) {
            return routingNodes;
        }
        routingNodes = new RoutingNodes(this);
        return routingNodes;
    }

    @Override
    public String toString() {
        StringBuilder sb = new StringBuilder();
        sb.append("cluster uuid: ").append(metaData.clusterUUID()).append("\n");
        sb.append("term: ").append(term).append("\n");
        sb.append("version: ").append(version).append("\n");
        sb.append("term: ").append(term).append("\n");
        sb.append("state uuid: ").append(stateUUID).append("\n");
        sb.append("last committed config: ").append(getLastCommittedConfiguration()).append("\n");
        sb.append("last accepted config: ").append(getLastAcceptedConfiguration()).append("\n");
        sb.append("from_diff: ").append(wasReadFromDiff).append("\n");
        sb.append("meta data version: ").append(metaData.version()).append("\n");
        final String TAB = "   ";
        for (IndexMetaData indexMetaData : metaData) {
            sb.append(TAB).append(indexMetaData.getIndex());
            sb.append(": v[").append(indexMetaData.getVersion()).append("]\n");
            for (int shard = 0; shard < indexMetaData.getNumberOfShards(); shard++) {
                sb.append(TAB).append(TAB).append(shard).append(": ");
                sb.append("p_term [").append(indexMetaData.primaryTerm(shard)).append("], ");
                sb.append("isa_ids ").append(indexMetaData.inSyncAllocationIds(shard)).append("\n");
            }
        }
        if (metaData.customs().isEmpty() == false) {
            sb.append("metadata customs:\n");
            for (final ObjectObjectCursor<String, MetaData.Custom> cursor : metaData.customs()) {
                final String type = cursor.key;
                final MetaData.Custom custom = cursor.value;
                sb.append(TAB).append(type).append(": ").append(custom);
            }
            sb.append("\n");
        }
        sb.append(blocks());
        sb.append(nodes());
        sb.append("last committed conf: ").append(getLastCommittedConfiguration()).append("\n");
        sb.append("last accepted conf: ").append(getLastAcceptedConfiguration()).append("\n");
        sb.append(routingTable());
        sb.append(getRoutingNodes());
        if (customs.isEmpty() == false) {
            sb.append("customs:\n");
            for (ObjectObjectCursor<String, Custom> cursor : customs) {
                final String type = cursor.key;
                final Custom custom = cursor.value;
                sb.append(TAB).append(type).append(": ").append(custom);
            }
        }
        return sb.toString();
    }

    /**
     * a cluster state supersedes another state if they are from the same master and the version of this state is higher than that of the
     * other state.
     * <p>
     * In essence that means that all the changes from the other cluster state are also reflected by the current one
     */
    public boolean supersedes(ClusterState other) {
        return this.nodes().getMasterNodeId() != null && this.nodes().getMasterNodeId().equals(other.nodes().getMasterNodeId())
            && this.version() > other.version();

    }

    public enum Metric {
        VERSION("version"),
        MASTER_NODE("master_node"),
        BLOCKS("blocks"),
        NODES("nodes"),
        METADATA("metadata"),
        ROUTING_TABLE("routing_table"),
        ROUTING_NODES("routing_nodes"),
        CUSTOMS("customs");

        private static Map<String, Metric> valueToEnum;

        static {
            valueToEnum = new HashMap<>();
            for (Metric metric : Metric.values()) {
                valueToEnum.put(metric.value, metric);
            }
        }

        private final String value;

        Metric(String value) {
            this.value = value;
        }

        public static EnumSet<Metric> parseString(String param, boolean ignoreUnknown) {
            String[] metrics = Strings.splitStringByCommaToArray(param);
            EnumSet<Metric> result = EnumSet.noneOf(Metric.class);
            for (String metric : metrics) {
                if ("_all".equals(metric)) {
                    result = EnumSet.allOf(Metric.class);
                    break;
                }
                Metric m = valueToEnum.get(metric);
                if (m == null) {
                    if (!ignoreUnknown) {
                        throw new IllegalArgumentException("Unknown metric [" + metric + "]");
                    }
                } else {
                    result.add(m);
                }
            }
            return result;
        }

        @Override
        public String toString() {
            return value;
        }
    }

    @Override
    public XContentBuilder toXContent(XContentBuilder builder, Params params) throws IOException {
        EnumSet<Metric> metrics = Metric.parseString(params.param("metric", "_all"), true);

        // always provide the cluster_uuid as part of the top-level response (also part of the metadata response)
        builder.field("cluster_uuid", metaData().clusterUUID());

        if (metrics.contains(Metric.VERSION)) {
            builder.field("term", term);
            builder.field("version", version);
            builder.field("term", term);
            builder.field("state_uuid", stateUUID);
            builder.field("last_committed_config", lastCommittedConfiguration);
            builder.field("last_accepted_config", lastAcceptedConfiguration);
        }

        if (metrics.contains(Metric.MASTER_NODE)) {
            builder.field("master_node", nodes().getMasterNodeId());
        }

        if (metrics.contains(Metric.BLOCKS)) {
            builder.startObject("blocks");

            if (!blocks().global().isEmpty()) {
                builder.startObject("global");
                for (ClusterBlock block : blocks().global()) {
                    block.toXContent(builder, params);
                }
                builder.endObject();
            }

            if (!blocks().indices().isEmpty()) {
                builder.startObject("indices");
                for (ObjectObjectCursor<String, Set<ClusterBlock>> entry : blocks().indices()) {
                    builder.startObject(entry.key);
                    for (ClusterBlock block : entry.value) {
                        block.toXContent(builder, params);
                    }
                    builder.endObject();
                }
                builder.endObject();
            }

            builder.endObject();
        }

        // nodes
        if (metrics.contains(Metric.NODES)) {
            builder.startObject("nodes");
            for (DiscoveryNode node : nodes) {
                node.toXContent(builder, params);
            }
            builder.endObject();
        }

        // meta data
        if (metrics.contains(Metric.METADATA)) {
            builder.startObject("metadata");
            builder.field("cluster_uuid", metaData().clusterUUID());
            builder.startObject("templates");
            for (ObjectCursor<IndexTemplateMetaData> cursor : metaData().templates().values()) {
                IndexTemplateMetaData templateMetaData = cursor.value;
                builder.startObject(templateMetaData.name());

                builder.field("index_patterns", templateMetaData.patterns());
                builder.field("order", templateMetaData.order());

                builder.startObject("settings");
                Settings settings = templateMetaData.settings();
                settings.toXContent(builder, params);
                builder.endObject();

                builder.startObject("mappings");
                for (ObjectObjectCursor<String, CompressedXContent> cursor1 : templateMetaData.mappings()) {
                    Map<String, Object> mapping = XContentHelper.convertToMap(new BytesArray(cursor1.value.uncompressed()), false).v2();
                    if (mapping.size() == 1 && mapping.containsKey(cursor1.key)) {
                        // the type name is the root value, reduce it
                        mapping = (Map<String, Object>) mapping.get(cursor1.key);
                    }
                    builder.field(cursor1.key);
                    builder.map(mapping);
                }
                builder.endObject();


                builder.endObject();
            }
            builder.endObject();

            builder.startObject("indices");
            for (IndexMetaData indexMetaData : metaData()) {
                builder.startObject(indexMetaData.getIndex().getName());

                builder.field("state", indexMetaData.getState().toString().toLowerCase(Locale.ENGLISH));

                builder.startObject("settings");
                Settings settings = indexMetaData.getSettings();
                settings.toXContent(builder, params);
                builder.endObject();

                builder.startObject("mappings");
                for (ObjectObjectCursor<String, MappingMetaData> cursor : indexMetaData.getMappings()) {
                    Map<String, Object> mapping = XContentHelper
                            .convertToMap(new BytesArray(cursor.value.source().uncompressed()), false).v2();
                    if (mapping.size() == 1 && mapping.containsKey(cursor.key)) {
                        // the type name is the root value, reduce it
                        mapping = (Map<String, Object>) mapping.get(cursor.key);
                    }
                    builder.field(cursor.key);
                    builder.map(mapping);
                }
                builder.endObject();

                builder.startArray("aliases");
                for (ObjectCursor<String> cursor : indexMetaData.getAliases().keys()) {
                    builder.value(cursor.value);
                }
                builder.endArray();

                builder.startObject(IndexMetaData.KEY_PRIMARY_TERMS);
                for (int shard = 0; shard < indexMetaData.getNumberOfShards(); shard++) {
                    builder.field(Integer.toString(shard), indexMetaData.primaryTerm(shard));
                }
                builder.endObject();

                builder.startObject(IndexMetaData.KEY_IN_SYNC_ALLOCATIONS);
                for (IntObjectCursor<Set<String>> cursor : indexMetaData.getInSyncAllocationIds()) {
                    builder.startArray(String.valueOf(cursor.key));
                    for (String allocationId : cursor.value) {
                        builder.value(allocationId);
                    }
                    builder.endArray();
                }
                builder.endObject();

                // index metadata
                builder.endObject();
            }
            builder.endObject();

            for (ObjectObjectCursor<String, MetaData.Custom> cursor : metaData.customs()) {
                builder.startObject(cursor.key);
                cursor.value.toXContent(builder, params);
                builder.endObject();
            }

            builder.endObject();
        }

        // routing table
        if (metrics.contains(Metric.ROUTING_TABLE)) {
            builder.startObject("routing_table");
            builder.startObject("indices");
            for (IndexRoutingTable indexRoutingTable : routingTable()) {
                builder.startObject(indexRoutingTable.getIndex().getName());
                builder.startObject("shards");
                for (IndexShardRoutingTable indexShardRoutingTable : indexRoutingTable) {
                    builder.startArray(Integer.toString(indexShardRoutingTable.shardId().id()));
                    for (ShardRouting shardRouting : indexShardRoutingTable) {
                        shardRouting.toXContent(builder, params);
                    }
                    builder.endArray();
                }
                builder.endObject();
                builder.endObject();
            }
            builder.endObject();
            builder.endObject();
        }

        // routing nodes
        if (metrics.contains(Metric.ROUTING_NODES)) {
            builder.startObject("routing_nodes");
            builder.startArray("unassigned");
            for (ShardRouting shardRouting : getRoutingNodes().unassigned()) {
                shardRouting.toXContent(builder, params);
            }
            builder.endArray();

            builder.startObject("nodes");
            for (RoutingNode routingNode : getRoutingNodes()) {
                builder.startArray(routingNode.nodeId() == null ? "null" : routingNode.nodeId());
                for (ShardRouting shardRouting : routingNode) {
                    shardRouting.toXContent(builder, params);
                }
                builder.endArray();
            }
            builder.endObject();

            builder.endObject();
        }
        if (metrics.contains(Metric.CUSTOMS)) {
            for (ObjectObjectCursor<String, Custom> cursor : customs) {
                builder.startObject(cursor.key);
                cursor.value.toXContent(builder, params);
                builder.endObject();
            }
        }

        return builder;
    }

    public static Builder builder(ClusterName clusterName) {
        return new Builder(clusterName);
    }

    public static Builder builder(ClusterState state) {
        return new Builder(state);
    }

    public static class Builder {

        private final ClusterName clusterName;
        private long term = 0;
        private long version = 0;
        private long term = 0;
        private String uuid = UNKNOWN_UUID;
        private VotingConfiguration lastCommittedConfiguration = VotingConfiguration.EMPTY_CONFIG;
        private VotingConfiguration lastAcceptedConfiguration = VotingConfiguration.EMPTY_CONFIG;
        private MetaData metaData = MetaData.EMPTY_META_DATA;
        private RoutingTable routingTable = RoutingTable.EMPTY_ROUTING_TABLE;
        private DiscoveryNodes nodes = DiscoveryNodes.EMPTY_NODES;
        private ClusterBlocks blocks = ClusterBlocks.EMPTY_CLUSTER_BLOCK;
        private final ImmutableOpenMap.Builder<String, Custom> customs;
        private boolean fromDiff;


        public Builder(ClusterState state) {
            this.clusterName = state.clusterName;
            this.term = state.term();
            this.version = state.version();
            this.term = state.term();
            this.uuid = state.stateUUID();
            this.lastCommittedConfiguration = state.getLastCommittedConfiguration();
            this.lastAcceptedConfiguration = state.getLastAcceptedConfiguration();
            this.nodes = state.nodes();
            this.routingTable = state.routingTable();
            this.metaData = state.metaData();
            this.blocks = state.blocks();
            this.customs = ImmutableOpenMap.builder(state.customs());
            this.fromDiff = false;
        }

        public Builder(ClusterName clusterName) {
            customs = ImmutableOpenMap.builder();
            this.clusterName = clusterName;
        }

        public Builder nodes(DiscoveryNodes.Builder nodesBuilder) {
            return nodes(nodesBuilder.build());
        }

        public Builder nodes(DiscoveryNodes nodes) {
            this.nodes = nodes;
            return this;
        }

        public DiscoveryNodes nodes() {
            return nodes;
        }

        public Builder routingTable(RoutingTable routingTable) {
            this.routingTable = routingTable;
            return this;
        }

        public Builder metaData(MetaData.Builder metaDataBuilder) {
            return metaData(metaDataBuilder.build());
        }

        public Builder metaData(MetaData metaData) {
            this.metaData = metaData;
            return this;
        }

        public Builder blocks(ClusterBlocks.Builder blocksBuilder) {
            return blocks(blocksBuilder.build());
        }

        public Builder blocks(ClusterBlocks blocks) {
            this.blocks = blocks;
            return this;
        }

        public Builder term(long term) {
            this.term = term;
            return this;
        }

        public Builder version(long version) {
            this.version = version;
            return this;
        }

        public Builder term(long term) {
            this.term = term;
            return this;
        }

        public Builder incrementVersion() {
            this.version = version + 1;
            this.uuid = UNKNOWN_UUID;
            return this;
        }

        public Builder stateUUID(String uuid) {
            this.uuid = uuid;
            return this;
        }

        public Builder lastCommittedConfiguration(VotingConfiguration config) {
            this.lastCommittedConfiguration = config;
            return this;
        }

        public Builder lastAcceptedConfiguration(VotingConfiguration config) {
            this.lastAcceptedConfiguration = config;
            return this;
        }

        public Builder putCustom(String type, Custom custom) {
            customs.put(type, custom);
            return this;
        }

        public Builder removeCustom(String type) {
            customs.remove(type);
            return this;
        }

        public Builder customs(ImmutableOpenMap<String, Custom> customs) {
            this.customs.putAll(customs);
            return this;
        }

        public Builder fromDiff(boolean fromDiff) {
            this.fromDiff = fromDiff;
            return this;
        }

        public ClusterState build() {
            if (UNKNOWN_UUID.equals(uuid)) {
                uuid = UUIDs.randomBase64UUID();
            }
<<<<<<< HEAD
            return new ClusterState(clusterName, version, term, uuid, metaData, routingTable, nodes, blocks, customs.build(),
=======
            return new ClusterState(clusterName, term, version, uuid, metaData, routingTable, nodes, blocks, customs.build(),
>>>>>>> ad78f739
                lastCommittedConfiguration, lastAcceptedConfiguration, fromDiff);
        }

        public static byte[] toBytes(ClusterState state) throws IOException {
            BytesStreamOutput os = new BytesStreamOutput();
            state.writeTo(os);
            return BytesReference.toBytes(os.bytes());
        }

        /**
         * @param data      input bytes
         * @param localNode used to set the local node in the cluster state.
         */
        public static ClusterState fromBytes(byte[] data, DiscoveryNode localNode, NamedWriteableRegistry registry) throws IOException {
            StreamInput in = new NamedWriteableAwareStreamInput(StreamInput.wrap(data), registry);
            return readFrom(in, localNode);

        }
    }

    @Override
    public Diff<ClusterState> diff(ClusterState previousState) {
        return new ClusterStateDiff(previousState, this);
    }

    public static Diff<ClusterState> readDiffFrom(StreamInput in, DiscoveryNode localNode) throws IOException {
        return new ClusterStateDiff(in, localNode);
    }

    public static ClusterState readFrom(StreamInput in, DiscoveryNode localNode) throws IOException {
        ClusterName clusterName = new ClusterName(in);
        Builder builder = new Builder(clusterName);
        if (in.getVersion().onOrAfter(Version.V_7_0_0_alpha1)) {
            builder.term = in.readLong();
        }
        builder.version = in.readLong();
        if (in.getVersion().onOrAfter(Version.V_7_0_0_alpha1)) {
            builder.term = in.readLong();
        }
        builder.uuid = in.readString();
        if (in.getVersion().onOrAfter(Version.V_7_0_0_alpha1)) {
            builder.lastCommittedConfiguration(new VotingConfiguration(in));
            builder.lastAcceptedConfiguration(new VotingConfiguration(in));
        }
        builder.metaData = MetaData.readFrom(in);
        builder.routingTable = RoutingTable.readFrom(in);
        builder.nodes = DiscoveryNodes.readFrom(in, localNode);
        builder.blocks = new ClusterBlocks(in);
        int customSize = in.readVInt();
        for (int i = 0; i < customSize; i++) {
            Custom customIndexMetaData = in.readNamedWriteable(Custom.class);
            builder.putCustom(customIndexMetaData.getWriteableName(), customIndexMetaData);
        }
        return builder.build();
    }

    @Override
    public void writeTo(StreamOutput out) throws IOException {
        clusterName.writeTo(out);
        if (out.getVersion().onOrAfter(Version.V_7_0_0_alpha1)) {
            out.writeLong(term);
        }
        out.writeLong(version);
        if (out.getVersion().onOrAfter(Version.V_7_0_0_alpha1)) {
            out.writeLong(term);
        }
        out.writeString(stateUUID);
        if (out.getVersion().onOrAfter(Version.V_7_0_0_alpha1)) {
            lastCommittedConfiguration.writeTo(out);
            lastAcceptedConfiguration.writeTo(out);
        }
        metaData.writeTo(out);
        routingTable.writeTo(out);
        nodes.writeTo(out);
        blocks.writeTo(out);
        // filter out custom states not supported by the other node
        int numberOfCustoms = 0;
        for (final ObjectCursor<Custom> cursor : customs.values()) {
            if (FeatureAware.shouldSerialize(out, cursor.value)) {
                numberOfCustoms++;
            }
        }
        out.writeVInt(numberOfCustoms);
        for (final ObjectCursor<Custom> cursor : customs.values()) {
            if (FeatureAware.shouldSerialize(out, cursor.value)) {
                out.writeNamedWriteable(cursor.value);
            }
        }
    }

    private static class ClusterStateDiff implements Diff<ClusterState> {

        private final long toTerm;

        private final long toVersion;

        private final long toTerm;

        private final String fromUuid;

        private final String toUuid;

        private final ClusterName clusterName;

        private final VotingConfiguration lastCommittedConfiguration;

        private final VotingConfiguration lastAcceptedConfiguration;

        private final Diff<RoutingTable> routingTable;

        private final Diff<DiscoveryNodes> nodes;

        private final Diff<MetaData> metaData;

        private final Diff<ClusterBlocks> blocks;

        private final Diff<ImmutableOpenMap<String, Custom>> customs;

        ClusterStateDiff(ClusterState before, ClusterState after) {
            fromUuid = before.stateUUID;
            toUuid = after.stateUUID;
            toTerm = after.term;
            toVersion = after.version;
            toTerm = after.term;
            clusterName = after.clusterName;
            lastCommittedConfiguration = after.lastCommittedConfiguration;
            lastAcceptedConfiguration = after.lastAcceptedConfiguration;
            routingTable = after.routingTable.diff(before.routingTable);
            nodes = after.nodes.diff(before.nodes);
            metaData = after.metaData.diff(before.metaData);
            blocks = after.blocks.diff(before.blocks);
            customs = DiffableUtils.diff(before.customs, after.customs, DiffableUtils.getStringKeySerializer(), CUSTOM_VALUE_SERIALIZER);
        }

        ClusterStateDiff(StreamInput in, DiscoveryNode localNode) throws IOException {
            clusterName = new ClusterName(in);
            fromUuid = in.readString();
            toUuid = in.readString();
            if (in.getVersion().onOrAfter(Version.V_7_0_0_alpha1)) {
                toTerm = in.readLong();
            } else {
                toTerm = 0L;
            }
            toVersion = in.readLong();
            if (in.getVersion().onOrAfter(Version.V_7_0_0_alpha1)) {
<<<<<<< HEAD
                toTerm = in.readLong();
            } else {
                toTerm = 0L;
            }
            if (in.getVersion().onOrAfter(Version.V_7_0_0_alpha1)) {
=======
>>>>>>> ad78f739
                lastCommittedConfiguration = new VotingConfiguration(in);
                lastAcceptedConfiguration = new VotingConfiguration(in);
            } else {
                lastCommittedConfiguration = VotingConfiguration.EMPTY_CONFIG;
                lastAcceptedConfiguration = VotingConfiguration.EMPTY_CONFIG;
            }
            routingTable = RoutingTable.readDiffFrom(in);
            nodes = DiscoveryNodes.readDiffFrom(in, localNode);
            metaData = MetaData.readDiffFrom(in);
            blocks = ClusterBlocks.readDiffFrom(in);
            customs = DiffableUtils.readImmutableOpenMapDiff(in, DiffableUtils.getStringKeySerializer(), CUSTOM_VALUE_SERIALIZER);
        }

        @Override
        public void writeTo(StreamOutput out) throws IOException {
            clusterName.writeTo(out);
            out.writeString(fromUuid);
            out.writeString(toUuid);
            if (out.getVersion().onOrAfter(Version.V_7_0_0_alpha1)) {
                out.writeLong(toTerm);
            }
            out.writeLong(toVersion);
            if (out.getVersion().onOrAfter(Version.V_7_0_0_alpha1)) {
<<<<<<< HEAD
                out.writeLong(toTerm);
            }
            if (out.getVersion().onOrAfter(Version.V_7_0_0_alpha1)) {
=======
>>>>>>> ad78f739
                lastCommittedConfiguration.writeTo(out);
                lastAcceptedConfiguration.writeTo(out);
            }
            routingTable.writeTo(out);
            nodes.writeTo(out);
            metaData.writeTo(out);
            blocks.writeTo(out);
            customs.writeTo(out);
        }

        @Override
        public ClusterState apply(ClusterState state) {
            Builder builder = new Builder(clusterName);
            if (toUuid.equals(state.stateUUID)) {
                // no need to read the rest - cluster state didn't change
                return state;
            }
            if (fromUuid.equals(state.stateUUID) == false) {
                throw new IncompatibleClusterStateVersionException(state.version, state.stateUUID, toVersion, fromUuid);
            }
            builder.stateUUID(toUuid);
            builder.term(toTerm);
            builder.version(toVersion);
<<<<<<< HEAD
            builder.term(toTerm);
=======
>>>>>>> ad78f739
            builder.lastCommittedConfiguration(lastCommittedConfiguration);
            builder.lastAcceptedConfiguration(lastAcceptedConfiguration);
            builder.routingTable(routingTable.apply(state.routingTable));
            builder.nodes(nodes.apply(state.nodes));
            builder.metaData(metaData.apply(state.metaData));
            builder.blocks(blocks.apply(state.blocks));
            builder.customs(customs.apply(state.customs));
            builder.fromDiff(true);
            return builder.build();
        }

    }

    /**
     * A collection of persistent node ids, denoting the voting configuration for cluster state changes.
     */
<<<<<<< HEAD
    public static class VotingConfiguration implements Writeable {
=======
    public static class VotingConfiguration implements Writeable, ToXContentFragment {
>>>>>>> ad78f739

        public static final VotingConfiguration EMPTY_CONFIG = new VotingConfiguration(Collections.emptySet());

        private final Set<String> nodeIds;

        public VotingConfiguration(Set<String> nodeIds) {
            this.nodeIds = Collections.unmodifiableSet(new HashSet<>(nodeIds));
        }

        public VotingConfiguration(StreamInput in) throws IOException {
            nodeIds = Collections.unmodifiableSet(Sets.newHashSet(in.readStringArray()));
        }

        @Override
        public void writeTo(StreamOutput out) throws IOException {
            out.writeStringArray(nodeIds.toArray(new String[nodeIds.size()]));
        }

        public boolean hasQuorum(Collection<String> votes) {
<<<<<<< HEAD
            if (nodeIds.isEmpty()) {
                return false; // TODO: should we even allow this check on an empty configuration?
            }
=======
>>>>>>> ad78f739
            final HashSet<String> intersection = new HashSet<>(nodeIds);
            intersection.retainAll(votes);
            return intersection.size() * 2 > nodeIds.size();
        }

        public Set<String> getNodeIds() {
            return nodeIds;
        }

        @Override
        public String toString() {
            return "VotingConfiguration{" + String.join(",", nodeIds) + "}";
        }

        @Override
        public boolean equals(Object o) {
            if (this == o) return true;
            if (o == null || getClass() != o.getClass()) return false;
            VotingConfiguration that = (VotingConfiguration) o;
            return Objects.equals(nodeIds, that.nodeIds);
        }

        @Override
        public int hashCode() {
            return Objects.hash(nodeIds);
        }

        public boolean isEmpty() {
            return nodeIds.isEmpty();
        }
<<<<<<< HEAD
=======

        @Override
        public XContentBuilder toXContent(XContentBuilder builder, Params params) throws IOException {
            builder.startArray();
            for (String nodeId : nodeIds) {
                builder.value(nodeId);
            }
            return builder.endArray();
        }
>>>>>>> ad78f739
    }
}<|MERGE_RESOLUTION|>--- conflicted
+++ resolved
@@ -166,8 +166,6 @@
 
     private final long version;
 
-    private final long term;
-
     private final String stateUUID;
 
     private final RoutingTable routingTable;
@@ -191,17 +189,6 @@
     // built on demand
     private volatile RoutingNodes routingNodes;
 
-<<<<<<< HEAD
-    public ClusterState(long version, long term, String stateUUID, ClusterState state) {
-        this(state.clusterName, version, term, stateUUID, state.metaData(), state.routingTable(), state.nodes(), state.blocks(),
-            state.customs(), state.getLastCommittedConfiguration(), state.getLastAcceptedConfiguration(), false);
-    }
-
-    public ClusterState(ClusterName clusterName, long version, long term, String stateUUID, MetaData metaData, RoutingTable routingTable,
-                        DiscoveryNodes nodes, ClusterBlocks blocks, ImmutableOpenMap<String, Custom> customs,
-                        VotingConfiguration lastCommittedConfiguration, VotingConfiguration lastAcceptedConfiguration,
-                        boolean wasReadFromDiff) {
-=======
     public ClusterState(long term, long version, String stateUUID, ClusterState state) {
         this(state.clusterName, term, version, stateUUID, state.metaData(), state.routingTable(), state.nodes(), state.blocks(),
             state.customs(), state.getLastCommittedConfiguration(), state.getLastAcceptedConfiguration(), false);
@@ -212,9 +199,7 @@
                         VotingConfiguration lastCommittedConfiguration, VotingConfiguration lastAcceptedConfiguration,
                         boolean wasReadFromDiff) {
         this.term = term;
->>>>>>> ad78f739
         this.version = version;
-        this.term = term;
         this.stateUUID = stateUUID;
         this.clusterName = clusterName;
         this.metaData = metaData;
@@ -239,10 +224,6 @@
         return version();
     }
 
-    public long term() {
-        return term;
-    }
-
     /**
      * This stateUUID is automatically generated for for each version of cluster state. It is used to make sure that
      * we are applying diffs to the right previous state.
@@ -329,7 +310,6 @@
         sb.append("cluster uuid: ").append(metaData.clusterUUID()).append("\n");
         sb.append("term: ").append(term).append("\n");
         sb.append("version: ").append(version).append("\n");
-        sb.append("term: ").append(term).append("\n");
         sb.append("state uuid: ").append(stateUUID).append("\n");
         sb.append("last committed config: ").append(getLastCommittedConfiguration()).append("\n");
         sb.append("last accepted config: ").append(getLastAcceptedConfiguration()).append("\n");
@@ -356,8 +336,6 @@
         }
         sb.append(blocks());
         sb.append(nodes());
-        sb.append("last committed conf: ").append(getLastCommittedConfiguration()).append("\n");
-        sb.append("last accepted conf: ").append(getLastAcceptedConfiguration()).append("\n");
         sb.append(routingTable());
         sb.append(getRoutingNodes());
         if (customs.isEmpty() == false) {
@@ -444,7 +422,6 @@
         if (metrics.contains(Metric.VERSION)) {
             builder.field("term", term);
             builder.field("version", version);
-            builder.field("term", term);
             builder.field("state_uuid", stateUUID);
             builder.field("last_committed_config", lastCommittedConfiguration);
             builder.field("last_accepted_config", lastAcceptedConfiguration);
@@ -649,7 +626,6 @@
         private final ClusterName clusterName;
         private long term = 0;
         private long version = 0;
-        private long term = 0;
         private String uuid = UNKNOWN_UUID;
         private VotingConfiguration lastCommittedConfiguration = VotingConfiguration.EMPTY_CONFIG;
         private VotingConfiguration lastAcceptedConfiguration = VotingConfiguration.EMPTY_CONFIG;
@@ -665,7 +641,6 @@
             this.clusterName = state.clusterName;
             this.term = state.term();
             this.version = state.version();
-            this.term = state.term();
             this.uuid = state.stateUUID();
             this.lastCommittedConfiguration = state.getLastCommittedConfiguration();
             this.lastAcceptedConfiguration = state.getLastAcceptedConfiguration();
@@ -728,11 +703,6 @@
             return this;
         }
 
-        public Builder term(long term) {
-            this.term = term;
-            return this;
-        }
-
         public Builder incrementVersion() {
             this.version = version + 1;
             this.uuid = UNKNOWN_UUID;
@@ -778,11 +748,7 @@
             if (UNKNOWN_UUID.equals(uuid)) {
                 uuid = UUIDs.randomBase64UUID();
             }
-<<<<<<< HEAD
-            return new ClusterState(clusterName, version, term, uuid, metaData, routingTable, nodes, blocks, customs.build(),
-=======
             return new ClusterState(clusterName, term, version, uuid, metaData, routingTable, nodes, blocks, customs.build(),
->>>>>>> ad78f739
                 lastCommittedConfiguration, lastAcceptedConfiguration, fromDiff);
         }
 
@@ -819,9 +785,6 @@
             builder.term = in.readLong();
         }
         builder.version = in.readLong();
-        if (in.getVersion().onOrAfter(Version.V_7_0_0_alpha1)) {
-            builder.term = in.readLong();
-        }
         builder.uuid = in.readString();
         if (in.getVersion().onOrAfter(Version.V_7_0_0_alpha1)) {
             builder.lastCommittedConfiguration(new VotingConfiguration(in));
@@ -846,9 +809,6 @@
             out.writeLong(term);
         }
         out.writeLong(version);
-        if (out.getVersion().onOrAfter(Version.V_7_0_0_alpha1)) {
-            out.writeLong(term);
-        }
         out.writeString(stateUUID);
         if (out.getVersion().onOrAfter(Version.V_7_0_0_alpha1)) {
             lastCommittedConfiguration.writeTo(out);
@@ -879,8 +839,6 @@
 
         private final long toVersion;
 
-        private final long toTerm;
-
         private final String fromUuid;
 
         private final String toUuid;
@@ -906,7 +864,6 @@
             toUuid = after.stateUUID;
             toTerm = after.term;
             toVersion = after.version;
-            toTerm = after.term;
             clusterName = after.clusterName;
             lastCommittedConfiguration = after.lastCommittedConfiguration;
             lastAcceptedConfiguration = after.lastAcceptedConfiguration;
@@ -928,14 +885,6 @@
             }
             toVersion = in.readLong();
             if (in.getVersion().onOrAfter(Version.V_7_0_0_alpha1)) {
-<<<<<<< HEAD
-                toTerm = in.readLong();
-            } else {
-                toTerm = 0L;
-            }
-            if (in.getVersion().onOrAfter(Version.V_7_0_0_alpha1)) {
-=======
->>>>>>> ad78f739
                 lastCommittedConfiguration = new VotingConfiguration(in);
                 lastAcceptedConfiguration = new VotingConfiguration(in);
             } else {
@@ -959,12 +908,6 @@
             }
             out.writeLong(toVersion);
             if (out.getVersion().onOrAfter(Version.V_7_0_0_alpha1)) {
-<<<<<<< HEAD
-                out.writeLong(toTerm);
-            }
-            if (out.getVersion().onOrAfter(Version.V_7_0_0_alpha1)) {
-=======
->>>>>>> ad78f739
                 lastCommittedConfiguration.writeTo(out);
                 lastAcceptedConfiguration.writeTo(out);
             }
@@ -988,10 +931,6 @@
             builder.stateUUID(toUuid);
             builder.term(toTerm);
             builder.version(toVersion);
-<<<<<<< HEAD
-            builder.term(toTerm);
-=======
->>>>>>> ad78f739
             builder.lastCommittedConfiguration(lastCommittedConfiguration);
             builder.lastAcceptedConfiguration(lastAcceptedConfiguration);
             builder.routingTable(routingTable.apply(state.routingTable));
@@ -1008,11 +947,7 @@
     /**
      * A collection of persistent node ids, denoting the voting configuration for cluster state changes.
      */
-<<<<<<< HEAD
-    public static class VotingConfiguration implements Writeable {
-=======
     public static class VotingConfiguration implements Writeable, ToXContentFragment {
->>>>>>> ad78f739
 
         public static final VotingConfiguration EMPTY_CONFIG = new VotingConfiguration(Collections.emptySet());
 
@@ -1032,12 +967,6 @@
         }
 
         public boolean hasQuorum(Collection<String> votes) {
-<<<<<<< HEAD
-            if (nodeIds.isEmpty()) {
-                return false; // TODO: should we even allow this check on an empty configuration?
-            }
-=======
->>>>>>> ad78f739
             final HashSet<String> intersection = new HashSet<>(nodeIds);
             intersection.retainAll(votes);
             return intersection.size() * 2 > nodeIds.size();
@@ -1068,8 +997,6 @@
         public boolean isEmpty() {
             return nodeIds.isEmpty();
         }
-<<<<<<< HEAD
-=======
 
         @Override
         public XContentBuilder toXContent(XContentBuilder builder, Params params) throws IOException {
@@ -1079,6 +1006,5 @@
             }
             return builder.endArray();
         }
->>>>>>> ad78f739
     }
 }