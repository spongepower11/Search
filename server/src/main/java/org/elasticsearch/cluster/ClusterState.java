--- conflicted
+++ resolved
@@ -221,20 +221,9 @@
         this.wasReadFromDiff = wasReadFromDiff;
         this.routingNodes = routingNodes;
         assert assertConsistentRoutingNodes(routingTable, nodes, routingNodes);
-
-<<<<<<< HEAD
-        this.minTransportVersion = blocks.hasGlobalBlock(STATE_NOT_RECOVERED_BLOCK)
-            ? TransportVersions.MINIMUM_COMPATIBLE
-            : transportVersions.values()
-                .stream()
-                .min(Comparator.naturalOrder())
-                // In practice transportVersions is always nonempty (except in tests) but use a conservative default anyway:
-                .orElse(TransportVersions.MINIMUM_COMPATIBLE);
-=======
         this.minVersions = blocks.hasGlobalBlock(STATE_NOT_RECOVERED_BLOCK)
-            ? new CompatibilityVersions(TransportVersion.MINIMUM_COMPATIBLE)
+            ? new CompatibilityVersions(TransportVersions.MINIMUM_COMPATIBLE)
             : CompatibilityVersions.minimumVersions(compatibilityVersions);
->>>>>>> 60e178eb
     }
 
     private static boolean assertConsistentRoutingNodes(
@@ -942,13 +931,8 @@
         builder.metadata = Metadata.readFrom(in);
         builder.routingTable = RoutingTable.readFrom(in);
         builder.nodes = DiscoveryNodes.readFrom(in, localNode);
-<<<<<<< HEAD
         if (in.getTransportVersion().onOrAfter(TransportVersions.V_8_8_0)) {
-            builder.transportVersions(in.readMap(TransportVersion::readVersion));
-=======
-        if (in.getTransportVersion().onOrAfter(TransportVersion.V_8_8_0)) {
             builder.compatibilityVersions(in.readMap(CompatibilityVersions::readVersion));
->>>>>>> 60e178eb
         } else {
             // this clusterstate is from a pre-8.8.0 node
             // infer the versions from discoverynodes for now
@@ -992,13 +976,8 @@
         metadata.writeTo(out);
         routingTable.writeTo(out);
         nodes.writeTo(out);
-<<<<<<< HEAD
         if (out.getTransportVersion().onOrAfter(TransportVersions.V_8_8_0)) {
-            out.writeMap(transportVersions, (o, v) -> TransportVersion.writeVersion(v, o));
-=======
-        if (out.getTransportVersion().onOrAfter(TransportVersion.V_8_8_0)) {
             out.writeMap(compatibilityVersions, (streamOutput, versions) -> versions.writeTo(streamOutput));
->>>>>>> 60e178eb
         }
         blocks.writeTo(out);
         VersionedNamedWriteable.writeVersionedWritables(out, customs);
@@ -1055,13 +1034,8 @@
             toVersion = in.readLong();
             routingTable = RoutingTable.readDiffFrom(in);
             nodes = DiscoveryNodes.readDiffFrom(in, localNode);
-<<<<<<< HEAD
             if (in.getTransportVersion().onOrAfter(TransportVersions.V_8_8_0) && in.readBoolean()) {
-                transportVersions = DiffableUtils.readJdkMapDiff(
-=======
-            if (in.getTransportVersion().onOrAfter(TransportVersion.V_8_8_0) && in.readBoolean()) {
                 versions = DiffableUtils.readJdkMapDiff(
->>>>>>> 60e178eb
                     in,
                     DiffableUtils.getStringKeySerializer(),
                     COMPATIBILITY_VERSIONS_VALUE_SERIALIZER
@@ -1085,13 +1059,8 @@
             out.writeLong(toVersion);
             routingTable.writeTo(out);
             nodes.writeTo(out);
-<<<<<<< HEAD
             if (out.getTransportVersion().onOrAfter(TransportVersions.V_8_8_0)) {
-                out.writeOptionalWriteable(transportVersions);
-=======
-            if (out.getTransportVersion().onOrAfter(TransportVersion.V_8_8_0)) {
                 out.writeOptionalWriteable(versions);
->>>>>>> 60e178eb
             }
             metadata.writeTo(out);
             blocks.writeTo(out);
