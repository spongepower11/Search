/*
 * Copyright Elasticsearch B.V. and/or licensed to Elasticsearch B.V. under one
 * or more contributor license agreements. Licensed under the Elastic License
 * 2.0 and the Server Side Public License, v 1; you may not use this file except
 * in compliance with, at your election, the Elastic License 2.0 or the Server
 * Side Public License, v 1.
 */

package org.elasticsearch.cluster.routing.allocation.allocator;

import org.apache.logging.log4j.LogManager;
import org.apache.logging.log4j.Logger;
import org.elasticsearch.action.ActionListener;
import org.elasticsearch.cluster.ClusterState;
import org.elasticsearch.cluster.ClusterStateTaskExecutor;
import org.elasticsearch.cluster.ClusterStateTaskListener;
import org.elasticsearch.cluster.routing.ShardRouting;
import org.elasticsearch.cluster.routing.allocation.AllocationService.RerouteStrategy;
import org.elasticsearch.cluster.routing.allocation.RoutingAllocation;
import org.elasticsearch.cluster.routing.allocation.RoutingExplanations;
import org.elasticsearch.cluster.routing.allocation.ShardAllocationDecision;
import org.elasticsearch.cluster.routing.allocation.command.AllocationCommand;
import org.elasticsearch.cluster.routing.allocation.command.AllocationCommands;
import org.elasticsearch.cluster.routing.allocation.command.MoveAllocationCommand;
import org.elasticsearch.cluster.service.ClusterService;
import org.elasticsearch.cluster.service.MasterService;
import org.elasticsearch.cluster.service.MasterServiceTaskQueue;
import org.elasticsearch.common.Priority;
import org.elasticsearch.common.metrics.CounterMetric;
import org.elasticsearch.common.metrics.MeanMetric;
import org.elasticsearch.common.settings.ClusterSettings;
import org.elasticsearch.threadpool.ThreadPool;

import java.util.ArrayList;
import java.util.Comparator;
import java.util.List;
import java.util.Map;
import java.util.concurrent.ConcurrentLinkedQueue;
import java.util.concurrent.atomic.AtomicLong;
<<<<<<< HEAD
import java.util.function.Consumer;
=======
>>>>>>> 253c5dd9

/**
 * A {@link ShardsAllocator} which asynchronously refreshes the desired balance held by the {@link DesiredBalanceComputer} and then takes
 * steps towards the desired balance using the {@link DesiredBalanceReconciler}.
 */
public class DesiredBalanceShardsAllocator implements ShardsAllocator {

    private static final Logger logger = LogManager.getLogger(DesiredBalanceShardsAllocator.class);

    private final ShardsAllocator delegateAllocator;
    private final ThreadPool threadPool;
    private final DesiredBalanceReconcilerAction reconciler;
    private final DesiredBalanceComputer desiredBalanceComputer;
    private final DesiredBalanceReconciler desiredBalanceReconciler;
    private final ContinuousComputation<DesiredBalanceInput> desiredBalanceComputation;
    private final PendingListenersQueue queue;
    private final AtomicLong indexGenerator = new AtomicLong(-1);
    private final ConcurrentLinkedQueue<List<MoveAllocationCommand>> pendingDesiredBalanceMoves = new ConcurrentLinkedQueue<>();
    private final MasterServiceTaskQueue<ReconcileDesiredBalanceTask> masterServiceTaskQueue;
<<<<<<< HEAD
=======
    private final NodeAllocationOrdering allocationOrdering = new NodeAllocationOrdering();
    private final NodeAllocationOrdering moveOrdering = new NodeAllocationOrdering();
>>>>>>> 253c5dd9
    private volatile DesiredBalance currentDesiredBalance = DesiredBalance.INITIAL;
    private volatile boolean resetCurrentDesiredBalance = false;

    // stats
    protected final CounterMetric computationsSubmitted = new CounterMetric();
    protected final CounterMetric computationsExecuted = new CounterMetric();
    protected final CounterMetric computationsConverged = new CounterMetric();
    protected final MeanMetric computedShardMovements = new MeanMetric();
    protected final CounterMetric cumulativeComputationTime = new CounterMetric();
    protected final CounterMetric cumulativeReconciliationTime = new CounterMetric();

    @FunctionalInterface
    public interface DesiredBalanceReconcilerAction {
        ClusterState apply(ClusterState clusterState, RerouteStrategy rerouteStrategy);
    }

    public DesiredBalanceShardsAllocator(
        ClusterSettings clusterSettings,
        ShardsAllocator delegateAllocator,
        ThreadPool threadPool,
        ClusterService clusterService,
        DesiredBalanceReconcilerAction reconciler
    ) {
        this(
            delegateAllocator,
            threadPool,
            clusterService,
            new DesiredBalanceComputer(clusterSettings, threadPool, delegateAllocator),
            reconciler
        );
    }

    public DesiredBalanceShardsAllocator(
        ShardsAllocator delegateAllocator,
        ThreadPool threadPool,
        ClusterService clusterService,
        DesiredBalanceComputer desiredBalanceComputer,
        DesiredBalanceReconcilerAction reconciler
    ) {
        this.delegateAllocator = delegateAllocator;
        this.threadPool = threadPool;
        this.reconciler = reconciler;
        this.desiredBalanceComputer = desiredBalanceComputer;
        this.desiredBalanceReconciler = new DesiredBalanceReconciler(clusterService.getClusterSettings(), threadPool);
        this.desiredBalanceComputation = new ContinuousComputation<>(threadPool) {

            @Override
            protected void processInput(DesiredBalanceInput desiredBalanceInput) {

                long index = desiredBalanceInput.index();
                logger.debug("Starting desired balance computation for [{}]", index);

                recordTime(
                    cumulativeComputationTime,
                    () -> setCurrentDesiredBalance(
                        desiredBalanceComputer.compute(
                            getInitialDesiredBalance(),
                            desiredBalanceInput,
                            pendingDesiredBalanceMoves,
                            this::isFresh
                        )
                    )
                );
                computationsExecuted.inc();
                if (isFresh(desiredBalanceInput)) {
                    logger.debug("Desired balance computation for [{}] is completed, scheduling reconciliation", index);
                    computationsConverged.inc();
                    submitReconcileTask(currentDesiredBalance);
                } else {
                    logger.debug("Desired balance computation for [{}] is discarded as newer one is submitted", index);
                }
            }

            private DesiredBalance getInitialDesiredBalance() {
                if (resetCurrentDesiredBalance) {
                    logger.info("Resetting current desired balance");
                    resetCurrentDesiredBalance = false;
                    return new DesiredBalance(currentDesiredBalance.lastConvergedIndex(), Map.of());
                } else {
                    return currentDesiredBalance;
                }
            }

            @Override
            public String toString() {
                return "DesiredBalanceShardsAllocator#updateDesiredBalanceAndReroute";
            }
        };
        this.queue = new PendingListenersQueue(threadPool);
        this.masterServiceTaskQueue = clusterService.createTaskQueue(
            "reconcile-desired-balance",
            Priority.URGENT,
            new ReconcileDesiredBalanceExecutor()
        );
        clusterService.addListener(event -> {
            if (event.localNodeMaster() == false) {
                onNoLongerMaster();
            }
        });
    }

    @Override
    public ShardAllocationDecision decideShardAllocation(ShardRouting shard, RoutingAllocation allocation) {
        return delegateAllocator.decideShardAllocation(shard, allocation);
    }

    @Override
    public void allocate(RoutingAllocation allocation) {
        throw new UnsupportedOperationException();
    }

    @Override
    public void allocate(RoutingAllocation allocation, ActionListener<Void> listener) {
        assert MasterService.assertMasterUpdateOrTestThread() : Thread.currentThread().getName();
        assert allocation.ignoreDisable() == false;

        computationsSubmitted.inc();

        var index = indexGenerator.incrementAndGet();
        logger.debug("Executing allocate for [{}]", index);
        queue.add(index, listener);
        desiredBalanceComputation.onNewInput(DesiredBalanceInput.create(index, allocation));

        // Starts reconciliation towards desired balance that might have not been updated with a recent calculation yet.
        // This is fine as balance should have incremental rather than radical changes.
        // This should speed up achieving the desired balance in cases current state is still different from it (due to THROTTLING).
        reconcile(currentDesiredBalance, allocation);
    }

    @Override
    public RoutingExplanations execute(RoutingAllocation allocation, AllocationCommands commands, boolean explain, boolean retryFailed) {
        var explanations = ShardsAllocator.super.execute(allocation, commands, explain, retryFailed);
        var moves = getMoveCommands(commands);
        if (moves.isEmpty() == false) {
            pendingDesiredBalanceMoves.add(moves);
        }
        return explanations;
    }

    private static List<MoveAllocationCommand> getMoveCommands(AllocationCommands commands) {
        var moves = new ArrayList<MoveAllocationCommand>();
        for (AllocationCommand command : commands.commands()) {
            if (command instanceof MoveAllocationCommand move) {
                moves.add(move);
            }
        }
        return moves;
    }

    private void setCurrentDesiredBalance(DesiredBalance newDesiredBalance) {
        if (logger.isTraceEnabled()) {
            var diff = DesiredBalance.hasChanges(currentDesiredBalance, newDesiredBalance)
                ? "Diff: " + DesiredBalance.humanReadableDiff(currentDesiredBalance, newDesiredBalance)
                : "No changes";
            logger.trace("Desired balance updated: {}. {}", newDesiredBalance, diff);
        } else {
            logger.debug("Desired balance updated for [{}]", newDesiredBalance.lastConvergedIndex());
        }
        computedShardMovements.inc(DesiredBalance.shardMovements(currentDesiredBalance, newDesiredBalance));
        currentDesiredBalance = newDesiredBalance;
    }

    protected void submitReconcileTask(DesiredBalance desiredBalance) {
        masterServiceTaskQueue.submitTask("reconcile-desired-balance", new ReconcileDesiredBalanceTask(desiredBalance), null);
    }

    protected void reconcile(DesiredBalance desiredBalance, RoutingAllocation allocation) {
        if (logger.isTraceEnabled()) {
            logger.trace("Reconciling desired balance: {}", desiredBalance);
        } else {
            logger.debug("Reconciling desired balance for [{}]", desiredBalance.lastConvergedIndex());
        }
<<<<<<< HEAD
        recordTime(cumulativeReconciliationTime, () -> desiredBalanceReconciler.reconcile(desiredBalance, allocation));
=======
        var allNodeIds = allocation.routingNodes().getAllNodeIds();
        allocationOrdering.retainNodes(allNodeIds);
        moveOrdering.retainNodes(allNodeIds);
        recordTime(
            cumulativeReconciliationTime,
            new DesiredBalanceReconciler(desiredBalance, allocation, allocationOrdering, moveOrdering)::run
        );
>>>>>>> 253c5dd9
        if (logger.isTraceEnabled()) {
            logger.trace("Reconciled desired balance: {}", desiredBalance);
        } else {
            logger.debug("Reconciled desired balance for [{}]", desiredBalance.lastConvergedIndex());
        }
    }

    private RerouteStrategy createReconcileAllocationAction(DesiredBalance desiredBalance) {
        return new RerouteStrategy() {
            @Override
            public void removeDelayMarkers(RoutingAllocation allocation) {
                // it is possible that desired balance is computed before some delayed allocations are expired but reconciled after.
                // If delayed markers are removed during reconciliation then
                // * shards are not assigned anyway as balance is not computed for them
                // * followup reroute is not scheduled to allocate them
                // for this reason we should keep delay markers during reconciliation
            }

            @Override
            public void execute(RoutingAllocation allocation) {
                reconcile(desiredBalance, allocation);
            }
        };
    }

    public DesiredBalance getDesiredBalance() {
        return currentDesiredBalance;
    }

    public void resetDesiredBalance() {
        resetCurrentDesiredBalance = true;
    }

    public DesiredBalanceStats getStats() {
        return new DesiredBalanceStats(
            currentDesiredBalance.lastConvergedIndex(),
            desiredBalanceComputation.isActive(),
            computationsSubmitted.count(),
            computationsExecuted.count(),
            computationsConverged.count(),
            desiredBalanceComputer.iterations.sum(),
            computedShardMovements.sum(),
            cumulativeComputationTime.count(),
            cumulativeReconciliationTime.count()
        );
    }

    private void onNoLongerMaster() {
        if (indexGenerator.getAndSet(-1) != -1) {
            currentDesiredBalance = DesiredBalance.INITIAL;
            queue.completeAllAsNotMaster();
            pendingDesiredBalanceMoves.clear();
            desiredBalanceReconciler.clear();
        }
    }

    private static final class ReconcileDesiredBalanceTask implements ClusterStateTaskListener {
        private final DesiredBalance desiredBalance;

        private ReconcileDesiredBalanceTask(DesiredBalance desiredBalance) {
            this.desiredBalance = desiredBalance;
        }

        @Override
        public void onFailure(Exception e) {
            assert MasterService.isPublishFailureException(e) : e;
        }

        @Override
        public String toString() {
            return "ReconcileDesiredBalanceTask[lastConvergedIndex=" + desiredBalance.lastConvergedIndex() + "]";
        }
    }

    private final class ReconcileDesiredBalanceExecutor implements ClusterStateTaskExecutor<ReconcileDesiredBalanceTask> {

        @Override
        public ClusterState execute(BatchExecutionContext<ReconcileDesiredBalanceTask> batchExecutionContext) {
            var latest = findLatest(batchExecutionContext.taskContexts());
            var newState = applyBalance(batchExecutionContext, latest);
            discardSupersededTasks(batchExecutionContext.taskContexts(), latest);
            return newState;
        }

        private TaskContext<ReconcileDesiredBalanceTask> findLatest(List<? extends TaskContext<ReconcileDesiredBalanceTask>> taskContexts) {
            return taskContexts.stream().max(Comparator.comparing(context -> context.getTask().desiredBalance.lastConvergedIndex())).get();
        }

        private ClusterState applyBalance(
            BatchExecutionContext<ReconcileDesiredBalanceTask> batchExecutionContext,
            TaskContext<ReconcileDesiredBalanceTask> latest
        ) {
            try (var ignored = batchExecutionContext.dropHeadersContext()) {
                var newState = reconciler.apply(
                    batchExecutionContext.initialState(),
                    createReconcileAllocationAction(latest.getTask().desiredBalance)
                );
                latest.success(() -> queue.complete(latest.getTask().desiredBalance.lastConvergedIndex()));
                return newState;
            }
        }

        private void discardSupersededTasks(
            List<? extends TaskContext<ReconcileDesiredBalanceTask>> taskContexts,
            TaskContext<ReconcileDesiredBalanceTask> latest
        ) {
            for (TaskContext<ReconcileDesiredBalanceTask> taskContext : taskContexts) {
                if (taskContext != latest) {
                    taskContext.success(() -> {});
                }
            }
        }
    }

    // only for tests - in production, this happens after reconciliation
    protected final void completeToLastConvergedIndex() {
        queue.complete(currentDesiredBalance.lastConvergedIndex());
    }

    private void recordTime(CounterMetric metric, Runnable action) {
        final long started = threadPool.relativeTimeInMillis();
        try {
            action.run();
        } finally {
            final long finished = threadPool.relativeTimeInMillis();
            metric.inc(finished - started);
        }
    }
}<|MERGE_RESOLUTION|>--- conflicted
+++ resolved
@@ -37,10 +37,6 @@
 import java.util.Map;
 import java.util.concurrent.ConcurrentLinkedQueue;
 import java.util.concurrent.atomic.AtomicLong;
-<<<<<<< HEAD
-import java.util.function.Consumer;
-=======
->>>>>>> 253c5dd9
 
 /**
  * A {@link ShardsAllocator} which asynchronously refreshes the desired balance held by the {@link DesiredBalanceComputer} and then takes
@@ -60,11 +56,6 @@
     private final AtomicLong indexGenerator = new AtomicLong(-1);
     private final ConcurrentLinkedQueue<List<MoveAllocationCommand>> pendingDesiredBalanceMoves = new ConcurrentLinkedQueue<>();
     private final MasterServiceTaskQueue<ReconcileDesiredBalanceTask> masterServiceTaskQueue;
-<<<<<<< HEAD
-=======
-    private final NodeAllocationOrdering allocationOrdering = new NodeAllocationOrdering();
-    private final NodeAllocationOrdering moveOrdering = new NodeAllocationOrdering();
->>>>>>> 253c5dd9
     private volatile DesiredBalance currentDesiredBalance = DesiredBalance.INITIAL;
     private volatile boolean resetCurrentDesiredBalance = false;
 
@@ -237,17 +228,7 @@
         } else {
             logger.debug("Reconciling desired balance for [{}]", desiredBalance.lastConvergedIndex());
         }
-<<<<<<< HEAD
         recordTime(cumulativeReconciliationTime, () -> desiredBalanceReconciler.reconcile(desiredBalance, allocation));
-=======
-        var allNodeIds = allocation.routingNodes().getAllNodeIds();
-        allocationOrdering.retainNodes(allNodeIds);
-        moveOrdering.retainNodes(allNodeIds);
-        recordTime(
-            cumulativeReconciliationTime,
-            new DesiredBalanceReconciler(desiredBalance, allocation, allocationOrdering, moveOrdering)::run
-        );
->>>>>>> 253c5dd9
         if (logger.isTraceEnabled()) {
             logger.trace("Reconciled desired balance: {}", desiredBalance);
         } else {
