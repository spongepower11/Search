--- conflicted
+++ resolved
@@ -14,10 +14,7 @@
 import org.elasticsearch.cluster.ClusterState;
 import org.elasticsearch.cluster.health.ClusterHealthStatus;
 import org.elasticsearch.cluster.metadata.IndexMetadata;
-<<<<<<< HEAD
-=======
 import org.elasticsearch.cluster.metadata.Metadata;
->>>>>>> 284cb8df
 import org.elasticsearch.cluster.metadata.NodesShutdownMetadata;
 import org.elasticsearch.cluster.metadata.SingleNodeShutdownMetadata;
 import org.elasticsearch.cluster.routing.IndexRoutingTable;
@@ -120,12 +117,8 @@
             }
         }
 
-<<<<<<< HEAD
-        return new HealthIndicatorResult(name(), component(), status.getStatus(), status.getSummary(), status.getDetails(),
+        return new HealthIndicatorResult(name(), component(), status.getStatus(), status.getSummary(), status.getDetails(includeDetails),
             status.getImpacts(), status.getUserActions());
-=======
-        return createIndicator(status.getStatus(), status.getSummary(), status.getDetails(includeDetails), status.getImpacts());
->>>>>>> 284cb8df
     }
 
     // TODO: Fill in messages and help URLs
