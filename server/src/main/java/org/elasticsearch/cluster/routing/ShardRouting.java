/*
 * Copyright Elasticsearch B.V. and/or licensed to Elasticsearch B.V. under one
 * or more contributor license agreements. Licensed under the Elastic License
 * 2.0 and the Server Side Public License, v 1; you may not use this file except
 * in compliance with, at your election, the Elastic License 2.0 or the Server
 * Side Public License, v 1.
 */

package org.elasticsearch.cluster.routing;

import org.elasticsearch.cluster.routing.RecoverySource.ExistingStoreRecoverySource;
import org.elasticsearch.cluster.routing.RecoverySource.PeerRecoverySource;
import org.elasticsearch.cluster.routing.allocation.allocator.BalancedShardsAllocator;
import org.elasticsearch.common.io.stream.StreamInput;
import org.elasticsearch.common.io.stream.StreamOutput;
import org.elasticsearch.common.io.stream.Writeable;
import org.elasticsearch.core.Nullable;
import org.elasticsearch.index.Index;
import org.elasticsearch.index.shard.ShardId;
import org.elasticsearch.xcontent.ToXContentObject;
import org.elasticsearch.xcontent.XContentBuilder;

import java.io.IOException;
import java.util.List;
import java.util.Objects;

/**
 * {@link ShardRouting} immutably encapsulates information about shard
 * indexRoutings like id, state, version, etc.
 */
public final class ShardRouting implements Writeable, ToXContentObject {

    /**
     * Used if shard size is not available
     */
    public static final long UNAVAILABLE_EXPECTED_SHARD_SIZE = -1;

    private final ShardId shardId;
    private final String currentNodeId;
    private final String relocatingNodeId;
    private final boolean primary;
    private final ShardRoutingState state;
    private final RecoverySource recoverySource;
    private final UnassignedInfo unassignedInfo;
    private final AllocationId allocationId;
    private final long expectedShardSize;
    @Nullable
    private final ShardRouting targetRelocatingShard;

    /**
     * A constructor to internally create shard routing instances, note, the internal flag should only be set to true
     * by either this class or tests. Visible for testing.
     */
    ShardRouting(
        ShardId shardId,
        String currentNodeId,
        String relocatingNodeId,
        boolean primary,
        ShardRoutingState state,
        RecoverySource recoverySource,
        UnassignedInfo unassignedInfo,
        AllocationId allocationId,
        long expectedShardSize
    ) {
        this.shardId = shardId;
        this.currentNodeId = currentNodeId;
        this.relocatingNodeId = relocatingNodeId;
        this.primary = primary;
        this.state = state;
        this.recoverySource = recoverySource;
        this.unassignedInfo = unassignedInfo;
        this.allocationId = allocationId;
        this.expectedShardSize = expectedShardSize;
        this.targetRelocatingShard = initializeTargetRelocatingShard();
<<<<<<< HEAD
        this.asList = Collections.singletonList(this);
=======
        assert expectedShardSize == UNAVAILABLE_EXPECTED_SHARD_SIZE
            || state == ShardRoutingState.INITIALIZING
            || state == ShardRoutingState.RELOCATING : expectedShardSize + " state: " + state;
>>>>>>> e4ff839e
        assert expectedShardSize >= 0 || state != ShardRoutingState.INITIALIZING || state != ShardRoutingState.RELOCATING
            : expectedShardSize + " state: " + state;
        assert (state == ShardRoutingState.UNASSIGNED && unassignedInfo == null) == false : "unassigned shard must be created with meta";
        assert (state == ShardRoutingState.UNASSIGNED || state == ShardRoutingState.INITIALIZING) == (recoverySource != null)
            : "recovery source only available on unassigned or initializing shard but was " + state;
        assert recoverySource == null || recoverySource == PeerRecoverySource.INSTANCE || primary
            : "replica shards always recover from primary";
        assert (currentNodeId == null) == (state == ShardRoutingState.UNASSIGNED)
            : "unassigned shard must not be assigned to a node " + this;
    }

    @Nullable
    private ShardRouting initializeTargetRelocatingShard() {
        if (state == ShardRoutingState.RELOCATING) {
            return new ShardRouting(
                shardId,
                relocatingNodeId,
                currentNodeId,
                primary,
                ShardRoutingState.INITIALIZING,
                PeerRecoverySource.INSTANCE,
                unassignedInfo,
                AllocationId.newTargetRelocation(allocationId),
                expectedShardSize
            );
        } else {
            return null;
        }
    }

    /**
     * Creates a new unassigned shard.
     */
    public static ShardRouting newUnassigned(
        ShardId shardId,
        boolean primary,
        RecoverySource recoverySource,
        UnassignedInfo unassignedInfo
    ) {
        return new ShardRouting(
            shardId,
            null,
            null,
            primary,
            ShardRoutingState.UNASSIGNED,
            recoverySource,
            unassignedInfo,
            null,
            UNAVAILABLE_EXPECTED_SHARD_SIZE
        );
    }

    public Index index() {
        return shardId.getIndex();
    }

    /**
     * The index name.
     */
    public String getIndexName() {
        return shardId.getIndexName();
    }

    /**
     * The shard id.
     */
    public int id() {
        return shardId.id();
    }

    /**
     * The shard id.
     */
    public int getId() {
        return id();
    }

    /**
     * The shard is unassigned (not allocated to any node).
     */
    public boolean unassigned() {
        return state == ShardRoutingState.UNASSIGNED;
    }

    /**
     * The shard is initializing (usually recovering either from peer shard
     * or from gateway).
     */
    public boolean initializing() {
        return state == ShardRoutingState.INITIALIZING;
    }

    /**
     * Returns <code>true</code> iff the this shard is currently
     * {@link ShardRoutingState#STARTED started} or
     * {@link ShardRoutingState#RELOCATING relocating} to another node.
     * Otherwise <code>false</code>
     */
    public boolean active() {
        return started() || relocating();
    }

    /**
     * The shard is in started mode.
     */
    public boolean started() {
        return state == ShardRoutingState.STARTED;
    }

    /**
     * Returns <code>true</code> iff the this shard is currently relocating to
     * another node. Otherwise <code>false</code>
     *
     * @see ShardRoutingState#RELOCATING
     */
    public boolean relocating() {
        return state == ShardRoutingState.RELOCATING;
    }

    /**
     * Returns <code>true</code> iff this shard is assigned to a node ie. not
     * {@link ShardRoutingState#UNASSIGNED unassigned}. Otherwise <code>false</code>
     */
    public boolean assignedToNode() {
        return currentNodeId != null;
    }

    /**
     * The current node id the shard is allocated on.
     */
    public String currentNodeId() {
        return this.currentNodeId;
    }

    /**
     * The relocating node id the shard is either relocating to or relocating from.
     */
    public String relocatingNodeId() {
        return this.relocatingNodeId;
    }

    /**
     * Returns a shard routing representing the target shard.
     * The target shard routing will be the INITIALIZING state and have relocatingNodeId set to the
     * source node.
     */
    public ShardRouting getTargetRelocatingShard() {
        assert relocating();
        return targetRelocatingShard;
    }

    /**
     * Additional metadata on why the shard is/was unassigned. The metadata is kept around
     * until the shard moves to STARTED.
     */
    @Nullable
    public UnassignedInfo unassignedInfo() {
        return unassignedInfo;
    }

    /**
     * An id that uniquely identifies an allocation.
     */
    @Nullable
    public AllocationId allocationId() {
        return this.allocationId;
    }

    /**
     * Returns <code>true</code> iff this shard is a primary.
     */
    public boolean primary() {
        return this.primary;
    }

    /**
     * The shard state.
     */
    public ShardRoutingState state() {
        return this.state;
    }

    /**
     * The shard id.
     */
    public ShardId shardId() {
        return shardId;
    }

    /**
     * A shard iterator with just this shard in it.
     */
    public ShardIterator shardsIt() {
        return new PlainShardIterator(shardId, List.of(this));
    }

    public ShardRouting(ShardId shardId, StreamInput in) throws IOException {
        this.shardId = shardId;
        currentNodeId = in.readOptionalString();
        relocatingNodeId = in.readOptionalString();
        primary = in.readBoolean();
        state = ShardRoutingState.fromValue(in.readByte());
        if (state == ShardRoutingState.UNASSIGNED || state == ShardRoutingState.INITIALIZING) {
            recoverySource = RecoverySource.readFrom(in);
        } else {
            recoverySource = null;
        }
        unassignedInfo = in.readOptionalWriteable(UnassignedInfo::new);
        allocationId = in.readOptionalWriteable(AllocationId::new);
        final long shardSize;
        if (state == ShardRoutingState.RELOCATING || state == ShardRoutingState.INITIALIZING) {
            shardSize = in.readLong();
        } else {
            shardSize = UNAVAILABLE_EXPECTED_SHARD_SIZE;
        }
        expectedShardSize = shardSize;
        targetRelocatingShard = initializeTargetRelocatingShard();
    }

    public ShardRouting(StreamInput in) throws IOException {
        this(new ShardId(in), in);
    }

    /**
     * Writes shard information to {@link StreamOutput} without writing index name and shard id
     *
     * @param out {@link StreamOutput} to write shard information to
     * @throws IOException if something happens during write
     */
    public void writeToThin(StreamOutput out) throws IOException {
        out.writeOptionalString(currentNodeId);
        out.writeOptionalString(relocatingNodeId);
        out.writeBoolean(primary);
        out.writeByte(state.value());
        if (state == ShardRoutingState.UNASSIGNED || state == ShardRoutingState.INITIALIZING) {
            recoverySource.writeTo(out);
        }
        out.writeOptionalWriteable(unassignedInfo);
        out.writeOptionalWriteable(allocationId);
        if (state == ShardRoutingState.RELOCATING || state == ShardRoutingState.INITIALIZING) {
            out.writeLong(expectedShardSize);
        }
    }

    @Override
    public void writeTo(StreamOutput out) throws IOException {
        shardId.writeTo(out);
        writeToThin(out);
    }

    public ShardRouting updateUnassigned(UnassignedInfo unassignedInfo, RecoverySource recoverySource) {
        assert this.unassignedInfo != null : "can only update unassign info if they are already set";
        assert this.unassignedInfo.isDelayed() || (unassignedInfo.isDelayed() == false) : "cannot transition from non-delayed to delayed";
        return new ShardRouting(
            shardId,
            currentNodeId,
            relocatingNodeId,
            primary,
            state,
            recoverySource,
            unassignedInfo,
            allocationId,
            expectedShardSize
        );
    }

    /**
     * Moves the shard to unassigned state.
     */
    public ShardRouting moveToUnassigned(UnassignedInfo unassignedInfo) {
        assert state != ShardRoutingState.UNASSIGNED : this;
        final RecoverySource recoverySource;
        if (active()) {
            if (primary()) {
                recoverySource = ExistingStoreRecoverySource.INSTANCE;
            } else {
                recoverySource = PeerRecoverySource.INSTANCE;
            }
        } else {
            recoverySource = recoverySource();
        }
        return new ShardRouting(
            shardId,
            null,
            null,
            primary,
            ShardRoutingState.UNASSIGNED,
            recoverySource,
            unassignedInfo,
            null,
            UNAVAILABLE_EXPECTED_SHARD_SIZE
        );
    }

    /**
     * Initializes an unassigned shard on a node.
     *
     * @param existingAllocationId allocation id to use. If null, a fresh allocation id is generated.
     */
    public ShardRouting initialize(String nodeId, @Nullable String existingAllocationId, long expectedShardSize) {
        assert state == ShardRoutingState.UNASSIGNED : this;
        assert relocatingNodeId == null : this;
        final AllocationId allocationId;
        if (existingAllocationId == null) {
            allocationId = AllocationId.newInitializing();
        } else {
            allocationId = AllocationId.newInitializing(existingAllocationId);
        }
        return new ShardRouting(
            shardId,
            nodeId,
            null,
            primary,
            ShardRoutingState.INITIALIZING,
            recoverySource,
            unassignedInfo,
            allocationId,
            expectedShardSize
        );
    }

    /**
     * Relocate the shard to another node.
     *
     * @param relocatingNodeId id of the node to relocate the shard
     */
    public ShardRouting relocate(String relocatingNodeId, long expectedShardSize) {
        assert state == ShardRoutingState.STARTED : "current shard has to be started in order to be relocated " + this;
        return new ShardRouting(
            shardId,
            currentNodeId,
            relocatingNodeId,
            primary,
            ShardRoutingState.RELOCATING,
            recoverySource,
            null,
            AllocationId.newRelocation(allocationId),
            expectedShardSize
        );
    }

    /**
     * Cancel relocation of a shard. The shards state must be set
     * to <code>RELOCATING</code>.
     */
    public ShardRouting cancelRelocation() {
        assert state == ShardRoutingState.RELOCATING : this;
        assert assignedToNode() : this;
        assert relocatingNodeId != null : this;
        return new ShardRouting(
            shardId,
            currentNodeId,
            null,
            primary,
            ShardRoutingState.STARTED,
            recoverySource,
            null,
            AllocationId.cancelRelocation(allocationId),
            UNAVAILABLE_EXPECTED_SHARD_SIZE
        );
    }

    /**
     * Removes relocation source of a non-primary shard. The shard state must be <code>INITIALIZING</code>.
     * This allows the non-primary shard to continue recovery from the primary even though its non-primary
     * relocation source has failed.
     */
    public ShardRouting removeRelocationSource() {
        assert primary == false : this;
        assert state == ShardRoutingState.INITIALIZING : this;
        assert assignedToNode() : this;
        assert relocatingNodeId != null : this;
        return new ShardRouting(
            shardId,
            currentNodeId,
            null,
            primary,
            state,
            recoverySource,
            unassignedInfo,
            AllocationId.finishRelocation(allocationId),
            expectedShardSize
        );
    }

    /**
     * Reinitializes a replica shard, giving it a fresh allocation id
     */
    public ShardRouting reinitializeReplicaShard() {
        assert state == ShardRoutingState.INITIALIZING : this;
        assert primary == false : this;
        assert isRelocationTarget() == false : this;
        return new ShardRouting(
            shardId,
            currentNodeId,
            null,
            primary,
            ShardRoutingState.INITIALIZING,
            recoverySource,
            unassignedInfo,
            AllocationId.newInitializing(),
            expectedShardSize
        );
    }

    /**
     * Set the shards state to <code>STARTED</code>. The shards state must be
     * <code>INITIALIZING</code> or <code>RELOCATING</code>. Any relocation will be
     * canceled.
     */
    public ShardRouting moveToStarted(long expectedShardSize) {
        assert state == ShardRoutingState.INITIALIZING : "expected an initializing shard " + this;
        AllocationId allocationId = this.allocationId;
        if (allocationId.getRelocationId() != null) {
            // relocation target
            allocationId = AllocationId.finishRelocation(allocationId);
        }

        return new ShardRouting(
            shardId,
            currentNodeId,
            null,
            primary,
            ShardRoutingState.STARTED,
            null,
            null,
            allocationId,
            expectedShardSize
        );
    }

    /**
     * Make the active shard primary unless it's not primary
     *
     * @throws IllegalShardRoutingStateException if shard is already a primary
     */
    public ShardRouting moveActiveReplicaToPrimary() {
        assert active() : "expected an active shard " + this;
        if (primary) {
            throw new IllegalShardRoutingStateException(this, "Already primary, can't move to primary");
        }
        return new ShardRouting(
            shardId,
            currentNodeId,
            relocatingNodeId,
            true,
            state,
            recoverySource,
            unassignedInfo,
            allocationId,
            expectedShardSize
        );
    }

    /**
     * Set the unassigned primary shard to non-primary
     *
     * @throws IllegalShardRoutingStateException if shard is already a replica
     */
    public ShardRouting moveUnassignedFromPrimary() {
        assert state == ShardRoutingState.UNASSIGNED : "expected an unassigned shard " + this;
        if (primary == false) {
            throw new IllegalShardRoutingStateException(this, "Not primary, can't move to replica");
        }
        return new ShardRouting(
            shardId,
            currentNodeId,
            relocatingNodeId,
            false,
            state,
            PeerRecoverySource.INSTANCE,
            unassignedInfo,
            allocationId,
            expectedShardSize
        );
    }

    /**
     * returns true if this routing has the same allocation ID as another.
     * <p>
     * Note: if both shard routing has a null as their {@link #allocationId()}, this method returns false as the routing describe
     * no allocation at all..
     **/
    public boolean isSameAllocation(ShardRouting other) {
        boolean b = this.allocationId != null && other.allocationId != null && this.allocationId.getId().equals(other.allocationId.getId());
        assert b == false || this.currentNodeId.equals(other.currentNodeId)
            : "ShardRoutings have the same allocation id but not the same node. This [" + this + "], other [" + other + "]";
        return b;
    }

    /**
     * Returns <code>true</code> if this shard is a relocation target for another shard
     * (i.e., was created with {@link #initializeTargetRelocatingShard()}
     */
    public boolean isRelocationTarget() {
        return state == ShardRoutingState.INITIALIZING && relocatingNodeId != null;
    }

    /** returns true if the routing is the relocation target of the given routing */
    public boolean isRelocationTargetOf(ShardRouting other) {
        boolean b = this.allocationId != null
            && other.allocationId != null
            && this.state == ShardRoutingState.INITIALIZING
            && this.allocationId.getId().equals(other.allocationId.getRelocationId());

        assert b == false || other.state == ShardRoutingState.RELOCATING
            : "ShardRouting is a relocation target but the source shard state isn't relocating. This [" + this + "], other [" + other + "]";

        assert b == false || other.allocationId.getId().equals(this.allocationId.getRelocationId())
            : "ShardRouting is a relocation target but the source id isn't equal to source's allocationId.getRelocationId."
                + " This ["
                + this
                + "], other ["
                + other
                + "]";

        assert b == false || other.currentNodeId().equals(this.relocatingNodeId)
            : "ShardRouting is a relocation target but source current node id isn't equal to target relocating node."
                + " This ["
                + this
                + "], other ["
                + other
                + "]";

        assert b == false || this.currentNodeId().equals(other.relocatingNodeId)
            : "ShardRouting is a relocation target but current node id isn't equal to source relocating node."
                + " This ["
                + this
                + "], other ["
                + other
                + "]";

        assert b == false || this.shardId.equals(other.shardId)
            : "ShardRouting is a relocation target but both indexRoutings are not of the same shard id."
                + " This ["
                + this
                + "], other ["
                + other
                + "]";

        assert b == false || this.primary == other.primary
            : "ShardRouting is a relocation target but primary flag is different." + " This [" + this + "], target [" + other + "]";

        return b;
    }

    /** returns true if the routing is the relocation source for the given routing */
    public boolean isRelocationSourceOf(ShardRouting other) {
        boolean b = this.allocationId != null
            && other.allocationId != null
            && other.state == ShardRoutingState.INITIALIZING
            && other.allocationId.getId().equals(this.allocationId.getRelocationId());

        assert b == false || this.state == ShardRoutingState.RELOCATING
            : "ShardRouting is a relocation source but shard state isn't relocating. This [" + this + "], other [" + other + "]";

        assert b == false || this.allocationId.getId().equals(other.allocationId.getRelocationId())
            : "ShardRouting is a relocation source but the allocation id isn't equal to other.allocationId.getRelocationId."
                + " This ["
                + this
                + "], other ["
                + other
                + "]";

        assert b == false || this.currentNodeId().equals(other.relocatingNodeId)
            : "ShardRouting is a relocation source but current node isn't equal to other's relocating node."
                + " This ["
                + this
                + "], other ["
                + other
                + "]";

        assert b == false || other.currentNodeId().equals(this.relocatingNodeId)
            : "ShardRouting is a relocation source but relocating node isn't equal to other's current node."
                + " This ["
                + this
                + "], other ["
                + other
                + "]";

        assert b == false || this.shardId.equals(other.shardId)
            : "ShardRouting is a relocation source but both indexRoutings are not of the same shard."
                + " This ["
                + this
                + "], target ["
                + other
                + "]";

        assert b == false || this.primary == other.primary
            : "ShardRouting is a relocation source but primary flag is different. This [" + this + "], target [" + other + "]";

        return b;
    }

    /** returns true if the current routing is identical to the other routing in all but meta fields, i.e., unassigned info */
    public boolean equalsIgnoringMetadata(ShardRouting other) {
        return primary == other.primary
            && shardId.equals(other.shardId)
            && Objects.equals(currentNodeId, other.currentNodeId)
            && Objects.equals(relocatingNodeId, other.relocatingNodeId)
            && Objects.equals(allocationId, other.allocationId)
            && state == other.state
            && Objects.equals(recoverySource, other.recoverySource);
    }

    @Override
    public boolean equals(Object o) {
        if (this == o) {
            return true;
        }
        if (o == null || getClass() != o.getClass()) {
            return false;
        }
        ShardRouting that = (ShardRouting) o;
        return Objects.equals(unassignedInfo, that.unassignedInfo) && equalsIgnoringMetadata(that);
    }

    /**
     * Cache hash code in the same way as {@link String#hashCode()}) using racy single-check idiom
     * as it is mainly used in single-threaded code ({@link BalancedShardsAllocator}).
     */
    private int hashCode; // default to 0

    @Override
    public int hashCode() {
        int h = hashCode;
        if (h == 0) {
            h = shardId.hashCode();
            h = 31 * h + (currentNodeId != null ? currentNodeId.hashCode() : 0);
            h = 31 * h + (relocatingNodeId != null ? relocatingNodeId.hashCode() : 0);
            h = 31 * h + (primary ? 1 : 0);
            h = 31 * h + (state != null ? state.hashCode() : 0);
            h = 31 * h + (recoverySource != null ? recoverySource.hashCode() : 0);
            h = 31 * h + (allocationId != null ? allocationId.hashCode() : 0);
            h = 31 * h + (unassignedInfo != null ? unassignedInfo.hashCode() : 0);
            hashCode = h;
        }
        return h;
    }

    @Override
    public String toString() {
        return shortSummary();
    }

    /**
     * A short description of the shard.
     */
    public String shortSummary() {
        StringBuilder sb = new StringBuilder();
        sb.append('[').append(shardId.getIndexName()).append(']').append('[').append(shardId.getId()).append(']');
        sb.append(", node[").append(currentNodeId).append("], ");
        if (relocatingNodeId != null) {
            sb.append("relocating [").append(relocatingNodeId).append("], ");
        }
        if (primary) {
            sb.append("[P]");
        } else {
            sb.append("[R]");
        }
        if (recoverySource != null) {
            sb.append(", recovery_source[").append(recoverySource).append("]");
        }
        sb.append(", s[").append(state).append("]");
        if (allocationId != null) {
            sb.append(", a").append(allocationId);
        }
        if (this.unassignedInfo != null) {
            sb.append(", ").append(unassignedInfo.toString());
        }
        if (expectedShardSize != UNAVAILABLE_EXPECTED_SHARD_SIZE) {
            sb.append(", expected_shard_size[").append(expectedShardSize).append("]");
        }
        return sb.toString();
    }

    @Override
    public XContentBuilder toXContent(XContentBuilder builder, Params params) throws IOException {
        builder.startObject()
            .field("state", state())
            .field("primary", primary())
            .field("node", currentNodeId())
            .field("relocating_node", relocatingNodeId())
            .field("shard", id())
            .field("index", getIndexName());
        if (expectedShardSize != UNAVAILABLE_EXPECTED_SHARD_SIZE && state != ShardRoutingState.STARTED) {
            builder.field("expected_shard_size_in_bytes", expectedShardSize);
        }
        if (recoverySource != null) {
            builder.field("recovery_source", recoverySource);
        }
        if (allocationId != null) {
            builder.field("allocation_id");
            allocationId.toXContent(builder, params);
        }
        if (unassignedInfo != null) {
            unassignedInfo.toXContent(builder, params);
        }
        return builder.endObject();
    }

    /**
     * Returns the expected shard size for {@link ShardRoutingState#RELOCATING} and {@link ShardRoutingState#INITIALIZING}
     * shards. If it's size is not available {@value #UNAVAILABLE_EXPECTED_SHARD_SIZE} will be returned.
     */
    public long getExpectedShardSize() {
        return expectedShardSize;
    }

    /**
     * Returns recovery source for the given shard. Replica shards always recover from the primary {@link PeerRecoverySource}.
     *
     * @return recovery source or null if shard is {@link #active()}
     */
    @Nullable
    public RecoverySource recoverySource() {
        return recoverySource;
    }
}<|MERGE_RESOLUTION|>--- conflicted
+++ resolved
@@ -72,13 +72,9 @@
         this.allocationId = allocationId;
         this.expectedShardSize = expectedShardSize;
         this.targetRelocatingShard = initializeTargetRelocatingShard();
-<<<<<<< HEAD
-        this.asList = Collections.singletonList(this);
-=======
         assert expectedShardSize == UNAVAILABLE_EXPECTED_SHARD_SIZE
             || state == ShardRoutingState.INITIALIZING
             || state == ShardRoutingState.RELOCATING : expectedShardSize + " state: " + state;
->>>>>>> e4ff839e
         assert expectedShardSize >= 0 || state != ShardRoutingState.INITIALIZING || state != ShardRoutingState.RELOCATING
             : expectedShardSize + " state: " + state;
         assert (state == ShardRoutingState.UNASSIGNED && unassignedInfo == null) == false : "unassigned shard must be created with meta";
