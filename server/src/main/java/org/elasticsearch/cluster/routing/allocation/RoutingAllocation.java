--- conflicted
+++ resolved
@@ -78,19 +78,17 @@
 
     private final Map<String, SingleNodeShutdownMetadata> nodeReplacementTargets;
 
-<<<<<<< HEAD
+    private final Map<String, SingleNodeShutdownMetadata> nodeShutdowns;
+
+    @Nullable
+    private final DesiredNodes desiredNodes;
+
     private static final TimeValue CACHE_TTL = TimeValue.timeValueMinutes(1);
     private static final Cache<RoutingNode, Long> unaccountableSearchableSnapshotSizes = CacheBuilder.<RoutingNode, Long>builder()
         // Using a TTL cache here so we recalculate new unaccountable searchable snapshot size
         // for routing nodes when cluster info get changed and as well as remove old routing nodes.
         .setExpireAfterWrite(CACHE_TTL)
         .build();
-=======
-    private final Map<String, SingleNodeShutdownMetadata> nodeShutdowns;
-
-    @Nullable
-    private final DesiredNodes desiredNodes;
->>>>>>> 80796fba
 
     public RoutingAllocation(
         AllocationDeciders deciders,
