--- conflicted
+++ resolved
@@ -26,13 +26,7 @@
 import org.elasticsearch.common.settings.Settings;
 import org.elasticsearch.common.settings.SettingsException;
 import org.elasticsearch.common.unit.ByteSizeValue;
-<<<<<<< HEAD
 import org.elasticsearch.core.RemoveBeforeV9;
-import org.elasticsearch.index.Index;
-import org.elasticsearch.index.shard.ShardId;
-import org.elasticsearch.snapshots.SnapshotShardSizeInfo;
-=======
->>>>>>> 36056603
 
 import java.util.Map;
 
@@ -105,6 +99,9 @@
 
     public DiskThresholdDecider(Settings settings, ClusterSettings clusterSettings) {
         this.diskThresholdSettings = new DiskThresholdSettings(settings, clusterSettings);
+        // get deprecation warnings.
+        boolean enabledForSingleDataNode = ENABLE_FOR_SINGLE_DATA_NODE.get(settings);
+        assert enabledForSingleDataNode;
     }
 
     /**
