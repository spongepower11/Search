--- conflicted
+++ resolved
@@ -125,8 +125,7 @@
         // no longer initializing because their recovery failed or was cancelled.
 
         // Where reserved space is unavailable (e.g. stats are out-of-sync) compute a conservative estimate for initialising shards
-<<<<<<< HEAD
-        for (ShardRouting routing : node.shardsWithState(ShardRoutingState.INITIALIZING)) {
+        for (ShardRouting routing : node.initializing()) {
             IndexMetadata indexMetadata = metadata != null ? metadata.index(routing.index()) : null;
             if (indexMetadata == null) {
                 continue;
@@ -134,11 +133,6 @@
             if (routing.relocatingNodeId() == null && indexMetadata.isSearchableSnapshot() == false) {
                 // in practice the only initializing-but-not-relocating non-searchable-snapshot shards with a nonzero expected shard size
                 // will be ones created
-=======
-        for (ShardRouting routing : node.initializing()) {
-            if (routing.relocatingNodeId() == null) {
-                // in practice the only initializing-but-not-relocating shards with a nonzero expected shard size will be ones created
->>>>>>> 52e2e374
                 // by a resize (shrink/split/clone) operation which we expect to happen using hard links, so they shouldn't be taking
                 // any additional space and can be ignored here
                 continue;
