--- conflicted
+++ resolved
@@ -109,23 +109,14 @@
     final ShardsAllocator shardsAllocator;
 
     public ClusterModule(Settings settings, ClusterService clusterService, List<ClusterPlugin> clusterPlugins,
-<<<<<<< HEAD
-                         ClusterInfoService clusterInfoService, ThreadContext threadContext) {
-=======
-                         ClusterInfoService clusterInfoService, SnapshotsInfoService snapshotsInfoService) {
->>>>>>> 2afec0d9
+                         ClusterInfoService clusterInfoService, SnapshotsInfoService snapshotsInfoService, ThreadContext threadContext) {
         this.clusterPlugins = clusterPlugins;
         this.deciderList = createAllocationDeciders(settings, clusterService.getClusterSettings(), clusterPlugins);
         this.allocationDeciders = new AllocationDeciders(deciderList);
         this.shardsAllocator = createShardsAllocator(settings, clusterService.getClusterSettings(), clusterPlugins);
         this.clusterService = clusterService;
-<<<<<<< HEAD
         this.indexNameExpressionResolver = new IndexNameExpressionResolver(threadContext);
-        this.allocationService = new AllocationService(allocationDeciders, shardsAllocator, clusterInfoService);
-=======
-        this.indexNameExpressionResolver = new IndexNameExpressionResolver();
         this.allocationService = new AllocationService(allocationDeciders, shardsAllocator, clusterInfoService, snapshotsInfoService);
->>>>>>> 2afec0d9
     }
 
     public static List<Entry> getNamedWriteables() {
