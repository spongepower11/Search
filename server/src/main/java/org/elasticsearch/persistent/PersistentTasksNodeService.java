--- conflicted
+++ resolved
@@ -187,9 +187,6 @@
         };
 
         try (var ignored = threadPool.getThreadContext().newTraceContext()) {
-<<<<<<< HEAD
-            AllocatedPersistentTask task;
-=======
             doStartTask(taskInProgress, executor, request);
         }
     }
@@ -227,57 +224,28 @@
                 task.getPersistentTaskId(),
                 task.getAllocationId()
             );
->>>>>>> 92852495
             try {
-                task = (AllocatedPersistentTask) taskManager.register("persistent", taskInProgress.getTaskName() + "[c]", request);
+                runningTasks.put(taskInProgress.getAllocationId(), task);
+                nodePersistentTasksExecutor.executeTask(taskInProgress.getParams(), taskInProgress.getState(), task, executor);
             } catch (Exception e) {
-                logger.error(
-                    "Fatal error registering persistent task ["
-                        + taskInProgress.getTaskName()
-                        + "] with id ["
-                        + taskInProgress.getId()
-                        + "] and allocation id ["
-                        + taskInProgress.getAllocationId()
-                        + "], removing from persistent tasks",
-                    e
-                );
-                notifyMasterOfFailedTask(taskInProgress, e);
-                return;
-            }
-
-            boolean processed = false;
-            Exception initializationException = null;
-            try {
-                task.init(persistentTasksService, taskManager, taskInProgress.getId(), taskInProgress.getAllocationId());
-                logger.trace(
-                    "Persistent task [{}] with id [{}] and allocation id [{}] was created",
+                // Submit task failure
+                task.markAsFailed(e);
+            }
+            processed = true;
+        } catch (Exception e) {
+            initializationException = e;
+        } finally {
+            if (processed == false) {
+                // something went wrong - unregistering task
+                logger.warn(
+                    "Persistent task [{}] with id [{}] and allocation id [{}] failed to create",
                     task.getAction(),
                     task.getPersistentTaskId(),
                     task.getAllocationId()
                 );
-                try {
-                    runningTasks.put(taskInProgress.getAllocationId(), task);
-                    nodePersistentTasksExecutor.executeTask(taskInProgress.getParams(), taskInProgress.getState(), task, executor);
-                } catch (Exception e) {
-                    // Submit task failure
-                    task.markAsFailed(e);
-                }
-                processed = true;
-            } catch (Exception e) {
-                initializationException = e;
-            } finally {
-                if (processed == false) {
-                    // something went wrong - unregistering task
-                    logger.warn(
-                        "Persistent task [{}] with id [{}] and allocation id [{}] failed to create",
-                        task.getAction(),
-                        task.getPersistentTaskId(),
-                        task.getAllocationId()
-                    );
-                    taskManager.unregister(task);
-                    if (initializationException != null) {
-                        notifyMasterOfFailedTask(taskInProgress, initializationException);
-                    }
+                taskManager.unregister(task);
+                if (initializationException != null) {
+                    notifyMasterOfFailedTask(taskInProgress, initializationException);
                 }
             }
         }
