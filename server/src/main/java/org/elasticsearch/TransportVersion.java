--- conflicted
+++ resolved
@@ -175,14 +175,11 @@
     public static final TransportVersion V_8_500_050 = registerTransportVersion(8_500_050, "69722fa2-7c0a-4227-86fb-6d6a9a0a0321");
     public static final TransportVersion V_8_500_051 = registerTransportVersion(8_500_051, "a28b43bc-bb5f-4406-afcf-26900aa98a71");
     public static final TransportVersion V_8_500_052 = registerTransportVersion(8_500_052, "2d382b3d-9838-4cce-84c8-4142113e5c2b");
-<<<<<<< HEAD
-    public static final TransportVersion V_8_500_053 = registerTransportVersion(8_500_053, "b76ef950-af03-4dda-85c2-6400ec442e7e");
-=======
     public static final TransportVersion V_8_500_053 = registerTransportVersion(8_500_053, "aa603bae-01e2-380a-8950-6604468e8c6d");
->>>>>>> 837dcc20
+    public static final TransportVersion V_8_500_054 = registerTransportVersion(8_500_054, "b76ef950-af03-4dda-85c2-6400ec442e7e");
 
     private static class CurrentHolder {
-        private static final TransportVersion CURRENT = findCurrent(V_8_500_053);
+        private static final TransportVersion CURRENT = findCurrent(V_8_500_054);
 
         // finds the pluggable current version, or uses the given fallback
         private static TransportVersion findCurrent(TransportVersion fallback) {
