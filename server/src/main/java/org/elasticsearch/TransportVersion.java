/*
 * Copyright Elasticsearch B.V. and/or licensed to Elasticsearch B.V. under one
 * or more contributor license agreements. Licensed under the Elastic License
 * 2.0 and the Server Side Public License, v 1; you may not use this file except
 * in compliance with, at your election, the Elastic License 2.0 or the Server
 * Side Public License, v 1.
 */

package org.elasticsearch;

import org.elasticsearch.common.Strings;
import org.elasticsearch.common.VersionId;
import org.elasticsearch.common.io.stream.StreamInput;
import org.elasticsearch.common.io.stream.StreamOutput;
import org.elasticsearch.core.Assertions;
import org.elasticsearch.internal.VersionExtension;

import java.io.IOException;
import java.lang.reflect.Field;
import java.util.Collection;
import java.util.Collections;
import java.util.HashMap;
import java.util.Map;
import java.util.NavigableMap;
import java.util.Set;
import java.util.TreeMap;

/**
 * Represents the version of the wire protocol used to communicate between a pair of ES nodes.
 * <p>
 * Prior to 8.8.0, the release {@link Version} was used everywhere. This class separates the wire protocol version from the release version.
 * <p>
 * Each transport version constant has an id number, which for versions prior to 8.9.0 is the same as the release version for backwards
 * compatibility. In 8.9.0 this is changed to an incrementing number, disconnected from the release version.
 * <p>
 * Each version constant has a unique id string. This is not actually used in the binary protocol, but is there to ensure each protocol
 * version is only added to the source file once. This string needs to be unique (normally a UUID, but can be any other unique nonempty
 * string). If two concurrent PRs add the same transport version, the different unique ids cause a git conflict, ensuring that the second PR
 * to be merged must be updated with the next free version first. Without the unique id string, git will happily merge the two versions
 * together, resulting in the same transport version being used across multiple commits, causing problems when you try to upgrade between
 * those two merged commits.
 * <h2>Version compatibility</h2>
 * The earliest compatible version is hardcoded in the {@link #MINIMUM_COMPATIBLE} field. Previously, this was dynamically calculated from
 * the major/minor versions of {@link Version}, but {@code TransportVersion} does not have separate major/minor version numbers. So the
 * minimum compatible version is hard-coded as the transport version used by the highest minor release of the previous major version. {@link
 * #MINIMUM_COMPATIBLE} should be updated appropriately whenever a major release happens.
 * <p>
 * The earliest CCS compatible version is hardcoded at {@link #MINIMUM_CCS_VERSION}, as the transport version used by the previous minor
 * release. This should be updated appropriately whenever a minor release happens.
 * <h2>Adding a new version</h2>
 * A new transport version should be added <em>every time</em> a change is made to the serialization protocol of one or more classes. Each
 * transport version should only be used in a single merged commit (apart from BwC versions copied from {@link Version}).
 * <p>
 * To add a new transport version, add a new constant at the bottom of the list that is one greater than the current highest version, ensure
 * it has a unique id, and update the {@link CurrentHolder#CURRENT} constant to point to the new version.
 * <h2>Reverting a transport version</h2>
 * If you revert a commit with a transport version change, you <em>must</em> ensure there is a <em>new</em> transport version representing
 * the reverted change. <em>Do not</em> let the transport version go backwards, it must <em>always</em> be incremented.
 * <h2>Scope of usefulness of {@link TransportVersion}</h2>
 * {@link TransportVersion} is a property of the transport connection between a pair of nodes, and should not be used as an indication of
 * the version of any single node. The {@link TransportVersion} of a connection is negotiated between the nodes via some logic that is not
 * totally trivial, and may change in future. Any other places that might make decisions based on this version effectively have to reproduce
 * this negotiation logic, which would be fragile. If you need to make decisions based on the version of a single node, do so using a
 * different version value. If you need to know whether the cluster as a whole speaks a new enough {@link TransportVersion} to understand a
 * newly-added feature, use {@link org.elasticsearch.cluster.ClusterState#getMinTransportVersion}.
 */
public record TransportVersion(int id) implements VersionId<TransportVersion> {

    /*
     * NOTE: IntelliJ lies!
     * This map is used during class construction, referenced by the registerTransportVersion method.
     * When all the transport version constants have been registered, the map is cleared & never touched again.
     */
    private static Map<String, Integer> IDS = new HashMap<>();

    private static TransportVersion registerTransportVersion(int id, String uniqueId) {
        if (IDS == null) throw new IllegalStateException("The IDS map needs to be present to call this method");

        Strings.requireNonEmpty(uniqueId, "Each TransportVersion needs a unique string id");
        Integer existing = IDS.put(uniqueId, id);
        if (existing != null) {
            throw new IllegalArgumentException("Versions " + id + " and " + existing + " have the same unique id");
        }
        return new TransportVersion(id);
    }

    public static final TransportVersion ZERO = registerTransportVersion(0, "00000000-0000-0000-0000-000000000000");
    public static final TransportVersion V_7_0_0 = registerTransportVersion(7_00_00_99, "7505fd05-d982-43ce-a63f-ff4c6c8bdeec");
    public static final TransportVersion V_7_0_1 = registerTransportVersion(7_00_01_99, "ae772780-e6f9-46a1-b0a0-20ed0cae37f7");
    public static final TransportVersion V_7_1_0 = registerTransportVersion(7_01_00_99, "fd09007c-1c54-450a-af99-9f941e1a53c2");
    public static final TransportVersion V_7_2_0 = registerTransportVersion(7_02_00_99, "b74dbc52-e727-472c-af21-2156482e8796");
    public static final TransportVersion V_7_2_1 = registerTransportVersion(7_02_01_99, "a3217b94-f436-4aab-a020-162c83ba18f2");
    public static final TransportVersion V_7_3_0 = registerTransportVersion(7_03_00_99, "4f04e4c9-c5aa-49e4-8b99-abeb4e284a5a");
    public static final TransportVersion V_7_3_2 = registerTransportVersion(7_03_02_99, "60da3953-8415-4d4f-a18d-853c3e68ebd6");
    public static final TransportVersion V_7_4_0 = registerTransportVersion(7_04_00_99, "ec7e58aa-55b4-4064-a9dd-fd723a2ba7a8");
    public static final TransportVersion V_7_5_0 = registerTransportVersion(7_05_00_99, "cc6e14dc-9dc7-4b74-8e15-1f99a6cfbe03");
    public static final TransportVersion V_7_6_0 = registerTransportVersion(7_06_00_99, "4637b8ae-f3df-43ae-a065-ad4c29f3373a");
    public static final TransportVersion V_7_7_0 = registerTransportVersion(7_07_00_99, "7bb73c48-ddb8-4437-b184-30371c35dd4b");
    public static final TransportVersion V_7_8_0 = registerTransportVersion(7_08_00_99, "c3cc74af-d15e-494b-a907-6ad6dd2f4660");
    public static final TransportVersion V_7_8_1 = registerTransportVersion(7_08_01_99, "7acb9f6e-32f2-45ce-b87d-ca1f165b8e7a");
    public static final TransportVersion V_7_9_0 = registerTransportVersion(7_09_00_99, "9388fe76-192a-4053-b51c-d2a7b8eae545");
    public static final TransportVersion V_7_10_0 = registerTransportVersion(7_10_00_99, "4efca195-38e4-4f74-b877-c26fb2a40733");
    public static final TransportVersion V_7_10_1 = registerTransportVersion(7_10_01_99, "0070260c-aa0b-4fc2-9c87-5cd5f23b005f");
    public static final TransportVersion V_7_11_0 = registerTransportVersion(7_11_00_99, "3b43bcbc-1c5e-4cc2-a3b4-8ac8b64239e8");
    public static final TransportVersion V_7_12_0 = registerTransportVersion(7_12_00_99, "3be9ff6f-2d9f-4fc2-ba91-394dd5ebcf33");
    public static final TransportVersion V_7_13_0 = registerTransportVersion(7_13_00_99, "e1fe494a-7c66-4571-8f8f-1d7e6d8df1b3");
    public static final TransportVersion V_7_14_0 = registerTransportVersion(7_14_00_99, "8cf0954c-b085-467f-b20b-3cb4b2e69e3e");
    public static final TransportVersion V_7_15_0 = registerTransportVersion(7_15_00_99, "2273ac0e-00bb-4024-9e2e-ab78981623c6");
    public static final TransportVersion V_7_15_1 = registerTransportVersion(7_15_01_99, "a8c3503d-3452-45cf-b385-e855e16547fe");
    public static final TransportVersion V_7_16_0 = registerTransportVersion(7_16_00_99, "59abadd2-25db-4547-a991-c92306a3934e");
    public static final TransportVersion V_7_17_0 = registerTransportVersion(7_17_00_99, "322efe93-4c73-4e15-9274-bb76836c8fa8");
    public static final TransportVersion V_7_17_1 = registerTransportVersion(7_17_01_99, "51c72842-7974-4669-ad25-bf13ba307307");
    public static final TransportVersion V_7_17_8 = registerTransportVersion(7_17_08_99, "82a3e70d-cf0e-4efb-ad16-6077ab9fe19f");
    public static final TransportVersion V_8_0_0 = registerTransportVersion(8_00_00_99, "c7d2372c-9f01-4a79-8b11-227d862dfe4f");
    public static final TransportVersion V_8_1_0 = registerTransportVersion(8_01_00_99, "3dc49dce-9cef-492a-ac8d-3cc79f6b4280");
    public static final TransportVersion V_8_2_0 = registerTransportVersion(8_02_00_99, "8ce6d555-202e-47db-ab7d-ade9dda1b7e8");
    public static final TransportVersion V_8_3_0 = registerTransportVersion(8_03_00_99, "559ddb66-d857-4208-bed5-a995ccf478ea");
    public static final TransportVersion V_8_4_0 = registerTransportVersion(8_04_00_99, "c0d12906-aa5b-45d4-94c7-cbcf4d9818ca");
    public static final TransportVersion V_8_5_0 = registerTransportVersion(8_05_00_99, "be3d7f23-7240-4904-9d7f-e25a0f766eca");
    public static final TransportVersion V_8_6_0 = registerTransportVersion(8_06_00_99, "e209c5ed-3488-4415-b561-33492ca3b789");
    public static final TransportVersion V_8_6_1 = registerTransportVersion(8_06_01_99, "9f113acb-1b21-4fda-bef9-2a3e669b5c7b");
    public static final TransportVersion V_8_7_0 = registerTransportVersion(8_07_00_99, "f1ee7a85-4fa6-43f5-8679-33e2b750448b");
    public static final TransportVersion V_8_7_1 = registerTransportVersion(8_07_01_99, "018de9d8-9e8b-4ac7-8f4b-3a6fbd0487fb");
    public static final TransportVersion V_8_8_0 = registerTransportVersion(8_08_00_99, "f64fe576-0767-4ec3-984e-3e30b33b6c46");
    public static final TransportVersion V_8_8_1 = registerTransportVersion(8_08_01_99, "291c71bb-5b0a-4b7e-a407-6e53bc128d0f");

    /*
     * READ THE JAVADOC ABOVE BEFORE ADDING NEW TRANSPORT VERSIONS
     * Detached transport versions added below here.
     */
    public static final TransportVersion V_8_500_010 = registerTransportVersion(8_500_010, "9818C628-1EEC-439B-B943-468F61460675");
    public static final TransportVersion V_8_500_011 = registerTransportVersion(8_500_011, "2209F28D-B52E-4BC4-9889-E780F291C32E");
    public static final TransportVersion V_8_500_012 = registerTransportVersion(8_500_012, "BB6F4AF1-A860-4FD4-A138-8150FFBE0ABD");
    public static final TransportVersion V_8_500_013 = registerTransportVersion(8_500_013, "f65b85ac-db5e-4558-a487-a1dde4f6a33a");
    public static final TransportVersion V_8_500_014 = registerTransportVersion(8_500_014, "D115A2E1-1739-4A02-AB7B-64F6EA157EFB");
    public static final TransportVersion V_8_500_015 = registerTransportVersion(8_500_015, "651216c9-d54f-4189-9fe1-48d82d276863");
    public static final TransportVersion V_8_500_016 = registerTransportVersion(8_500_016, "492C94FB-AAEA-4C9E-8375-BDB67A398584");

    public static final TransportVersion V_8_500_017 = registerTransportVersion(8_500_017, "0EDCB5BA-049C-443C-8AB1-5FA58FB996FB");
    public static final TransportVersion V_8_500_018 = registerTransportVersion(8_500_018, "827C32CE-33D9-4AC3-A773-8FB768F59EAF");
    public static final TransportVersion V_8_500_019 = registerTransportVersion(8_500_019, "09bae57f-cab8-423c-aab3-c9778509ffe3");
    // 8.9.0
    public static final TransportVersion V_8_500_020 = registerTransportVersion(8_500_020, "ECB42C26-B258-42E5-A835-E31AF84A76DE");
    public static final TransportVersion V_8_500_021 = registerTransportVersion(8_500_021, "102e0d84-0c08-402c-a696-935f3a3da873");
    // Introduced for stateless plugin
    public static final TransportVersion V_8_500_022 = registerTransportVersion(8_500_022, "4993c724-7a81-4955-84e7-403484610091");
    public static final TransportVersion V_8_500_023 = registerTransportVersion(8_500_023, "01b06435-5d73-42ff-a121-3b36b771375e");
    public static final TransportVersion V_8_500_024 = registerTransportVersion(8_500_024, "db337007-f823-4dbd-968e-375383814c17");
    public static final TransportVersion V_8_500_025 = registerTransportVersion(8_500_025, "b2ab7b75-5ac2-4a3b-bbb6-8789ca66722d");
    public static final TransportVersion V_8_500_026 = registerTransportVersion(8_500_026, "965d294b-14aa-4abb-bcfc-34631187941d");
    public static final TransportVersion V_8_500_027 = registerTransportVersion(8_500_027, "B151D967-8E7C-401C-8275-0ABC06335F2D");
    public static final TransportVersion V_8_500_028 = registerTransportVersion(8_500_028, "a6592d08-15cb-4e1a-b9b4-b2ba24058444");
    public static final TransportVersion V_8_500_029 = registerTransportVersion(8_500_029, "f3bd98af-6187-e161-e315-718a2fecc2db");
    public static final TransportVersion V_8_500_030 = registerTransportVersion(8_500_030, "b72d7f12-8ed3-4a5b-8e6a-4910ea10e0d7");
    public static final TransportVersion V_8_500_031 = registerTransportVersion(8_500_031, "e7aa7e95-37e7-46a3-aad1-90a21c0769e7");
    public static final TransportVersion V_8_500_032 = registerTransportVersion(8_500_032, "a9a14bc6-c3f2-41d9-a3d8-c686bf2c901d");
    public static final TransportVersion V_8_500_033 = registerTransportVersion(8_500_033, "193ab7c4-a751-4cbd-a66a-2d7d56ccbc10");
    public static final TransportVersion V_8_500_034 = registerTransportVersion(8_500_034, "16871c8b-88ba-4432-980a-10fd9ecad2dc");
    public static final TransportVersion V_8_500_035 = registerTransportVersion(8_500_035, "664dd6ce-3487-4fbd-81a9-af778b28be45");
    // Introduced for stateless plugin
    public static final TransportVersion V_8_500_036 = registerTransportVersion(8_500_036, "3343c64f-d7ac-4f02-9262-3e1acfc56f89");
    public static final TransportVersion V_8_500_037 = registerTransportVersion(8_500_037, "d76a4f22-8878-43e0-acfa-15e452195fa7");
    public static final TransportVersion V_8_500_038 = registerTransportVersion(8_500_038, "9ef93580-feae-409f-9989-b49e411ca7a9");
    public static final TransportVersion V_8_500_039 = registerTransportVersion(8_500_039, "c23722d7-6139-4cf2-b8a1-600fbd4ec359");
    public static final TransportVersion V_8_500_040 = registerTransportVersion(8_500_040, "8F3AA068-A608-4A16-9683-2412A75BF2DD");
    public static final TransportVersion V_8_500_041 = registerTransportVersion(8_500_041, "5b6a0fd0-ac0b-443f-baae-cffec140905c");
    public static final TransportVersion V_8_500_042 = registerTransportVersion(8_500_042, "763b4801-a4fc-47c4-aff5-7f5a757b8a07");
    public static final TransportVersion V_8_500_043 = registerTransportVersion(8_500_043, "50baabd14-7f5c-4f8c-9351-94e0d397aabc");
    public static final TransportVersion V_8_500_044 = registerTransportVersion(8_500_044, "96b83320-2317-4e9d-b735-356f18c1d76a");
    public static final TransportVersion V_8_500_045 = registerTransportVersion(8_500_045, "24a596dd-c843-4c0a-90b3-759697d74026");
    public static final TransportVersion V_8_500_046 = registerTransportVersion(8_500_046, "61666d4c-a4f0-40db-8a3d-4806718247c5");
    public static final TransportVersion V_8_500_047 = registerTransportVersion(8_500_047, "4b1682fe-c37e-4184-80f6-7d57fcba9b3d");
    public static final TransportVersion V_8_500_048 = registerTransportVersion(8_500_048, "f9658aa5-f066-4edb-bcb9-40bf256c9294");
    public static final TransportVersion V_8_500_049 = registerTransportVersion(8_500_049, "828bb6ce-2fbb-11ee-be56-0242ac120002");
    public static final TransportVersion V_8_500_050 = registerTransportVersion(8_500_050, "69722fa2-7c0a-4227-86fb-6d6a9a0a0321");
    public static final TransportVersion V_8_500_051 = registerTransportVersion(8_500_051, "a28b43bc-bb5f-4406-afcf-26900aa98a71");
<<<<<<< HEAD
    public static final TransportVersion V_8_500_052 = registerTransportVersion(8_500_052, "b76ef950-af03-4dda-85c2-6400ec442e7e");
=======
    public static final TransportVersion V_8_500_052 = registerTransportVersion(8_500_052, "2d382b3d-9838-4cce-84c8-4142113e5c2b");
>>>>>>> 1395273c

    private static class CurrentHolder {
        private static final TransportVersion CURRENT = findCurrent(V_8_500_052);

        // finds the pluggable current version, or uses the given fallback
        private static TransportVersion findCurrent(TransportVersion fallback) {
            var versionExtension = VersionExtension.load();
            if (versionExtension == null) {
                return fallback;
            }
            var version = versionExtension.getCurrentTransportVersion();
            assert version.onOrAfter(fallback);
            return version;
        }
    }

    /**
     * Reference to the earliest compatible transport version to this version of the codebase.
     * This should be the transport version used by the highest minor version of the previous major.
     */
    public static final TransportVersion MINIMUM_COMPATIBLE = V_7_17_0;

    /**
     * Reference to the minimum transport version that can be used with CCS.
     * This should be the transport version used by the previous minor release.
     */
    public static final TransportVersion MINIMUM_CCS_VERSION = V_8_500_020;

    static {
        // see comment on IDS field
        // now we're registered all the transport versions, we can clear the map
        IDS = null;
    }

    static NavigableMap<Integer, TransportVersion> getAllVersionIds(Class<?> cls) {
        Map<Integer, String> versionIdFields = new HashMap<>();
        NavigableMap<Integer, TransportVersion> builder = new TreeMap<>();

        Set<String> ignore = Set.of("ZERO", "CURRENT", "MINIMUM_COMPATIBLE", "MINIMUM_CCS_VERSION");

        for (Field declaredField : cls.getFields()) {
            if (declaredField.getType().equals(TransportVersion.class)) {
                String fieldName = declaredField.getName();
                if (ignore.contains(fieldName)) {
                    continue;
                }

                TransportVersion version;
                try {
                    version = (TransportVersion) declaredField.get(null);
                } catch (IllegalAccessException e) {
                    throw new AssertionError(e);
                }
                builder.put(version.id, version);

                if (Assertions.ENABLED) {
                    // check the version number is unique
                    var sameVersionNumber = versionIdFields.put(version.id, fieldName);
                    assert sameVersionNumber == null
                        : "Versions ["
                            + sameVersionNumber
                            + "] and ["
                            + fieldName
                            + "] have the same version number ["
                            + version.id
                            + "]. Each TransportVersion should have a different version number";
                }
            }
        }

        return Collections.unmodifiableNavigableMap(builder);
    }

    private static final NavigableMap<Integer, TransportVersion> VERSION_IDS = getAllVersionIds(TransportVersion.class);

    static Collection<TransportVersion> getAllVersions() {
        return VERSION_IDS.values();
    }

    public static TransportVersion readVersion(StreamInput in) throws IOException {
        return fromId(in.readVInt());
    }

    public static TransportVersion fromId(int id) {
        TransportVersion known = VERSION_IDS.get(id);
        if (known != null) {
            return known;
        }
        // this is a version we don't otherwise know about - just create a placeholder
        return new TransportVersion(id);
    }

    public static void writeVersion(TransportVersion version, StreamOutput out) throws IOException {
        out.writeVInt(version.id);
    }

    /**
     * Returns the minimum version of {@code version1} and {@code version2}
     */
    public static TransportVersion min(TransportVersion version1, TransportVersion version2) {
        return version1.id < version2.id ? version1 : version2;
    }

    /**
     * Returns the maximum version of {@code version1} and {@code version2}
     */
    public static TransportVersion max(TransportVersion version1, TransportVersion version2) {
        return version1.id > version2.id ? version1 : version2;
    }

    /**
     * Returns {@code true} if the specified version is compatible with this running version of Elasticsearch.
     */
    public static boolean isCompatible(TransportVersion version) {
        return version.onOrAfter(MINIMUM_COMPATIBLE);
    }

    /**
     * Reference to the most recent transport version.
     * This should be the transport version with the highest id.
     */
    public static TransportVersion current() {
        return CurrentHolder.CURRENT;
    }

    public static TransportVersion fromString(String str) {
        return TransportVersion.fromId(Integer.parseInt(str));
    }

    @Override
    public String toString() {
        return Integer.toString(id);
    }
}<|MERGE_RESOLUTION|>--- conflicted
+++ resolved
@@ -174,14 +174,11 @@
     public static final TransportVersion V_8_500_049 = registerTransportVersion(8_500_049, "828bb6ce-2fbb-11ee-be56-0242ac120002");
     public static final TransportVersion V_8_500_050 = registerTransportVersion(8_500_050, "69722fa2-7c0a-4227-86fb-6d6a9a0a0321");
     public static final TransportVersion V_8_500_051 = registerTransportVersion(8_500_051, "a28b43bc-bb5f-4406-afcf-26900aa98a71");
-<<<<<<< HEAD
-    public static final TransportVersion V_8_500_052 = registerTransportVersion(8_500_052, "b76ef950-af03-4dda-85c2-6400ec442e7e");
-=======
     public static final TransportVersion V_8_500_052 = registerTransportVersion(8_500_052, "2d382b3d-9838-4cce-84c8-4142113e5c2b");
->>>>>>> 1395273c
+    public static final TransportVersion V_8_500_053 = registerTransportVersion(8_500_053, "b76ef950-af03-4dda-85c2-6400ec442e7e");
 
     private static class CurrentHolder {
-        private static final TransportVersion CURRENT = findCurrent(V_8_500_052);
+        private static final TransportVersion CURRENT = findCurrent(V_8_500_053);
 
         // finds the pluggable current version, or uses the given fallback
         private static TransportVersion findCurrent(TransportVersion fallback) {
