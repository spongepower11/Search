--- conflicted
+++ resolved
@@ -141,11 +141,7 @@
      * Reference to the most recent transport version.
      * This should be the transport version with the highest id.
      */
-<<<<<<< HEAD
     public static final TransportVersion CURRENT = V_8_500_999;
-=======
-    public static final TransportVersion CURRENT = findCurrent(V_8_500_011);
->>>>>>> 7abe8cb9
 
     /**
      * Reference to the earliest compatible transport version to this version of the codebase.
