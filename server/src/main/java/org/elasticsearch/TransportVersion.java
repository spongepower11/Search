/*
 * Copyright Elasticsearch B.V. and/or licensed to Elasticsearch B.V. under one
 * or more contributor license agreements. Licensed under the Elastic License
 * 2.0 and the Server Side Public License, v 1; you may not use this file except
 * in compliance with, at your election, the Elastic License 2.0 or the Server
 * Side Public License, v 1.
 */

package org.elasticsearch;

import org.elasticsearch.common.Strings;
import org.elasticsearch.common.io.stream.StreamInput;
import org.elasticsearch.common.io.stream.StreamOutput;
import org.elasticsearch.core.Assertions;
import org.elasticsearch.internal.VersionExtension;

import java.io.IOException;
import java.lang.reflect.Field;
import java.util.Collection;
import java.util.Collections;
import java.util.HashMap;
import java.util.Map;
import java.util.NavigableMap;
import java.util.Set;
import java.util.TreeMap;

/**
 * Represents the version of the wire protocol used to communicate between a pair of ES nodes.
 * <p>
 * Prior to 8.8.0, the release {@link Version} was used everywhere. This class separates the wire protocol version from the release version.
 * <p>
 * Each transport version constant has an id number, which for versions prior to 8.9.0 is the same as the release version for backwards
 * compatibility. In 8.9.0 this is changed to an incrementing number, disconnected from the release version.
 * <p>
 * Each version constant has a unique id string. This is not actually used in the binary protocol, but is there to ensure each protocol
 * version is only added to the source file once. This string needs to be unique (normally a UUID, but can be any other unique nonempty
 * string). If two concurrent PRs add the same transport version, the different unique ids cause a git conflict, ensuring that the second PR
 * to be merged must be updated with the next free version first. Without the unique id string, git will happily merge the two versions
 * together, resulting in the same transport version being used across multiple commits, causing problems when you try to upgrade between
 * those two merged commits.
 * <h2>Version compatibility</h2>
 * The earliest compatible version is hardcoded in the {@link #MINIMUM_COMPATIBLE} field. Previously, this was dynamically calculated from
 * the major/minor versions of {@link Version}, but {@code TransportVersion} does not have separate major/minor version numbers. So the
 * minimum compatible version is hard-coded as the transport version used by the highest minor release of the previous major version. {@link
 * #MINIMUM_COMPATIBLE} should be updated appropriately whenever a major release happens.
 * <p>
 * The earliest CCS compatible version is hardcoded at {@link #MINIMUM_CCS_VERSION}, as the transport version used by the previous minor
 * release. This should be updated appropriately whenever a minor release happens.
 * <h2>Adding a new version</h2>
 * A new transport version should be added <em>every time</em> a change is made to the serialization protocol of one or more classes. Each
 * transport version should only be used in a single merged commit (apart from BwC versions copied from {@link Version}).
 * <p>
 * To add a new transport version, add a new constant at the bottom of the list that is one greater than the current highest version, ensure
 * it has a unique id, and update the {@link CurrentHolder#CURRENT} constant to point to the new version.
 * <h2>Reverting a transport version</h2>
 * If you revert a commit with a transport version change, you <em>must</em> ensure there is a <em>new</em> transport version representing
 * the reverted change. <em>Do not</em> let the transport version go backwards, it must <em>always</em> be incremented.
 * <h2>Scope of usefulness of {@link TransportVersion}</h2>
 * {@link TransportVersion} is a property of the transport connection between a pair of nodes, and should not be used as an indication of
 * the version of any single node. The {@link TransportVersion} of a connection is negotiated between the nodes via some logic that is not
 * totally trivial, and may change in future. Any other places that might make decisions based on this version effectively have to reproduce
 * this negotiation logic, which would be fragile. If you need to make decisions based on the version of a single node, do so using a
 * different version value. If you need to know whether the cluster as a whole speaks a new enough {@link TransportVersion} to understand a
 * newly-added feature, use {@link org.elasticsearch.cluster.ClusterState#getMinTransportVersion}.
 */
public record TransportVersion(int id) implements Comparable<TransportVersion> {

    /*
     * NOTE: IntelliJ lies!
     * This map is used during class construction, referenced by the registerTransportVersion method.
     * When all the transport version constants have been registered, the map is cleared & never touched again.
     */
    private static Map<String, Integer> IDS = new HashMap<>();

    private static TransportVersion registerTransportVersion(int id, String uniqueId) {
        if (IDS == null) throw new IllegalStateException("The IDS map needs to be present to call this method");

        Strings.requireNonEmpty(uniqueId, "Each TransportVersion needs a unique string id");
        Integer existing = IDS.put(uniqueId, id);
        if (existing != null) {
            throw new IllegalArgumentException("Versions " + id + " and " + existing + " have the same unique id");
        }
        return new TransportVersion(id);
    }

    public static final TransportVersion ZERO = registerTransportVersion(0, "00000000-0000-0000-0000-000000000000");
    public static final TransportVersion V_7_0_0 = registerTransportVersion(7_00_00_99, "7505fd05-d982-43ce-a63f-ff4c6c8bdeec");
    public static final TransportVersion V_7_0_1 = registerTransportVersion(7_00_01_99, "ae772780-e6f9-46a1-b0a0-20ed0cae37f7");
    public static final TransportVersion V_7_1_0 = registerTransportVersion(7_01_00_99, "fd09007c-1c54-450a-af99-9f941e1a53c2");
    public static final TransportVersion V_7_2_0 = registerTransportVersion(7_02_00_99, "b74dbc52-e727-472c-af21-2156482e8796");
    public static final TransportVersion V_7_2_1 = registerTransportVersion(7_02_01_99, "a3217b94-f436-4aab-a020-162c83ba18f2");
    public static final TransportVersion V_7_3_0 = registerTransportVersion(7_03_00_99, "4f04e4c9-c5aa-49e4-8b99-abeb4e284a5a");
    public static final TransportVersion V_7_3_2 = registerTransportVersion(7_03_02_99, "60da3953-8415-4d4f-a18d-853c3e68ebd6");
    public static final TransportVersion V_7_4_0 = registerTransportVersion(7_04_00_99, "ec7e58aa-55b4-4064-a9dd-fd723a2ba7a8");
    public static final TransportVersion V_7_5_0 = registerTransportVersion(7_05_00_99, "cc6e14dc-9dc7-4b74-8e15-1f99a6cfbe03");
    public static final TransportVersion V_7_6_0 = registerTransportVersion(7_06_00_99, "4637b8ae-f3df-43ae-a065-ad4c29f3373a");
    public static final TransportVersion V_7_7_0 = registerTransportVersion(7_07_00_99, "7bb73c48-ddb8-4437-b184-30371c35dd4b");
    public static final TransportVersion V_7_8_0 = registerTransportVersion(7_08_00_99, "c3cc74af-d15e-494b-a907-6ad6dd2f4660");
    public static final TransportVersion V_7_8_1 = registerTransportVersion(7_08_01_99, "7acb9f6e-32f2-45ce-b87d-ca1f165b8e7a");
    public static final TransportVersion V_7_9_0 = registerTransportVersion(7_09_00_99, "9388fe76-192a-4053-b51c-d2a7b8eae545");
    public static final TransportVersion V_7_10_0 = registerTransportVersion(7_10_00_99, "4efca195-38e4-4f74-b877-c26fb2a40733");
    public static final TransportVersion V_7_10_1 = registerTransportVersion(7_10_01_99, "0070260c-aa0b-4fc2-9c87-5cd5f23b005f");
    public static final TransportVersion V_7_11_0 = registerTransportVersion(7_11_00_99, "3b43bcbc-1c5e-4cc2-a3b4-8ac8b64239e8");
    public static final TransportVersion V_7_12_0 = registerTransportVersion(7_12_00_99, "3be9ff6f-2d9f-4fc2-ba91-394dd5ebcf33");
    public static final TransportVersion V_7_13_0 = registerTransportVersion(7_13_00_99, "e1fe494a-7c66-4571-8f8f-1d7e6d8df1b3");
    public static final TransportVersion V_7_14_0 = registerTransportVersion(7_14_00_99, "8cf0954c-b085-467f-b20b-3cb4b2e69e3e");
    public static final TransportVersion V_7_15_0 = registerTransportVersion(7_15_00_99, "2273ac0e-00bb-4024-9e2e-ab78981623c6");
    public static final TransportVersion V_7_15_1 = registerTransportVersion(7_15_01_99, "a8c3503d-3452-45cf-b385-e855e16547fe");
    public static final TransportVersion V_7_16_0 = registerTransportVersion(7_16_00_99, "59abadd2-25db-4547-a991-c92306a3934e");
    public static final TransportVersion V_7_17_0 = registerTransportVersion(7_17_00_99, "322efe93-4c73-4e15-9274-bb76836c8fa8");
    public static final TransportVersion V_7_17_1 = registerTransportVersion(7_17_01_99, "51c72842-7974-4669-ad25-bf13ba307307");
    public static final TransportVersion V_7_17_8 = registerTransportVersion(7_17_08_99, "82a3e70d-cf0e-4efb-ad16-6077ab9fe19f");
    public static final TransportVersion V_8_0_0 = registerTransportVersion(8_00_00_99, "c7d2372c-9f01-4a79-8b11-227d862dfe4f");
    public static final TransportVersion V_8_1_0 = registerTransportVersion(8_01_00_99, "3dc49dce-9cef-492a-ac8d-3cc79f6b4280");
    public static final TransportVersion V_8_2_0 = registerTransportVersion(8_02_00_99, "8ce6d555-202e-47db-ab7d-ade9dda1b7e8");
    public static final TransportVersion V_8_3_0 = registerTransportVersion(8_03_00_99, "559ddb66-d857-4208-bed5-a995ccf478ea");
    public static final TransportVersion V_8_4_0 = registerTransportVersion(8_04_00_99, "c0d12906-aa5b-45d4-94c7-cbcf4d9818ca");
    public static final TransportVersion V_8_5_0 = registerTransportVersion(8_05_00_99, "be3d7f23-7240-4904-9d7f-e25a0f766eca");
    public static final TransportVersion V_8_6_0 = registerTransportVersion(8_06_00_99, "e209c5ed-3488-4415-b561-33492ca3b789");
    public static final TransportVersion V_8_6_1 = registerTransportVersion(8_06_01_99, "9f113acb-1b21-4fda-bef9-2a3e669b5c7b");
    public static final TransportVersion V_8_7_0 = registerTransportVersion(8_07_00_99, "f1ee7a85-4fa6-43f5-8679-33e2b750448b");
    public static final TransportVersion V_8_7_1 = registerTransportVersion(8_07_01_99, "018de9d8-9e8b-4ac7-8f4b-3a6fbd0487fb");
    public static final TransportVersion V_8_8_0 = registerTransportVersion(8_08_00_99, "f64fe576-0767-4ec3-984e-3e30b33b6c46");
    public static final TransportVersion V_8_8_1 = registerTransportVersion(8_08_01_99, "291c71bb-5b0a-4b7e-a407-6e53bc128d0f");

    /*
     * READ THE JAVADOC ABOVE BEFORE ADDING NEW TRANSPORT VERSIONS
     * Detached transport versions added below here.
     */
    public static final TransportVersion V_8_500_010 = registerTransportVersion(8_500_010, "9818C628-1EEC-439B-B943-468F61460675");
    public static final TransportVersion V_8_500_011 = registerTransportVersion(8_500_011, "2209F28D-B52E-4BC4-9889-E780F291C32E");
    public static final TransportVersion V_8_500_012 = registerTransportVersion(8_500_012, "BB6F4AF1-A860-4FD4-A138-8150FFBE0ABD");
    public static final TransportVersion V_8_500_013 = registerTransportVersion(8_500_013, "f65b85ac-db5e-4558-a487-a1dde4f6a33a");
    public static final TransportVersion V_8_500_014 = registerTransportVersion(8_500_014, "D115A2E1-1739-4A02-AB7B-64F6EA157EFB");
    public static final TransportVersion V_8_500_015 = registerTransportVersion(8_500_015, "651216c9-d54f-4189-9fe1-48d82d276863");
    public static final TransportVersion V_8_500_016 = registerTransportVersion(8_500_016, "492C94FB-AAEA-4C9E-8375-BDB67A398584");

    public static final TransportVersion V_8_500_017 = registerTransportVersion(8_500_017, "0EDCB5BA-049C-443C-8AB1-5FA58FB996FB");
    public static final TransportVersion V_8_500_018 = registerTransportVersion(8_500_018, "827C32CE-33D9-4AC3-A773-8FB768F59EAF");
    public static final TransportVersion V_8_500_019 = registerTransportVersion(8_500_019, "09bae57f-cab8-423c-aab3-c9778509ffe3");
    // 8.9.0
    public static final TransportVersion V_8_500_020 = registerTransportVersion(8_500_020, "ECB42C26-B258-42E5-A835-E31AF84A76DE");
    public static final TransportVersion V_8_500_021 = registerTransportVersion(8_500_021, "102e0d84-0c08-402c-a696-935f3a3da873");
    // Introduced for stateless plugin
    public static final TransportVersion V_8_500_022 = registerTransportVersion(8_500_022, "4993c724-7a81-4955-84e7-403484610091");
    public static final TransportVersion V_8_500_023 = registerTransportVersion(8_500_023, "01b06435-5d73-42ff-a121-3b36b771375e");
    public static final TransportVersion V_8_500_024 = registerTransportVersion(8_500_024, "db337007-f823-4dbd-968e-375383814c17");
    public static final TransportVersion V_8_500_025 = registerTransportVersion(8_500_025, "b2ab7b75-5ac2-4a3b-bbb6-8789ca66722d");
    public static final TransportVersion V_8_500_026 = registerTransportVersion(8_500_026, "965d294b-14aa-4abb-bcfc-34631187941d");
    public static final TransportVersion V_8_500_027 = registerTransportVersion(8_500_027, "B151D967-8E7C-401C-8275-0ABC06335F2D");
    public static final TransportVersion V_8_500_028 = registerTransportVersion(8_500_028, "a6592d08-15cb-4e1a-b9b4-b2ba24058444");
    public static final TransportVersion V_8_500_029 = registerTransportVersion(8_500_029, "f3bd98af-6187-e161-e315-718a2fecc2db");
    public static final TransportVersion V_8_500_030 = registerTransportVersion(8_500_030, "b72d7f12-8ed3-4a5b-8e6a-4910ea10e0d7");
    public static final TransportVersion V_8_500_031 = registerTransportVersion(8_500_031, "e7aa7e95-37e7-46a3-aad1-90a21c0769e7");
    public static final TransportVersion V_8_500_032 = registerTransportVersion(8_500_032, "a9a14bc6-c3f2-41d9-a3d8-c686bf2c901d");
    public static final TransportVersion V_8_500_033 = registerTransportVersion(8_500_033, "193ab7c4-a751-4cbd-a66a-2d7d56ccbc10");
    public static final TransportVersion V_8_500_034 = registerTransportVersion(8_500_034, "16871c8b-88ba-4432-980a-10fd9ecad2dc");
    public static final TransportVersion V_8_500_035 = registerTransportVersion(8_500_035, "664dd6ce-3487-4fbd-81a9-af778b28be45");
    // Introduced for stateless plugin
    public static final TransportVersion V_8_500_036 = registerTransportVersion(8_500_036, "3343c64f-d7ac-4f02-9262-3e1acfc56f89");
    public static final TransportVersion V_8_500_037 = registerTransportVersion(8_500_037, "d76a4f22-8878-43e0-acfa-15e452195fa7");
<<<<<<< HEAD
    public static final TransportVersion V_8_500_038 = registerTransportVersion(8_500_038, "21ab5cfd-eb66-4beb-b5a4-580c51042ecf");

    private static class CurrentHolder {
        private static final TransportVersion CURRENT = findCurrent(V_8_500_038);
=======
    public static final TransportVersion V_8_500_038 = registerTransportVersion(8_500_038, "9ef93580-feae-409f-9989-b49e411ca7a9");
    public static final TransportVersion V_8_500_039 = registerTransportVersion(8_500_039, "c23722d7-6139-4cf2-b8a1-600fbd4ec359");
    public static final TransportVersion V_8_500_040 = registerTransportVersion(8_500_040, "8F3AA068-A608-4A16-9683-2412A75BF2DD");

    private static class CurrentHolder {
        private static final TransportVersion CURRENT = findCurrent(V_8_500_040);
>>>>>>> a2e297ec

        // finds the pluggable current version, or uses the given fallback
        private static TransportVersion findCurrent(TransportVersion fallback) {
            var versionExtension = VersionExtension.load();
            if (versionExtension == null) {
                return fallback;
            }
            var version = versionExtension.getCurrentTransportVersion();
            assert version.onOrAfter(fallback);
            return version;
        }
    }

    /**
     * Reference to the earliest compatible transport version to this version of the codebase.
     * This should be the transport version used by the highest minor version of the previous major.
     */
    public static final TransportVersion MINIMUM_COMPATIBLE = V_7_17_0;

    /**
     * Reference to the minimum transport version that can be used with CCS.
     * This should be the transport version used by the previous minor release.
     */
    public static final TransportVersion MINIMUM_CCS_VERSION = V_8_500_020;

    static {
        // see comment on IDS field
        // now we're registered all the transport versions, we can clear the map
        IDS = null;
    }

    static NavigableMap<Integer, TransportVersion> getAllVersionIds(Class<?> cls) {
        Map<Integer, String> versionIdFields = new HashMap<>();
        NavigableMap<Integer, TransportVersion> builder = new TreeMap<>();

        Set<String> ignore = Set.of("ZERO", "CURRENT", "MINIMUM_COMPATIBLE", "MINIMUM_CCS_VERSION");

        for (Field declaredField : cls.getFields()) {
            if (declaredField.getType().equals(TransportVersion.class)) {
                String fieldName = declaredField.getName();
                if (ignore.contains(fieldName)) {
                    continue;
                }

                TransportVersion version;
                try {
                    version = (TransportVersion) declaredField.get(null);
                } catch (IllegalAccessException e) {
                    throw new AssertionError(e);
                }
                builder.put(version.id, version);

                if (Assertions.ENABLED) {
                    // check the version number is unique
                    var sameVersionNumber = versionIdFields.put(version.id, fieldName);
                    assert sameVersionNumber == null
                        : "Versions ["
                            + sameVersionNumber
                            + "] and ["
                            + fieldName
                            + "] have the same version number ["
                            + version.id
                            + "]. Each TransportVersion should have a different version number";
                }
            }
        }

        return Collections.unmodifiableNavigableMap(builder);
    }

    private static final NavigableMap<Integer, TransportVersion> VERSION_IDS = getAllVersionIds(TransportVersion.class);

    static Collection<TransportVersion> getAllVersions() {
        return VERSION_IDS.values();
    }

    public static TransportVersion readVersion(StreamInput in) throws IOException {
        return fromId(in.readVInt());
    }

    public static TransportVersion fromId(int id) {
        TransportVersion known = VERSION_IDS.get(id);
        if (known != null) {
            return known;
        }
        // this is a version we don't otherwise know about - just create a placeholder
        return new TransportVersion(id);
    }

    public static void writeVersion(TransportVersion version, StreamOutput out) throws IOException {
        out.writeVInt(version.id);
    }

    /**
     * Returns the minimum version of {@code version1} and {@code version2}
     */
    public static TransportVersion min(TransportVersion version1, TransportVersion version2) {
        return version1.id < version2.id ? version1 : version2;
    }

    /**
     * Returns the maximum version of {@code version1} and {@code version2}
     */
    public static TransportVersion max(TransportVersion version1, TransportVersion version2) {
        return version1.id > version2.id ? version1 : version2;
    }

    /**
     * Returns {@code true} if the specified version is compatible with this running version of Elasticsearch.
     */
    public static boolean isCompatible(TransportVersion version) {
        return version.onOrAfter(MINIMUM_COMPATIBLE);
    }

    /**
     * Reference to the most recent transport version.
     * This should be the transport version with the highest id.
     */
    public static TransportVersion current() {
        return CurrentHolder.CURRENT;
    }

    public boolean after(TransportVersion version) {
        return version.id < id;
    }

    public boolean onOrAfter(TransportVersion version) {
        return version.id <= id;
    }

    public boolean before(TransportVersion version) {
        return version.id > id;
    }

    public boolean onOrBefore(TransportVersion version) {
        return version.id >= id;
    }

    public boolean between(TransportVersion lowerInclusive, TransportVersion upperExclusive) {
        if (upperExclusive.onOrBefore(lowerInclusive)) throw new IllegalArgumentException();
        return onOrAfter(lowerInclusive) && before(upperExclusive);
    }

    public static TransportVersion fromString(String str) {
        return TransportVersion.fromId(Integer.parseInt(str));
    }

    @Override
    public int compareTo(TransportVersion other) {
        return Integer.compare(this.id, other.id);
    }

    @Override
    public String toString() {
        return Integer.toString(id);
    }
}<|MERGE_RESOLUTION|>--- conflicted
+++ resolved
@@ -159,19 +159,12 @@
     // Introduced for stateless plugin
     public static final TransportVersion V_8_500_036 = registerTransportVersion(8_500_036, "3343c64f-d7ac-4f02-9262-3e1acfc56f89");
     public static final TransportVersion V_8_500_037 = registerTransportVersion(8_500_037, "d76a4f22-8878-43e0-acfa-15e452195fa7");
-<<<<<<< HEAD
-    public static final TransportVersion V_8_500_038 = registerTransportVersion(8_500_038, "21ab5cfd-eb66-4beb-b5a4-580c51042ecf");
-
-    private static class CurrentHolder {
-        private static final TransportVersion CURRENT = findCurrent(V_8_500_038);
-=======
     public static final TransportVersion V_8_500_038 = registerTransportVersion(8_500_038, "9ef93580-feae-409f-9989-b49e411ca7a9");
     public static final TransportVersion V_8_500_039 = registerTransportVersion(8_500_039, "c23722d7-6139-4cf2-b8a1-600fbd4ec359");
     public static final TransportVersion V_8_500_040 = registerTransportVersion(8_500_040, "8F3AA068-A608-4A16-9683-2412A75BF2DD");
 
     private static class CurrentHolder {
         private static final TransportVersion CURRENT = findCurrent(V_8_500_040);
->>>>>>> a2e297ec
 
         // finds the pluggable current version, or uses the given fallback
         private static TransportVersion findCurrent(TransportVersion fallback) {
