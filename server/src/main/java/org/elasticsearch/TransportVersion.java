--- conflicted
+++ resolved
@@ -168,12 +168,6 @@
     public static final TransportVersion V_8_500_053 = registerTransportVersion(8_500_053, "aa603bae-01e2-380a-8950-6604468e8c6d");
     public static final TransportVersion V_8_500_054 = registerTransportVersion(8_500_054, "b76ef950-af03-4dda-85c2-6400ec442e7e");
     public static final TransportVersion V_8_500_055 = registerTransportVersion(8_500_055, "7831c609-0df1-42d6-aa97-8a346c389ef");
-<<<<<<< HEAD
-    public static final TransportVersion V_8_500_056 = registerTransportVersion(8_500_056, "a7ded565-106a-4f23-80c6-d264f928c0c3");
-
-    private static class CurrentHolder {
-        private static final TransportVersion CURRENT = findCurrent(V_8_500_056);
-=======
     public static final TransportVersion V_8_500_056 = registerTransportVersion(8_500_056, "afa8c4be-29c9-48ab-b1ed-7182415c1b71");
     public static final TransportVersion V_8_500_057 = registerTransportVersion(8_500_057, "80c088c6-358d-43b2-8d9c-1ea3c6c2b9fd");
     public static final TransportVersion V_8_500_058 = registerTransportVersion(8_500_058, "41d9c98a-1de2-4dc1-86f1-abd4cc1bef57");
@@ -184,6 +178,7 @@
     public static final TransportVersion V_8_500_062 = registerTransportVersion(8_500_062, "09CD9C9B-3207-4B40-8756-B7A12001A885");
     public static final TransportVersion V_8_500_063 = registerTransportVersion(8_500_063, "31dedced-0055-4f34-b952-2f6919be7488");
     public static final TransportVersion V_8_500_064 = registerTransportVersion(8_500_064, "3a795175-5e6f-40ff-90fe-5571ea8ab04e");
+    public static final TransportVersion V_8_500_065 = registerTransportVersion(8_500_065, "a7ded565-106a-4f23-80c6-d264f928c0c3");
 
     /*
      * STOP! READ THIS FIRST! No, really,
@@ -207,8 +202,7 @@
      */
 
     private static class CurrentHolder {
-        private static final TransportVersion CURRENT = findCurrent(V_8_500_064);
->>>>>>> 01ed7de9
+        private static final TransportVersion CURRENT = findCurrent(V_8_500_065);
 
         // finds the pluggable current version, or uses the given fallback
         private static TransportVersion findCurrent(TransportVersion fallback) {
