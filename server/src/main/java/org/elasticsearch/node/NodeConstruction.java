/*
 * Copyright Elasticsearch B.V. and/or licensed to Elasticsearch B.V. under one
 * or more contributor license agreements. Licensed under the Elastic License
 * 2.0 and the Server Side Public License, v 1; you may not use this file except
 * in compliance with, at your election, the Elastic License 2.0 or the Server
 * Side Public License, v 1.
 */

package org.elasticsearch.node;

import org.apache.logging.log4j.LogManager;
import org.apache.logging.log4j.Logger;
import org.apache.lucene.search.IndexSearcher;
import org.apache.lucene.util.Constants;
import org.apache.lucene.util.SetOnce;
import org.elasticsearch.Build;
import org.elasticsearch.ElasticsearchException;
import org.elasticsearch.TransportVersion;
import org.elasticsearch.action.ActionModule;
import org.elasticsearch.action.ActionRequest;
import org.elasticsearch.action.ActionResponse;
import org.elasticsearch.action.ActionType;
import org.elasticsearch.action.admin.cluster.repositories.reservedstate.ReservedRepositoryAction;
import org.elasticsearch.action.admin.indices.template.reservedstate.ReservedComposableIndexTemplateAction;
import org.elasticsearch.action.bulk.FailureStoreMetrics;
import org.elasticsearch.action.datastreams.autosharding.DataStreamAutoShardingService;
import org.elasticsearch.action.ingest.ReservedPipelineAction;
import org.elasticsearch.action.search.SearchExecutionStatsCollector;
import org.elasticsearch.action.search.SearchPhaseController;
import org.elasticsearch.action.search.SearchTransportAPMMetrics;
import org.elasticsearch.action.search.SearchTransportService;
import org.elasticsearch.action.support.TransportAction;
import org.elasticsearch.action.update.UpdateHelper;
import org.elasticsearch.client.internal.Client;
import org.elasticsearch.client.internal.node.NodeClient;
import org.elasticsearch.cluster.ClusterInfoService;
import org.elasticsearch.cluster.ClusterModule;
import org.elasticsearch.cluster.ClusterName;
import org.elasticsearch.cluster.ClusterState;
import org.elasticsearch.cluster.coordination.CoordinationDiagnosticsService;
import org.elasticsearch.cluster.coordination.Coordinator;
import org.elasticsearch.cluster.coordination.MasterHistoryService;
import org.elasticsearch.cluster.coordination.StableMasterHealthIndicatorService;
import org.elasticsearch.cluster.features.NodeFeaturesFixupListener;
import org.elasticsearch.cluster.metadata.DataStreamFactoryRetention;
import org.elasticsearch.cluster.metadata.DataStreamGlobalRetentionSettings;
import org.elasticsearch.cluster.metadata.IndexMetadataVerifier;
import org.elasticsearch.cluster.metadata.IndexNameExpressionResolver;
import org.elasticsearch.cluster.metadata.MetadataCreateDataStreamService;
import org.elasticsearch.cluster.metadata.MetadataCreateIndexService;
import org.elasticsearch.cluster.metadata.MetadataDataStreamsService;
import org.elasticsearch.cluster.metadata.MetadataIndexTemplateService;
import org.elasticsearch.cluster.metadata.MetadataUpdateSettingsService;
import org.elasticsearch.cluster.metadata.SystemIndexMetadataUpgradeService;
import org.elasticsearch.cluster.metadata.TemplateUpgradeService;
import org.elasticsearch.cluster.node.DiscoveryNode;
import org.elasticsearch.cluster.node.DiscoveryNodeRole;
import org.elasticsearch.cluster.routing.BatchedRerouteService;
import org.elasticsearch.cluster.routing.RerouteService;
import org.elasticsearch.cluster.routing.allocation.AllocationService;
import org.elasticsearch.cluster.routing.allocation.DiskThresholdMonitor;
import org.elasticsearch.cluster.routing.allocation.WriteLoadForecaster;
import org.elasticsearch.cluster.service.ClusterService;
import org.elasticsearch.cluster.service.TransportVersionsFixupListener;
import org.elasticsearch.cluster.version.CompatibilityVersions;
import org.elasticsearch.common.breaker.CircuitBreaker;
import org.elasticsearch.common.component.LifecycleComponent;
import org.elasticsearch.common.io.stream.NamedWriteableRegistry;
import org.elasticsearch.common.logging.DeprecationCategory;
import org.elasticsearch.common.logging.DeprecationLogger;
import org.elasticsearch.common.logging.DynamicContextDataProvider;
import org.elasticsearch.common.logging.HeaderWarning;
import org.elasticsearch.common.network.NetworkModule;
import org.elasticsearch.common.network.NetworkService;
import org.elasticsearch.common.settings.ClusterSettings;
import org.elasticsearch.common.settings.ConsistentSettingsService;
import org.elasticsearch.common.settings.Setting;
import org.elasticsearch.common.settings.Settings;
import org.elasticsearch.common.settings.SettingsModule;
import org.elasticsearch.common.util.BigArrays;
import org.elasticsearch.common.util.PageCacheRecycler;
import org.elasticsearch.core.IOUtils;
import org.elasticsearch.core.TimeValue;
import org.elasticsearch.core.Tuple;
import org.elasticsearch.discovery.DiscoveryModule;
import org.elasticsearch.env.Environment;
import org.elasticsearch.env.NodeEnvironment;
import org.elasticsearch.features.FeatureService;
import org.elasticsearch.features.FeatureSpecification;
import org.elasticsearch.gateway.GatewayAllocator;
import org.elasticsearch.gateway.GatewayMetaState;
import org.elasticsearch.gateway.GatewayModule;
import org.elasticsearch.gateway.MetaStateService;
import org.elasticsearch.gateway.PersistedClusterStateService;
import org.elasticsearch.health.HealthPeriodicLogger;
import org.elasticsearch.health.HealthService;
import org.elasticsearch.health.metadata.HealthMetadataService;
import org.elasticsearch.health.node.DiskHealthIndicatorService;
import org.elasticsearch.health.node.HealthInfoCache;
import org.elasticsearch.health.node.LocalHealthMonitor;
import org.elasticsearch.health.node.ShardsCapacityHealthIndicatorService;
import org.elasticsearch.health.node.selection.HealthNodeTaskExecutor;
import org.elasticsearch.health.node.tracker.DiskHealthTracker;
import org.elasticsearch.health.node.tracker.HealthTracker;
import org.elasticsearch.health.node.tracker.RepositoriesHealthTracker;
import org.elasticsearch.health.stats.HealthApiStats;
import org.elasticsearch.http.HttpServerTransport;
import org.elasticsearch.index.IndexSettingProvider;
import org.elasticsearch.index.IndexSettingProviders;
import org.elasticsearch.index.IndexingPressure;
import org.elasticsearch.index.analysis.AnalysisRegistry;
import org.elasticsearch.index.mapper.MapperMetrics;
import org.elasticsearch.index.mapper.SourceFieldMetrics;
import org.elasticsearch.indices.ExecutorSelector;
import org.elasticsearch.indices.IndicesModule;
import org.elasticsearch.indices.IndicesService;
import org.elasticsearch.indices.IndicesServiceBuilder;
import org.elasticsearch.indices.ShardLimitValidator;
import org.elasticsearch.indices.SystemIndexMappingUpdateService;
import org.elasticsearch.indices.SystemIndices;
import org.elasticsearch.indices.analysis.AnalysisModule;
import org.elasticsearch.indices.breaker.CircuitBreakerMetrics;
import org.elasticsearch.indices.breaker.CircuitBreakerService;
import org.elasticsearch.indices.breaker.HierarchyCircuitBreakerService;
import org.elasticsearch.indices.breaker.NoneCircuitBreakerService;
import org.elasticsearch.indices.recovery.PeerRecoverySourceService;
import org.elasticsearch.indices.recovery.PeerRecoveryTargetService;
import org.elasticsearch.indices.recovery.RecoverySettings;
import org.elasticsearch.indices.recovery.SnapshotFilesProvider;
import org.elasticsearch.indices.recovery.plan.PeerOnlyRecoveryPlannerService;
import org.elasticsearch.indices.recovery.plan.RecoveryPlannerService;
import org.elasticsearch.indices.recovery.plan.ShardSnapshotsService;
import org.elasticsearch.ingest.IngestService;
import org.elasticsearch.injection.guice.Injector;
import org.elasticsearch.injection.guice.Key;
import org.elasticsearch.injection.guice.Module;
import org.elasticsearch.injection.guice.ModulesBuilder;
import org.elasticsearch.monitor.MonitorService;
import org.elasticsearch.monitor.fs.FsHealthService;
import org.elasticsearch.monitor.jvm.JvmInfo;
import org.elasticsearch.monitor.metrics.NodeMetrics;
import org.elasticsearch.node.internal.TerminationHandler;
import org.elasticsearch.node.internal.TerminationHandlerProvider;
import org.elasticsearch.persistent.PersistentTasksClusterService;
import org.elasticsearch.persistent.PersistentTasksExecutor;
import org.elasticsearch.persistent.PersistentTasksExecutorRegistry;
import org.elasticsearch.persistent.PersistentTasksService;
import org.elasticsearch.plugins.ActionPlugin;
import org.elasticsearch.plugins.AnalysisPlugin;
import org.elasticsearch.plugins.CircuitBreakerPlugin;
import org.elasticsearch.plugins.ClusterCoordinationPlugin;
import org.elasticsearch.plugins.ClusterPlugin;
import org.elasticsearch.plugins.DiscoveryPlugin;
import org.elasticsearch.plugins.HealthPlugin;
import org.elasticsearch.plugins.IngestPlugin;
import org.elasticsearch.plugins.MapperPlugin;
import org.elasticsearch.plugins.MetadataUpgrader;
import org.elasticsearch.plugins.NetworkPlugin;
import org.elasticsearch.plugins.PersistentTaskPlugin;
import org.elasticsearch.plugins.Plugin;
import org.elasticsearch.plugins.PluginsService;
import org.elasticsearch.plugins.RecoveryPlannerPlugin;
import org.elasticsearch.plugins.ReloadablePlugin;
import org.elasticsearch.plugins.RepositoryPlugin;
import org.elasticsearch.plugins.ScriptPlugin;
import org.elasticsearch.plugins.SearchPlugin;
import org.elasticsearch.plugins.ShutdownAwarePlugin;
import org.elasticsearch.plugins.SystemIndexPlugin;
import org.elasticsearch.plugins.TelemetryPlugin;
import org.elasticsearch.plugins.internal.DocumentParsingProvider;
import org.elasticsearch.plugins.internal.DocumentParsingProviderPlugin;
import org.elasticsearch.plugins.internal.LoggingDataProvider;
import org.elasticsearch.plugins.internal.ReloadAwarePlugin;
import org.elasticsearch.plugins.internal.RestExtension;
import org.elasticsearch.plugins.internal.SettingsExtension;
import org.elasticsearch.readiness.ReadinessService;
import org.elasticsearch.repositories.RepositoriesModule;
import org.elasticsearch.repositories.RepositoriesService;
import org.elasticsearch.reservedstate.ReservedClusterStateHandler;
import org.elasticsearch.reservedstate.ReservedClusterStateHandlerProvider;
import org.elasticsearch.reservedstate.action.ReservedClusterSettingsAction;
import org.elasticsearch.reservedstate.service.FileSettingsService;
import org.elasticsearch.rest.action.search.SearchResponseMetrics;
import org.elasticsearch.script.ScriptModule;
import org.elasticsearch.script.ScriptService;
import org.elasticsearch.search.SearchModule;
import org.elasticsearch.search.SearchService;
import org.elasticsearch.search.SearchUtils;
import org.elasticsearch.search.aggregations.support.AggregationUsageService;
import org.elasticsearch.shutdown.PluginShutdownService;
import org.elasticsearch.snapshots.InternalSnapshotsInfoService;
import org.elasticsearch.snapshots.RepositoryIntegrityHealthIndicatorService;
import org.elasticsearch.snapshots.RestoreService;
import org.elasticsearch.snapshots.SnapshotShardsService;
import org.elasticsearch.snapshots.SnapshotsInfoService;
import org.elasticsearch.snapshots.SnapshotsService;
import org.elasticsearch.tasks.Task;
import org.elasticsearch.tasks.TaskManager;
import org.elasticsearch.telemetry.TelemetryProvider;
import org.elasticsearch.telemetry.metric.MeterRegistry;
import org.elasticsearch.telemetry.tracing.Tracer;
import org.elasticsearch.threadpool.ExecutorBuilder;
import org.elasticsearch.threadpool.ThreadPool;
import org.elasticsearch.transport.Transport;
import org.elasticsearch.transport.TransportService;
import org.elasticsearch.upgrades.SystemIndexMigrationExecutor;
import org.elasticsearch.usage.UsageService;
import org.elasticsearch.watcher.ResourceWatcherService;
import org.elasticsearch.xcontent.NamedXContentRegistry;

import java.io.Closeable;
import java.io.IOException;
import java.io.UncheckedIOException;
import java.util.ArrayList;
import java.util.Arrays;
import java.util.Collection;
import java.util.IdentityHashMap;
import java.util.LinkedHashSet;
import java.util.List;
import java.util.Locale;
import java.util.Map;
import java.util.Objects;
import java.util.Optional;
import java.util.Set;
import java.util.concurrent.TimeUnit;
import java.util.function.Function;
import java.util.stream.Collectors;
import java.util.stream.Stream;

import static java.util.Collections.newSetFromMap;
import static java.util.function.Predicate.not;
import static org.elasticsearch.core.Types.forciblyCast;

/**
 * Class uses to perform all the operations needed to construct a {@link Node} instance.
 * <p>
 * Constructing a {@link Node} is a complex operation, involving many interdependent services.
 * Separating out this logic into a dedicated class is a lot clearer and more flexible than
 * doing all this logic inside a constructor in {@link Node}.
 */
class NodeConstruction {

    /**
     * Prepare everything needed to create a {@link Node} instance.
     *
     * @param initialEnvironment         the initial environment for this node, which will be added to by plugins
     * @param serviceProvider            provides various service implementations that could be mocked
     * @param forbidPrivateIndexSettings whether or not private index settings are forbidden when creating an index; this is used in the
     *                                   test framework for tests that rely on being able to set private settings
     */
    static NodeConstruction prepareConstruction(
        Environment initialEnvironment,
        NodeServiceProvider serviceProvider,
        boolean forbidPrivateIndexSettings
    ) {
        List<Closeable> closeables = new ArrayList<>();
        try {
            NodeConstruction constructor = new NodeConstruction(closeables);

            Settings settings = constructor.createEnvironment(initialEnvironment, serviceProvider);
            constructor.loadLoggingDataProviders();
            TelemetryProvider telemetryProvider = constructor.createTelemetryProvider(settings);
            ThreadPool threadPool = constructor.createThreadPool(settings, telemetryProvider.getMeterRegistry());
            SettingsModule settingsModule = constructor.validateSettings(initialEnvironment.settings(), settings, threadPool);

            SearchModule searchModule = constructor.createSearchModule(settingsModule.getSettings(), threadPool, telemetryProvider);
            constructor.createClientAndRegistries(settingsModule.getSettings(), threadPool, searchModule);
            DocumentParsingProvider documentParsingProvider = constructor.getDocumentParsingProvider();

            ScriptService scriptService = constructor.createScriptService(settingsModule, threadPool, serviceProvider);

            constructor.createUpdateHelper(documentParsingProvider, scriptService);

            constructor.construct(
                threadPool,
                settingsModule,
                searchModule,
                scriptService,
                constructor.createAnalysisRegistry(),
                serviceProvider,
                forbidPrivateIndexSettings,
                telemetryProvider,
                documentParsingProvider
            );

            return constructor;
        } catch (IOException e) {
            IOUtils.closeWhileHandlingException(closeables);
            throw new ElasticsearchException("Failed to bind service", e);
        } catch (Throwable t) {
            IOUtils.closeWhileHandlingException(closeables);
            throw t;
        }
    }

    /**
     * See comments on Node#logger for why this is not static
     */
    private final Logger logger = LogManager.getLogger(Node.class);
    private final DeprecationLogger deprecationLogger = DeprecationLogger.getLogger(Node.class);

    private final List<Closeable> resourcesToClose;
    private final ModulesBuilder modules = new ModulesBuilder();
    /*
     * References for storing in a Node
     */
    private Injector injector;
    private Environment environment;
    private NodeEnvironment nodeEnvironment;
    private PluginsService pluginsService;
    private NodeClient client;
    private Collection<LifecycleComponent> pluginLifecycleComponents;
    private Node.LocalNodeFactory localNodeFactory;
    private NodeService nodeService;
    private TerminationHandler terminationHandler;
    private NamedWriteableRegistry namedWriteableRegistry;
    private NamedXContentRegistry xContentRegistry;

    private NodeConstruction(List<Closeable> resourcesToClose) {
        this.resourcesToClose = resourcesToClose;
    }

    Injector injector() {
        return injector;
    }

    Environment environment() {
        return environment;
    }

    NodeEnvironment nodeEnvironment() {
        return nodeEnvironment;
    }

    PluginsService pluginsService() {
        return pluginsService;
    }

    NodeClient client() {
        return client;
    }

    Collection<LifecycleComponent> pluginLifecycleComponents() {
        return pluginLifecycleComponents;
    }

    Node.LocalNodeFactory localNodeFactory() {
        return localNodeFactory;
    }

    NodeService nodeService() {
        return nodeService;
    }

    TerminationHandler terminationHandler() {
        return terminationHandler;
    }

    NamedWriteableRegistry namedWriteableRegistry() {
        return namedWriteableRegistry;
    }

    NamedXContentRegistry namedXContentRegistry() {
        return xContentRegistry;
    }

    private <T> Optional<T> getSinglePlugin(Class<T> pluginClass) {
        return getSinglePlugin(pluginsService.filterPlugins(pluginClass), pluginClass);
    }

    private static <T> Optional<T> getSinglePlugin(Stream<T> plugins, Class<T> pluginClass) {
        var it = plugins.iterator();
        if (it.hasNext() == false) {
            return Optional.empty();
        }
        T plugin = it.next();
        if (it.hasNext()) {
            List<T> allPlugins = new ArrayList<>();
            allPlugins.add(plugin);
            it.forEachRemaining(allPlugins::add);
            throw new IllegalStateException("A single " + pluginClass.getName() + " was expected but got " + allPlugins);
        }
        return Optional.of(plugin);
    }

    private Settings createEnvironment(Environment initialEnvironment, NodeServiceProvider serviceProvider) {
        // Pass the node settings to the DeprecationLogger class so that it can have the deprecation.skip_deprecated_settings setting:
        Settings envSettings = initialEnvironment.settings();
        DeprecationLogger.initialize(envSettings);

        JvmInfo jvmInfo = JvmInfo.jvmInfo();
        logger.info(
            "version[{}], pid[{}], build[{}/{}/{}], OS[{}/{}/{}], JVM[{}/{}/{}/{}]",
            Build.current().qualifiedVersion(),
            jvmInfo.pid(),
            Build.current().type().displayName(),
            Build.current().hash(),
            Build.current().date(),
            Constants.OS_NAME,
            Constants.OS_VERSION,
            Constants.OS_ARCH,
            Constants.JVM_VENDOR,
            Constants.JVM_NAME,
            Constants.JAVA_VERSION,
            Constants.JVM_VERSION
        );
        logger.info("JVM home [{}], using bundled JDK [{}]", System.getProperty("java.home"), jvmInfo.getUsingBundledJdk());
        logger.info("JVM arguments {}", Arrays.toString(jvmInfo.getInputArguments()));
        logger.info("Default Locale [{}]", Locale.getDefault());
        if (Build.current().isProductionRelease() == false) {
            logger.warn(
                "version [{}] is a pre-release version of Elasticsearch and is not suitable for production",
                Build.current().qualifiedVersion()
            );
        }
        if (Environment.PATH_SHARED_DATA_SETTING.exists(envSettings)) {
            // NOTE: this must be done with an explicit check here because the deprecation property on a path setting will
            // cause ES to fail to start since logging is not yet initialized on first read of the setting
            deprecationLogger.warn(
                DeprecationCategory.SETTINGS,
                "shared-data-path",
                "setting [path.shared_data] is deprecated and will be removed in a future release"
            );
        }

        if (initialEnvironment.dataFiles().length > 1) {
            // NOTE: we use initialEnvironment here, but assertEquivalent below ensures the data paths do not change
            deprecationLogger.warn(
                DeprecationCategory.SETTINGS,
                "multiple-data-paths",
                "Configuring multiple [path.data] paths is deprecated. Use RAID or other system level features for utilizing "
                    + "multiple disks. This feature will be removed in a future release."
            );
        }
        if (Environment.dataPathUsesList(envSettings)) {
            // already checked for multiple values above, so if this is a list it is a single valued list
            deprecationLogger.warn(
                DeprecationCategory.SETTINGS,
                "multiple-data-paths-list",
                "Configuring [path.data] with a list is deprecated. Instead specify as a string value."
            );
        }

        if (logger.isDebugEnabled()) {
            logger.debug(
                "using config [{}], data [{}], logs [{}], plugins [{}]",
                initialEnvironment.configFile(),
                Arrays.toString(initialEnvironment.dataFiles()),
                initialEnvironment.logsFile(),
                initialEnvironment.pluginsFile()
            );
        }

        Node.deleteTemporaryApmConfig(
            jvmInfo,
            (e, apmConfig) -> logger.error("failed to delete temporary APM config file [{}], reason: [{}]", apmConfig, e.getMessage())
        );

        pluginsService = serviceProvider.newPluginService(initialEnvironment, envSettings);
        modules.bindToInstance(PluginsService.class, pluginsService);
        Settings settings = Node.mergePluginSettings(pluginsService.pluginMap(), envSettings);

        /*
         * Create the environment based on the finalized view of the settings. This is to ensure that components get the same setting
         * values, no matter they ask for them from.
         */
        environment = new Environment(settings, initialEnvironment.configFile());
        Environment.assertEquivalent(initialEnvironment, environment);
        modules.bindToInstance(Environment.class, environment);

        return settings;
    }

    private void loadLoggingDataProviders() {
        DynamicContextDataProvider.setDataProviders(pluginsService.loadServiceProviders(LoggingDataProvider.class));
    }

    private TelemetryProvider createTelemetryProvider(Settings settings) {
        return getSinglePlugin(TelemetryPlugin.class).map(p -> p.getTelemetryProvider(settings)).orElse(TelemetryProvider.NOOP);
    }

    private ThreadPool createThreadPool(Settings settings, MeterRegistry meterRegistry) throws IOException {
        ThreadPool threadPool = new ThreadPool(
            settings,
            meterRegistry,
            pluginsService.flatMap(p -> p.getExecutorBuilders(settings)).toArray(ExecutorBuilder<?>[]::new)
        );
        resourcesToClose.add(() -> ThreadPool.terminate(threadPool, 10, TimeUnit.SECONDS));
        modules.bindToInstance(ThreadPool.class, threadPool);

        // adds the context to the DeprecationLogger so that it does not need to be injected everywhere
        HeaderWarning.setThreadContext(threadPool.getThreadContext());
        resourcesToClose.add(() -> HeaderWarning.removeThreadContext(threadPool.getThreadContext()));

        return threadPool;
    }

    private SettingsModule validateSettings(Settings envSettings, Settings settings, ThreadPool threadPool) throws IOException {
        // register the node.data, node.ingest, node.master, node.remote_cluster_client settings here so we can mark them private
        List<Setting<?>> additionalSettings = new ArrayList<>(pluginsService.flatMap(Plugin::getSettings).toList());
        for (final ExecutorBuilder<?> builder : threadPool.builders()) {
            additionalSettings.addAll(builder.getRegisteredSettings());
        }
        SettingsExtension.load().forEach(e -> additionalSettings.addAll(e.getSettings()));

        // this is as early as we can validate settings at this point. we already pass them to ThreadPool
        // so we might be late here already
        SettingsModule settingsModule = new SettingsModule(
            settings,
            additionalSettings,
            pluginsService.flatMap(Plugin::getSettingsFilter).toList()
        );
        modules.add(settingsModule);

        // creating `NodeEnvironment` breaks the ability to rollback to 7.x on an 8.0 upgrade (`upgradeLegacyNodeFolders`) so do this
        // after settings validation.
        nodeEnvironment = new NodeEnvironment(envSettings, environment);
        logger.info(
            "node name [{}], node ID [{}], cluster name [{}], roles {}",
            Node.NODE_NAME_SETTING.get(envSettings),
            nodeEnvironment.nodeId(),
            ClusterName.CLUSTER_NAME_SETTING.get(envSettings).value(),
            DiscoveryNode.getRolesFromSettings(settings)
                .stream()
                .map(DiscoveryNodeRole::roleName)
                .collect(Collectors.toCollection(LinkedHashSet::new))
        );
        resourcesToClose.add(nodeEnvironment);
        modules.bindToInstance(NodeEnvironment.class, nodeEnvironment);

        return settingsModule;
    }

    private SearchModule createSearchModule(Settings settings, ThreadPool threadPool, TelemetryProvider telemetryProvider) {
        IndexSearcher.setMaxClauseCount(SearchUtils.calculateMaxClauseValue(threadPool));
        return new SearchModule(settings, pluginsService.filterPlugins(SearchPlugin.class).toList(), telemetryProvider);
    }

    /**
     * Create various objects that are stored as member variables. This is so they are accessible as soon as possible.
     */
    private void createClientAndRegistries(Settings settings, ThreadPool threadPool, SearchModule searchModule) {
        client = new NodeClient(settings, threadPool);
        modules.add(b -> {
            b.bind(Client.class).toInstance(client);
            b.bind(NodeClient.class).toInstance(client);
        });

        localNodeFactory = new Node.LocalNodeFactory(settings, nodeEnvironment.nodeId());

        namedWriteableRegistry = new NamedWriteableRegistry(
            Stream.of(
                NetworkModule.getNamedWriteables().stream(),
                IndicesModule.getNamedWriteables().stream(),
                searchModule.getNamedWriteables().stream(),
                pluginsService.flatMap(Plugin::getNamedWriteables),
                ClusterModule.getNamedWriteables().stream(),
                SystemIndexMigrationExecutor.getNamedWriteables().stream()
            ).flatMap(Function.identity()).toList()
        );
        xContentRegistry = new NamedXContentRegistry(
            Stream.of(
                NetworkModule.getNamedXContents().stream(),
                IndicesModule.getNamedXContents().stream(),
                searchModule.getNamedXContents().stream(),
                pluginsService.flatMap(Plugin::getNamedXContent),
                ClusterModule.getNamedXWriteables().stream(),
                SystemIndexMigrationExecutor.getNamedXContentParsers().stream(),
                HealthNodeTaskExecutor.getNamedXContentParsers().stream()
            ).flatMap(Function.identity()).toList()
        );
        modules.add(b -> {
            b.bind(NamedWriteableRegistry.class).toInstance(namedWriteableRegistry);
            b.bind(NamedXContentRegistry.class).toInstance(xContentRegistry);
        });
    }

    private ScriptService createScriptService(SettingsModule settingsModule, ThreadPool threadPool, NodeServiceProvider serviceProvider) {
        Settings settings = settingsModule.getSettings();
        ScriptModule scriptModule = new ScriptModule(settings, pluginsService.filterPlugins(ScriptPlugin.class).toList());

        ScriptService scriptService = serviceProvider.newScriptService(
            pluginsService,
            settings,
            scriptModule.engines,
            scriptModule.contexts,
            threadPool::absoluteTimeInMillis
        );
        ScriptModule.registerClusterSettingsListeners(scriptService, settingsModule.getClusterSettings());
        modules.add(b -> { b.bind(ScriptService.class).toInstance(scriptService); });

        return scriptService;
    }

    private DataStreamGlobalRetentionSettings createDataStreamServicesAndGlobalRetentionResolver(
        Settings settings,
        ThreadPool threadPool,
        ClusterService clusterService,
        IndicesService indicesService,
        MetadataCreateIndexService metadataCreateIndexService
    ) {
        DataStreamGlobalRetentionSettings dataStreamGlobalRetentionSettings = DataStreamGlobalRetentionSettings.create(
            clusterService.getClusterSettings(),
            DataStreamFactoryRetention.load(pluginsService, clusterService.getClusterSettings())
        );
        modules.bindToInstance(DataStreamGlobalRetentionSettings.class, dataStreamGlobalRetentionSettings);
        modules.bindToInstance(
            MetadataCreateDataStreamService.class,
            new MetadataCreateDataStreamService(threadPool, clusterService, metadataCreateIndexService)
        );
        modules.bindToInstance(
            MetadataDataStreamsService.class,
            new MetadataDataStreamsService(clusterService, indicesService, dataStreamGlobalRetentionSettings)
        );
        return dataStreamGlobalRetentionSettings;
    }

    private UpdateHelper createUpdateHelper(DocumentParsingProvider documentParsingProvider, ScriptService scriptService) {
        UpdateHelper updateHelper = new UpdateHelper(scriptService, documentParsingProvider);

        modules.add(b -> { b.bind(UpdateHelper.class).toInstance(new UpdateHelper(scriptService, documentParsingProvider)); });
        return updateHelper;
    }

    private AnalysisRegistry createAnalysisRegistry() throws IOException {
        AnalysisRegistry registry = new AnalysisModule(
            environment,
            pluginsService.filterPlugins(AnalysisPlugin.class).toList(),
            pluginsService.getStablePluginRegistry()
        ).getAnalysisRegistry();
        modules.bindToInstance(AnalysisRegistry.class, registry);
        return registry;
    }

    private void construct(
        ThreadPool threadPool,
        SettingsModule settingsModule,
        SearchModule searchModule,
        ScriptService scriptService,
        AnalysisRegistry analysisRegistry,
        NodeServiceProvider serviceProvider,
        boolean forbidPrivateIndexSettings,
        TelemetryProvider telemetryProvider,
        DocumentParsingProvider documentParsingProvider
    ) throws IOException {

        Settings settings = settingsModule.getSettings();

        modules.bindToInstance(Tracer.class, telemetryProvider.getTracer());

        TaskManager taskManager = new TaskManager(
            settings,
            threadPool,
            Stream.concat(
                pluginsService.filterPlugins(ActionPlugin.class).flatMap(p -> p.getTaskHeaders().stream()),
                Task.HEADERS_TO_COPY.stream()
            ).collect(Collectors.toSet()),
            telemetryProvider.getTracer()
        );

        ClusterService clusterService = createClusterService(settingsModule, threadPool, taskManager);
        clusterService.addStateApplier(scriptService);

        modules.bindToInstance(DocumentParsingProvider.class, documentParsingProvider);

        FailureStoreMetrics failureStoreMetrics = new FailureStoreMetrics(telemetryProvider.getMeterRegistry());
        final IngestService ingestService = new IngestService(
            clusterService,
            threadPool,
            environment,
            scriptService,
            analysisRegistry,
            pluginsService.filterPlugins(IngestPlugin.class).toList(),
            client,
            IngestService.createGrokThreadWatchdog(environment, threadPool),
            documentParsingProvider,
            failureStoreMetrics
        );

        SystemIndices systemIndices = createSystemIndices(settings);

        CircuitBreakerService circuitBreakerService = createCircuitBreakerService(
            new CircuitBreakerMetrics(telemetryProvider),
            settingsModule.getSettings(),
            settingsModule.getClusterSettings()
        );
        PageCacheRecycler pageCacheRecycler = serviceProvider.newPageCacheRecycler(pluginsService, settings);
        BigArrays bigArrays = serviceProvider.newBigArrays(pluginsService, pageCacheRecycler, circuitBreakerService);

        final RecoverySettings recoverySettings = new RecoverySettings(settings, settingsModule.getClusterSettings());
        RepositoriesModule repositoriesModule = new RepositoriesModule(
            environment,
            pluginsService.filterPlugins(RepositoryPlugin.class).toList(),
            client,
            threadPool,
            clusterService,
            bigArrays,
            xContentRegistry,
            recoverySettings,
            telemetryProvider
        );
        RepositoriesService repositoriesService = repositoriesModule.getRepositoryService();
        final SetOnce<RerouteService> rerouteServiceReference = new SetOnce<>();
        final ClusterInfoService clusterInfoService = serviceProvider.newClusterInfoService(
            pluginsService,
            settings,
            clusterService,
            threadPool,
            client
        );
        final InternalSnapshotsInfoService snapshotsInfoService = new InternalSnapshotsInfoService(
            settings,
            clusterService,
            repositoriesService,
            rerouteServiceReference::get
        );
        final ClusterModule clusterModule = new ClusterModule(
            settings,
            clusterService,
            pluginsService.filterPlugins(ClusterPlugin.class).toList(),
            clusterInfoService,
            snapshotsInfoService,
            threadPool,
            systemIndices,
            getWriteLoadForecaster(threadPool, settings, clusterService.getClusterSettings()),
            telemetryProvider
        );
        modules.add(clusterModule);

        RerouteService rerouteService = new BatchedRerouteService(clusterService, clusterModule.getAllocationService()::reroute);
        rerouteServiceReference.set(rerouteService);

        clusterInfoService.addListener(
            new DiskThresholdMonitor(
                settings,
                clusterService::state,
                clusterService.getClusterSettings(),
                client,
                threadPool.relativeTimeInMillisSupplier(),
                rerouteService
            )::onNewInfo
        );

        IndicesModule indicesModule = new IndicesModule(pluginsService.filterPlugins(MapperPlugin.class).toList());
        modules.add(indicesModule);

        modules.add(new GatewayModule());

        CompatibilityVersions compatibilityVersions = new CompatibilityVersions(
            TransportVersion.current(),
            systemIndices.getMappingsVersions()
        );
        modules.add(loadPersistedClusterStateService(clusterService.getClusterSettings(), threadPool, compatibilityVersions));

        final MetaStateService metaStateService = new MetaStateService(nodeEnvironment, xContentRegistry);

        FeatureService featureService = new FeatureService(pluginsService.loadServiceProviders(FeatureSpecification.class));

        if (DiscoveryNode.isMasterNode(settings)) {
            clusterService.addListener(new SystemIndexMappingUpdateService(systemIndices, client));
            clusterService.addListener(
                new TransportVersionsFixupListener(clusterService, client.admin().cluster(), featureService, threadPool)
            );
            clusterService.addListener(new NodeFeaturesFixupListener(clusterService, client.admin().cluster(), threadPool));
        }

        SourceFieldMetrics sourceFieldMetrics = new SourceFieldMetrics(
            telemetryProvider.getMeterRegistry(),
            threadPool::relativeTimeInMillis
        );
        MapperMetrics mapperMetrics = new MapperMetrics(sourceFieldMetrics);

        IndicesService indicesService = new IndicesServiceBuilder().settings(settings)
            .pluginsService(pluginsService)
            .nodeEnvironment(nodeEnvironment)
            .xContentRegistry(xContentRegistry)
            .analysisRegistry(analysisRegistry)
            .indexNameExpressionResolver(clusterModule.getIndexNameExpressionResolver())
            .mapperRegistry(indicesModule.getMapperRegistry())
            .namedWriteableRegistry(namedWriteableRegistry)
            .threadPool(threadPool)
            .indexScopedSettings(settingsModule.getIndexScopedSettings())
            .circuitBreakerService(circuitBreakerService)
            .bigArrays(bigArrays)
            .scriptService(scriptService)
            .clusterService(clusterService)
            .client(client)
            .featureService(featureService)
            .metaStateService(metaStateService)
            .valuesSourceRegistry(searchModule.getValuesSourceRegistry())
            .requestCacheKeyDifferentiator(searchModule.getRequestCacheKeyDifferentiator())
            .mapperMetrics(mapperMetrics)
            .build();

        final var parameters = new IndexSettingProvider.Parameters(indicesService::createIndexMapperServiceForValidation);
        IndexSettingProviders indexSettingProviders = new IndexSettingProviders(
            pluginsService.flatMap(p -> p.getAdditionalIndexSettingProviders(parameters)).collect(Collectors.toSet())
        );

        final ShardLimitValidator shardLimitValidator = new ShardLimitValidator(settings, clusterService);

        final MetadataCreateIndexService metadataCreateIndexService = new MetadataCreateIndexService(
            settings,
            clusterService,
            indicesService,
            clusterModule.getAllocationService(),
            shardLimitValidator,
            environment,
            settingsModule.getIndexScopedSettings(),
            threadPool,
            xContentRegistry,
            systemIndices,
            forbidPrivateIndexSettings,
            indexSettingProviders
        );

        final MetadataUpdateSettingsService metadataUpdateSettingsService = new MetadataUpdateSettingsService(
            clusterService,
            clusterModule.getAllocationService(),
            settingsModule.getIndexScopedSettings(),
            indicesService,
            shardLimitValidator,
            threadPool
        );

        final DataStreamGlobalRetentionSettings dataStreamGlobalRetentionSettings = createDataStreamServicesAndGlobalRetentionResolver(
            settings,
            threadPool,
            clusterService,
            indicesService,
            metadataCreateIndexService
        );

<<<<<<< HEAD
=======
        record PluginServiceInstances(
            Client client,
            ClusterService clusterService,
            RerouteService rerouteService,
            ThreadPool threadPool,
            ResourceWatcherService resourceWatcherService,
            ScriptService scriptService,
            NamedXContentRegistry xContentRegistry,
            Environment environment,
            NodeEnvironment nodeEnvironment,
            NamedWriteableRegistry namedWriteableRegistry,
            IndexNameExpressionResolver indexNameExpressionResolver,
            RepositoriesService repositoriesService,
            TelemetryProvider telemetryProvider,
            AllocationService allocationService,
            IndicesService indicesService,
            FeatureService featureService,
            SystemIndices systemIndices,
            DataStreamGlobalRetentionSettings dataStreamGlobalRetentionSettings,
            DocumentParsingProvider documentParsingProvider
        ) implements Plugin.PluginServices {}
>>>>>>> 0d371978
        PluginServiceInstances pluginServices = new PluginServiceInstances(
            client,
            clusterService,
            rerouteService,
            threadPool,
            createResourceWatcherService(settings, threadPool),
            scriptService,
            xContentRegistry,
            environment,
            nodeEnvironment,
            namedWriteableRegistry,
            clusterModule.getIndexNameExpressionResolver(),
            repositoriesService,
            telemetryProvider,
            clusterModule.getAllocationService(),
            indicesService,
            featureService,
            systemIndices,
            dataStreamGlobalRetentionSettings,
            documentParsingProvider
        );

        Collection<?> pluginComponents = pluginsService.flatMap(plugin -> {
            Collection<?> allItems = plugin.createComponents(pluginServices);
            List<?> componentObjects = allItems.stream().filter(not(x -> x instanceof Class<?>)).toList();
            List<? extends Class<?>> classes = allItems.stream().filter(x -> x instanceof Class<?>).map(x -> (Class<?>) x).toList();

            // Then, injection
            Collection<?> componentsFromInjector;
            if (classes.isEmpty()) {
                componentsFromInjector = Set.of();
            } else {
                logger.debug("Using injector to instantiate classes for {}: {}", plugin.getClass().getSimpleName(), classes);
                var injector = org.elasticsearch.injection.Injector.create();
                injector.addInstances(componentObjects);
                injector.addRecordContents(pluginServices);
                var resultMap = injector.inject(classes);
                // For now, assume we want all components added to the Guice injector
                var distinctObjects = newSetFromMap(new IdentityHashMap<>());
                distinctObjects.addAll(resultMap.values());
                componentsFromInjector = distinctObjects;
            }

            // Return both
            return Stream.of(componentObjects, componentsFromInjector).flatMap(Collection::stream).toList();
        }).toList();

        var terminationHandlers = pluginsService.loadServiceProviders(TerminationHandlerProvider.class)
            .stream()
            .map(TerminationHandlerProvider::handler);
        terminationHandler = getSinglePlugin(terminationHandlers, TerminationHandler.class).orElse(null);

        ActionModule actionModule = new ActionModule(
            settings,
            clusterModule.getIndexNameExpressionResolver(),
            namedWriteableRegistry,
            settingsModule.getIndexScopedSettings(),
            settingsModule.getClusterSettings(),
            settingsModule.getSettingsFilter(),
            threadPool,
            pluginsService.filterPlugins(ActionPlugin.class).toList(),
            client,
            circuitBreakerService,
            createUsageService(),
            systemIndices,
            telemetryProvider,
            clusterService,
            rerouteService,
            buildReservedStateHandlers(
                settingsModule,
                clusterService,
                indicesService,
                systemIndices,
                indexSettingProviders,
                metadataCreateIndexService,
                dataStreamGlobalRetentionSettings
            ),
            pluginsService.loadSingletonServiceProvider(RestExtension.class, RestExtension::allowAll)
        );
        modules.add(actionModule);

        final NetworkService networkService = new NetworkService(
            pluginsService.filterPlugins(DiscoveryPlugin.class)
                .map(d -> d.getCustomNameResolver(environment.settings()))
                .filter(Objects::nonNull)
                .toList()
        );
        final NetworkModule networkModule = new NetworkModule(
            settings,
            pluginsService.filterPlugins(NetworkPlugin.class).toList(),
            threadPool,
            bigArrays,
            pageCacheRecycler,
            circuitBreakerService,
            namedWriteableRegistry,
            xContentRegistry,
            networkService,
            actionModule.getRestController(),
            actionModule::copyRequestHeadersToThreadContext,
            clusterService.getClusterSettings(),
            telemetryProvider.getTracer()
        );

        var indexTemplateMetadataUpgraders = pluginsService.map(Plugin::getIndexTemplateMetadataUpgrader).toList();
        modules.bindToInstance(MetadataUpgrader.class, new MetadataUpgrader(indexTemplateMetadataUpgraders));

        final IndexMetadataVerifier indexMetadataVerifier = new IndexMetadataVerifier(
            settings,
            clusterService,
            xContentRegistry,
            indicesModule.getMapperRegistry(),
            settingsModule.getIndexScopedSettings(),
            scriptService,
            mapperMetrics
        );
        if (DiscoveryNode.isMasterNode(settings)) {
            clusterService.addListener(new SystemIndexMetadataUpgradeService(systemIndices, clusterService));
            clusterService.addListener(new TemplateUpgradeService(client, clusterService, threadPool, indexTemplateMetadataUpgraders));
        }
        final Transport transport = networkModule.getTransportSupplier().get();
        final TransportService transportService = serviceProvider.newTransportService(
            pluginsService,
            settings,
            transport,
            threadPool,
            networkModule.getTransportInterceptor(),
            localNodeFactory,
            settingsModule.getClusterSettings(),
            taskManager,
            telemetryProvider.getTracer()
        );
        final ResponseCollectorService responseCollectorService = new ResponseCollectorService(clusterService);
        final SearchTransportAPMMetrics searchTransportAPMMetrics = new SearchTransportAPMMetrics(telemetryProvider.getMeterRegistry());
        final SearchResponseMetrics searchResponseMetrics = new SearchResponseMetrics(telemetryProvider.getMeterRegistry());
        final SearchTransportService searchTransportService = new SearchTransportService(
            transportService,
            client,
            SearchExecutionStatsCollector.makeWrapper(responseCollectorService)
        );
        final HttpServerTransport httpServerTransport = serviceProvider.newHttpTransport(pluginsService, networkModule);
        final IndexingPressure indexingLimits = new IndexingPressure(settings);

        SnapshotsService snapshotsService = new SnapshotsService(
            settings,
            clusterService,
            rerouteService,
            clusterModule.getIndexNameExpressionResolver(),
            repositoriesService,
            transportService,
            actionModule.getActionFilters(),
            systemIndices
        );
        SnapshotShardsService snapshotShardsService = new SnapshotShardsService(
            settings,
            clusterService,
            repositoriesService,
            transportService,
            indicesService
        );

        actionModule.getReservedClusterStateService().installStateHandler(new ReservedRepositoryAction(repositoriesService));
        actionModule.getReservedClusterStateService().installStateHandler(new ReservedPipelineAction());

        FileSettingsService fileSettingsService = new FileSettingsService(
            clusterService,
            actionModule.getReservedClusterStateService(),
            environment
        );

        RestoreService restoreService = new RestoreService(
            clusterService,
            repositoriesService,
            clusterModule.getAllocationService(),
            metadataCreateIndexService,
            indexMetadataVerifier,
            shardLimitValidator,
            systemIndices,
            indicesService,
            fileSettingsService,
            threadPool
        );

        DiscoveryModule discoveryModule = createDiscoveryModule(
            settings,
            threadPool,
            transportService,
            networkService,
            clusterService,
            clusterModule.getAllocationService(),
            rerouteService,
            circuitBreakerService,
            compatibilityVersions,
            featureService
        );
        nodeService = new NodeService(
            settings,
            threadPool,
            new MonitorService(settings, nodeEnvironment, threadPool),
            discoveryModule.getCoordinator(),
            transportService,
            indicesService,
            pluginsService,
            circuitBreakerService,
            scriptService,
            httpServerTransport,
            ingestService,
            clusterService,
            settingsModule.getSettingsFilter(),
            responseCollectorService,
            searchTransportService,
            indexingLimits,
            searchModule.getValuesSourceRegistry().getUsageService(),
            repositoriesService
        );

        final TimeValue metricsInterval = settings.getAsTime("telemetry.agent.metrics_interval", TimeValue.timeValueSeconds(10));
        final NodeMetrics nodeMetrics = new NodeMetrics(telemetryProvider.getMeterRegistry(), nodeService, metricsInterval);

        final SearchService searchService = serviceProvider.newSearchService(
            pluginsService,
            clusterService,
            indicesService,
            threadPool,
            scriptService,
            bigArrays,
            searchModule.getRankFeatureShardPhase(),
            searchModule.getFetchPhase(),
            responseCollectorService,
            circuitBreakerService,
            systemIndices.getExecutorSelector(),
            telemetryProvider.getTracer()
        );

        modules.add(
            loadPersistentTasksService(
                settingsModule,
                clusterService,
                threadPool,
                systemIndices,
                featureService,
                clusterModule.getIndexNameExpressionResolver(),
                metadataUpdateSettingsService,
                metadataCreateIndexService
            )
        );

        modules.add(
            loadPluginShutdownService(clusterService),
            loadDiagnosticServices(
                settings,
                discoveryModule.getCoordinator(),
                clusterService,
                transportService,
                featureService,
                threadPool,
                telemetryProvider,
                repositoriesService
            )
        );

        RecoveryPlannerService recoveryPlannerService = getRecoveryPlannerService(threadPool, clusterService, repositoriesService);
        modules.add(b -> {
            serviceProvider.processRecoverySettings(pluginsService, settingsModule.getClusterSettings(), recoverySettings);
            SnapshotFilesProvider snapshotFilesProvider = new SnapshotFilesProvider(repositoriesService);
            var peerRecovery = new PeerRecoverySourceService(
                transportService,
                indicesService,
                clusterService,
                recoverySettings,
                recoveryPlannerService
            );
            resourcesToClose.add(peerRecovery);
            b.bind(PeerRecoverySourceService.class).toInstance(peerRecovery);
            b.bind(PeerRecoveryTargetService.class)
                .toInstance(
                    new PeerRecoveryTargetService(
                        client,
                        threadPool,
                        transportService,
                        recoverySettings,
                        clusterService,
                        snapshotFilesProvider
                    )
                );
        });

        modules.add(loadPluginComponents(pluginComponents));

        DataStreamAutoShardingService dataStreamAutoShardingService = new DataStreamAutoShardingService(
            settings,
            clusterService,
            featureService,
            threadPool::absoluteTimeInMillis
        );
        dataStreamAutoShardingService.init();

        modules.add(b -> {
            b.bind(NodeService.class).toInstance(nodeService);
            b.bind(BigArrays.class).toInstance(bigArrays);
            b.bind(PageCacheRecycler.class).toInstance(pageCacheRecycler);
            b.bind(IngestService.class).toInstance(ingestService);
            b.bind(IndexingPressure.class).toInstance(indexingLimits);
            b.bind(AggregationUsageService.class).toInstance(searchModule.getValuesSourceRegistry().getUsageService());
            b.bind(MetaStateService.class).toInstance(metaStateService);
            b.bind(IndicesService.class).toInstance(indicesService);
            b.bind(MetadataCreateIndexService.class).toInstance(metadataCreateIndexService);
            b.bind(MetadataUpdateSettingsService.class).toInstance(metadataUpdateSettingsService);
            b.bind(SearchService.class).toInstance(searchService);
            b.bind(SearchTransportAPMMetrics.class).toInstance(searchTransportAPMMetrics);
            b.bind(SearchResponseMetrics.class).toInstance(searchResponseMetrics);
            b.bind(SearchTransportService.class).toInstance(searchTransportService);
            b.bind(SearchPhaseController.class).toInstance(new SearchPhaseController(searchService::aggReduceContextBuilder));
            b.bind(Transport.class).toInstance(transport);
            b.bind(TransportService.class).toInstance(transportService);
            b.bind(NodeMetrics.class).toInstance(nodeMetrics);
            b.bind(NetworkService.class).toInstance(networkService);
            b.bind(IndexMetadataVerifier.class).toInstance(indexMetadataVerifier);
            b.bind(ClusterInfoService.class).toInstance(clusterInfoService);
            b.bind(SnapshotsInfoService.class).toInstance(snapshotsInfoService);
            b.bind(FeatureService.class).toInstance(featureService);
            b.bind(HttpServerTransport.class).toInstance(httpServerTransport);
            b.bind(RepositoriesService.class).toInstance(repositoriesService);
            b.bind(SnapshotsService.class).toInstance(snapshotsService);
            b.bind(SnapshotShardsService.class).toInstance(snapshotShardsService);
            b.bind(RestoreService.class).toInstance(restoreService);
            b.bind(RerouteService.class).toInstance(rerouteService);
            b.bind(ShardLimitValidator.class).toInstance(shardLimitValidator);
            b.bind(IndexSettingProviders.class).toInstance(indexSettingProviders);
            b.bind(FileSettingsService.class).toInstance(fileSettingsService);
            b.bind(CompatibilityVersions.class).toInstance(compatibilityVersions);
            b.bind(DataStreamAutoShardingService.class).toInstance(dataStreamAutoShardingService);
            b.bind(FailureStoreMetrics.class).toInstance(failureStoreMetrics);
        });

        if (ReadinessService.enabled(environment)) {
            modules.bindToInstance(
                ReadinessService.class,
                serviceProvider.newReadinessService(pluginsService, clusterService, environment)
            );
        }

        injector = modules.createInjector();

        postInjection(clusterModule, actionModule, clusterService, transportService, featureService);
    }

    private ClusterService createClusterService(SettingsModule settingsModule, ThreadPool threadPool, TaskManager taskManager) {
        ClusterService clusterService = new ClusterService(
            settingsModule.getSettings(),
            settingsModule.getClusterSettings(),
            threadPool,
            taskManager
        );
        resourcesToClose.add(clusterService);

        Set<Setting<?>> consistentSettings = settingsModule.getConsistentSettings();
        if (consistentSettings.isEmpty() == false) {
            clusterService.addLocalNodeMasterListener(
                new ConsistentSettingsService(settingsModule.getSettings(), clusterService, consistentSettings).newHashPublisher()
            );
        }
        return clusterService;
    }

    private UsageService createUsageService() {
        UsageService usageService = new UsageService();
        modules.bindToInstance(UsageService.class, usageService);
        return usageService;
    }

    private SystemIndices createSystemIndices(Settings settings) {
        List<SystemIndices.Feature> features = pluginsService.filterPlugins(SystemIndexPlugin.class).map(plugin -> {
            SystemIndices.validateFeatureName(plugin.getFeatureName(), plugin.getClass().getCanonicalName());
            return SystemIndices.Feature.fromSystemIndexPlugin(plugin, settings);
        }).toList();

        SystemIndices systemIndices = new SystemIndices(features);
        modules.add(b -> {
            b.bind(SystemIndices.class).toInstance(systemIndices);
            b.bind(ExecutorSelector.class).toInstance(systemIndices.getExecutorSelector());
        });
        return systemIndices;
    }

    private ResourceWatcherService createResourceWatcherService(Settings settings, ThreadPool threadPool) {
        ResourceWatcherService resourceWatcherService = new ResourceWatcherService(settings, threadPool);
        resourcesToClose.add(resourceWatcherService);
        modules.bindToInstance(ResourceWatcherService.class, resourceWatcherService);
        return resourceWatcherService;
    }

    private Module loadPluginShutdownService(ClusterService clusterService) {
        PluginShutdownService pluginShutdownService = new PluginShutdownService(
            pluginsService.filterPlugins(ShutdownAwarePlugin.class).toList()
        );
        clusterService.addListener(pluginShutdownService);

        return b -> b.bind(PluginShutdownService.class).toInstance(pluginShutdownService);
    }

    private Module loadDiagnosticServices(
        Settings settings,
        Coordinator coordinator,
        ClusterService clusterService,
        TransportService transportService,
        FeatureService featureService,
        ThreadPool threadPool,
        TelemetryProvider telemetryProvider,
        RepositoriesService repositoriesService
    ) {

        MasterHistoryService masterHistoryService = new MasterHistoryService(transportService, threadPool, clusterService);
        CoordinationDiagnosticsService coordinationDiagnosticsService = new CoordinationDiagnosticsService(
            clusterService,
            transportService,
            coordinator,
            masterHistoryService
        );

        var serverHealthIndicatorServices = Stream.of(
            new StableMasterHealthIndicatorService(coordinationDiagnosticsService, clusterService),
            new RepositoryIntegrityHealthIndicatorService(clusterService, featureService),
            new DiskHealthIndicatorService(clusterService, featureService),
            new ShardsCapacityHealthIndicatorService(clusterService, featureService)
        );
        var pluginHealthIndicatorServices = pluginsService.filterPlugins(HealthPlugin.class)
            .flatMap(plugin -> plugin.getHealthIndicatorServices().stream());

        HealthService healthService = new HealthService(
            Stream.concat(serverHealthIndicatorServices, pluginHealthIndicatorServices).toList(),
            threadPool
        );
        HealthPeriodicLogger healthPeriodicLogger = HealthPeriodicLogger.create(
            settings,
            clusterService,
            client,
            healthService,
            telemetryProvider
        );
        HealthMetadataService healthMetadataService = HealthMetadataService.create(clusterService, featureService, settings);

        List<HealthTracker<?>> healthTrackers = List.of(
            new DiskHealthTracker(nodeService, clusterService),
            new RepositoriesHealthTracker(repositoriesService)
        );
        LocalHealthMonitor localHealthMonitor = LocalHealthMonitor.create(
            settings,
            clusterService,
            threadPool,
            client,
            featureService,
            healthTrackers
        );
        HealthInfoCache nodeHealthOverview = HealthInfoCache.create(clusterService);

        return b -> {
            b.bind(HealthService.class).toInstance(healthService);
            b.bind(MasterHistoryService.class).toInstance(masterHistoryService);
            b.bind(CoordinationDiagnosticsService.class).toInstance(coordinationDiagnosticsService);
            b.bind(HealthMetadataService.class).toInstance(healthMetadataService);
            b.bind(LocalHealthMonitor.class).toInstance(localHealthMonitor);
            b.bind(HealthInfoCache.class).toInstance(nodeHealthOverview);
            b.bind(HealthApiStats.class).toInstance(new HealthApiStats());
            b.bind(HealthPeriodicLogger.class).toInstance(healthPeriodicLogger);
        };
    }

    private Module loadPluginComponents(Collection<?> pluginComponents) {
        List<LifecycleComponent> pluginLifecycleComponents = pluginComponents.stream().map(p -> {
            if (p instanceof PluginComponentBinding<?, ?> pcb) {
                return pcb.impl();
            }
            return p;
        }).filter(p -> p instanceof LifecycleComponent).map(p -> (LifecycleComponent) p).toList();
        resourcesToClose.addAll(pluginLifecycleComponents);
        this.pluginLifecycleComponents = pluginLifecycleComponents;

        List<ReloadablePlugin> reloadablePlugins = pluginsService.filterPlugins(ReloadablePlugin.class).toList();
        pluginsService.filterPlugins(ReloadAwarePlugin.class).forEach(p -> p.setReloadCallback(wrapPlugins(reloadablePlugins)));

        return b -> pluginComponents.forEach(p -> {
            if (p instanceof PluginComponentBinding<?, ?> pcb) {
                @SuppressWarnings("unchecked")
                Class<Object> clazz = (Class<Object>) pcb.inter();
                b.bind(clazz).toInstance(pcb.impl());
            } else {
                @SuppressWarnings("unchecked")
                Class<Object> clazz = (Class<Object>) p.getClass();
                b.bind(clazz).toInstance(p);
            }
        });
    }

    private void postInjection(
        ClusterModule clusterModule,
        ActionModule actionModule,
        ClusterService clusterService,
        TransportService transportService,
        FeatureService featureService
    ) {
        // We allocate copies of existing shards by looking for a viable copy of the shard in the cluster and assigning the shard there.
        // The search for viable copies is triggered by an allocation attempt (i.e. a reroute) and is performed asynchronously. When it
        // completes we trigger another reroute to try the allocation again. This means there is a circular dependency: the allocation
        // service needs access to the existing shards allocators (e.g. the GatewayAllocator) which need to be able to trigger a
        // reroute, which needs to call into the allocation service. We close the loop here:
        clusterModule.setExistingShardsAllocators(injector.getInstance(GatewayAllocator.class));

        // Due to Java's type erasure with generics, the injector can't give us exactly what we need, and we have
        // to resort to some evil casting.
        @SuppressWarnings("rawtypes")
        Map<ActionType<? extends ActionResponse>, TransportAction<? extends ActionRequest, ? extends ActionResponse>> actions =
            forciblyCast(injector.getInstance(new Key<Map<ActionType, TransportAction>>() {
            }));

        client.initialize(
            actions,
            transportService.getTaskManager(),
            () -> clusterService.localNode().getId(),
            transportService.getLocalNodeConnection(),
            transportService.getRemoteClusterService()
        );

        logger.debug("initializing HTTP handlers ...");
        actionModule.initRestHandlers(() -> clusterService.state().nodesIfRecovered(), f -> {
            ClusterState state = clusterService.state();
            return state.clusterRecovered() && featureService.clusterHasFeature(state, f);
        });
        logger.info("initialized");
    }

    private DocumentParsingProvider getDocumentParsingProvider() {
        return getSinglePlugin(DocumentParsingProviderPlugin.class).map(DocumentParsingProviderPlugin::getDocumentParsingProvider)
            .orElse(DocumentParsingProvider.EMPTY_INSTANCE);
    }

    /**
     * Create and initialize a new {@link CircuitBreakerService} based on the settings provided.
     *
     * @see Node#BREAKER_TYPE_KEY
     */
    private CircuitBreakerService createCircuitBreakerService(
        CircuitBreakerMetrics metrics,
        Settings settings,
        ClusterSettings clusterSettings
    ) {
        var pluginBreakers = pluginsService.filterPlugins(CircuitBreakerPlugin.class)
            .map(p -> Tuple.tuple(p, p.getCircuitBreaker(settings)))
            .toList();

        String type = Node.BREAKER_TYPE_KEY.get(settings);
        CircuitBreakerService circuitBreakerService = switch (type) {
            case "hierarchy" -> new HierarchyCircuitBreakerService(
                metrics,
                settings,
                pluginBreakers.stream().map(Tuple::v2).toList(),
                clusterSettings
            );
            case "none" -> new NoneCircuitBreakerService();
            default -> throw new IllegalArgumentException("Unknown circuit breaker type [" + type + "]");
        };
        resourcesToClose.add(circuitBreakerService);
        modules.bindToInstance(CircuitBreakerService.class, circuitBreakerService);

        pluginBreakers.forEach(t -> {
            final CircuitBreaker circuitBreaker = circuitBreakerService.getBreaker(t.v2().getName());
            t.v1().setCircuitBreaker(circuitBreaker);
        });

        return circuitBreakerService;
    }

    /**
     * Wrap a group of reloadable plugins into a single reloadable plugin interface
     * @param reloadablePlugins A list of reloadable plugins
     * @return A single ReloadablePlugin that, upon reload, reloads the plugins it wraps
     */
    private static ReloadablePlugin wrapPlugins(List<ReloadablePlugin> reloadablePlugins) {
        return settings -> {
            for (ReloadablePlugin plugin : reloadablePlugins) {
                try {
                    plugin.reload(settings);
                } catch (IOException e) {
                    throw new UncheckedIOException(e);
                }
            }
        };
    }

    private RecoveryPlannerService getRecoveryPlannerService(
        ThreadPool threadPool,
        ClusterService clusterService,
        RepositoriesService repositoriesService
    ) {
        var recoveryPlannerServices = pluginsService.filterPlugins(RecoveryPlannerPlugin.class)
            .map(
                plugin -> plugin.createRecoveryPlannerService(
                    new ShardSnapshotsService(client, repositoriesService, threadPool, clusterService)
                )
            )
            .flatMap(Optional::stream);
        return getSinglePlugin(recoveryPlannerServices, RecoveryPlannerService.class).orElseGet(PeerOnlyRecoveryPlannerService::new);
    }

    private WriteLoadForecaster getWriteLoadForecaster(ThreadPool threadPool, Settings settings, ClusterSettings clusterSettings) {
        var writeLoadForecasters = pluginsService.filterPlugins(ClusterPlugin.class)
            .flatMap(clusterPlugin -> clusterPlugin.createWriteLoadForecasters(threadPool, settings, clusterSettings).stream());

        WriteLoadForecaster forecaster = getSinglePlugin(writeLoadForecasters, WriteLoadForecaster.class).orElse(
            WriteLoadForecaster.DEFAULT
        );
        modules.bindToInstance(WriteLoadForecaster.class, forecaster);
        return forecaster;
    }

    private Module loadPersistedClusterStateService(
        ClusterSettings clusterSettings,
        ThreadPool threadPool,
        CompatibilityVersions compatibilityVersions
    ) {
        var persistedClusterStateServiceFactories = pluginsService.filterPlugins(ClusterCoordinationPlugin.class)
            .map(ClusterCoordinationPlugin::getPersistedClusterStateServiceFactory)
            .flatMap(Optional::stream);

        var service = getSinglePlugin(
            persistedClusterStateServiceFactories,
            ClusterCoordinationPlugin.PersistedClusterStateServiceFactory.class
        ).map(f -> f.newPersistedClusterStateService(nodeEnvironment, xContentRegistry, clusterSettings, threadPool, compatibilityVersions))
            .orElseGet(
                () -> new PersistedClusterStateService(
                    nodeEnvironment,
                    xContentRegistry,
                    clusterSettings,
                    threadPool.relativeTimeInMillisSupplier()
                )
            );

        return b -> b.bind(PersistedClusterStateService.class).toInstance(service);
    }

    private List<ReservedClusterStateHandler<?>> buildReservedStateHandlers(
        SettingsModule settingsModule,
        ClusterService clusterService,
        IndicesService indicesService,
        SystemIndices systemIndices,
        IndexSettingProviders indexSettingProviders,
        MetadataCreateIndexService metadataCreateIndexService,
        DataStreamGlobalRetentionSettings globalRetentionSettings
    ) {
        List<ReservedClusterStateHandler<?>> reservedStateHandlers = new ArrayList<>();

        // add all reserved state handlers from server
        reservedStateHandlers.add(new ReservedClusterSettingsAction(settingsModule.getClusterSettings()));

        var templateService = new MetadataIndexTemplateService(
            clusterService,
            metadataCreateIndexService,
            indicesService,
            settingsModule.getIndexScopedSettings(),
            xContentRegistry,
            systemIndices,
            indexSettingProviders,
            globalRetentionSettings
        );
        reservedStateHandlers.add(new ReservedComposableIndexTemplateAction(templateService, settingsModule.getIndexScopedSettings()));

        // add all reserved state handlers from plugins
        pluginsService.loadServiceProviders(ReservedClusterStateHandlerProvider.class)
            .forEach(h -> reservedStateHandlers.addAll(h.handlers()));

        return reservedStateHandlers;
    }

    private DiscoveryModule createDiscoveryModule(
        Settings settings,
        ThreadPool threadPool,
        TransportService transportService,
        NetworkService networkService,
        ClusterService clusterService,
        AllocationService allocationService,
        RerouteService rerouteService,
        CircuitBreakerService circuitBreakerService,
        CompatibilityVersions compatibilityVersions,
        FeatureService featureService
    ) {
        GatewayMetaState gatewayMetaState = new GatewayMetaState();
        FsHealthService fsHealthService = new FsHealthService(settings, clusterService.getClusterSettings(), threadPool, nodeEnvironment);

        DiscoveryModule module = new DiscoveryModule(
            settings,
            transportService,
            client,
            namedWriteableRegistry,
            networkService,
            clusterService.getMasterService(),
            clusterService.getClusterApplierService(),
            clusterService.getClusterSettings(),
            pluginsService.filterPlugins(DiscoveryPlugin.class).toList(),
            pluginsService.filterPlugins(ClusterCoordinationPlugin.class).toList(),
            allocationService,
            environment.configFile(),
            gatewayMetaState,
            rerouteService,
            fsHealthService,
            circuitBreakerService,
            compatibilityVersions,
            featureService
        );

        modules.add(module, b -> {
            b.bind(GatewayMetaState.class).toInstance(gatewayMetaState);
            b.bind(FsHealthService.class).toInstance(fsHealthService);
        });

        return module;
    }

    private Module loadPersistentTasksService(
        SettingsModule settingsModule,
        ClusterService clusterService,
        ThreadPool threadPool,
        SystemIndices systemIndices,
        FeatureService featureService,
        IndexNameExpressionResolver indexNameExpressionResolver,
        MetadataUpdateSettingsService metadataUpdateSettingsService,
        MetadataCreateIndexService metadataCreateIndexService
    ) {
        PersistentTasksService persistentTasksService = new PersistentTasksService(clusterService, threadPool, client);
        SystemIndexMigrationExecutor systemIndexMigrationExecutor = new SystemIndexMigrationExecutor(
            client,
            clusterService,
            systemIndices,
            metadataUpdateSettingsService,
            metadataCreateIndexService,
            settingsModule.getIndexScopedSettings()
        );
        HealthNodeTaskExecutor healthNodeTaskExecutor = HealthNodeTaskExecutor.create(
            clusterService,
            persistentTasksService,
            featureService,
            settingsModule.getSettings(),
            clusterService.getClusterSettings()
        );
        Stream<PersistentTasksExecutor<?>> builtinTaskExecutors = Stream.of(systemIndexMigrationExecutor, healthNodeTaskExecutor);

        Stream<PersistentTasksExecutor<?>> pluginTaskExecutors = pluginsService.filterPlugins(PersistentTaskPlugin.class)
            .map(p -> p.getPersistentTasksExecutor(clusterService, threadPool, client, settingsModule, indexNameExpressionResolver))
            .flatMap(List::stream);

        PersistentTasksExecutorRegistry registry = new PersistentTasksExecutorRegistry(
            Stream.concat(pluginTaskExecutors, builtinTaskExecutors).toList()
        );
        PersistentTasksClusterService persistentTasksClusterService = new PersistentTasksClusterService(
            settingsModule.getSettings(),
            registry,
            clusterService,
            threadPool
        );
        resourcesToClose.add(persistentTasksClusterService);

        return b -> {
            b.bind(PersistentTasksService.class).toInstance(persistentTasksService);
            b.bind(HealthNodeTaskExecutor.class).toInstance(healthNodeTaskExecutor);
            b.bind(PersistentTasksExecutorRegistry.class).toInstance(registry);
            b.bind(PersistentTasksClusterService.class).toInstance(persistentTasksClusterService);
        };
    }

}<|MERGE_RESOLUTION|>--- conflicted
+++ resolved
@@ -831,30 +831,6 @@
             metadataCreateIndexService
         );
 
-<<<<<<< HEAD
-=======
-        record PluginServiceInstances(
-            Client client,
-            ClusterService clusterService,
-            RerouteService rerouteService,
-            ThreadPool threadPool,
-            ResourceWatcherService resourceWatcherService,
-            ScriptService scriptService,
-            NamedXContentRegistry xContentRegistry,
-            Environment environment,
-            NodeEnvironment nodeEnvironment,
-            NamedWriteableRegistry namedWriteableRegistry,
-            IndexNameExpressionResolver indexNameExpressionResolver,
-            RepositoriesService repositoriesService,
-            TelemetryProvider telemetryProvider,
-            AllocationService allocationService,
-            IndicesService indicesService,
-            FeatureService featureService,
-            SystemIndices systemIndices,
-            DataStreamGlobalRetentionSettings dataStreamGlobalRetentionSettings,
-            DocumentParsingProvider documentParsingProvider
-        ) implements Plugin.PluginServices {}
->>>>>>> 0d371978
         PluginServiceInstances pluginServices = new PluginServiceInstances(
             client,
             clusterService,
