/*
 * Copyright Elasticsearch B.V. and/or licensed to Elasticsearch B.V. under one
 * or more contributor license agreements. Licensed under the Elastic License
 * 2.0 and the Server Side Public License, v 1; you may not use this file except
 * in compliance with, at your election, the Elastic License 2.0 or the Server
 * Side Public License, v 1.
 */

package org.elasticsearch.node;

import org.apache.logging.log4j.LogManager;
import org.apache.logging.log4j.Logger;
import org.apache.lucene.search.IndexSearcher;
import org.apache.lucene.util.Constants;
import org.apache.lucene.util.SetOnce;
import org.elasticsearch.Build;
import org.elasticsearch.ElasticsearchException;
import org.elasticsearch.ElasticsearchTimeoutException;
import org.elasticsearch.TransportVersion;
import org.elasticsearch.Version;
import org.elasticsearch.action.ActionModule;
import org.elasticsearch.action.ActionRequest;
import org.elasticsearch.action.ActionResponse;
import org.elasticsearch.action.ActionType;
import org.elasticsearch.action.admin.cluster.repositories.reservedstate.ReservedRepositoryAction;
import org.elasticsearch.action.admin.indices.template.reservedstate.ReservedComposableIndexTemplateAction;
import org.elasticsearch.action.ingest.ReservedPipelineAction;
import org.elasticsearch.action.search.SearchExecutionStatsCollector;
import org.elasticsearch.action.search.SearchPhaseController;
import org.elasticsearch.action.search.SearchTransportService;
import org.elasticsearch.action.support.TransportAction;
import org.elasticsearch.action.update.UpdateHelper;
import org.elasticsearch.bootstrap.BootstrapCheck;
import org.elasticsearch.bootstrap.BootstrapContext;
import org.elasticsearch.client.internal.Client;
import org.elasticsearch.client.internal.node.NodeClient;
import org.elasticsearch.cluster.ClusterInfoService;
import org.elasticsearch.cluster.ClusterModule;
import org.elasticsearch.cluster.ClusterName;
import org.elasticsearch.cluster.ClusterState;
import org.elasticsearch.cluster.ClusterStateObserver;
import org.elasticsearch.cluster.InternalClusterInfoService;
import org.elasticsearch.cluster.NodeConnectionsService;
import org.elasticsearch.cluster.action.index.MappingUpdatedAction;
import org.elasticsearch.cluster.coordination.CoordinationDiagnosticsService;
import org.elasticsearch.cluster.coordination.Coordinator;
import org.elasticsearch.cluster.coordination.MasterHistoryService;
import org.elasticsearch.cluster.coordination.Reconfigurator;
import org.elasticsearch.cluster.coordination.StableMasterHealthIndicatorService;
import org.elasticsearch.cluster.desirednodes.DesiredNodesSettingsValidator;
import org.elasticsearch.cluster.metadata.IndexMetadataVerifier;
import org.elasticsearch.cluster.metadata.IndexTemplateMetadata;
import org.elasticsearch.cluster.metadata.Metadata;
import org.elasticsearch.cluster.metadata.MetadataCreateDataStreamService;
import org.elasticsearch.cluster.metadata.MetadataCreateIndexService;
import org.elasticsearch.cluster.metadata.MetadataDataStreamsService;
import org.elasticsearch.cluster.metadata.MetadataIndexTemplateService;
import org.elasticsearch.cluster.metadata.MetadataUpdateSettingsService;
import org.elasticsearch.cluster.metadata.SystemIndexMetadataUpgradeService;
import org.elasticsearch.cluster.metadata.TemplateUpgradeService;
import org.elasticsearch.cluster.node.DiscoveryNode;
import org.elasticsearch.cluster.node.DiscoveryNodeRole;
import org.elasticsearch.cluster.routing.BatchedRerouteService;
import org.elasticsearch.cluster.routing.RerouteService;
import org.elasticsearch.cluster.routing.allocation.DiskThresholdMonitor;
import org.elasticsearch.cluster.routing.allocation.ShardsAvailabilityHealthIndicatorService;
import org.elasticsearch.cluster.routing.allocation.WriteLoadForecaster;
import org.elasticsearch.cluster.service.ClusterService;
import org.elasticsearch.cluster.service.TransportVersionsFixupListener;
import org.elasticsearch.cluster.version.CompatibilityVersions;
import org.elasticsearch.common.StopWatch;
import org.elasticsearch.common.breaker.CircuitBreaker;
import org.elasticsearch.common.component.Lifecycle;
import org.elasticsearch.common.component.LifecycleComponent;
import org.elasticsearch.common.inject.Injector;
import org.elasticsearch.common.inject.Key;
import org.elasticsearch.common.inject.ModulesBuilder;
import org.elasticsearch.common.io.stream.NamedWriteableRegistry;
import org.elasticsearch.common.logging.DeprecationCategory;
import org.elasticsearch.common.logging.DeprecationLogger;
import org.elasticsearch.common.logging.HeaderWarning;
import org.elasticsearch.common.logging.NodeAndClusterIdStateListener;
import org.elasticsearch.common.network.NetworkAddress;
import org.elasticsearch.common.network.NetworkModule;
import org.elasticsearch.common.network.NetworkService;
import org.elasticsearch.common.settings.ClusterSettings;
import org.elasticsearch.common.settings.ConsistentSettingsService;
import org.elasticsearch.common.settings.Setting;
import org.elasticsearch.common.settings.Setting.Property;
import org.elasticsearch.common.settings.Settings;
import org.elasticsearch.common.settings.SettingsModule;
import org.elasticsearch.common.transport.BoundTransportAddress;
import org.elasticsearch.common.transport.TransportAddress;
import org.elasticsearch.common.util.BigArrays;
import org.elasticsearch.common.util.PageCacheRecycler;
import org.elasticsearch.core.Assertions;
import org.elasticsearch.core.IOUtils;
import org.elasticsearch.core.PathUtils;
import org.elasticsearch.core.Releasables;
import org.elasticsearch.core.Strings;
import org.elasticsearch.core.SuppressForbidden;
import org.elasticsearch.core.TimeValue;
import org.elasticsearch.discovery.DiscoveryModule;
import org.elasticsearch.env.Environment;
import org.elasticsearch.env.NodeEnvironment;
import org.elasticsearch.env.NodeMetadata;
import org.elasticsearch.gateway.GatewayAllocator;
import org.elasticsearch.gateway.GatewayMetaState;
import org.elasticsearch.gateway.GatewayModule;
import org.elasticsearch.gateway.GatewayService;
import org.elasticsearch.gateway.MetaStateService;
import org.elasticsearch.gateway.PersistedClusterStateService;
import org.elasticsearch.health.HealthPeriodicLogger;
import org.elasticsearch.health.HealthService;
import org.elasticsearch.health.metadata.HealthMetadataService;
import org.elasticsearch.health.node.DiskHealthIndicatorService;
import org.elasticsearch.health.node.HealthInfoCache;
import org.elasticsearch.health.node.LocalHealthMonitor;
import org.elasticsearch.health.node.ShardsCapacityHealthIndicatorService;
import org.elasticsearch.health.node.selection.HealthNodeTaskExecutor;
import org.elasticsearch.health.stats.HealthApiStats;
import org.elasticsearch.http.HttpServerTransport;
import org.elasticsearch.index.IndexSettingProvider;
import org.elasticsearch.index.IndexSettingProviders;
import org.elasticsearch.index.IndexSettings;
import org.elasticsearch.index.IndexingPressure;
import org.elasticsearch.index.analysis.AnalysisRegistry;
import org.elasticsearch.index.engine.EngineFactory;
import org.elasticsearch.indices.ExecutorSelector;
import org.elasticsearch.indices.IndicesModule;
import org.elasticsearch.indices.IndicesService;
import org.elasticsearch.indices.ShardLimitValidator;
import org.elasticsearch.indices.SystemIndexMappingUpdateService;
import org.elasticsearch.indices.SystemIndices;
import org.elasticsearch.indices.analysis.AnalysisModule;
import org.elasticsearch.indices.breaker.BreakerSettings;
import org.elasticsearch.indices.breaker.CircuitBreakerService;
import org.elasticsearch.indices.breaker.HierarchyCircuitBreakerService;
import org.elasticsearch.indices.breaker.NoneCircuitBreakerService;
import org.elasticsearch.indices.cluster.IndicesClusterStateService;
import org.elasticsearch.indices.recovery.PeerRecoverySourceService;
import org.elasticsearch.indices.recovery.PeerRecoveryTargetService;
import org.elasticsearch.indices.recovery.RecoverySettings;
import org.elasticsearch.indices.recovery.SnapshotFilesProvider;
import org.elasticsearch.indices.recovery.plan.PeerOnlyRecoveryPlannerService;
import org.elasticsearch.indices.recovery.plan.RecoveryPlannerService;
import org.elasticsearch.indices.recovery.plan.ShardSnapshotsService;
import org.elasticsearch.indices.store.IndicesStore;
import org.elasticsearch.ingest.IngestService;
import org.elasticsearch.monitor.MonitorService;
import org.elasticsearch.monitor.fs.FsHealthService;
import org.elasticsearch.monitor.jvm.JvmInfo;
import org.elasticsearch.node.internal.TerminationHandler;
import org.elasticsearch.node.internal.TerminationHandlerProvider;
import org.elasticsearch.persistent.PersistentTasksClusterService;
import org.elasticsearch.persistent.PersistentTasksExecutor;
import org.elasticsearch.persistent.PersistentTasksExecutorRegistry;
import org.elasticsearch.persistent.PersistentTasksService;
import org.elasticsearch.plugins.ActionPlugin;
import org.elasticsearch.plugins.AnalysisPlugin;
import org.elasticsearch.plugins.CircuitBreakerPlugin;
import org.elasticsearch.plugins.ClusterCoordinationPlugin;
import org.elasticsearch.plugins.ClusterPlugin;
import org.elasticsearch.plugins.DiscoveryPlugin;
import org.elasticsearch.plugins.EnginePlugin;
import org.elasticsearch.plugins.HealthPlugin;
import org.elasticsearch.plugins.IndexStorePlugin;
import org.elasticsearch.plugins.IngestPlugin;
import org.elasticsearch.plugins.MapperPlugin;
import org.elasticsearch.plugins.MetadataUpgrader;
import org.elasticsearch.plugins.NetworkPlugin;
import org.elasticsearch.plugins.PersistentTaskPlugin;
import org.elasticsearch.plugins.Plugin;
import org.elasticsearch.plugins.PluginsService;
import org.elasticsearch.plugins.RecoveryPlannerPlugin;
import org.elasticsearch.plugins.ReloadablePlugin;
import org.elasticsearch.plugins.RepositoryPlugin;
import org.elasticsearch.plugins.ScriptPlugin;
import org.elasticsearch.plugins.SearchPlugin;
import org.elasticsearch.plugins.ShutdownAwarePlugin;
import org.elasticsearch.plugins.SystemIndexPlugin;
import org.elasticsearch.plugins.TelemetryPlugin;
import org.elasticsearch.plugins.internal.DocumentParsingObserver;
import org.elasticsearch.plugins.internal.DocumentParsingObserverPlugin;
import org.elasticsearch.plugins.internal.ReloadAwarePlugin;
import org.elasticsearch.plugins.internal.RestExtension;
import org.elasticsearch.plugins.internal.SettingsExtension;
import org.elasticsearch.readiness.ReadinessService;
import org.elasticsearch.repositories.RepositoriesModule;
import org.elasticsearch.repositories.RepositoriesService;
import org.elasticsearch.reservedstate.ReservedClusterStateHandler;
import org.elasticsearch.reservedstate.ReservedClusterStateHandlerProvider;
import org.elasticsearch.reservedstate.action.ReservedClusterSettingsAction;
import org.elasticsearch.reservedstate.service.FileSettingsService;
import org.elasticsearch.rest.RestController;
import org.elasticsearch.script.ScriptContext;
import org.elasticsearch.script.ScriptEngine;
import org.elasticsearch.script.ScriptModule;
import org.elasticsearch.script.ScriptService;
import org.elasticsearch.search.SearchModule;
import org.elasticsearch.search.SearchService;
import org.elasticsearch.search.SearchUtils;
import org.elasticsearch.search.aggregations.support.AggregationUsageService;
import org.elasticsearch.search.fetch.FetchPhase;
import org.elasticsearch.shutdown.PluginShutdownService;
import org.elasticsearch.snapshots.InternalSnapshotsInfoService;
import org.elasticsearch.snapshots.RepositoryIntegrityHealthIndicatorService;
import org.elasticsearch.snapshots.RestoreService;
import org.elasticsearch.snapshots.SnapshotShardsService;
import org.elasticsearch.snapshots.SnapshotsInfoService;
import org.elasticsearch.snapshots.SnapshotsService;
import org.elasticsearch.tasks.Task;
import org.elasticsearch.tasks.TaskCancellationService;
import org.elasticsearch.tasks.TaskManager;
import org.elasticsearch.tasks.TaskResultsService;
import org.elasticsearch.telemetry.TelemetryProvider;
import org.elasticsearch.telemetry.tracing.Tracer;
import org.elasticsearch.threadpool.ExecutorBuilder;
import org.elasticsearch.threadpool.ThreadPool;
import org.elasticsearch.transport.RemoteClusterPortSettings;
import org.elasticsearch.transport.Transport;
import org.elasticsearch.transport.TransportInterceptor;
import org.elasticsearch.transport.TransportService;
import org.elasticsearch.upgrades.SystemIndexMigrationExecutor;
import org.elasticsearch.usage.UsageService;
import org.elasticsearch.watcher.ResourceWatcherService;
import org.elasticsearch.xcontent.NamedXContentRegistry;

import java.io.BufferedWriter;
import java.io.Closeable;
import java.io.File;
import java.io.IOException;
import java.net.InetAddress;
import java.net.InetSocketAddress;
import java.nio.charset.Charset;
import java.nio.file.Files;
import java.nio.file.Path;
import java.nio.file.StandardCopyOption;
import java.util.ArrayList;
import java.util.Arrays;
import java.util.Collection;
import java.util.Collections;
import java.util.HashMap;
import java.util.LinkedHashSet;
import java.util.List;
import java.util.Map;
import java.util.Optional;
import java.util.Set;
import java.util.concurrent.CountDownLatch;
import java.util.concurrent.FutureTask;
import java.util.concurrent.TimeUnit;
import java.util.function.BiConsumer;
import java.util.function.Function;
import java.util.function.LongSupplier;
import java.util.function.Supplier;
import java.util.function.UnaryOperator;
import java.util.stream.Collectors;
import java.util.stream.Stream;

import javax.net.ssl.SNIHostName;

import static java.util.stream.Collectors.toList;
import static org.elasticsearch.common.util.CollectionUtils.concatLists;
import static org.elasticsearch.core.Types.forciblyCast;

/**
 * A node represent a node within a cluster ({@code cluster.name}). The {@link #client()} can be used
 * in order to use a {@link Client} to perform actions/operations against the cluster.
 */
public class Node implements Closeable {
    public static final Setting<Boolean> WRITE_PORTS_FILE_SETTING = Setting.boolSetting("node.portsfile", false, Property.NodeScope);

    public static final Setting<String> NODE_NAME_SETTING = Setting.simpleString("node.name", Property.NodeScope);
    public static final Setting<String> NODE_EXTERNAL_ID_SETTING = Setting.simpleString(
        "node.external_id",
        NODE_NAME_SETTING,
        Property.NodeScope
    );
    public static final Setting.AffixSetting<String> NODE_ATTRIBUTES = Setting.prefixKeySetting(
        "node.attr.",
        (key) -> new Setting<>(key, "", (value) -> {
            if (value.length() > 0
                && (Character.isWhitespace(value.charAt(0)) || Character.isWhitespace(value.charAt(value.length() - 1)))) {
                throw new IllegalArgumentException(key + " cannot have leading or trailing whitespace [" + value + "]");
            }
            if (value.length() > 0 && "node.attr.server_name".equals(key)) {
                try {
                    new SNIHostName(value);
                } catch (IllegalArgumentException e) {
                    throw new IllegalArgumentException("invalid node.attr.server_name [" + value + "]", e);
                }
            }
            return value;
        }, Property.NodeScope)
    );
    public static final Setting<String> BREAKER_TYPE_KEY = new Setting<>("indices.breaker.type", "hierarchy", (s) -> {
        return switch (s) {
            case "hierarchy", "none" -> s;
            default -> throw new IllegalArgumentException("indices.breaker.type must be one of [hierarchy, none] but was: " + s);
        };
    }, Setting.Property.NodeScope);

    public static final Setting<TimeValue> INITIAL_STATE_TIMEOUT_SETTING = Setting.positiveTimeSetting(
        "discovery.initial_state_timeout",
        TimeValue.timeValueSeconds(30),
        Property.NodeScope
    );

    private static final String CLIENT_TYPE = "node";

    private final Lifecycle lifecycle = new Lifecycle();

    /**
     * This logger instance is an instance field as opposed to a static field. This ensures that the field is not
     * initialized until an instance of Node is constructed, which is sure to happen after the logging infrastructure
     * has been initialized to include the hostname. If this field were static, then it would be initialized when the
     * class initializer runs. Alas, this happens too early, before logging is initialized as this class is referred to
     * in InternalSettingsPreparer#finalizeSettings, which runs when creating the Environment, before logging is
     * initialized.
     */
    private final Logger logger = LogManager.getLogger(Node.class);
    private final DeprecationLogger deprecationLogger = DeprecationLogger.getLogger(Node.class);
    private final Injector injector;
    private final Environment environment;
    private final NodeEnvironment nodeEnvironment;
    private final PluginsService pluginsService;
    private final NodeClient client;
    private final Collection<LifecycleComponent> pluginLifecycleComponents;
    private final LocalNodeFactory localNodeFactory;
    private final NodeService nodeService;
    private final SetOnce<TerminationHandler> terminationHandler = new SetOnce<>();
    // for testing
    final NamedWriteableRegistry namedWriteableRegistry;
    final NamedXContentRegistry namedXContentRegistry;

    /**
     * Constructs a node
     *
     * @param environment         the initial environment for this node, which will be added to by plugins
     */
    public Node(Environment environment) {
        this(environment, PluginsService.getPluginsServiceCtor(environment), true);
    }

    /**
     * Constructs a node
     *
     * @param initialEnvironment         the initial environment for this node, which will be added to by plugins
     * @param pluginServiceCtor          a function that takes a {@link Settings} object and returns a {@link PluginsService}
     * @param forbidPrivateIndexSettings whether or not private index settings are forbidden when creating an index; this is used in the
     *                                   test framework for tests that rely on being able to set private settings
     */
    protected Node(
        final Environment initialEnvironment,
        final Function<Settings, PluginsService> pluginServiceCtor,
        boolean forbidPrivateIndexSettings
    ) {
        final List<Closeable> resourcesToClose = new ArrayList<>(); // register everything we need to release in the case of an error
        boolean success = false;
        try {
            // Pass the node settings to the DeprecationLogger class so that it can have the deprecation.skip_deprecated_settings setting:
            DeprecationLogger.initialize(initialEnvironment.settings());
            Settings tmpSettings = Settings.builder()
                .put(initialEnvironment.settings())
                .put(Client.CLIENT_TYPE_SETTING_S.getKey(), CLIENT_TYPE)
                .build();

            final JvmInfo jvmInfo = JvmInfo.jvmInfo();
            logger.info(
                "version[{}], pid[{}], build[{}/{}/{}], OS[{}/{}/{}], JVM[{}/{}/{}/{}]",
                Build.current().qualifiedVersion(),
                jvmInfo.pid(),
                Build.current().type().displayName(),
                Build.current().hash(),
                Build.current().date(),
                Constants.OS_NAME,
                Constants.OS_VERSION,
                Constants.OS_ARCH,
                Constants.JVM_VENDOR,
                Constants.JVM_NAME,
                Constants.JAVA_VERSION,
                Constants.JVM_VERSION
            );
            logger.info("JVM home [{}], using bundled JDK [{}]", System.getProperty("java.home"), jvmInfo.getUsingBundledJdk());
            logger.info("JVM arguments {}", Arrays.toString(jvmInfo.getInputArguments()));
            if (Build.current().isProductionRelease() == false) {
                logger.warn(
                    "version [{}] is a pre-release version of Elasticsearch and is not suitable for production",
                    Build.current().qualifiedVersion()
                );
            }
            if (Environment.PATH_SHARED_DATA_SETTING.exists(tmpSettings)) {
                // NOTE: this must be done with an explicit check here because the deprecation property on a path setting will
                // cause ES to fail to start since logging is not yet initialized on first read of the setting
                deprecationLogger.warn(
                    DeprecationCategory.SETTINGS,
                    "shared-data-path",
                    "setting [path.shared_data] is deprecated and will be removed in a future release"
                );
            }

            if (initialEnvironment.dataFiles().length > 1) {
                // NOTE: we use initialEnvironment here, but assertEquivalent below ensures the data paths do not change
                deprecationLogger.warn(
                    DeprecationCategory.SETTINGS,
                    "multiple-data-paths",
                    "Configuring multiple [path.data] paths is deprecated. Use RAID or other system level features for utilizing "
                        + "multiple disks. This feature will be removed in a future release."
                );
            }
            if (Environment.dataPathUsesList(tmpSettings)) {
                // already checked for multiple values above, so if this is a list it is a single valued list
                deprecationLogger.warn(
                    DeprecationCategory.SETTINGS,
                    "multiple-data-paths-list",
                    "Configuring [path.data] with a list is deprecated. Instead specify as a string value."
                );
            }

            if (logger.isDebugEnabled()) {
                logger.debug(
                    "using config [{}], data [{}], logs [{}], plugins [{}]",
                    initialEnvironment.configFile(),
                    Arrays.toString(initialEnvironment.dataFiles()),
                    initialEnvironment.logsFile(),
                    initialEnvironment.pluginsFile()
                );
            }

            deleteTemporaryApmConfig(
                jvmInfo,
                (e, apmConfig) -> logger.error("failed to delete temporary APM config file [{}], reason: [{}]", apmConfig, e.getMessage())
            );

            this.pluginsService = pluginServiceCtor.apply(tmpSettings);
            final Settings settings = mergePluginSettings(pluginsService.pluginMap(), tmpSettings);

            /*
             * Create the environment based on the finalized view of the settings. This is to ensure that components get the same setting
             * values, no matter they ask for them from.
             */
            this.environment = new Environment(settings, initialEnvironment.configFile());
            Environment.assertEquivalent(initialEnvironment, this.environment);

            final List<ExecutorBuilder<?>> executorBuilders = pluginsService.flatMap(p -> p.getExecutorBuilders(settings)).toList();

            final ThreadPool threadPool = new ThreadPool(settings, executorBuilders.toArray(new ExecutorBuilder<?>[0]));
            resourcesToClose.add(() -> ThreadPool.terminate(threadPool, 10, TimeUnit.SECONDS));
            final ResourceWatcherService resourceWatcherService = new ResourceWatcherService(settings, threadPool);
            resourcesToClose.add(resourceWatcherService);
            // adds the context to the DeprecationLogger so that it does not need to be injected everywhere
            HeaderWarning.setThreadContext(threadPool.getThreadContext());
            resourcesToClose.add(() -> HeaderWarning.removeThreadContext(threadPool.getThreadContext()));

            final Set<String> taskHeaders = Stream.concat(
                pluginsService.filterPlugins(ActionPlugin.class).stream().flatMap(p -> p.getTaskHeaders().stream()),
                Task.HEADERS_TO_COPY.stream()
            ).collect(Collectors.toSet());

            final TelemetryProvider telemetryProvider = getTelemetryProvider(pluginsService, settings);
            final Tracer tracer = telemetryProvider.getTracer();

            final TaskManager taskManager = new TaskManager(settings, threadPool, taskHeaders, tracer);

            // register the node.data, node.ingest, node.master, node.remote_cluster_client settings here so we can mark them private
            final List<Setting<?>> additionalSettings = new ArrayList<>(pluginsService.flatMap(Plugin::getSettings).toList());
            for (final ExecutorBuilder<?> builder : threadPool.builders()) {
                additionalSettings.addAll(builder.getRegisteredSettings());
            }
            SettingsExtension.load().forEach(e -> additionalSettings.addAll(e.getSettings()));
            client = new NodeClient(settings, threadPool);

            final ScriptModule scriptModule = new ScriptModule(settings, pluginsService.filterPlugins(ScriptPlugin.class));
            final ScriptService scriptService = newScriptService(
                settings,
                scriptModule.engines,
                scriptModule.contexts,
                threadPool::absoluteTimeInMillis
            );
            AnalysisModule analysisModule = new AnalysisModule(
                this.environment,
                pluginsService.filterPlugins(AnalysisPlugin.class),
                pluginsService.getStablePluginRegistry()
            );
            // this is as early as we can validate settings at this point. we already pass them to ScriptModule as well as ThreadPool
            // so we might be late here already

            final SettingsModule settingsModule = new SettingsModule(
                settings,
                additionalSettings,
                pluginsService.flatMap(Plugin::getSettingsFilter).toList()
            );

            // creating `NodeEnvironment` breaks the ability to rollback to 7.x on an 8.0 upgrade (`upgradeLegacyNodeFolders`) so do this
            // after settings validation.
            nodeEnvironment = new NodeEnvironment(tmpSettings, environment);
            logger.info(
                "node name [{}], node ID [{}], cluster name [{}], roles {}",
                NODE_NAME_SETTING.get(tmpSettings),
                nodeEnvironment.nodeId(),
                ClusterName.CLUSTER_NAME_SETTING.get(tmpSettings).value(),
                DiscoveryNode.getRolesFromSettings(settings)
                    .stream()
                    .map(DiscoveryNodeRole::roleName)
                    .collect(Collectors.toCollection(LinkedHashSet::new))
            );
            resourcesToClose.add(nodeEnvironment);
            localNodeFactory = new LocalNodeFactory(settings, nodeEnvironment.nodeId());

            ScriptModule.registerClusterSettingsListeners(scriptService, settingsModule.getClusterSettings());
            final NetworkService networkService = new NetworkService(
                getCustomNameResolvers(pluginsService.filterPlugins(DiscoveryPlugin.class))
            );

            List<ClusterPlugin> clusterPlugins = pluginsService.filterPlugins(ClusterPlugin.class);
            final ClusterService clusterService = new ClusterService(
                settings,
                settingsModule.getClusterSettings(),
                threadPool,
                taskManager
            );
            clusterService.addStateApplier(scriptService);
            resourcesToClose.add(clusterService);

            final Set<Setting<?>> consistentSettings = settingsModule.getConsistentSettings();
            if (consistentSettings.isEmpty() == false) {
                clusterService.addLocalNodeMasterListener(
                    new ConsistentSettingsService(settings, clusterService, consistentSettings).newHashPublisher()
                );
            }

            Supplier<DocumentParsingObserver> documentParsingObserverSupplier = getDocumentParsingObserverSupplier();

            final IngestService ingestService = new IngestService(
                clusterService,
                threadPool,
                this.environment,
                scriptService,
                analysisModule.getAnalysisRegistry(),
                pluginsService.filterPlugins(IngestPlugin.class),
                client,
                IngestService.createGrokThreadWatchdog(this.environment, threadPool),
                documentParsingObserverSupplier
            );
            final SetOnce<RepositoriesService> repositoriesServiceReference = new SetOnce<>();
            final ClusterInfoService clusterInfoService = newClusterInfoService(settings, clusterService, threadPool, client);
            final UsageService usageService = new UsageService();

            SearchModule searchModule = new SearchModule(settings, pluginsService.filterPlugins(SearchPlugin.class));
            IndexSearcher.setMaxClauseCount(SearchUtils.calculateMaxClauseValue(threadPool));
            List<NamedWriteableRegistry.Entry> namedWriteables = Stream.of(
                NetworkModule.getNamedWriteables().stream(),
                IndicesModule.getNamedWriteables().stream(),
                searchModule.getNamedWriteables().stream(),
                pluginsService.flatMap(Plugin::getNamedWriteables),
                ClusterModule.getNamedWriteables().stream(),
                SystemIndexMigrationExecutor.getNamedWriteables().stream()
            ).flatMap(Function.identity()).toList();
            final NamedWriteableRegistry namedWriteableRegistry = new NamedWriteableRegistry(namedWriteables);
            NamedXContentRegistry xContentRegistry = new NamedXContentRegistry(
                Stream.of(
                    NetworkModule.getNamedXContents().stream(),
                    IndicesModule.getNamedXContents().stream(),
                    searchModule.getNamedXContents().stream(),
                    pluginsService.flatMap(Plugin::getNamedXContent),
                    ClusterModule.getNamedXWriteables().stream(),
                    SystemIndexMigrationExecutor.getNamedXContentParsers().stream(),
                    HealthNodeTaskExecutor.getNamedXContentParsers().stream()
                ).flatMap(Function.identity()).collect(toList())
            );
            final List<SystemIndices.Feature> features = pluginsService.filterPlugins(SystemIndexPlugin.class).stream().map(plugin -> {
                SystemIndices.validateFeatureName(plugin.getFeatureName(), plugin.getClass().getCanonicalName());
                return SystemIndices.Feature.fromSystemIndexPlugin(plugin, settings);
            }).toList();
            final SystemIndices systemIndices = new SystemIndices(features);
            final ExecutorSelector executorSelector = systemIndices.getExecutorSelector();

            ModulesBuilder modules = new ModulesBuilder();
            final MonitorService monitorService = new MonitorService(settings, nodeEnvironment, threadPool);
            final FsHealthService fsHealthService = new FsHealthService(
                settings,
                clusterService.getClusterSettings(),
                threadPool,
                nodeEnvironment
            );
            final SetOnce<RerouteService> rerouteServiceReference = new SetOnce<>();
            final InternalSnapshotsInfoService snapshotsInfoService = new InternalSnapshotsInfoService(
                settings,
                clusterService,
                repositoriesServiceReference::get,
                rerouteServiceReference::get
            );
            final WriteLoadForecaster writeLoadForecaster = getWriteLoadForecaster(
                threadPool,
                settings,
                clusterService.getClusterSettings()
            );
            final ClusterModule clusterModule = new ClusterModule(
                settings,
                clusterService,
                clusterPlugins,
                clusterInfoService,
                snapshotsInfoService,
                threadPool,
                systemIndices,
                writeLoadForecaster
            );
            modules.add(clusterModule);
            IndicesModule indicesModule = new IndicesModule(pluginsService.filterPlugins(MapperPlugin.class));
            modules.add(indicesModule);

            List<BreakerSettings> pluginCircuitBreakers = pluginsService.filterPlugins(CircuitBreakerPlugin.class)
                .stream()
                .map(plugin -> plugin.getCircuitBreaker(settings))
                .toList();
            final CircuitBreakerService circuitBreakerService = createCircuitBreakerService(
                settingsModule.getSettings(),
                pluginCircuitBreakers,
                settingsModule.getClusterSettings()
            );
            pluginsService.filterPlugins(CircuitBreakerPlugin.class).forEach(plugin -> {
                CircuitBreaker breaker = circuitBreakerService.getBreaker(plugin.getCircuitBreaker(settings).getName());
                plugin.setCircuitBreaker(breaker);
            });
            resourcesToClose.add(circuitBreakerService);
            modules.add(new GatewayModule());

            CompatibilityVersions compatibilityVersions = new CompatibilityVersions(
                TransportVersion.current(),
                systemIndices.getMappingsVersions()
            );
            PageCacheRecycler pageCacheRecycler = createPageCacheRecycler(settings);
            BigArrays bigArrays = createBigArrays(pageCacheRecycler, circuitBreakerService);
            modules.add(settingsModule);
            final MetaStateService metaStateService = new MetaStateService(nodeEnvironment, xContentRegistry);
            final PersistedClusterStateService persistedClusterStateService = newPersistedClusterStateService(
                xContentRegistry,
                clusterService.getClusterSettings(),
                threadPool,
                compatibilityVersions
            );

            // collect engine factory providers from plugins
            final Collection<EnginePlugin> enginePlugins = pluginsService.filterPlugins(EnginePlugin.class);
            final Collection<Function<IndexSettings, Optional<EngineFactory>>> engineFactoryProviders = enginePlugins.stream()
                .map(plugin -> (Function<IndexSettings, Optional<EngineFactory>>) plugin::getEngineFactory)
                .toList();

            final Map<String, IndexStorePlugin.DirectoryFactory> indexStoreFactories = pluginsService.filterPlugins(IndexStorePlugin.class)
                .stream()
                .map(IndexStorePlugin::getDirectoryFactories)
                .flatMap(m -> m.entrySet().stream())
                .collect(Collectors.toMap(Map.Entry::getKey, Map.Entry::getValue));

            final Map<String, IndexStorePlugin.RecoveryStateFactory> recoveryStateFactories = pluginsService.filterPlugins(
                IndexStorePlugin.class
            )
                .stream()
                .map(IndexStorePlugin::getRecoveryStateFactories)
                .flatMap(m -> m.entrySet().stream())
                .collect(Collectors.toMap(Map.Entry::getKey, Map.Entry::getValue));

            final List<IndexStorePlugin.IndexFoldersDeletionListener> indexFoldersDeletionListeners = pluginsService.filterPlugins(
                IndexStorePlugin.class
            ).stream().map(IndexStorePlugin::getIndexFoldersDeletionListeners).flatMap(List::stream).toList();

            final Map<String, IndexStorePlugin.SnapshotCommitSupplier> snapshotCommitSuppliers = pluginsService.filterPlugins(
                IndexStorePlugin.class
            )
                .stream()
                .map(IndexStorePlugin::getSnapshotCommitSuppliers)
                .flatMap(m -> m.entrySet().stream())
                .collect(Collectors.toMap(Map.Entry::getKey, Map.Entry::getValue));

            if (DiscoveryNode.isMasterNode(settings)) {
                clusterService.addListener(new SystemIndexMappingUpdateService(systemIndices, client));
                clusterService.addListener(new TransportVersionsFixupListener(clusterService, client.admin().cluster(), threadPool));
            }

            final RerouteService rerouteService = new BatchedRerouteService(clusterService, clusterModule.getAllocationService()::reroute);
            rerouteServiceReference.set(rerouteService);
            clusterService.setRerouteService(rerouteService);

            final IndicesService indicesService = new IndicesService(
                settings,
                pluginsService,
                nodeEnvironment,
                xContentRegistry,
                analysisModule.getAnalysisRegistry(),
                clusterModule.getIndexNameExpressionResolver(),
                indicesModule.getMapperRegistry(),
                namedWriteableRegistry,
                threadPool,
                settingsModule.getIndexScopedSettings(),
                circuitBreakerService,
                bigArrays,
                scriptService,
                clusterService,
                client,
                metaStateService,
                engineFactoryProviders,
                indexStoreFactories,
                searchModule.getValuesSourceRegistry(),
                recoveryStateFactories,
                indexFoldersDeletionListeners,
                snapshotCommitSuppliers,
                searchModule.getRequestCacheKeyDifferentiator(),
                documentParsingObserverSupplier
            );

            final var parameters = new IndexSettingProvider.Parameters(indicesService::createIndexMapperServiceForValidation);
            IndexSettingProviders indexSettingProviders = new IndexSettingProviders(
                pluginsService.flatMap(p -> p.getAdditionalIndexSettingProviders(parameters)).collect(Collectors.toSet())
            );

            final ShardLimitValidator shardLimitValidator = new ShardLimitValidator(settings, clusterService);
            final MetadataCreateIndexService metadataCreateIndexService = new MetadataCreateIndexService(
                settings,
                clusterService,
                indicesService,
                clusterModule.getAllocationService(),
                shardLimitValidator,
                environment,
                settingsModule.getIndexScopedSettings(),
                threadPool,
                xContentRegistry,
                systemIndices,
                forbidPrivateIndexSettings,
                indexSettingProviders
            );

            final MetadataCreateDataStreamService metadataCreateDataStreamService = new MetadataCreateDataStreamService(
                threadPool,
                clusterService,
                metadataCreateIndexService
            );
            final MetadataDataStreamsService metadataDataStreamsService = new MetadataDataStreamsService(clusterService, indicesService);

            final MetadataUpdateSettingsService metadataUpdateSettingsService = new MetadataUpdateSettingsService(
                clusterService,
                clusterModule.getAllocationService(),
                settingsModule.getIndexScopedSettings(),
                indicesService,
                shardLimitValidator,
                threadPool
            );

            Collection<Object> pluginComponents = pluginsService.flatMap(
                p -> p.createComponents(
                    client,
                    clusterService,
                    threadPool,
                    resourceWatcherService,
                    scriptService,
                    xContentRegistry,
                    environment,
                    nodeEnvironment,
                    namedWriteableRegistry,
                    clusterModule.getIndexNameExpressionResolver(),
                    repositoriesServiceReference::get,
                    telemetryProvider,
                    clusterModule.getAllocationService(),
                    indicesService
                )
            ).toList();

            List<ReservedClusterStateHandler<?>> reservedStateHandlers = new ArrayList<>();

            // add all reserved state handlers from server
            reservedStateHandlers.add(new ReservedClusterSettingsAction(settingsModule.getClusterSettings()));

            var templateService = new MetadataIndexTemplateService(
                clusterService,
                metadataCreateIndexService,
                indicesService,
                settingsModule.getIndexScopedSettings(),
                xContentRegistry,
                systemIndices,
                indexSettingProviders
            );

            reservedStateHandlers.add(new ReservedComposableIndexTemplateAction(templateService, settingsModule.getIndexScopedSettings()));

            // add all reserved state handlers from plugins
            List<? extends ReservedClusterStateHandlerProvider> pluginHandlers = pluginsService.loadServiceProviders(
                ReservedClusterStateHandlerProvider.class
            );
            pluginHandlers.forEach(h -> reservedStateHandlers.addAll(h.handlers()));

            List<TerminationHandler> terminationHandlers = pluginsService.loadServiceProviders(TerminationHandlerProvider.class)
                .stream()
                .map(prov -> prov.handler())
                .toList();
            if (terminationHandlers.size() == 1) {
                this.terminationHandler.set(terminationHandlers.get(0));
            } else if (terminationHandlers.size() > 1) {
                throw new IllegalStateException(
                    Strings.format(
                        "expected at most one termination handler, but found %s: [%s]",
                        terminationHandlers.size(),
                        terminationHandlers.stream().map(it -> it.getClass().getCanonicalName())
                    )
                );
            }

            ActionModule actionModule = new ActionModule(
                settings,
                clusterModule.getIndexNameExpressionResolver(),
                settingsModule.getIndexScopedSettings(),
                settingsModule.getClusterSettings(),
                settingsModule.getSettingsFilter(),
                threadPool,
                pluginsService.filterPlugins(ActionPlugin.class),
                client,
                circuitBreakerService,
                usageService,
                systemIndices,
                tracer,
                clusterService,
                reservedStateHandlers,
                pluginsService.loadSingletonServiceProvider(RestExtension.class, RestExtension::allowAll)
            );
            modules.add(actionModule);

            final RestController restController = actionModule.getRestController();
            final NetworkModule networkModule = new NetworkModule(
                settings,
                pluginsService.filterPlugins(NetworkPlugin.class),
                threadPool,
                bigArrays,
                pageCacheRecycler,
                circuitBreakerService,
                namedWriteableRegistry,
                xContentRegistry,
                networkService,
                restController,
                actionModule::copyRequestHeadersToThreadContext,
                clusterService.getClusterSettings(),
                tracer
            );
            Collection<UnaryOperator<Map<String, IndexTemplateMetadata>>> indexTemplateMetadataUpgraders = pluginsService.map(
                Plugin::getIndexTemplateMetadataUpgrader
            ).toList();
            final MetadataUpgrader metadataUpgrader = new MetadataUpgrader(indexTemplateMetadataUpgraders);
            final IndexMetadataVerifier indexMetadataVerifier = new IndexMetadataVerifier(
                settings,
                clusterService,
                xContentRegistry,
                indicesModule.getMapperRegistry(),
                settingsModule.getIndexScopedSettings(),
                scriptService
            );
            if (DiscoveryNode.isMasterNode(settings)) {
                clusterService.addListener(new SystemIndexMetadataUpgradeService(systemIndices, clusterService));
            }
            new TemplateUpgradeService(client, clusterService, threadPool, indexTemplateMetadataUpgraders);
            final Transport transport = networkModule.getTransportSupplier().get();
            final TransportService transportService = newTransportService(
                settings,
                transport,
                threadPool,
                networkModule.getTransportInterceptor(),
                localNodeFactory,
                settingsModule.getClusterSettings(),
                taskManager,
                tracer
            );
            final GatewayMetaState gatewayMetaState = new GatewayMetaState();
            final ResponseCollectorService responseCollectorService = new ResponseCollectorService(clusterService);
            final SearchTransportService searchTransportService = new SearchTransportService(
                transportService,
                client,
                SearchExecutionStatsCollector.makeWrapper(responseCollectorService)
            );
            final HttpServerTransport httpServerTransport = newHttpTransport(networkModule);
            final IndexingPressure indexingLimits = new IndexingPressure(settings);

            final RecoverySettings recoverySettings = new RecoverySettings(settings, settingsModule.getClusterSettings());
            RepositoriesModule repositoriesModule = new RepositoriesModule(
                this.environment,
                pluginsService.filterPlugins(RepositoryPlugin.class),
                transportService,
                clusterService,
                bigArrays,
                xContentRegistry,
                recoverySettings
            );
            RepositoriesService repositoryService = repositoriesModule.getRepositoryService();
            repositoriesServiceReference.set(repositoryService);
            SnapshotsService snapshotsService = new SnapshotsService(
                settings,
                clusterService,
                clusterModule.getIndexNameExpressionResolver(),
                repositoryService,
                transportService,
                actionModule.getActionFilters(),
                systemIndices
            );
            SnapshotShardsService snapshotShardsService = new SnapshotShardsService(
                settings,
                clusterService,
                repositoryService,
                transportService,
                indicesService
            );

            actionModule.getReservedClusterStateService().installStateHandler(new ReservedRepositoryAction(repositoryService));
            actionModule.getReservedClusterStateService().installStateHandler(new ReservedPipelineAction());

            FileSettingsService fileSettingsService = new FileSettingsService(
                clusterService,
                actionModule.getReservedClusterStateService(),
                environment
            );

            RestoreService restoreService = new RestoreService(
                clusterService,
                repositoryService,
                clusterModule.getAllocationService(),
                metadataCreateIndexService,
                indexMetadataVerifier,
                shardLimitValidator,
                systemIndices,
                indicesService,
                fileSettingsService,
                threadPool
            );
            final DiskThresholdMonitor diskThresholdMonitor = new DiskThresholdMonitor(
                settings,
                clusterService::state,
                clusterService.getClusterSettings(),
                client,
                threadPool::relativeTimeInMillis,
                rerouteService
            );
            clusterInfoService.addListener(diskThresholdMonitor::onNewInfo);

            final DiscoveryModule discoveryModule = new DiscoveryModule(
                settings,
                transportService,
                client,
                namedWriteableRegistry,
                networkService,
                clusterService.getMasterService(),
                clusterService.getClusterApplierService(),
                clusterService.getClusterSettings(),
                pluginsService.filterPlugins(DiscoveryPlugin.class),
                pluginsService.filterPlugins(ClusterCoordinationPlugin.class),
                clusterModule.getAllocationService(),
                environment.configFile(),
                gatewayMetaState,
                rerouteService,
                fsHealthService,
                circuitBreakerService,
                compatibilityVersions
            );
            this.nodeService = new NodeService(
                settings,
                threadPool,
                monitorService,
                discoveryModule.getCoordinator(),
                transportService,
                indicesService,
                pluginsService,
                circuitBreakerService,
                scriptService,
                httpServerTransport,
                ingestService,
                clusterService,
                settingsModule.getSettingsFilter(),
                responseCollectorService,
                searchTransportService,
                indexingLimits,
                searchModule.getValuesSourceRegistry().getUsageService(),
                repositoryService
            );

            final SearchService searchService = newSearchService(
                clusterService,
                indicesService,
                threadPool,
                scriptService,
                bigArrays,
                searchModule.getFetchPhase(),
                responseCollectorService,
                circuitBreakerService,
                executorSelector,
                tracer
            );

            final PersistentTasksService persistentTasksService = new PersistentTasksService(clusterService, threadPool, client);
            final SystemIndexMigrationExecutor systemIndexMigrationExecutor = new SystemIndexMigrationExecutor(
                client,
                clusterService,
                systemIndices,
                metadataUpdateSettingsService,
                metadataCreateIndexService,
                settingsModule.getIndexScopedSettings()
            );
            final HealthNodeTaskExecutor healthNodeTaskExecutor = HealthNodeTaskExecutor.create(
                clusterService,
                persistentTasksService,
                settings,
                clusterService.getClusterSettings()
            );
            final List<PersistentTasksExecutor<?>> builtinTaskExecutors = List.of(systemIndexMigrationExecutor, healthNodeTaskExecutor);
            final List<PersistentTasksExecutor<?>> pluginTaskExecutors = pluginsService.filterPlugins(PersistentTaskPlugin.class)
                .stream()
                .map(
                    p -> p.getPersistentTasksExecutor(
                        clusterService,
                        threadPool,
                        client,
                        settingsModule,
                        clusterModule.getIndexNameExpressionResolver()
                    )
                )
                .flatMap(List::stream)
                .collect(toList());
            final PersistentTasksExecutorRegistry registry = new PersistentTasksExecutorRegistry(
                concatLists(pluginTaskExecutors, builtinTaskExecutors)
            );
            final PersistentTasksClusterService persistentTasksClusterService = new PersistentTasksClusterService(
                settings,
                registry,
                clusterService,
                threadPool
            );
            resourcesToClose.add(persistentTasksClusterService);

            final List<ShutdownAwarePlugin> shutdownAwarePlugins = pluginsService.filterPlugins(ShutdownAwarePlugin.class);
            final PluginShutdownService pluginShutdownService = new PluginShutdownService(shutdownAwarePlugins);
            clusterService.addListener(pluginShutdownService);

            final RecoveryPlannerService recoveryPlannerService = getRecoveryPlannerService(threadPool, clusterService, repositoryService);
            final DesiredNodesSettingsValidator desiredNodesSettingsValidator = new DesiredNodesSettingsValidator(
                clusterService.getClusterSettings()
            );

            final MasterHistoryService masterHistoryService = new MasterHistoryService(transportService, threadPool, clusterService);
            final CoordinationDiagnosticsService coordinationDiagnosticsService = new CoordinationDiagnosticsService(
                clusterService,
                transportService,
                discoveryModule.getCoordinator(),
                masterHistoryService
            );
            final HealthService healthService = createHealthService(
                clusterService,
                clusterModule,
                coordinationDiagnosticsService,
                threadPool,
                systemIndices
            );
            HealthPeriodicLogger healthPeriodicLogger = createHealthPeriodicLogger(clusterService, settings, client, healthService);
            healthPeriodicLogger.init();
            HealthMetadataService healthMetadataService = HealthMetadataService.create(clusterService, settings);
            LocalHealthMonitor localHealthMonitor = LocalHealthMonitor.create(settings, clusterService, nodeService, threadPool, client);
            HealthInfoCache nodeHealthOverview = HealthInfoCache.create(clusterService);
            HealthApiStats healthApiStats = new HealthApiStats();

            List<ReloadablePlugin> reloadablePlugins = pluginsService.filterPlugins(ReloadablePlugin.class);
            pluginsService.filterPlugins(ReloadAwarePlugin.class).forEach(p -> p.setReloadCallback(wrapPlugins(reloadablePlugins)));

            modules.add(b -> {
                b.bind(Node.class).toInstance(this);
                b.bind(NodeService.class).toInstance(nodeService);
                b.bind(NamedXContentRegistry.class).toInstance(xContentRegistry);
                b.bind(PluginsService.class).toInstance(pluginsService);
                b.bind(Client.class).toInstance(client);
                b.bind(NodeClient.class).toInstance(client);
                b.bind(Environment.class).toInstance(this.environment);
                b.bind(ThreadPool.class).toInstance(threadPool);
                b.bind(NodeEnvironment.class).toInstance(nodeEnvironment);
                b.bind(ResourceWatcherService.class).toInstance(resourceWatcherService);
                b.bind(CircuitBreakerService.class).toInstance(circuitBreakerService);
                b.bind(BigArrays.class).toInstance(bigArrays);
                b.bind(PageCacheRecycler.class).toInstance(pageCacheRecycler);
                b.bind(ScriptService.class).toInstance(scriptService);
                b.bind(AnalysisRegistry.class).toInstance(analysisModule.getAnalysisRegistry());
                b.bind(IngestService.class).toInstance(ingestService);
                b.bind(IndexingPressure.class).toInstance(indexingLimits);
                b.bind(UsageService.class).toInstance(usageService);
                b.bind(AggregationUsageService.class).toInstance(searchModule.getValuesSourceRegistry().getUsageService());
                b.bind(NamedWriteableRegistry.class).toInstance(namedWriteableRegistry);
                b.bind(MetadataUpgrader.class).toInstance(metadataUpgrader);
                b.bind(MetaStateService.class).toInstance(metaStateService);
                b.bind(PersistedClusterStateService.class).toInstance(persistedClusterStateService);
                b.bind(IndicesService.class).toInstance(indicesService);
                b.bind(MetadataCreateIndexService.class).toInstance(metadataCreateIndexService);
                b.bind(MetadataCreateDataStreamService.class).toInstance(metadataCreateDataStreamService);
                b.bind(MetadataDataStreamsService.class).toInstance(metadataDataStreamsService);
                b.bind(MetadataUpdateSettingsService.class).toInstance(metadataUpdateSettingsService);
                b.bind(SearchService.class).toInstance(searchService);
                b.bind(SearchTransportService.class).toInstance(searchTransportService);
                b.bind(SearchPhaseController.class).toInstance(new SearchPhaseController(searchService::aggReduceContextBuilder));
                b.bind(Transport.class).toInstance(transport);
                b.bind(TransportService.class).toInstance(transportService);
                b.bind(NetworkService.class).toInstance(networkService);
                b.bind(UpdateHelper.class).toInstance(new UpdateHelper(scriptService));
                b.bind(IndexMetadataVerifier.class).toInstance(indexMetadataVerifier);
                b.bind(ClusterInfoService.class).toInstance(clusterInfoService);
                b.bind(SnapshotsInfoService.class).toInstance(snapshotsInfoService);
                b.bind(GatewayMetaState.class).toInstance(gatewayMetaState);
                b.bind(Coordinator.class).toInstance(discoveryModule.getCoordinator());
                b.bind(Reconfigurator.class).toInstance(discoveryModule.getReconfigurator());
                {
                    processRecoverySettings(settingsModule.getClusterSettings(), recoverySettings);
                    final SnapshotFilesProvider snapshotFilesProvider = new SnapshotFilesProvider(repositoryService);
                    b.bind(PeerRecoverySourceService.class)
                        .toInstance(
                            new PeerRecoverySourceService(
                                transportService,
                                indicesService,
                                clusterService,
                                recoverySettings,
                                recoveryPlannerService
                            )
                        );
                    b.bind(PeerRecoveryTargetService.class)
                        .toInstance(
                            new PeerRecoveryTargetService(
                                client,
                                threadPool,
                                transportService,
                                recoverySettings,
                                clusterService,
                                snapshotFilesProvider
                            )
                        );
                }
                b.bind(HttpServerTransport.class).toInstance(httpServerTransport);
                pluginComponents.forEach(p -> {
                    if (p instanceof PluginComponentBinding<?, ?> pcb) {
                        @SuppressWarnings("unchecked")
                        Class<Object> clazz = (Class<Object>) pcb.inter();
                        b.bind(clazz).toInstance(pcb.impl());

                    } else {
                        @SuppressWarnings("unchecked")
                        Class<Object> clazz = (Class<Object>) p.getClass();
                        b.bind(clazz).toInstance(p);
                    }
                });
                b.bind(PersistentTasksService.class).toInstance(persistentTasksService);
                b.bind(PersistentTasksClusterService.class).toInstance(persistentTasksClusterService);
                b.bind(PersistentTasksExecutorRegistry.class).toInstance(registry);
                b.bind(RepositoriesService.class).toInstance(repositoryService);
                b.bind(SnapshotsService.class).toInstance(snapshotsService);
                b.bind(SnapshotShardsService.class).toInstance(snapshotShardsService);
                b.bind(RestoreService.class).toInstance(restoreService);
                b.bind(RerouteService.class).toInstance(rerouteService);
                b.bind(ShardLimitValidator.class).toInstance(shardLimitValidator);
                b.bind(FsHealthService.class).toInstance(fsHealthService);
                b.bind(SystemIndices.class).toInstance(systemIndices);
                b.bind(PluginShutdownService.class).toInstance(pluginShutdownService);
                b.bind(ExecutorSelector.class).toInstance(executorSelector);
                b.bind(IndexSettingProviders.class).toInstance(indexSettingProviders);
                b.bind(DesiredNodesSettingsValidator.class).toInstance(desiredNodesSettingsValidator);
                b.bind(HealthService.class).toInstance(healthService);
                b.bind(MasterHistoryService.class).toInstance(masterHistoryService);
                b.bind(CoordinationDiagnosticsService.class).toInstance(coordinationDiagnosticsService);
                b.bind(HealthNodeTaskExecutor.class).toInstance(healthNodeTaskExecutor);
                b.bind(HealthMetadataService.class).toInstance(healthMetadataService);
                b.bind(LocalHealthMonitor.class).toInstance(localHealthMonitor);
                b.bind(HealthInfoCache.class).toInstance(nodeHealthOverview);
                b.bind(HealthApiStats.class).toInstance(healthApiStats);
                b.bind(Tracer.class).toInstance(tracer);
                b.bind(FileSettingsService.class).toInstance(fileSettingsService);
                b.bind(WriteLoadForecaster.class).toInstance(writeLoadForecaster);
                b.bind(HealthPeriodicLogger.class).toInstance(healthPeriodicLogger);
                b.bind(CompatibilityVersions.class).toInstance(compatibilityVersions);
            });

            if (ReadinessService.enabled(environment)) {
                modules.add(b -> b.bind(ReadinessService.class).toInstance(newReadinessService(clusterService, environment)));
            }

            injector = modules.createInjector();

            // We allocate copies of existing shards by looking for a viable copy of the shard in the cluster and assigning the shard there.
            // The search for viable copies is triggered by an allocation attempt (i.e. a reroute) and is performed asynchronously. When it
            // completes we trigger another reroute to try the allocation again. This means there is a circular dependency: the allocation
            // service needs access to the existing shards allocators (e.g. the GatewayAllocator) which need to be able to trigger a
            // reroute, which needs to call into the allocation service. We close the loop here:
            clusterModule.setExistingShardsAllocators(injector.getInstance(GatewayAllocator.class));

            List<LifecycleComponent> pluginLifecycleComponents = pluginComponents.stream().map(p -> {
                if (p instanceof PluginComponentBinding<?, ?> pcb) {
                    return pcb.impl();
                }
                return p;
            }).filter(p -> p instanceof LifecycleComponent).map(p -> (LifecycleComponent) p).toList();
            resourcesToClose.addAll(pluginLifecycleComponents);
            resourcesToClose.add(injector.getInstance(PeerRecoverySourceService.class));
            this.pluginLifecycleComponents = Collections.unmodifiableList(pluginLifecycleComponents);

            // Due to Java's type erasure with generics, the injector can't give us exactly what we need, and we have
            // to resort to some evil casting.
            @SuppressWarnings("rawtypes")
            Map<ActionType<? extends ActionResponse>, TransportAction<? extends ActionRequest, ? extends ActionResponse>> actions =
                forciblyCast(injector.getInstance(new Key<Map<ActionType, TransportAction>>() {
                }));

            client.initialize(
                actions,
                transportService.getTaskManager(),
                () -> clusterService.localNode().getId(),
                transportService.getLocalNodeConnection(),
                transportService.getRemoteClusterService(),
                namedWriteableRegistry
            );
            this.namedWriteableRegistry = namedWriteableRegistry;
            this.namedXContentRegistry = xContentRegistry;

            logger.debug("initializing HTTP handlers ...");
            actionModule.initRestHandlers(() -> clusterService.state().nodesIfRecovered());
            logger.info("initialized");

            success = true;
        } catch (IOException ex) {
            throw new ElasticsearchException("failed to bind service", ex);
        } finally {
            if (success == false) {
                IOUtils.closeWhileHandlingException(resourcesToClose);
            }
        }
    }

    private Supplier<DocumentParsingObserver> getDocumentParsingObserverSupplier() {
        List<DocumentParsingObserverPlugin> plugins = pluginsService.filterPlugins(DocumentParsingObserverPlugin.class);
        if (plugins.size() == 1) {
            return plugins.get(0).getDocumentParsingObserverSupplier();
        } else if (plugins.size() == 0) {
            return () -> DocumentParsingObserver.EMPTY_INSTANCE;
        }
        throw new IllegalStateException("too many DocumentParsingObserverPlugin instances");
    }

    /**
     * If the JVM was started with the Elastic APM agent and a config file argument was specified, then
     * delete the config file. The agent only reads it once, when supplied in this fashion, and it
     * may contain a secret token.
     * <p>
     * Public for testing only
     */
    @SuppressForbidden(reason = "Cannot guarantee that the temp config path is relative to the environment")
    public static void deleteTemporaryApmConfig(JvmInfo jvmInfo, BiConsumer<Exception, Path> errorHandler) {
        for (String inputArgument : jvmInfo.getInputArguments()) {
            if (inputArgument.startsWith("-javaagent:")) {
                final String agentArg = inputArgument.substring(11);
                final String[] parts = agentArg.split("=", 2);
                String APM_AGENT_CONFIG_FILE_REGEX = String.join(
                    "\\" + File.separator,
                    ".*modules",
                    "apm",
                    "elastic-apm-agent-\\d+\\.\\d+\\.\\d+\\.jar"
                );
                if (parts[0].matches(APM_AGENT_CONFIG_FILE_REGEX)) {
                    if (parts.length == 2 && parts[1].startsWith("c=")) {
                        final Path apmConfig = PathUtils.get(parts[1].substring(2));
                        if (apmConfig.getFileName().toString().matches("^\\.elstcapm\\..*\\.tmp")) {
                            try {
                                Files.deleteIfExists(apmConfig);
                            } catch (IOException e) {
                                errorHandler.accept(e, apmConfig);
                            }
                        }
                    }
                    return;
                }
            }
        }
    }

    /**
     * Wrap a group of reloadable plugins into a single reloadable plugin interface
     * @param reloadablePlugins A list of reloadable plugins
     * @return A single ReloadablePlugin that, upon reload, reloads the plugins it wraps
     */
    private static ReloadablePlugin wrapPlugins(List<ReloadablePlugin> reloadablePlugins) {
        return settings -> {
            for (ReloadablePlugin plugin : reloadablePlugins) {
                try {
                    plugin.reload(settings);
                } catch (IOException e) {
                    throw new RuntimeException(e);
                }
            }
        };
    }

    private TelemetryProvider getTelemetryProvider(PluginsService pluginsService, Settings settings) {
        final List<TelemetryPlugin> telemetryPlugins = pluginsService.filterPlugins(TelemetryPlugin.class);

        if (telemetryPlugins.size() > 1) {
<<<<<<< HEAD
            throw new IllegalStateException("A single TracerPlugin was expected but got: " + telemetryPlugins);
=======
            throw new IllegalStateException("A single TelemetryPlugin was expected but got: " + telemetryPlugins);
>>>>>>> 0efa6782
        }

        return telemetryPlugins.isEmpty() ? TelemetryProvider.NOOP : telemetryPlugins.get(0).getTelemetryProvider(settings);
    }

    private HealthService createHealthService(
        ClusterService clusterService,
        ClusterModule clusterModule,
        CoordinationDiagnosticsService coordinationDiagnosticsService,
        ThreadPool threadPool,
        SystemIndices systemIndices
    ) {
        var serverHealthIndicatorServices = List.of(
            new StableMasterHealthIndicatorService(coordinationDiagnosticsService, clusterService),
            new RepositoryIntegrityHealthIndicatorService(clusterService),
            new ShardsAvailabilityHealthIndicatorService(clusterService, clusterModule.getAllocationService(), systemIndices),
            new DiskHealthIndicatorService(clusterService),
            new ShardsCapacityHealthIndicatorService(clusterService)
        );
        var pluginHealthIndicatorServices = pluginsService.filterPlugins(HealthPlugin.class)
            .stream()
            .flatMap(plugin -> plugin.getHealthIndicatorServices().stream())
            .toList();
        return new HealthService(concatLists(serverHealthIndicatorServices, pluginHealthIndicatorServices), threadPool);
    }

    private HealthPeriodicLogger createHealthPeriodicLogger(
        ClusterService clusterService,
        Settings settings,
        NodeClient client,
        HealthService healthService
    ) {
        return new HealthPeriodicLogger(settings, clusterService, client, healthService);
    }

    private RecoveryPlannerService getRecoveryPlannerService(
        ThreadPool threadPool,
        ClusterService clusterService,
        RepositoriesService repositoryService
    ) {
        final List<RecoveryPlannerService> recoveryPlannerServices = pluginsService.filterPlugins(RecoveryPlannerPlugin.class)
            .stream()
            .map(
                plugin -> plugin.createRecoveryPlannerService(
                    new ShardSnapshotsService(client, repositoryService, threadPool, clusterService)
                )
            )
            .filter(Optional::isPresent)
            .map(Optional::get)
            .toList();
        if (recoveryPlannerServices.isEmpty()) {
            return new PeerOnlyRecoveryPlannerService();
        } else if (recoveryPlannerServices.size() > 1) {
            throw new IllegalStateException("Expected a single RecoveryPlannerService but got: " + recoveryPlannerServices.size());
        }
        return recoveryPlannerServices.get(0);
    }

    private WriteLoadForecaster getWriteLoadForecaster(ThreadPool threadPool, Settings settings, ClusterSettings clusterSettings) {
        final List<ClusterPlugin> clusterPlugins = pluginsService.filterPlugins(ClusterPlugin.class);
        final List<WriteLoadForecaster> writeLoadForecasters = clusterPlugins.stream()
            .flatMap(clusterPlugin -> clusterPlugin.createWriteLoadForecasters(threadPool, settings, clusterSettings).stream())
            .toList();

        if (writeLoadForecasters.isEmpty()) {
            return WriteLoadForecaster.DEFAULT;
        }

        if (writeLoadForecasters.size() > 1) {
            throw new IllegalStateException("A single WriteLoadForecaster was expected but got: " + writeLoadForecasters);
        }

        return writeLoadForecasters.get(0);
    }

    private PersistedClusterStateService newPersistedClusterStateService(
        NamedXContentRegistry xContentRegistry,
        ClusterSettings clusterSettings,
        ThreadPool threadPool,
        CompatibilityVersions compatibilityVersions
    ) {
        final List<ClusterCoordinationPlugin.PersistedClusterStateServiceFactory> persistedClusterStateServiceFactories = pluginsService
            .filterPlugins(ClusterCoordinationPlugin.class)
            .stream()
            .map(ClusterCoordinationPlugin::getPersistedClusterStateServiceFactory)
            .flatMap(Optional::stream)
            .toList();

        if (persistedClusterStateServiceFactories.size() > 1) {
            throw new IllegalStateException("multiple persisted-state-service factories found: " + persistedClusterStateServiceFactories);
        }

        if (persistedClusterStateServiceFactories.size() == 1) {
            return persistedClusterStateServiceFactories.get(0)
                .newPersistedClusterStateService(nodeEnvironment, xContentRegistry, clusterSettings, threadPool, compatibilityVersions);
        }

        return new PersistedClusterStateService(nodeEnvironment, xContentRegistry, clusterSettings, threadPool::relativeTimeInMillis);
    }

    protected TransportService newTransportService(
        Settings settings,
        Transport transport,
        ThreadPool threadPool,
        TransportInterceptor interceptor,
        Function<BoundTransportAddress, DiscoveryNode> localNodeFactory,
        ClusterSettings clusterSettings,
        TaskManager taskManager,
        Tracer tracer
    ) {
        return new TransportService(settings, transport, threadPool, interceptor, localNodeFactory, clusterSettings, taskManager, tracer);
    }

    protected void processRecoverySettings(ClusterSettings clusterSettings, RecoverySettings recoverySettings) {
        // Noop in production, overridden by tests
    }

    /**
     * The settings that are used by this node. Contains original settings as well as additional settings provided by plugins.
     */
    public Settings settings() {
        return this.environment.settings();
    }

    /**
     * A client that can be used to execute actions (operations) against the cluster.
     */
    public Client client() {
        return client;
    }

    /**
     * Returns the environment of the node
     */
    public Environment getEnvironment() {
        return environment;
    }

    /**
     * Returns the {@link NodeEnvironment} instance of this node
     */
    public NodeEnvironment getNodeEnvironment() {
        return nodeEnvironment;
    }

    /**
     * Start the node. If the node is already started, this method is no-op.
     */
    public Node start() throws NodeValidationException {
        if (lifecycle.moveToStarted() == false) {
            return this;
        }

        logger.info("starting ...");
        pluginLifecycleComponents.forEach(LifecycleComponent::start);

        if (ReadinessService.enabled(environment)) {
            injector.getInstance(ReadinessService.class).start();
        }
        injector.getInstance(MappingUpdatedAction.class).setClient(client);
        injector.getInstance(IndicesService.class).start();
        injector.getInstance(IndicesClusterStateService.class).start();
        injector.getInstance(SnapshotsService.class).start();
        injector.getInstance(SnapshotShardsService.class).start();
        injector.getInstance(RepositoriesService.class).start();
        injector.getInstance(SearchService.class).start();
        injector.getInstance(FsHealthService.class).start();
        nodeService.getMonitorService().start();

        final ClusterService clusterService = injector.getInstance(ClusterService.class);

        final NodeConnectionsService nodeConnectionsService = injector.getInstance(NodeConnectionsService.class);
        nodeConnectionsService.start();
        clusterService.setNodeConnectionsService(nodeConnectionsService);

        injector.getInstance(GatewayService.class).start();
        final Coordinator coordinator = injector.getInstance(Coordinator.class);
        clusterService.getMasterService().setClusterStatePublisher(coordinator);

        // Start the transport service now so the publish address will be added to the local disco node in ClusterService
        TransportService transportService = injector.getInstance(TransportService.class);
        transportService.getTaskManager().setTaskResultsService(injector.getInstance(TaskResultsService.class));
        transportService.getTaskManager().setTaskCancellationService(new TaskCancellationService(transportService));
        transportService.start();
        assert localNodeFactory.getNode() != null;
        assert transportService.getLocalNode().equals(localNodeFactory.getNode())
            : "transportService has a different local node than the factory provided";
        injector.getInstance(PeerRecoverySourceService.class).start();

        // Load (and maybe upgrade) the metadata stored on disk
        final GatewayMetaState gatewayMetaState = injector.getInstance(GatewayMetaState.class);
        gatewayMetaState.start(
            settings(),
            transportService,
            clusterService,
            injector.getInstance(MetaStateService.class),
            injector.getInstance(IndexMetadataVerifier.class),
            injector.getInstance(MetadataUpgrader.class),
            injector.getInstance(PersistedClusterStateService.class),
            pluginsService.filterPlugins(ClusterCoordinationPlugin.class),
            injector.getInstance(CompatibilityVersions.class)
        );
        // TODO: Do not expect that the legacy metadata file is always present https://github.com/elastic/elasticsearch/issues/95211
        if (Assertions.ENABLED && DiscoveryNode.isStateless(settings()) == false) {
            try {
                assert injector.getInstance(MetaStateService.class).loadFullState().v1().isEmpty();
                final NodeMetadata nodeMetadata = NodeMetadata.FORMAT.loadLatestState(
                    logger,
                    NamedXContentRegistry.EMPTY,
                    nodeEnvironment.nodeDataPaths()
                );
                assert nodeMetadata != null;
                assert nodeMetadata.nodeVersion().equals(Version.CURRENT);
                assert nodeMetadata.nodeId().equals(localNodeFactory.getNode().getId());
            } catch (IOException e) {
                assert false : e;
            }
        }
        // we load the global state here (the persistent part of the cluster state stored on disk) to
        // pass it to the bootstrap checks to allow plugins to enforce certain preconditions based on the recovered state.
        final Metadata onDiskMetadata = gatewayMetaState.getPersistedState().getLastAcceptedState().metadata();
        assert onDiskMetadata != null : "metadata is null but shouldn't"; // this is never null
        validateNodeBeforeAcceptingRequests(
            new BootstrapContext(environment, onDiskMetadata),
            transportService.boundAddress(),
            pluginsService.flatMap(Plugin::getBootstrapChecks).toList()
        );

        final FileSettingsService fileSettingsService = injector.getInstance(FileSettingsService.class);
        fileSettingsService.start();
        // if we are using the readiness service, listen for the file settings being applied
        if (ReadinessService.enabled(environment)) {
            fileSettingsService.addFileChangedListener(injector.getInstance(ReadinessService.class));
        }

        clusterService.addStateApplier(transportService.getTaskManager());
        // start after transport service so the local disco is known
        coordinator.start(); // start before cluster service so that it can set initial state on ClusterApplierService
        clusterService.start();
        assert clusterService.localNode().equals(localNodeFactory.getNode())
            : "clusterService has a different local node than the factory provided";
        transportService.acceptIncomingRequests();
        /*
         * CoordinationDiagnosticsService expects to be able to send transport requests and use the cluster state, so it is important to
         * start it here after the clusterService and transportService have been started.
         */
        injector.getInstance(CoordinationDiagnosticsService.class).start();
        coordinator.startInitialJoin();
        final TimeValue initialStateTimeout = INITIAL_STATE_TIMEOUT_SETTING.get(settings());
        configureNodeAndClusterIdStateListener(clusterService);

        if (initialStateTimeout.millis() > 0) {
            final ThreadPool thread = injector.getInstance(ThreadPool.class);
            ClusterState clusterState = clusterService.state();
            ClusterStateObserver observer = new ClusterStateObserver(clusterState, clusterService, null, logger, thread.getThreadContext());

            if (clusterState.nodes().getMasterNodeId() == null) {
                logger.debug("waiting to join the cluster. timeout [{}]", initialStateTimeout);
                final CountDownLatch latch = new CountDownLatch(1);
                observer.waitForNextChange(new ClusterStateObserver.Listener() {
                    @Override
                    public void onNewClusterState(ClusterState state) {
                        latch.countDown();
                    }

                    @Override
                    public void onClusterServiceClose() {
                        latch.countDown();
                    }

                    @Override
                    public void onTimeout(TimeValue timeout) {
                        logger.warn("timed out while waiting for initial discovery state - timeout: {}", initialStateTimeout);
                        latch.countDown();
                    }
                }, state -> state.nodes().getMasterNodeId() != null, initialStateTimeout);

                try {
                    latch.await();
                } catch (InterruptedException e) {
                    throw new ElasticsearchTimeoutException("Interrupted while waiting for initial discovery state");
                }
            }
        }

        injector.getInstance(HttpServerTransport.class).start();

        if (WRITE_PORTS_FILE_SETTING.get(settings())) {
            TransportService transport = injector.getInstance(TransportService.class);
            writePortsFile("transport", transport.boundAddress());
            HttpServerTransport http = injector.getInstance(HttpServerTransport.class);
            writePortsFile("http", http.boundAddress());

            if (ReadinessService.enabled(environment)) {
                ReadinessService readiness = injector.getInstance(ReadinessService.class);
                readiness.addBoundAddressListener(address -> writePortsFile("readiness", address));
            }

            if (RemoteClusterPortSettings.REMOTE_CLUSTER_SERVER_ENABLED.get(environment.settings())) {
                writePortsFile("remote_cluster", transport.boundRemoteAccessAddress());
            }
        }

        logger.info("started {}", transportService.getLocalNode());

        pluginsService.filterPlugins(ClusterPlugin.class).forEach(ClusterPlugin::onNodeStarted);

        return this;
    }

    protected void configureNodeAndClusterIdStateListener(ClusterService clusterService) {
        NodeAndClusterIdStateListener.getAndSetNodeIdAndClusterId(
            clusterService,
            injector.getInstance(ThreadPool.class).getThreadContext()
        );
    }

    private void stop() {
        if (lifecycle.moveToStopped() == false) {
            return;
        }
        logger.info("stopping ...");

        if (ReadinessService.enabled(environment)) {
            stopIfStarted(ReadinessService.class);
        }
        stopIfStarted(FileSettingsService.class);
        injector.getInstance(ResourceWatcherService.class).close();
        stopIfStarted(HttpServerTransport.class);

        stopIfStarted(SnapshotsService.class);
        stopIfStarted(SnapshotShardsService.class);
        stopIfStarted(RepositoriesService.class);
        // stop any changes happening as a result of cluster state changes
        stopIfStarted(IndicesClusterStateService.class);
        // close cluster coordinator early to not react to pings anymore.
        // This can confuse other nodes and delay things - mostly if we're the master and we're running tests.
        stopIfStarted(Coordinator.class);
        // we close indices first, so operations won't be allowed on it
        stopIfStarted(ClusterService.class);
        stopIfStarted(NodeConnectionsService.class);
        stopIfStarted(FsHealthService.class);
        stopIfStarted(nodeService.getMonitorService());
        stopIfStarted(GatewayService.class);
        stopIfStarted(SearchService.class);
        stopIfStarted(TransportService.class);

        pluginLifecycleComponents.forEach(Node::stopIfStarted);
        // we should stop this last since it waits for resources to get released
        // if we had scroll searchers etc or recovery going on we wait for to finish.
        stopIfStarted(IndicesService.class);
        logger.info("stopped");
    }

    private <T extends LifecycleComponent> void stopIfStarted(Class<T> componentClass) {
        stopIfStarted(injector.getInstance(componentClass));
    }

    private static void stopIfStarted(LifecycleComponent component) {
        // if we failed during startup then some of our components might not have started yet
        if (component.lifecycleState() == Lifecycle.State.STARTED) {
            component.stop();
        }
    }

    // During concurrent close() calls we want to make sure that all of them return after the node has completed it's shutdown cycle.
    // If not, the hook that is added in Bootstrap#setup() will be useless:
    // close() might not be executed, in case another (for example api) call to close() has already set some lifecycles to stopped.
    // In this case the process will be terminated even if the first call to close() has not finished yet.
    @Override
    public synchronized void close() throws IOException {
        synchronized (lifecycle) {
            if (lifecycle.started()) {
                stop();
            }
            if (lifecycle.moveToClosed() == false) {
                return;
            }
        }

        logger.info("closing ...");
        List<Closeable> toClose = new ArrayList<>();
        StopWatch stopWatch = new StopWatch("node_close");
        toClose.add(() -> stopWatch.start("node_service"));
        toClose.add(nodeService);
        toClose.add(() -> stopWatch.stop().start("http"));
        toClose.add(injector.getInstance(HttpServerTransport.class));
        toClose.add(() -> stopWatch.stop().start("snapshot_service"));
        toClose.add(injector.getInstance(SnapshotsService.class));
        toClose.add(injector.getInstance(SnapshotShardsService.class));
        toClose.add(injector.getInstance(RepositoriesService.class));
        toClose.add(() -> stopWatch.stop().start("client"));
        Releasables.close(injector.getInstance(Client.class));
        toClose.add(() -> stopWatch.stop().start("indices_cluster"));
        toClose.add(injector.getInstance(IndicesClusterStateService.class));
        toClose.add(() -> stopWatch.stop().start("indices"));
        toClose.add(injector.getInstance(IndicesService.class));
        // close filter/fielddata caches after indices
        toClose.add(injector.getInstance(IndicesStore.class));
        toClose.add(injector.getInstance(PeerRecoverySourceService.class));
        toClose.add(() -> stopWatch.stop().start("cluster"));
        toClose.add(injector.getInstance(ClusterService.class));
        toClose.add(() -> stopWatch.stop().start("node_connections_service"));
        toClose.add(injector.getInstance(NodeConnectionsService.class));
        toClose.add(() -> stopWatch.stop().start("cluster_coordinator"));
        toClose.add(injector.getInstance(Coordinator.class));
        toClose.add(() -> stopWatch.stop().start("monitor"));
        toClose.add(nodeService.getMonitorService());
        toClose.add(() -> stopWatch.stop().start("fsHealth"));
        toClose.add(injector.getInstance(FsHealthService.class));
        toClose.add(() -> stopWatch.stop().start("gateway"));
        toClose.add(injector.getInstance(GatewayService.class));
        toClose.add(() -> stopWatch.stop().start("search"));
        toClose.add(injector.getInstance(SearchService.class));
        toClose.add(() -> stopWatch.stop().start("transport"));
        toClose.add(injector.getInstance(TransportService.class));
        if (ReadinessService.enabled(environment)) {
            toClose.add(injector.getInstance(ReadinessService.class));
        }
        toClose.add(injector.getInstance(FileSettingsService.class));
        toClose.add(injector.getInstance(HealthPeriodicLogger.class));

        for (LifecycleComponent plugin : pluginLifecycleComponents) {
            toClose.add(() -> stopWatch.stop().start("plugin(" + plugin.getClass().getName() + ")"));
            toClose.add(plugin);
        }
        toClose.addAll(pluginsService.filterPlugins(Plugin.class));

        toClose.add(() -> stopWatch.stop().start("script"));
        toClose.add(injector.getInstance(ScriptService.class));

        toClose.add(() -> stopWatch.stop().start("thread_pool"));
        toClose.add(() -> injector.getInstance(ThreadPool.class).shutdown());
        // Don't call shutdownNow here, it might break ongoing operations on Lucene indices.
        // See https://issues.apache.org/jira/browse/LUCENE-7248. We call shutdownNow in
        // awaitClose if the node doesn't finish closing within the specified time.

        toClose.add(() -> stopWatch.stop().start("gateway_meta_state"));
        toClose.add(injector.getInstance(GatewayMetaState.class));

        toClose.add(() -> stopWatch.stop().start("node_environment"));
        toClose.add(injector.getInstance(NodeEnvironment.class));
        toClose.add(stopWatch::stop);

        if (logger.isTraceEnabled()) {
            toClose.add(() -> logger.trace("Close times for each service:\n{}", stopWatch.prettyPrint()));
        }
        IOUtils.close(toClose);
        logger.info("closed");
    }

    /**
     * Invokes hooks to prepare this node to be closed. This should be called when Elasticsearch receives a request to shut down
     * gracefully from the underlying operating system, before system resources are closed. This method will block
     * until the node is ready to shut down.
     *
     * Note that this class is part of infrastructure to react to signals from the operating system - most graceful shutdown
     * logic should use Node Shutdown, see {@link org.elasticsearch.cluster.metadata.NodesShutdownMetadata}.
     */
    public void prepareForClose() {
        HttpServerTransport httpServerTransport = injector.getInstance(HttpServerTransport.class);
        FutureTask<Void> stopper = new FutureTask<>(() -> {
            httpServerTransport.stop();
            return null;
        });
        new Thread(stopper, "http-server-transport-stop").start();

        Optional.ofNullable(terminationHandler.get()).ifPresent(TerminationHandler::handleTermination);

        try {
            stopper.get();
        } catch (Exception e) {
            logger.warn("unexpected exception while waiting for http server to close", e);
        }
    }

    /**
     * Wait for this node to be effectively closed.
     */
    // synchronized to prevent running concurrently with close()
    public synchronized boolean awaitClose(long timeout, TimeUnit timeUnit) throws InterruptedException {
        if (lifecycle.closed() == false) {
            // We don't want to shutdown the threadpool or interrupt threads on a node that is not
            // closed yet.
            throw new IllegalStateException("Call close() first");
        }

        ThreadPool threadPool = injector.getInstance(ThreadPool.class);
        final boolean terminated = ThreadPool.terminate(threadPool, timeout, timeUnit);
        if (terminated) {
            // All threads terminated successfully. Because search, recovery and all other operations
            // that run on shards run in the threadpool, indices should be effectively closed by now.
            if (nodeService.awaitClose(0, TimeUnit.MILLISECONDS) == false) {
                throw new IllegalStateException(
                    "Some shards are still open after the threadpool terminated. "
                        + "Something is leaking index readers or store references."
                );
            }
        }
        return terminated;
    }

    /**
     * Returns {@code true} if the node is closed.
     */
    public boolean isClosed() {
        return lifecycle.closed();
    }

    public Injector injector() {
        return this.injector;
    }

    /**
     * Hook for validating the node after network
     * services are started but before the cluster service is started
     * and before the network service starts accepting incoming network
     * requests.
     *
     * @param context               the bootstrap context for this node
     * @param boundTransportAddress the network addresses the node is
     *                              bound and publishing to
     */
    @SuppressWarnings("unused")
    protected void validateNodeBeforeAcceptingRequests(
        final BootstrapContext context,
        final BoundTransportAddress boundTransportAddress,
        List<BootstrapCheck> bootstrapChecks
    ) throws NodeValidationException {}

    /**
     * Writes a file to the logs dir containing the ports for the given transport type
     */
    private void writePortsFile(String type, BoundTransportAddress boundAddress) {
        Path tmpPortsFile = environment.logsFile().resolve(type + ".ports.tmp");
        try (BufferedWriter writer = Files.newBufferedWriter(tmpPortsFile, Charset.forName("UTF-8"))) {
            for (TransportAddress address : boundAddress.boundAddresses()) {
                InetAddress inetAddress = InetAddress.getByName(address.getAddress());
                writer.write(NetworkAddress.format(new InetSocketAddress(inetAddress, address.getPort())) + "\n");
            }
        } catch (IOException e) {
            throw new RuntimeException("Failed to write ports file", e);
        }
        Path portsFile = environment.logsFile().resolve(type + ".ports");
        try {
            Files.move(tmpPortsFile, portsFile, StandardCopyOption.ATOMIC_MOVE);
        } catch (IOException e) {
            throw new RuntimeException("Failed to rename ports file", e);
        }
    }

    /**
     * The {@link PluginsService} used to build this node's components.
     */
    protected PluginsService getPluginsService() {
        return pluginsService;
    }

    /**
     * Plugins can provide additional settings for the node, but two plugins
     * cannot provide the same setting.
     * @param pluginMap A map of plugin names to plugin instances
     * @param originalSettings The node's original settings, which silently override any setting provided by the plugins.
     * @return A {@link Settings} with the merged node and plugin settings
     * @throws IllegalArgumentException if two plugins provide the same additional setting key
     */
    static Settings mergePluginSettings(Map<String, Plugin> pluginMap, Settings originalSettings) {
        Map<String, String> foundSettings = new HashMap<>();
        final Settings.Builder builder = Settings.builder();
        for (Map.Entry<String, Plugin> entry : pluginMap.entrySet()) {
            Settings settings = entry.getValue().additionalSettings();
            for (String setting : settings.keySet()) {
                String oldPlugin = foundSettings.put(setting, entry.getKey());
                if (oldPlugin != null) {
                    throw new IllegalArgumentException(
                        "Cannot have additional setting ["
                            + setting
                            + "] "
                            + "in plugin ["
                            + entry.getKey()
                            + "], already added in plugin ["
                            + oldPlugin
                            + "]"
                    );
                }
            }
            builder.put(settings);
        }
        return builder.put(originalSettings).build();
    }

    /**
     * Creates a new {@link CircuitBreakerService} based on the settings provided.
     *
     * @see #BREAKER_TYPE_KEY
     */
    private static CircuitBreakerService createCircuitBreakerService(
        Settings settings,
        List<BreakerSettings> breakerSettings,
        ClusterSettings clusterSettings
    ) {
        String type = BREAKER_TYPE_KEY.get(settings);
        if (type.equals("hierarchy")) {
            return new HierarchyCircuitBreakerService(settings, breakerSettings, clusterSettings);
        } else if (type.equals("none")) {
            return new NoneCircuitBreakerService();
        } else {
            throw new IllegalArgumentException("Unknown circuit breaker type [" + type + "]");
        }
    }

    /**
     * Creates a new {@link BigArrays} instance used for this node.
     * This method can be overwritten by subclasses to change their {@link BigArrays} implementation for instance for testing
     */
    BigArrays createBigArrays(PageCacheRecycler pageCacheRecycler, CircuitBreakerService circuitBreakerService) {
        return new BigArrays(pageCacheRecycler, circuitBreakerService, CircuitBreaker.REQUEST);
    }

    /**
     * Creates a new {@link BigArrays} instance used for this node.
     * This method can be overwritten by subclasses to change their {@link BigArrays} implementation for instance for testing
     */
    PageCacheRecycler createPageCacheRecycler(Settings settings) {
        return new PageCacheRecycler(settings);
    }

    /**
     * Creates a new SearchService. This method can be overwritten by tests to inject mock implementations.
     */
    protected SearchService newSearchService(
        ClusterService clusterService,
        IndicesService indicesService,
        ThreadPool threadPool,
        ScriptService scriptService,
        BigArrays bigArrays,
        FetchPhase fetchPhase,
        ResponseCollectorService responseCollectorService,
        CircuitBreakerService circuitBreakerService,
        ExecutorSelector executorSelector,
        Tracer tracer
    ) {
        return new SearchService(
            clusterService,
            indicesService,
            threadPool,
            scriptService,
            bigArrays,
            fetchPhase,
            responseCollectorService,
            circuitBreakerService,
            executorSelector,
            tracer
        );
    }

    /**
     * Creates a new ScriptService. This method can be overwritten by tests to inject mock implementations.
     */
    protected ScriptService newScriptService(
        Settings settings,
        Map<String, ScriptEngine> engines,
        Map<String, ScriptContext<?>> contexts,
        LongSupplier timeProvider
    ) {
        return new ScriptService(settings, engines, contexts, timeProvider);
    }

    /**
     * Creates a new ReadinessService. This method can be overwritten by tests to inject mock implementations.
     */
    protected ReadinessService newReadinessService(ClusterService clusterService, Environment environment) {
        return new ReadinessService(clusterService, environment);
    }

    /**
     * Get Custom Name Resolvers list based on a Discovery Plugins list
     *
     * @param discoveryPlugins Discovery plugins list
     */
    private List<NetworkService.CustomNameResolver> getCustomNameResolvers(List<DiscoveryPlugin> discoveryPlugins) {
        List<NetworkService.CustomNameResolver> customNameResolvers = new ArrayList<>();
        for (DiscoveryPlugin discoveryPlugin : discoveryPlugins) {
            NetworkService.CustomNameResolver customNameResolver = discoveryPlugin.getCustomNameResolver(settings());
            if (customNameResolver != null) {
                customNameResolvers.add(customNameResolver);
            }
        }
        return customNameResolvers;
    }

    /**
     * Constructs a ClusterInfoService which may be mocked for tests.
     */
    protected ClusterInfoService newClusterInfoService(
        Settings settings,
        ClusterService clusterService,
        ThreadPool threadPool,
        NodeClient client
    ) {
        final InternalClusterInfoService service = new InternalClusterInfoService(settings, clusterService, threadPool, client);
        if (DiscoveryNode.isMasterNode(settings)) {
            // listen for state changes (this node starts/stops being the elected master, or new nodes are added)
            clusterService.addListener(service);
        }
        return service;
    }

    /**
     * Constructs a {@link org.elasticsearch.http.HttpServerTransport} which may be mocked for tests.
     */
    protected HttpServerTransport newHttpTransport(NetworkModule networkModule) {
        return networkModule.getHttpServerTransportSupplier().get();
    }

    private static class LocalNodeFactory implements Function<BoundTransportAddress, DiscoveryNode> {
        private final SetOnce<DiscoveryNode> localNode = new SetOnce<>();
        private final String persistentNodeId;
        private final Settings settings;

        private LocalNodeFactory(Settings settings, String persistentNodeId) {
            this.persistentNodeId = persistentNodeId;
            this.settings = settings;
        }

        @Override
        public DiscoveryNode apply(BoundTransportAddress boundTransportAddress) {
            localNode.set(DiscoveryNode.createLocal(settings, boundTransportAddress.publishAddress(), persistentNodeId));
            return localNode.get();
        }

        DiscoveryNode getNode() {
            assert localNode.get() != null;
            return localNode.get();
        }
    }
}<|MERGE_RESOLUTION|>--- conflicted
+++ resolved
@@ -1293,11 +1293,7 @@
         final List<TelemetryPlugin> telemetryPlugins = pluginsService.filterPlugins(TelemetryPlugin.class);
 
         if (telemetryPlugins.size() > 1) {
-<<<<<<< HEAD
-            throw new IllegalStateException("A single TracerPlugin was expected but got: " + telemetryPlugins);
-=======
             throw new IllegalStateException("A single TelemetryPlugin was expected but got: " + telemetryPlugins);
->>>>>>> 0efa6782
         }
 
         return telemetryPlugins.isEmpty() ? TelemetryProvider.NOOP : telemetryPlugins.get(0).getTelemetryProvider(settings);
