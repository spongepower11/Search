/*
 * Licensed to Elasticsearch under one or more contributor
 * license agreements. See the NOTICE file distributed with
 * this work for additional information regarding copyright
 * ownership. Elasticsearch licenses this file to you under
 * the Apache License, Version 2.0 (the "License"); you may
 * not use this file except in compliance with the License.
 * You may obtain a copy of the License at
 *
 *    http://www.apache.org/licenses/LICENSE-2.0
 *
 * Unless required by applicable law or agreed to in writing,
 * software distributed under the License is distributed on an
 * "AS IS" BASIS, WITHOUT WARRANTIES OR CONDITIONS OF ANY
 * KIND, either express or implied.  See the License for the
 * specific language governing permissions and limitations
 * under the License.
 */

package org.elasticsearch.node;

import org.apache.logging.log4j.LogManager;
import org.apache.logging.log4j.Logger;
import org.apache.lucene.util.Constants;
import org.apache.lucene.util.SetOnce;
import org.elasticsearch.Assertions;
import org.elasticsearch.Build;
import org.elasticsearch.ElasticsearchException;
import org.elasticsearch.ElasticsearchTimeoutException;
import org.elasticsearch.Version;
import org.elasticsearch.action.ActionModule;
import org.elasticsearch.action.ActionType;
import org.elasticsearch.action.search.SearchExecutionStatsCollector;
import org.elasticsearch.action.search.SearchPhaseController;
import org.elasticsearch.action.search.SearchTransportService;
import org.elasticsearch.action.support.TransportAction;
import org.elasticsearch.action.update.UpdateHelper;
import org.elasticsearch.bootstrap.BootstrapCheck;
import org.elasticsearch.bootstrap.BootstrapContext;
import org.elasticsearch.client.Client;
import org.elasticsearch.client.node.NodeClient;
import org.elasticsearch.cluster.ClusterInfoService;
import org.elasticsearch.cluster.ClusterModule;
import org.elasticsearch.cluster.ClusterName;
import org.elasticsearch.cluster.ClusterState;
import org.elasticsearch.cluster.ClusterStateObserver;
import org.elasticsearch.cluster.InternalClusterInfoService;
import org.elasticsearch.cluster.NodeConnectionsService;
import org.elasticsearch.cluster.action.index.MappingUpdatedAction;
import org.elasticsearch.cluster.metadata.AliasValidator;
import org.elasticsearch.cluster.metadata.IndexTemplateMetadata;
import org.elasticsearch.cluster.metadata.Metadata;
import org.elasticsearch.cluster.metadata.MetadataCreateDataStreamService;
import org.elasticsearch.cluster.metadata.MetadataCreateIndexService;
import org.elasticsearch.cluster.metadata.MetadataIndexUpgradeService;
import org.elasticsearch.cluster.metadata.SystemIndexMetadataUpgradeService;
import org.elasticsearch.cluster.metadata.TemplateUpgradeService;
import org.elasticsearch.cluster.node.DiscoveryNode;
import org.elasticsearch.cluster.node.DiscoveryNodeRole;
import org.elasticsearch.cluster.routing.BatchedRerouteService;
import org.elasticsearch.cluster.routing.RerouteService;
import org.elasticsearch.cluster.routing.allocation.DiskThresholdMonitor;
import org.elasticsearch.cluster.service.ClusterService;
import org.elasticsearch.common.StopWatch;
import org.elasticsearch.common.breaker.CircuitBreaker;
import org.elasticsearch.common.component.Lifecycle;
import org.elasticsearch.common.component.LifecycleComponent;
import org.elasticsearch.common.inject.Injector;
import org.elasticsearch.common.inject.Key;
import org.elasticsearch.common.inject.ModulesBuilder;
import org.elasticsearch.common.io.stream.NamedWriteableRegistry;
import org.elasticsearch.common.lease.Releasables;
import org.elasticsearch.common.logging.DeprecationLogger;
import org.elasticsearch.common.logging.HeaderWarning;
import org.elasticsearch.common.logging.NodeAndClusterIdStateListener;
import org.elasticsearch.common.network.NetworkAddress;
import org.elasticsearch.common.network.NetworkModule;
import org.elasticsearch.common.network.NetworkService;
import org.elasticsearch.common.settings.ClusterSettings;
import org.elasticsearch.common.settings.ConsistentSettingsService;
import org.elasticsearch.common.settings.Setting;
import org.elasticsearch.common.settings.Setting.Property;
import org.elasticsearch.common.settings.SettingUpgrader;
import org.elasticsearch.common.settings.Settings;
import org.elasticsearch.common.settings.SettingsModule;
import org.elasticsearch.common.transport.BoundTransportAddress;
import org.elasticsearch.common.transport.TransportAddress;
import org.elasticsearch.common.unit.TimeValue;
import org.elasticsearch.common.util.BigArrays;
import org.elasticsearch.common.util.PageCacheRecycler;
import org.elasticsearch.common.xcontent.NamedXContentRegistry;
import org.elasticsearch.core.internal.io.IOUtils;
import org.elasticsearch.discovery.Discovery;
import org.elasticsearch.discovery.DiscoveryModule;
import org.elasticsearch.env.Environment;
import org.elasticsearch.env.NodeEnvironment;
import org.elasticsearch.env.NodeMetadata;
import org.elasticsearch.gateway.GatewayAllocator;
import org.elasticsearch.gateway.GatewayMetaState;
import org.elasticsearch.gateway.GatewayModule;
import org.elasticsearch.gateway.GatewayService;
import org.elasticsearch.gateway.MetaStateService;
import org.elasticsearch.gateway.PersistedClusterStateService;
import org.elasticsearch.http.HttpServerTransport;
import org.elasticsearch.index.IndexSettings;
import org.elasticsearch.index.IndexingPressure;
import org.elasticsearch.index.analysis.AnalysisRegistry;
import org.elasticsearch.index.engine.EngineFactory;
import org.elasticsearch.indices.IndicesModule;
import org.elasticsearch.indices.IndicesService;
import org.elasticsearch.indices.ShardLimitValidator;
import org.elasticsearch.indices.SystemIndexDescriptor;
import org.elasticsearch.indices.SystemIndices;
import org.elasticsearch.indices.analysis.AnalysisModule;
import org.elasticsearch.indices.breaker.BreakerSettings;
import org.elasticsearch.indices.breaker.CircuitBreakerService;
import org.elasticsearch.indices.breaker.HierarchyCircuitBreakerService;
import org.elasticsearch.indices.breaker.NoneCircuitBreakerService;
import org.elasticsearch.indices.cluster.IndicesClusterStateService;
import org.elasticsearch.indices.recovery.PeerRecoverySourceService;
import org.elasticsearch.indices.recovery.PeerRecoveryTargetService;
import org.elasticsearch.indices.recovery.RecoverySettings;
import org.elasticsearch.indices.store.IndicesStore;
import org.elasticsearch.ingest.IngestService;
import org.elasticsearch.monitor.MonitorService;
import org.elasticsearch.monitor.fs.FsHealthService;
import org.elasticsearch.monitor.jvm.JvmInfo;
import org.elasticsearch.persistent.PersistentTasksClusterService;
import org.elasticsearch.persistent.PersistentTasksExecutor;
import org.elasticsearch.persistent.PersistentTasksExecutorRegistry;
import org.elasticsearch.persistent.PersistentTasksService;
import org.elasticsearch.plugins.ActionPlugin;
import org.elasticsearch.plugins.AnalysisPlugin;
import org.elasticsearch.plugins.CircuitBreakerPlugin;
import org.elasticsearch.plugins.ClusterPlugin;
import org.elasticsearch.plugins.DiscoveryPlugin;
import org.elasticsearch.plugins.EnginePlugin;
import org.elasticsearch.plugins.IndexStorePlugin;
import org.elasticsearch.plugins.IngestPlugin;
import org.elasticsearch.plugins.MapperPlugin;
import org.elasticsearch.plugins.MetadataUpgrader;
import org.elasticsearch.plugins.NetworkPlugin;
import org.elasticsearch.plugins.PersistentTaskPlugin;
import org.elasticsearch.plugins.Plugin;
import org.elasticsearch.plugins.PluginsService;
import org.elasticsearch.plugins.RepositoryPlugin;
import org.elasticsearch.plugins.RestCompatibilityPlugin;
import org.elasticsearch.plugins.ScriptPlugin;
import org.elasticsearch.plugins.SearchPlugin;
import org.elasticsearch.plugins.SystemIndexPlugin;
import org.elasticsearch.repositories.RepositoriesModule;
import org.elasticsearch.repositories.RepositoriesService;
import org.elasticsearch.rest.CompatibleVersion;
import org.elasticsearch.rest.RestController;
import org.elasticsearch.script.ScriptContext;
import org.elasticsearch.script.ScriptEngine;
import org.elasticsearch.script.ScriptModule;
import org.elasticsearch.script.ScriptService;
import org.elasticsearch.search.SearchModule;
import org.elasticsearch.search.SearchService;
import org.elasticsearch.search.aggregations.support.AggregationUsageService;
import org.elasticsearch.search.fetch.FetchPhase;
import org.elasticsearch.snapshots.InternalSnapshotsInfoService;
import org.elasticsearch.snapshots.RestoreService;
import org.elasticsearch.snapshots.SnapshotShardsService;
import org.elasticsearch.snapshots.SnapshotsInfoService;
import org.elasticsearch.snapshots.SnapshotsService;
import org.elasticsearch.tasks.Task;
import org.elasticsearch.tasks.TaskCancellationService;
import org.elasticsearch.tasks.TaskResultsService;
import org.elasticsearch.threadpool.ExecutorBuilder;
import org.elasticsearch.threadpool.ThreadPool;
import org.elasticsearch.transport.Transport;
import org.elasticsearch.transport.TransportInterceptor;
import org.elasticsearch.transport.TransportService;
import org.elasticsearch.usage.UsageService;
import org.elasticsearch.watcher.ResourceWatcherService;

import javax.net.ssl.SNIHostName;
import java.io.BufferedWriter;
import java.io.Closeable;
import java.io.IOException;
import java.net.InetAddress;
import java.net.InetSocketAddress;
import java.nio.charset.Charset;
import java.nio.file.Files;
import java.nio.file.Path;
import java.nio.file.StandardCopyOption;
import java.util.ArrayList;
import java.util.Arrays;
import java.util.Collection;
import java.util.Collections;
import java.util.LinkedHashSet;
import java.util.List;
import java.util.Map;
import java.util.Optional;
import java.util.Set;
import java.util.concurrent.CountDownLatch;
import java.util.concurrent.TimeUnit;
import java.util.function.Function;
import java.util.function.UnaryOperator;
import java.util.stream.Collectors;
import java.util.stream.Stream;

import static java.util.stream.Collectors.toList;

/**
 * A node represent a node within a cluster ({@code cluster.name}). The {@link #client()} can be used
 * in order to use a {@link Client} to perform actions/operations against the cluster.
 */
public class Node implements Closeable {
    public static final Setting<Boolean> WRITE_PORTS_FILE_SETTING =
        Setting.boolSetting("node.portsfile", false, Property.NodeScope);
    private static final Setting<Boolean> NODE_DATA_SETTING =
        Setting.boolSetting("node.data", true, Property.Deprecated, Property.NodeScope);
    private static final Setting<Boolean> NODE_MASTER_SETTING =
        Setting.boolSetting("node.master", true, Property.Deprecated, Property.NodeScope);
    private static final Setting<Boolean> NODE_INGEST_SETTING =
        Setting.boolSetting("node.ingest", true, Property.Deprecated, Property.NodeScope);
    private static final Setting<Boolean> NODE_REMOTE_CLUSTER_CLIENT =
        Setting.boolSetting("node.remote_cluster_client", true, Property.Deprecated, Property.NodeScope);

    public static final Setting<String> NODE_NAME_SETTING = Setting.simpleString("node.name", Property.NodeScope);
    public static final Setting.AffixSetting<String> NODE_ATTRIBUTES = Setting.prefixKeySetting("node.attr.", (key) ->
        new Setting<>(key, "", (value) -> {
            if (value.length() > 0
                && (Character.isWhitespace(value.charAt(0)) || Character.isWhitespace(value.charAt(value.length() - 1)))) {
                throw new IllegalArgumentException(key + " cannot have leading or trailing whitespace " +
                    "[" + value + "]");
            }
            if (value.length() > 0 && "node.attr.server_name".equals(key)) {
                try {
                    new SNIHostName(value);
                } catch (IllegalArgumentException e) {
                    throw new IllegalArgumentException("invalid node.attr.server_name [" + value + "]", e );
                }
            }
            return value;
        }, Property.NodeScope));
    public static final Setting<String> BREAKER_TYPE_KEY = new Setting<>("indices.breaker.type", "hierarchy", (s) -> {
        switch (s) {
            case "hierarchy":
            case "none":
                return s;
            default:
                throw new IllegalArgumentException("indices.breaker.type must be one of [hierarchy, none] but was: " + s);
        }
    }, Setting.Property.NodeScope);

    public static final Setting<TimeValue> INITIAL_STATE_TIMEOUT_SETTING =
        Setting.positiveTimeSetting("discovery.initial_state_timeout", TimeValue.timeValueSeconds(30), Property.NodeScope);

    private static final String CLIENT_TYPE = "node";

    private final Lifecycle lifecycle = new Lifecycle();

    /**
     * This logger instance is an instance field as opposed to a static field. This ensures that the field is not
     * initialized until an instance of Node is constructed, which is sure to happen after the logging infrastructure
     * has been initialized to include the hostname. If this field were static, then it would be initialized when the
     * class initializer runs. Alas, this happens too early, before logging is initialized as this class is referred to
     * in InternalSettingsPreparer#finalizeSettings, which runs when creating the Environment, before logging is
     * initialized.
     */
    private final Logger logger = LogManager.getLogger(Node.class);
    private final DeprecationLogger deprecationLogger = DeprecationLogger.getLogger(Node.class);
    private final Injector injector;
    private final Environment environment;
    private final NodeEnvironment nodeEnvironment;
    private final PluginsService pluginsService;
    private final NodeClient client;
    private final Collection<LifecycleComponent> pluginLifecycleComponents;
    private final LocalNodeFactory localNodeFactory;
    private final NodeService nodeService;
    final NamedWriteableRegistry namedWriteableRegistry;

    public Node(Environment environment) {
        this(environment, Collections.emptyList(), true);
    }

    /**
     * Constructs a node
     *
     * @param initialEnvironment         the initial environment for this node, which will be added to by plugins
     * @param classpathPlugins           the plugins to be loaded from the classpath
     * @param forbidPrivateIndexSettings whether or not private index settings are forbidden when creating an index; this is used in the
     *                                   test framework for tests that rely on being able to set private settings
     */
    protected Node(final Environment initialEnvironment,
                   Collection<Class<? extends Plugin>> classpathPlugins, boolean forbidPrivateIndexSettings) {
        final List<Closeable> resourcesToClose = new ArrayList<>(); // register everything we need to release in the case of an error
        boolean success = false;
        try {
            Settings tmpSettings = Settings.builder().put(initialEnvironment.settings())
                .put(Client.CLIENT_TYPE_SETTING_S.getKey(), CLIENT_TYPE).build();

            final JvmInfo jvmInfo = JvmInfo.jvmInfo();
            logger.info(
                "version[{}], pid[{}], build[{}/{}/{}/{}], OS[{}/{}/{}], JVM[{}/{}/{}/{}]",
                Build.CURRENT.getQualifiedVersion(),
                jvmInfo.pid(),
                Build.CURRENT.flavor().displayName(),
                Build.CURRENT.type().displayName(),
                Build.CURRENT.hash(),
                Build.CURRENT.date(),
                Constants.OS_NAME,
                Constants.OS_VERSION,
                Constants.OS_ARCH,
                Constants.JVM_VENDOR,
                Constants.JVM_NAME,
                Constants.JAVA_VERSION,
                Constants.JVM_VERSION);
            if (jvmInfo.getBundledJdk()) {
                logger.info("JVM home [{}], using bundled JDK [{}]", System.getProperty("java.home"), jvmInfo.getUsingBundledJdk());
            } else {
                logger.info("JVM home [{}]", System.getProperty("java.home"));
                deprecationLogger.deprecate(
                    "no-jdk",
                    "no-jdk distributions that do not bundle a JDK are deprecated and will be removed in a future release");
            }
            logger.info("JVM arguments {}", Arrays.toString(jvmInfo.getInputArguments()));
            if (Build.CURRENT.isProductionRelease() == false) {
                logger.warn(
                    "version [{}] is a pre-release version of Elasticsearch and is not suitable for production",
                    Build.CURRENT.getQualifiedVersion());
            }

            if (logger.isDebugEnabled()) {
                logger.debug("using config [{}], data [{}], logs [{}], plugins [{}]",
                    initialEnvironment.configFile(), Arrays.toString(initialEnvironment.dataFiles()),
                    initialEnvironment.logsFile(), initialEnvironment.pluginsFile());
            }

            this.pluginsService = new PluginsService(tmpSettings, initialEnvironment.configFile(), initialEnvironment.modulesFile(),
                initialEnvironment.pluginsFile(), classpathPlugins);
            final Settings settings = pluginsService.updatedSettings();

            final Set<DiscoveryNodeRole> additionalRoles = pluginsService.filterPlugins(Plugin.class)
                .stream()
                .map(Plugin::getRoles)
                .flatMap(Set::stream)
                .collect(Collectors.toSet());
            DiscoveryNode.setAdditionalRoles(additionalRoles);

            /*
             * Create the environment based on the finalized view of the settings. This is to ensure that components get the same setting
             * values, no matter they ask for them from.
             */
            this.environment = new Environment(settings, initialEnvironment.configFile());
            Environment.assertEquivalent(initialEnvironment, this.environment);
            nodeEnvironment = new NodeEnvironment(tmpSettings, environment);
            logger.info("node name [{}], node ID [{}], cluster name [{}], roles {}",
                NODE_NAME_SETTING.get(tmpSettings), nodeEnvironment.nodeId(), ClusterName.CLUSTER_NAME_SETTING.get(tmpSettings).value(),
                DiscoveryNode.getRolesFromSettings(settings).stream()
                    .map(DiscoveryNodeRole::roleName)
                    .collect(Collectors.toCollection(LinkedHashSet::new)));
            resourcesToClose.add(nodeEnvironment);
            localNodeFactory = new LocalNodeFactory(settings, nodeEnvironment.nodeId());

            final List<ExecutorBuilder<?>> executorBuilders = pluginsService.getExecutorBuilders(settings);

            final ThreadPool threadPool = new ThreadPool(settings, executorBuilders.toArray(new ExecutorBuilder[0]));
            resourcesToClose.add(() -> ThreadPool.terminate(threadPool, 10, TimeUnit.SECONDS));
            final ResourceWatcherService resourceWatcherService = new ResourceWatcherService(settings, threadPool);
            resourcesToClose.add(resourceWatcherService);
            // adds the context to the DeprecationLogger so that it does not need to be injected everywhere
            HeaderWarning.setThreadContext(threadPool.getThreadContext());
            resourcesToClose.add(() -> HeaderWarning.removeThreadContext(threadPool.getThreadContext()));

            final List<Setting<?>> additionalSettings = new ArrayList<>();
            // register the node.data, node.ingest, node.master, node.remote_cluster_client settings here so we can mark them private
            additionalSettings.add(NODE_DATA_SETTING);
            additionalSettings.add(NODE_INGEST_SETTING);
            additionalSettings.add(NODE_MASTER_SETTING);
            additionalSettings.add(NODE_REMOTE_CLUSTER_CLIENT);
            additionalSettings.addAll(pluginsService.getPluginSettings());
            final List<String> additionalSettingsFilter = new ArrayList<>(pluginsService.getPluginSettingsFilter());
            for (final ExecutorBuilder<?> builder : threadPool.builders()) {
                additionalSettings.addAll(builder.getRegisteredSettings());
            }
            client = new NodeClient(settings, threadPool);

            final ScriptModule scriptModule = new ScriptModule(settings, pluginsService.filterPlugins(ScriptPlugin.class));
            final ScriptService scriptService = newScriptService(settings, scriptModule.engines, scriptModule.contexts);
            AnalysisModule analysisModule = new AnalysisModule(this.environment, pluginsService.filterPlugins(AnalysisPlugin.class));
            // this is as early as we can validate settings at this point. we already pass them to ScriptModule as well as ThreadPool
            // so we might be late here already

            final Set<SettingUpgrader<?>> settingsUpgraders = pluginsService.filterPlugins(Plugin.class)
                    .stream()
                    .map(Plugin::getSettingUpgraders)
                    .flatMap(List::stream)
                    .collect(Collectors.toSet());

            final SettingsModule settingsModule =
                    new SettingsModule(settings, additionalSettings, additionalSettingsFilter, settingsUpgraders);
            scriptModule.registerClusterSettingsListeners(scriptService, settingsModule.getClusterSettings());
            final NetworkService networkService = new NetworkService(
                getCustomNameResolvers(pluginsService.filterPlugins(DiscoveryPlugin.class)));

            List<ClusterPlugin> clusterPlugins = pluginsService.filterPlugins(ClusterPlugin.class);
            final ClusterService clusterService = new ClusterService(settings, settingsModule.getClusterSettings(), threadPool);
            clusterService.addStateApplier(scriptService);
            resourcesToClose.add(clusterService);
            final Set<Setting<?>> consistentSettings = settingsModule.getConsistentSettings();
            if (consistentSettings.isEmpty() == false) {
                clusterService.addLocalNodeMasterListener(
                        new ConsistentSettingsService(settings, clusterService, consistentSettings).newHashPublisher());
            }
            final IngestService ingestService = new IngestService(clusterService, threadPool, this.environment,
                scriptService, analysisModule.getAnalysisRegistry(),
                pluginsService.filterPlugins(IngestPlugin.class), client);
            final SetOnce<RepositoriesService> repositoriesServiceReference = new SetOnce<>();
            final ClusterInfoService clusterInfoService = newClusterInfoService(settings, clusterService, threadPool, client);
            final UsageService usageService = new UsageService();

            ModulesBuilder modules = new ModulesBuilder();
            final MonitorService monitorService = new MonitorService(settings, nodeEnvironment, threadPool);
            final FsHealthService fsHealthService = new FsHealthService(settings, clusterService.getClusterSettings(), threadPool,
                nodeEnvironment);
            final SetOnce<RerouteService> rerouteServiceReference = new SetOnce<>();
            final InternalSnapshotsInfoService snapshotsInfoService = new InternalSnapshotsInfoService(settings, clusterService,
                repositoriesServiceReference::get, rerouteServiceReference::get);
            final ClusterModule clusterModule = new ClusterModule(settings, clusterService, clusterPlugins, clusterInfoService,
                snapshotsInfoService, threadPool.getThreadContext());
            modules.add(clusterModule);
            IndicesModule indicesModule = new IndicesModule(pluginsService.filterPlugins(MapperPlugin.class));
            modules.add(indicesModule);

            SearchModule searchModule = new SearchModule(settings, pluginsService.filterPlugins(SearchPlugin.class));
            List<BreakerSettings> pluginCircuitBreakers = pluginsService.filterPlugins(CircuitBreakerPlugin.class)
                .stream()
                .map(plugin -> plugin.getCircuitBreaker(settings))
                .collect(Collectors.toList());
            final CircuitBreakerService circuitBreakerService = createCircuitBreakerService(settingsModule.getSettings(),
                pluginCircuitBreakers,
                settingsModule.getClusterSettings());
            pluginsService.filterPlugins(CircuitBreakerPlugin.class)
                .forEach(plugin -> {
                    CircuitBreaker breaker = circuitBreakerService.getBreaker(plugin.getCircuitBreaker(settings).getName());
                    plugin.setCircuitBreaker(breaker);
                });
            resourcesToClose.add(circuitBreakerService);
            modules.add(new GatewayModule());


            PageCacheRecycler pageCacheRecycler = createPageCacheRecycler(settings);
            BigArrays bigArrays = createBigArrays(pageCacheRecycler, circuitBreakerService);
            modules.add(settingsModule);
            List<NamedWriteableRegistry.Entry> namedWriteables = Stream.of(
                NetworkModule.getNamedWriteables().stream(),
                IndicesModule.getNamedWriteables().stream(),
                searchModule.getNamedWriteables().stream(),
                pluginsService.filterPlugins(Plugin.class).stream()
                    .flatMap(p -> p.getNamedWriteables().stream()),
                ClusterModule.getNamedWriteables().stream())
                .flatMap(Function.identity()).collect(Collectors.toList());
            final NamedWriteableRegistry namedWriteableRegistry = new NamedWriteableRegistry(namedWriteables);
            NamedXContentRegistry xContentRegistry = new NamedXContentRegistry(Stream.of(
                NetworkModule.getNamedXContents().stream(),
                IndicesModule.getNamedXContents().stream(),
                searchModule.getNamedXContents().stream(),
                pluginsService.filterPlugins(Plugin.class).stream()
                    .flatMap(p -> p.getNamedXContent().stream()),
                ClusterModule.getNamedXWriteables().stream())
                .flatMap(Function.identity()).collect(toList()));
            final MetaStateService metaStateService = new MetaStateService(nodeEnvironment, xContentRegistry);
            final PersistedClusterStateService lucenePersistedStateFactory
                = new PersistedClusterStateService(nodeEnvironment, xContentRegistry, bigArrays, clusterService.getClusterSettings(),
                threadPool::relativeTimeInMillis);

            // collect engine factory providers from plugins
            final Collection<EnginePlugin> enginePlugins = pluginsService.filterPlugins(EnginePlugin.class);
            final Collection<Function<IndexSettings, Optional<EngineFactory>>> engineFactoryProviders =
                    enginePlugins.stream().map(plugin -> (Function<IndexSettings, Optional<EngineFactory>>)plugin::getEngineFactory)
                            .collect(Collectors.toList());


            final Map<String, IndexStorePlugin.DirectoryFactory> indexStoreFactories =
                    pluginsService.filterPlugins(IndexStorePlugin.class)
                            .stream()
                            .map(IndexStorePlugin::getDirectoryFactories)
                            .flatMap(m -> m.entrySet().stream())
                            .collect(Collectors.toMap(Map.Entry::getKey, Map.Entry::getValue));

            final Map<String, IndexStorePlugin.RecoveryStateFactory> recoveryStateFactories =
                pluginsService.filterPlugins(IndexStorePlugin.class)
                    .stream()
                    .map(IndexStorePlugin::getRecoveryStateFactories)
                    .flatMap(m -> m.entrySet().stream())
                    .collect(Collectors.toMap(Map.Entry::getKey, Map.Entry::getValue));

            final Map<String, Collection<SystemIndexDescriptor>> systemIndexDescriptorMap = pluginsService
                .filterPlugins(SystemIndexPlugin.class)
                .stream()
                .collect(Collectors.toUnmodifiableMap(
                    plugin -> plugin.getClass().getSimpleName(),
                    plugin -> plugin.getSystemIndexDescriptors(settings)));
            final SystemIndices systemIndices = new SystemIndices(systemIndexDescriptorMap);

            final RerouteService rerouteService
                = new BatchedRerouteService(clusterService, clusterModule.getAllocationService()::reroute);
            rerouteServiceReference.set(rerouteService);
            clusterService.setRerouteService(rerouteService);

            final IndicesService indicesService =
                new IndicesService(settings, pluginsService, nodeEnvironment, xContentRegistry, analysisModule.getAnalysisRegistry(),
                    clusterModule.getIndexNameExpressionResolver(), indicesModule.getMapperRegistry(), namedWriteableRegistry,
                    threadPool, settingsModule.getIndexScopedSettings(), circuitBreakerService, bigArrays, scriptService,
                    clusterService, client, metaStateService, engineFactoryProviders, indexStoreFactories,
                    searchModule.getValuesSourceRegistry(), recoveryStateFactories);

            final AliasValidator aliasValidator = new AliasValidator();

            final ShardLimitValidator shardLimitValidator = new ShardLimitValidator(settings, clusterService);
            final MetadataCreateIndexService metadataCreateIndexService = new MetadataCreateIndexService(
                    settings,
                    clusterService,
                    indicesService,
                    clusterModule.getAllocationService(),
                    aliasValidator,
                shardLimitValidator,
                    environment,
                    settingsModule.getIndexScopedSettings(),
                    threadPool,
                    xContentRegistry,
                    systemIndices,
                    forbidPrivateIndexSettings
            );
            pluginsService.filterPlugins(Plugin.class)
                .forEach(p -> p.getAdditionalIndexSettingProviders()
                    .forEach(metadataCreateIndexService::addAdditionalIndexSettingProvider));

            final MetadataCreateDataStreamService metadataCreateDataStreamService =
                new MetadataCreateDataStreamService(threadPool, clusterService, metadataCreateIndexService);

            Collection<Object> pluginComponents = pluginsService.filterPlugins(Plugin.class).stream()
                .flatMap(p -> p.createComponents(client, clusterService, threadPool, resourceWatcherService,
                                                 scriptService, xContentRegistry, environment, nodeEnvironment,
                                                 namedWriteableRegistry, clusterModule.getIndexNameExpressionResolver(),
                                                 repositoriesServiceReference::get).stream())
                .collect(Collectors.toList());


            ActionModule actionModule = new ActionModule(settings, clusterModule.getIndexNameExpressionResolver(),
                settingsModule.getIndexScopedSettings(), settingsModule.getClusterSettings(), settingsModule.getSettingsFilter(),
                threadPool, pluginsService.filterPlugins(ActionPlugin.class), client, circuitBreakerService, usageService, systemIndices,
                getRestCompatibleFunction());
            modules.add(actionModule);

            final RestController restController = actionModule.getRestController();
            final NetworkModule networkModule = new NetworkModule(settings, pluginsService.filterPlugins(NetworkPlugin.class),
                threadPool, bigArrays, pageCacheRecycler, circuitBreakerService, namedWriteableRegistry, xContentRegistry,
                networkService, restController, clusterService.getClusterSettings());
            Collection<UnaryOperator<Map<String, IndexTemplateMetadata>>> indexTemplateMetadataUpgraders =
                pluginsService.filterPlugins(Plugin.class).stream()
                    .map(Plugin::getIndexTemplateMetadataUpgrader)
                    .collect(Collectors.toList());
            final MetadataUpgrader metadataUpgrader = new MetadataUpgrader(indexTemplateMetadataUpgraders);
            final MetadataIndexUpgradeService metadataIndexUpgradeService = new MetadataIndexUpgradeService(settings, xContentRegistry,
                indicesModule.getMapperRegistry(), settingsModule.getIndexScopedSettings(), systemIndices, scriptService);
            if (DiscoveryNode.isMasterNode(settings)) {
                clusterService.addListener(new SystemIndexMetadataUpgradeService(systemIndices, clusterService));
            }
            new TemplateUpgradeService(client, clusterService, threadPool, indexTemplateMetadataUpgraders);
            final Transport transport = networkModule.getTransportSupplier().get();
            Set<String> taskHeaders = Stream.concat(
                pluginsService.filterPlugins(ActionPlugin.class).stream().flatMap(p -> p.getTaskHeaders().stream()),
                Stream.of(Task.X_OPAQUE_ID)
            ).collect(Collectors.toSet());
            final TransportService transportService = newTransportService(settings, transport, threadPool,
                networkModule.getTransportInterceptor(), localNodeFactory, settingsModule.getClusterSettings(), taskHeaders);
            final GatewayMetaState gatewayMetaState = new GatewayMetaState();
            final ResponseCollectorService responseCollectorService = new ResponseCollectorService(clusterService);
            final SearchTransportService searchTransportService = new SearchTransportService(transportService, client,
                SearchExecutionStatsCollector.makeWrapper(responseCollectorService));
            final HttpServerTransport httpServerTransport = newHttpTransport(networkModule);
            final IndexingPressure indexingLimits = new IndexingPressure(settings);

            final RecoverySettings recoverySettings = new RecoverySettings(settings, settingsModule.getClusterSettings());
            RepositoriesModule repositoriesModule = new RepositoriesModule(this.environment,
                pluginsService.filterPlugins(RepositoryPlugin.class), transportService, clusterService, bigArrays, xContentRegistry,
                recoverySettings);
            RepositoriesService repositoryService = repositoriesModule.getRepositoryService();
            repositoriesServiceReference.set(repositoryService);
            SnapshotsService snapshotsService = new SnapshotsService(settings, clusterService,
                    clusterModule.getIndexNameExpressionResolver(), repositoryService, transportService, actionModule.getActionFilters());
            SnapshotShardsService snapshotShardsService = new SnapshotShardsService(settings, clusterService, repositoryService,
                    transportService, indicesService);
            RestoreService restoreService = new RestoreService(clusterService, repositoryService, clusterModule.getAllocationService(),
                metadataCreateIndexService, metadataIndexUpgradeService, clusterService.getClusterSettings(), shardLimitValidator);

            final DiskThresholdMonitor diskThresholdMonitor = new DiskThresholdMonitor(settings, clusterService::state,
                clusterService.getClusterSettings(), client, threadPool::relativeTimeInMillis, rerouteService);
            clusterInfoService.addListener(diskThresholdMonitor::onNewInfo);

            final DiscoveryModule discoveryModule = new DiscoveryModule(settings, transportService, namedWriteableRegistry,
                networkService, clusterService.getMasterService(), clusterService.getClusterApplierService(),
                clusterService.getClusterSettings(), pluginsService.filterPlugins(DiscoveryPlugin.class),
                clusterModule.getAllocationService(), environment.configFile(), gatewayMetaState, rerouteService,
                fsHealthService);
            this.nodeService = new NodeService(settings, threadPool, monitorService, discoveryModule.getDiscovery(),
                transportService, indicesService, pluginsService, circuitBreakerService, scriptService,
                httpServerTransport, ingestService, clusterService, settingsModule.getSettingsFilter(), responseCollectorService,
                searchTransportService, indexingLimits, searchModule.getValuesSourceRegistry().getUsageService());

            final SearchService searchService = newSearchService(clusterService, indicesService,
                threadPool, scriptService, bigArrays, searchModule.getFetchPhase(),
                responseCollectorService, circuitBreakerService);

            final List<PersistentTasksExecutor<?>> tasksExecutors = pluginsService
                .filterPlugins(PersistentTaskPlugin.class).stream()
                .map(p -> p.getPersistentTasksExecutor(clusterService, threadPool, client, settingsModule,
                    clusterModule.getIndexNameExpressionResolver()))
                .flatMap(List::stream)
                .collect(toList());

            final PersistentTasksExecutorRegistry registry = new PersistentTasksExecutorRegistry(tasksExecutors);
            final PersistentTasksClusterService persistentTasksClusterService =
                new PersistentTasksClusterService(settings, registry, clusterService, threadPool);
            resourcesToClose.add(persistentTasksClusterService);
            final PersistentTasksService persistentTasksService = new PersistentTasksService(clusterService, threadPool, client);

            modules.add(b -> {
                    b.bind(Node.class).toInstance(this);
                    b.bind(NodeService.class).toInstance(nodeService);
                    b.bind(NamedXContentRegistry.class).toInstance(xContentRegistry);
                    b.bind(PluginsService.class).toInstance(pluginsService);
                    b.bind(Client.class).toInstance(client);
                    b.bind(NodeClient.class).toInstance(client);
                    b.bind(Environment.class).toInstance(this.environment);
                    b.bind(ThreadPool.class).toInstance(threadPool);
                    b.bind(NodeEnvironment.class).toInstance(nodeEnvironment);
                    b.bind(ResourceWatcherService.class).toInstance(resourceWatcherService);
                    b.bind(CircuitBreakerService.class).toInstance(circuitBreakerService);
                    b.bind(BigArrays.class).toInstance(bigArrays);
                    b.bind(PageCacheRecycler.class).toInstance(pageCacheRecycler);
                    b.bind(ScriptService.class).toInstance(scriptService);
                    b.bind(AnalysisRegistry.class).toInstance(analysisModule.getAnalysisRegistry());
                    b.bind(IngestService.class).toInstance(ingestService);
                    b.bind(IndexingPressure.class).toInstance(indexingLimits);
                    b.bind(UsageService.class).toInstance(usageService);
                    b.bind(AggregationUsageService.class).toInstance(searchModule.getValuesSourceRegistry().getUsageService());
                    b.bind(NamedWriteableRegistry.class).toInstance(namedWriteableRegistry);
                    b.bind(MetadataUpgrader.class).toInstance(metadataUpgrader);
                    b.bind(MetaStateService.class).toInstance(metaStateService);
                    b.bind(PersistedClusterStateService.class).toInstance(lucenePersistedStateFactory);
                    b.bind(IndicesService.class).toInstance(indicesService);
                    b.bind(AliasValidator.class).toInstance(aliasValidator);
                    b.bind(MetadataCreateIndexService.class).toInstance(metadataCreateIndexService);
                    b.bind(MetadataCreateDataStreamService.class).toInstance(metadataCreateDataStreamService);
                    b.bind(SearchService.class).toInstance(searchService);
                    b.bind(SearchTransportService.class).toInstance(searchTransportService);
                    b.bind(SearchPhaseController.class).toInstance(new SearchPhaseController(
                        namedWriteableRegistry, searchService::aggReduceContextBuilder));
                    b.bind(Transport.class).toInstance(transport);
                    b.bind(TransportService.class).toInstance(transportService);
                    b.bind(NetworkService.class).toInstance(networkService);
                    b.bind(UpdateHelper.class).toInstance(new UpdateHelper(scriptService));
                    b.bind(MetadataIndexUpgradeService.class).toInstance(metadataIndexUpgradeService);
                    b.bind(ClusterInfoService.class).toInstance(clusterInfoService);
                    b.bind(SnapshotsInfoService.class).toInstance(snapshotsInfoService);
                    b.bind(GatewayMetaState.class).toInstance(gatewayMetaState);
                    b.bind(Discovery.class).toInstance(discoveryModule.getDiscovery());
                    {
                        processRecoverySettings(settingsModule.getClusterSettings(), recoverySettings);
                        b.bind(PeerRecoverySourceService.class).toInstance(new PeerRecoverySourceService(transportService,
                                indicesService, recoverySettings));
                        b.bind(PeerRecoveryTargetService.class).toInstance(new PeerRecoveryTargetService(threadPool,
                                transportService, recoverySettings, clusterService));
                    }
                    b.bind(HttpServerTransport.class).toInstance(httpServerTransport);
                    pluginComponents.stream().forEach(p -> b.bind((Class) p.getClass()).toInstance(p));
                    b.bind(PersistentTasksService.class).toInstance(persistentTasksService);
                    b.bind(PersistentTasksClusterService.class).toInstance(persistentTasksClusterService);
                    b.bind(PersistentTasksExecutorRegistry.class).toInstance(registry);
                    b.bind(RepositoriesService.class).toInstance(repositoryService);
                    b.bind(SnapshotsService.class).toInstance(snapshotsService);
                    b.bind(SnapshotShardsService.class).toInstance(snapshotShardsService);
                    b.bind(RestoreService.class).toInstance(restoreService);
                    b.bind(RerouteService.class).toInstance(rerouteService);
                    b.bind(ShardLimitValidator.class).toInstance(shardLimitValidator);
                    b.bind(FsHealthService.class).toInstance(fsHealthService);
                    b.bind(SystemIndices.class).toInstance(systemIndices);
                }
            );
            injector = modules.createInjector();

            // We allocate copies of existing shards by looking for a viable copy of the shard in the cluster and assigning the shard there.
            // The search for viable copies is triggered by an allocation attempt (i.e. a reroute) and is performed asynchronously. When it
            // completes we trigger another reroute to try the allocation again. This means there is a circular dependency: the allocation
            // service needs access to the existing shards allocators (e.g. the GatewayAllocator) which need to be able to trigger a
            // reroute, which needs to call into the allocation service. We close the loop here:
            clusterModule.setExistingShardsAllocators(injector.getInstance(GatewayAllocator.class));

            List<LifecycleComponent> pluginLifecycleComponents = pluginComponents.stream()
                .filter(p -> p instanceof LifecycleComponent)
                .map(p -> (LifecycleComponent) p).collect(Collectors.toList());
            resourcesToClose.addAll(pluginLifecycleComponents);
            resourcesToClose.add(injector.getInstance(PeerRecoverySourceService.class));
            this.pluginLifecycleComponents = Collections.unmodifiableList(pluginLifecycleComponents);
            client.initialize(injector.getInstance(new Key<Map<ActionType, TransportAction>>() {}), transportService.getTaskManager(),
                    () -> clusterService.localNode().getId(), transportService.getRemoteClusterService(),
                namedWriteableRegistry

                );
            this.namedWriteableRegistry = namedWriteableRegistry;

            logger.debug("initializing HTTP handlers ...");
            actionModule.initRestHandlers(() -> clusterService.state().nodes());
            logger.info("initialized");

            success = true;
        } catch (IOException ex) {
            throw new ElasticsearchException("failed to bind service", ex);
        } finally {
            if (!success) {
                IOUtils.closeWhileHandlingException(resourcesToClose);
            }
        }
    }

    /**
     * @return A function that can be used to determine the requested REST compatible version
     * package scope for testing
     */
    CompatibleVersion getRestCompatibleFunction() {
<<<<<<< HEAD
        List<RestCompatibilityPlugin> restCompatibilityPlugins = pluginsService.filterPlugins(RestCompatibilityPlugin.class);
        final CompatibleVersion compatibleVersion;
        if (restCompatibilityPlugins.size() > 1) {
            throw new IllegalStateException("Only one RestCompatibilityPlugin is allowed");
        } else if (restCompatibilityPlugins.size() == 1) {
            compatibleVersion = restCompatibilityPlugins.get(0)::getCompatibleVersion;
        } else {
            compatibleVersion = CompatibleVersion.CURRENT_VERSION;
        }
        return compatibleVersion;
=======
        // TODO PG Until compatible version plugin is implemented, return current version.
        return CompatibleVersion.CURRENT_VERSION;
>>>>>>> deff7398
    }

    protected TransportService newTransportService(Settings settings, Transport transport, ThreadPool threadPool,
                                                   TransportInterceptor interceptor,
                                                   Function<BoundTransportAddress, DiscoveryNode> localNodeFactory,
                                                   ClusterSettings clusterSettings, Set<String> taskHeaders) {
        return new TransportService(settings, transport, threadPool, interceptor, localNodeFactory, clusterSettings, taskHeaders);
    }

    protected void processRecoverySettings(ClusterSettings clusterSettings, RecoverySettings recoverySettings) {
        // Noop in production, overridden by tests
    }

    /**
     * The settings that are used by this node. Contains original settings as well as additional settings provided by plugins.
     */
    public Settings settings() {
        return this.environment.settings();
    }

    /**
     * A client that can be used to execute actions (operations) against the cluster.
     */
    public Client client() {
        return client;
    }

    /**
     * Returns the environment of the node
     */
    public Environment getEnvironment() {
        return environment;
    }

    /**
     * Returns the {@link NodeEnvironment} instance of this node
     */
    public NodeEnvironment getNodeEnvironment() {
        return nodeEnvironment;
    }


    /**
     * Start the node. If the node is already started, this method is no-op.
     */
    public Node start() throws NodeValidationException {
        if (!lifecycle.moveToStarted()) {
            return this;
        }

        logger.info("starting ...");
        pluginLifecycleComponents.forEach(LifecycleComponent::start);

        injector.getInstance(MappingUpdatedAction.class).setClient(client);
        injector.getInstance(IndicesService.class).start();
        injector.getInstance(IndicesClusterStateService.class).start();
        injector.getInstance(SnapshotsService.class).start();
        injector.getInstance(SnapshotShardsService.class).start();
        injector.getInstance(RepositoriesService.class).start();
        injector.getInstance(SearchService.class).start();
        injector.getInstance(FsHealthService.class).start();
        nodeService.getMonitorService().start();

        final ClusterService clusterService = injector.getInstance(ClusterService.class);

        final NodeConnectionsService nodeConnectionsService = injector.getInstance(NodeConnectionsService.class);
        nodeConnectionsService.start();
        clusterService.setNodeConnectionsService(nodeConnectionsService);

        injector.getInstance(GatewayService.class).start();
        Discovery discovery = injector.getInstance(Discovery.class);
        clusterService.getMasterService().setClusterStatePublisher(discovery::publish);

        // Start the transport service now so the publish address will be added to the local disco node in ClusterService
        TransportService transportService = injector.getInstance(TransportService.class);
        transportService.getTaskManager().setTaskResultsService(injector.getInstance(TaskResultsService.class));
        transportService.getTaskManager().setTaskCancellationService(new TaskCancellationService(transportService));
        transportService.start();
        assert localNodeFactory.getNode() != null;
        assert transportService.getLocalNode().equals(localNodeFactory.getNode())
            : "transportService has a different local node than the factory provided";
        injector.getInstance(PeerRecoverySourceService.class).start();

        // Load (and maybe upgrade) the metadata stored on disk
        final GatewayMetaState gatewayMetaState = injector.getInstance(GatewayMetaState.class);
        gatewayMetaState.start(settings(), transportService, clusterService, injector.getInstance(MetaStateService.class),
            injector.getInstance(MetadataIndexUpgradeService.class), injector.getInstance(MetadataUpgrader.class),
            injector.getInstance(PersistedClusterStateService.class));
        if (Assertions.ENABLED) {
            try {
                assert injector.getInstance(MetaStateService.class).loadFullState().v1().isEmpty();
                final NodeMetadata nodeMetadata = NodeMetadata.FORMAT.loadLatestState(logger, NamedXContentRegistry.EMPTY,
                    nodeEnvironment.nodeDataPaths());
                assert nodeMetadata != null;
                assert nodeMetadata.nodeVersion().equals(Version.CURRENT);
                assert nodeMetadata.nodeId().equals(localNodeFactory.getNode().getId());
            } catch (IOException e) {
                assert false : e;
            }
        }
        // we load the global state here (the persistent part of the cluster state stored on disk) to
        // pass it to the bootstrap checks to allow plugins to enforce certain preconditions based on the recovered state.
        final Metadata onDiskMetadata = gatewayMetaState.getPersistedState().getLastAcceptedState().metadata();
        assert onDiskMetadata != null : "metadata is null but shouldn't"; // this is never null
        validateNodeBeforeAcceptingRequests(new BootstrapContext(environment, onDiskMetadata), transportService.boundAddress(),
            pluginsService.filterPlugins(Plugin.class).stream()
                .flatMap(p -> p.getBootstrapChecks().stream()).collect(Collectors.toList()));

        clusterService.addStateApplier(transportService.getTaskManager());
        // start after transport service so the local disco is known
        discovery.start(); // start before cluster service so that it can set initial state on ClusterApplierService
        clusterService.start();
        assert clusterService.localNode().equals(localNodeFactory.getNode())
            : "clusterService has a different local node than the factory provided";
        transportService.acceptIncomingRequests();
        discovery.startInitialJoin();
        final TimeValue initialStateTimeout = INITIAL_STATE_TIMEOUT_SETTING.get(settings());
        configureNodeAndClusterIdStateListener(clusterService);

        if (initialStateTimeout.millis() > 0) {
            final ThreadPool thread = injector.getInstance(ThreadPool.class);
            ClusterState clusterState = clusterService.state();
            ClusterStateObserver observer =
                new ClusterStateObserver(clusterState, clusterService, null, logger, thread.getThreadContext());

            if (clusterState.nodes().getMasterNodeId() == null) {
                logger.debug("waiting to join the cluster. timeout [{}]", initialStateTimeout);
                final CountDownLatch latch = new CountDownLatch(1);
                observer.waitForNextChange(new ClusterStateObserver.Listener() {
                    @Override
                    public void onNewClusterState(ClusterState state) { latch.countDown(); }

                    @Override
                    public void onClusterServiceClose() {
                        latch.countDown();
                    }

                    @Override
                    public void onTimeout(TimeValue timeout) {
                        logger.warn("timed out while waiting for initial discovery state - timeout: {}",
                            initialStateTimeout);
                        latch.countDown();
                    }
                }, state -> state.nodes().getMasterNodeId() != null, initialStateTimeout);

                try {
                    latch.await();
                } catch (InterruptedException e) {
                    throw new ElasticsearchTimeoutException("Interrupted while waiting for initial discovery state");
                }
            }
        }

        injector.getInstance(HttpServerTransport.class).start();

        if (WRITE_PORTS_FILE_SETTING.get(settings())) {
            TransportService transport = injector.getInstance(TransportService.class);
            writePortsFile("transport", transport.boundAddress());
            HttpServerTransport http = injector.getInstance(HttpServerTransport.class);
            writePortsFile("http", http.boundAddress());
        }

        logger.info("started");

        pluginsService.filterPlugins(ClusterPlugin.class).forEach(ClusterPlugin::onNodeStarted);

        return this;
    }

    protected void configureNodeAndClusterIdStateListener(ClusterService clusterService) {
        NodeAndClusterIdStateListener.getAndSetNodeIdAndClusterId(clusterService,
            injector.getInstance(ThreadPool.class).getThreadContext());
    }

    private Node stop() {
        if (!lifecycle.moveToStopped()) {
            return this;
        }
        logger.info("stopping ...");

        injector.getInstance(ResourceWatcherService.class).close();
        injector.getInstance(HttpServerTransport.class).stop();

        injector.getInstance(SnapshotsService.class).stop();
        injector.getInstance(SnapshotShardsService.class).stop();
        injector.getInstance(RepositoriesService.class).stop();
        // stop any changes happening as a result of cluster state changes
        injector.getInstance(IndicesClusterStateService.class).stop();
        // close discovery early to not react to pings anymore.
        // This can confuse other nodes and delay things - mostly if we're the master and we're running tests.
        injector.getInstance(Discovery.class).stop();
        // we close indices first, so operations won't be allowed on it
        injector.getInstance(ClusterService.class).stop();
        injector.getInstance(NodeConnectionsService.class).stop();
        injector.getInstance(FsHealthService.class).stop();
        nodeService.getMonitorService().stop();
        injector.getInstance(GatewayService.class).stop();
        injector.getInstance(SearchService.class).stop();
        injector.getInstance(TransportService.class).stop();

        pluginLifecycleComponents.forEach(LifecycleComponent::stop);
        // we should stop this last since it waits for resources to get released
        // if we had scroll searchers etc or recovery going on we wait for to finish.
        injector.getInstance(IndicesService.class).stop();
        logger.info("stopped");

        return this;
    }

    // During concurrent close() calls we want to make sure that all of them return after the node has completed it's shutdown cycle.
    // If not, the hook that is added in Bootstrap#setup() will be useless:
    // close() might not be executed, in case another (for example api) call to close() has already set some lifecycles to stopped.
    // In this case the process will be terminated even if the first call to close() has not finished yet.
    @Override
    public synchronized void close() throws IOException {
        synchronized (lifecycle) {
            if (lifecycle.started()) {
                stop();
            }
            if (!lifecycle.moveToClosed()) {
                return;
            }
        }

        logger.info("closing ...");
        List<Closeable> toClose = new ArrayList<>();
        StopWatch stopWatch = new StopWatch("node_close");
        toClose.add(() -> stopWatch.start("node_service"));
        toClose.add(nodeService);
        toClose.add(() -> stopWatch.stop().start("http"));
        toClose.add(injector.getInstance(HttpServerTransport.class));
        toClose.add(() -> stopWatch.stop().start("snapshot_service"));
        toClose.add(injector.getInstance(SnapshotsService.class));
        toClose.add(injector.getInstance(SnapshotShardsService.class));
        toClose.add(injector.getInstance(RepositoriesService.class));
        toClose.add(() -> stopWatch.stop().start("client"));
        Releasables.close(injector.getInstance(Client.class));
        toClose.add(() -> stopWatch.stop().start("indices_cluster"));
        toClose.add(injector.getInstance(IndicesClusterStateService.class));
        toClose.add(() -> stopWatch.stop().start("indices"));
        toClose.add(injector.getInstance(IndicesService.class));
        // close filter/fielddata caches after indices
        toClose.add(injector.getInstance(IndicesStore.class));
        toClose.add(injector.getInstance(PeerRecoverySourceService.class));
        toClose.add(() -> stopWatch.stop().start("cluster"));
        toClose.add(injector.getInstance(ClusterService.class));
        toClose.add(() -> stopWatch.stop().start("node_connections_service"));
        toClose.add(injector.getInstance(NodeConnectionsService.class));
        toClose.add(() -> stopWatch.stop().start("discovery"));
        toClose.add(injector.getInstance(Discovery.class));
        toClose.add(() -> stopWatch.stop().start("monitor"));
        toClose.add(nodeService.getMonitorService());
        toClose.add(() -> stopWatch.stop().start("fsHealth"));
        toClose.add(injector.getInstance(FsHealthService.class));
        toClose.add(() -> stopWatch.stop().start("gateway"));
        toClose.add(injector.getInstance(GatewayService.class));
        toClose.add(() -> stopWatch.stop().start("search"));
        toClose.add(injector.getInstance(SearchService.class));
        toClose.add(() -> stopWatch.stop().start("transport"));
        toClose.add(injector.getInstance(TransportService.class));

        for (LifecycleComponent plugin : pluginLifecycleComponents) {
            toClose.add(() -> stopWatch.stop().start("plugin(" + plugin.getClass().getName() + ")"));
            toClose.add(plugin);
        }
        toClose.addAll(pluginsService.filterPlugins(Plugin.class));

        toClose.add(() -> stopWatch.stop().start("script"));
        toClose.add(injector.getInstance(ScriptService.class));

        toClose.add(() -> stopWatch.stop().start("thread_pool"));
        toClose.add(() -> injector.getInstance(ThreadPool.class).shutdown());
        // Don't call shutdownNow here, it might break ongoing operations on Lucene indices.
        // See https://issues.apache.org/jira/browse/LUCENE-7248. We call shutdownNow in
        // awaitClose if the node doesn't finish closing within the specified time.

        toClose.add(() -> stopWatch.stop().start("gateway_meta_state"));
        toClose.add(injector.getInstance(GatewayMetaState.class));

        toClose.add(() -> stopWatch.stop().start("node_environment"));
        toClose.add(injector.getInstance(NodeEnvironment.class));
        toClose.add(stopWatch::stop);

        if (logger.isTraceEnabled()) {
            toClose.add(() -> logger.trace("Close times for each service:\n{}", stopWatch.prettyPrint()));
        }
        IOUtils.close(toClose);
        logger.info("closed");
    }

    /**
     * Wait for this node to be effectively closed.
     */
    // synchronized to prevent running concurrently with close()
    public synchronized boolean awaitClose(long timeout, TimeUnit timeUnit) throws InterruptedException {
        if (lifecycle.closed() == false) {
            // We don't want to shutdown the threadpool or interrupt threads on a node that is not
            // closed yet.
            throw new IllegalStateException("Call close() first");
        }


        ThreadPool threadPool = injector.getInstance(ThreadPool.class);
        final boolean terminated = ThreadPool.terminate(threadPool, timeout, timeUnit);
        if (terminated) {
            // All threads terminated successfully. Because search, recovery and all other operations
            // that run on shards run in the threadpool, indices should be effectively closed by now.
            if (nodeService.awaitClose(0, TimeUnit.MILLISECONDS) == false) {
                throw new IllegalStateException("Some shards are still open after the threadpool terminated. " +
                        "Something is leaking index readers or store references.");
            }
        }
        return terminated;
    }

    /**
     * Returns {@code true} if the node is closed.
     */
    public boolean isClosed() {
        return lifecycle.closed();
    }

    public Injector injector() {
        return this.injector;
    }

    /**
     * Hook for validating the node after network
     * services are started but before the cluster service is started
     * and before the network service starts accepting incoming network
     * requests.
     *
     * @param context               the bootstrap context for this node
     * @param boundTransportAddress the network addresses the node is
     *                              bound and publishing to
     */
    @SuppressWarnings("unused")
    protected void validateNodeBeforeAcceptingRequests(
        final BootstrapContext context,
        final BoundTransportAddress boundTransportAddress, List<BootstrapCheck> bootstrapChecks) throws NodeValidationException {
    }

    /** Writes a file to the logs dir containing the ports for the given transport type */
    private void writePortsFile(String type, BoundTransportAddress boundAddress) {
        Path tmpPortsFile = environment.logsFile().resolve(type + ".ports.tmp");
        try (BufferedWriter writer = Files.newBufferedWriter(tmpPortsFile, Charset.forName("UTF-8"))) {
            for (TransportAddress address : boundAddress.boundAddresses()) {
                InetAddress inetAddress = InetAddress.getByName(address.getAddress());
                writer.write(NetworkAddress.format(new InetSocketAddress(inetAddress, address.getPort())) + "\n");
            }
        } catch (IOException e) {
            throw new RuntimeException("Failed to write ports file", e);
        }
        Path portsFile = environment.logsFile().resolve(type + ".ports");
        try {
            Files.move(tmpPortsFile, portsFile, StandardCopyOption.ATOMIC_MOVE);
        } catch (IOException e) {
            throw new RuntimeException("Failed to rename ports file", e);
        }
    }

    /**
     * The {@link PluginsService} used to build this node's components.
     */
    protected PluginsService getPluginsService() {
        return pluginsService;
    }

    /**
     * Creates a new {@link CircuitBreakerService} based on the settings provided.
     * @see #BREAKER_TYPE_KEY
     */
    private static CircuitBreakerService createCircuitBreakerService(Settings settings,
                                                                     List<BreakerSettings> breakerSettings,
                                                                     ClusterSettings clusterSettings) {
        String type = BREAKER_TYPE_KEY.get(settings);
        if (type.equals("hierarchy")) {
            return new HierarchyCircuitBreakerService(settings, breakerSettings, clusterSettings);
        } else if (type.equals("none")) {
            return new NoneCircuitBreakerService();
        } else {
            throw new IllegalArgumentException("Unknown circuit breaker type [" + type + "]");
        }
    }

    /**
     * Creates a new {@link BigArrays} instance used for this node.
     * This method can be overwritten by subclasses to change their {@link BigArrays} implementation for instance for testing
     */
    BigArrays createBigArrays(PageCacheRecycler pageCacheRecycler, CircuitBreakerService circuitBreakerService) {
        return new BigArrays(pageCacheRecycler, circuitBreakerService, CircuitBreaker.REQUEST);
    }

    /**
     * Creates a new {@link BigArrays} instance used for this node.
     * This method can be overwritten by subclasses to change their {@link BigArrays} implementation for instance for testing
     */
    PageCacheRecycler createPageCacheRecycler(Settings settings) {
        return new PageCacheRecycler(settings);
    }

    /**
     * Creates a new the SearchService. This method can be overwritten by tests to inject mock implementations.
     */
    protected SearchService newSearchService(ClusterService clusterService, IndicesService indicesService,
                                             ThreadPool threadPool, ScriptService scriptService, BigArrays bigArrays,
                                             FetchPhase fetchPhase, ResponseCollectorService responseCollectorService,
                                             CircuitBreakerService circuitBreakerService) {
        return new SearchService(clusterService, indicesService, threadPool,
            scriptService, bigArrays, fetchPhase, responseCollectorService, circuitBreakerService);
    }

    /**
     * Creates a new the ScriptService. This method can be overwritten by tests to inject mock implementations.
     */
    protected ScriptService newScriptService(Settings settings, Map<String, ScriptEngine> engines, Map<String, ScriptContext<?>> contexts) {
        return new ScriptService(settings, engines, contexts);
    }

    /**
     * Get Custom Name Resolvers list based on a Discovery Plugins list
     * @param discoveryPlugins Discovery plugins list
     */
    private List<NetworkService.CustomNameResolver> getCustomNameResolvers(List<DiscoveryPlugin> discoveryPlugins) {
        List<NetworkService.CustomNameResolver> customNameResolvers = new ArrayList<>();
        for (DiscoveryPlugin discoveryPlugin : discoveryPlugins) {
            NetworkService.CustomNameResolver customNameResolver = discoveryPlugin.getCustomNameResolver(settings());
            if (customNameResolver != null) {
                customNameResolvers.add(customNameResolver);
            }
        }
        return customNameResolvers;
    }

    /** Constructs a ClusterInfoService which may be mocked for tests. */
    protected ClusterInfoService newClusterInfoService(Settings settings, ClusterService clusterService,
                                                       ThreadPool threadPool, NodeClient client) {
        final InternalClusterInfoService service = new InternalClusterInfoService(settings, clusterService, threadPool, client);
        if (DiscoveryNode.isMasterNode(settings)) {
            // listen for state changes (this node starts/stops being the elected master, or new nodes are added)
            clusterService.addListener(service);
        }
        return service;
    }

    /** Constructs a {@link org.elasticsearch.http.HttpServerTransport} which may be mocked for tests. */
    protected HttpServerTransport newHttpTransport(NetworkModule networkModule) {
        return networkModule.getHttpServerTransportSupplier().get();
    }

    private static class LocalNodeFactory implements Function<BoundTransportAddress, DiscoveryNode> {
        private final SetOnce<DiscoveryNode> localNode = new SetOnce<>();
        private final String persistentNodeId;
        private final Settings settings;

        private LocalNodeFactory(Settings settings, String persistentNodeId) {
            this.persistentNodeId = persistentNodeId;
            this.settings = settings;
        }

        @Override
        public DiscoveryNode apply(BoundTransportAddress boundTransportAddress) {
            localNode.set(DiscoveryNode.createLocal(settings, boundTransportAddress.publishAddress(), persistentNodeId));
            return localNode.get();
        }

        DiscoveryNode getNode() {
            assert localNode.get() != null;
            return localNode.get();
        }
    }
}<|MERGE_RESOLUTION|>--- conflicted
+++ resolved
@@ -541,7 +541,6 @@
                                                  repositoriesServiceReference::get).stream())
                 .collect(Collectors.toList());
 
-
             ActionModule actionModule = new ActionModule(settings, clusterModule.getIndexNameExpressionResolver(),
                 settingsModule.getIndexScopedSettings(), settingsModule.getClusterSettings(), settingsModule.getSettingsFilter(),
                 threadPool, pluginsService.filterPlugins(ActionPlugin.class), client, circuitBreakerService, usageService, systemIndices,
@@ -725,7 +724,6 @@
      * package scope for testing
      */
     CompatibleVersion getRestCompatibleFunction() {
-<<<<<<< HEAD
         List<RestCompatibilityPlugin> restCompatibilityPlugins = pluginsService.filterPlugins(RestCompatibilityPlugin.class);
         final CompatibleVersion compatibleVersion;
         if (restCompatibilityPlugins.size() > 1) {
@@ -736,10 +734,6 @@
             compatibleVersion = CompatibleVersion.CURRENT_VERSION;
         }
         return compatibleVersion;
-=======
-        // TODO PG Until compatible version plugin is implemented, return current version.
-        return CompatibleVersion.CURRENT_VERSION;
->>>>>>> deff7398
     }
 
     protected TransportService newTransportService(Settings settings, Transport transport, ThreadPool threadPool,
