/*
 * Copyright Elasticsearch B.V. and/or licensed to Elasticsearch B.V. under one
 * or more contributor license agreements. Licensed under the Elastic License
 * 2.0 and the Server Side Public License, v 1; you may not use this file except
 * in compliance with, at your election, the Elastic License 2.0 or the Server
 * Side Public License, v 1.
 */

package org.elasticsearch.node;

import org.apache.logging.log4j.LogManager;
import org.apache.logging.log4j.Logger;
import org.apache.lucene.search.IndexSearcher;
import org.apache.lucene.util.Constants;
import org.apache.lucene.util.SetOnce;
import org.elasticsearch.Assertions;
import org.elasticsearch.Build;
import org.elasticsearch.ElasticsearchException;
import org.elasticsearch.ElasticsearchTimeoutException;
import org.elasticsearch.Version;
import org.elasticsearch.action.ActionModule;
import org.elasticsearch.action.ActionRequest;
import org.elasticsearch.action.ActionResponse;
import org.elasticsearch.action.ActionType;
import org.elasticsearch.action.search.SearchExecutionStatsCollector;
import org.elasticsearch.action.search.SearchPhaseController;
import org.elasticsearch.action.search.SearchTransportService;
import org.elasticsearch.action.support.StatsRequestLimiter;
import org.elasticsearch.action.support.TransportAction;
import org.elasticsearch.action.update.UpdateHelper;
import org.elasticsearch.bootstrap.BootstrapCheck;
import org.elasticsearch.bootstrap.BootstrapContext;
import org.elasticsearch.client.internal.Client;
import org.elasticsearch.client.internal.node.NodeClient;
import org.elasticsearch.cluster.ClusterInfoService;
import org.elasticsearch.cluster.ClusterModule;
import org.elasticsearch.cluster.ClusterName;
import org.elasticsearch.cluster.ClusterState;
import org.elasticsearch.cluster.ClusterStateObserver;
import org.elasticsearch.cluster.InternalClusterInfoService;
import org.elasticsearch.cluster.NodeConnectionsService;
import org.elasticsearch.cluster.action.index.MappingUpdatedAction;
import org.elasticsearch.cluster.coordination.Coordinator;
import org.elasticsearch.cluster.coordination.InstanceHasMasterHealthIndicatorService;
import org.elasticsearch.cluster.coordination.MasterHistoryService;
import org.elasticsearch.cluster.coordination.StableMasterHealthIndicatorService;
import org.elasticsearch.cluster.desirednodes.DesiredNodesSettingsValidator;
import org.elasticsearch.cluster.metadata.IndexMetadataVerifier;
import org.elasticsearch.cluster.metadata.IndexTemplateMetadata;
import org.elasticsearch.cluster.metadata.Metadata;
import org.elasticsearch.cluster.metadata.MetadataCreateDataStreamService;
import org.elasticsearch.cluster.metadata.MetadataCreateIndexService;
import org.elasticsearch.cluster.metadata.MetadataDataStreamsService;
import org.elasticsearch.cluster.metadata.MetadataUpdateSettingsService;
import org.elasticsearch.cluster.metadata.SystemIndexMetadataUpgradeService;
import org.elasticsearch.cluster.metadata.TemplateUpgradeService;
import org.elasticsearch.cluster.node.DiscoveryNode;
import org.elasticsearch.cluster.node.DiscoveryNodeRole;
import org.elasticsearch.cluster.routing.BatchedRerouteService;
import org.elasticsearch.cluster.routing.RerouteService;
import org.elasticsearch.cluster.routing.allocation.DiskThresholdMonitor;
import org.elasticsearch.cluster.routing.allocation.ShardsAvailabilityHealthIndicatorService;
import org.elasticsearch.cluster.service.ClusterService;
import org.elasticsearch.common.StopWatch;
import org.elasticsearch.common.breaker.CircuitBreaker;
import org.elasticsearch.common.component.Lifecycle;
import org.elasticsearch.common.component.LifecycleComponent;
import org.elasticsearch.common.inject.Injector;
import org.elasticsearch.common.inject.Key;
import org.elasticsearch.common.inject.ModulesBuilder;
import org.elasticsearch.common.io.stream.NamedWriteableRegistry;
import org.elasticsearch.common.logging.DeprecationCategory;
import org.elasticsearch.common.logging.DeprecationLogger;
import org.elasticsearch.common.logging.HeaderWarning;
import org.elasticsearch.common.logging.NodeAndClusterIdStateListener;
import org.elasticsearch.common.network.NetworkAddress;
import org.elasticsearch.common.network.NetworkModule;
import org.elasticsearch.common.network.NetworkService;
import org.elasticsearch.common.settings.ClusterSettings;
import org.elasticsearch.common.settings.ConsistentSettingsService;
import org.elasticsearch.common.settings.Setting;
import org.elasticsearch.common.settings.Setting.Property;
import org.elasticsearch.common.settings.SettingUpgrader;
import org.elasticsearch.common.settings.Settings;
import org.elasticsearch.common.settings.SettingsModule;
import org.elasticsearch.common.transport.BoundTransportAddress;
import org.elasticsearch.common.transport.TransportAddress;
import org.elasticsearch.common.util.BigArrays;
import org.elasticsearch.common.util.PageCacheRecycler;
import org.elasticsearch.core.IOUtils;
import org.elasticsearch.core.Releasables;
import org.elasticsearch.core.TimeValue;
import org.elasticsearch.discovery.DiscoveryModule;
import org.elasticsearch.env.Environment;
import org.elasticsearch.env.NodeEnvironment;
import org.elasticsearch.env.NodeMetadata;
import org.elasticsearch.gateway.GatewayAllocator;
import org.elasticsearch.gateway.GatewayMetaState;
import org.elasticsearch.gateway.GatewayModule;
import org.elasticsearch.gateway.GatewayService;
import org.elasticsearch.gateway.MetaStateService;
import org.elasticsearch.gateway.PersistedClusterStateService;
import org.elasticsearch.health.HealthService;
import org.elasticsearch.http.HttpServerTransport;
import org.elasticsearch.index.IndexSettingProviders;
import org.elasticsearch.index.IndexSettings;
import org.elasticsearch.index.IndexingPressure;
import org.elasticsearch.index.analysis.AnalysisRegistry;
import org.elasticsearch.index.engine.EngineFactory;
import org.elasticsearch.indices.ExecutorSelector;
import org.elasticsearch.indices.IndicesModule;
import org.elasticsearch.indices.IndicesService;
import org.elasticsearch.indices.ShardLimitValidator;
import org.elasticsearch.indices.SystemIndexManager;
import org.elasticsearch.indices.SystemIndices;
import org.elasticsearch.indices.analysis.AnalysisModule;
import org.elasticsearch.indices.breaker.BreakerSettings;
import org.elasticsearch.indices.breaker.CircuitBreakerService;
import org.elasticsearch.indices.breaker.HierarchyCircuitBreakerService;
import org.elasticsearch.indices.breaker.NoneCircuitBreakerService;
import org.elasticsearch.indices.cluster.IndicesClusterStateService;
import org.elasticsearch.indices.recovery.PeerRecoverySourceService;
import org.elasticsearch.indices.recovery.PeerRecoveryTargetService;
import org.elasticsearch.indices.recovery.RecoverySettings;
import org.elasticsearch.indices.recovery.SnapshotFilesProvider;
import org.elasticsearch.indices.recovery.plan.RecoveryPlannerService;
import org.elasticsearch.indices.recovery.plan.ShardSnapshotsService;
import org.elasticsearch.indices.recovery.plan.SourceOnlyRecoveryPlannerService;
import org.elasticsearch.indices.store.IndicesStore;
import org.elasticsearch.ingest.IngestService;
import org.elasticsearch.monitor.MonitorService;
import org.elasticsearch.monitor.fs.FsHealthService;
import org.elasticsearch.monitor.jvm.JvmInfo;
import org.elasticsearch.persistent.PersistentTasksClusterService;
import org.elasticsearch.persistent.PersistentTasksExecutor;
import org.elasticsearch.persistent.PersistentTasksExecutorRegistry;
import org.elasticsearch.persistent.PersistentTasksService;
import org.elasticsearch.plugins.ActionPlugin;
import org.elasticsearch.plugins.AnalysisPlugin;
import org.elasticsearch.plugins.CircuitBreakerPlugin;
import org.elasticsearch.plugins.ClusterPlugin;
import org.elasticsearch.plugins.DiscoveryPlugin;
import org.elasticsearch.plugins.EnginePlugin;
import org.elasticsearch.plugins.HealthPlugin;
import org.elasticsearch.plugins.IndexStorePlugin;
import org.elasticsearch.plugins.IngestPlugin;
import org.elasticsearch.plugins.MapperPlugin;
import org.elasticsearch.plugins.MetadataUpgrader;
import org.elasticsearch.plugins.NetworkPlugin;
import org.elasticsearch.plugins.PersistentTaskPlugin;
import org.elasticsearch.plugins.Plugin;
import org.elasticsearch.plugins.PluginsService;
import org.elasticsearch.plugins.RecoveryPlannerPlugin;
import org.elasticsearch.plugins.RepositoryPlugin;
import org.elasticsearch.plugins.ScriptPlugin;
import org.elasticsearch.plugins.SearchPlugin;
import org.elasticsearch.plugins.ShutdownAwarePlugin;
import org.elasticsearch.plugins.SystemIndexPlugin;
import org.elasticsearch.readiness.ReadinessService;
import org.elasticsearch.repositories.RepositoriesModule;
import org.elasticsearch.repositories.RepositoriesService;
import org.elasticsearch.rest.RestController;
import org.elasticsearch.script.ScriptContext;
import org.elasticsearch.script.ScriptEngine;
import org.elasticsearch.script.ScriptModule;
import org.elasticsearch.script.ScriptService;
import org.elasticsearch.search.SearchModule;
import org.elasticsearch.search.SearchService;
import org.elasticsearch.search.SearchUtils;
import org.elasticsearch.search.aggregations.support.AggregationUsageService;
import org.elasticsearch.search.fetch.FetchPhase;
import org.elasticsearch.shutdown.PluginShutdownService;
import org.elasticsearch.snapshots.InternalSnapshotsInfoService;
import org.elasticsearch.snapshots.RepositoryIntegrityHealthIndicatorService;
import org.elasticsearch.snapshots.RestoreService;
import org.elasticsearch.snapshots.SnapshotShardsService;
import org.elasticsearch.snapshots.SnapshotsInfoService;
import org.elasticsearch.snapshots.SnapshotsService;
import org.elasticsearch.tasks.Task;
import org.elasticsearch.tasks.TaskCancellationService;
import org.elasticsearch.tasks.TaskResultsService;
import org.elasticsearch.threadpool.ExecutorBuilder;
import org.elasticsearch.threadpool.ThreadPool;
import org.elasticsearch.transport.Transport;
import org.elasticsearch.transport.TransportInterceptor;
import org.elasticsearch.transport.TransportService;
import org.elasticsearch.upgrades.SystemIndexMigrationExecutor;
import org.elasticsearch.usage.UsageService;
import org.elasticsearch.watcher.ResourceWatcherService;
import org.elasticsearch.xcontent.NamedXContentRegistry;

import java.io.BufferedWriter;
import java.io.Closeable;
import java.io.IOException;
import java.net.InetAddress;
import java.net.InetSocketAddress;
import java.nio.charset.Charset;
import java.nio.file.Files;
import java.nio.file.Path;
import java.nio.file.StandardCopyOption;
import java.util.ArrayList;
import java.util.Arrays;
import java.util.Collection;
import java.util.Collections;
import java.util.LinkedHashSet;
import java.util.List;
import java.util.Map;
import java.util.Optional;
import java.util.Set;
import java.util.concurrent.CountDownLatch;
import java.util.concurrent.TimeUnit;
import java.util.function.Function;
import java.util.function.LongSupplier;
import java.util.function.UnaryOperator;
import java.util.stream.Collectors;
import java.util.stream.Stream;

import javax.net.ssl.SNIHostName;

import static java.util.stream.Collectors.toList;
import static org.elasticsearch.common.util.CollectionUtils.concatLists;
import static org.elasticsearch.core.Types.forciblyCast;

/**
 * A node represent a node within a cluster ({@code cluster.name}). The {@link #client()} can be used
 * in order to use a {@link Client} to perform actions/operations against the cluster.
 */
public class Node implements Closeable {
    public static final Setting<Boolean> WRITE_PORTS_FILE_SETTING = Setting.boolSetting("node.portsfile", false, Property.NodeScope);

    public static final Setting<String> NODE_NAME_SETTING = Setting.simpleString("node.name", Property.NodeScope);
    public static final Setting<String> NODE_EXTERNAL_ID_SETTING = Setting.simpleString(
        "node.external_id",
        NODE_NAME_SETTING,
        Property.NodeScope
    );
    public static final Setting.AffixSetting<String> NODE_ATTRIBUTES = Setting.prefixKeySetting(
        "node.attr.",
        (key) -> new Setting<>(key, "", (value) -> {
            if (value.length() > 0
                && (Character.isWhitespace(value.charAt(0)) || Character.isWhitespace(value.charAt(value.length() - 1)))) {
                throw new IllegalArgumentException(key + " cannot have leading or trailing whitespace " + "[" + value + "]");
            }
            if (value.length() > 0 && "node.attr.server_name".equals(key)) {
                try {
                    new SNIHostName(value);
                } catch (IllegalArgumentException e) {
                    throw new IllegalArgumentException("invalid node.attr.server_name [" + value + "]", e);
                }
            }
            return value;
        }, Property.NodeScope)
    );
    public static final Setting<String> BREAKER_TYPE_KEY = new Setting<>("indices.breaker.type", "hierarchy", (s) -> {
        return switch (s) {
            case "hierarchy", "none" -> s;
            default -> throw new IllegalArgumentException("indices.breaker.type must be one of [hierarchy, none] but was: " + s);
        };
    }, Setting.Property.NodeScope);

    public static final Setting<TimeValue> INITIAL_STATE_TIMEOUT_SETTING = Setting.positiveTimeSetting(
        "discovery.initial_state_timeout",
        TimeValue.timeValueSeconds(30),
        Property.NodeScope
    );

    private static final String CLIENT_TYPE = "node";

    private final Lifecycle lifecycle = new Lifecycle();

    /**
     * This logger instance is an instance field as opposed to a static field. This ensures that the field is not
     * initialized until an instance of Node is constructed, which is sure to happen after the logging infrastructure
     * has been initialized to include the hostname. If this field were static, then it would be initialized when the
     * class initializer runs. Alas, this happens too early, before logging is initialized as this class is referred to
     * in InternalSettingsPreparer#finalizeSettings, which runs when creating the Environment, before logging is
     * initialized.
     */
    private final Logger logger = LogManager.getLogger(Node.class);
    private final DeprecationLogger deprecationLogger = DeprecationLogger.getLogger(Node.class);
    private final Injector injector;
    private final Environment environment;
    private final NodeEnvironment nodeEnvironment;
    private final PluginsService pluginsService;
    private final NodeClient client;
    private final Collection<LifecycleComponent> pluginLifecycleComponents;
    private final LocalNodeFactory localNodeFactory;
    private final NodeService nodeService;
    // for testing
    final NamedWriteableRegistry namedWriteableRegistry;
    final NamedXContentRegistry namedXContentRegistry;

    public Node(Environment environment) {
        this(environment, Collections.emptyList(), true);
    }

    /**
     * Constructs a node
     *
     * @param initialEnvironment         the initial environment for this node, which will be added to by plugins
     * @param classpathPlugins           the plugins to be loaded from the classpath
     * @param forbidPrivateIndexSettings whether or not private index settings are forbidden when creating an index; this is used in the
     *                                   test framework for tests that rely on being able to set private settings
     */
    protected Node(
        final Environment initialEnvironment,
        Collection<Class<? extends Plugin>> classpathPlugins,
        boolean forbidPrivateIndexSettings
    ) {
        final List<Closeable> resourcesToClose = new ArrayList<>(); // register everything we need to release in the case of an error
        boolean success = false;
        try {
            // Pass the node settings to the DeprecationLogger class so that it can have the deprecation.skip_deprecated_settings setting:
            DeprecationLogger.initialize(initialEnvironment.settings());
            Settings tmpSettings = Settings.builder()
                .put(initialEnvironment.settings())
                .put(Client.CLIENT_TYPE_SETTING_S.getKey(), CLIENT_TYPE)
                .build();

            final JvmInfo jvmInfo = JvmInfo.jvmInfo();
            logger.info(
                "version[{}], pid[{}], build[{}/{}/{}], OS[{}/{}/{}], JVM[{}/{}/{}/{}]",
                Build.CURRENT.qualifiedVersion(),
                jvmInfo.pid(),
                Build.CURRENT.type().displayName(),
                Build.CURRENT.hash(),
                Build.CURRENT.date(),
                Constants.OS_NAME,
                Constants.OS_VERSION,
                Constants.OS_ARCH,
                Constants.JVM_VENDOR,
                Constants.JVM_NAME,
                Constants.JAVA_VERSION,
                Constants.JVM_VERSION
            );
            logger.info("JVM home [{}], using bundled JDK [{}]", System.getProperty("java.home"), jvmInfo.getUsingBundledJdk());
            logger.info("JVM arguments {}", Arrays.toString(jvmInfo.getInputArguments()));
            if (Build.CURRENT.isProductionRelease() == false) {
                logger.warn(
                    "version [{}] is a pre-release version of Elasticsearch and is not suitable for production",
                    Build.CURRENT.qualifiedVersion()
                );
            }
            if (Environment.PATH_SHARED_DATA_SETTING.exists(tmpSettings)) {
                // NOTE: this must be done with an explicit check here because the deprecation property on a path setting will
                // cause ES to fail to start since logging is not yet initialized on first read of the setting
                deprecationLogger.warn(
                    DeprecationCategory.SETTINGS,
                    "shared-data-path",
                    "setting [path.shared_data] is deprecated and will be removed in a future release"
                );
            }

            if (initialEnvironment.dataFiles().length > 1) {
                // NOTE: we use initialEnvironment here, but assertEquivalent below ensures the data paths do not change
                deprecationLogger.warn(
                    DeprecationCategory.SETTINGS,
                    "multiple-data-paths",
                    "Configuring multiple [path.data] paths is deprecated. Use RAID or other system level features for utilizing "
                        + "multiple disks. This feature will be removed in a future release."
                );
            }
            if (Environment.dataPathUsesList(tmpSettings)) {
                // already checked for multiple values above, so if this is a list it is a single valued list
                deprecationLogger.warn(
                    DeprecationCategory.SETTINGS,
                    "multiple-data-paths-list",
                    "Configuring [path.data] with a list is deprecated. Instead specify as a string value."
                );
            }

            if (logger.isDebugEnabled()) {
                logger.debug(
                    "using config [{}], data [{}], logs [{}], plugins [{}]",
                    initialEnvironment.configFile(),
                    Arrays.toString(initialEnvironment.dataFiles()),
                    initialEnvironment.logsFile(),
                    initialEnvironment.pluginsFile()
                );
            }

            this.pluginsService = new PluginsService(
                tmpSettings,
                initialEnvironment.configFile(),
                initialEnvironment.modulesFile(),
                initialEnvironment.pluginsFile(),
                classpathPlugins
            );
            final Settings settings = pluginsService.updatedSettings();

            /*
             * Create the environment based on the finalized view of the settings. This is to ensure that components get the same setting
             * values, no matter they ask for them from.
             */
            this.environment = new Environment(settings, initialEnvironment.configFile());
            Environment.assertEquivalent(initialEnvironment, this.environment);
            nodeEnvironment = new NodeEnvironment(tmpSettings, environment);
            logger.info(
                "node name [{}], node ID [{}], cluster name [{}], roles {}",
                NODE_NAME_SETTING.get(tmpSettings),
                nodeEnvironment.nodeId(),
                ClusterName.CLUSTER_NAME_SETTING.get(tmpSettings).value(),
                DiscoveryNode.getRolesFromSettings(settings)
                    .stream()
                    .map(DiscoveryNodeRole::roleName)
                    .collect(Collectors.toCollection(LinkedHashSet::new))
            );
            resourcesToClose.add(nodeEnvironment);
            localNodeFactory = new LocalNodeFactory(settings, nodeEnvironment.nodeId());

            final List<ExecutorBuilder<?>> executorBuilders = pluginsService.getExecutorBuilders(settings);

            final ThreadPool threadPool = new ThreadPool(settings, executorBuilders.toArray(new ExecutorBuilder<?>[0]));
            resourcesToClose.add(() -> ThreadPool.terminate(threadPool, 10, TimeUnit.SECONDS));
            final ResourceWatcherService resourceWatcherService = new ResourceWatcherService(settings, threadPool);
            resourcesToClose.add(resourceWatcherService);
            // adds the context to the DeprecationLogger so that it does not need to be injected everywhere
            HeaderWarning.setThreadContext(threadPool.getThreadContext());
            resourcesToClose.add(() -> HeaderWarning.removeThreadContext(threadPool.getThreadContext()));

            final List<Setting<?>> additionalSettings = new ArrayList<>();
            // register the node.data, node.ingest, node.master, node.remote_cluster_client settings here so we can mark them private
            additionalSettings.addAll(pluginsService.getPluginSettings());
            final List<String> additionalSettingsFilter = new ArrayList<>(pluginsService.getPluginSettingsFilter());
            for (final ExecutorBuilder<?> builder : threadPool.builders()) {
                additionalSettings.addAll(builder.getRegisteredSettings());
            }
            client = new NodeClient(settings, threadPool);

            final ScriptModule scriptModule = new ScriptModule(settings, pluginsService.filterPlugins(ScriptPlugin.class));
            final ScriptService scriptService = newScriptService(
                settings,
                scriptModule.engines,
                scriptModule.contexts,
                threadPool::absoluteTimeInMillis
            );
            AnalysisModule analysisModule = new AnalysisModule(this.environment, pluginsService.filterPlugins(AnalysisPlugin.class));
            // this is as early as we can validate settings at this point. we already pass them to ScriptModule as well as ThreadPool
            // so we might be late here already

            final Set<SettingUpgrader<?>> settingsUpgraders = pluginsService.filterPlugins(Plugin.class)
                .stream()
                .map(Plugin::getSettingUpgraders)
                .flatMap(List::stream)
                .collect(Collectors.toSet());

            final SettingsModule settingsModule = new SettingsModule(
                settings,
                additionalSettings,
                additionalSettingsFilter,
                settingsUpgraders
            );
            ScriptModule.registerClusterSettingsListeners(scriptService, settingsModule.getClusterSettings());
            final NetworkService networkService = new NetworkService(
                getCustomNameResolvers(pluginsService.filterPlugins(DiscoveryPlugin.class))
            );

            List<ClusterPlugin> clusterPlugins = pluginsService.filterPlugins(ClusterPlugin.class);
            final ClusterService clusterService = new ClusterService(settings, settingsModule.getClusterSettings(), threadPool);
            clusterService.addStateApplier(scriptService);
            resourcesToClose.add(clusterService);

            final Set<Setting<?>> consistentSettings = settingsModule.getConsistentSettings();
            if (consistentSettings.isEmpty() == false) {
                clusterService.addLocalNodeMasterListener(
                    new ConsistentSettingsService(settings, clusterService, consistentSettings).newHashPublisher()
                );
            }
            final IngestService ingestService = new IngestService(
                clusterService,
                threadPool,
                this.environment,
                scriptService,
                analysisModule.getAnalysisRegistry(),
                pluginsService.filterPlugins(IngestPlugin.class),
                client
            );
            final SetOnce<RepositoriesService> repositoriesServiceReference = new SetOnce<>();
            final ClusterInfoService clusterInfoService = newClusterInfoService(settings, clusterService, threadPool, client);
            final UsageService usageService = new UsageService();

            SearchModule searchModule = new SearchModule(settings, pluginsService.filterPlugins(SearchPlugin.class));
            IndexSearcher.setMaxClauseCount(SearchUtils.calculateMaxClauseValue(threadPool));
            List<NamedWriteableRegistry.Entry> namedWriteables = Stream.of(
                NetworkModule.getNamedWriteables().stream(),
                IndicesModule.getNamedWriteables().stream(),
                searchModule.getNamedWriteables().stream(),
                pluginsService.filterPlugins(Plugin.class).stream().flatMap(p -> p.getNamedWriteables().stream()),
                ClusterModule.getNamedWriteables().stream(),
                SystemIndexMigrationExecutor.getNamedWriteables().stream()
            ).flatMap(Function.identity()).toList();
            final NamedWriteableRegistry namedWriteableRegistry = new NamedWriteableRegistry(namedWriteables);
            NamedXContentRegistry xContentRegistry = new NamedXContentRegistry(
                Stream.of(
                    NetworkModule.getNamedXContents().stream(),
                    IndicesModule.getNamedXContents().stream(),
                    searchModule.getNamedXContents().stream(),
                    pluginsService.filterPlugins(Plugin.class).stream().flatMap(p -> p.getNamedXContent().stream()),
                    ClusterModule.getNamedXWriteables().stream(),
                    SystemIndexMigrationExecutor.getNamedXContentParsers().stream()
                ).flatMap(Function.identity()).collect(toList())
            );
            final Map<String, SystemIndices.Feature> featuresMap = pluginsService.filterPlugins(SystemIndexPlugin.class)
                .stream()
                .peek(plugin -> SystemIndices.validateFeatureName(plugin.getFeatureName(), plugin.getClass().getCanonicalName()))
                .collect(
                    Collectors.toUnmodifiableMap(
                        SystemIndexPlugin::getFeatureName,
                        plugin -> SystemIndices.Feature.fromSystemIndexPlugin(plugin, settings)
                    )
                );
            final SystemIndices systemIndices = new SystemIndices(featuresMap);
            final ExecutorSelector executorSelector = systemIndices.getExecutorSelector();

            ModulesBuilder modules = new ModulesBuilder();
            final MonitorService monitorService = new MonitorService(settings, nodeEnvironment, threadPool);
            final FsHealthService fsHealthService = new FsHealthService(
                settings,
                clusterService.getClusterSettings(),
                threadPool,
                nodeEnvironment
            );
            final SetOnce<RerouteService> rerouteServiceReference = new SetOnce<>();
            final InternalSnapshotsInfoService snapshotsInfoService = new InternalSnapshotsInfoService(
                settings,
                clusterService,
                repositoriesServiceReference::get,
                rerouteServiceReference::get
            );
            final ClusterModule clusterModule = new ClusterModule(
                settings,
                clusterService,
                clusterPlugins,
                clusterInfoService,
                snapshotsInfoService,
                threadPool.getThreadContext(),
                systemIndices
            );
            modules.add(clusterModule);
            IndicesModule indicesModule = new IndicesModule(pluginsService.filterPlugins(MapperPlugin.class));
            modules.add(indicesModule);

            List<BreakerSettings> pluginCircuitBreakers = pluginsService.filterPlugins(CircuitBreakerPlugin.class)
                .stream()
                .map(plugin -> plugin.getCircuitBreaker(settings))
                .toList();
            final CircuitBreakerService circuitBreakerService = createCircuitBreakerService(
                settingsModule.getSettings(),
                pluginCircuitBreakers,
                settingsModule.getClusterSettings()
            );
            pluginsService.filterPlugins(CircuitBreakerPlugin.class).forEach(plugin -> {
                CircuitBreaker breaker = circuitBreakerService.getBreaker(plugin.getCircuitBreaker(settings).getName());
                plugin.setCircuitBreaker(breaker);
            });
            resourcesToClose.add(circuitBreakerService);
            modules.add(new GatewayModule());

            PageCacheRecycler pageCacheRecycler = createPageCacheRecycler(settings);
            BigArrays bigArrays = createBigArrays(pageCacheRecycler, circuitBreakerService);
            modules.add(settingsModule);
            final MetaStateService metaStateService = new MetaStateService(nodeEnvironment, xContentRegistry);
            final PersistedClusterStateService persistedClusterStateService = new PersistedClusterStateService(
                nodeEnvironment,
                xContentRegistry,
                clusterService.getClusterSettings(),
                threadPool::relativeTimeInMillis
            );

            // collect engine factory providers from plugins
            final Collection<EnginePlugin> enginePlugins = pluginsService.filterPlugins(EnginePlugin.class);
            final Collection<Function<IndexSettings, Optional<EngineFactory>>> engineFactoryProviders = enginePlugins.stream()
                .map(plugin -> (Function<IndexSettings, Optional<EngineFactory>>) plugin::getEngineFactory)
                .toList();

            final Map<String, IndexStorePlugin.DirectoryFactory> indexStoreFactories = pluginsService.filterPlugins(IndexStorePlugin.class)
                .stream()
                .map(IndexStorePlugin::getDirectoryFactories)
                .flatMap(m -> m.entrySet().stream())
                .collect(Collectors.toMap(Map.Entry::getKey, Map.Entry::getValue));

            final Map<String, IndexStorePlugin.RecoveryStateFactory> recoveryStateFactories = pluginsService.filterPlugins(
                IndexStorePlugin.class
            )
                .stream()
                .map(IndexStorePlugin::getRecoveryStateFactories)
                .flatMap(m -> m.entrySet().stream())
                .collect(Collectors.toMap(Map.Entry::getKey, Map.Entry::getValue));

            final List<IndexStorePlugin.IndexFoldersDeletionListener> indexFoldersDeletionListeners = pluginsService.filterPlugins(
                IndexStorePlugin.class
            ).stream().map(IndexStorePlugin::getIndexFoldersDeletionListeners).flatMap(List::stream).toList();

            final Map<String, IndexStorePlugin.SnapshotCommitSupplier> snapshotCommitSuppliers = pluginsService.filterPlugins(
                IndexStorePlugin.class
            )
                .stream()
                .map(IndexStorePlugin::getSnapshotCommitSuppliers)
                .flatMap(m -> m.entrySet().stream())
                .collect(Collectors.toMap(Map.Entry::getKey, Map.Entry::getValue));

            if (DiscoveryNode.isMasterNode(settings)) {
                clusterService.addListener(new SystemIndexManager(systemIndices, client));
            }

            final RerouteService rerouteService = new BatchedRerouteService(clusterService, clusterModule.getAllocationService()::reroute);
            rerouteServiceReference.set(rerouteService);
            clusterService.setRerouteService(rerouteService);

            final IndicesService indicesService = new IndicesService(
                settings,
                pluginsService,
                nodeEnvironment,
                xContentRegistry,
                analysisModule.getAnalysisRegistry(),
                clusterModule.getIndexNameExpressionResolver(),
                indicesModule.getMapperRegistry(),
                namedWriteableRegistry,
                threadPool,
                settingsModule.getIndexScopedSettings(),
                circuitBreakerService,
                bigArrays,
                scriptService,
                clusterService,
                client,
                metaStateService,
                engineFactoryProviders,
                indexStoreFactories,
                searchModule.getValuesSourceRegistry(),
                recoveryStateFactories,
                indexFoldersDeletionListeners,
                snapshotCommitSuppliers,
                searchModule.getRequestCacheKeyDifferentiator()
            );

            IndexSettingProviders indexSettingProviders = new IndexSettingProviders(
                pluginsService.filterPlugins(Plugin.class)
                    .stream()
                    .flatMap(p -> p.getAdditionalIndexSettingProviders().stream())
                    .collect(Collectors.toSet())
            );

            final ShardLimitValidator shardLimitValidator = new ShardLimitValidator(settings, clusterService);
            final MetadataCreateIndexService metadataCreateIndexService = new MetadataCreateIndexService(
                settings,
                clusterService,
                indicesService,
                clusterModule.getAllocationService(),
                shardLimitValidator,
                environment,
                settingsModule.getIndexScopedSettings(),
                threadPool,
                xContentRegistry,
                systemIndices,
                forbidPrivateIndexSettings,
                indexSettingProviders
            );

            final MetadataCreateDataStreamService metadataCreateDataStreamService = new MetadataCreateDataStreamService(
                threadPool,
                clusterService,
                metadataCreateIndexService
            );
            final MetadataDataStreamsService metadataDataStreamsService = new MetadataDataStreamsService(clusterService, indicesService);

            final MetadataUpdateSettingsService metadataUpdateSettingsService = new MetadataUpdateSettingsService(
                clusterService,
                clusterModule.getAllocationService(),
                settingsModule.getIndexScopedSettings(),
                indicesService,
                shardLimitValidator,
                threadPool
            );

            Collection<Object> pluginComponents = pluginsService.filterPlugins(Plugin.class)
                .stream()
                .flatMap(
                    p -> p.createComponents(
                        client,
                        clusterService,
                        threadPool,
                        resourceWatcherService,
                        scriptService,
                        xContentRegistry,
                        environment,
                        nodeEnvironment,
                        namedWriteableRegistry,
                        clusterModule.getIndexNameExpressionResolver(),
                        repositoriesServiceReference::get
                    ).stream()
                )
                .toList();

            ActionModule actionModule = new ActionModule(
                settings,
                clusterModule.getIndexNameExpressionResolver(),
                settingsModule.getIndexScopedSettings(),
                settingsModule.getClusterSettings(),
                settingsModule.getSettingsFilter(),
                threadPool,
                pluginsService.filterPlugins(ActionPlugin.class),
                client,
                circuitBreakerService,
                usageService,
                systemIndices
            );
            modules.add(actionModule);

            final RestController restController = actionModule.getRestController();
            final NetworkModule networkModule = new NetworkModule(
                settings,
                pluginsService.filterPlugins(NetworkPlugin.class),
                threadPool,
                bigArrays,
                pageCacheRecycler,
                circuitBreakerService,
                namedWriteableRegistry,
                xContentRegistry,
                networkService,
                restController,
                clusterService.getClusterSettings()
            );
            Collection<UnaryOperator<Map<String, IndexTemplateMetadata>>> indexTemplateMetadataUpgraders = pluginsService.filterPlugins(
                Plugin.class
            ).stream().map(Plugin::getIndexTemplateMetadataUpgrader).toList();
            final MetadataUpgrader metadataUpgrader = new MetadataUpgrader(indexTemplateMetadataUpgraders);
            final IndexMetadataVerifier indexMetadataVerifier = new IndexMetadataVerifier(
                settings,
                xContentRegistry,
                indicesModule.getMapperRegistry(),
                settingsModule.getIndexScopedSettings(),
                scriptService
            );
            if (DiscoveryNode.isMasterNode(settings)) {
                clusterService.addListener(new SystemIndexMetadataUpgradeService(systemIndices, clusterService));
            }
            new TemplateUpgradeService(client, clusterService, threadPool, indexTemplateMetadataUpgraders);
            final Transport transport = networkModule.getTransportSupplier().get();
            Set<String> taskHeaders = Stream.concat(
                pluginsService.filterPlugins(ActionPlugin.class).stream().flatMap(p -> p.getTaskHeaders().stream()),
                Task.HEADERS_TO_COPY.stream()
            ).collect(Collectors.toSet());
            final TransportService transportService = newTransportService(
                settings,
                transport,
                threadPool,
                networkModule.getTransportInterceptor(),
                localNodeFactory,
                settingsModule.getClusterSettings(),
                taskHeaders
            );
            final GatewayMetaState gatewayMetaState = new GatewayMetaState();
            final ResponseCollectorService responseCollectorService = new ResponseCollectorService(clusterService);
            final SearchTransportService searchTransportService = new SearchTransportService(
                transportService,
                client,
                SearchExecutionStatsCollector.makeWrapper(responseCollectorService)
            );
            final HttpServerTransport httpServerTransport = newHttpTransport(networkModule);
            final IndexingPressure indexingLimits = new IndexingPressure(settings);

            final RecoverySettings recoverySettings = new RecoverySettings(settings, settingsModule.getClusterSettings());
            RepositoriesModule repositoriesModule = new RepositoriesModule(
                this.environment,
                pluginsService.filterPlugins(RepositoryPlugin.class),
                transportService,
                clusterService,
                bigArrays,
                xContentRegistry,
                recoverySettings
            );
            RepositoriesService repositoryService = repositoriesModule.getRepositoryService();
            repositoriesServiceReference.set(repositoryService);
            SnapshotsService snapshotsService = new SnapshotsService(
                settings,
                clusterService,
                clusterModule.getIndexNameExpressionResolver(),
                repositoryService,
                transportService,
                actionModule.getActionFilters(),
                systemIndices
            );
            SnapshotShardsService snapshotShardsService = new SnapshotShardsService(
                settings,
                clusterService,
                repositoryService,
                transportService,
                indicesService
            );
            RestoreService restoreService = new RestoreService(
                clusterService,
                repositoryService,
                clusterModule.getAllocationService(),
                metadataCreateIndexService,
                clusterModule.getMetadataDeleteIndexService(),
                indexMetadataVerifier,
                shardLimitValidator,
                systemIndices
            );
            final DiskThresholdMonitor diskThresholdMonitor = new DiskThresholdMonitor(
                settings,
                clusterService::state,
                clusterService.getClusterSettings(),
                client,
                threadPool::relativeTimeInMillis,
                rerouteService
            );
            clusterInfoService.addListener(diskThresholdMonitor::onNewInfo);

            final StatsRequestLimiter statsRequestLimiter = new StatsRequestLimiter(settings, settingsModule.getClusterSettings());

            final DiscoveryModule discoveryModule = new DiscoveryModule(
                settings,
                transportService,
                client,
                namedWriteableRegistry,
                networkService,
                clusterService.getMasterService(),
                clusterService.getClusterApplierService(),
                clusterService.getClusterSettings(),
                pluginsService.filterPlugins(DiscoveryPlugin.class),
                clusterModule.getAllocationService(),
                environment.configFile(),
                gatewayMetaState,
                rerouteService,
                fsHealthService
            );
            this.nodeService = new NodeService(
                settings,
                threadPool,
                monitorService,
                discoveryModule.getCoordinator(),
                transportService,
                indicesService,
                pluginsService,
                circuitBreakerService,
                scriptService,
                httpServerTransport,
                ingestService,
                clusterService,
                settingsModule.getSettingsFilter(),
                responseCollectorService,
                searchTransportService,
                indexingLimits,
                searchModule.getValuesSourceRegistry().getUsageService(),
                statsRequestLimiter
            );

            final SearchService searchService = newSearchService(
                clusterService,
                indicesService,
                threadPool,
                scriptService,
                bigArrays,
                searchModule.getFetchPhase(),
                responseCollectorService,
                circuitBreakerService,
                executorSelector
            );

            final SystemIndexMigrationExecutor systemIndexMigrationExecutor = new SystemIndexMigrationExecutor(
                client,
                clusterService,
                systemIndices,
                metadataUpdateSettingsService,
                metadataCreateIndexService,
                settingsModule.getIndexScopedSettings()
            );
            final List<PersistentTasksExecutor<?>> builtinTaskExecutors = List.of(systemIndexMigrationExecutor);
            final List<PersistentTasksExecutor<?>> pluginTaskExectors = pluginsService.filterPlugins(PersistentTaskPlugin.class)
                .stream()
                .map(
                    p -> p.getPersistentTasksExecutor(
                        clusterService,
                        threadPool,
                        client,
                        settingsModule,
                        clusterModule.getIndexNameExpressionResolver()
                    )
                )
                .flatMap(List::stream)
                .collect(toList());
            final PersistentTasksExecutorRegistry registry = new PersistentTasksExecutorRegistry(
                concatLists(pluginTaskExectors, builtinTaskExecutors)
            );
            final PersistentTasksClusterService persistentTasksClusterService = new PersistentTasksClusterService(
                settings,
                registry,
                clusterService,
                threadPool
            );
            resourcesToClose.add(persistentTasksClusterService);
            final PersistentTasksService persistentTasksService = new PersistentTasksService(clusterService, threadPool, client);

            final List<ShutdownAwarePlugin> shutdownAwarePlugins = pluginsService.filterPlugins(ShutdownAwarePlugin.class);
            final PluginShutdownService pluginShutdownService = new PluginShutdownService(shutdownAwarePlugins);
            clusterService.addListener(pluginShutdownService);

            final RecoveryPlannerService recoveryPlannerService = getRecoveryPlannerService(threadPool, clusterService, repositoryService);
            final DesiredNodesSettingsValidator desiredNodesSettingsValidator = new DesiredNodesSettingsValidator(
                clusterService.getClusterSettings()
            );

<<<<<<< HEAD
            MasterHistoryService masterHistoryService = new MasterHistoryService(
                transportService,
                discoveryModule.getCoordinator(),
                threadPool,
                clusterService
            );
            HealthService healthService = createHealthService(clusterService, masterHistoryService);
=======
            HealthService healthService = createHealthService(clusterService, clusterModule);
>>>>>>> 1cdb03dd

            modules.add(b -> {
                b.bind(Node.class).toInstance(this);
                b.bind(NodeService.class).toInstance(nodeService);
                b.bind(NamedXContentRegistry.class).toInstance(xContentRegistry);
                b.bind(PluginsService.class).toInstance(pluginsService);
                b.bind(Client.class).toInstance(client);
                b.bind(NodeClient.class).toInstance(client);
                b.bind(Environment.class).toInstance(this.environment);
                b.bind(ThreadPool.class).toInstance(threadPool);
                b.bind(NodeEnvironment.class).toInstance(nodeEnvironment);
                b.bind(ResourceWatcherService.class).toInstance(resourceWatcherService);
                b.bind(CircuitBreakerService.class).toInstance(circuitBreakerService);
                b.bind(BigArrays.class).toInstance(bigArrays);
                b.bind(PageCacheRecycler.class).toInstance(pageCacheRecycler);
                b.bind(ScriptService.class).toInstance(scriptService);
                b.bind(AnalysisRegistry.class).toInstance(analysisModule.getAnalysisRegistry());
                b.bind(IngestService.class).toInstance(ingestService);
                b.bind(IndexingPressure.class).toInstance(indexingLimits);
                b.bind(UsageService.class).toInstance(usageService);
                b.bind(AggregationUsageService.class).toInstance(searchModule.getValuesSourceRegistry().getUsageService());
                b.bind(NamedWriteableRegistry.class).toInstance(namedWriteableRegistry);
                b.bind(MetadataUpgrader.class).toInstance(metadataUpgrader);
                b.bind(MetaStateService.class).toInstance(metaStateService);
                b.bind(PersistedClusterStateService.class).toInstance(persistedClusterStateService);
                b.bind(IndicesService.class).toInstance(indicesService);
                b.bind(MetadataCreateIndexService.class).toInstance(metadataCreateIndexService);
                b.bind(MetadataCreateDataStreamService.class).toInstance(metadataCreateDataStreamService);
                b.bind(MetadataDataStreamsService.class).toInstance(metadataDataStreamsService);
                b.bind(MetadataUpdateSettingsService.class).toInstance(metadataUpdateSettingsService);
                b.bind(SearchService.class).toInstance(searchService);
                b.bind(SearchTransportService.class).toInstance(searchTransportService);
                b.bind(SearchPhaseController.class).toInstance(new SearchPhaseController(searchService::aggReduceContextBuilder));
                b.bind(Transport.class).toInstance(transport);
                b.bind(TransportService.class).toInstance(transportService);
                b.bind(NetworkService.class).toInstance(networkService);
                b.bind(UpdateHelper.class).toInstance(new UpdateHelper(scriptService));
                b.bind(IndexMetadataVerifier.class).toInstance(indexMetadataVerifier);
                b.bind(ClusterInfoService.class).toInstance(clusterInfoService);
                b.bind(SnapshotsInfoService.class).toInstance(snapshotsInfoService);
                b.bind(GatewayMetaState.class).toInstance(gatewayMetaState);
                b.bind(Coordinator.class).toInstance(discoveryModule.getCoordinator());
                {
                    processRecoverySettings(settingsModule.getClusterSettings(), recoverySettings);
                    final SnapshotFilesProvider snapshotFilesProvider = new SnapshotFilesProvider(repositoryService);
                    b.bind(PeerRecoverySourceService.class)
                        .toInstance(
                            new PeerRecoverySourceService(transportService, indicesService, recoverySettings, recoveryPlannerService)
                        );
                    b.bind(PeerRecoveryTargetService.class)
                        .toInstance(
                            new PeerRecoveryTargetService(
                                threadPool,
                                transportService,
                                recoverySettings,
                                clusterService,
                                snapshotFilesProvider
                            )
                        );
                }
                b.bind(HttpServerTransport.class).toInstance(httpServerTransport);
                pluginComponents.forEach(p -> {
                    @SuppressWarnings("unchecked")
                    Class<Object> pluginClass = (Class<Object>) p.getClass();
                    b.bind(pluginClass).toInstance(p);
                });
                b.bind(PersistentTasksService.class).toInstance(persistentTasksService);
                b.bind(PersistentTasksClusterService.class).toInstance(persistentTasksClusterService);
                b.bind(PersistentTasksExecutorRegistry.class).toInstance(registry);
                b.bind(RepositoriesService.class).toInstance(repositoryService);
                b.bind(SnapshotsService.class).toInstance(snapshotsService);
                b.bind(SnapshotShardsService.class).toInstance(snapshotShardsService);
                b.bind(RestoreService.class).toInstance(restoreService);
                b.bind(RerouteService.class).toInstance(rerouteService);
                b.bind(ShardLimitValidator.class).toInstance(shardLimitValidator);
                b.bind(FsHealthService.class).toInstance(fsHealthService);
                b.bind(SystemIndices.class).toInstance(systemIndices);
                b.bind(PluginShutdownService.class).toInstance(pluginShutdownService);
                b.bind(ExecutorSelector.class).toInstance(executorSelector);
                b.bind(IndexSettingProviders.class).toInstance(indexSettingProviders);
                b.bind(DesiredNodesSettingsValidator.class).toInstance(desiredNodesSettingsValidator);
                b.bind(HealthService.class).toInstance(healthService);
                b.bind(MasterHistoryService.class).toInstance(masterHistoryService);
                b.bind(StatsRequestLimiter.class).toInstance(statsRequestLimiter);
            });

            if (ReadinessService.enabled(environment)) {
                modules.add(b -> b.bind(ReadinessService.class).toInstance(new ReadinessService(clusterService, environment)));
            }

            injector = modules.createInjector();

            // We allocate copies of existing shards by looking for a viable copy of the shard in the cluster and assigning the shard there.
            // The search for viable copies is triggered by an allocation attempt (i.e. a reroute) and is performed asynchronously. When it
            // completes we trigger another reroute to try the allocation again. This means there is a circular dependency: the allocation
            // service needs access to the existing shards allocators (e.g. the GatewayAllocator) which need to be able to trigger a
            // reroute, which needs to call into the allocation service. We close the loop here:
            clusterModule.setExistingShardsAllocators(injector.getInstance(GatewayAllocator.class));

            List<LifecycleComponent> pluginLifecycleComponents = pluginComponents.stream()
                .filter(p -> p instanceof LifecycleComponent)
                .map(p -> (LifecycleComponent) p)
                .toList();
            resourcesToClose.addAll(pluginLifecycleComponents);
            resourcesToClose.add(injector.getInstance(PeerRecoverySourceService.class));
            this.pluginLifecycleComponents = Collections.unmodifiableList(pluginLifecycleComponents);

            // Due to Java's type erasure with generics, the injector can't give us exactly what we need, and we have
            // to resort to some evil casting.
            @SuppressWarnings("rawtypes")
            Map<ActionType<? extends ActionResponse>, TransportAction<? extends ActionRequest, ? extends ActionResponse>> actions =
                forciblyCast(injector.getInstance(new Key<Map<ActionType, TransportAction>>() {
                }));

            client.initialize(
                actions,
                transportService.getTaskManager(),
                () -> clusterService.localNode().getId(),
                transportService.getLocalNodeConnection(),
                transportService.getRemoteClusterService(),
                namedWriteableRegistry
            );
            this.namedWriteableRegistry = namedWriteableRegistry;
            this.namedXContentRegistry = xContentRegistry;

            logger.debug("initializing HTTP handlers ...");
            actionModule.initRestHandlers(() -> clusterService.state().nodes());
            logger.info("initialized");

            success = true;
        } catch (IOException ex) {
            throw new ElasticsearchException("failed to bind service", ex);
        } finally {
            if (success == false) {
                IOUtils.closeWhileHandlingException(resourcesToClose);
            }
        }
    }

<<<<<<< HEAD
    private HealthService createHealthService(ClusterService clusterService, MasterHistoryService masterHistoryService) {
        var serverHealthIndicatorServices = List.of(
            new InstanceHasMasterHealthIndicatorService(clusterService),
            new RepositoryIntegrityHealthIndicatorService(clusterService),
            new ShardsAvailabilityHealthIndicatorService(clusterService),
            new StableMasterHealthIndicatorService(clusterService, masterHistoryService)
=======
    private HealthService createHealthService(ClusterService clusterService, ClusterModule clusterModule) {
        var serverHealthIndicatorServices = List.of(
            new InstanceHasMasterHealthIndicatorService(clusterService),
            new RepositoryIntegrityHealthIndicatorService(clusterService),
            new ShardsAvailabilityHealthIndicatorService(clusterService, clusterModule.getAllocationService())
>>>>>>> 1cdb03dd
        );
        var pluginHealthIndicatorServices = pluginsService.filterPlugins(HealthPlugin.class)
            .stream()
            .flatMap(plugin -> plugin.getHealthIndicatorServices().stream())
            .toList();
        return new HealthService(concatLists(serverHealthIndicatorServices, pluginHealthIndicatorServices));
    }

    private RecoveryPlannerService getRecoveryPlannerService(
        ThreadPool threadPool,
        ClusterService clusterService,
        RepositoriesService repositoryService
    ) {
        final List<RecoveryPlannerPlugin> recoveryPlannerPlugins = pluginsService.filterPlugins(RecoveryPlannerPlugin.class);
        if (recoveryPlannerPlugins.isEmpty()) {
            return new SourceOnlyRecoveryPlannerService();
        }

        if (recoveryPlannerPlugins.size() > 1) {
            throw new IllegalStateException("A single RecoveryPlannerPlugin was expected but got: " + recoveryPlannerPlugins);
        }

        final ShardSnapshotsService shardSnapshotsService = new ShardSnapshotsService(
            client,
            repositoryService,
            threadPool,
            clusterService
        );
        return recoveryPlannerPlugins.get(0).createRecoveryPlannerService(shardSnapshotsService);
    }

    protected TransportService newTransportService(
        Settings settings,
        Transport transport,
        ThreadPool threadPool,
        TransportInterceptor interceptor,
        Function<BoundTransportAddress, DiscoveryNode> localNodeFactory,
        ClusterSettings clusterSettings,
        Set<String> taskHeaders
    ) {
        return new TransportService(settings, transport, threadPool, interceptor, localNodeFactory, clusterSettings, taskHeaders);
    }

    protected void processRecoverySettings(ClusterSettings clusterSettings, RecoverySettings recoverySettings) {
        // Noop in production, overridden by tests
    }

    /**
     * The settings that are used by this node. Contains original settings as well as additional settings provided by plugins.
     */
    public Settings settings() {
        return this.environment.settings();
    }

    /**
     * A client that can be used to execute actions (operations) against the cluster.
     */
    public Client client() {
        return client;
    }

    /**
     * Returns the environment of the node
     */
    public Environment getEnvironment() {
        return environment;
    }

    /**
     * Returns the {@link NodeEnvironment} instance of this node
     */
    public NodeEnvironment getNodeEnvironment() {
        return nodeEnvironment;
    }

    /**
     * Start the node. If the node is already started, this method is no-op.
     */
    public Node start() throws NodeValidationException {
        if (lifecycle.moveToStarted() == false) {
            return this;
        }

        logger.info("starting ...");
        pluginLifecycleComponents.forEach(LifecycleComponent::start);

        if (ReadinessService.enabled(environment)) {
            injector.getInstance(ReadinessService.class).start();
        }
        injector.getInstance(MappingUpdatedAction.class).setClient(client);
        injector.getInstance(IndicesService.class).start();
        injector.getInstance(IndicesClusterStateService.class).start();
        injector.getInstance(SnapshotsService.class).start();
        injector.getInstance(SnapshotShardsService.class).start();
        injector.getInstance(RepositoriesService.class).start();
        injector.getInstance(SearchService.class).start();
        injector.getInstance(FsHealthService.class).start();
        nodeService.getMonitorService().start();

        final ClusterService clusterService = injector.getInstance(ClusterService.class);

        final NodeConnectionsService nodeConnectionsService = injector.getInstance(NodeConnectionsService.class);
        nodeConnectionsService.start();
        clusterService.setNodeConnectionsService(nodeConnectionsService);

        injector.getInstance(GatewayService.class).start();
        final Coordinator coordinator = injector.getInstance(Coordinator.class);
        clusterService.getMasterService().setClusterStatePublisher(coordinator);

        // Start the transport service now so the publish address will be added to the local disco node in ClusterService
        TransportService transportService = injector.getInstance(TransportService.class);
        transportService.getTaskManager().setTaskResultsService(injector.getInstance(TaskResultsService.class));
        transportService.getTaskManager().setTaskCancellationService(new TaskCancellationService(transportService));
        transportService.start();
        assert localNodeFactory.getNode() != null;
        assert transportService.getLocalNode().equals(localNodeFactory.getNode())
            : "transportService has a different local node than the factory provided";
        injector.getInstance(PeerRecoverySourceService.class).start();

        // Load (and maybe upgrade) the metadata stored on disk
        final GatewayMetaState gatewayMetaState = injector.getInstance(GatewayMetaState.class);
        gatewayMetaState.start(
            settings(),
            transportService,
            clusterService,
            injector.getInstance(MetaStateService.class),
            injector.getInstance(IndexMetadataVerifier.class),
            injector.getInstance(MetadataUpgrader.class),
            injector.getInstance(PersistedClusterStateService.class)
        );
        if (Assertions.ENABLED) {
            try {
                assert injector.getInstance(MetaStateService.class).loadFullState().v1().isEmpty();
                final NodeMetadata nodeMetadata = NodeMetadata.FORMAT.loadLatestState(
                    logger,
                    NamedXContentRegistry.EMPTY,
                    nodeEnvironment.nodeDataPaths()
                );
                assert nodeMetadata != null;
                assert nodeMetadata.nodeVersion().equals(Version.CURRENT);
                assert nodeMetadata.nodeId().equals(localNodeFactory.getNode().getId());
            } catch (IOException e) {
                assert false : e;
            }
        }
        // we load the global state here (the persistent part of the cluster state stored on disk) to
        // pass it to the bootstrap checks to allow plugins to enforce certain preconditions based on the recovered state.
        final Metadata onDiskMetadata = gatewayMetaState.getPersistedState().getLastAcceptedState().metadata();
        assert onDiskMetadata != null : "metadata is null but shouldn't"; // this is never null
        validateNodeBeforeAcceptingRequests(
            new BootstrapContext(environment, onDiskMetadata),
            transportService.boundAddress(),
            pluginsService.filterPlugins(Plugin.class).stream().flatMap(p -> p.getBootstrapChecks().stream()).toList()
        );

        clusterService.addStateApplier(transportService.getTaskManager());
        // start after transport service so the local disco is known
        coordinator.start(); // start before cluster service so that it can set initial state on ClusterApplierService
        clusterService.start();
        assert clusterService.localNode().equals(localNodeFactory.getNode())
            : "clusterService has a different local node than the factory provided";
        transportService.acceptIncomingRequests();
        coordinator.startInitialJoin();
        final TimeValue initialStateTimeout = INITIAL_STATE_TIMEOUT_SETTING.get(settings());
        configureNodeAndClusterIdStateListener(clusterService);

        if (initialStateTimeout.millis() > 0) {
            final ThreadPool thread = injector.getInstance(ThreadPool.class);
            ClusterState clusterState = clusterService.state();
            ClusterStateObserver observer = new ClusterStateObserver(clusterState, clusterService, null, logger, thread.getThreadContext());

            if (clusterState.nodes().getMasterNodeId() == null) {
                logger.debug("waiting to join the cluster. timeout [{}]", initialStateTimeout);
                final CountDownLatch latch = new CountDownLatch(1);
                observer.waitForNextChange(new ClusterStateObserver.Listener() {
                    @Override
                    public void onNewClusterState(ClusterState state) {
                        latch.countDown();
                    }

                    @Override
                    public void onClusterServiceClose() {
                        latch.countDown();
                    }

                    @Override
                    public void onTimeout(TimeValue timeout) {
                        logger.warn("timed out while waiting for initial discovery state - timeout: {}", initialStateTimeout);
                        latch.countDown();
                    }
                }, state -> state.nodes().getMasterNodeId() != null, initialStateTimeout);

                try {
                    latch.await();
                } catch (InterruptedException e) {
                    throw new ElasticsearchTimeoutException("Interrupted while waiting for initial discovery state");
                }
            }
        }

        injector.getInstance(HttpServerTransport.class).start();

        if (WRITE_PORTS_FILE_SETTING.get(settings())) {
            TransportService transport = injector.getInstance(TransportService.class);
            writePortsFile("transport", transport.boundAddress());
            HttpServerTransport http = injector.getInstance(HttpServerTransport.class);
            writePortsFile("http", http.boundAddress());

            if (ReadinessService.enabled(environment)) {
                ReadinessService readiness = injector.getInstance(ReadinessService.class);
                readiness.addBoundAddressListener(address -> writePortsFile("readiness", address));
            }
        }

        logger.info("started {}", transportService.getLocalNode());

        pluginsService.filterPlugins(ClusterPlugin.class).forEach(ClusterPlugin::onNodeStarted);

        return this;
    }

    protected void configureNodeAndClusterIdStateListener(ClusterService clusterService) {
        NodeAndClusterIdStateListener.getAndSetNodeIdAndClusterId(
            clusterService,
            injector.getInstance(ThreadPool.class).getThreadContext()
        );
    }

    private Node stop() {
        if (lifecycle.moveToStopped() == false) {
            return this;
        }
        logger.info("stopping ...");

        if (ReadinessService.enabled(environment)) {
            injector.getInstance(ReadinessService.class).stop();
        }
        injector.getInstance(ResourceWatcherService.class).close();
        injector.getInstance(HttpServerTransport.class).stop();

        injector.getInstance(SnapshotsService.class).stop();
        injector.getInstance(SnapshotShardsService.class).stop();
        injector.getInstance(RepositoriesService.class).stop();
        // stop any changes happening as a result of cluster state changes
        injector.getInstance(IndicesClusterStateService.class).stop();
        // close cluster coordinator early to not react to pings anymore.
        // This can confuse other nodes and delay things - mostly if we're the master and we're running tests.
        injector.getInstance(Coordinator.class).stop();
        // we close indices first, so operations won't be allowed on it
        injector.getInstance(ClusterService.class).stop();
        injector.getInstance(NodeConnectionsService.class).stop();
        injector.getInstance(FsHealthService.class).stop();
        nodeService.getMonitorService().stop();
        injector.getInstance(GatewayService.class).stop();
        injector.getInstance(SearchService.class).stop();
        injector.getInstance(TransportService.class).stop();

        pluginLifecycleComponents.forEach(LifecycleComponent::stop);
        // we should stop this last since it waits for resources to get released
        // if we had scroll searchers etc or recovery going on we wait for to finish.
        injector.getInstance(IndicesService.class).stop();
        logger.info("stopped");

        return this;
    }

    // During concurrent close() calls we want to make sure that all of them return after the node has completed it's shutdown cycle.
    // If not, the hook that is added in Bootstrap#setup() will be useless:
    // close() might not be executed, in case another (for example api) call to close() has already set some lifecycles to stopped.
    // In this case the process will be terminated even if the first call to close() has not finished yet.
    @Override
    public synchronized void close() throws IOException {
        synchronized (lifecycle) {
            if (lifecycle.started()) {
                stop();
            }
            if (lifecycle.moveToClosed() == false) {
                return;
            }
        }

        logger.info("closing ...");
        List<Closeable> toClose = new ArrayList<>();
        StopWatch stopWatch = new StopWatch("node_close");
        toClose.add(() -> stopWatch.start("node_service"));
        toClose.add(nodeService);
        toClose.add(() -> stopWatch.stop().start("http"));
        toClose.add(injector.getInstance(HttpServerTransport.class));
        toClose.add(() -> stopWatch.stop().start("snapshot_service"));
        toClose.add(injector.getInstance(SnapshotsService.class));
        toClose.add(injector.getInstance(SnapshotShardsService.class));
        toClose.add(injector.getInstance(RepositoriesService.class));
        toClose.add(() -> stopWatch.stop().start("client"));
        Releasables.close(injector.getInstance(Client.class));
        toClose.add(() -> stopWatch.stop().start("indices_cluster"));
        toClose.add(injector.getInstance(IndicesClusterStateService.class));
        toClose.add(() -> stopWatch.stop().start("indices"));
        toClose.add(injector.getInstance(IndicesService.class));
        // close filter/fielddata caches after indices
        toClose.add(injector.getInstance(IndicesStore.class));
        toClose.add(injector.getInstance(PeerRecoverySourceService.class));
        toClose.add(() -> stopWatch.stop().start("cluster"));
        toClose.add(injector.getInstance(ClusterService.class));
        toClose.add(() -> stopWatch.stop().start("node_connections_service"));
        toClose.add(injector.getInstance(NodeConnectionsService.class));
        toClose.add(() -> stopWatch.stop().start("cluster_coordinator"));
        toClose.add(injector.getInstance(Coordinator.class));
        toClose.add(() -> stopWatch.stop().start("monitor"));
        toClose.add(nodeService.getMonitorService());
        toClose.add(() -> stopWatch.stop().start("fsHealth"));
        toClose.add(injector.getInstance(FsHealthService.class));
        toClose.add(() -> stopWatch.stop().start("gateway"));
        toClose.add(injector.getInstance(GatewayService.class));
        toClose.add(() -> stopWatch.stop().start("search"));
        toClose.add(injector.getInstance(SearchService.class));
        toClose.add(() -> stopWatch.stop().start("transport"));
        toClose.add(injector.getInstance(TransportService.class));
        if (ReadinessService.enabled(environment)) {
            toClose.add(injector.getInstance(ReadinessService.class));
        }

        for (LifecycleComponent plugin : pluginLifecycleComponents) {
            toClose.add(() -> stopWatch.stop().start("plugin(" + plugin.getClass().getName() + ")"));
            toClose.add(plugin);
        }
        toClose.addAll(pluginsService.filterPlugins(Plugin.class));

        toClose.add(() -> stopWatch.stop().start("script"));
        toClose.add(injector.getInstance(ScriptService.class));

        toClose.add(() -> stopWatch.stop().start("thread_pool"));
        toClose.add(() -> injector.getInstance(ThreadPool.class).shutdown());
        // Don't call shutdownNow here, it might break ongoing operations on Lucene indices.
        // See https://issues.apache.org/jira/browse/LUCENE-7248. We call shutdownNow in
        // awaitClose if the node doesn't finish closing within the specified time.

        toClose.add(() -> stopWatch.stop().start("gateway_meta_state"));
        toClose.add(injector.getInstance(GatewayMetaState.class));

        toClose.add(() -> stopWatch.stop().start("node_environment"));
        toClose.add(injector.getInstance(NodeEnvironment.class));
        toClose.add(stopWatch::stop);

        if (logger.isTraceEnabled()) {
            toClose.add(() -> logger.trace("Close times for each service:\n{}", stopWatch.prettyPrint()));
        }
        IOUtils.close(toClose);
        logger.info("closed");
    }

    /**
     * Wait for this node to be effectively closed.
     */
    // synchronized to prevent running concurrently with close()
    public synchronized boolean awaitClose(long timeout, TimeUnit timeUnit) throws InterruptedException {
        if (lifecycle.closed() == false) {
            // We don't want to shutdown the threadpool or interrupt threads on a node that is not
            // closed yet.
            throw new IllegalStateException("Call close() first");
        }

        ThreadPool threadPool = injector.getInstance(ThreadPool.class);
        final boolean terminated = ThreadPool.terminate(threadPool, timeout, timeUnit);
        if (terminated) {
            // All threads terminated successfully. Because search, recovery and all other operations
            // that run on shards run in the threadpool, indices should be effectively closed by now.
            if (nodeService.awaitClose(0, TimeUnit.MILLISECONDS) == false) {
                throw new IllegalStateException(
                    "Some shards are still open after the threadpool terminated. "
                        + "Something is leaking index readers or store references."
                );
            }
        }
        return terminated;
    }

    /**
     * Returns {@code true} if the node is closed.
     */
    public boolean isClosed() {
        return lifecycle.closed();
    }

    public Injector injector() {
        return this.injector;
    }

    /**
     * Hook for validating the node after network
     * services are started but before the cluster service is started
     * and before the network service starts accepting incoming network
     * requests.
     *
     * @param context               the bootstrap context for this node
     * @param boundTransportAddress the network addresses the node is
     *                              bound and publishing to
     */
    @SuppressWarnings("unused")
    protected void validateNodeBeforeAcceptingRequests(
        final BootstrapContext context,
        final BoundTransportAddress boundTransportAddress,
        List<BootstrapCheck> bootstrapChecks
    ) throws NodeValidationException {}

    /**
     * Writes a file to the logs dir containing the ports for the given transport type
     */
    private void writePortsFile(String type, BoundTransportAddress boundAddress) {
        Path tmpPortsFile = environment.logsFile().resolve(type + ".ports.tmp");
        try (BufferedWriter writer = Files.newBufferedWriter(tmpPortsFile, Charset.forName("UTF-8"))) {
            for (TransportAddress address : boundAddress.boundAddresses()) {
                InetAddress inetAddress = InetAddress.getByName(address.getAddress());
                writer.write(NetworkAddress.format(new InetSocketAddress(inetAddress, address.getPort())) + "\n");
            }
        } catch (IOException e) {
            throw new RuntimeException("Failed to write ports file", e);
        }
        Path portsFile = environment.logsFile().resolve(type + ".ports");
        try {
            Files.move(tmpPortsFile, portsFile, StandardCopyOption.ATOMIC_MOVE);
        } catch (IOException e) {
            throw new RuntimeException("Failed to rename ports file", e);
        }
    }

    /**
     * The {@link PluginsService} used to build this node's components.
     */
    protected PluginsService getPluginsService() {
        return pluginsService;
    }

    /**
     * Creates a new {@link CircuitBreakerService} based on the settings provided.
     *
     * @see #BREAKER_TYPE_KEY
     */
    private static CircuitBreakerService createCircuitBreakerService(
        Settings settings,
        List<BreakerSettings> breakerSettings,
        ClusterSettings clusterSettings
    ) {
        String type = BREAKER_TYPE_KEY.get(settings);
        if (type.equals("hierarchy")) {
            return new HierarchyCircuitBreakerService(settings, breakerSettings, clusterSettings);
        } else if (type.equals("none")) {
            return new NoneCircuitBreakerService();
        } else {
            throw new IllegalArgumentException("Unknown circuit breaker type [" + type + "]");
        }
    }

    /**
     * Creates a new {@link BigArrays} instance used for this node.
     * This method can be overwritten by subclasses to change their {@link BigArrays} implementation for instance for testing
     */
    BigArrays createBigArrays(PageCacheRecycler pageCacheRecycler, CircuitBreakerService circuitBreakerService) {
        return new BigArrays(pageCacheRecycler, circuitBreakerService, CircuitBreaker.REQUEST);
    }

    /**
     * Creates a new {@link BigArrays} instance used for this node.
     * This method can be overwritten by subclasses to change their {@link BigArrays} implementation for instance for testing
     */
    PageCacheRecycler createPageCacheRecycler(Settings settings) {
        return new PageCacheRecycler(settings);
    }

    /**
     * Creates a new the SearchService. This method can be overwritten by tests to inject mock implementations.
     */
    protected SearchService newSearchService(
        ClusterService clusterService,
        IndicesService indicesService,
        ThreadPool threadPool,
        ScriptService scriptService,
        BigArrays bigArrays,
        FetchPhase fetchPhase,
        ResponseCollectorService responseCollectorService,
        CircuitBreakerService circuitBreakerService,
        ExecutorSelector executorSelector
    ) {
        return new SearchService(
            clusterService,
            indicesService,
            threadPool,
            scriptService,
            bigArrays,
            fetchPhase,
            responseCollectorService,
            circuitBreakerService,
            executorSelector
        );
    }

    /**
     * Creates a new the ScriptService. This method can be overwritten by tests to inject mock implementations.
     */
    protected ScriptService newScriptService(
        Settings settings,
        Map<String, ScriptEngine> engines,
        Map<String, ScriptContext<?>> contexts,
        LongSupplier timeProvider
    ) {
        return new ScriptService(settings, engines, contexts, timeProvider);
    }

    /**
     * Get Custom Name Resolvers list based on a Discovery Plugins list
     *
     * @param discoveryPlugins Discovery plugins list
     */
    private List<NetworkService.CustomNameResolver> getCustomNameResolvers(List<DiscoveryPlugin> discoveryPlugins) {
        List<NetworkService.CustomNameResolver> customNameResolvers = new ArrayList<>();
        for (DiscoveryPlugin discoveryPlugin : discoveryPlugins) {
            NetworkService.CustomNameResolver customNameResolver = discoveryPlugin.getCustomNameResolver(settings());
            if (customNameResolver != null) {
                customNameResolvers.add(customNameResolver);
            }
        }
        return customNameResolvers;
    }

    /**
     * Constructs a ClusterInfoService which may be mocked for tests.
     */
    protected ClusterInfoService newClusterInfoService(
        Settings settings,
        ClusterService clusterService,
        ThreadPool threadPool,
        NodeClient client
    ) {
        final InternalClusterInfoService service = new InternalClusterInfoService(settings, clusterService, threadPool, client);
        if (DiscoveryNode.isMasterNode(settings)) {
            // listen for state changes (this node starts/stops being the elected master, or new nodes are added)
            clusterService.addListener(service);
        }
        return service;
    }

    /**
     * Constructs a {@link org.elasticsearch.http.HttpServerTransport} which may be mocked for tests.
     */
    protected HttpServerTransport newHttpTransport(NetworkModule networkModule) {
        return networkModule.getHttpServerTransportSupplier().get();
    }

    private static class LocalNodeFactory implements Function<BoundTransportAddress, DiscoveryNode> {
        private final SetOnce<DiscoveryNode> localNode = new SetOnce<>();
        private final String persistentNodeId;
        private final Settings settings;

        private LocalNodeFactory(Settings settings, String persistentNodeId) {
            this.persistentNodeId = persistentNodeId;
            this.settings = settings;
        }

        @Override
        public DiscoveryNode apply(BoundTransportAddress boundTransportAddress) {
            localNode.set(DiscoveryNode.createLocal(settings, boundTransportAddress.publishAddress(), persistentNodeId));
            return localNode.get();
        }

        DiscoveryNode getNode() {
            assert localNode.get() != null;
            return localNode.get();
        }
    }
}<|MERGE_RESOLUTION|>--- conflicted
+++ resolved
@@ -901,17 +901,13 @@
                 clusterService.getClusterSettings()
             );
 
-<<<<<<< HEAD
             MasterHistoryService masterHistoryService = new MasterHistoryService(
                 transportService,
                 discoveryModule.getCoordinator(),
                 threadPool,
                 clusterService
             );
-            HealthService healthService = createHealthService(clusterService, masterHistoryService);
-=======
-            HealthService healthService = createHealthService(clusterService, clusterModule);
->>>>>>> 1cdb03dd
+            HealthService healthService = createHealthService(clusterService, clusterModule, masterHistoryService);
 
             modules.add(b -> {
                 b.bind(Node.class).toInstance(this);
@@ -1051,20 +1047,16 @@
         }
     }
 
-<<<<<<< HEAD
-    private HealthService createHealthService(ClusterService clusterService, MasterHistoryService masterHistoryService) {
+    private HealthService createHealthService(
+        ClusterService clusterService,
+        ClusterModule clusterModule,
+        MasterHistoryService masterHistoryService
+    ) {
         var serverHealthIndicatorServices = List.of(
             new InstanceHasMasterHealthIndicatorService(clusterService),
             new RepositoryIntegrityHealthIndicatorService(clusterService),
-            new ShardsAvailabilityHealthIndicatorService(clusterService),
+            new ShardsAvailabilityHealthIndicatorService(clusterService, clusterModule.getAllocationService()),
             new StableMasterHealthIndicatorService(clusterService, masterHistoryService)
-=======
-    private HealthService createHealthService(ClusterService clusterService, ClusterModule clusterModule) {
-        var serverHealthIndicatorServices = List.of(
-            new InstanceHasMasterHealthIndicatorService(clusterService),
-            new RepositoryIntegrityHealthIndicatorService(clusterService),
-            new ShardsAvailabilityHealthIndicatorService(clusterService, clusterModule.getAllocationService())
->>>>>>> 1cdb03dd
         );
         var pluginHealthIndicatorServices = pluginsService.filterPlugins(HealthPlugin.class)
             .stream()
