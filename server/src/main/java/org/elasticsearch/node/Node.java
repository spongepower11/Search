/*
 * Copyright Elasticsearch B.V. and/or licensed to Elasticsearch B.V. under one
 * or more contributor license agreements. Licensed under the Elastic License
 * 2.0 and the Server Side Public License, v 1; you may not use this file except
 * in compliance with, at your election, the Elastic License 2.0 or the Server
 * Side Public License, v 1.
 */

package org.elasticsearch.node;

import org.apache.logging.log4j.LogManager;
import org.apache.logging.log4j.Logger;
import org.apache.lucene.util.SetOnce;
import org.elasticsearch.ElasticsearchTimeoutException;
import org.elasticsearch.Version;
import org.elasticsearch.action.search.TransportSearchAction;
import org.elasticsearch.bootstrap.BootstrapCheck;
import org.elasticsearch.bootstrap.BootstrapContext;
import org.elasticsearch.client.internal.Client;
import org.elasticsearch.client.internal.node.NodeClient;
import org.elasticsearch.cluster.ClusterState;
import org.elasticsearch.cluster.ClusterStateObserver;
import org.elasticsearch.cluster.NodeConnectionsService;
import org.elasticsearch.cluster.action.index.MappingUpdatedAction;
import org.elasticsearch.cluster.coordination.CoordinationDiagnosticsService;
import org.elasticsearch.cluster.coordination.Coordinator;
import org.elasticsearch.cluster.metadata.IndexMetadataVerifier;
import org.elasticsearch.cluster.metadata.Metadata;
import org.elasticsearch.cluster.node.DiscoveryNode;
import org.elasticsearch.cluster.service.ClusterService;
import org.elasticsearch.cluster.version.CompatibilityVersions;
import org.elasticsearch.common.StopWatch;
import org.elasticsearch.common.component.Lifecycle;
import org.elasticsearch.common.component.LifecycleComponent;
import org.elasticsearch.common.inject.Injector;
import org.elasticsearch.common.io.stream.NamedWriteableRegistry;
import org.elasticsearch.common.logging.NodeAndClusterIdStateListener;
import org.elasticsearch.common.network.NetworkAddress;
import org.elasticsearch.common.settings.Setting;
import org.elasticsearch.common.settings.Setting.Property;
import org.elasticsearch.common.settings.Settings;
import org.elasticsearch.common.transport.BoundTransportAddress;
import org.elasticsearch.common.transport.TransportAddress;
import org.elasticsearch.common.util.concurrent.FutureUtils;
import org.elasticsearch.core.Assertions;
import org.elasticsearch.core.IOUtils;
import org.elasticsearch.core.PathUtils;
import org.elasticsearch.core.SuppressForbidden;
import org.elasticsearch.core.TimeValue;
import org.elasticsearch.env.Environment;
import org.elasticsearch.env.NodeEnvironment;
import org.elasticsearch.env.NodeMetadata;
import org.elasticsearch.gateway.GatewayMetaState;
import org.elasticsearch.gateway.GatewayService;
import org.elasticsearch.gateway.MetaStateService;
import org.elasticsearch.gateway.PersistedClusterStateService;
import org.elasticsearch.health.HealthPeriodicLogger;
import org.elasticsearch.http.HttpServerTransport;
import org.elasticsearch.indices.IndicesService;
import org.elasticsearch.indices.cluster.IndicesClusterStateService;
import org.elasticsearch.indices.recovery.PeerRecoverySourceService;
import org.elasticsearch.indices.store.IndicesStore;
import org.elasticsearch.monitor.fs.FsHealthService;
import org.elasticsearch.monitor.jvm.JvmInfo;
import org.elasticsearch.monitor.metrics.NodeMetrics;
import org.elasticsearch.node.internal.TerminationHandler;
import org.elasticsearch.plugins.ClusterCoordinationPlugin;
import org.elasticsearch.plugins.ClusterPlugin;
import org.elasticsearch.plugins.MetadataUpgrader;
import org.elasticsearch.plugins.Plugin;
import org.elasticsearch.plugins.PluginsService;
import org.elasticsearch.readiness.ReadinessService;
import org.elasticsearch.repositories.RepositoriesService;
import org.elasticsearch.reservedstate.service.FileSettingsService;
import org.elasticsearch.script.ScriptService;
import org.elasticsearch.search.SearchService;
import org.elasticsearch.snapshots.SnapshotShardsService;
import org.elasticsearch.snapshots.SnapshotsService;
import org.elasticsearch.tasks.TaskCancellationService;
import org.elasticsearch.tasks.TaskManager;
import org.elasticsearch.tasks.TaskResultsService;
import org.elasticsearch.threadpool.ThreadPool;
import org.elasticsearch.transport.RemoteClusterPortSettings;
import org.elasticsearch.transport.TransportService;
import org.elasticsearch.watcher.ResourceWatcherService;
import org.elasticsearch.xcontent.NamedXContentRegistry;

import java.io.BufferedWriter;
import java.io.Closeable;
import java.io.File;
import java.io.IOException;
import java.net.InetAddress;
import java.net.InetSocketAddress;
import java.nio.charset.Charset;
import java.nio.file.Files;
import java.nio.file.Path;
import java.nio.file.StandardCopyOption;
import java.util.ArrayList;
import java.util.Collection;
import java.util.HashMap;
import java.util.List;
import java.util.Map;
import java.util.concurrent.CompletableFuture;
import java.util.concurrent.CountDownLatch;
import java.util.concurrent.TimeUnit;
import java.util.function.BiConsumer;
import java.util.function.Function;

import javax.net.ssl.SNIHostName;

import static org.elasticsearch.core.Strings.format;

/**
 * A node represent a node within a cluster ({@code cluster.name}). The {@link #client()} can be used
 * in order to use a {@link Client} to perform actions/operations against the cluster.
 */
public class Node implements Closeable {
    public static final Setting<Boolean> WRITE_PORTS_FILE_SETTING = Setting.boolSetting("node.portsfile", false, Property.NodeScope);

    public static final Setting<String> NODE_NAME_SETTING = Setting.simpleString("node.name", Property.NodeScope);
    public static final Setting<String> NODE_EXTERNAL_ID_SETTING = Setting.simpleString(
        "node.external_id",
        NODE_NAME_SETTING,
        Property.NodeScope
    );
    public static final Setting.AffixSetting<String> NODE_ATTRIBUTES = Setting.prefixKeySetting(
        "node.attr.",
        (key) -> new Setting<>(key, "", (value) -> {
            if (value.length() > 0
                && (Character.isWhitespace(value.charAt(0)) || Character.isWhitespace(value.charAt(value.length() - 1)))) {
                throw new IllegalArgumentException(key + " cannot have leading or trailing whitespace [" + value + "]");
            }
            if (value.length() > 0 && "node.attr.server_name".equals(key)) {
                try {
                    new SNIHostName(value);
                } catch (IllegalArgumentException e) {
                    throw new IllegalArgumentException("invalid node.attr.server_name [" + value + "]", e);
                }
            }
            return value;
        }, Property.NodeScope)
    );
    public static final Setting<String> BREAKER_TYPE_KEY = new Setting<>("indices.breaker.type", "hierarchy", (s) -> {
        return switch (s) {
            case "hierarchy", "none" -> s;
            default -> throw new IllegalArgumentException("indices.breaker.type must be one of [hierarchy, none] but was: " + s);
        };
    }, Setting.Property.NodeScope);

    public static final Setting<TimeValue> INITIAL_STATE_TIMEOUT_SETTING = Setting.positiveTimeSetting(
        "discovery.initial_state_timeout",
        TimeValue.timeValueSeconds(30),
        Property.NodeScope
    );

    public static final Setting<TimeValue> MAXIMUM_SHUTDOWN_TIMEOUT_SETTING = Setting.positiveTimeSetting(
        "node.maximum_shutdown_grace_period",
        TimeValue.timeValueMillis(0),
        Setting.Property.NodeScope
    );

    private final Lifecycle lifecycle = new Lifecycle();

    /**
     * This logger instance is an instance field as opposed to a static field. This ensures that the field is not
     * initialized until an instance of Node is constructed, which is sure to happen after the logging infrastructure
     * has been initialized to include the hostname. If this field were static, then it would be initialized when the
     * class initializer runs. Alas, this happens too early, before logging is initialized as this class is referred to
     * in InternalSettingsPreparer#finalizeSettings, which runs when creating the Environment, before logging is
     * initialized.
     */
    private final Logger logger = LogManager.getLogger(Node.class);
    private final Injector injector;
    private final Environment environment;
    private final NodeEnvironment nodeEnvironment;
    private final PluginsService pluginsService;
    private final NodeClient client;
    private final Collection<LifecycleComponent> pluginLifecycleComponents;
    private final LocalNodeFactory localNodeFactory;
    private final NodeService nodeService;
    private final TerminationHandler terminationHandler;
    // for testing
    final NamedWriteableRegistry namedWriteableRegistry;
    final NamedXContentRegistry namedXContentRegistry;

    /**
     * Constructs a node
     *
     * @param environment         the initial environment for this node, which will be added to by plugins
     */
    public Node(Environment environment) {
        this(NodeConstruction.prepareConstruction(environment, new NodeServiceProvider(), true));
    }

    /**
     * Constructs a node using information from {@code construction}
     */
    Node(NodeConstruction construction) {
        injector = construction.injector();
        environment = construction.environment();
        nodeEnvironment = construction.nodeEnvironment();
        pluginsService = construction.pluginsService();
        client = construction.client();
        pluginLifecycleComponents = construction.pluginLifecycleComponents();
        localNodeFactory = construction.localNodeFactory();
        nodeService = construction.nodeService();
        terminationHandler = construction.terminationHandler();
        namedWriteableRegistry = construction.namedWriteableRegistry();
        namedXContentRegistry = construction.namedXContentRegistry();
    }

    /**
     * If the JVM was started with the Elastic APM agent and a config file argument was specified, then
     * delete the config file. The agent only reads it once, when supplied in this fashion, and it
     * may contain a secret token.
     * <p>
     * Public for testing only
     */
    @SuppressForbidden(reason = "Cannot guarantee that the temp config path is relative to the environment")
    public static void deleteTemporaryApmConfig(JvmInfo jvmInfo, BiConsumer<Exception, Path> errorHandler) {
        for (String inputArgument : jvmInfo.getInputArguments()) {
            if (inputArgument.startsWith("-javaagent:")) {
                final String agentArg = inputArgument.substring(11);
                final String[] parts = agentArg.split("=", 2);
                String APM_AGENT_CONFIG_FILE_REGEX = String.join(
                    "\\" + File.separator,
                    ".*modules",
                    "apm",
                    "elastic-apm-agent-\\d+\\.\\d+\\.\\d+\\.jar"
                );
                if (parts[0].matches(APM_AGENT_CONFIG_FILE_REGEX)) {
                    if (parts.length == 2 && parts[1].startsWith("c=")) {
                        final Path apmConfig = PathUtils.get(parts[1].substring(2));
                        if (apmConfig.getFileName().toString().matches("^\\.elstcapm\\..*\\.tmp")) {
                            try {
                                Files.deleteIfExists(apmConfig);
                            } catch (IOException e) {
                                errorHandler.accept(e, apmConfig);
                            }
                        }
                    }
                    return;
                }
            }
        }
    }

    /**
     * The settings that are used by this node. Contains original settings as well as additional settings provided by plugins.
     */
    public Settings settings() {
        return this.environment.settings();
    }

    /**
     * A client that can be used to execute actions (operations) against the cluster.
     */
    public Client client() {
        return client;
    }

    /**
     * Returns the environment of the node
     */
    public Environment getEnvironment() {
        return environment;
    }

    /**
     * Returns the {@link NodeEnvironment} instance of this node
     */
    public NodeEnvironment getNodeEnvironment() {
        return nodeEnvironment;
    }

    /**
     * Start the node. If the node is already started, this method is no-op.
     */
    public Node start() throws NodeValidationException {
        if (lifecycle.moveToStarted() == false) {
            return this;
        }

        logger.info("starting ...");
        pluginLifecycleComponents.forEach(LifecycleComponent::start);

        if (ReadinessService.enabled(environment)) {
            injector.getInstance(ReadinessService.class).start();
        }
        injector.getInstance(MappingUpdatedAction.class).setClient(client);
        injector.getInstance(IndicesService.class).start();
        injector.getInstance(IndicesClusterStateService.class).start();
        injector.getInstance(SnapshotsService.class).start();
        injector.getInstance(SnapshotShardsService.class).start();
        injector.getInstance(RepositoriesService.class).start();
        injector.getInstance(SearchService.class).start();
        injector.getInstance(FsHealthService.class).start();
        nodeService.getMonitorService().start();

        final ClusterService clusterService = injector.getInstance(ClusterService.class);

        final NodeConnectionsService nodeConnectionsService = injector.getInstance(NodeConnectionsService.class);
        nodeConnectionsService.start();
        clusterService.setNodeConnectionsService(nodeConnectionsService);

        injector.getInstance(GatewayService.class).start();
        final Coordinator coordinator = injector.getInstance(Coordinator.class);
        clusterService.getMasterService().setClusterStatePublisher(coordinator);

        // Start the transport service now so the publish address will be added to the local disco node in ClusterService
        TransportService transportService = injector.getInstance(TransportService.class);
        transportService.getTaskManager().setTaskResultsService(injector.getInstance(TaskResultsService.class));
        transportService.getTaskManager().setTaskCancellationService(new TaskCancellationService(transportService));
        transportService.start();
        assert localNodeFactory.getNode() != null;
        assert transportService.getLocalNode().equals(localNodeFactory.getNode())
            : "transportService has a different local node than the factory provided";
        injector.getInstance(PeerRecoverySourceService.class).start();

        // Load (and maybe upgrade) the metadata stored on disk
        final GatewayMetaState gatewayMetaState = injector.getInstance(GatewayMetaState.class);
        gatewayMetaState.start(
            settings(),
            transportService,
            clusterService,
            injector.getInstance(MetaStateService.class),
            injector.getInstance(IndexMetadataVerifier.class),
            injector.getInstance(MetadataUpgrader.class),
            injector.getInstance(PersistedClusterStateService.class),
            pluginsService.filterPlugins(ClusterCoordinationPlugin.class).toList(),
            injector.getInstance(CompatibilityVersions.class)
        );
        // TODO: Do not expect that the legacy metadata file is always present https://github.com/elastic/elasticsearch/issues/95211
        if (Assertions.ENABLED && DiscoveryNode.isStateless(settings()) == false) {
            try {
                assert injector.getInstance(MetaStateService.class).loadFullState().v1().isEmpty();
                final NodeMetadata nodeMetadata = NodeMetadata.FORMAT.loadLatestState(
                    logger,
                    NamedXContentRegistry.EMPTY,
                    nodeEnvironment.nodeDataPaths()
                );
                assert nodeMetadata != null;
                assert nodeMetadata.nodeVersion().equals(Version.CURRENT);
                assert nodeMetadata.nodeId().equals(localNodeFactory.getNode().getId());
            } catch (IOException e) {
                assert false : e;
            }
        }
        // we load the global state here (the persistent part of the cluster state stored on disk) to
        // pass it to the bootstrap checks to allow plugins to enforce certain preconditions based on the recovered state.
        final Metadata onDiskMetadata = gatewayMetaState.getPersistedState().getLastAcceptedState().metadata();
        assert onDiskMetadata != null : "metadata is null but shouldn't"; // this is never null
        validateNodeBeforeAcceptingRequests(
            new BootstrapContext(environment, onDiskMetadata),
            transportService.boundAddress(),
            pluginsService.flatMap(Plugin::getBootstrapChecks).toList()
        );

        final FileSettingsService fileSettingsService = injector.getInstance(FileSettingsService.class);
        fileSettingsService.start();
        // if we are using the readiness service, listen for the file settings being applied
        if (ReadinessService.enabled(environment)) {
            fileSettingsService.addFileChangedListener(injector.getInstance(ReadinessService.class));
        }

        clusterService.addStateApplier(transportService.getTaskManager());
        // start after transport service so the local disco is known
        coordinator.start(); // start before cluster service so that it can set initial state on ClusterApplierService
        clusterService.start();
        assert clusterService.localNode().equals(localNodeFactory.getNode())
            : "clusterService has a different local node than the factory provided";
        transportService.acceptIncomingRequests();
        /*
         * CoordinationDiagnosticsService expects to be able to send transport requests and use the cluster state, so it is important to
         * start it here after the clusterService and transportService have been started.
         */
        injector.getInstance(CoordinationDiagnosticsService.class).start();
        coordinator.startInitialJoin();
        final TimeValue initialStateTimeout = INITIAL_STATE_TIMEOUT_SETTING.get(settings());
        configureNodeAndClusterIdStateListener(clusterService);

        if (initialStateTimeout.millis() > 0) {
            final ThreadPool thread = injector.getInstance(ThreadPool.class);
            ClusterState clusterState = clusterService.state();
            ClusterStateObserver observer = new ClusterStateObserver(clusterState, clusterService, null, logger, thread.getThreadContext());

            if (clusterState.nodes().getMasterNodeId() == null) {
                logger.debug("waiting to join the cluster. timeout [{}]", initialStateTimeout);
                final CountDownLatch latch = new CountDownLatch(1);
                observer.waitForNextChange(new ClusterStateObserver.Listener() {
                    @Override
                    public void onNewClusterState(ClusterState state) {
                        latch.countDown();
                    }

                    @Override
                    public void onClusterServiceClose() {
                        latch.countDown();
                    }

                    @Override
                    public void onTimeout(TimeValue timeout) {
                        logger.warn("timed out while waiting for initial discovery state - timeout: {}", initialStateTimeout);
                        latch.countDown();
                    }
                }, state -> state.nodes().getMasterNodeId() != null, initialStateTimeout);

                try {
                    latch.await();
                } catch (InterruptedException e) {
                    throw new ElasticsearchTimeoutException("Interrupted while waiting for initial discovery state");
                }
            }
        }

        injector.getInstance(HttpServerTransport.class).start();

        if (WRITE_PORTS_FILE_SETTING.get(settings())) {
            TransportService transport = injector.getInstance(TransportService.class);
            writePortsFile("transport", transport.boundAddress());
            HttpServerTransport http = injector.getInstance(HttpServerTransport.class);
            writePortsFile("http", http.boundAddress());

            if (ReadinessService.enabled(environment)) {
                ReadinessService readiness = injector.getInstance(ReadinessService.class);
                readiness.addBoundAddressListener(address -> writePortsFile("readiness", address));
            }

            if (RemoteClusterPortSettings.REMOTE_CLUSTER_SERVER_ENABLED.get(environment.settings())) {
                writePortsFile("remote_cluster", transport.boundRemoteAccessAddress());
            }
        }

<<<<<<< HEAD
        if (ReadinessService.enabled(environment)) {
            waitOnNodeReady(injector.getInstance(ReadinessService.class));
        }
=======
        injector.getInstance(NodeMetrics.class).start();
>>>>>>> af163b2e

        logger.info("started {}", transportService.getLocalNode());

        pluginsService.filterPlugins(ClusterPlugin.class).forEach(ClusterPlugin::onNodeStarted);

        return this;
    }

    protected void configureNodeAndClusterIdStateListener(ClusterService clusterService) {
        NodeAndClusterIdStateListener.getAndSetNodeIdAndClusterId(
            clusterService,
            injector.getInstance(ThreadPool.class).getThreadContext()
        );
    }

    private void stop() {
        if (lifecycle.moveToStopped() == false) {
            return;
        }
        logger.info("stopping ...");

        if (ReadinessService.enabled(environment)) {
            stopIfStarted(ReadinessService.class);
        }
        stopIfStarted(FileSettingsService.class);
        injector.getInstance(ResourceWatcherService.class).close();
        stopIfStarted(HttpServerTransport.class);

        stopIfStarted(SnapshotsService.class);
        stopIfStarted(SnapshotShardsService.class);
        stopIfStarted(RepositoriesService.class);
        // stop any changes happening as a result of cluster state changes
        stopIfStarted(IndicesClusterStateService.class);
        // close cluster coordinator early to not react to pings anymore.
        // This can confuse other nodes and delay things - mostly if we're the master and we're running tests.
        stopIfStarted(Coordinator.class);
        // we close indices first, so operations won't be allowed on it
        stopIfStarted(ClusterService.class);
        stopIfStarted(NodeConnectionsService.class);
        stopIfStarted(FsHealthService.class);
        stopIfStarted(nodeService.getMonitorService());
        stopIfStarted(GatewayService.class);
        stopIfStarted(SearchService.class);
        stopIfStarted(TransportService.class);
        stopIfStarted(NodeMetrics.class);

        pluginLifecycleComponents.forEach(Node::stopIfStarted);
        // we should stop this last since it waits for resources to get released
        // if we had scroll searchers etc or recovery going on we wait for to finish.
        stopIfStarted(IndicesService.class);
        logger.info("stopped");
    }

    private <T extends LifecycleComponent> void stopIfStarted(Class<T> componentClass) {
        stopIfStarted(injector.getInstance(componentClass));
    }

    private static void stopIfStarted(LifecycleComponent component) {
        // if we failed during startup then some of our components might not have started yet
        if (component.lifecycleState() == Lifecycle.State.STARTED) {
            component.stop();
        }
    }

    // During concurrent close() calls we want to make sure that all of them return after the node has completed it's shutdown cycle.
    // If not, the hook that is added in Bootstrap#setup() will be useless:
    // close() might not be executed, in case another (for example api) call to close() has already set some lifecycles to stopped.
    // In this case the process will be terminated even if the first call to close() has not finished yet.
    @Override
    public synchronized void close() throws IOException {
        synchronized (lifecycle) {
            if (lifecycle.started()) {
                stop();
            }
            if (lifecycle.moveToClosed() == false) {
                return;
            }
        }

        logger.info("closing ...");
        List<Closeable> toClose = new ArrayList<>();
        StopWatch stopWatch = new StopWatch("node_close");
        toClose.add(() -> stopWatch.start("node_service"));
        toClose.add(nodeService);
        toClose.add(() -> stopWatch.stop().start("http"));
        toClose.add(injector.getInstance(HttpServerTransport.class));
        toClose.add(() -> stopWatch.stop().start("snapshot_service"));
        toClose.add(injector.getInstance(SnapshotsService.class));
        toClose.add(injector.getInstance(SnapshotShardsService.class));
        toClose.add(injector.getInstance(RepositoriesService.class));
        toClose.add(() -> stopWatch.stop().start("indices_cluster"));
        toClose.add(injector.getInstance(IndicesClusterStateService.class));
        toClose.add(() -> stopWatch.stop().start("indices"));
        toClose.add(injector.getInstance(IndicesService.class));
        // close filter/fielddata caches after indices
        toClose.add(injector.getInstance(IndicesStore.class));
        toClose.add(injector.getInstance(PeerRecoverySourceService.class));
        toClose.add(() -> stopWatch.stop().start("cluster"));
        toClose.add(injector.getInstance(ClusterService.class));
        toClose.add(() -> stopWatch.stop().start("node_connections_service"));
        toClose.add(injector.getInstance(NodeConnectionsService.class));
        toClose.add(() -> stopWatch.stop().start("cluster_coordinator"));
        toClose.add(injector.getInstance(Coordinator.class));
        toClose.add(() -> stopWatch.stop().start("monitor"));
        toClose.add(nodeService.getMonitorService());
        toClose.add(() -> stopWatch.stop().start("fsHealth"));
        toClose.add(injector.getInstance(FsHealthService.class));
        toClose.add(() -> stopWatch.stop().start("gateway"));
        toClose.add(injector.getInstance(GatewayService.class));
        toClose.add(() -> stopWatch.stop().start("search"));
        toClose.add(injector.getInstance(SearchService.class));
        toClose.add(() -> stopWatch.stop().start("transport"));
        toClose.add(injector.getInstance(TransportService.class));
        toClose.add(injector.getInstance(NodeMetrics.class));
        if (ReadinessService.enabled(environment)) {
            toClose.add(injector.getInstance(ReadinessService.class));
        }
        toClose.add(injector.getInstance(FileSettingsService.class));
        toClose.add(injector.getInstance(HealthPeriodicLogger.class));

        for (LifecycleComponent plugin : pluginLifecycleComponents) {
            toClose.add(() -> stopWatch.stop().start("plugin(" + plugin.getClass().getName() + ")"));
            toClose.add(plugin);
        }
        pluginsService.filterPlugins(Plugin.class).forEach(toClose::add);

        toClose.add(() -> stopWatch.stop().start("script"));
        toClose.add(injector.getInstance(ScriptService.class));

        toClose.add(() -> stopWatch.stop().start("thread_pool"));
        toClose.add(() -> injector.getInstance(ThreadPool.class).shutdown());
        // Don't call shutdownNow here, it might break ongoing operations on Lucene indices.
        // See https://issues.apache.org/jira/browse/LUCENE-7248. We call shutdownNow in
        // awaitClose if the node doesn't finish closing within the specified time.

        toClose.add(() -> stopWatch.stop().start("gateway_meta_state"));
        toClose.add(injector.getInstance(GatewayMetaState.class));

        toClose.add(() -> stopWatch.stop().start("node_environment"));
        toClose.add(injector.getInstance(NodeEnvironment.class));
        toClose.add(stopWatch::stop);

        if (logger.isTraceEnabled()) {
            toClose.add(() -> logger.trace("Close times for each service:\n{}", stopWatch.prettyPrint()));
        }
        IOUtils.close(toClose);
        logger.info("closed");
    }

    /**
     * Invokes hooks to prepare this node to be closed. This should be called when Elasticsearch receives a request to shut down
     * gracefully from the underlying operating system, before system resources are closed. This method will block
     * until the node is ready to shut down.
     *
     * Note that this class is part of infrastructure to react to signals from the operating system - most graceful shutdown
     * logic should use Node Shutdown, see {@link org.elasticsearch.cluster.metadata.NodesShutdownMetadata}.
     */
    public void prepareForClose() {
        HttpServerTransport httpServerTransport = injector.getInstance(HttpServerTransport.class);
        Map<String, Runnable> stoppers = new HashMap<>();
        TimeValue maxTimeout = MAXIMUM_SHUTDOWN_TIMEOUT_SETTING.get(this.settings());
        stoppers.put("http-server-transport-stop", httpServerTransport::close);
        stoppers.put("async-search-stop", () -> this.awaitSearchTasksComplete(maxTimeout));
        if (terminationHandler != null) {
            stoppers.put("termination-handler-stop", terminationHandler::handleTermination);
        }

        Map<String, CompletableFuture<Void>> futures = new HashMap<>(stoppers.size());
        for (var stopperEntry : stoppers.entrySet()) {
            var future = new CompletableFuture<Void>();
            new Thread(() -> {
                try {
                    stopperEntry.getValue().run();
                } catch (Exception ex) {
                    logger.warn("unexpected exception in shutdown task [" + stopperEntry.getKey() + "]", ex);
                } finally {
                    future.complete(null);
                }
            }, stopperEntry.getKey()).start();
            futures.put(stopperEntry.getKey(), future);
        }

        @SuppressWarnings(value = "rawtypes") // Can't make an array of parameterized types, but it complains if you leave the type out
        CompletableFuture<Void> allStoppers = CompletableFuture.allOf(futures.values().toArray(new CompletableFuture[stoppers.size()]));

        try {
            if (maxTimeout.millis() == 0) {
                FutureUtils.get(allStoppers);
            } else {
                FutureUtils.get(allStoppers, maxTimeout.millis(), TimeUnit.MILLISECONDS);
            }

        } catch (ElasticsearchTimeoutException t) {
            var unfinishedTasks = futures.entrySet()
                .stream()
                .filter(entry -> entry.getValue().isDone() == false)
                .map(Map.Entry::getKey)
                .toList();
            logger.warn("timed out while waiting for graceful shutdown tasks: " + unfinishedTasks);
        }
    }

    private void awaitSearchTasksComplete(TimeValue asyncSearchTimeout) {
        TaskManager taskManager = injector.getInstance(TransportService.class).getTaskManager();
        long millisWaited = 0;
        while (true) {
            long searchTasksRemaining = taskManager.getTasks()
                .values()
                .stream()
                .filter(task -> TransportSearchAction.TYPE.name().equals(task.getAction()))
                .count();
            if (searchTasksRemaining == 0) {
                logger.debug("all search tasks complete");
                return;
            } else {
                // Let the system work on those searches for a while. We're on a dedicated thread to manage app shutdown, so we
                // literally just want to wait and not take up resources on this thread for now. Poll period chosen to allow short
                // response times, but checking the tasks list is relatively expensive, and we don't want to waste CPU time we could
                // be spending on finishing those searches.
                final TimeValue pollPeriod = TimeValue.timeValueMillis(500);
                millisWaited += pollPeriod.millis();
                if (millisWaited >= asyncSearchTimeout.millis()) {
                    logger.warn(
                        format(
                            "timed out after waiting [%s] for [%d] search tasks to finish",
                            asyncSearchTimeout.toString(),
                            searchTasksRemaining
                        )
                    );
                    return;
                }
                logger.debug(format("waiting for [%s] search tasks to finish, next poll in [%s]", searchTasksRemaining, pollPeriod));
                try {
                    Thread.sleep(pollPeriod.millis());
                } catch (InterruptedException ex) {
                    logger.warn(
                        format(
                            "interrupted while waiting [%s] for [%d] search tasks to finish",
                            asyncSearchTimeout.toString(),
                            searchTasksRemaining
                        )
                    );
                    return;
                }
            }
        }
    }

    /**
     * Wait for this node to be effectively closed.
     */
    // synchronized to prevent running concurrently with close()
    public synchronized boolean awaitClose(long timeout, TimeUnit timeUnit) throws InterruptedException {
        if (lifecycle.closed() == false) {
            // We don't want to shutdown the threadpool or interrupt threads on a node that is not
            // closed yet.
            throw new IllegalStateException("Call close() first");
        }

        ThreadPool threadPool = injector.getInstance(ThreadPool.class);
        final boolean terminated = ThreadPool.terminate(threadPool, timeout, timeUnit);
        if (terminated) {
            // All threads terminated successfully. Because search, recovery and all other operations
            // that run on shards run in the threadpool, indices should be effectively closed by now.
            if (nodeService.awaitClose(0, TimeUnit.MILLISECONDS) == false) {
                throw new IllegalStateException(
                    "Some shards are still open after the threadpool terminated. "
                        + "Something is leaking index readers or store references."
                );
            }
        }
        return terminated;
    }

    /**
     * Returns {@code true} if the node is closed.
     */
    public boolean isClosed() {
        return lifecycle.closed();
    }

    public Injector injector() {
        return this.injector;
    }

    /**
     * Hook for validating the node after network
     * services are started but before the cluster service is started
     * and before the network service starts accepting incoming network
     * requests.
     *
     * @param context               the bootstrap context for this node
     * @param boundTransportAddress the network addresses the node is
     *                              bound and publishing to
     */
    @SuppressWarnings("unused")
    protected void validateNodeBeforeAcceptingRequests(
        final BootstrapContext context,
        final BoundTransportAddress boundTransportAddress,
        List<BootstrapCheck> bootstrapChecks
    ) throws NodeValidationException {}

    /**
     * Writes a file to the logs dir containing the ports for the given transport type
     */
    private void writePortsFile(String type, BoundTransportAddress boundAddress) {
        Path tmpPortsFile = environment.logsFile().resolve(type + ".ports.tmp");
        try (BufferedWriter writer = Files.newBufferedWriter(tmpPortsFile, Charset.forName("UTF-8"))) {
            for (TransportAddress address : boundAddress.boundAddresses()) {
                InetAddress inetAddress = InetAddress.getByName(address.getAddress());
                writer.write(NetworkAddress.format(new InetSocketAddress(inetAddress, address.getPort())) + "\n");
            }
        } catch (IOException e) {
            throw new RuntimeException("Failed to write ports file", e);
        }
        Path portsFile = environment.logsFile().resolve(type + ".ports");
        try {
            Files.move(tmpPortsFile, portsFile, StandardCopyOption.ATOMIC_MOVE);
        } catch (IOException e) {
            throw new RuntimeException("Failed to rename ports file", e);
        }
    }

    /**
     * The {@link PluginsService} used to build this node's components.
     */
    protected PluginsService getPluginsService() {
        return pluginsService;
    }

    /**
     * Plugins can provide additional settings for the node, but two plugins
     * cannot provide the same setting.
     * @param pluginMap A map of plugin names to plugin instances
     * @param originalSettings The node's original settings, which silently override any setting provided by the plugins.
     * @return A {@link Settings} with the merged node and plugin settings
     * @throws IllegalArgumentException if two plugins provide the same additional setting key
     */
    static Settings mergePluginSettings(Map<String, Plugin> pluginMap, Settings originalSettings) {
        Map<String, String> foundSettings = new HashMap<>();
        final Settings.Builder builder = Settings.builder();
        for (Map.Entry<String, Plugin> entry : pluginMap.entrySet()) {
            Settings settings = entry.getValue().additionalSettings();
            for (String setting : settings.keySet()) {
                String oldPlugin = foundSettings.put(setting, entry.getKey());
                if (oldPlugin != null) {
                    throw new IllegalArgumentException(
                        "Cannot have additional setting ["
                            + setting
                            + "] "
                            + "in plugin ["
                            + entry.getKey()
                            + "], already added in plugin ["
                            + oldPlugin
                            + "]"
                    );
                }
            }
            builder.put(settings);
        }
        return builder.put(originalSettings).build();
    }

    private void waitOnNodeReady(ReadinessService readinessService) {
        CountDownLatch ready = new CountDownLatch(1);
        readinessService.addBoundAddressListener(address -> ready.countDown());
        try {
            ready.await();
        } catch (InterruptedException e) {
            throw new ElasticsearchTimeoutException("Interrupted while waiting for node to be ready");
        }
    }

    static class LocalNodeFactory implements Function<BoundTransportAddress, DiscoveryNode> {
        private final SetOnce<DiscoveryNode> localNode = new SetOnce<>();
        private final String persistentNodeId;
        private final Settings settings;

        LocalNodeFactory(Settings settings, String persistentNodeId) {
            this.persistentNodeId = persistentNodeId;
            this.settings = settings;
        }

        @Override
        public DiscoveryNode apply(BoundTransportAddress boundTransportAddress) {
            localNode.set(DiscoveryNode.createLocal(settings, boundTransportAddress.publishAddress(), persistentNodeId));
            return localNode.get();
        }

        DiscoveryNode getNode() {
            assert localNode.get() != null;
            return localNode.get();
        }
    }
}<|MERGE_RESOLUTION|>--- conflicted
+++ resolved
@@ -430,15 +430,11 @@
                 writePortsFile("remote_cluster", transport.boundRemoteAccessAddress());
             }
         }
-
-<<<<<<< HEAD
+        injector.getInstance(NodeMetrics.class).start();
+
         if (ReadinessService.enabled(environment)) {
             waitOnNodeReady(injector.getInstance(ReadinessService.class));
         }
-=======
-        injector.getInstance(NodeMetrics.class).start();
->>>>>>> af163b2e
-
         logger.info("started {}", transportService.getLocalNode());
 
         pluginsService.filterPlugins(ClusterPlugin.class).forEach(ClusterPlugin::onNodeStarted);
