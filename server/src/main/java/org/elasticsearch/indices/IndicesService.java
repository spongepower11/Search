--- conflicted
+++ resolved
@@ -247,11 +247,7 @@
                           ScriptService scriptService, ClusterService clusterService, Client client, MetaStateService metaStateService,
                           Collection<Function<IndexSettings, Optional<EngineFactory>>> engineFactoryProviders,
                           Map<String, IndexStorePlugin.DirectoryFactory> directoryFactories, ValuesSourceRegistry valuesSourceRegistry,
-<<<<<<< HEAD
-                          SystemIndices systemIndices) {
-=======
-                          Map<String, IndexStorePlugin.RecoveryStateFactory> recoveryStateFactories) {
->>>>>>> 2976ba47
+                          Map<String, IndexStorePlugin.RecoveryStateFactory> recoveryStateFactories, SystemIndices systemIndices) {
         this.settings = settings;
         this.threadPool = threadPool;
         this.pluginsService = pluginsService;
@@ -647,11 +643,8 @@
             indexCreationContext);
 
         final IndexModule indexModule = new IndexModule(idxSettings, analysisRegistry, getEngineFactory(idxSettings),
-<<<<<<< HEAD
-                directoryFactories, () -> allowExpensiveQueries, indexNameExpressionResolver, isSystemIndex(indexMetadata));
-=======
-                directoryFactories, () -> allowExpensiveQueries, indexNameExpressionResolver, recoveryStateFactories);
->>>>>>> 2976ba47
+            directoryFactories, () -> allowExpensiveQueries, indexNameExpressionResolver, recoveryStateFactories,
+            isSystemIndex(indexMetadata));
         for (IndexingOperationListener operationListener : indexingOperationListeners) {
             indexModule.addIndexOperationListener(operationListener);
         }
@@ -726,11 +719,8 @@
     public synchronized MapperService createIndexMapperService(IndexMetadata indexMetadata) throws IOException {
         final IndexSettings idxSettings = new IndexSettings(indexMetadata, this.settings, indexScopedSettings);
         final IndexModule indexModule = new IndexModule(idxSettings, analysisRegistry, getEngineFactory(idxSettings),
-<<<<<<< HEAD
-                directoryFactories, () -> allowExpensiveQueries, indexNameExpressionResolver, isSystemIndex(indexMetadata));
-=======
-                directoryFactories, () -> allowExpensiveQueries, indexNameExpressionResolver, recoveryStateFactories);
->>>>>>> 2976ba47
+            directoryFactories, () -> allowExpensiveQueries, indexNameExpressionResolver, recoveryStateFactories,
+            isSystemIndex(indexMetadata));
         pluginsService.onIndexModule(indexModule);
         return indexModule.newIndexMapperService(xContentRegistry, mapperRegistry, scriptService);
     }
