--- conflicted
+++ resolved
@@ -398,11 +398,6 @@
         final Set<Index> indices = this.indices.values().stream().map(s -> s.index()).collect(Collectors.toSet());
         final CountDownLatch latch = new CountDownLatch(indices.size());
         for (final Index index : indices) {
-<<<<<<< HEAD
-            indicesStopExecutor.execute(() -> ActionListener.run(ActionListener.<Void>releasing(latch::countDown), l ->
-            // ES-8334 complete, node shutdown can be blocking
-            removeIndex(index, IndexRemovalReason.SHUTDOWN, "shutdown", EsExecutors.DIRECT_EXECUTOR_SERVICE, l)));
-=======
             indicesStopExecutor.execute(
                 () -> ActionListener.run(
                     ActionListener.assertOnce(ActionListener.<Void>releasing(latch::countDown)),
@@ -415,7 +410,6 @@
                     )
                 )
             );
->>>>>>> 3eaa5c41
         }
         try {
             if (latch.await(shardsClosedTimeout.seconds(), TimeUnit.SECONDS) == false) {
@@ -681,10 +675,6 @@
             return indexService;
         } finally {
             if (success == false) {
-<<<<<<< HEAD
-                // ES-8334 complete, we're on the failure path and didn't create any shards to close
-=======
->>>>>>> 3eaa5c41
                 CloseUtils.executeDirectly(l -> indexService.close("plugins_failed", true, CloseUtils.NO_SHARDS_CREATED_EXECUTOR, l));
             }
         }
@@ -723,10 +713,6 @@
             indexingMemoryController
         );
         try (
-<<<<<<< HEAD
-            // ES-8334 complete, we don't start any shards here, just auxiliary services
-=======
->>>>>>> 3eaa5c41
             Closeable ignored = () -> CloseUtils.executeDirectly(
                 l -> indexService.close("temp", false, CloseUtils.NO_SHARDS_CREATED_EXECUTOR, l)
             )
@@ -871,10 +857,6 @@
                 indicesFieldDataCache,
                 emptyList()
             );
-<<<<<<< HEAD
-            // ES-8334 complete, no shards created
-=======
->>>>>>> 3eaa5c41
             closeables.add(
                 () -> CloseUtils.executeDirectly(
                     l -> service.close("metadata verification", false, CloseUtils.NO_SHARDS_CREATED_EXECUTOR, l)
@@ -937,17 +919,10 @@
         ActionListener<Void> shardsClosedListener
     ) {
         final String indexName = index.getName();
-<<<<<<< HEAD
-        ActionListener.run(shardsClosedListener.delegateResponse((l, e) -> {
-            logger.warn(() -> format("failed to remove index %s ([%s][%s])", index, reason, extraInfo), e);
-            l.onResponse(null);
-        }), l -> {
-=======
         ActionListener.run(ActionListener.assertOnce(shardsClosedListener.delegateResponse((l, e) -> {
             logger.warn(() -> format("failed to remove index %s ([%s][%s])", index, reason, extraInfo), e);
             l.onResponse(null);
         })), l -> {
->>>>>>> 3eaa5c41
             final IndexService indexService;
             final IndexEventListener listener;
             synchronized (this) {
@@ -972,10 +947,6 @@
 
             listener.beforeIndexRemoved(indexService, reason);
             logger.debug("{} closing index service (reason [{}][{}])", index, reason, extraInfo);
-<<<<<<< HEAD
-            // ES-8334 passthru enclosing method is async
-=======
->>>>>>> 3eaa5c41
             indexService.close(extraInfo, reason == IndexRemovalReason.DELETED, shardCloseExecutor, ActionListener.runBefore(l, () -> {
                 logger.debug("{} closed... (reason [{}][{}])", index, reason, extraInfo);
                 final IndexSettings indexSettings = indexService.getIndexSettings();
