--- conflicted
+++ resolved
@@ -216,27 +216,16 @@
                     }
                     pendingChunks.remove();
                 }
-<<<<<<< HEAD
                 try (chunk) {
                     innerWriteFileChunk(chunk.md, chunk.position, chunk.content, chunk.lastChunk);
                     synchronized (this) {
                         assert lastPosition == chunk.position : "last_position " + lastPosition + " != chunk_position " + chunk.position;
                         lastPosition += chunk.content.length();
                         if (chunk.lastChunk) {
-                            assert pendingChunks.isEmpty() == true : "still have pending chunks [" + pendingChunks + "]";
+                            assert pendingChunks.isEmpty() : "still have pending chunks [" + pendingChunks + "]";
                             fileChunkWriters.remove(chunk.md.name());
                             assert fileChunkWriters.containsValue(this) == false : "chunk writer [" + newChunk.md + "] was not removed";
                         }
-=======
-                innerWriteFileChunk(chunk.md, chunk.position, chunk.content, chunk.lastChunk);
-                synchronized (this) {
-                    assert lastPosition == chunk.position : "last_position " + lastPosition + " != chunk_position " + chunk.position;
-                    lastPosition += chunk.content.length();
-                    if (chunk.lastChunk) {
-                        assert pendingChunks.isEmpty() : "still have pending chunks [" + pendingChunks + "]";
-                        fileChunkWriters.remove(chunk.md.name());
-                        assert fileChunkWriters.containsValue(this) == false : "chunk writer [" + newChunk.md + "] was not removed";
->>>>>>> 0d38626d
                     }
                 }
             }
