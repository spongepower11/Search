/*
 * Licensed to Elasticsearch under one or more contributor
 * license agreements. See the NOTICE file distributed with
 * this work for additional information regarding copyright
 * ownership. Elasticsearch licenses this file to you under
 * the Apache License, Version 2.0 (the "License"); you may
 * not use this file except in compliance with the License.
 * You may obtain a copy of the License at
 *
 *    http://www.apache.org/licenses/LICENSE-2.0
 *
 * Unless required by applicable law or agreed to in writing,
 * software distributed under the License is distributed on an
 * "AS IS" BASIS, WITHOUT WARRANTIES OR CONDITIONS OF ANY
 * KIND, either express or implied.  See the License for the
 * specific language governing permissions and limitations
 * under the License.
 */

package org.elasticsearch.indices.recovery;

import org.apache.logging.log4j.LogManager;
import org.apache.logging.log4j.Logger;
import org.apache.logging.log4j.message.ParameterizedMessage;
import org.apache.lucene.store.AlreadyClosedException;
import org.apache.lucene.store.RateLimiter;
import org.elasticsearch.ElasticsearchException;
import org.elasticsearch.ElasticsearchTimeoutException;
import org.elasticsearch.ExceptionsHelper;
import org.elasticsearch.action.ActionListener;
import org.elasticsearch.action.ActionRunnable;
import org.elasticsearch.action.support.ChannelActionListener;
import org.elasticsearch.cluster.ClusterState;
import org.elasticsearch.cluster.ClusterStateObserver;
import org.elasticsearch.cluster.metadata.IndexMetadata;
import org.elasticsearch.cluster.node.DiscoveryNode;
import org.elasticsearch.cluster.service.ClusterService;
import org.elasticsearch.common.CheckedFunction;
import org.elasticsearch.common.Nullable;
import org.elasticsearch.common.io.stream.StreamInput;
import org.elasticsearch.common.settings.Settings;
import org.elasticsearch.common.unit.ByteSizeValue;
import org.elasticsearch.common.unit.TimeValue;
import org.elasticsearch.common.util.CancellableThreads;
import org.elasticsearch.common.util.concurrent.AbstractRunnable;
import org.elasticsearch.index.IndexNotFoundException;
import org.elasticsearch.index.engine.RecoveryEngineException;
import org.elasticsearch.index.mapper.MapperException;
import org.elasticsearch.index.seqno.SequenceNumbers;
import org.elasticsearch.index.shard.IllegalIndexShardStateException;
import org.elasticsearch.index.shard.IndexEventListener;
import org.elasticsearch.index.shard.IndexShard;
import org.elasticsearch.index.shard.ShardId;
import org.elasticsearch.index.shard.ShardNotFoundException;
import org.elasticsearch.index.store.Store;
import org.elasticsearch.index.translog.Translog;
import org.elasticsearch.index.translog.TranslogCorruptedException;
import org.elasticsearch.indices.recovery.RecoveriesCollection.RecoveryRef;
import org.elasticsearch.tasks.Task;
import org.elasticsearch.threadpool.ThreadPool;
import org.elasticsearch.transport.ConnectTransportException;
import org.elasticsearch.transport.TransportChannel;
import org.elasticsearch.transport.TransportException;
import org.elasticsearch.transport.TransportRequest;
import org.elasticsearch.transport.TransportRequestHandler;
import org.elasticsearch.transport.TransportResponse;
import org.elasticsearch.transport.TransportResponseHandler;
import org.elasticsearch.transport.TransportService;

import java.io.IOException;
import java.util.concurrent.atomic.AtomicLong;
import java.util.function.Consumer;

import static org.elasticsearch.common.unit.TimeValue.timeValueMillis;
import static org.elasticsearch.index.seqno.SequenceNumbers.UNASSIGNED_SEQ_NO;

/**
 * The recovery target handles recoveries of peer shards of the shard+node to recover to.
 * <p>
 * Note, it can be safely assumed that there will only be a single recovery per shard (index+id) and
 * not several of them (since we don't allocate several shard replicas to the same node).
 */
public class PeerRecoveryTargetService implements IndexEventListener {

    private static final Logger logger = LogManager.getLogger(PeerRecoveryTargetService.class);

    public static class Actions {
        public static final String FILES_INFO = "internal:index/shard/recovery/filesInfo";
        public static final String FILE_CHUNK = "internal:index/shard/recovery/file_chunk";
        public static final String CLEAN_FILES = "internal:index/shard/recovery/clean_files";
        public static final String TRANSLOG_OPS = "internal:index/shard/recovery/translog_ops";
        public static final String PREPARE_TRANSLOG = "internal:index/shard/recovery/prepare_translog";
        public static final String FINALIZE = "internal:index/shard/recovery/finalize";
        public static final String HANDOFF_PRIMARY_CONTEXT = "internal:index/shard/recovery/handoff_primary_context";
    }

    private final ThreadPool threadPool;

    private final TransportService transportService;

    private final RecoverySettings recoverySettings;
    private final ClusterService clusterService;

    private final RecoveriesCollection onGoingRecoveries;

    public PeerRecoveryTargetService(ThreadPool threadPool, TransportService transportService,
            RecoverySettings recoverySettings, ClusterService clusterService) {
        this.threadPool = threadPool;
        this.transportService = transportService;
        this.recoverySettings = recoverySettings;
        this.clusterService = clusterService;
        this.onGoingRecoveries = new RecoveriesCollection(logger, threadPool);

        transportService.registerRequestHandler(Actions.FILES_INFO, ThreadPool.Names.GENERIC, RecoveryFilesInfoRequest::new,
            new FilesInfoRequestHandler());
        transportService.registerRequestHandler(Actions.FILE_CHUNK, ThreadPool.Names.GENERIC, RecoveryFileChunkRequest::new,
            new FileChunkTransportRequestHandler());
        transportService.registerRequestHandler(Actions.CLEAN_FILES, ThreadPool.Names.GENERIC,
            RecoveryCleanFilesRequest::new, new CleanFilesRequestHandler());
        transportService.registerRequestHandler(Actions.PREPARE_TRANSLOG, ThreadPool.Names.GENERIC,
                RecoveryPrepareForTranslogOperationsRequest::new, new PrepareForTranslogOperationsRequestHandler());
        transportService.registerRequestHandler(Actions.TRANSLOG_OPS, ThreadPool.Names.GENERIC, RecoveryTranslogOperationsRequest::new,
            new TranslogOperationsRequestHandler());
        transportService.registerRequestHandler(Actions.FINALIZE, ThreadPool.Names.GENERIC, RecoveryFinalizeRecoveryRequest::new,
            new FinalizeRecoveryRequestHandler());
        transportService.registerRequestHandler(
                Actions.HANDOFF_PRIMARY_CONTEXT,
                ThreadPool.Names.GENERIC,
                RecoveryHandoffPrimaryContextRequest::new,
                new HandoffPrimaryContextRequestHandler());
    }

    @Override
    public void beforeIndexShardClosed(ShardId shardId, @Nullable IndexShard indexShard, Settings indexSettings) {
        if (indexShard != null) {
            onGoingRecoveries.cancelRecoveriesForShard(shardId, "shard closed");
        }
    }

    public void startRecovery(final IndexShard indexShard, final DiscoveryNode sourceNode, final RecoveryListener listener) {
        // create a new recovery status, and process...
        final long recoveryId = onGoingRecoveries.startRecovery(indexShard, sourceNode, listener, recoverySettings.activityTimeout());
        // we fork off quickly here and go async but this is called from the cluster state applier thread too and that can cause
        // assertions to trip if we executed it on the same thread hence we fork off to the generic threadpool.
        threadPool.generic().execute(new RecoveryRunner(recoveryId));
    }

    protected void retryRecovery(final long recoveryId, final Throwable reason, TimeValue retryAfter, TimeValue activityTimeout) {
        logger.trace(() -> new ParameterizedMessage(
                "will retry recovery with id [{}] in [{}]", recoveryId, retryAfter), reason);
        retryRecovery(recoveryId, retryAfter, activityTimeout);
    }

    protected void retryRecovery(final long recoveryId, final String reason, TimeValue retryAfter, TimeValue activityTimeout) {
        logger.trace("will retry recovery with id [{}] in [{}] (reason [{}])", recoveryId, retryAfter, reason);
        retryRecovery(recoveryId, retryAfter, activityTimeout);
    }

    private void retryRecovery(final long recoveryId, final TimeValue retryAfter, final TimeValue activityTimeout) {
        RecoveryTarget newTarget = onGoingRecoveries.resetRecovery(recoveryId, activityTimeout);
        if (newTarget != null) {
            threadPool.scheduleUnlessShuttingDown(retryAfter, ThreadPool.Names.GENERIC, new RecoveryRunner(newTarget.recoveryId()));
        }
    }

    protected void reestablishRecovery(final StartRecoveryRequest request, final String reason, TimeValue retryAfter) {
        final long recoveryId = request.recoveryId();
        logger.trace("will try to reestablish recovery with id [{}] in [{}] (reason [{}])", recoveryId, retryAfter, reason);
        threadPool.scheduleUnlessShuttingDown(retryAfter, ThreadPool.Names.GENERIC, new RecoveryRunner(recoveryId, request));
    }

    private void doRecovery(final long recoveryId, final StartRecoveryRequest preExistingRequest) {
        final String actionName;
        final TransportRequest requestToSend;
        final StartRecoveryRequest startRequest;
        final RecoveryState.Timer timer;
        CancellableThreads cancellableThreads;
        try (RecoveryRef recoveryRef = onGoingRecoveries.getRecovery(recoveryId)) {
            if (recoveryRef == null) {
                logger.trace("not running recovery with id [{}] - can not find it (probably finished)", recoveryId);
                return;
            }
            final RecoveryTarget recoveryTarget = recoveryRef.target();
            timer = recoveryTarget.state().getTimer();
            cancellableThreads = recoveryTarget.cancellableThreads();
            if (preExistingRequest == null) {
                try {
                    final IndexShard indexShard = recoveryTarget.indexShard();
                    indexShard.preRecovery();
                    assert recoveryTarget.sourceNode() != null : "can not do a recovery without a source node";
                    logger.trace("{} preparing shard for peer recovery", recoveryTarget.shardId());
                    indexShard.prepareForIndexRecovery();
                    final long startingSeqNo = indexShard.recoverLocallyUpToGlobalCheckpoint();
                    assert startingSeqNo == UNASSIGNED_SEQ_NO || recoveryTarget.state().getStage() == RecoveryState.Stage.TRANSLOG :
                        "unexpected recovery stage [" + recoveryTarget.state().getStage() + "] starting seqno [ " + startingSeqNo + "]";
                    startRequest = getStartRecoveryRequest(logger, clusterService.localNode(), recoveryTarget, startingSeqNo);
                    requestToSend = startRequest;
                    actionName = PeerRecoverySourceService.Actions.START_RECOVERY;
                } catch (final Exception e) {
                    // this will be logged as warning later on...
                    logger.trace("unexpected error while preparing shard for peer recovery, failing recovery", e);
                    onGoingRecoveries.failRecovery(recoveryId,
                        new RecoveryFailedException(recoveryTarget.state(), "failed to prepare shard for recovery", e), true);
                    return;
                }
                logger.trace("{} starting recovery from {}", startRequest.shardId(), startRequest.sourceNode());
            } else {
                startRequest = preExistingRequest;
                requestToSend = new ReestablishRecoveryRequest(recoveryId, startRequest.shardId(), startRequest.targetAllocationId());
                actionName = PeerRecoverySourceService.Actions.REESTABLISH_RECOVERY;
                logger.trace("{} reestablishing recovery from {}", startRequest.shardId(), startRequest.sourceNode());
            }
        }
        RecoveryResponseHandler responseHandler = new RecoveryResponseHandler(startRequest, timer);

        try {
            cancellableThreads.executeIO(() ->
                // we still execute under cancelableThreads here to ensure we interrupt any blocking call to the network if any
                // on the underlying transport. It's unclear if we need this here at all after moving to async execution but
                // the issues that a missing call to this could cause are sneaky and hard to debug. If we don't need it on this
                // call we can potentially remove it altogether which we should do it in a major release only with enough
                // time to test. This shoudl be done for 7.0 if possible
                transportService.sendRequest(startRequest.sourceNode(), actionName, requestToSend, responseHandler)
            );
        } catch (CancellableThreads.ExecutionCancelledException e) {
            logger.trace("recovery cancelled", e);
        } catch (Exception e) {
            responseHandler.onException(e);
        }
    }

    /**
     * Prepare the start recovery request.
     *
     * @param logger         the logger
     * @param localNode      the local node of the recovery target
     * @param recoveryTarget the target of the recovery
     * @param startingSeqNo  a sequence number that an operation-based peer recovery can start with.
     *                       This is the first operation after the local checkpoint of the safe commit if exists.
     * @return a start recovery request
     */
    public static StartRecoveryRequest getStartRecoveryRequest(Logger logger, DiscoveryNode localNode,
                                                               RecoveryTarget recoveryTarget, long startingSeqNo) {
        final StartRecoveryRequest request;
        logger.trace("{} collecting local files for [{}]", recoveryTarget.shardId(), recoveryTarget.sourceNode());

        Store.MetadataSnapshot metadataSnapshot;
        try {
            metadataSnapshot = recoveryTarget.indexShard().snapshotStoreMetadata();
            // Make sure that the current translog is consistent with the Lucene index; otherwise, we have to throw away the Lucene index.
            try {
                final String expectedTranslogUUID = metadataSnapshot.getCommitUserData().get(Translog.TRANSLOG_UUID_KEY);
                final long globalCheckpoint = Translog.readGlobalCheckpoint(recoveryTarget.translogLocation(), expectedTranslogUUID);
                assert globalCheckpoint + 1 >= startingSeqNo : "invalid startingSeqNo " + startingSeqNo + " >= " + globalCheckpoint;
            } catch (IOException | TranslogCorruptedException e) {
                logger.warn(new ParameterizedMessage("error while reading global checkpoint from translog, " +
                    "resetting the starting sequence number from {} to unassigned and recovering as if there are none", startingSeqNo), e);
                metadataSnapshot = Store.MetadataSnapshot.EMPTY;
                startingSeqNo = UNASSIGNED_SEQ_NO;
            }
        } catch (final org.apache.lucene.index.IndexNotFoundException e) {
            // happens on an empty folder. no need to log
            assert startingSeqNo == UNASSIGNED_SEQ_NO : startingSeqNo;
            logger.trace("{} shard folder empty, recovering all files", recoveryTarget);
            metadataSnapshot = Store.MetadataSnapshot.EMPTY;
        } catch (final IOException e) {
            if (startingSeqNo != UNASSIGNED_SEQ_NO) {
                logger.warn(new ParameterizedMessage("error while listing local files, resetting the starting sequence number from {} " +
                    "to unassigned and recovering as if there are none", startingSeqNo), e);
                startingSeqNo = UNASSIGNED_SEQ_NO;
            } else {
                logger.warn("error while listing local files, recovering as if there are none", e);
            }
            metadataSnapshot = Store.MetadataSnapshot.EMPTY;
        }
        logger.trace("{} local file count [{}]", recoveryTarget.shardId(), metadataSnapshot.size());
        request = new StartRecoveryRequest(
            recoveryTarget.shardId(),
            recoveryTarget.indexShard().routingEntry().allocationId().getId(),
            recoveryTarget.sourceNode(),
            localNode,
            metadataSnapshot,
            recoveryTarget.state().getPrimary(),
            recoveryTarget.recoveryId(),
            startingSeqNo);
        return request;
    }

    public interface RecoveryListener {
        void onRecoveryDone(RecoveryState state);

        void onRecoveryFailure(RecoveryState state, RecoveryFailedException e, boolean sendShardFailure);
    }

    class PrepareForTranslogOperationsRequestHandler implements TransportRequestHandler<RecoveryPrepareForTranslogOperationsRequest> {

        @Override
        public void messageReceived(RecoveryPrepareForTranslogOperationsRequest request, TransportChannel channel, Task task) {
            try (RecoveryRef recoveryRef = onGoingRecoveries.getRecoverySafe(request.recoveryId(), request.shardId())) {
                final ActionListener<Void> listener = createOrFinishListener(recoveryRef, channel, Actions.PREPARE_TRANSLOG, request);
                if (listener == null) {
                    return;
                }

                recoveryRef.target().prepareForTranslogOperations(request.totalTranslogOps(), listener);
            }
        }
    }

    class FinalizeRecoveryRequestHandler implements TransportRequestHandler<RecoveryFinalizeRecoveryRequest> {

        @Override
        public void messageReceived(RecoveryFinalizeRecoveryRequest request, TransportChannel channel, Task task) throws Exception {
            try (RecoveryRef recoveryRef = onGoingRecoveries.getRecoverySafe(request.recoveryId(), request.shardId())) {
                final ActionListener<Void> listener = createOrFinishListener(recoveryRef, channel, Actions.FINALIZE, request);
                if (listener == null) {
                    return;
                }

                recoveryRef.target().finalizeRecovery(request.globalCheckpoint(), request.trimAboveSeqNo(), listener);
            }
        }
    }

    class HandoffPrimaryContextRequestHandler implements TransportRequestHandler<RecoveryHandoffPrimaryContextRequest> {

        @Override
        public void messageReceived(final RecoveryHandoffPrimaryContextRequest request, final TransportChannel channel,
                                    Task task) throws Exception {
            try (RecoveryRef recoveryRef = onGoingRecoveries.getRecoverySafe(request.recoveryId(), request.shardId())) {
                recoveryRef.target().handoffPrimaryContext(request.primaryContext());
            }
            channel.sendResponse(TransportResponse.Empty.INSTANCE);
        }

    }

    class TranslogOperationsRequestHandler implements TransportRequestHandler<RecoveryTranslogOperationsRequest> {

        @Override
        public void messageReceived(final RecoveryTranslogOperationsRequest request, final TransportChannel channel,
                                    Task task) throws IOException {
            try (RecoveryRef recoveryRef = onGoingRecoveries.getRecoverySafe(request.recoveryId(), request.shardId())) {
                final RecoveryTarget recoveryTarget = recoveryRef.target();
                final ActionListener<Void> listener = createOrFinishListener(recoveryRef, channel, Actions.TRANSLOG_OPS, request,
                    nullVal -> new RecoveryTranslogOperationsResponse(recoveryTarget.indexShard().getLocalCheckpoint()));
                if (listener == null) {
                    return;
                }

                performTranslogOps(request, listener, recoveryRef);
            }
        }

        private void performTranslogOps(final RecoveryTranslogOperationsRequest request, final ActionListener<Void> listener,
                                        final RecoveryRef recoveryRef) {
            final RecoveryTarget recoveryTarget = recoveryRef.target();

            final ClusterStateObserver observer = new ClusterStateObserver(clusterService, null, logger, threadPool.getThreadContext());
            final Consumer<Exception> retryOnMappingException = exception -> {
                // in very rare cases a translog replay from primary is processed before a mapping update on this node
                // which causes local mapping changes since the mapping (clusterstate) might not have arrived on this node.
                logger.debug("delaying recovery due to missing mapping changes", exception);
                // we do not need to use a timeout here since the entire recovery mechanism has an inactivity protection (it will be
                // canceled)
                observer.waitForNextChange(new ClusterStateObserver.Listener() {
                    @Override
                    public void onNewClusterState(ClusterState state) {
                        threadPool.generic().execute(ActionRunnable.wrap(listener, l -> {
                            try (RecoveryRef recoveryRef = onGoingRecoveries.getRecoverySafe(request.recoveryId(), request.shardId())) {
                                performTranslogOps(request, listener, recoveryRef);
                            }
                        }));
                    }

                    @Override
                    public void onClusterServiceClose() {
                        listener.onFailure(new ElasticsearchException(
                            "cluster service was closed while waiting for mapping updates"));
                    }

                    @Override
                    public void onTimeout(TimeValue timeout) {
                        // note that we do not use a timeout (see comment above)
                        listener.onFailure(new ElasticsearchTimeoutException("timed out waiting for mapping updates " +
                            "(timeout [" + timeout + "])"));
                    }
                });
            };
            final IndexMetadata indexMetadata = clusterService.state().metadata().index(request.shardId().getIndex());
            final long mappingVersionOnTarget = indexMetadata != null ? indexMetadata.getMappingVersion() : 0L;
            recoveryTarget.indexTranslogOperations(
                request.operations(),
                request.totalTranslogOps(),
                request.maxSeenAutoIdTimestampOnPrimary(),
                request.maxSeqNoOfUpdatesOrDeletesOnPrimary(),
                request.retentionLeases(),
                request.mappingVersionOnPrimary(),
                ActionListener.wrap(
                    checkpoint -> listener.onResponse(null),
                    e -> {
                        // do not retry if the mapping on replica is at least as recent as the mapping
                        // that the primary used to index the operations in the request.
                        if (mappingVersionOnTarget < request.mappingVersionOnPrimary() && e instanceof MapperException) {
                            retryOnMappingException.accept(e);
                        } else {
                            listener.onFailure(e);
                        }
                    })
            );
        }
    }

    class FilesInfoRequestHandler implements TransportRequestHandler<RecoveryFilesInfoRequest> {

        @Override
        public void messageReceived(RecoveryFilesInfoRequest request, TransportChannel channel, Task task) throws Exception {
            try (RecoveryRef recoveryRef = onGoingRecoveries.getRecoverySafe(request.recoveryId(), request.shardId())) {
                final ActionListener<Void> listener = createOrFinishListener(recoveryRef, channel, Actions.FILES_INFO, request);
                if (listener == null) {
                    return;
                }

                recoveryRef.target().receiveFileInfo(
                    request.phase1FileNames, request.phase1FileSizes, request.phase1ExistingFileNames, request.phase1ExistingFileSizes,
                    request.totalTranslogOps, listener);
            }
        }
    }

    class CleanFilesRequestHandler implements TransportRequestHandler<RecoveryCleanFilesRequest> {

        @Override
        public void messageReceived(RecoveryCleanFilesRequest request, TransportChannel channel, Task task) throws Exception {
            try (RecoveryRef recoveryRef = onGoingRecoveries.getRecoverySafe(request.recoveryId(), request.shardId())) {
                final ActionListener<Void> listener = createOrFinishListener(recoveryRef, channel, Actions.CLEAN_FILES, request);
                if (listener == null) {
                    return;
                }

                recoveryRef.target().cleanFiles(request.totalTranslogOps(), request.getGlobalCheckpoint(), request.sourceMetaSnapshot(),
                    listener);
            }
        }
    }

    class FileChunkTransportRequestHandler implements TransportRequestHandler<RecoveryFileChunkRequest> {

        // How many bytes we've copied since we last called RateLimiter.pause
        final AtomicLong bytesSinceLastPause = new AtomicLong();

        @Override
        public void messageReceived(final RecoveryFileChunkRequest request, TransportChannel channel, Task task) throws Exception {
            try (RecoveryRef recoveryRef = onGoingRecoveries.getRecoverySafe(request.recoveryId(), request.shardId())) {
                final RecoveryTarget recoveryTarget = recoveryRef.target();
                final ActionListener<Void> listener = createOrFinishListener(recoveryRef, channel, Actions.FILE_CHUNK, request);
                if (listener == null) {
                    return;
                }

                final RecoveryState.Index indexState = recoveryTarget.state().getIndex();
                if (request.sourceThrottleTimeInNanos() != RecoveryState.Index.UNKNOWN) {
                    indexState.addSourceThrottling(request.sourceThrottleTimeInNanos());
                }

                RateLimiter rateLimiter = recoverySettings.rateLimiter();
                if (rateLimiter != null) {
                    long bytes = bytesSinceLastPause.addAndGet(request.content().length());
                    if (bytes > rateLimiter.getMinPauseCheckBytes()) {
                        // Time to pause
                        bytesSinceLastPause.addAndGet(-bytes);
                        long throttleTimeInNanos = rateLimiter.pause(bytes);
                        indexState.addTargetThrottling(throttleTimeInNanos);
                        recoveryTarget.indexShard().recoveryStats().addThrottleTime(throttleTimeInNanos);
                    }
                }
                recoveryTarget.writeFileChunk(request.metadata(), request.position(), request.content(), request.lastChunk(),
                    request.totalTranslogOps(), listener);
            }
        }
    }

    private ActionListener<Void> createOrFinishListener(final RecoveryRef recoveryRef, final TransportChannel channel,
                                                        final String action, final RecoveryTransportRequest request) {
        return createOrFinishListener(recoveryRef, channel, action, request, nullVal -> TransportResponse.Empty.INSTANCE);
    }

    private ActionListener<Void> createOrFinishListener(final RecoveryRef recoveryRef, final TransportChannel channel,
                                                        final String action, final RecoveryTransportRequest request,
                                                        final CheckedFunction<Void, TransportResponse, Exception> responseFn) {
        final RecoveryTarget recoveryTarget = recoveryRef.target();
        final ActionListener<TransportResponse> channelListener = new ChannelActionListener<>(channel, action, request);
        final ActionListener<Void> voidListener = ActionListener.map(channelListener, responseFn);

        final long requestSeqNo = request.requestSeqNo();
        final ActionListener<Void> listener;
        if (requestSeqNo != SequenceNumbers.UNASSIGNED_SEQ_NO) {
            listener = recoveryTarget.markRequestReceivedAndCreateListener(requestSeqNo, voidListener);
        } else {
            listener = voidListener;
        }

        return listener;
    }

    class RecoveryRunner extends AbstractRunnable {

        final long recoveryId;
        private final StartRecoveryRequest startRecoveryRequest;

        RecoveryRunner(long recoveryId) {
            this(recoveryId, null);
        }

        RecoveryRunner(long recoveryId, StartRecoveryRequest startRecoveryRequest) {
            this.recoveryId = recoveryId;
            this.startRecoveryRequest = startRecoveryRequest;
        }

        @Override
        public void onFailure(Exception e) {
            try (RecoveryRef recoveryRef = onGoingRecoveries.getRecovery(recoveryId)) {
                if (recoveryRef != null) {
                    logger.error(() -> new ParameterizedMessage("unexpected error during recovery [{}], failing shard", recoveryId), e);
                    onGoingRecoveries.failRecovery(recoveryId,
                            new RecoveryFailedException(recoveryRef.target().state(), "unexpected error", e),
                            true // be safe
                    );
                } else {
                    logger.debug(() -> new ParameterizedMessage(
                            "unexpected error during recovery, but recovery id [{}] is finished", recoveryId), e);
                }
            }
        }

        @Override
        public void doRun() {
            doRecovery(recoveryId, startRecoveryRequest);
        }
    }

    private class RecoveryResponseHandler implements TransportResponseHandler<RecoveryResponse> {

        private final long recoveryId;
        private final StartRecoveryRequest request;
        private final RecoveryState.Timer timer;

        private RecoveryResponseHandler(final StartRecoveryRequest request, final RecoveryState.Timer timer) {
            this.recoveryId = request.recoveryId();
            this.request = request;
            this.timer = timer;
        }

        @Override
        public void handleResponse(RecoveryResponse recoveryResponse) {
            final TimeValue recoveryTime = new TimeValue(timer.time());
            // do this through ongoing recoveries to remove it from the collection
            onGoingRecoveries.markRecoveryAsDone(recoveryId);
            if (logger.isTraceEnabled()) {
                StringBuilder sb = new StringBuilder();
                sb.append('[').append(request.shardId().getIndex().getName()).append(']')
                    .append('[').append(request.shardId().id()).append("] ");
                sb.append("recovery completed from ").append(request.sourceNode()).append(", took[").append(recoveryTime)
                    .append("]\n");
                sb.append("   phase1: recovered_files [").append(recoveryResponse.phase1FileNames.size()).append("]")
                    .append(" with total_size of [").append(new ByteSizeValue(recoveryResponse.phase1TotalSize)).append("]")
                    .append(", took [").append(timeValueMillis(recoveryResponse.phase1Time)).append("], throttling_wait [")
                    .append(timeValueMillis(recoveryResponse.phase1ThrottlingWaitTime)).append(']').append("\n");
                sb.append("         : reusing_files   [").append(recoveryResponse.phase1ExistingFileNames.size())
                    .append("] with total_size of [").append(new ByteSizeValue(recoveryResponse.phase1ExistingTotalSize))
                    .append("]\n");
                sb.append("   phase2: start took [").append(timeValueMillis(recoveryResponse.startTime)).append("]\n");
                sb.append("         : recovered [").append(recoveryResponse.phase2Operations).append("]")
                    .append(" transaction log operations")
                    .append(", took [").append(timeValueMillis(recoveryResponse.phase2Time)).append("]")
                    .append("\n");
                logger.trace("{}", sb);
            } else {
                logger.debug("{} recovery done from [{}], took [{}]", request.shardId(), request.sourceNode(),
                    recoveryTime);
            }
        }

        @Override
        public void handleException(TransportException e) {
            onException(e);
        }

        private void onException(Exception e) {
            if (logger.isTraceEnabled()) {
                logger.trace(() -> new ParameterizedMessage(
                    "[{}][{}] Got exception on recovery", request.shardId().getIndex().getName(),
                    request.shardId().id()), e);
            }
            Throwable cause = ExceptionsHelper.unwrapCause(e);
            if (cause instanceof CancellableThreads.ExecutionCancelledException) {
                // this can also come from the source wrapped in a RemoteTransportException
                onGoingRecoveries.failRecovery(recoveryId, new RecoveryFailedException(request,
                    "source has canceled the recovery", cause), false);
                return;
            }
            if (cause instanceof RecoveryEngineException) {
                // unwrap an exception that was thrown as part of the recovery
                cause = cause.getCause();
            }
            // do it twice, in case we have double transport exception
            cause = ExceptionsHelper.unwrapCause(cause);
            if (cause instanceof RecoveryEngineException) {
                // unwrap an exception that was thrown as part of the recovery
                cause = cause.getCause();
            }

            // here, we would add checks against exception that need to be retried (and not removeAndClean in this case)

            if (cause instanceof IllegalIndexShardStateException || cause instanceof IndexNotFoundException ||
                cause instanceof ShardNotFoundException) {
                // if the target is not ready yet, retry
                retryRecovery(
                    recoveryId,
                    "remote shard not ready",
                    recoverySettings.retryDelayStateSync(),
                    recoverySettings.activityTimeout());
                return;
            }

            // PeerRecoveryNotFound is returned when the source node cannot find the recovery requested by
            // the REESTABLISH_RECOVERY request. In this case, we delay and then attempt to restart.
            if (cause instanceof DelayRecoveryException || cause instanceof PeerRecoveryNotFound) {
                retryRecovery(recoveryId, cause, recoverySettings.retryDelayStateSync(),
                    recoverySettings.activityTimeout());
                return;
            }

            if (cause instanceof ConnectTransportException) {
<<<<<<< HEAD
                logger.debug("delaying recovery of {} for [{}] due to networking error [{}]", request.shardId(),
                    recoverySettings.retryDelayNetwork(), cause.getMessage());
                reestablishRecovery(request, cause.getMessage(), recoverySettings.retryDelayNetwork());
=======
                logger.info("recovery of {} from [{}] interrupted by network disconnect, will retry in [{}]; cause: [{}]",
                    request.shardId(), request.sourceNode(), recoverySettings.retryDelayNetwork(), cause.getMessage());
                if (request.sourceNode().getVersion().onOrAfter(Version.V_7_9_0)) {
                    reestablishRecovery(request, cause.getMessage(), recoverySettings.retryDelayNetwork());
                } else {
                    retryRecovery(recoveryId, cause.getMessage(), recoverySettings.retryDelayNetwork(),
                        recoverySettings.activityTimeout());
                }
>>>>>>> 755f9acc
                return;
            }

            if (cause instanceof AlreadyClosedException) {
                onGoingRecoveries.failRecovery(recoveryId,
                    new RecoveryFailedException(request, "source shard is closed", cause), false);
                return;
            }

            onGoingRecoveries.failRecovery(recoveryId, new RecoveryFailedException(request, e), true);
        }

        @Override
        public String executor() {
            // we do some heavy work like refreshes in the response so fork off to the generic threadpool
            return ThreadPool.Names.GENERIC;
        }

        @Override
        public RecoveryResponse read(StreamInput in) throws IOException {
            return new RecoveryResponse(in);
        }
    }
}<|MERGE_RESOLUTION|>--- conflicted
+++ resolved
@@ -632,20 +632,9 @@
             }
 
             if (cause instanceof ConnectTransportException) {
-<<<<<<< HEAD
-                logger.debug("delaying recovery of {} for [{}] due to networking error [{}]", request.shardId(),
-                    recoverySettings.retryDelayNetwork(), cause.getMessage());
-                reestablishRecovery(request, cause.getMessage(), recoverySettings.retryDelayNetwork());
-=======
                 logger.info("recovery of {} from [{}] interrupted by network disconnect, will retry in [{}]; cause: [{}]",
                     request.shardId(), request.sourceNode(), recoverySettings.retryDelayNetwork(), cause.getMessage());
-                if (request.sourceNode().getVersion().onOrAfter(Version.V_7_9_0)) {
-                    reestablishRecovery(request, cause.getMessage(), recoverySettings.retryDelayNetwork());
-                } else {
-                    retryRecovery(recoveryId, cause.getMessage(), recoverySettings.retryDelayNetwork(),
-                        recoverySettings.activityTimeout());
-                }
->>>>>>> 755f9acc
+                reestablishRecovery(request, cause.getMessage(), recoverySettings.retryDelayNetwork());
                 return;
             }
 
