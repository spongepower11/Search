--- conflicted
+++ resolved
@@ -176,25 +176,16 @@
                 = request.startingSeqNo() != SequenceNumbers.UNASSIGNED_SEQ_NO
                 && isTargetSameHistory()
                 && shard.hasCompleteHistoryOperations("peer-recovery", request.startingSeqNo())
-<<<<<<< HEAD
-                && (useRetentionLeases == false
+                && (softDeletesEnabled == false
                     || retentionLeaseRef.get() == null
                     || retentionLeaseRef.get().retainingSequenceNumber() <= request.startingSeqNo());
-=======
-                && (softDeletesEnabled == false
-                || (retentionLeaseRef.get() != null && retentionLeaseRef.get().retainingSequenceNumber() <= request.startingSeqNo()));
->>>>>>> b8ce07b4
             // NB check hasCompleteHistoryOperations when computing isSequenceNumberBasedRecovery, even if there is a retention lease,
             // because when doing a rolling upgrade from earlier than 7.4 we may create some leases that are initially unsatisfied. It's
             // possible there are other cases where we cannot satisfy all leases, because that's not a property we currently expect to hold.
             // Also it's pretty cheap when soft deletes are enabled, and it'd be a disaster if we tried a sequence-number-based recovery
             // without having a complete history.
 
-<<<<<<< HEAD
-            if (isSequenceNumberBasedRecovery && useRetentionLeases && retentionLeaseRef.get() != null) {
-=======
-            if (isSequenceNumberBasedRecovery && softDeletesEnabled) {
->>>>>>> b8ce07b4
+            if (isSequenceNumberBasedRecovery && softDeletesEnabled && retentionLeaseRef.get() != null) {
                 // all the history we need is retained by an existing retention lease, so we do not need a separate retention lock
                 retentionLock.close();
                 logger.trace("history is retained by {}", retentionLeaseRef.get());
@@ -214,7 +205,7 @@
                 logger.trace("performing sequence numbers based recovery. starting at [{}]", request.startingSeqNo());
                 startingSeqNo = request.startingSeqNo();
                 // We can get here via a full cluster restart from a pre-7.4 version where we did not have PPRLs for existing replicas.
-                if (useRetentionLeases && retentionLeaseRef.get() == null) {
+                if (softDeletesEnabled && retentionLeaseRef.get() == null) {
                     createRetentionLease(startingSeqNo, ActionListener.map(sendFileStep, lease -> SendFileResult.EMPTY));
                 } else {
                     sendFileStep.onResponse(SendFileResult.EMPTY);
