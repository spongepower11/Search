--- conflicted
+++ resolved
@@ -61,19 +61,6 @@
     }
 
     /**
-<<<<<<< HEAD
-     * Set the destination index and type.
-     * @deprecated use {@link #destination(String)}
-     */
-    @Deprecated
-    public ReindexRequestBuilder destination(String index, String type) {
-        destination.setIndex(index);
-        return this;
-    }
-
-    /**
-=======
->>>>>>> 1bc1a734
      * Setup reindexing from a remote cluster.
      */
     public ReindexRequestBuilder setRemoteInfo(RemoteInfo remoteInfo) {
