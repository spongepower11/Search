--- conflicted
+++ resolved
@@ -152,35 +152,6 @@
     private ValuesSourceRegistry valuesSourceRegistry;
 
     public IndexService(
-<<<<<<< HEAD
-        IndexSettings indexSettings,
-        IndexCreationContext indexCreationContext,
-        NodeEnvironment nodeEnv,
-        NamedXContentRegistry xContentRegistry,
-        SimilarityService similarityService,
-        ShardStoreDeleter shardStoreDeleter,
-        IndexAnalyzers indexAnalyzers, EngineFactory engineFactory,
-        CircuitBreakerService circuitBreakerService,
-        BigArrays bigArrays,
-        ThreadPool threadPool,
-        ScriptService scriptService,
-        ClusterService clusterService,
-        Client client,
-        QueryCache queryCache,
-        IndexStorePlugin.DirectoryFactory directoryFactory,
-        IndexEventListener eventListener,
-        Function<IndexService, CheckedFunction<DirectoryReader, DirectoryReader, IOException>> wrapperFactory,
-        MapperRegistry mapperRegistry,
-        IndicesFieldDataCache indicesFieldDataCache,
-        List<SearchOperationListener> searchOperationListeners,
-        List<IndexingOperationListener> indexingOperationListeners,
-        NamedWriteableRegistry namedWriteableRegistry,
-        BooleanSupplier idFieldDataEnabled,
-        BooleanSupplier allowExpensiveQueries,
-        IndexNameExpressionResolver expressionResolver,
-        ValuesSourceRegistry valuesSourceRegistry,
-        IndexStorePlugin.RecoveryStateFactory recoveryStateFactory) {
-=======
             IndexSettings indexSettings,
             IndexCreationContext indexCreationContext,
             NodeEnvironment nodeEnv,
@@ -208,7 +179,6 @@
             IndexNameExpressionResolver expressionResolver,
             ValuesSourceRegistry valuesSourceRegistry,
             IndexStorePlugin.RecoveryStateFactory recoveryStateFactory) {
->>>>>>> 2bf44f5e
         super(indexSettings);
         this.allowExpensiveQueries = allowExpensiveQueries;
         this.indexSettings = indexSettings;
