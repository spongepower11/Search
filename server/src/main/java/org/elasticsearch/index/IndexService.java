--- conflicted
+++ resolved
@@ -179,11 +179,8 @@
             BooleanSupplier allowExpensiveQueries,
             IndexNameExpressionResolver expressionResolver,
             ValuesSourceRegistry valuesSourceRegistry,
-<<<<<<< HEAD
+            IndexStorePlugin.RecoveryStateFactory recoveryStateFactory,
             boolean isSystem) {
-=======
-            IndexStorePlugin.RecoveryStateFactory recoveryStateFactory) {
->>>>>>> 2976ba47
         super(indexSettings);
         this.allowExpensiveQueries = allowExpensiveQueries;
         this.indexSettings = indexSettings;
