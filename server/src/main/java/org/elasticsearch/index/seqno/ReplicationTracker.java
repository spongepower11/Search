/*
 * Licensed to Elasticsearch under one or more contributor
 * license agreements. See the NOTICE file distributed with
 * this work for additional information regarding copyright
 * ownership. Elasticsearch licenses this file to you under
 * the Apache License, Version 2.0 (the "License"); you may
 * not use this file except in compliance with the License.
 * You may obtain a copy of the License at
 *
 *    http://www.apache.org/licenses/LICENSE-2.0
 *
 * Unless required by applicable law or agreed to in writing,
 * software distributed under the License is distributed on an
 * "AS IS" BASIS, WITHOUT WARRANTIES OR CONDITIONS OF ANY
 * KIND, either express or implied.  See the License for the
 * specific language governing permissions and limitations
 * under the License.
 */

package org.elasticsearch.index.seqno;

import com.carrotsearch.hppc.ObjectLongHashMap;
import com.carrotsearch.hppc.ObjectLongMap;
import org.elasticsearch.Version;
import org.elasticsearch.action.ActionListener;
import org.elasticsearch.action.support.replication.ReplicationResponse;
import org.elasticsearch.cluster.routing.AllocationId;
import org.elasticsearch.cluster.routing.IndexShardRoutingTable;
import org.elasticsearch.cluster.routing.ShardRouting;
import org.elasticsearch.common.SuppressForbidden;
import org.elasticsearch.common.collect.Tuple;
import org.elasticsearch.common.io.stream.StreamInput;
import org.elasticsearch.common.io.stream.StreamOutput;
import org.elasticsearch.common.io.stream.Writeable;
import org.elasticsearch.common.xcontent.NamedXContentRegistry;
import org.elasticsearch.gateway.WriteStateException;
import org.elasticsearch.index.IndexSettings;
import org.elasticsearch.index.shard.AbstractIndexShardComponent;
import org.elasticsearch.index.shard.IndexShard;
import org.elasticsearch.index.shard.ReplicationGroup;
import org.elasticsearch.index.shard.ShardId;

import java.io.IOException;
import java.nio.file.Path;
import java.util.Collection;
import java.util.HashMap;
import java.util.HashSet;
import java.util.List;
import java.util.Map;
import java.util.Objects;
import java.util.OptionalLong;
import java.util.Set;
import java.util.function.BiConsumer;
import java.util.function.Function;
import java.util.function.LongConsumer;
import java.util.function.LongSupplier;
import java.util.function.ToLongFunction;
import java.util.stream.Collectors;
import java.util.stream.LongStream;
import java.util.stream.Stream;

import static java.lang.Math.max;
import static java.util.Collections.singletonList;
import static org.elasticsearch.action.ActionListener.wrap;

/**
 * This class is responsible for tracking the replication group with its progress and safety markers (local and global checkpoints).
 *
 * The global checkpoint is the highest sequence number for which all lower (or equal) sequence number have been processed
 * on all shards that are currently active. Since shards count as "active" when the master starts
 * them, and before this primary shard has been notified of this fact, we also include shards that have completed recovery. These shards
 * have received all old operations via the recovery mechanism and are kept up to date by the various replications actions. The set of
 * shards that are taken into account for the global checkpoint calculation are called the "in-sync shards".
 * <p>
 * The global checkpoint is maintained by the primary shard and is replicated to all the replicas (via {@link GlobalCheckpointSyncAction}).
 */
public class ReplicationTracker extends AbstractIndexShardComponent implements LongSupplier {

    /**
     * The allocation ID for the shard to which this tracker is a component of.
     */
    final String shardAllocationId;

    /**
     * The global checkpoint tracker can operate in two modes:
     * - primary: this shard is in charge of collecting local checkpoint information from all shard copies and computing the global
     *            checkpoint based on the local checkpoints of all in-sync shard copies.
     * - replica: this shard receives global checkpoint information from the primary (see
     *   {@link #updateGlobalCheckpointOnReplica(long, String)}).
     *
     * When a shard is initialized (be it a primary or replica), it initially operates in replica mode. The global checkpoint tracker is
     * then switched to primary mode in the following three scenarios:
     *
     * - An initializing primary shard that is not a relocation target is moved to primary mode (using {@link #activatePrimaryMode}) once
     *   the shard becomes active.
     * - An active replica shard is moved to primary mode (using {@link #activatePrimaryMode}) once it is promoted to primary.
     * - A primary relocation target is moved to primary mode (using {@link #activateWithPrimaryContext}) during the primary relocation
     *   handoff. If the target shard is successfully initialized in primary mode, the source shard of a primary relocation is then moved
     *   to replica mode (using {@link #completeRelocationHandoff}), as the relocation target will be in charge of the global checkpoint
     *   computation from that point on.
     */
    volatile boolean primaryMode;

    /**
     * The current operation primary term. Management of this value is done through {@link IndexShard} and must only be done when safe. See
     * {@link #setOperationPrimaryTerm(long)}.
     */
    private volatile long operationPrimaryTerm;

    /**
     * Boolean flag that indicates if a relocation handoff is in progress. A handoff is started by calling {@link #startRelocationHandoff}
     * and is finished by either calling {@link #completeRelocationHandoff} or {@link #abortRelocationHandoff}, depending on whether the
     * handoff was successful or not. During the handoff, which has as main objective to transfer the internal state of the global
     * checkpoint tracker from the relocation source to the target, the list of in-sync shard copies cannot grow, otherwise the relocation
     * target might miss this information and increase the global checkpoint to eagerly. As consequence, some of the methods in this class
     * are not allowed to be called while a handoff is in progress, in particular {@link #markAllocationIdAsInSync}.
     *
     * A notable exception to this is the method {@link #updateFromMaster}, which is still allowed to be called during a relocation handoff.
     * The reason for this is that the handoff might fail and can be aborted (using {@link #abortRelocationHandoff}), in which case
     * it is important that the global checkpoint tracker does not miss any state updates that might happened during the handoff attempt.
     * This means, however, that the global checkpoint can still advance after the primary relocation handoff has been initiated, but only
     * because the master could have failed some of the in-sync shard copies and marked them as stale. That is ok though, as this
     * information is conveyed through cluster state updates, and the new primary relocation target will also eventually learn about those.
     */
    boolean handoffInProgress;

    /**
     * Boolean flag that indicates whether a relocation handoff completed (see {@link #completeRelocationHandoff}).
     */
    volatile boolean relocated;

    /**
     * The global checkpoint tracker relies on the property that cluster state updates are applied in-order. After transferring a primary
     * context from the primary relocation source to the target and initializing the target, it is possible for the target to apply a
     * cluster state that is older than the one upon which the primary context was based. If we allowed this old cluster state
     * to influence the list of in-sync shard copies here, this could possibly remove such an in-sync copy from the internal structures
     * until the newer cluster state were to be applied, which would unsafely advance the global checkpoint. This field thus captures
     * the version of the last applied cluster state to ensure in-order updates.
     */
    long appliedClusterStateVersion;

    IndexShardRoutingTable routingTable;

    /**
     * Local checkpoint information for all shard copies that are tracked. Has an entry for all shard copies that are either initializing
     * and / or in-sync, possibly also containing information about unassigned in-sync shard copies. The information that is tracked for
     * each shard copy is explained in the docs for the {@link CheckpointState} class.
     */
    final Map<String, CheckpointState> checkpoints;

    /**
     * A callback invoked when the global checkpoint is updated. For primary mode this occurs if the computed global checkpoint advances on
     * the basis of state changes tracked here. For non-primary mode this occurs if the local knowledge of the global checkpoint advances
     * due to an update from the primary.
     */
    private final LongConsumer onGlobalCheckpointUpdated;

    /**
     * A supplier of the current time. This supplier is used to add a timestamp to retention leases, and to determine retention lease
     * expiration.
     */
    private final LongSupplier currentTimeMillisSupplier;

    /**
     * A callback when a new retention lease is created or an existing retention lease is removed. In practice, this callback invokes the
     * retention lease sync action, to sync retention leases to replicas.
     */
    private final BiConsumer<RetentionLeases, ActionListener<ReplicationResponse>> onSyncRetentionLeases;

    /**
     * This set contains allocation IDs for which there is a thread actively waiting for the local checkpoint to advance to at least the
     * current global checkpoint.
     */
    final Set<String> pendingInSync;

    /**
     * Cached value for the last replication group that was computed
     */
    volatile ReplicationGroup replicationGroup;

    /**
     * The current retention leases.
     */
    private RetentionLeases retentionLeases = RetentionLeases.EMPTY;

    /**
     * The version in which this index was created
     */
    private final Version indexCreatedVersion;

    /**
     * Get all retention leases tracked on this shard.
     *
     * @return the retention leases
     */
    public RetentionLeases getRetentionLeases() {
        return getRetentionLeases(false).v2();
    }

    public static final String PEER_RECOVERY_RETENTION_LEASE_SOURCE = "peer recovery";

    static String getPeerRecoveryRetentionLeaseId(String nodeId) {
        return "peer_recovery/" + nodeId;
    }

    public static String getPeerRecoveryRetentionLeaseId(ShardRouting shardRouting) {
        return getPeerRecoveryRetentionLeaseId(shardRouting.currentNodeId());
    }

    /**
     * If the expire leases parameter is false, gets all retention leases tracked on this shard and otherwise first calculates
     * expiration of existing retention leases, and then gets all non-expired retention leases tracked on this shard. Note that only the
     * primary shard calculates which leases are expired, and if any have expired, syncs the retention leases to any replicas. If the
     * expire leases parameter is true, this replication tracker must be in primary mode.
     *
     * @return a tuple indicating whether or not any retention leases were expired, and the non-expired retention leases
     */
    public synchronized Tuple<Boolean, RetentionLeases> getRetentionLeases(final boolean expireLeases) {
        if (expireLeases == false) {
            return Tuple.tuple(false, retentionLeases);
        }
        assert primaryMode;
        // the primary calculates the non-expired retention leases and syncs them to replicas
        final long currentTimeMillis = currentTimeMillisSupplier.getAsLong();
        final long retentionLeaseMillis = indexSettings.getRetentionLeaseMillis();
        final Set<String> leaseIdsForCurrentPeers
            = routingTable.assignedShards().stream().map(ReplicationTracker::getPeerRecoveryRetentionLeaseId).collect(Collectors.toSet());
        final Map<Boolean, List<RetentionLease>> partitionByExpiration = retentionLeases
                .leases()
                .stream()
                .collect(Collectors.groupingBy(lease -> {
                    if (lease.source().equals(PEER_RECOVERY_RETENTION_LEASE_SOURCE)) {
                        if (leaseIdsForCurrentPeers.contains(lease.id())) {
                            return false;
                        }
                        if (routingTable.allShardsStarted()) {
                            return true;
                        }
                    }
                    return currentTimeMillis - lease.timestamp() > retentionLeaseMillis;
                }));
        final Collection<RetentionLease> nonExpiredLeases = partitionByExpiration.get(false);
        retentionLeases = new RetentionLeases(operationPrimaryTerm, retentionLeases.version() + 1, nonExpiredLeases.stream()
                .map(lease -> leaseIdsForCurrentPeers.contains(lease.id()) ?
                    new RetentionLease(lease.id(), lease.retainingSequenceNumber(), currentTimeMillis, lease.source()) : lease)
                .collect(Collectors.toList()));
        return Tuple.tuple(partitionByExpiration.containsKey(true), retentionLeases);
    }

    /**
     * Adds a new retention lease.
     *
     * @param id                      the identifier of the retention lease
     * @param retainingSequenceNumber the retaining sequence number
     * @param source                  the source of the retention lease
     * @param listener                the callback when the retention lease is successfully added and synced to replicas
     * @return the new retention lease
     * @throws IllegalArgumentException if the specified retention lease already exists
     */
    public RetentionLease addRetentionLease(
            final String id,
            final long retainingSequenceNumber,
            final String source,
            final ActionListener<ReplicationResponse> listener) {
        Objects.requireNonNull(listener);
        final RetentionLease retentionLease;
        final RetentionLeases currentRetentionLeases;
        synchronized (this) {
            retentionLease = innerAddRetentionLease(id, retainingSequenceNumber, source);
            currentRetentionLeases = this.retentionLeases;
        }
        onSyncRetentionLeases.accept(currentRetentionLeases, listener);
        return retentionLease;
    }

    /**
     * Adds a new retention lease, but does not synchronise it with the rest of the replication group.
     *
     * @param id                      the identifier of the retention lease
     * @param retainingSequenceNumber the retaining sequence number
     * @param source                  the source of the retention lease
     * @return the new retention lease
     * @throws IllegalArgumentException if the specified retention lease already exists
     */
    private RetentionLease innerAddRetentionLease(String id, long retainingSequenceNumber, String source) {
        assert Thread.holdsLock(this);
        assert primaryMode : id + "/" + retainingSequenceNumber + "/" + source;
        if (retentionLeases.contains(id)) {
            throw new RetentionLeaseAlreadyExistsException(id);
        }
        // should we abort if we have already discarded operations >= retainingSequenceNumber?
        final RetentionLease retentionLease
            = new RetentionLease(id, retainingSequenceNumber, currentTimeMillisSupplier.getAsLong(), source);
        retentionLeases = new RetentionLeases(
            operationPrimaryTerm,
            retentionLeases.version() + 1,
            Stream.concat(retentionLeases.leases().stream(), Stream.of(retentionLease)).collect(Collectors.toList()));
        return retentionLease;
    }

    /**
     * Renews an existing retention lease.
     *
     * @param id                      the identifier of the retention lease
     * @param retainingSequenceNumber the retaining sequence number
     * @param source                  the source of the retention lease
     * @return the renewed retention lease
     * @throws IllegalArgumentException if the specified retention lease does not exist
     */
    public synchronized RetentionLease renewRetentionLease(final String id, final long retainingSequenceNumber, final String source) {
        assert primaryMode;
        if (retentionLeases.contains(id) == false) {
            throw new RetentionLeaseNotFoundException(id);
        }
        final RetentionLease retentionLease =
                new RetentionLease(id, retainingSequenceNumber, currentTimeMillisSupplier.getAsLong(), source);
        final RetentionLease existingRetentionLease = retentionLeases.get(id);
        assert existingRetentionLease != null;
        assert existingRetentionLease.retainingSequenceNumber() <= retentionLease.retainingSequenceNumber() :
                "retention lease renewal for [" + id + "]"
                        + " from [" + source + "]"
                        + " renewed a lower retaining sequence number [" + retentionLease.retainingSequenceNumber() + "]"
                        + " than the current lease retaining sequence number [" + existingRetentionLease.retainingSequenceNumber() + "]";
        retentionLeases = new RetentionLeases(
                operationPrimaryTerm,
                retentionLeases.version() + 1,
                Stream.concat(
                        retentionLeases.leases().stream().filter(lease -> lease.id().equals(id) == false),
                        Stream.of(retentionLease))
                        .collect(Collectors.toList()));
        return retentionLease;
    }

    /**
     * Removes an existing retention lease.
     *
     * @param id       the identifier of the retention lease
     * @param listener the callback when the retention lease is successfully removed and synced to replicas
     */
    public void removeRetentionLease(final String id, final ActionListener<ReplicationResponse> listener) {
        Objects.requireNonNull(listener);
        final RetentionLeases currentRetentionLeases;
        synchronized (this) {
            assert primaryMode;
            if (retentionLeases.contains(id) == false) {
                throw new RetentionLeaseNotFoundException(id);
            }
            retentionLeases = new RetentionLeases(
                    operationPrimaryTerm,
                    retentionLeases.version() + 1,
                    retentionLeases.leases().stream().filter(lease -> lease.id().equals(id) == false).collect(Collectors.toList()));
            currentRetentionLeases = retentionLeases;
        }
        onSyncRetentionLeases.accept(currentRetentionLeases, listener);
    }

    /**
     * Updates retention leases on a replica.
     *
     * @param retentionLeases the retention leases
     */
    public synchronized void updateRetentionLeasesOnReplica(final RetentionLeases retentionLeases) {
        assert primaryMode == false;
        if (retentionLeases.supersedes(this.retentionLeases)) {
            this.retentionLeases = retentionLeases;
        }
    }

    public synchronized void renewPeerRecoveryRetentionLease(ShardRouting shardRouting, long localCheckpointOfSafeCommit) {
        assert primaryMode;
        final String leaseId = getPeerRecoveryRetentionLeaseId(shardRouting);
        final RetentionLease retentionLease = retentionLeases.get(leaseId);
        if (retentionLease == null) {
            assert routingTable.activeShards().contains(shardRouting) == false : "no retention lease found for current " + shardRouting;
            logger.debug("attempted to renew peer recovery retention lease for unknown {}", shardRouting);
        } else if (retentionLease.retainingSequenceNumber() < localCheckpointOfSafeCommit + 1) {
            renewRetentionLease(leaseId, localCheckpointOfSafeCommit + 1, PEER_RECOVERY_RETENTION_LEASE_SOURCE);
        }
    }

    public void addPeerRecoveryRetentionLease(String nodeId, long startingSeqNo, ActionListener<Void> listener) {
        addRetentionLease(getPeerRecoveryRetentionLeaseId(nodeId), max(0L, startingSeqNo),
            PEER_RECOVERY_RETENTION_LEASE_SOURCE, wrap(r -> listener.onResponse(null), listener::onFailure));
    }

    public synchronized boolean peerRetentionLeasesNeedRenewal(long localCheckpointOfSafeCommit) {
        assert primaryMode;
        final RetentionLeases retentionLeases = getRetentionLeases();
        return routingTable.activeShards().stream().anyMatch(
            shardRouting -> {
                final RetentionLease retentionLease = retentionLeases.get(getPeerRecoveryRetentionLeaseId(shardRouting));
                if (retentionLease == null) {
                    /*
                     * We got here via a rolling upgrade from an older version that doesn't create peer recovery retention leases for every
                     * shard copy. These missing leases are created lazily if they're found to be missing during a
                     * TransportReplicationAction, such as the peer recovery retention lease sync, so let's trigger a sync.
                     */
                    assert indexCreatedVersion.before(Version.V_8_0_0) : indexCreatedVersion; // TODO V_7_0_0 in backport
                    return true;
                }
                return retentionLease.retainingSequenceNumber() < localCheckpointOfSafeCommit + 1;
            });
    }

    /**
     * Loads the latest retention leases from their dedicated state file.
     *
     * @param path the path to the directory containing the state file
     * @return the retention leases
     * @throws IOException if an I/O exception occurs reading the retention leases
     */
    public RetentionLeases loadRetentionLeases(final Path path) throws IOException {
        final RetentionLeases retentionLeases = RetentionLeases.FORMAT.loadLatestState(logger, NamedXContentRegistry.EMPTY, path);

        // TODO after backporting we expect this never to happen in 8.x, so adjust this to throw an exception instead.
        assert Version.CURRENT.major <= 8 : "throw an exception instead of returning EMPTY on null";
        if (retentionLeases == null) {
            return RetentionLeases.EMPTY;
        }
        return retentionLeases;
    }

    private final Object retentionLeasePersistenceLock = new Object();

    /**
     * Persists the current retention leases to their dedicated state file.
     *
     * @param path the path to the directory containing the state file
     * @throws WriteStateException if an exception occurs writing the state file
     */
    public void persistRetentionLeases(final Path path) throws WriteStateException {
        synchronized (retentionLeasePersistenceLock) {
            final RetentionLeases currentRetentionLeases;
            synchronized (this) {
                currentRetentionLeases = retentionLeases;
            }
            logger.trace("persisting retention leases [{}]", currentRetentionLeases);
            RetentionLeases.FORMAT.writeAndCleanup(currentRetentionLeases, path);
        }
    }

<<<<<<< HEAD
    public synchronized void updatePeerRecoveryRetentionLeasesFromCheckpointState() {
        assert primaryMode;

        for (final Map.Entry<String, CheckpointState> entry : checkpoints.entrySet()) {
            final ShardRouting shardRouting = routingTable.getByAllocationId(entry.getKey());
            final CheckpointState cps = entry.getValue();
            if (cps.tracked) {
                renewRetentionLease(
                    getPeerRecoveryRetentionLeaseId(shardRouting),
                    cps.localCheckpointOfSafeCommit + 1,
                    PEER_RECOVERY_RETENTION_LEASE_SOURCE);
            }
        }
    }

    public void addMissingPeerRecoveryRetentionLease(String allocationId, long startingSeqNo) {
        final RetentionLeases updatedLeases;
        synchronized (this) {
            final ShardRouting replicaShardRouting = routingTable.getByAllocationId(allocationId);
            if (replicaShardRouting == null) {
                return;
            }

            if (retentionLeases.get(ReplicationTracker.getPeerRecoveryRetentionLeaseId(replicaShardRouting)) != null) {
                return;
            }

            /*
             * We got here via a rolling upgrade from an older version that doesn't create peer recovery retention leases for every shard
             * copy. But the replica we're dealing with now has been upgraded and is retaining history while we asynchronously make it a
             * retention lease.
             */
            assert indexCreatedVersion.before(Version.V_8_0_0) : indexCreatedVersion; // TODO V_7_0_0 in backport
            try {
                innerAddRetentionLease(getPeerRecoveryRetentionLeaseId(replicaShardRouting.currentNodeId()), startingSeqNo,
                    PEER_RECOVERY_RETENTION_LEASE_SOURCE);
                updatedLeases = retentionLeases;
            } catch (RetentionLeaseAlreadyExistsException e) {
                assert false : e;
                logger.debug("BWC peer recovery retention lease created concurrently", e);
                return;
            }
        }
        onSyncRetentionLeases.accept(updatedLeases, ActionListener.wrap(() -> {}));
=======
    public boolean assertRetentionLeasesPersisted(final Path path) throws IOException {
        assert RetentionLeases.FORMAT.loadLatestState(logger, NamedXContentRegistry.EMPTY, path) != null;
        return true;
>>>>>>> a41f5e44
    }

    public static class CheckpointState implements Writeable {

        /**
         * the last local checkpoint information that we have for this shard
         */
        long localCheckpoint;

        /**
         * the last global checkpoint information that we have for this shard. This information is computed for the primary if
         * the tracker is in primary mode and received from the primary if in replica mode.
         */
        long globalCheckpoint;

        /**
         * The last local-checkpoint-of-safe-commit that we have for this shard
         */
        long localCheckpointOfSafeCommit;

        /**
         * whether this shard is treated as in-sync and thus contributes to the global checkpoint calculation
         */
        boolean inSync;

        /**
         * whether this shard is tracked in the replication group, i.e., should receive document updates from the primary.
         */
        boolean tracked;

        public CheckpointState(long localCheckpoint, long globalCheckpoint, long localCheckpointOfSafeCommit,
                               boolean inSync, boolean tracked) {
            this.localCheckpoint = localCheckpoint;
            this.globalCheckpoint = globalCheckpoint;
            this.localCheckpointOfSafeCommit = localCheckpointOfSafeCommit;
            this.inSync = inSync;
            this.tracked = tracked;
        }

        public CheckpointState(StreamInput in) throws IOException {
            this.localCheckpoint = in.readZLong();
            this.globalCheckpoint = in.readZLong();
            if (in.getVersion().onOrAfter(Version.V_8_0_0)) {
                this.localCheckpointOfSafeCommit = in.readZLong();
            } else {
                this.localCheckpointOfSafeCommit = SequenceNumbers.UNASSIGNED_SEQ_NO;
            }
            this.inSync = in.readBoolean();
            this.tracked = in.readBoolean();
        }

        @Override
        public void writeTo(StreamOutput out) throws IOException {
            out.writeZLong(localCheckpoint);
            out.writeZLong(globalCheckpoint);
            if (out.getVersion().onOrAfter(Version.V_8_0_0)) {
                out.writeZLong(this.localCheckpointOfSafeCommit);
            }
            out.writeBoolean(inSync);
            out.writeBoolean(tracked);
        }

        /**
         * Returns a full copy of this object
         */
        public CheckpointState copy() {
            return new CheckpointState(localCheckpoint, globalCheckpoint, localCheckpointOfSafeCommit, inSync, tracked);
        }

        public long getLocalCheckpoint() {
            return localCheckpoint;
        }

        public long getGlobalCheckpoint() {
            return globalCheckpoint;
        }

        public long getLocalCheckpointOfSafeCommit() {
            return localCheckpointOfSafeCommit;
        }

        @Override
        public String toString() {
            return "LocalCheckpointState{" +
                "localCheckpoint=" + localCheckpoint +
                ", globalCheckpoint=" + globalCheckpoint +
                ", localCheckpointOfSafeCommit=" + localCheckpointOfSafeCommit +
                ", inSync=" + inSync +
                ", tracked=" + tracked +
                '}';
        }

        @Override
        public boolean equals(Object o) {
            if (this == o) return true;
            if (o == null || getClass() != o.getClass()) return false;

            CheckpointState that = (CheckpointState) o;

            if (localCheckpoint != that.localCheckpoint) return false;
            if (globalCheckpoint != that.globalCheckpoint) return false;
            if (localCheckpointOfSafeCommit != that.localCheckpointOfSafeCommit) return false;
            if (inSync != that.inSync) return false;
            return tracked == that.tracked;
        }

        @Override
        public int hashCode() {
            int result = Long.hashCode(localCheckpoint);
            result = 31 * result + Long.hashCode(globalCheckpoint);
            result = 31 * result + Long.hashCode(localCheckpointOfSafeCommit);
            result = 31 * result + Boolean.hashCode(inSync);
            result = 31 * result + Boolean.hashCode(tracked);
            return result;
        }
    }

    /**
     * Get the local knowledge of the global checkpoints for all in-sync allocation IDs.
     *
     * @return a map from allocation ID to the local knowledge of the global checkpoint for that allocation ID
     */
    public synchronized ObjectLongMap<String> getInSyncGlobalCheckpoints() {
        assert primaryMode;
        assert handoffInProgress == false;
        final ObjectLongMap<String> globalCheckpoints = new ObjectLongHashMap<>(checkpoints.size()); // upper bound on the size
        checkpoints
                .entrySet()
                .stream()
                .filter(e -> e.getValue().inSync)
                .forEach(e -> globalCheckpoints.put(e.getKey(), e.getValue().globalCheckpoint));
        return globalCheckpoints;
    }

    /**
     * Returns whether the replication tracker is in primary mode, i.e., whether the current shard is acting as primary from the point of
     * view of replication.
     */
    public boolean isPrimaryMode() {
        return primaryMode;
    }

    /**
     * Returns the current operation primary term.
     *
     * @return the primary term
     */
    public long getOperationPrimaryTerm() {
        return operationPrimaryTerm;
    }

    /**
     * Sets the current operation primary term. This method should be invoked only when no other operations are possible on the shard. That
     * is, either from the constructor of {@link IndexShard} or while holding all permits on the {@link IndexShard} instance.
     *
     * @param operationPrimaryTerm the new operation primary term
     */
    public void setOperationPrimaryTerm(final long operationPrimaryTerm) {
        this.operationPrimaryTerm = operationPrimaryTerm;
    }

    /**
     * Returns whether the replication tracker has relocated away to another shard copy.
     */
    public boolean isRelocated() {
        return relocated;
    }

    /**
     * Class invariant that should hold before and after every invocation of public methods on this class. As Java lacks implication
     * as a logical operator, many of the invariants are written under the form (!A || B), they should be read as (A implies B) however.
     */
    private boolean invariant() {
        assert checkpoints.get(shardAllocationId) != null :
            "checkpoints map should always have an entry for the current shard";

        // local checkpoints only set during primary mode
        assert primaryMode || checkpoints.values().stream()
            .allMatch(lcps -> lcps.localCheckpoint == SequenceNumbers.UNASSIGNED_SEQ_NO ||
                lcps.localCheckpoint == SequenceNumbers.PRE_60_NODE_CHECKPOINT);

        // global checkpoints for other shards only set during primary mode
        assert primaryMode
                || checkpoints
                .entrySet()
                .stream()
                .filter(e -> e.getKey().equals(shardAllocationId) == false)
                .map(Map.Entry::getValue)
                .allMatch(cps ->
                        (cps.globalCheckpoint == SequenceNumbers.UNASSIGNED_SEQ_NO
                                || cps.globalCheckpoint == SequenceNumbers.PRE_60_NODE_CHECKPOINT));

        // relocation handoff can only occur in primary mode
        assert !handoffInProgress || primaryMode;

        // a relocated copy is not in primary mode
        assert !relocated || !primaryMode;

        // the current shard is marked as in-sync when the global checkpoint tracker operates in primary mode
        assert !primaryMode || checkpoints.get(shardAllocationId).inSync;

        // the routing table and replication group is set when the global checkpoint tracker operates in primary mode
        assert !primaryMode || (routingTable != null && replicationGroup != null) :
            "primary mode but routing table is " + routingTable + " and replication group is " + replicationGroup;

        // when in primary mode, the current allocation ID is the allocation ID of the primary or the relocation allocation ID
        assert !primaryMode
                || (routingTable.primaryShard().allocationId().getId().equals(shardAllocationId)
                || routingTable.primaryShard().allocationId().getRelocationId().equals(shardAllocationId));

        // during relocation handoff there are no entries blocking global checkpoint advancement
        assert !handoffInProgress || pendingInSync.isEmpty() :
            "entries blocking global checkpoint advancement during relocation handoff: " + pendingInSync;

        // entries blocking global checkpoint advancement can only exist in primary mode and when not having a relocation handoff
        assert pendingInSync.isEmpty() || (primaryMode && !handoffInProgress);

        // the computed global checkpoint is always up-to-date
        assert !primaryMode
                || getGlobalCheckpoint() == computeGlobalCheckpoint(pendingInSync, checkpoints.values(), getGlobalCheckpoint())
                : "global checkpoint is not up-to-date, expected: " +
                computeGlobalCheckpoint(pendingInSync, checkpoints.values(), getGlobalCheckpoint()) + " but was: " + getGlobalCheckpoint();

        // when in primary mode, the global checkpoint is at most the minimum local checkpoint on all in-sync shard copies
        assert !primaryMode
                || getGlobalCheckpoint() <= inSyncCheckpointStates(checkpoints, CheckpointState::getLocalCheckpoint, LongStream::min)
                : "global checkpoint [" + getGlobalCheckpoint() + "] "
                + "for primary mode allocation ID [" + shardAllocationId + "] "
                + "more than in-sync local checkpoints [" + checkpoints + "]";

        // we have a routing table iff we have a replication group
        assert (routingTable == null) == (replicationGroup == null) :
            "routing table is " + routingTable + " but replication group is " + replicationGroup;

        assert replicationGroup == null || replicationGroup.equals(calculateReplicationGroup()) :
            "cached replication group out of sync: expected: " + calculateReplicationGroup() + " but was: " + replicationGroup;

        // all assigned shards from the routing table are tracked
        assert routingTable == null || checkpoints.keySet().containsAll(routingTable.getAllAllocationIds()) :
            "local checkpoints " + checkpoints + " not in-sync with routing table " + routingTable;

        for (Map.Entry<String, CheckpointState> entry : checkpoints.entrySet()) {
            // blocking global checkpoint advancement only happens for shards that are not in-sync
            assert !pendingInSync.contains(entry.getKey()) || !entry.getValue().inSync :
                "shard copy " + entry.getKey() + " blocks global checkpoint advancement but is in-sync";
            // in-sync shard copies are tracked
            assert !entry.getValue().inSync || entry.getValue().tracked :
                "shard copy " + entry.getKey() + " is in-sync but not tracked";
        }

        // all pending in sync shards are tracked
        for (String aId : pendingInSync) {
            assert checkpoints.get(aId) != null : "aId [" + aId + "] is pending in sync but isn't tracked";
        }

        if (primaryMode && indexCreatedVersion.onOrAfter(Version.V_8_0_0)) { // TODO V_7_0_0 after backporting
            for (final ShardRouting shardRouting : routingTable.assignedShards()) {
                assert checkpoints.get(shardRouting.allocationId().getId()).tracked == false
                    || retentionLeases.contains(getPeerRecoveryRetentionLeaseId(shardRouting)) :
                    "no retention lease for tracked shard " + shardRouting + " in " + retentionLeases;
                assert shardRouting.relocating() == false
                    || checkpoints.get(shardRouting.allocationId().getRelocationId()).tracked == false
                    || retentionLeases.contains(getPeerRecoveryRetentionLeaseId(shardRouting.getTargetRelocatingShard())) :
                    "no retention lease for relocation target " + shardRouting + " in " + retentionLeases;
            }
        }

        return true;
    }

    private static long inSyncCheckpointStates(
            final Map<String, CheckpointState> checkpoints,
            ToLongFunction<CheckpointState> function,
            Function<LongStream, OptionalLong> reducer) {
        final OptionalLong value =
                reducer.apply(
                        checkpoints
                                .values()
                                .stream()
                                .filter(cps -> cps.inSync)
                                .mapToLong(function)
                                .filter(v -> v != SequenceNumbers.PRE_60_NODE_CHECKPOINT && v != SequenceNumbers.UNASSIGNED_SEQ_NO));
        return value.isPresent() ? value.getAsLong() : SequenceNumbers.UNASSIGNED_SEQ_NO;
    }

    /**
     * Initialize the global checkpoint service. The specified global checkpoint should be set to the last known global checkpoint, or
     * {@link SequenceNumbers#UNASSIGNED_SEQ_NO}.
     *
     * @param shardId               the shard ID
     * @param allocationId          the allocation ID
     * @param indexSettings         the index settings
     * @param operationPrimaryTerm  the current primary term
     * @param globalCheckpoint      the last known global checkpoint for this shard, or {@link SequenceNumbers#UNASSIGNED_SEQ_NO}
     * @param onSyncRetentionLeases a callback when a new retention lease is created or an existing retention lease expires
     */
    public ReplicationTracker(
            final ShardId shardId,
            final String allocationId,
            final IndexSettings indexSettings,
            final long operationPrimaryTerm,
            final long globalCheckpoint,
            final LongConsumer onGlobalCheckpointUpdated,
            final LongSupplier currentTimeMillisSupplier,
            final BiConsumer<RetentionLeases, ActionListener<ReplicationResponse>> onSyncRetentionLeases,
            final Version indexCreatedVersion) {
        super(shardId, indexSettings);
        assert globalCheckpoint >= SequenceNumbers.UNASSIGNED_SEQ_NO : "illegal initial global checkpoint: " + globalCheckpoint;
        this.shardAllocationId = allocationId;
        this.primaryMode = false;
        this.operationPrimaryTerm = operationPrimaryTerm;
        this.handoffInProgress = false;
        this.appliedClusterStateVersion = -1L;
        this.checkpoints = new HashMap<>(1 + indexSettings.getNumberOfReplicas());
        checkpoints.put(allocationId,
            new CheckpointState(SequenceNumbers.UNASSIGNED_SEQ_NO, globalCheckpoint, SequenceNumbers.UNASSIGNED_SEQ_NO, false, false));
        this.onGlobalCheckpointUpdated = Objects.requireNonNull(onGlobalCheckpointUpdated);
        this.currentTimeMillisSupplier = Objects.requireNonNull(currentTimeMillisSupplier);
        this.onSyncRetentionLeases = Objects.requireNonNull(onSyncRetentionLeases);
        this.pendingInSync = new HashSet<>();
        this.routingTable = null;
        this.replicationGroup = null;
        assert Version.V_EMPTY.equals(indexCreatedVersion) == false;
        this.indexCreatedVersion = indexCreatedVersion;
        assert invariant();
    }

    /**
     * Returns the current replication group for the shard.
     *
     * @return the replication group
     */
    public ReplicationGroup getReplicationGroup() {
        assert primaryMode;
        return replicationGroup;
    }

    private ReplicationGroup calculateReplicationGroup() {
        return new ReplicationGroup(routingTable,
            checkpoints.entrySet().stream().filter(e -> e.getValue().inSync).map(Map.Entry::getKey).collect(Collectors.toSet()),
            checkpoints.entrySet().stream().filter(e -> e.getValue().tracked).map(Map.Entry::getKey).collect(Collectors.toSet()));
    }

    /**
     * Returns the global checkpoint for the shard.
     *
     * @return the global checkpoint
     */
    public synchronized long getGlobalCheckpoint() {
        final CheckpointState cps = checkpoints.get(shardAllocationId);
        assert cps != null;
        return cps.globalCheckpoint;
    }

    @Override
    public long getAsLong() {
        return getGlobalCheckpoint();
    }

    /**
     * Updates the global checkpoint on a replica shard after it has been updated by the primary.
     *
     * @param globalCheckpoint the global checkpoint
     * @param reason           the reason the global checkpoint was updated
     */
    public synchronized void updateGlobalCheckpointOnReplica(final long globalCheckpoint, final String reason) {
        assert invariant();
        assert primaryMode == false;
        /*
         * The global checkpoint here is a local knowledge which is updated under the mandate of the primary. It can happen that the primary
         * information is lagging compared to a replica (e.g., if a replica is promoted to primary but has stale info relative to other
         * replica shards). In these cases, the local knowledge of the global checkpoint could be higher than the sync from the lagging
         * primary.
         */
        updateGlobalCheckpoint(
                shardAllocationId,
                globalCheckpoint,
                current -> {
                    logger.trace("updated global checkpoint from [{}] to [{}] due to [{}]", current, globalCheckpoint, reason);
                    onGlobalCheckpointUpdated.accept(globalCheckpoint);
                });
        assert invariant();
    }

    /**
     * Update the local knowledge of the global checkpoint for the specified allocation ID.
     *
     * @param allocationId     the allocation ID to update the global checkpoint for
     * @param globalCheckpoint the global checkpoint
     */
    public synchronized void updateGlobalCheckpointForShard(final String allocationId, final long globalCheckpoint) {
        assert primaryMode;
        assert handoffInProgress == false;
        assert invariant();
        updateGlobalCheckpoint(
                allocationId,
                globalCheckpoint,
                current -> logger.trace(
                        "updated local knowledge for [{}] on the primary of the global checkpoint from [{}] to [{}]",
                        allocationId,
                        current,
                        globalCheckpoint));
        assert invariant();
    }

    private void updateGlobalCheckpoint(final String allocationId, final long globalCheckpoint, LongConsumer ifUpdated) {
        final CheckpointState cps = checkpoints.get(allocationId);
        assert !this.shardAllocationId.equals(allocationId) || cps != null;
        if (cps != null && globalCheckpoint > cps.globalCheckpoint) {
            cps.globalCheckpoint = globalCheckpoint;
            ifUpdated.accept(cps.globalCheckpoint);
        }
    }

    public synchronized void updateLocalCheckpointOfSafeCommitForShard(String allocationId, long localCheckpointOfSafeCommit) {
        assert primaryMode;
        assert handoffInProgress == false;
        assert invariant();

        final CheckpointState cps = checkpoints.get(allocationId);
        assert !this.shardAllocationId.equals(allocationId) || cps != null;
        if (cps != null && localCheckpointOfSafeCommit > cps.localCheckpointOfSafeCommit) {
            long previousValue = cps.localCheckpointOfSafeCommit;
            cps.localCheckpointOfSafeCommit = localCheckpointOfSafeCommit;
            logger.trace(
                "updated local knowledge for [{}] on the primary of the local checkpoint of the safe commit from [{}] to [{}]",
                allocationId,
                previousValue,
                localCheckpointOfSafeCommit);
        }
        assert invariant();
    }

    /**
     * Initializes the global checkpoint tracker in primary mode (see {@link #primaryMode}. Called on primary activation or promotion.
     */
    public synchronized void activatePrimaryMode(final long localCheckpoint, final long localCheckpointOfSafeCommit) {
        assert invariant();
        assert primaryMode == false;
        assert checkpoints.get(shardAllocationId) != null && checkpoints.get(shardAllocationId).inSync &&
            checkpoints.get(shardAllocationId).localCheckpoint == SequenceNumbers.UNASSIGNED_SEQ_NO :
            "expected " + shardAllocationId + " to have initialized entry in " + checkpoints + " when activating primary";
        assert localCheckpointOfSafeCommit >= SequenceNumbers.NO_OPS_PERFORMED : localCheckpointOfSafeCommit;
        assert localCheckpoint >= localCheckpointOfSafeCommit : localCheckpoint + " < " + localCheckpointOfSafeCommit;
        primaryMode = true;
        updateLocalCheckpoint(shardAllocationId, checkpoints.get(shardAllocationId), localCheckpoint);
        updateGlobalCheckpointOnPrimary();

        final ShardRouting primaryShard = routingTable.primaryShard();
        final String leaseId = getPeerRecoveryRetentionLeaseId(primaryShard);
        if (retentionLeases.get(leaseId) == null) {
            /*
             * We might have got here here via a rolling upgrade from an older version that doesn't create peer recovery retention leases
             * for every shard copy. The missing leases are created in a more relaxed fashion, and offer weaker guarantees.
             */
            if (indexCreatedVersion.onOrAfter(Version.V_8_0_0)) { // TODO V_7_0_0 in backport
                // We are starting up the whole replication group from scratch: if we were not (i.e. this is a replica promotion) then
                // this copy must already be in-sync and active and therefore holds a retention lease for itself.
                assert routingTable.activeShards().equals(singletonList(primaryShard)) : routingTable.activeShards();
                assert primaryShard.allocationId().getId().equals(shardAllocationId)
                    : routingTable.activeShards() + " vs " + shardAllocationId;
                assert replicationGroup.getReplicationTargets().equals(singletonList(primaryShard));

                // Safe to call innerAddRetentionLease() without a subsequent sync since there are no other members of this replication gp.
                innerAddRetentionLease(leaseId, max(0L, localCheckpointOfSafeCommit + 1), PEER_RECOVERY_RETENTION_LEASE_SOURCE);
            }
        }

        assert invariant();
    }

    /**
     * Notifies the tracker of the current allocation IDs in the cluster state.
     *
     * @param applyingClusterStateVersion the cluster state version being applied when updating the allocation IDs from the master
     * @param inSyncAllocationIds         the allocation IDs of the currently in-sync shard copies
     * @param routingTable                the shard routing table
     * @param pre60AllocationIds          the allocation IDs of shards that are allocated to pre-6.0 nodes
     */
    public synchronized void updateFromMaster(final long applyingClusterStateVersion, final Set<String> inSyncAllocationIds,
                                              final IndexShardRoutingTable routingTable, final Set<String> pre60AllocationIds) {
        assert invariant();
        if (applyingClusterStateVersion > appliedClusterStateVersion) {
            // check that the master does not fabricate new in-sync entries out of thin air once we are in primary mode
            assert !primaryMode || inSyncAllocationIds.stream().allMatch(
                inSyncId -> checkpoints.containsKey(inSyncId) && checkpoints.get(inSyncId).inSync) :
                "update from master in primary mode contains in-sync ids " + inSyncAllocationIds +
                    " that have no matching entries in " + checkpoints;
            // remove entries which don't exist on master
            Set<String> initializingAllocationIds = routingTable.getAllInitializingShards().stream()
                .map(ShardRouting::allocationId).map(AllocationId::getId).collect(Collectors.toSet());
            boolean removedEntries = checkpoints.keySet().removeIf(
                aid -> !inSyncAllocationIds.contains(aid) && !initializingAllocationIds.contains(aid));

            if (primaryMode) {
                // add new initializingIds that are missing locally. These are fresh shard copies - and not in-sync
                for (String initializingId : initializingAllocationIds) {
                    if (checkpoints.containsKey(initializingId) == false) {
                        final boolean inSync = inSyncAllocationIds.contains(initializingId);
                        assert inSync == false : "update from master in primary mode has " + initializingId +
                            " as in-sync but it does not exist locally";
                        final long localCheckpoint = pre60AllocationIds.contains(initializingId) ?
                            SequenceNumbers.PRE_60_NODE_CHECKPOINT : SequenceNumbers.UNASSIGNED_SEQ_NO;
                        final long globalCheckpoint = localCheckpoint;
                        checkpoints.put(initializingId,
                            new CheckpointState(localCheckpoint, globalCheckpoint, SequenceNumbers.UNASSIGNED_SEQ_NO, inSync, inSync));
                    }
                }
                if (removedEntries) {
                    pendingInSync.removeIf(aId -> checkpoints.containsKey(aId) == false);
                }
            } else {
                for (String initializingId : initializingAllocationIds) {
                    if (shardAllocationId.equals(initializingId) == false) {
                        final long localCheckpoint = pre60AllocationIds.contains(initializingId) ?
                            SequenceNumbers.PRE_60_NODE_CHECKPOINT : SequenceNumbers.UNASSIGNED_SEQ_NO;
                        final long globalCheckpoint = localCheckpoint;
                        checkpoints.put(initializingId,
                            new CheckpointState(localCheckpoint, globalCheckpoint, SequenceNumbers.UNASSIGNED_SEQ_NO, false, false));
                    }
                }
                for (String inSyncId : inSyncAllocationIds) {
                    if (shardAllocationId.equals(inSyncId)) {
                        // current shard is initially marked as not in-sync because we don't know better at that point
                        CheckpointState checkpointState = checkpoints.get(shardAllocationId);
                        checkpointState.inSync = true;
                        checkpointState.tracked = true;
                    } else {
                        final long localCheckpoint = pre60AllocationIds.contains(inSyncId) ?
                            SequenceNumbers.PRE_60_NODE_CHECKPOINT : SequenceNumbers.UNASSIGNED_SEQ_NO;
                        final long globalCheckpoint = localCheckpoint;
                        checkpoints.put(inSyncId,
                            new CheckpointState(localCheckpoint, globalCheckpoint, SequenceNumbers.UNASSIGNED_SEQ_NO, true, true));
                    }
                }
            }
            appliedClusterStateVersion = applyingClusterStateVersion;
            this.routingTable = routingTable;
            replicationGroup = calculateReplicationGroup();
            if (primaryMode && removedEntries) {
                updateGlobalCheckpointOnPrimary();
                // notify any waiter for local checkpoint advancement to recheck that their shard is still being tracked.
                notifyAllWaiters();
            }
        }
        assert invariant();
    }

    /**
     * Called when the recovery process for a shard has opened the engine on the target shard. Ensures that the right data structures
     * have been set up locally to track local checkpoint information for the shard and that the shard is added to the replication group.
     *
     * @param allocationId  the allocation ID of the shard for which recovery was initiated
     */
    public synchronized void initiateTracking(final String allocationId) {
        assert invariant();
        assert primaryMode;
        assert handoffInProgress == false;
        CheckpointState cps = checkpoints.get(allocationId);
        if (cps == null) {
            // can happen if replica was removed from cluster but recovery process is unaware of it yet
            throw new IllegalStateException("no local checkpoint tracking information available");
        }
        cps.tracked = true;
        replicationGroup = calculateReplicationGroup();
        assert invariant();
    }

    /**
     * Marks the shard with the provided allocation ID as in-sync with the primary shard. This method will block until the local checkpoint
     * on the specified shard advances above the current global checkpoint.
     *
     * @param allocationId    the allocation ID of the shard to mark as in-sync
     * @param localCheckpoint the current local checkpoint on the shard
     */
    public synchronized void markAllocationIdAsInSync(final String allocationId, final long localCheckpoint) throws InterruptedException {
        assert invariant();
        assert primaryMode;
        assert handoffInProgress == false;
        CheckpointState cps = checkpoints.get(allocationId);
        if (cps == null) {
            // can happen if replica was removed from cluster but recovery process is unaware of it yet
            throw new IllegalStateException("no local checkpoint tracking information available for " + allocationId);
        }
        assert localCheckpoint >= SequenceNumbers.NO_OPS_PERFORMED :
            "expected known local checkpoint for " + allocationId + " but was " + localCheckpoint;
        assert pendingInSync.contains(allocationId) == false : "shard copy " + allocationId + " is already marked as pending in-sync";
        assert cps.tracked : "shard copy " + allocationId + " cannot be marked as in-sync as it's not tracked";
        updateLocalCheckpoint(allocationId, cps, localCheckpoint);
        // if it was already in-sync (because of a previously failed recovery attempt), global checkpoint must have been
        // stuck from advancing
        assert !cps.inSync || (cps.localCheckpoint >= getGlobalCheckpoint()) :
            "shard copy " + allocationId + " that's already in-sync should have a local checkpoint " + cps.localCheckpoint +
                " that's above the global checkpoint " + getGlobalCheckpoint();
        if (cps.localCheckpoint < getGlobalCheckpoint()) {
            pendingInSync.add(allocationId);
            try {
                while (true) {
                    if (pendingInSync.contains(allocationId)) {
                        waitForLocalCheckpointToAdvance();
                    } else {
                        break;
                    }
                }
            } finally {
                pendingInSync.remove(allocationId);
            }
        } else {
            cps.inSync = true;
            replicationGroup = calculateReplicationGroup();
            logger.trace("marked [{}] as in-sync", allocationId);
            updateGlobalCheckpointOnPrimary();
        }

        assert invariant();
    }

    private boolean updateLocalCheckpoint(String allocationId, CheckpointState cps, long localCheckpoint) {
        // a local checkpoint of PRE_60_NODE_CHECKPOINT cannot be overridden
        assert cps.localCheckpoint != SequenceNumbers.PRE_60_NODE_CHECKPOINT ||
            localCheckpoint == SequenceNumbers.PRE_60_NODE_CHECKPOINT :
            "pre-6.0 shard copy " + allocationId + " unexpected to send valid local checkpoint " + localCheckpoint;
        // a local checkpoint for a shard copy should be a valid sequence number or the pre-6.0 sequence number indicator
        assert localCheckpoint != SequenceNumbers.UNASSIGNED_SEQ_NO :
                "invalid local checkpoint for shard copy [" + allocationId + "]";
        if (localCheckpoint > cps.localCheckpoint) {
            logger.trace("updated local checkpoint of [{}] from [{}] to [{}]", allocationId, cps.localCheckpoint, localCheckpoint);
            cps.localCheckpoint = localCheckpoint;
            return true;
        } else {
            logger.trace("skipped updating local checkpoint of [{}] from [{}] to [{}], current checkpoint is higher", allocationId,
                cps.localCheckpoint, localCheckpoint);
            return false;
        }
    }

    /**
     * Notifies the service to update the local checkpoint for the shard with the provided allocation ID. If the checkpoint is lower than
     * the currently known one, this is a no-op. If the allocation ID is not tracked, it is ignored.
     *
     * @param allocationId    the allocation ID of the shard to update the local checkpoint for
     * @param localCheckpoint the local checkpoint for the shard
     */
    public synchronized void updateLocalCheckpoint(final String allocationId, final long localCheckpoint) {
        assert invariant();
        assert primaryMode;
        assert handoffInProgress == false;
        CheckpointState cps = checkpoints.get(allocationId);
        if (cps == null) {
            // can happen if replica was removed from cluster but replication process is unaware of it yet
            return;
        }
        boolean increasedLocalCheckpoint = updateLocalCheckpoint(allocationId, cps, localCheckpoint);
        boolean pending = pendingInSync.contains(allocationId);
        if (pending && cps.localCheckpoint >= getGlobalCheckpoint()) {
            pendingInSync.remove(allocationId);
            pending = false;
            cps.inSync = true;
            replicationGroup = calculateReplicationGroup();
            logger.trace("marked [{}] as in-sync", allocationId);
            notifyAllWaiters();
        }
        if (increasedLocalCheckpoint && pending == false) {
            updateGlobalCheckpointOnPrimary();
        }
        assert invariant();
    }

    /**
     * Computes the global checkpoint based on the given local checkpoints. In case where there are entries preventing the
     * computation to happen (for example due to blocking), it returns the fallback value.
     */
    private static long computeGlobalCheckpoint(final Set<String> pendingInSync, final Collection<CheckpointState> localCheckpoints,
                                                final long fallback) {
        long minLocalCheckpoint = Long.MAX_VALUE;
        if (pendingInSync.isEmpty() == false) {
            return fallback;
        }
        for (final CheckpointState cps : localCheckpoints) {
            if (cps.inSync) {
                if (cps.localCheckpoint == SequenceNumbers.UNASSIGNED_SEQ_NO) {
                    // unassigned in-sync replica
                    return fallback;
                } else if (cps.localCheckpoint == SequenceNumbers.PRE_60_NODE_CHECKPOINT) {
                    // 5.x replica, ignore for global checkpoint calculation
                } else {
                    minLocalCheckpoint = Math.min(cps.localCheckpoint, minLocalCheckpoint);
                }
            }
        }
        assert minLocalCheckpoint != Long.MAX_VALUE;
        return minLocalCheckpoint;
    }

    /**
     * Scans through the currently known local checkpoint and updates the global checkpoint accordingly.
     */
    private synchronized void updateGlobalCheckpointOnPrimary() {
        assert primaryMode;
        final CheckpointState cps = checkpoints.get(shardAllocationId);
        final long globalCheckpoint = cps.globalCheckpoint;
        final long computedGlobalCheckpoint = computeGlobalCheckpoint(pendingInSync, checkpoints.values(), getGlobalCheckpoint());
        assert computedGlobalCheckpoint >= globalCheckpoint : "new global checkpoint [" + computedGlobalCheckpoint +
            "] is lower than previous one [" + globalCheckpoint + "]";
        if (globalCheckpoint != computedGlobalCheckpoint) {
            cps.globalCheckpoint = computedGlobalCheckpoint;
            logger.trace("updated global checkpoint to [{}]", computedGlobalCheckpoint);
            onGlobalCheckpointUpdated.accept(computedGlobalCheckpoint);
        }
    }

    /**
     * Initiates a relocation handoff and returns the corresponding primary context.
     */
    public synchronized PrimaryContext startRelocationHandoff() {
        assert invariant();
        assert primaryMode;
        assert handoffInProgress == false;
        assert pendingInSync.isEmpty() : "relocation handoff started while there are still shard copies pending in-sync: " + pendingInSync;
        handoffInProgress = true;
        // copy clusterStateVersion and checkpoints and return
        // all the entries from checkpoints that are inSync: the reason we don't need to care about initializing non-insync entries
        // is that they will have to undergo a recovery attempt on the relocation target, and will hence be supplied by the cluster state
        // update on the relocation target once relocation completes). We could alternatively also copy the map as-is (it’s safe), and it
        // would be cleaned up on the target by cluster state updates.
        Map<String, CheckpointState> localCheckpointsCopy = new HashMap<>();
        for (Map.Entry<String, CheckpointState> entry : checkpoints.entrySet()) {
            localCheckpointsCopy.put(entry.getKey(), entry.getValue().copy());
        }
        assert invariant();
        return new PrimaryContext(appliedClusterStateVersion, localCheckpointsCopy, routingTable);
    }

    /**
     * Fails a relocation handoff attempt.
     */
    public synchronized void abortRelocationHandoff() {
        assert invariant();
        assert primaryMode;
        assert handoffInProgress;
        handoffInProgress = false;
        assert invariant();
    }

    /**
     * Marks a relocation handoff attempt as successful. Moves the tracker into replica mode.
     */
    public synchronized void completeRelocationHandoff() {
        assert invariant();
        assert primaryMode;
        assert handoffInProgress;
        assert relocated == false;
        primaryMode = false;
        handoffInProgress = false;
        relocated = true;
        // forget all checkpoint information except for global checkpoint of current shard
        checkpoints.entrySet().stream().forEach(e -> {
            final CheckpointState cps = e.getValue();
            if (cps.localCheckpoint != SequenceNumbers.UNASSIGNED_SEQ_NO &&
                cps.localCheckpoint != SequenceNumbers.PRE_60_NODE_CHECKPOINT) {
                cps.localCheckpoint = SequenceNumbers.UNASSIGNED_SEQ_NO;
            }
            if (e.getKey().equals(shardAllocationId) == false) {
                // don't throw global checkpoint information of current shard away
                if (cps.globalCheckpoint != SequenceNumbers.UNASSIGNED_SEQ_NO &&
                    cps.globalCheckpoint != SequenceNumbers.PRE_60_NODE_CHECKPOINT) {
                    cps.globalCheckpoint = SequenceNumbers.UNASSIGNED_SEQ_NO;
                }
            }
        });
        assert invariant();
    }

    /**
     * Activates the global checkpoint tracker in primary mode (see {@link #primaryMode}. Called on primary relocation target during
     * primary relocation handoff.
     *
     * @param primaryContext the primary context used to initialize the state
     */
    public synchronized void activateWithPrimaryContext(PrimaryContext primaryContext) {
        assert invariant();
        assert primaryMode == false;
        final Runnable runAfter = getMasterUpdateOperationFromCurrentState();
        primaryMode = true;
        // capture current state to possibly replay missed cluster state update
        appliedClusterStateVersion = primaryContext.clusterStateVersion();
        checkpoints.clear();
        for (Map.Entry<String, CheckpointState> entry : primaryContext.checkpoints.entrySet()) {
            checkpoints.put(entry.getKey(), entry.getValue().copy());
        }
        routingTable = primaryContext.getRoutingTable();
        replicationGroup = calculateReplicationGroup();
        updateGlobalCheckpointOnPrimary();
        // reapply missed cluster state update
        // note that if there was no cluster state update between start of the engine of this shard and the call to
        // initializeWithPrimaryContext, we might still have missed a cluster state update. This is best effort.
        runAfter.run();
        assert invariant();
    }

    private Runnable getMasterUpdateOperationFromCurrentState() {
        assert primaryMode == false;
        final long lastAppliedClusterStateVersion = appliedClusterStateVersion;
        final Set<String> inSyncAllocationIds = new HashSet<>();
        final Set<String> pre60AllocationIds = new HashSet<>();
        checkpoints.entrySet().forEach(entry -> {
            if (entry.getValue().inSync) {
                inSyncAllocationIds.add(entry.getKey());
            }
            if (entry.getValue().getLocalCheckpoint() == SequenceNumbers.PRE_60_NODE_CHECKPOINT) {
                pre60AllocationIds.add(entry.getKey());
            }
        });
        final IndexShardRoutingTable lastAppliedRoutingTable = routingTable;
        return () -> updateFromMaster(lastAppliedClusterStateVersion, inSyncAllocationIds, lastAppliedRoutingTable, pre60AllocationIds);
    }

    /**
     * Whether the are shards blocking global checkpoint advancement. Used by tests.
     */
    public synchronized boolean pendingInSync() {
        assert primaryMode;
        return pendingInSync.isEmpty() == false;
    }

    /**
     * Returns the local checkpoint information tracked for a specific shard. Used by tests.
     */
    public synchronized CheckpointState getTrackedLocalCheckpointForShard(String allocationId) {
        assert primaryMode;
        return checkpoints.get(allocationId);
    }

    /**
     * Notify all threads waiting on the monitor on this tracker. These threads should be waiting for the local checkpoint on a specific
     * allocation ID to catch up to the global checkpoint.
     */
    @SuppressForbidden(reason = "Object#notifyAll waiters for local checkpoint advancement")
    private synchronized void notifyAllWaiters() {
        this.notifyAll();
    }

    /**
     * Wait for the local checkpoint to advance to the global checkpoint.
     *
     * @throws InterruptedException if this thread was interrupted before of during waiting
     */
    @SuppressForbidden(reason = "Object#wait for local checkpoint advancement")
    private synchronized void waitForLocalCheckpointToAdvance() throws InterruptedException {
        this.wait();
    }

    /**
     * Represents the sequence number component of the primary context. This is the knowledge on the primary of the in-sync and initializing
     * shards and their local checkpoints.
     */
    public static class PrimaryContext implements Writeable {

        private final long clusterStateVersion;
        private final Map<String, CheckpointState> checkpoints;
        private final IndexShardRoutingTable routingTable;

        public PrimaryContext(long clusterStateVersion, Map<String, CheckpointState> checkpoints,
                              IndexShardRoutingTable routingTable) {
            this.clusterStateVersion = clusterStateVersion;
            this.checkpoints = checkpoints;
            this.routingTable = routingTable;
        }

        public PrimaryContext(StreamInput in) throws IOException {
            clusterStateVersion = in.readVLong();
            checkpoints = in.readMap(StreamInput::readString, CheckpointState::new);
            routingTable = IndexShardRoutingTable.Builder.readFrom(in);
        }

        public long clusterStateVersion() {
            return clusterStateVersion;
        }

        public Map<String, CheckpointState> getCheckpointStates() {
            return checkpoints;
        }

        public IndexShardRoutingTable getRoutingTable() {
            return routingTable;
        }

        @Override
        public void writeTo(StreamOutput out) throws IOException {
            out.writeVLong(clusterStateVersion);
            out.writeMap(checkpoints, (streamOutput, s) -> out.writeString(s), (streamOutput, cps) -> cps.writeTo(out));
            IndexShardRoutingTable.Builder.writeTo(routingTable, out);
        }

        @Override
        public String toString() {
            return "PrimaryContext{" +
                    "clusterStateVersion=" + clusterStateVersion +
                    ", checkpoints=" + checkpoints +
                    ", routingTable=" + routingTable +
                    '}';
        }

        @Override
        public boolean equals(Object o) {
            if (this == o) return true;
            if (o == null || getClass() != o.getClass()) return false;

            PrimaryContext that = (PrimaryContext) o;

            if (clusterStateVersion != that.clusterStateVersion) return false;
            if (routingTable.equals(that.routingTable)) return false;
            return routingTable.equals(that.routingTable);
        }

        @Override
        public int hashCode() {
            int result = Long.hashCode(clusterStateVersion);
            result = 31 * result + checkpoints.hashCode();
            result = 31 * result + routingTable.hashCode();
            return result;
        }
    }
}<|MERGE_RESOLUTION|>--- conflicted
+++ resolved
@@ -439,7 +439,6 @@
         }
     }
 
-<<<<<<< HEAD
     public synchronized void updatePeerRecoveryRetentionLeasesFromCheckpointState() {
         assert primaryMode;
 
@@ -483,12 +482,13 @@
                 return;
             }
         }
-        onSyncRetentionLeases.accept(updatedLeases, ActionListener.wrap(() -> {}));
-=======
+        onSyncRetentionLeases.accept(updatedLeases, ActionListener.wrap(() -> {
+        }));
+    }
+
     public boolean assertRetentionLeasesPersisted(final Path path) throws IOException {
         assert RetentionLeases.FORMAT.loadLatestState(logger, NamedXContentRegistry.EMPTY, path) != null;
         return true;
->>>>>>> a41f5e44
     }
 
     public static class CheckpointState implements Writeable {
