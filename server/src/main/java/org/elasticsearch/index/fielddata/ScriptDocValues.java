--- conflicted
+++ resolved
@@ -685,9 +685,6 @@
         }
 
         public String getValue() {
-<<<<<<< HEAD
-            return count == 0 ? null : get(0);
-=======
             if (count == 0) {
                 if (ScriptDocValues.EXCEPTION_FOR_MISSING_VALUE) {
                     throw new IllegalStateException("A document doesn't have a value for a field! " +
@@ -700,7 +697,6 @@
                 return null;
             }
             return get(0);
->>>>>>> 0c7f6570
         }
     }
 
@@ -727,9 +723,6 @@
         }
 
         public BytesRef getValue() {
-<<<<<<< HEAD
-            return count == 0 ? new BytesRef() : get(0);
-=======
             if (count == 0) {
                 if (ScriptDocValues.EXCEPTION_FOR_MISSING_VALUE) {
                     throw new IllegalStateException("A document doesn't have a value for a field! " +
@@ -742,7 +735,6 @@
                 return new BytesRef();
             }
             return get(0);
->>>>>>> 0c7f6570
         }
     }
 }