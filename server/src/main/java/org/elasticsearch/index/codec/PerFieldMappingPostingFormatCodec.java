--- conflicted
+++ resolved
@@ -24,13 +24,7 @@
  * per index in real time via the mapping API. If no specific postings format is
  * configured for a specific field the default postings format is used.
  */
-<<<<<<< HEAD
 public class PerFieldMappingPostingFormatCodec extends Lucene90Codec {
-    private final Logger logger;
-=======
-public class PerFieldMappingPostingFormatCodec extends Lucene87Codec {
-
->>>>>>> 222d95af
     private final MapperService mapperService;
 
     private final DocValuesFormat docValuesFormat = new Lucene90DocValuesFormat();
