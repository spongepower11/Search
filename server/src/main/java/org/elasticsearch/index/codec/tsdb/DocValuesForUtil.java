/*
 * Copyright Elasticsearch B.V. and/or licensed to Elasticsearch B.V. under one
 * or more contributor license agreements. Licensed under the Elastic License
 * 2.0 and the Server Side Public License, v 1; you may not use this file except
 * in compliance with, at your election, the Elastic License 2.0 or the Server
 * Side Public License, v 1.
 */

package org.elasticsearch.index.codec.tsdb;

import org.apache.lucene.store.DataInput;
import org.apache.lucene.store.DataOutput;
import org.elasticsearch.common.util.ByteUtils;

import java.io.IOException;

public class DocValuesForUtil {
    private static final int BITS_IN_FIVE_BYTES = 5 * Byte.SIZE;
    private static final int BITS_IN_SIX_BYTES = 6 * Byte.SIZE;
    private static final int BITS_IN_SEVEN_BYTES = 7 * Byte.SIZE;
    private final ForUtil forUtil = new ForUtil();
    private final int blockSize;

    public DocValuesForUtil() {
        this(ES87TSDBDocValuesFormat.NUMERIC_BLOCK_SIZE);
    }

    private DocValuesForUtil(int blockSize) {
        this.blockSize = blockSize;
    }

<<<<<<< HEAD
    public static int roundBits(int bitsPerValue) {
        if (bitsPerValue > 32 && bitsPerValue <= BITS_IN_FIVE_BYTES) {
            return BITS_IN_FIVE_BYTES;
        } else if (bitsPerValue > BITS_IN_FIVE_BYTES && bitsPerValue <= BITS_IN_SIX_BYTES) {
            return BITS_IN_SIX_BYTES;
        } else if (bitsPerValue > BITS_IN_SIX_BYTES && bitsPerValue <= BITS_IN_SEVEN_BYTES) {
            return BITS_IN_SEVEN_BYTES;
        }
        return bitsPerValue;
    }

    void encode(long[] in, int bitsPerValue, final DataOutput out) throws IOException {
=======
    public void encode(long[] in, int bitsPerValue, DataOutput out) throws IOException {
>>>>>>> 3053b170
        if (bitsPerValue <= 24) { // these bpvs are handled efficiently by ForUtil
            forUtil.encode(in, bitsPerValue, out);
        } else if (bitsPerValue <= 32) {
            collapse32(in);
            for (int i = 0; i < blockSize / 2; ++i) {
                out.writeLong(in[i]);
            }
        } else if (bitsPerValue == BITS_IN_FIVE_BYTES || bitsPerValue == BITS_IN_SIX_BYTES || bitsPerValue == BITS_IN_SEVEN_BYTES) {
            encodeFiveSixOrSevenBytesPerValue(in, bitsPerValue, out);
        } else {
            assert bitsPerValue > 56 : "bitsPerValue must be greater than 56 but was [" + bitsPerValue + "]";
            for (long l : in) {
                out.writeLong(l);
            }
        }
    }

<<<<<<< HEAD
    private void encodeFiveSixOrSevenBytesPerValue(long[] in, int bitsPerValue, final DataOutput out) throws IOException {
        int bytesPerValue = bitsPerValue / Byte.SIZE;
        int padding = Long.BYTES - bytesPerValue;
        byte[] encoded = new byte[bytesPerValue * blockSize + padding];
        for (int i = 0; i < in.length; ++i) {
            ByteUtils.writeLongLE(in[i], encoded, i * bytesPerValue);
        }
        out.writeBytes(encoded, bytesPerValue * in.length);
    }

    void decode(int bitsPerValue, final DataInput in, long[] out) throws IOException {
=======
    public void decode(int bitsPerValue, DataInput in, long[] out) throws IOException {
>>>>>>> 3053b170
        if (bitsPerValue <= 24) {
            forUtil.decode(bitsPerValue, in, out);
        } else if (bitsPerValue <= 32) {
            in.readLongs(out, 0, blockSize / 2);
            expand32(out);
        } else if (bitsPerValue == BITS_IN_FIVE_BYTES || bitsPerValue == BITS_IN_SIX_BYTES || bitsPerValue == BITS_IN_SEVEN_BYTES) {
            decodeFiveSixOrSevenBytesPerValue(bitsPerValue, in, out);
        } else {
            assert bitsPerValue > 56 : "bitsPerValue must be greater than 56 but was [" + bitsPerValue + "]";
            in.readLongs(out, 0, blockSize);
        }
    }

    private void decodeFiveSixOrSevenBytesPerValue(int bitsPerValue, final DataInput in, long[] out) throws IOException {
        // NOTE: we expect multibyte values to be written "least significant byte" first
        int bytesPerValue = bitsPerValue / Byte.SIZE;
        long mask = (1L << bitsPerValue) - 1;
        byte[] buffer = new byte[bytesPerValue * blockSize + Long.BYTES - bytesPerValue];
        in.readBytes(buffer, 0, bytesPerValue * blockSize);
        for (int i = 0; i < blockSize; ++i) {
            out[i] = ByteUtils.readLongLE(buffer, i * bytesPerValue) & mask;
        }
    }

    private static void collapse32(long[] arr) {
        for (int i = 0; i < 64; ++i) {
            arr[i] = (arr[i] << 32) | arr[64 + i];
        }
    }

    private static void expand32(long[] arr) {
        for (int i = 0; i < 64; ++i) {
            long l = arr[i];
            arr[i] = l >>> 32;
            arr[64 + i] = l & 0xFFFFFFFFL;
        }
    }
}<|MERGE_RESOLUTION|>--- conflicted
+++ resolved
@@ -29,7 +29,6 @@
         this.blockSize = blockSize;
     }
 
-<<<<<<< HEAD
     public static int roundBits(int bitsPerValue) {
         if (bitsPerValue > 32 && bitsPerValue <= BITS_IN_FIVE_BYTES) {
             return BITS_IN_FIVE_BYTES;
@@ -42,9 +41,6 @@
     }
 
     void encode(long[] in, int bitsPerValue, final DataOutput out) throws IOException {
-=======
-    public void encode(long[] in, int bitsPerValue, DataOutput out) throws IOException {
->>>>>>> 3053b170
         if (bitsPerValue <= 24) { // these bpvs are handled efficiently by ForUtil
             forUtil.encode(in, bitsPerValue, out);
         } else if (bitsPerValue <= 32) {
@@ -62,7 +58,6 @@
         }
     }
 
-<<<<<<< HEAD
     private void encodeFiveSixOrSevenBytesPerValue(long[] in, int bitsPerValue, final DataOutput out) throws IOException {
         int bytesPerValue = bitsPerValue / Byte.SIZE;
         int padding = Long.BYTES - bytesPerValue;
@@ -74,9 +69,6 @@
     }
 
     void decode(int bitsPerValue, final DataInput in, long[] out) throws IOException {
-=======
-    public void decode(int bitsPerValue, DataInput in, long[] out) throws IOException {
->>>>>>> 3053b170
         if (bitsPerValue <= 24) {
             forUtil.decode(bitsPerValue, in, out);
         } else if (bitsPerValue <= 32) {
