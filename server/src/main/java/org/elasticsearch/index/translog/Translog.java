--- conflicted
+++ resolved
@@ -159,19 +159,11 @@
         this.operationListener = config.getOperationListener();
         this.deletionPolicy = deletionPolicy;
         this.translogUUID = translogUUID;
-<<<<<<< HEAD
-        bigArrays = config.getBigArrays();
-        diskIoBufferPool = config.getDiskIoBufferPool();
-        var rwl = new ReentrantReadWriteLock();
-        readLock = rwl.readLock();
-        writeLock = rwl.writeLock();
-=======
         this.bigArrays = config.getBigArrays();
         this.diskIoBufferPool = config.getDiskIoBufferPool();
-        ReadWriteLock rwl = new ReentrantReadWriteLock();
-        this.readLock = new ReleasableLock(rwl.readLock());
-        this.writeLock = new ReleasableLock(rwl.writeLock());
->>>>>>> 1bbe74f5
+        var rwl = new ReentrantReadWriteLock();
+        this.readLock = rwl.readLock();
+        this.writeLock = rwl.writeLock();
         this.location = config.getTranslogPath();
         Files.createDirectories(this.location);
 
