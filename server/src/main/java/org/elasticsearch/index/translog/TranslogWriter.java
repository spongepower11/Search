--- conflicted
+++ resolved
@@ -20,10 +20,6 @@
 package org.elasticsearch.index.translog;
 
 import org.apache.lucene.store.AlreadyClosedException;
-<<<<<<< HEAD
-import org.apache.lucene.store.OutputStreamDataOutput;
-=======
->>>>>>> 0c7f6570
 import org.elasticsearch.core.internal.io.IOUtils;
 import org.elasticsearch.Assertions;
 import org.elasticsearch.common.bytes.BytesArray;
@@ -81,14 +77,10 @@
         final FileChannel channel,
         final Path path,
         final ByteSizeValue bufferSize,
-<<<<<<< HEAD
-        final LongSupplier globalCheckpointSupplier, LongSupplier minTranslogGenerationSupplier, TranslogHeader header) throws IOException {
-=======
         final LongSupplier globalCheckpointSupplier, LongSupplier minTranslogGenerationSupplier, TranslogHeader header,
         TragicExceptionHolder tragedy)
             throws
             IOException {
->>>>>>> 0c7f6570
         super(initialCheckpoint.generation, channel, path, header);
         assert initialCheckpoint.offset == channel.position() :
             "initial checkpoint offset [" + initialCheckpoint.offset + "] is different than current channel position ["
@@ -106,20 +98,13 @@
         assert initialCheckpoint.trimmedAboveSeqNo == SequenceNumbers.UNASSIGNED_SEQ_NO : initialCheckpoint.trimmedAboveSeqNo;
         this.globalCheckpointSupplier = globalCheckpointSupplier;
         this.seenSequenceNumbers = Assertions.ENABLED ? new HashMap<>() : null;
-<<<<<<< HEAD
-=======
         this.tragedy = tragedy;
->>>>>>> 0c7f6570
     }
 
     public static TranslogWriter create(ShardId shardId, String translogUUID, long fileGeneration, Path file, ChannelFactory channelFactory,
                                         ByteSizeValue bufferSize, final long initialMinTranslogGen, long initialGlobalCheckpoint,
                                         final LongSupplier globalCheckpointSupplier, final LongSupplier minTranslogGenerationSupplier,
-<<<<<<< HEAD
-                                        final long primaryTerm)
-=======
                                         final long primaryTerm, TragicExceptionHolder tragedy)
->>>>>>> 0c7f6570
         throws IOException {
         final FileChannel channel = channelFactory.open(file);
         try {
@@ -140,11 +125,7 @@
                 writerGlobalCheckpointSupplier = globalCheckpointSupplier;
             }
             return new TranslogWriter(channelFactory, shardId, checkpoint, channel, file, bufferSize,
-<<<<<<< HEAD
-                writerGlobalCheckpointSupplier, minTranslogGenerationSupplier, header);
-=======
                 writerGlobalCheckpointSupplier, minTranslogGenerationSupplier, header, tragedy);
->>>>>>> 0c7f6570
         } catch (Exception exception) {
             // if we fail to bake the file-generation into the checkpoint we stick with the file and once we recover and that
             // file exists we remove it. We only apply this logic to the checkpoint.generation+1 any other file with a higher generation
@@ -154,29 +135,8 @@
         }
     }
 
-<<<<<<< HEAD
-    /**
-     * If this {@code TranslogWriter} was closed as a side-effect of a tragic exception,
-     * e.g. disk full while flushing a new segment, this returns the root cause exception.
-     * Otherwise (no tragic exception has occurred) it returns null.
-     */
-    public Exception getTragicException() {
-        return tragedy;
-    }
-
-    private synchronized void closeWithTragicEvent(final Exception ex) {
-        assert ex != null;
-        if (tragedy == null) {
-            tragedy = ex;
-        } else if (tragedy != ex) {
-            // it should be safe to call closeWithTragicEvents on multiple layers without
-            // worrying about self suppression.
-            tragedy.addSuppressed(ex);
-        }
-=======
     private synchronized void closeWithTragicEvent(final Exception ex) {
         tragedy.setTragicException(ex);
->>>>>>> 0c7f6570
         try {
             close();
         } catch (final IOException | RuntimeException e) {
