/*
 * Licensed to Elasticsearch under one or more contributor
 * license agreements. See the NOTICE file distributed with
 * this work for additional information regarding copyright
 * ownership. Elasticsearch licenses this file to you under
 * the Apache License, Version 2.0 (the "License"); you may
 * not use this file except in compliance with the License.
 * You may obtain a copy of the License at
 *
 *    http://www.apache.org/licenses/LICENSE-2.0
 *
 * Unless required by applicable law or agreed to in writing,
 * software distributed under the License is distributed on an
 * "AS IS" BASIS, WITHOUT WARRANTIES OR CONDITIONS OF ANY
 * KIND, either express or implied.  See the License for the
 * specific language governing permissions and limitations
 * under the License.
 */

package org.elasticsearch.index.similarity;

import org.apache.lucene.search.similarities.Similarity;
<<<<<<< HEAD
=======

import java.util.Objects;
>>>>>>> 0c7f6570

/**
 * Wrapper around a {@link Similarity} and its name.
 */
public final class SimilarityProvider {

    private final String name;
    private final Similarity similarity;

    public SimilarityProvider(String name, Similarity similarity) {
        this.name = name;
        this.similarity = similarity;
    }

    /**
     * Return the name of this {@link Similarity}.
     */
    public String name() {
        return name;
    }

    /**
     * Return the wrapped {@link Similarity}.
     */
    public Similarity get() {
        return similarity;
<<<<<<< HEAD
=======
    }

    @Override
    public boolean equals(Object o) {
        if (this == o) return true;
        if (o == null || getClass() != o.getClass()) return false;
        SimilarityProvider that = (SimilarityProvider) o;
        /**
         * We check <code>name</code> only because the <code>similarity</code> is
         * re-created for each new instance and they don't implement equals.
         * This is not entirely correct though but we only use equality checks
         * for similarities inside the same index and names are unique in this case.
         **/
        return Objects.equals(name, that.name);
    }

    @Override
    public int hashCode() {
        /**
         * We use <code>name</code> only because the <code>similarity</code> is
         * re-created for each new instance and they don't implement equals.
         * This is not entirely correct though but we only use equality checks
         * for similarities a single index and names are unique in this case.
         **/
        return Objects.hash(name);
>>>>>>> 0c7f6570
    }

}<|MERGE_RESOLUTION|>--- conflicted
+++ resolved
@@ -20,11 +20,8 @@
 package org.elasticsearch.index.similarity;
 
 import org.apache.lucene.search.similarities.Similarity;
-<<<<<<< HEAD
-=======
 
 import java.util.Objects;
->>>>>>> 0c7f6570
 
 /**
  * Wrapper around a {@link Similarity} and its name.
@@ -51,8 +48,6 @@
      */
     public Similarity get() {
         return similarity;
-<<<<<<< HEAD
-=======
     }
 
     @Override
@@ -78,7 +73,5 @@
          * for similarities a single index and names are unique in this case.
          **/
         return Objects.hash(name);
->>>>>>> 0c7f6570
     }
-
 }