--- conflicted
+++ resolved
@@ -30,12 +30,9 @@
 import org.elasticsearch.common.lucene.Lucene;
 import org.elasticsearch.common.unit.ByteSizeValue;
 import org.elasticsearch.common.util.Maps;
-<<<<<<< HEAD
-=======
 import org.elasticsearch.common.util.concurrent.EsExecutors;
 import org.elasticsearch.core.Releasable;
 import org.elasticsearch.core.Releasables;
->>>>>>> eb443417
 import org.elasticsearch.core.TimeValue;
 import org.elasticsearch.index.Index;
 import org.elasticsearch.index.IndexVersion;
@@ -412,27 +409,6 @@
      * Recovers the state of the shard from the store.
      */
     private void internalRecoverFromStore(IndexShard indexShard, ActionListener<Void> outerListener) {
-<<<<<<< HEAD
-        indexShard.preRecovery(outerListener.delegateFailureAndWrap((listener, v) -> {
-            final RecoveryState recoveryState = indexShard.recoveryState();
-            final boolean indexShouldExists = recoveryState.getRecoverySource().getType() != RecoverySource.Type.EMPTY_STORE;
-            indexShard.prepareForIndexRecovery();
-            final Store store = indexShard.store();
-            store.incRef();
-            ActionListener.run(
-                ActionListener.runBefore(
-                    listener.delegateResponse(
-                        (l, e) -> l.onFailure(
-                            e instanceof EngineException || e instanceof IOException
-                                ? new IndexShardRecoveryException(shardId, "failed to recover from gateway", e)
-                                : e
-                        )
-                    ),
-                    store::decRef
-                ),
-                releaseListener -> {
-                    SegmentInfos si = null;
-=======
         final List<Releasable> releasables = new ArrayList<>(1);
         SubscribableListener
 
@@ -448,79 +424,68 @@
                 releasables.add(store::decRef);
                 try {
                     store.failIfCorrupted();
->>>>>>> eb443417
                     try {
-                        store.failIfCorrupted();
+                        si = store.readLastCommittedSegmentsInfo();
+                    } catch (Exception e) {
+                        String files = "_unknown_";
                         try {
-                            si = store.readLastCommittedSegmentsInfo();
-                        } catch (Exception e) {
-                            String files = "_unknown_";
-                            try {
-                                files = Arrays.toString(store.directory().listAll());
-                            } catch (Exception inner) {
-                                files += " (failure=" + ExceptionsHelper.stackTrace(inner) + ")";
-                            }
-                            if (indexShouldExists) {
-                                throw new IndexShardRecoveryException(
-                                    shardId,
-                                    "shard allocated for local recovery (post api), should exist, but doesn't, current files: " + files,
-                                    e
-                                );
-                            }
-                        }
-                        if (si != null && indexShouldExists == false) {
-                            // it exists on the directory, but shouldn't exist on the FS, its a leftover (possibly dangling)
-                            // its a "new index create" API, we have to do something, so better to clean it than use same data
-                            logger.trace("cleaning existing shard, shouldn't exists");
-                            Lucene.cleanLuceneIndex(store.directory());
-                            si = null;
-                        }
-                    } catch (Exception e) {
-                        throw new IndexShardRecoveryException(shardId, "failed to fetch index version after copying it over", e);
+                            files = Arrays.toString(store.directory().listAll());
+                        } catch (Exception inner) {
+                            files += " (failure=" + ExceptionsHelper.stackTrace(inner) + ")";
+                        }
+                        if (indexShouldExists) {
+                            throw new IndexShardRecoveryException(
+                                shardId,
+                                "shard allocated for local recovery (post api), should exist, but doesn't, current files: " + files,
+                                e
+                            );
+                        }
                     }
-                    if (recoveryState.getRecoverySource().getType() == RecoverySource.Type.LOCAL_SHARDS) {
-                        assert indexShouldExists;
-                        bootstrap(indexShard, store);
+                    if (si != null && indexShouldExists == false) {
+                        // it exists on the directory, but shouldn't exist on the FS, its a leftover (possibly dangling)
+                        // its a "new index create" API, we have to do something, so better to clean it than use same data
+                        logger.trace("cleaning existing shard, shouldn't exists");
+                        Lucene.cleanLuceneIndex(store.directory());
+                        si = null;
+                    }
+                } catch (Exception e) {
+                    throw new IndexShardRecoveryException(shardId, "failed to fetch index version after copying it over", e);
+                }
+                if (recoveryState.getRecoverySource().getType() == RecoverySource.Type.LOCAL_SHARDS) {
+                    assert indexShouldExists;
+                    bootstrap(indexShard, store);
+                    writeEmptyRetentionLeasesFile(indexShard);
+                } else if (indexShouldExists) {
+                    if (recoveryState.getRecoverySource().shouldBootstrapNewHistoryUUID()) {
+                        store.bootstrapNewHistory();
                         writeEmptyRetentionLeasesFile(indexShard);
-                    } else if (indexShouldExists) {
-                        if (recoveryState.getRecoverySource().shouldBootstrapNewHistoryUUID()) {
-                            store.bootstrapNewHistory();
-                            writeEmptyRetentionLeasesFile(indexShard);
-                        }
-                        // since we recover from local, just fill the files and size
-                        final RecoveryState.Index index = recoveryState.getIndex();
-                        try {
-                            if (si != null) {
-                                addRecoveredFileDetails(si, store, index);
-                            }
-                        } catch (IOException e) {
-                            logger.debug("failed to list file details", e);
-                        }
-                        index.setFileDetailsComplete();
-                    } else {
-                        store.createEmpty();
-                        final String translogUUID = Translog.createEmptyTranslog(
-                            indexShard.shardPath().resolveTranslog(),
-                            SequenceNumbers.NO_OPS_PERFORMED,
-                            shardId,
-                            indexShard.getPendingPrimaryTerm()
-                        );
-                        store.associateIndexWithNewTranslog(translogUUID);
-                        writeEmptyRetentionLeasesFile(indexShard);
-                        indexShard.recoveryState().getIndex().setFileDetailsComplete();
                     }
-                    indexShard.openEngineAndRecoverFromTranslog(releaseListener.map(ignored -> {
-                        indexShard.getEngine().fillSeqNoGaps(indexShard.getPendingPrimaryTerm());
-                        indexShard.finalizeRecovery();
-                        indexShard.postRecovery("post recovery from shard_store");
-                        return null;
-                    }));
-                }
-<<<<<<< HEAD
-            );
-        }));
-=======
-                indexShard.openEngineAndRecoverFromTranslog();
+                    // since we recover from local, just fill the files and size
+                    final RecoveryState.Index index = recoveryState.getIndex();
+                    try {
+                        if (si != null) {
+                            addRecoveredFileDetails(si, store, index);
+                        }
+                    } catch (IOException e) {
+                        logger.debug("failed to list file details", e);
+                    }
+                    index.setFileDetailsComplete();
+                } else {
+                    store.createEmpty();
+                    final String translogUUID = Translog.createEmptyTranslog(
+                        indexShard.shardPath().resolveTranslog(),
+                        SequenceNumbers.NO_OPS_PERFORMED,
+                        shardId,
+                        indexShard.getPendingPrimaryTerm()
+                    );
+                    store.associateIndexWithNewTranslog(translogUUID);
+                    writeEmptyRetentionLeasesFile(indexShard);
+                    indexShard.recoveryState().getIndex().setFileDetailsComplete();
+                }
+                indexShard.openEngineAndRecoverFromTranslog(l);
+            })
+
+            .<Void>andThen((l, ignored) -> {
                 indexShard.getEngine().fillSeqNoGaps(indexShard.getPendingPrimaryTerm());
                 indexShard.finalizeRecovery();
                 indexShard.postRecovery("post recovery from shard_store", l);
@@ -533,7 +498,6 @@
                     l.onFailure(new IndexShardRecoveryException(shardId, "failed to recover from gateway", e));
                 }
             }), () -> Releasables.close(releasables)));
->>>>>>> eb443417
     }
 
     private static void writeEmptyRetentionLeasesFile(IndexShard indexShard) throws IOException {
@@ -560,35 +524,6 @@
         ActionListener<Void> outerListener
     ) {
         logger.debug("restoring from {} ...", indexShard.recoveryState().getRecoverySource());
-<<<<<<< HEAD
-        indexShard.preRecovery(outerListener.delegateFailure((listener, v) -> {
-
-            final RecoveryState.Translog translogState = indexShard.recoveryState().getTranslog();
-            if (restoreSource == null) {
-                listener.onFailure(new IndexShardRestoreFailedException(shardId, "empty restore source"));
-                return;
-            }
-            if (logger.isTraceEnabled()) {
-                logger.trace("[{}] restoring shard [{}]", restoreSource.snapshot(), shardId);
-            }
-
-            ActionListener.run(new ActionListener<Void>() {
-                @Override
-                public void onResponse(Void ignored) {
-                    listener.onResponse(true);
-                }
-
-                @Override
-                public void onFailure(Exception e) {
-                    listener.onFailure(new IndexShardRestoreFailedException(shardId, "restore failed", e));
-                }
-
-                @Override
-                public String toString() {
-                    return "[" + listener + "]";
-                }
-            }, resultWrappingListener -> {
-=======
 
         record ShardAndIndexIds(IndexId indexId, ShardId shardId) {}
 
@@ -604,41 +539,24 @@
                 if (logger.isTraceEnabled()) {
                     logger.trace("[{}] restoring shard [{}]", restoreSource.snapshot(), shardId);
                 }
->>>>>>> eb443417
                 translogState.totalOperations(0);
                 translogState.totalOperationsOnStart(0);
                 indexShard.prepareForIndexRecovery();
-
                 final ShardId snapshotShardId;
-                final IndexId indexIdIfKnown = restoreSource.index();
-                if (shardId.getIndexName().equals(indexIdIfKnown.getName())) {
+                final IndexId indexId = restoreSource.index();
+                if (shardId.getIndexName().equals(indexId.getName())) {
                     snapshotShardId = shardId;
                 } else {
-                    snapshotShardId = new ShardId(indexIdIfKnown.getName(), IndexMetadata.INDEX_UUID_NA_VALUE, shardId.id());
-                }
-<<<<<<< HEAD
-
-                final SubscribableListener<IndexId> resolveIndexIdStep = new SubscribableListener<>();
-                // If the index UUID was not found in the recovery source we will have to load RepositoryData and resolve it by index name
-                if (indexIdIfKnown.getId().equals(IndexMetadata.INDEX_UUID_NA_VALUE)) {
-                    // BwC path, running against an old version master that did not add the IndexId to the recovery source
-=======
+                    snapshotShardId = new ShardId(indexId.getName(), IndexMetadata.INDEX_UUID_NA_VALUE, shardId.id());
+                }
                 if (indexId.getId().equals(IndexMetadata.INDEX_UUID_NA_VALUE)) {
                     // BwC path, running against an old version master that did not add the IndexId to the recovery source. If the index
                     // UUID was not found in the recovery source we will have to load RepositoryData and resolve it by index name
->>>>>>> eb443417
                     repository.getRepositoryData(
                         // TODO no need to fork back to GENERIC if using cached repo data, see #101445
                         EsExecutors.DIRECT_EXECUTOR_SERVICE,
                         new ThreadedActionListener<>(
                             indexShard.getThreadPool().generic(),
-<<<<<<< HEAD
-                            resolveIndexIdStep.map(repositoryData -> repositoryData.resolveIndexId(indexIdIfKnown.getName()))
-                        )
-                    );
-                } else {
-                    resolveIndexIdStep.onResponse(indexIdIfKnown);
-=======
                             shardAndIndexIdsListener.map(
                                 repositoryData -> new ShardAndIndexIds(repositoryData.resolveIndexId(indexId.getName()), snapshotShardId)
                             )
@@ -646,46 +564,11 @@
                     );
                 } else {
                     shardAndIndexIdsListener.onResponse(new ShardAndIndexIds(indexId, snapshotShardId));
->>>>>>> eb443417
                 }
             })
 
             .<Void>andThen((restoreListener, shardAndIndexId) -> {
                 assert indexShard.getEngineOrNull() == null;
-<<<<<<< HEAD
-
-                final SubscribableListener<Void> restoreShardStep = new SubscribableListener<>();
-                resolveIndexIdStep.addListener(restoreShardStep.delegateFailureAndWrap((l, indexId) -> {
-                    assert ThreadPool.assertCurrentThreadPool(ThreadPool.Names.GENERIC, ThreadPool.Names.SNAPSHOT);
-                    repository.restoreShard(
-                        indexShard.store(),
-                        restoreSource.snapshot().getSnapshotId(),
-                        indexId,
-                        snapshotShardId,
-                        indexShard.recoveryState(),
-                        l
-                    );
-                }));
-
-                final SubscribableListener<Void> translogRecoveryStep = new SubscribableListener<>();
-                restoreShardStep.addListener(translogRecoveryStep.delegateFailureAndWrap((l, ignored) -> {
-                    indexShard.getIndexEventListener().afterFilesRestoredFromRepository(indexShard);
-                    final Store store = indexShard.store();
-                    bootstrap(indexShard, store);
-                    assert indexShard.shardRouting.primary() : "only primary shards can recover from store";
-                    writeEmptyRetentionLeasesFile(indexShard);
-                    indexShard.openEngineAndRecoverFromTranslog(l);
-                }));
-
-                translogRecoveryStep.addListener(listener.map(ignored -> {
-                    indexShard.getEngine().fillSeqNoGaps(indexShard.getPendingPrimaryTerm());
-                    indexShard.finalizeRecovery();
-                    indexShard.postRecovery("restore done");
-                    return true;
-                }));
-            });
-        }));
-=======
                 assert ThreadPool.assertCurrentThreadPool(ThreadPool.Names.GENERIC, ThreadPool.Names.SNAPSHOT);
                 repository.restoreShard(
                     indexShard.store(),
@@ -703,7 +586,10 @@
                 bootstrap(indexShard, store);
                 assert indexShard.shardRouting.primary() : "only primary shards can recover from store";
                 writeEmptyRetentionLeasesFile(indexShard);
-                indexShard.openEngineAndRecoverFromTranslog();
+                indexShard.openEngineAndRecoverFromTranslog(l);
+            })
+
+            .<Void>andThen((l, ignored) -> {
                 indexShard.getEngine().fillSeqNoGaps(indexShard.getPendingPrimaryTerm());
                 indexShard.finalizeRecovery();
                 indexShard.postRecovery("restore done", l);
@@ -716,7 +602,6 @@
                     l.onFailure(new IndexShardRestoreFailedException(shardId, "restore failed", e));
                 }
             }));
->>>>>>> eb443417
     }
 
     public static void bootstrap(final IndexShard indexShard, final Store store) throws IOException {
