--- conflicted
+++ resolved
@@ -836,26 +836,12 @@
         return delete(getEngine(), delete);
     }
 
-<<<<<<< HEAD
-    private static Engine.Delete prepareDelete(String type, String id, Term uid, long seqNo, long primaryTerm, long version,
+    private Engine.Delete prepareDelete(String type, String id, Term uid, long seqNo, long primaryTerm, long version,
                                                VersionType versionType, Engine.Operation.Origin origin,
                                                long casSeqNo, long casPrimaryTerm) {
         long startTime = System.nanoTime();
-        return new Engine.Delete(type, id, uid, seqNo, primaryTerm, version, versionType, origin, startTime,
+        return new Engine.Delete(resolveType(type), id, uid, seqNo, primaryTerm, version, versionType, origin, startTime,
             casSeqNo, casPrimaryTerm);
-    }
-
-    private Term extractUidForDelete(String type, String id) {
-        // This is only correct because we create types dynamically on delete operations
-        // otherwise this could match the same _id from a different type
-        BytesRef idBytes = Uid.encodeId(id);
-        return new Term(IdFieldMapper.NAME, idBytes);
-=======
-    private Engine.Delete prepareDelete(String type, String id, Term uid, long seqNo, long primaryTerm, long version,
-                                               VersionType versionType, Engine.Operation.Origin origin) {
-        long startTime = System.nanoTime();
-        return new Engine.Delete(resolveType(type), id, uid, seqNo, primaryTerm, version, versionType, origin, startTime);
->>>>>>> 77e6ef7b
     }
 
     private Engine.DeleteResult delete(Engine engine, Engine.Delete delete) throws IOException {
