--- conflicted
+++ resolved
@@ -1271,40 +1271,6 @@
         return opsRecovered;
     }
 
-<<<<<<< HEAD
-=======
-    /** creates an empty index and translog and opens the engine **/
-    public void createIndexAndTranslog() throws IOException {
-        assert recoveryState.getRecoverySource().getType() == RecoverySource.Type.EMPTY_STORE;
-        assert shardRouting.primary() && shardRouting.isRelocationTarget() == false;
-        // note: these are set when recovering from the translog
-        final RecoveryState.Translog translogStats = recoveryState().getTranslog();
-        translogStats.totalOperations(0);
-        translogStats.totalOperationsOnStart(0);
-        replicationTracker.updateGlobalCheckpointOnReplica(SequenceNumbers.NO_OPS_PERFORMED, "index created");
-        innerOpenEngineAndTranslog(EngineConfig.OpenMode.CREATE_INDEX_AND_TRANSLOG, false);
-    }
-
-    /** opens the engine on top of the existing lucene engine but creates an empty translog **/
-    public void openIndexAndCreateTranslog(boolean forceNewHistoryUUID, long globalCheckpoint) throws IOException {
-        if (Assertions.ENABLED) {
-            assert recoveryState.getRecoverySource().getType() != RecoverySource.Type.EMPTY_STORE &&
-                recoveryState.getRecoverySource().getType() != RecoverySource.Type.EXISTING_STORE;
-            SequenceNumbers.CommitInfo commitInfo = store.loadSeqNoInfo(null);
-            assert commitInfo.localCheckpoint >= globalCheckpoint :
-                "trying to create a shard whose local checkpoint [" + commitInfo.localCheckpoint + "] is < global checkpoint ["
-                    + globalCheckpoint + "]";
-            // This assertion is only guaranteed if all nodes are on 6.2+.
-            if (indexSettings.getIndexVersionCreated().onOrAfter(Version.V_6_2_0)) {
-                final List<IndexCommit> existingCommits = DirectoryReader.listCommits(store.directory());
-                assert existingCommits.size() == 1 : "Open index create translog should have one commit, commits[" + existingCommits + "]";
-            }
-        }
-        replicationTracker.updateGlobalCheckpointOnReplica(globalCheckpoint, "opening index with a new translog");
-        innerOpenEngineAndTranslog(EngineConfig.OpenMode.OPEN_INDEX_CREATE_TRANSLOG, forceNewHistoryUUID);
-    }
-
->>>>>>> c2fcf15d
     /**
      * opens the engine on top of the existing lucene engine and translog.
      * Operations from the translog will be replayed to bring lucene up to date.
@@ -1319,7 +1285,13 @@
      * The translog is kept but its operations won't be replayed.
      */
     public void openEngineAndSkipTranslogRecovery() throws IOException {
-        assert recoveryState.getRecoverySource().getType() == RecoverySource.Type.PEER;
+        if (Assertions.ENABLED) {
+            // This assertion is only guaranteed if all nodes are on 6.2+.
+            if (indexSettings.getIndexVersionCreated().onOrAfter(Version.V_6_2_0)) {
+                final List<IndexCommit> existingCommits = DirectoryReader.listCommits(store.directory());
+                assert existingCommits.size() == 1 : "Open index create translog should have one commit, commits[" + existingCommits + "]";
+            }
+        }
         innerOpenEngineAndTranslog();
         getEngine().skipTranslogRecovery();
     }
@@ -1344,21 +1316,14 @@
         // we disable deletes since we allow for operations to be executed against the shard while recovering
         // but we need to make sure we don't loose deletes until we are done recovering
         config.setEnableGcDeletes(false);
-<<<<<<< HEAD
         // we have to set it before we open an engine and recover from the translog because
         // acquiring a snapshot from the translog causes a sync which causes the global checkpoint to be pulled in,
         // and an engine can be forced to close in ctor which also causes the global checkpoint to be pulled in.
-        globalCheckpointTracker.updateGlobalCheckpointOnReplica(Translog.readGlobalCheckpoint(translogConfig.getTranslogPath()),
+        replicationTracker.updateGlobalCheckpointOnReplica(Translog.readGlobalCheckpoint(translogConfig.getTranslogPath()),
             "read from translog checkpoint");
-=======
-        if (openMode == EngineConfig.OpenMode.OPEN_INDEX_AND_TRANSLOG) {
-            // we have to set it before we open an engine and recover from the translog because
-            // acquiring a snapshot from the translog causes a sync which causes the global checkpoint to be pulled in,
-            // and an engine can be forced to close in ctor which also causes the global checkpoint to be pulled in.
-            replicationTracker.updateGlobalCheckpointOnReplica(Translog.readGlobalCheckpoint(translogConfig.getTranslogPath()),
-                "read from translog checkpoint");
-        }
->>>>>>> c2fcf15d
+
+        assertMaxUnsafeAutoIdInCommit();
+
         createNewEngine(config);
         verifyNotClosed();
         // We set active because we are now writing operations to the engine; this way, if we go idle after some time and become inactive,
@@ -1380,15 +1345,9 @@
 
     private boolean assertMaxUnsafeAutoIdInCommit() throws IOException {
         final Map<String, String> userData = SegmentInfos.readLatestCommit(store.directory()).getUserData();
-        if (indexSettings.getIndexVersionCreated().onOrAfter(Version.V_5_5_0) &&
-            // TODO: LOCAL_SHARDS need to transfer this information
-            recoveryState().getRecoverySource().getType() != RecoverySource.Type.LOCAL_SHARDS) {
-            // as of 5.5.0, the engine stores the maxUnsafeAutoIdTimestamp in the commit point.
-            // This should have baked into the commit by the primary we recover from, regardless of the index age.
-            assert userData.containsKey(InternalEngine.MAX_UNSAFE_AUTO_ID_TIMESTAMP_COMMIT_ID) :
-                "opening index which was created post 5.5.0 but " + InternalEngine.MAX_UNSAFE_AUTO_ID_TIMESTAMP_COMMIT_ID
-                    + " is not found in commit";
-        }
+        assert userData.containsKey(InternalEngine.MAX_UNSAFE_AUTO_ID_TIMESTAMP_COMMIT_ID) :
+            "opening index which was created post 5.5.0 but " + InternalEngine.MAX_UNSAFE_AUTO_ID_TIMESTAMP_COMMIT_ID
+                + " is not found in commit";
         return true;
     }
 
