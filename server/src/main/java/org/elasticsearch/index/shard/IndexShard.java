/*
 * Licensed to Elasticsearch under one or more contributor
 * license agreements. See the NOTICE file distributed with
 * this work for additional information regarding copyright
 * ownership. Elasticsearch licenses this file to you under
 * the Apache License, Version 2.0 (the "License"); you may
 * not use this file except in compliance with the License.
 * You may obtain a copy of the License at
 *
 *    http://www.apache.org/licenses/LICENSE-2.0
 *
 * Unless required by applicable law or agreed to in writing,
 * software distributed under the License is distributed on an
 * "AS IS" BASIS, WITHOUT WARRANTIES OR CONDITIONS OF ANY
 * KIND, either express or implied.  See the License for the
 * specific language governing permissions and limitations
 * under the License.
 */

package org.elasticsearch.index.shard;

import com.carrotsearch.hppc.ObjectLongMap;
import org.apache.logging.log4j.Logger;
import org.apache.logging.log4j.message.ParameterizedMessage;
import org.apache.lucene.index.CheckIndex;
import org.apache.lucene.index.DirectoryReader;
import org.apache.lucene.index.FilterDirectoryReader;
import org.apache.lucene.index.IndexCommit;
import org.apache.lucene.index.LeafReader;
import org.apache.lucene.index.SegmentInfos;
import org.apache.lucene.index.Term;
import org.apache.lucene.search.Query;
import org.apache.lucene.search.QueryCachingPolicy;
import org.apache.lucene.search.ReferenceManager;
import org.apache.lucene.search.Sort;
import org.apache.lucene.search.UsageTrackingQueryCachingPolicy;
import org.apache.lucene.store.AlreadyClosedException;
import org.apache.lucene.util.SetOnce;
import org.apache.lucene.util.ThreadInterruptedException;
import org.elasticsearch.Assertions;
import org.elasticsearch.ElasticsearchException;
import org.elasticsearch.ExceptionsHelper;
import org.elasticsearch.Version;
import org.elasticsearch.action.ActionListener;
import org.elasticsearch.action.ActionRunnable;
import org.elasticsearch.action.admin.indices.flush.FlushRequest;
import org.elasticsearch.action.admin.indices.forcemerge.ForceMergeRequest;
import org.elasticsearch.action.admin.indices.upgrade.post.UpgradeRequest;
import org.elasticsearch.action.support.replication.ReplicationResponse;
import org.elasticsearch.cluster.metadata.IndexMetaData;
import org.elasticsearch.cluster.metadata.MappingMetaData;
import org.elasticsearch.cluster.routing.IndexShardRoutingTable;
import org.elasticsearch.cluster.routing.RecoverySource;
import org.elasticsearch.cluster.routing.RecoverySource.SnapshotRecoverySource;
import org.elasticsearch.cluster.routing.ShardRouting;
import org.elasticsearch.common.Booleans;
import org.elasticsearch.common.CheckedFunction;
import org.elasticsearch.common.CheckedRunnable;
import org.elasticsearch.common.Nullable;
import org.elasticsearch.common.collect.Tuple;
import org.elasticsearch.common.io.stream.BytesStreamOutput;
import org.elasticsearch.common.lease.Releasable;
import org.elasticsearch.common.lease.Releasables;
import org.elasticsearch.common.lucene.Lucene;
import org.elasticsearch.common.lucene.index.ElasticsearchDirectoryReader;
import org.elasticsearch.common.metrics.CounterMetric;
import org.elasticsearch.common.metrics.MeanMetric;
import org.elasticsearch.common.settings.Settings;
import org.elasticsearch.common.unit.TimeValue;
import org.elasticsearch.common.util.BigArrays;
import org.elasticsearch.common.util.concurrent.AbstractRunnable;
import org.elasticsearch.common.util.concurrent.AsyncIOProcessor;
import org.elasticsearch.common.util.concurrent.RunOnce;
import org.elasticsearch.common.util.concurrent.ThreadContext;
import org.elasticsearch.common.xcontent.XContentHelper;
import org.elasticsearch.core.internal.io.IOUtils;
import org.elasticsearch.gateway.WriteStateException;
import org.elasticsearch.index.Index;
import org.elasticsearch.index.IndexModule;
import org.elasticsearch.index.IndexNotFoundException;
import org.elasticsearch.index.IndexService;
import org.elasticsearch.index.IndexSettings;
import org.elasticsearch.index.VersionType;
import org.elasticsearch.index.cache.IndexCache;
import org.elasticsearch.index.cache.bitset.ShardBitsetFilterCache;
import org.elasticsearch.index.cache.request.ShardRequestCache;
import org.elasticsearch.index.codec.CodecService;
import org.elasticsearch.index.engine.CommitStats;
import org.elasticsearch.index.engine.Engine;
import org.elasticsearch.index.engine.Engine.GetResult;
import org.elasticsearch.index.engine.EngineConfig;
import org.elasticsearch.index.engine.EngineException;
import org.elasticsearch.index.engine.EngineFactory;
import org.elasticsearch.index.engine.ReadOnlyEngine;
import org.elasticsearch.index.engine.RefreshFailedEngineException;
import org.elasticsearch.index.engine.SafeCommitInfo;
import org.elasticsearch.index.engine.Segment;
import org.elasticsearch.index.engine.SegmentsStats;
import org.elasticsearch.index.fielddata.FieldDataStats;
import org.elasticsearch.index.fielddata.ShardFieldData;
import org.elasticsearch.index.flush.FlushStats;
import org.elasticsearch.index.get.GetStats;
import org.elasticsearch.index.get.ShardGetService;
import org.elasticsearch.index.mapper.DocumentMapper;
import org.elasticsearch.index.mapper.DocumentMapperForType;
import org.elasticsearch.index.mapper.IdFieldMapper;
import org.elasticsearch.index.mapper.MapperService;
import org.elasticsearch.index.mapper.Mapping;
import org.elasticsearch.index.mapper.ParsedDocument;
import org.elasticsearch.index.mapper.RootObjectMapper;
import org.elasticsearch.index.mapper.SourceToParse;
import org.elasticsearch.index.mapper.Uid;
import org.elasticsearch.index.merge.MergeStats;
import org.elasticsearch.index.recovery.RecoveryStats;
import org.elasticsearch.index.refresh.RefreshStats;
import org.elasticsearch.index.search.stats.SearchStats;
import org.elasticsearch.index.search.stats.ShardSearchStats;
import org.elasticsearch.index.seqno.ReplicationTracker;
import org.elasticsearch.index.seqno.RetentionLease;
import org.elasticsearch.index.seqno.RetentionLeaseStats;
import org.elasticsearch.index.seqno.RetentionLeaseSyncer;
import org.elasticsearch.index.seqno.RetentionLeases;
import org.elasticsearch.index.seqno.SeqNoStats;
import org.elasticsearch.index.seqno.SequenceNumbers;
import org.elasticsearch.index.shard.PrimaryReplicaSyncer.ResyncTask;
import org.elasticsearch.index.similarity.SimilarityService;
import org.elasticsearch.index.store.Store;
import org.elasticsearch.index.store.Store.MetadataSnapshot;
import org.elasticsearch.index.store.StoreFileMetaData;
import org.elasticsearch.index.store.StoreStats;
import org.elasticsearch.index.translog.Translog;
import org.elasticsearch.index.translog.TranslogConfig;
import org.elasticsearch.index.translog.TranslogStats;
import org.elasticsearch.index.warmer.ShardIndexWarmerService;
import org.elasticsearch.index.warmer.WarmerStats;
import org.elasticsearch.indices.IndexingMemoryController;
import org.elasticsearch.indices.IndicesService;
import org.elasticsearch.indices.breaker.CircuitBreakerService;
import org.elasticsearch.indices.cluster.IndicesClusterStateService;
import org.elasticsearch.indices.recovery.PeerRecoveryTargetService;
import org.elasticsearch.indices.recovery.RecoveryFailedException;
import org.elasticsearch.indices.recovery.RecoveryState;
import org.elasticsearch.indices.recovery.RecoveryTarget;
import org.elasticsearch.repositories.RepositoriesService;
import org.elasticsearch.repositories.Repository;
import org.elasticsearch.rest.RestStatus;
import org.elasticsearch.search.suggest.completion.CompletionStats;
import org.elasticsearch.threadpool.ThreadPool;

import java.io.Closeable;
import java.io.IOException;
import java.io.PrintStream;
import java.io.UncheckedIOException;
import java.nio.channels.ClosedByInterruptException;
import java.nio.charset.StandardCharsets;
import java.util.ArrayList;
import java.util.Collections;
import java.util.EnumSet;
import java.util.List;
import java.util.Locale;
import java.util.Map;
import java.util.Objects;
import java.util.Optional;
import java.util.Set;
import java.util.concurrent.CopyOnWriteArrayList;
import java.util.concurrent.CountDownLatch;
import java.util.concurrent.TimeUnit;
import java.util.concurrent.TimeoutException;
import java.util.concurrent.atomic.AtomicBoolean;
import java.util.concurrent.atomic.AtomicLong;
import java.util.concurrent.atomic.AtomicReference;
import java.util.function.BiConsumer;
import java.util.function.Consumer;
import java.util.function.Function;
import java.util.function.LongSupplier;
import java.util.function.Supplier;
import java.util.stream.Collectors;
import java.util.stream.StreamSupport;

import static org.elasticsearch.index.seqno.RetentionLeaseActions.RETAIN_ALL;
import static org.elasticsearch.index.seqno.SequenceNumbers.UNASSIGNED_SEQ_NO;

public class IndexShard extends AbstractIndexShardComponent implements IndicesClusterStateService.Shard {

    private final ThreadPool threadPool;
    private final MapperService mapperService;
    private final IndexCache indexCache;
    private final Store store;
    private final InternalIndexingStats internalIndexingStats;
    private final ShardSearchStats searchStats = new ShardSearchStats();
    private final ShardGetService getService;
    private final ShardIndexWarmerService shardWarmerService;
    private final ShardRequestCache requestCacheStats;
    private final ShardFieldData shardFieldData;
    private final ShardBitsetFilterCache shardBitsetFilterCache;
    private final Object mutex = new Object();
    private final String checkIndexOnStartup;
    private final CodecService codecService;
    private final Engine.Warmer warmer;
    private final SimilarityService similarityService;
    private final TranslogConfig translogConfig;
    private final IndexEventListener indexEventListener;
    private final QueryCachingPolicy cachingPolicy;
    private final Supplier<Sort> indexSortSupplier;
    // Package visible for testing
    final CircuitBreakerService circuitBreakerService;

    private final SearchOperationListener searchOperationListener;

    private final GlobalCheckpointListeners globalCheckpointListeners;
    private final ReplicationTracker replicationTracker;

    protected volatile ShardRouting shardRouting;
    protected volatile IndexShardState state;
    // ensure happens-before relation between addRefreshListener() and postRecovery()
    private final Object postRecoveryMutex = new Object();
    private volatile long pendingPrimaryTerm; // see JavaDocs for getPendingPrimaryTerm
    private final Object engineMutex = new Object(); // lock ordering: engineMutex -> mutex
    private final AtomicReference<Engine> currentEngineReference = new AtomicReference<>();
    final EngineFactory engineFactory;

    private final IndexingOperationListener indexingOperationListeners;
    private final Runnable globalCheckpointSyncer;

    Runnable getGlobalCheckpointSyncer() {
        return globalCheckpointSyncer;
    }

    private final RetentionLeaseSyncer retentionLeaseSyncer;

    @Nullable
    private RecoveryState recoveryState;

    private final RecoveryStats recoveryStats = new RecoveryStats();
    private final MeanMetric refreshMetric = new MeanMetric();
    private final MeanMetric externalRefreshMetric = new MeanMetric();
    private final MeanMetric flushMetric = new MeanMetric();
    private final CounterMetric periodicFlushMetric = new CounterMetric();

    private final ShardEventListener shardEventListener = new ShardEventListener();

    private final ShardPath path;

    private final IndexShardOperationPermits indexShardOperationPermits;

    private static final EnumSet<IndexShardState> readAllowedStates = EnumSet.of(IndexShardState.STARTED, IndexShardState.POST_RECOVERY);
    // for primaries, we only allow to write when actually started (so the cluster has decided we started)
    // in case we have a relocation of a primary, we also allow to write after phase 2 completed, where the shard may be
    // in state RECOVERING or POST_RECOVERY.
    // for replicas, replication is also allowed while recovering, since we index also during recovery to replicas and rely on
    // version checks to make sure its consistent a relocated shard can also be target of a replication if the relocation target has not
    // been marked as active yet and is syncing it's changes back to the relocation source
    private static final EnumSet<IndexShardState> writeAllowedStates = EnumSet.of(IndexShardState.RECOVERING,
        IndexShardState.POST_RECOVERY, IndexShardState.STARTED);

    private final CheckedFunction<DirectoryReader, DirectoryReader, IOException> readerWrapper;

    /**
     * True if this shard is still indexing (recently) and false if we've been idle for long enough (as periodically checked by {@link
     * IndexingMemoryController}).
     */
    private final AtomicBoolean active = new AtomicBoolean();
    /**
     * Allows for the registration of listeners that are called when a change becomes visible for search.
     */
    private final RefreshListeners refreshListeners;

    private final AtomicLong lastSearcherAccess = new AtomicLong();
    private final AtomicReference<Translog.Location> pendingRefreshLocation = new AtomicReference<>();

    public IndexShard(
            final ShardRouting shardRouting,
            final IndexSettings indexSettings,
            final ShardPath path,
            final Store store,
            final Supplier<Sort> indexSortSupplier,
            final IndexCache indexCache,
            final MapperService mapperService,
            final SimilarityService similarityService,
            final @Nullable EngineFactory engineFactory,
            final IndexEventListener indexEventListener,
            final CheckedFunction<DirectoryReader, DirectoryReader, IOException> indexReaderWrapper,
            final ThreadPool threadPool,
            final BigArrays bigArrays,
            final Engine.Warmer warmer,
            final List<SearchOperationListener> searchOperationListener,
            final List<IndexingOperationListener> listeners,
            final Runnable globalCheckpointSyncer,
            final RetentionLeaseSyncer retentionLeaseSyncer,
            final CircuitBreakerService circuitBreakerService) throws IOException {
        super(shardRouting.shardId(), indexSettings);
        assert shardRouting.initializing();
        this.shardRouting = shardRouting;
        final Settings settings = indexSettings.getSettings();
        this.codecService = new CodecService(mapperService, logger);
        this.warmer = warmer;
        this.similarityService = similarityService;
        Objects.requireNonNull(store, "Store must be provided to the index shard");
        this.engineFactory = Objects.requireNonNull(engineFactory);
        this.store = store;
        this.indexSortSupplier = indexSortSupplier;
        this.indexEventListener = indexEventListener;
        this.threadPool = threadPool;
        this.translogSyncProcessor = createTranslogSyncProcessor(logger, threadPool.getThreadContext(), this::getEngine);
        this.mapperService = mapperService;
        this.indexCache = indexCache;
        this.internalIndexingStats = new InternalIndexingStats();
        final List<IndexingOperationListener> listenersList = new ArrayList<>(listeners);
        listenersList.add(internalIndexingStats);
        this.indexingOperationListeners = new IndexingOperationListener.CompositeListener(listenersList, logger);
        this.globalCheckpointSyncer = globalCheckpointSyncer;
        this.retentionLeaseSyncer = Objects.requireNonNull(retentionLeaseSyncer);
        final List<SearchOperationListener> searchListenersList = new ArrayList<>(searchOperationListener);
        searchListenersList.add(searchStats);
        this.searchOperationListener = new SearchOperationListener.CompositeListener(searchListenersList, logger);
        this.getService = new ShardGetService(indexSettings, this, mapperService);
        this.shardWarmerService = new ShardIndexWarmerService(shardId, indexSettings);
        this.requestCacheStats = new ShardRequestCache();
        this.shardFieldData = new ShardFieldData();
        this.shardBitsetFilterCache = new ShardBitsetFilterCache(shardId, indexSettings);
        state = IndexShardState.CREATED;
        this.path = path;
        this.circuitBreakerService = circuitBreakerService;
        /* create engine config */
        logger.debug("state: [CREATED]");

        this.checkIndexOnStartup = indexSettings.getValue(IndexSettings.INDEX_CHECK_ON_STARTUP);
        this.translogConfig = new TranslogConfig(shardId, shardPath().resolveTranslog(), indexSettings, bigArrays);
        final String aId = shardRouting.allocationId().getId();
        final long primaryTerm = indexSettings.getIndexMetaData().primaryTerm(shardId.id());
        this.pendingPrimaryTerm = primaryTerm;
        this.globalCheckpointListeners =
                new GlobalCheckpointListeners(shardId, threadPool.executor(ThreadPool.Names.LISTENER), threadPool.scheduler(), logger);
        this.replicationTracker = new ReplicationTracker(
                shardId,
                aId,
                indexSettings,
                primaryTerm,
                UNASSIGNED_SEQ_NO,
                globalCheckpointListeners::globalCheckpointUpdated,
                threadPool::absoluteTimeInMillis,
                (retentionLeases, listener) -> retentionLeaseSyncer.sync(shardId, retentionLeases, listener),
                this::getSafeCommitInfo);

        // the query cache is a node-level thing, however we want the most popular filters
        // to be computed on a per-shard basis
        if (IndexModule.INDEX_QUERY_CACHE_EVERYTHING_SETTING.get(settings)) {
            cachingPolicy = new QueryCachingPolicy() {
                @Override
                public void onUse(Query query) {

                }
                @Override
                public boolean shouldCache(Query query) {
                    return true;
                }
            };
        } else {
            cachingPolicy = new UsageTrackingQueryCachingPolicy();
        }
        indexShardOperationPermits = new IndexShardOperationPermits(shardId, threadPool);
        readerWrapper = indexReaderWrapper;
        refreshListeners = buildRefreshListeners();
        lastSearcherAccess.set(threadPool.relativeTimeInMillis());
        persistMetadata(path, indexSettings, shardRouting, null, logger);
    }

    public ThreadPool getThreadPool() {
        return this.threadPool;
    }

    public Store store() {
        return this.store;
    }

    /**
     * Return the sort order of this index, or null if the index has no sort.
     */
    public Sort getIndexSort() {
        return indexSortSupplier.get();
    }

    public ShardGetService getService() {
        return this.getService;
    }

    public ShardBitsetFilterCache shardBitsetFilterCache() {
        return shardBitsetFilterCache;
    }

    public MapperService mapperService() {
        return mapperService;
    }

    public SearchOperationListener getSearchOperationListener() {
        return this.searchOperationListener;
    }

    public ShardIndexWarmerService warmerService() {
        return this.shardWarmerService;
    }

    public ShardRequestCache requestCache() {
        return this.requestCacheStats;
    }

    public ShardFieldData fieldData() {
        return this.shardFieldData;
    }

    /**
     * USE THIS METHOD WITH CARE!
     * Returns the primary term the index shard is supposed to be on. In case of primary promotion or when a replica learns about
     * a new term due to a new primary, the term that's exposed here will not be the term that the shard internally uses to assign
     * to operations. The shard will auto-correct its internal operation term, but this might take time.
     * See {@link org.elasticsearch.cluster.metadata.IndexMetaData#primaryTerm(int)}
     */
    public long getPendingPrimaryTerm() {
        return this.pendingPrimaryTerm;
    }

    /** Returns the primary term that is currently being used to assign to operations */
    public long getOperationPrimaryTerm() {
        return replicationTracker.getOperationPrimaryTerm();
    }

    /**
     * Returns the latest cluster routing entry received with this shard.
     */
    @Override
    public ShardRouting routingEntry() {
        return this.shardRouting;
    }

    public QueryCachingPolicy getQueryCachingPolicy() {
        return cachingPolicy;
    }


    @Override
    public void updateShardState(final ShardRouting newRouting,
                                 final long newPrimaryTerm,
                                 final BiConsumer<IndexShard, ActionListener<ResyncTask>> primaryReplicaSyncer,
                                 final long applyingClusterStateVersion,
                                 final Set<String> inSyncAllocationIds,
                                 final IndexShardRoutingTable routingTable) throws IOException {
        final ShardRouting currentRouting;
        synchronized (mutex) {
            currentRouting = this.shardRouting;
            assert currentRouting != null;

            if (!newRouting.shardId().equals(shardId())) {
                throw new IllegalArgumentException("Trying to set a routing entry with shardId " +
                    newRouting.shardId() + " on a shard with shardId " + shardId());
            }
            if (newRouting.isSameAllocation(currentRouting) == false) {
                throw new IllegalArgumentException("Trying to set a routing entry with a different allocation. Current " +
                    currentRouting + ", new " + newRouting);
            }
            if (currentRouting.primary() && newRouting.primary() == false) {
                throw new IllegalArgumentException("illegal state: trying to move shard from primary mode to replica mode. Current "
                    + currentRouting + ", new " + newRouting);
            }

            if (newRouting.primary()) {
                replicationTracker.updateFromMaster(applyingClusterStateVersion, inSyncAllocationIds, routingTable);
            }

            if (state == IndexShardState.POST_RECOVERY && newRouting.active()) {
                assert currentRouting.active() == false : "we are in POST_RECOVERY, but our shard routing is active " + currentRouting;
                assert currentRouting.isRelocationTarget()  == false || currentRouting.primary() == false ||
                        replicationTracker.isPrimaryMode() :
                    "a primary relocation is completed by the master, but primary mode is not active " + currentRouting;

                changeState(IndexShardState.STARTED, "global state is [" + newRouting.state() + "]");
            } else if (currentRouting.primary() && currentRouting.relocating() && replicationTracker.isRelocated() &&
                (newRouting.relocating() == false || newRouting.equalsIgnoringMetaData(currentRouting) == false)) {
                // if the shard is not in primary mode anymore (after primary relocation) we have to fail when any changes in shard
                // routing occur (e.g. due to recovery failure / cancellation). The reason is that at the moment we cannot safely
                // reactivate primary mode without risking two active primaries.
                throw new IndexShardRelocatedException(shardId(), "Shard is marked as relocated, cannot safely move to state " +
                    newRouting.state());
            }
            assert newRouting.active() == false || state == IndexShardState.STARTED || state == IndexShardState.CLOSED :
                "routing is active, but local shard state isn't. routing: " + newRouting + ", local state: " + state;
            persistMetadata(path, indexSettings, newRouting, currentRouting, logger);
            final CountDownLatch shardStateUpdated = new CountDownLatch(1);

            if (newRouting.primary()) {
                if (newPrimaryTerm == pendingPrimaryTerm) {
                    if (currentRouting.initializing() && currentRouting.isRelocationTarget() == false && newRouting.active()) {
                        // the master started a recovering primary, activate primary mode.
                        replicationTracker.activatePrimaryMode(getLocalCheckpoint());
                        ensurePeerRecoveryRetentionLeasesExist();
                    }
                } else {
                    assert currentRouting.primary() == false : "term is only increased as part of primary promotion";
                    /* Note that due to cluster state batching an initializing primary shard term can failed and re-assigned
                     * in one state causing it's term to be incremented. Note that if both current shard state and new
                     * shard state are initializing, we could replace the current shard and reinitialize it. It is however
                     * possible that this shard is being started. This can happen if:
                     * 1) Shard is post recovery and sends shard started to the master
                     * 2) Node gets disconnected and rejoins
                     * 3) Master assigns the shard back to the node
                     * 4) Master processes the shard started and starts the shard
                     * 5) The node process the cluster state where the shard is both started and primary term is incremented.
                     *
                     * We could fail the shard in that case, but this will cause it to be removed from the insync allocations list
                     * potentially preventing re-allocation.
                     */
                    assert newRouting.initializing() == false :
                        "a started primary shard should never update its term; "
                            + "shard " + newRouting + ", "
                            + "current term [" + pendingPrimaryTerm + "], "
                            + "new term [" + newPrimaryTerm + "]";
                    assert newPrimaryTerm > pendingPrimaryTerm :
                        "primary terms can only go up; current term [" + pendingPrimaryTerm + "], new term [" + newPrimaryTerm + "]";
                    /*
                     * Before this call returns, we are guaranteed that all future operations are delayed and so this happens before we
                     * increment the primary term. The latch is needed to ensure that we do not unblock operations before the primary
                     * term is incremented.
                     */
                    // to prevent primary relocation handoff while resync is not completed
                    boolean resyncStarted = primaryReplicaResyncInProgress.compareAndSet(false, true);
                    if (resyncStarted == false) {
                        throw new IllegalStateException("cannot start resync while it's already in progress");
                    }
                    bumpPrimaryTerm(newPrimaryTerm,
                        () -> {
                            shardStateUpdated.await();
                            assert pendingPrimaryTerm == newPrimaryTerm :
                                "shard term changed on primary. expected [" + newPrimaryTerm + "] but was [" + pendingPrimaryTerm + "]" +
                                ", current routing: " + currentRouting + ", new routing: " + newRouting;
                            assert getOperationPrimaryTerm() == newPrimaryTerm;
                            try {
                                replicationTracker.activatePrimaryMode(getLocalCheckpoint());
                                ensurePeerRecoveryRetentionLeasesExist();
                                /*
                                 * If this shard was serving as a replica shard when another shard was promoted to primary then
                                 * its Lucene index was reset during the primary term transition. In particular, the Lucene index
                                 * on this shard was reset to the global checkpoint and the operations above the local checkpoint
                                 * were reverted. If the other shard that was promoted to primary subsequently fails before the
                                 * primary/replica re-sync completes successfully and we are now being promoted, we have to restore
                                 * the reverted operations on this shard by replaying the translog to avoid losing acknowledged writes.
                                 */
                                final Engine engine = getEngine();
                                engine.restoreLocalHistoryFromTranslog((resettingEngine, snapshot) ->
                                    runTranslogRecovery(resettingEngine, snapshot, Engine.Operation.Origin.LOCAL_RESET, () -> {}));
                                /* Rolling the translog generation is not strictly needed here (as we will never have collisions between
                                 * sequence numbers in a translog generation in a new primary as it takes the last known sequence number
                                 * as a starting point), but it simplifies reasoning about the relationship between primary terms and
                                 * translog generations.
                                 */
                                engine.rollTranslogGeneration();
                                engine.fillSeqNoGaps(newPrimaryTerm);
                                replicationTracker.updateLocalCheckpoint(currentRouting.allocationId().getId(),
                                    getLocalCheckpoint());
                                primaryReplicaSyncer.accept(this, new ActionListener<ResyncTask>() {
                                    @Override
                                    public void onResponse(ResyncTask resyncTask) {
                                        logger.info("primary-replica resync completed with {} operations",
                                            resyncTask.getResyncedOperations());
                                        boolean resyncCompleted =
                                            primaryReplicaResyncInProgress.compareAndSet(true, false);
                                        assert resyncCompleted : "primary-replica resync finished but was not started";
                                    }

                                    @Override
                                    public void onFailure(Exception e) {
                                        boolean resyncCompleted =
                                            primaryReplicaResyncInProgress.compareAndSet(true, false);
                                        assert resyncCompleted : "primary-replica resync finished but was not started";
                                        if (state == IndexShardState.CLOSED) {
                                            // ignore, shutting down
                                        } else {
                                            failShard("exception during primary-replica resync", e);
                                        }
                                    }
                                });
                            } catch (final AlreadyClosedException e) {
                                // okay, the index was deleted
                            }
                        }, null);
                }
            }
            // set this last, once we finished updating all internal state.
            this.shardRouting = newRouting;

            assert this.shardRouting.primary() == false ||
                this.shardRouting.started() == false || // note that we use started and not active to avoid relocating shards
                this.indexShardOperationPermits.isBlocked() || // if permits are blocked, we are still transitioning
                this.replicationTracker.isPrimaryMode()
                : "a started primary with non-pending operation term must be in primary mode " + this.shardRouting;
            shardStateUpdated.countDown();
        }
        if (currentRouting.active() == false && newRouting.active()) {
            indexEventListener.afterIndexShardStarted(this);
        }
        if (newRouting.equals(currentRouting) == false) {
            indexEventListener.shardRoutingChanged(this, currentRouting, newRouting);
        }
    }

    /**
     * Marks the shard as recovering based on a recovery state, fails with exception is recovering is not allowed to be set.
     */
    public IndexShardState markAsRecovering(String reason, RecoveryState recoveryState) throws IndexShardStartedException,
        IndexShardRelocatedException, IndexShardRecoveringException, IndexShardClosedException {
        synchronized (mutex) {
            if (state == IndexShardState.CLOSED) {
                throw new IndexShardClosedException(shardId);
            }
            if (state == IndexShardState.STARTED) {
                throw new IndexShardStartedException(shardId);
            }
            if (state == IndexShardState.RECOVERING) {
                throw new IndexShardRecoveringException(shardId);
            }
            if (state == IndexShardState.POST_RECOVERY) {
                throw new IndexShardRecoveringException(shardId);
            }
            this.recoveryState = recoveryState;
            return changeState(IndexShardState.RECOVERING, reason);
        }
    }

    private final AtomicBoolean primaryReplicaResyncInProgress = new AtomicBoolean();

    /**
     * Completes the relocation. Operations are blocked and current operations are drained before changing state to relocated. The provided
     * {@link Runnable} is executed after all operations are successfully blocked.
     *
     * @param consumer a {@link Runnable} that is executed after operations are blocked
     * @throws IllegalIndexShardStateException if the shard is not relocating due to concurrent cancellation
     * @throws IllegalStateException           if the relocation target is no longer part of the replication group
     * @throws InterruptedException            if blocking operations is interrupted
     */
    public void relocated(final String targetAllocationId, final Consumer<ReplicationTracker.PrimaryContext> consumer)
        throws IllegalIndexShardStateException, IllegalStateException, InterruptedException {
        assert shardRouting.primary() : "only primaries can be marked as relocated: " + shardRouting;
        try (Releasable forceRefreshes = refreshListeners.forceRefreshes()) {
            indexShardOperationPermits.blockOperations(30, TimeUnit.MINUTES, () -> {
                forceRefreshes.close();
                // no shard operation permits are being held here, move state from started to relocated
                assert indexShardOperationPermits.getActiveOperationsCount() == OPERATIONS_BLOCKED :
                        "in-flight operations in progress while moving shard state to relocated";
                /*
                 * We should not invoke the runnable under the mutex as the expected implementation is to handoff the primary context via a
                 * network operation. Doing this under the mutex can implicitly block the cluster state update thread on network operations.
                 */
                verifyRelocatingState();
                final ReplicationTracker.PrimaryContext primaryContext = replicationTracker.startRelocationHandoff(targetAllocationId);
                try {
                    consumer.accept(primaryContext);
                    synchronized (mutex) {
                        verifyRelocatingState();
                        replicationTracker.completeRelocationHandoff(); // make changes to primaryMode and relocated flag only under mutex
                    }
                } catch (final Exception e) {
                    try {
                        replicationTracker.abortRelocationHandoff();
                    } catch (final Exception inner) {
                        e.addSuppressed(inner);
                    }
                    throw e;
                }
            });
        } catch (TimeoutException e) {
            logger.warn("timed out waiting for relocation hand-off to complete");
            // This is really bad as ongoing replication operations are preventing this shard from completing relocation hand-off.
            // Fail primary relocation source and target shards.
            failShard("timed out waiting for relocation hand-off to complete", null);
            throw new IndexShardClosedException(shardId(), "timed out waiting for relocation hand-off to complete");
        }
    }

    private void verifyRelocatingState() {
        if (state != IndexShardState.STARTED) {
            throw new IndexShardNotStartedException(shardId, state);
        }
        /*
         * If the master cancelled recovery, the target will be removed and the recovery will be cancelled. However, it is still possible
         * that we concurrently end up here and therefore have to protect that we do not mark the shard as relocated when its shard routing
         * says otherwise.
         */

        if (shardRouting.relocating() == false) {
            throw new IllegalIndexShardStateException(shardId, IndexShardState.STARTED,
                ": shard is no longer relocating " + shardRouting);
        }

        if (primaryReplicaResyncInProgress.get()) {
            throw new IllegalIndexShardStateException(shardId, IndexShardState.STARTED,
                ": primary relocation is forbidden while primary-replica resync is in progress " + shardRouting);
        }
    }

    @Override
    public IndexShardState state() {
        return state;
    }

    /**
     * Changes the state of the current shard
     *
     * @param newState the new shard state
     * @param reason   the reason for the state change
     * @return the previous shard state
     */
    private IndexShardState changeState(IndexShardState newState, String reason) {
        assert Thread.holdsLock(mutex);
        logger.debug("state: [{}]->[{}], reason [{}]", state, newState, reason);
        IndexShardState previousState = state;
        state = newState;
        this.indexEventListener.indexShardStateChanged(this, previousState, newState, reason);
        return previousState;
    }

    public Engine.IndexResult applyIndexOperationOnPrimary(long version, VersionType versionType, SourceToParse sourceToParse,
                                                           long ifSeqNo, long ifPrimaryTerm, long autoGeneratedTimestamp,
                                                           boolean isRetry)
        throws IOException {
        assert versionType.validateVersionForWrites(version);
        return applyIndexOperation(getEngine(), UNASSIGNED_SEQ_NO, getOperationPrimaryTerm(), version, versionType, ifSeqNo,
            ifPrimaryTerm, autoGeneratedTimestamp, isRetry, Engine.Operation.Origin.PRIMARY, sourceToParse);
    }

    public Engine.IndexResult applyIndexOperationOnReplica(long seqNo, long version, long autoGeneratedTimeStamp,
                                                           boolean isRetry, SourceToParse sourceToParse)
        throws IOException {
        return applyIndexOperation(getEngine(), seqNo, getOperationPrimaryTerm(), version, null, UNASSIGNED_SEQ_NO, 0,
            autoGeneratedTimeStamp, isRetry, Engine.Operation.Origin.REPLICA, sourceToParse);
    }

    private Engine.IndexResult applyIndexOperation(Engine engine, long seqNo, long opPrimaryTerm, long version,
                                                   @Nullable VersionType versionType, long ifSeqNo, long ifPrimaryTerm,
                                                   long autoGeneratedTimeStamp, boolean isRetry, Engine.Operation.Origin origin,
                                                   SourceToParse sourceToParse) throws IOException {
        assert opPrimaryTerm <= getOperationPrimaryTerm()
                : "op term [ " + opPrimaryTerm + " ] > shard term [" + getOperationPrimaryTerm() + "]";
        ensureWriteAllowed(origin);
        Engine.Index operation;
        try {
            operation = prepareIndex(docMapper(), sourceToParse,
                seqNo, opPrimaryTerm, version, versionType, origin, autoGeneratedTimeStamp, isRetry, ifSeqNo, ifPrimaryTerm);
            Mapping update = operation.parsedDoc().dynamicMappingsUpdate();
            if (update != null) {
                return new Engine.IndexResult(update);
            }
        } catch (Exception e) {
            // We treat any exception during parsing and or mapping update as a document level failure
            // with the exception side effects of closing the shard. Since we don't have the shard, we
            // can not raise an exception that may block any replication of previous operations to the
            // replicas
            verifyNotClosed(e);
            return new Engine.IndexResult(e, version, opPrimaryTerm, seqNo);
        }

        return index(engine, operation);
    }

    public static Engine.Index prepareIndex(DocumentMapperForType docMapper, SourceToParse source, long seqNo,
                                            long primaryTerm, long version, VersionType versionType, Engine.Operation.Origin origin,
                                            long autoGeneratedIdTimestamp, boolean isRetry,
                                            long ifSeqNo, long ifPrimaryTerm) {
        long startTime = System.nanoTime();
        ParsedDocument doc = docMapper.getDocumentMapper().parse(source);
        if (docMapper.getMapping() != null) {
            doc.addDynamicMappingsUpdate(docMapper.getMapping());
        }
        Term uid = new Term(IdFieldMapper.NAME, Uid.encodeId(doc.id()));
        return new Engine.Index(uid, doc, seqNo, primaryTerm, version, versionType, origin, startTime, autoGeneratedIdTimestamp, isRetry,
            ifSeqNo, ifPrimaryTerm);
    }

    private Engine.IndexResult index(Engine engine, Engine.Index index) throws IOException {
        active.set(true);
        final Engine.IndexResult result;
        index = indexingOperationListeners.preIndex(shardId, index);
        try {
            if (logger.isTraceEnabled()) {
                // don't use index.source().utf8ToString() here source might not be valid UTF-8
                logger.trace("index [{}] seq# [{}] allocation-id [{}] primaryTerm [{}] operationPrimaryTerm [{}] origin [{}]",
                    index.id(), index.seqNo(), routingEntry().allocationId(), index.primaryTerm(), getOperationPrimaryTerm(),
                    index.origin());
            }
            result = engine.index(index);
            if (logger.isTraceEnabled()) {
                logger.trace("index-done [{}] seq# [{}] allocation-id [{}] primaryTerm [{}] operationPrimaryTerm [{}] origin [{}] " +
                        "result-seq# [{}] result-term [{}] failure [{}]",
                    index.id(), index.seqNo(), routingEntry().allocationId(), index.primaryTerm(), getOperationPrimaryTerm(),
                    index.origin(), result.getSeqNo(), result.getTerm(), result.getFailure());
            }
        } catch (Exception e) {
            if (logger.isTraceEnabled()) {
                logger.trace(new ParameterizedMessage(
                    "index-fail [{}] seq# [{}] allocation-id [{}] primaryTerm [{}] operationPrimaryTerm [{}] origin [{}]",
                    index.id(), index.seqNo(), routingEntry().allocationId(), index.primaryTerm(), getOperationPrimaryTerm(),
                    index.origin()
                ), e);
            }
            indexingOperationListeners.postIndex(shardId, index, e);
            throw e;
        }
        indexingOperationListeners.postIndex(shardId, index, result);
        return result;
    }

    public Engine.NoOpResult markSeqNoAsNoop(long seqNo, String reason) throws IOException {
        return markSeqNoAsNoop(getEngine(), seqNo, getOperationPrimaryTerm(), reason, Engine.Operation.Origin.REPLICA);
    }

    private Engine.NoOpResult markSeqNoAsNoop(Engine engine, long seqNo, long opPrimaryTerm, String reason,
                                              Engine.Operation.Origin origin) throws IOException {
        assert opPrimaryTerm <= getOperationPrimaryTerm()
                : "op term [ " + opPrimaryTerm + " ] > shard term [" + getOperationPrimaryTerm() + "]";
        long startTime = System.nanoTime();
        ensureWriteAllowed(origin);
        final Engine.NoOp noOp = new Engine.NoOp(seqNo, opPrimaryTerm, origin, startTime, reason);
        return noOp(engine, noOp);
    }

    private Engine.NoOpResult noOp(Engine engine, Engine.NoOp noOp) throws IOException {
        active.set(true);
        if (logger.isTraceEnabled()) {
            logger.trace("noop (seq# [{}])", noOp.seqNo());
        }
        return engine.noOp(noOp);
    }

    public Engine.IndexResult getFailedIndexResult(Exception e, long version) {
        return new Engine.IndexResult(e, version);
    }

    public Engine.DeleteResult getFailedDeleteResult(Exception e, long version) {
        return new Engine.DeleteResult(e, version, getOperationPrimaryTerm());
    }

    public Engine.DeleteResult applyDeleteOperationOnPrimary(long version, String id, VersionType versionType,
                                                             long ifSeqNo, long ifPrimaryTerm)
        throws IOException {
        assert versionType.validateVersionForWrites(version);
        return applyDeleteOperation(getEngine(), UNASSIGNED_SEQ_NO, getOperationPrimaryTerm(), version, id, versionType,
            ifSeqNo, ifPrimaryTerm, Engine.Operation.Origin.PRIMARY);
    }

    public Engine.DeleteResult applyDeleteOperationOnReplica(long seqNo, long version, String id) throws IOException {
        return applyDeleteOperation(
            getEngine(), seqNo, getOperationPrimaryTerm(), version, id, null, UNASSIGNED_SEQ_NO, 0, Engine.Operation.Origin.REPLICA);
    }

    private Engine.DeleteResult applyDeleteOperation(Engine engine, long seqNo, long opPrimaryTerm, long version, String id,
                                                     @Nullable VersionType versionType, long ifSeqNo, long ifPrimaryTerm,
                                                     Engine.Operation.Origin origin) throws IOException {
        assert opPrimaryTerm <= getOperationPrimaryTerm()
                : "op term [ " + opPrimaryTerm + " ] > shard term [" + getOperationPrimaryTerm() + "]";
        ensureWriteAllowed(origin);
        final Term uid = new Term(IdFieldMapper.NAME, Uid.encodeId(id));
        final Engine.Delete delete = prepareDelete(id, uid, seqNo, opPrimaryTerm, version,
            versionType, origin, ifSeqNo, ifPrimaryTerm);
        return delete(engine, delete);
    }

    private Engine.Delete prepareDelete(String id, Term uid, long seqNo, long primaryTerm, long version,
                                               VersionType versionType, Engine.Operation.Origin origin,
                                               long ifSeqNo, long ifPrimaryTerm) {
        long startTime = System.nanoTime();
        return new Engine.Delete(id, uid, seqNo, primaryTerm, version, versionType,
            origin, startTime, ifSeqNo, ifPrimaryTerm);
    }

    private Engine.DeleteResult delete(Engine engine, Engine.Delete delete) throws IOException {
        active.set(true);
        final Engine.DeleteResult result;
        delete = indexingOperationListeners.preDelete(shardId, delete);
        try {
            if (logger.isTraceEnabled()) {
                logger.trace("delete [{}] (seq no [{}])", delete.uid().text(), delete.seqNo());
            }
            result = engine.delete(delete);
        } catch (Exception e) {
            indexingOperationListeners.postDelete(shardId, delete, e);
            throw e;
        }
        indexingOperationListeners.postDelete(shardId, delete, result);
        return result;
    }

    public Engine.GetResult get(Engine.Get get) {
        readAllowed();
        DocumentMapper mapper = mapperService.documentMapper();
        if (mapper == null) {
            return GetResult.NOT_EXISTS;
        }
        return getEngine().get(get, this::acquireSearcher);
    }

    /**
     * Writes all indexing changes to disk and opens a new searcher reflecting all changes.  This can throw {@link AlreadyClosedException}.
     */
    public void refresh(String source) {
        verifyNotClosed();
        if (logger.isTraceEnabled()) {
            logger.trace("refresh with source [{}]", source);
        }
        getEngine().refresh(source);
    }

    /**
     * Returns how many bytes we are currently moving from heap to disk
     */
    public long getWritingBytes() {
        Engine engine = getEngineOrNull();
        if (engine == null) {
            return 0;
        }
        return engine.getWritingBytes();
    }

    public RefreshStats refreshStats() {
        int listeners = refreshListeners.pendingCount();
        return new RefreshStats(
            refreshMetric.count(),
            TimeUnit.NANOSECONDS.toMillis(refreshMetric.sum()),
            externalRefreshMetric.count(),
            TimeUnit.NANOSECONDS.toMillis(externalRefreshMetric.sum()),
            listeners);
    }

    public FlushStats flushStats() {
        return new FlushStats(flushMetric.count(), periodicFlushMetric.count(), TimeUnit.NANOSECONDS.toMillis(flushMetric.sum()));
    }

    public DocsStats docStats() {
        readAllowed();
        return getEngine().docStats();
    }

    /**
     * @return {@link CommitStats}
     * @throws AlreadyClosedException if shard is closed
     */
    public CommitStats commitStats() {
        return getEngine().commitStats();
    }

    /**
     * @return {@link SeqNoStats}
     * @throws AlreadyClosedException if shard is closed
     */
    public SeqNoStats seqNoStats() {
        return getEngine().getSeqNoStats(replicationTracker.getGlobalCheckpoint());
    }

    public IndexingStats indexingStats() {
        Engine engine = getEngineOrNull();
        final boolean throttled;
        final long throttleTimeInMillis;
        if (engine == null) {
            throttled = false;
            throttleTimeInMillis = 0;
        } else {
            throttled = engine.isThrottled();
            throttleTimeInMillis = engine.getIndexThrottleTimeInMillis();
        }
        return internalIndexingStats.stats(throttled, throttleTimeInMillis);
    }

    public SearchStats searchStats(String... groups) {
        return searchStats.stats(groups);
    }

    public GetStats getStats() {
        return getService.stats();
    }

    public StoreStats storeStats() {
        try {
            return store.stats();
        } catch (IOException e) {
            failShard("Failing shard because of exception during storeStats", e);
            throw new ElasticsearchException("io exception while building 'store stats'", e);
        }
    }

    public MergeStats mergeStats() {
        final Engine engine = getEngineOrNull();
        if (engine == null) {
            return new MergeStats();
        }
        return engine.getMergeStats();
    }

    public SegmentsStats segmentStats(boolean includeSegmentFileSizes, boolean includeUnloadedSegments) {
        SegmentsStats segmentsStats = getEngine().segmentsStats(includeSegmentFileSizes, includeUnloadedSegments);
        segmentsStats.addBitsetMemoryInBytes(shardBitsetFilterCache.getMemorySizeInBytes());
        return segmentsStats;
    }

    public WarmerStats warmerStats() {
        return shardWarmerService.stats();
    }

    public FieldDataStats fieldDataStats(String... fields) {
        return shardFieldData.stats(fields);
    }

    public TranslogStats translogStats() {
        return getEngine().getTranslogStats();
    }

    public CompletionStats completionStats(String... fields) {
        readAllowed();
        try {
            return getEngine().completionStats(fields);
        } catch (IOException e) {
            throw new UncheckedIOException(e);
        }
    }

    public Engine.SyncedFlushResult syncFlush(String syncId, Engine.CommitId expectedCommitId) {
        verifyNotClosed();
        logger.trace("trying to sync flush. sync id [{}]. expected commit id [{}]]", syncId, expectedCommitId);
        return getEngine().syncFlush(syncId, expectedCommitId);
    }

    /**
     * Executes the given flush request against the engine.
     *
     * @param request the flush request
     * @return the commit ID
     */
    public Engine.CommitId flush(FlushRequest request) {
        final boolean waitIfOngoing = request.waitIfOngoing();
        final boolean force = request.force();
        logger.trace("flush with {}", request);
        /*
         * We allow flushes while recovery since we allow operations to happen while recovering and we want to keep the translog under
         * control (up to deletes, which we do not GC). Yet, we do not use flush internally to clear deletes and flush the index writer
         * since we use Engine#writeIndexingBuffer for this now.
         */
        verifyNotClosed();
        final long time = System.nanoTime();
        final Engine.CommitId commitId = getEngine().flush(force, waitIfOngoing);
        flushMetric.inc(System.nanoTime() - time);
        return commitId;
    }

    /**
     * checks and removes translog files that no longer need to be retained. See
     * {@link org.elasticsearch.index.translog.TranslogDeletionPolicy} for details
     */
    public void trimTranslog() {
        verifyNotClosed();
        final Engine engine = getEngine();
        engine.trimUnreferencedTranslogFiles();
    }

    /**
     * Rolls the tranlog generation and cleans unneeded.
     */
    public void rollTranslogGeneration() {
        final Engine engine = getEngine();
        engine.rollTranslogGeneration();
    }

    public void forceMerge(ForceMergeRequest forceMerge) throws IOException {
        verifyActive();
        if (logger.isTraceEnabled()) {
            logger.trace("force merge with {}", forceMerge);
        }
        Engine engine = getEngine();
        engine.forceMerge(forceMerge.flush(), forceMerge.maxNumSegments(),
            forceMerge.onlyExpungeDeletes(), false, false);
    }

    /**
     * Upgrades the shard to the current version of Lucene and returns the minimum segment version
     */
    public org.apache.lucene.util.Version upgrade(UpgradeRequest upgrade) throws IOException {
        verifyActive();
        if (logger.isTraceEnabled()) {
            logger.trace("upgrade with {}", upgrade);
        }
        org.apache.lucene.util.Version previousVersion = minimumCompatibleVersion();
        // we just want to upgrade the segments, not actually forge merge to a single segment
        final Engine engine = getEngine();
        engine.forceMerge(true,  // we need to flush at the end to make sure the upgrade is durable
            Integer.MAX_VALUE, // we just want to upgrade the segments, not actually optimize to a single segment
            false, true, upgrade.upgradeOnlyAncientSegments());
        org.apache.lucene.util.Version version = minimumCompatibleVersion();
        if (logger.isTraceEnabled()) {
            logger.trace("upgraded segments for {} from version {} to version {}", shardId, previousVersion, version);
        }

        return version;
    }

    public org.apache.lucene.util.Version minimumCompatibleVersion() {
        org.apache.lucene.util.Version luceneVersion = null;
        for (Segment segment : getEngine().segments(false)) {
            if (luceneVersion == null || luceneVersion.onOrAfter(segment.getVersion())) {
                luceneVersion = segment.getVersion();
            }
        }
        return luceneVersion == null ? indexSettings.getIndexVersionCreated().luceneVersion : luceneVersion;
    }

    /**
     * Creates a new {@link IndexCommit} snapshot from the currently running engine. All resources referenced by this
     * commit won't be freed until the commit / snapshot is closed.
     *
     * @param flushFirst <code>true</code> if the index should first be flushed to disk / a low level lucene commit should be executed
     */
    public Engine.IndexCommitRef acquireLastIndexCommit(boolean flushFirst) throws EngineException {
        final IndexShardState state = this.state; // one time volatile read
        // we allow snapshot on closed index shard, since we want to do one after we close the shard and before we close the engine
        if (state == IndexShardState.STARTED || state == IndexShardState.CLOSED) {
            return getEngine().acquireLastIndexCommit(flushFirst);
        } else {
            throw new IllegalIndexShardStateException(shardId, state, "snapshot is not allowed");
        }
    }

    /**
     * Snapshots the most recent safe index commit from the currently running engine.
     * All index files referenced by this index commit won't be freed until the commit/snapshot is closed.
     */
    public Engine.IndexCommitRef acquireSafeIndexCommit() throws EngineException {
        final IndexShardState state = this.state; // one time volatile read
        // we allow snapshot on closed index shard, since we want to do one after we close the shard and before we close the engine
        if (state == IndexShardState.STARTED || state == IndexShardState.CLOSED) {
            return getEngine().acquireSafeIndexCommit();
        } else {
            throw new IllegalIndexShardStateException(shardId, state, "snapshot is not allowed");
        }
    }

    /**
     * gets a {@link Store.MetadataSnapshot} for the current directory. This method is safe to call in all lifecycle of the index shard,
     * without having to worry about the current state of the engine and concurrent flushes.
     *
     * @throws org.apache.lucene.index.IndexNotFoundException     if no index is found in the current directory
     * @throws org.apache.lucene.index.CorruptIndexException      if the lucene index is corrupted. This can be caused by a checksum
     *                                                            mismatch or an unexpected exception when opening the index reading the
     *                                                            segments file.
     * @throws org.apache.lucene.index.IndexFormatTooOldException if the lucene index is too old to be opened.
     * @throws org.apache.lucene.index.IndexFormatTooNewException if the lucene index is too new to be opened.
     * @throws java.io.FileNotFoundException                      if one or more files referenced by a commit are not present.
     * @throws java.nio.file.NoSuchFileException                  if one or more files referenced by a commit are not present.
     */
    public Store.MetadataSnapshot snapshotStoreMetadata() throws IOException {
        assert Thread.holdsLock(mutex) == false : "snapshotting store metadata under mutex";
        Engine.IndexCommitRef indexCommit = null;
        store.incRef();
        try {
            synchronized (engineMutex) {
                // if the engine is not running, we can access the store directly, but we need to make sure no one starts
                // the engine on us. If the engine is running, we can get a snapshot via the deletion policy of the engine.
                final Engine engine = getEngineOrNull();
                if (engine != null) {
                    indexCommit = engine.acquireLastIndexCommit(false);
                }
                if (indexCommit == null) {
                    return store.getMetadata(null, true);
                }
            }
            return store.getMetadata(indexCommit.getIndexCommit());
        } finally {
            store.decRef();
            IOUtils.close(indexCommit);
        }
    }

    /**
     * Fails the shard and marks the shard store as corrupted if
     * <code>e</code> is caused by index corruption
     */
    public void failShard(String reason, @Nullable Exception e) {
        // fail the engine. This will cause this shard to also be removed from the node's index service.
        getEngine().failEngine(reason, e);
    }

    /**
     * Acquire the searcher without applying the additional reader wrapper.
     */
    public Engine.Searcher acquireSearcherNoWrap(String source) {
        readAllowed();
        markSearcherAccessed();
        return getEngine().acquireSearcher(source, Engine.SearcherScope.EXTERNAL);
    }

    public Engine.Searcher acquireSearcher(String source) {
        return acquireSearcher(source, Engine.SearcherScope.EXTERNAL);
    }

    private void markSearcherAccessed() {
        lastSearcherAccess.lazySet(threadPool.relativeTimeInMillis());
    }

    private Engine.Searcher acquireSearcher(String source, Engine.SearcherScope scope) {
        readAllowed();
        markSearcherAccessed();
        final Engine engine = getEngine();
        final Engine.Searcher searcher = engine.acquireSearcher(source, scope);
        assert ElasticsearchDirectoryReader.unwrap(searcher.getDirectoryReader())
            != null : "DirectoryReader must be an instance or ElasticsearchDirectoryReader";
        boolean success = false;
        try {
            final Engine.Searcher newSearcher = readerWrapper == null ? searcher : wrapSearcher(searcher, readerWrapper);
            assert newSearcher != null;
            success = true;
            return newSearcher;
        } catch (IOException ex) {
            throw new ElasticsearchException("failed to wrap searcher", ex);
        } finally {
            if (success == false) {
                Releasables.close(success, searcher);
            }
        }
    }

    static Engine.Searcher wrapSearcher(Engine.Searcher engineSearcher,
                                        CheckedFunction<DirectoryReader, DirectoryReader, IOException> readerWrapper) throws IOException {
        assert readerWrapper != null;
        final ElasticsearchDirectoryReader elasticsearchDirectoryReader =
            ElasticsearchDirectoryReader.getElasticsearchDirectoryReader(engineSearcher.getDirectoryReader());
        if (elasticsearchDirectoryReader == null) {
            throw new IllegalStateException("Can't wrap non elasticsearch directory reader");
        }
        NonClosingReaderWrapper nonClosingReaderWrapper = new NonClosingReaderWrapper(engineSearcher.getDirectoryReader());
        DirectoryReader reader = readerWrapper.apply(nonClosingReaderWrapper);
        if (reader != nonClosingReaderWrapper) {
            if (reader.getReaderCacheHelper() != elasticsearchDirectoryReader.getReaderCacheHelper()) {
                throw new IllegalStateException("wrapped directory reader doesn't delegate IndexReader#getCoreCacheKey," +
                    " wrappers must override this method and delegate to the original readers core cache key. Wrapped readers can't be " +
                    "used as cache keys since their are used only per request which would lead to subtle bugs");
            }
            if (ElasticsearchDirectoryReader.getElasticsearchDirectoryReader(reader) != elasticsearchDirectoryReader) {
                // prevent that somebody wraps with a non-filter reader
                throw new IllegalStateException("wrapped directory reader hides actual ElasticsearchDirectoryReader but shouldn't");
            }
        }

        if (reader == nonClosingReaderWrapper) {
            return engineSearcher;
        } else {
            // we close the reader to make sure wrappers can release resources if needed....
            // our NonClosingReaderWrapper makes sure that our reader is not closed
            return new Engine.Searcher(engineSearcher.source(), reader,
                engineSearcher.getSimilarity(), engineSearcher.getQueryCache(), engineSearcher.getQueryCachingPolicy(),
                () -> IOUtils.close(reader, // this will close the wrappers excluding the NonClosingReaderWrapper
                    engineSearcher)); // this will run the closeable on the wrapped engine reader
        }
    }

    private static final class NonClosingReaderWrapper extends FilterDirectoryReader {

        private NonClosingReaderWrapper(DirectoryReader in) throws IOException {
            super(in, new SubReaderWrapper() {
                @Override
                public LeafReader wrap(LeafReader reader) {
                    return reader;
                }
            });
        }

        @Override
        protected DirectoryReader doWrapDirectoryReader(DirectoryReader in) throws IOException {
            return new NonClosingReaderWrapper(in);
        }

        @Override
        protected void doClose() throws IOException {
            // don't close here - mimic the MultiReader#doClose = false behavior that FilterDirectoryReader doesn't have
        }

        @Override
        public CacheHelper getReaderCacheHelper() {
            return in.getReaderCacheHelper();
        }

    }

    public void close(String reason, boolean flushEngine) throws IOException {
        synchronized (engineMutex) {
            synchronized (mutex) {
                try {
                    changeState(IndexShardState.CLOSED, reason);
                } finally {
                    final Engine engine = this.currentEngineReference.getAndSet(null);
                    try {
                        if (engine != null && flushEngine) {
                            engine.flushAndClose();
                        }
                    } finally {
                        // playing safe here and close the engine even if the above succeeds - close can be called multiple times
                        // Also closing refreshListeners to prevent us from accumulating any more listeners
                        IOUtils.close(engine, globalCheckpointListeners, refreshListeners);
                        indexShardOperationPermits.close();
                    }
                }
            }
        }
    }

    public void postRecovery(String reason) throws IndexShardStartedException, IndexShardRelocatedException, IndexShardClosedException {
        synchronized (postRecoveryMutex) {
            // we need to refresh again to expose all operations that were index until now. Otherwise
            // we may not expose operations that were indexed with a refresh listener that was immediately
            // responded to in addRefreshListener. The refresh must happen under the same mutex used in addRefreshListener
            // and before moving this shard to POST_RECOVERY state (i.e., allow to read from this shard).
            getEngine().refresh("post_recovery");
            synchronized (mutex) {
                if (state == IndexShardState.CLOSED) {
                    throw new IndexShardClosedException(shardId);
                }
                if (state == IndexShardState.STARTED) {
                    throw new IndexShardStartedException(shardId);
                }
                recoveryState.setStage(RecoveryState.Stage.DONE);
                changeState(IndexShardState.POST_RECOVERY, reason);
            }
        }
    }

    /**
     * called before starting to copy index files over
     */
    public void prepareForIndexRecovery() {
        if (state != IndexShardState.RECOVERING) {
            throw new IndexShardNotRecoveringException(shardId, state);
        }
        recoveryState.setStage(RecoveryState.Stage.INDEX);
        assert currentEngineReference.get() == null;
    }

    /**
     * A best effort to bring up this shard to the global checkpoint using the local translog before performing a peer recovery.
     *
     * @return a sequence number that an operation-based peer recovery can start with.
     * This is the first operation after the local checkpoint of the safe commit if exists.
     */
    public long recoverLocallyUpToGlobalCheckpoint() {
        if (state != IndexShardState.RECOVERING) {
            throw new IndexShardNotRecoveringException(shardId, state);
        }
        assert recoveryState.getStage() == RecoveryState.Stage.INDEX : "unexpected recovery stage [" + recoveryState.getStage() + "]";
        assert routingEntry().recoverySource().getType() == RecoverySource.Type.PEER : "not a peer recovery [" + routingEntry() + "]";
        final Optional<SequenceNumbers.CommitInfo> safeCommit;
        final long globalCheckpoint;
        try {
            final String translogUUID = store.readLastCommittedSegmentsInfo().getUserData().get(Translog.TRANSLOG_UUID_KEY);
            globalCheckpoint = Translog.readGlobalCheckpoint(translogConfig.getTranslogPath(), translogUUID);
            safeCommit = store.findSafeIndexCommit(globalCheckpoint);
        } catch (org.apache.lucene.index.IndexNotFoundException e) {
            logger.trace("skip local recovery as no index commit found");
            return UNASSIGNED_SEQ_NO;
        } catch (Exception e) {
            logger.debug("skip local recovery as failed to find the safe commit", e);
            return UNASSIGNED_SEQ_NO;
        }
        if (safeCommit.isPresent() == false) {
            logger.trace("skip local recovery as no safe commit found");
            return UNASSIGNED_SEQ_NO;
        }
        assert safeCommit.get().localCheckpoint <= globalCheckpoint : safeCommit.get().localCheckpoint + " > " + globalCheckpoint;
        try {
            maybeCheckIndex(); // check index here and won't do it again if ops-based recovery occurs
            recoveryState.setStage(RecoveryState.Stage.TRANSLOG);
            if (safeCommit.get().localCheckpoint == globalCheckpoint) {
                logger.trace("skip local recovery as the safe commit is up to date; safe commit {} global checkpoint {}",
                    safeCommit.get(), globalCheckpoint);
                recoveryState.getTranslog().totalLocal(0);
                return globalCheckpoint + 1;
            }
            if (indexSettings.getIndexMetaData().getState() == IndexMetaData.State.CLOSE ||
                IndexMetaData.INDEX_BLOCKS_WRITE_SETTING.get(indexSettings.getSettings())) {
                logger.trace("skip local recovery as the index was closed or not allowed to write; safe commit {} global checkpoint {}",
                    safeCommit.get(), globalCheckpoint);
                recoveryState.getTranslog().totalLocal(0);
                return safeCommit.get().localCheckpoint + 1;
            }
            try {
                final Engine.TranslogRecoveryRunner translogRecoveryRunner = (engine, snapshot) -> {
                    recoveryState.getTranslog().totalLocal(snapshot.totalOperations());
                    final int recoveredOps = runTranslogRecovery(engine, snapshot, Engine.Operation.Origin.LOCAL_TRANSLOG_RECOVERY,
                        recoveryState.getTranslog()::incrementRecoveredOperations);
                    recoveryState.getTranslog().totalLocal(recoveredOps); // adjust the total local to reflect the actual count
                    return recoveredOps;
                };
                innerOpenEngineAndTranslog(() -> globalCheckpoint);
                getEngine().recoverFromTranslog(translogRecoveryRunner, globalCheckpoint);
                logger.trace("shard locally recovered up to {}", getEngine().getSeqNoStats(globalCheckpoint));
            } finally {
                synchronized (engineMutex) {
                    IOUtils.close(currentEngineReference.getAndSet(null));
                }
            }
        } catch (Exception e) {
            logger.debug(new ParameterizedMessage("failed to recover shard locally up to global checkpoint {}", globalCheckpoint), e);
            return UNASSIGNED_SEQ_NO;
        }
        try {
            // we need to find the safe commit again as we should have created a new one during the local recovery
            final Optional<SequenceNumbers.CommitInfo> newSafeCommit = store.findSafeIndexCommit(globalCheckpoint);
            assert newSafeCommit.isPresent() : "no safe commit found after local recovery";
            return newSafeCommit.get().localCheckpoint + 1;
        } catch (Exception e) {
            logger.debug(new ParameterizedMessage(
                "failed to find the safe commit after recovering shard locally up to global checkpoint {}", globalCheckpoint), e);
            return UNASSIGNED_SEQ_NO;
        }
    }

    public void trimOperationOfPreviousPrimaryTerms(long aboveSeqNo) {
        getEngine().trimOperationsFromTranslog(getOperationPrimaryTerm(), aboveSeqNo);
    }

    /**
     * Returns the maximum auto_id_timestamp of all append-only requests have been processed by this shard or the auto_id_timestamp received
     * from the primary via {@link #updateMaxUnsafeAutoIdTimestamp(long)} at the beginning of a peer-recovery or a primary-replica resync.
     *
     * @see #updateMaxUnsafeAutoIdTimestamp(long)
     */
    public long getMaxSeenAutoIdTimestamp() {
        return getEngine().getMaxSeenAutoIdTimestamp();
    }

    /**
     * Since operations stored in soft-deletes do not have max_auto_id_timestamp, the primary has to propagate its max_auto_id_timestamp
     * (via {@link #getMaxSeenAutoIdTimestamp()} of all processed append-only requests to replicas at the beginning of a peer-recovery
     * or a primary-replica resync to force a replica to disable optimization for all append-only requests which are replicated via
     * replication while its retry variants are replicated via recovery without auto_id_timestamp.
     * <p>
     * Without this force-update, a replica can generate duplicate documents (for the same id) if it first receives
     * a retry append-only (without timestamp) via recovery, then an original append-only (with timestamp) via replication.
     */
    public void updateMaxUnsafeAutoIdTimestamp(long maxSeenAutoIdTimestampFromPrimary) {
        getEngine().updateMaxUnsafeAutoIdTimestamp(maxSeenAutoIdTimestampFromPrimary);
    }

    public Engine.Result applyTranslogOperation(Translog.Operation operation, Engine.Operation.Origin origin) throws IOException {
        return applyTranslogOperation(getEngine(), operation, origin);
    }

    private Engine.Result applyTranslogOperation(Engine engine, Translog.Operation operation,
                                                 Engine.Operation.Origin origin) throws IOException {
        // If a translog op is replayed on the primary (eg. ccr), we need to use external instead of null for its version type.
        final VersionType versionType = (origin == Engine.Operation.Origin.PRIMARY) ? VersionType.EXTERNAL : null;
        final Engine.Result result;
        switch (operation.opType()) {
            case INDEX:
                final Translog.Index index = (Translog.Index) operation;
                // we set canHaveDuplicates to true all the time such that we de-optimze the translog case and ensure that all
                // autoGeneratedID docs that are coming from the primary are updated correctly.
                result = applyIndexOperation(engine, index.seqNo(), index.primaryTerm(), index.version(),
                    versionType, UNASSIGNED_SEQ_NO, 0, index.getAutoGeneratedIdTimestamp(), true, origin,
                    new SourceToParse(shardId.getIndexName(), index.id(), index.source(),
                        XContentHelper.xContentType(index.source()), index.routing()));
                break;
            case DELETE:
                final Translog.Delete delete = (Translog.Delete) operation;
                result = applyDeleteOperation(engine, delete.seqNo(), delete.primaryTerm(), delete.version(), delete.id(),
                    versionType, UNASSIGNED_SEQ_NO, 0, origin);
                break;
            case NO_OP:
                final Translog.NoOp noOp = (Translog.NoOp) operation;
                result = markSeqNoAsNoop(engine, noOp.seqNo(), noOp.primaryTerm(), noOp.reason(), origin);
                break;
            default:
                throw new IllegalStateException("No operation defined for [" + operation + "]");
        }
        return result;
    }

    /**
     * Replays translog operations from the provided translog {@code snapshot} to the current engine using the given {@code origin}.
     * The callback {@code onOperationRecovered} is notified after each translog operation is replayed successfully.
     */
    int runTranslogRecovery(Engine engine, Translog.Snapshot snapshot, Engine.Operation.Origin origin,
                            Runnable onOperationRecovered) throws IOException {
        int opsRecovered = 0;
        Translog.Operation operation;
        while ((operation = snapshot.next()) != null) {
            try {
                logger.trace("[translog] recover op {}", operation);
                Engine.Result result = applyTranslogOperation(engine, operation, origin);
                switch (result.getResultType()) {
                    case FAILURE:
                        throw result.getFailure();
                    case MAPPING_UPDATE_REQUIRED:
                        throw new IllegalArgumentException("unexpected mapping update: " + result.getRequiredMappingUpdate());
                    case SUCCESS:
                        break;
                    default:
                        throw new AssertionError("Unknown result type [" + result.getResultType() + "]");
                }

                opsRecovered++;
                onOperationRecovered.run();
            } catch (Exception e) {
                // TODO: Don't enable this leniency unless users explicitly opt-in
                if (origin == Engine.Operation.Origin.LOCAL_TRANSLOG_RECOVERY && ExceptionsHelper.status(e) == RestStatus.BAD_REQUEST) {
                    // mainly for MapperParsingException and Failure to detect xcontent
                    logger.info("ignoring recovery of a corrupt translog entry", e);
                } else {
                    throw ExceptionsHelper.convertToRuntime(e);
                }
            }
        }
        return opsRecovered;
    }

    private void loadGlobalCheckpointToReplicationTracker() throws IOException {
        // we have to set it before we open an engine and recover from the translog because
        // acquiring a snapshot from the translog causes a sync which causes the global checkpoint to be pulled in,
        // and an engine can be forced to close in ctor which also causes the global checkpoint to be pulled in.
        final String translogUUID = store.readLastCommittedSegmentsInfo().getUserData().get(Translog.TRANSLOG_UUID_KEY);
        final long globalCheckpoint = Translog.readGlobalCheckpoint(translogConfig.getTranslogPath(), translogUUID);
        replicationTracker.updateGlobalCheckpointOnReplica(globalCheckpoint, "read from translog checkpoint");
    }

    /**
     * opens the engine on top of the existing lucene engine and translog.
     * Operations from the translog will be replayed to bring lucene up to date.
     **/
    public void openEngineAndRecoverFromTranslog() throws IOException {
        assert recoveryState.getStage() == RecoveryState.Stage.INDEX : "unexpected recovery stage [" + recoveryState.getStage() + "]";
        maybeCheckIndex();
        recoveryState.setStage(RecoveryState.Stage.TRANSLOG);
        final RecoveryState.Translog translogRecoveryStats = recoveryState.getTranslog();
        final Engine.TranslogRecoveryRunner translogRecoveryRunner = (engine, snapshot) -> {
            translogRecoveryStats.totalOperations(snapshot.totalOperations());
            translogRecoveryStats.totalOperationsOnStart(snapshot.totalOperations());
            return runTranslogRecovery(engine, snapshot, Engine.Operation.Origin.LOCAL_TRANSLOG_RECOVERY,
                translogRecoveryStats::incrementRecoveredOperations);
        };
        loadGlobalCheckpointToReplicationTracker();
        innerOpenEngineAndTranslog(replicationTracker);
        getEngine().recoverFromTranslog(translogRecoveryRunner, Long.MAX_VALUE);
    }

    /**
     * Opens the engine on top of the existing lucene engine and translog.
     * The translog is kept but its operations won't be replayed.
     */
    public void openEngineAndSkipTranslogRecovery() throws IOException {
        assert routingEntry().recoverySource().getType() == RecoverySource.Type.PEER : "not a peer recovery [" + routingEntry() + "]";
        assert recoveryState.getStage() == RecoveryState.Stage.TRANSLOG : "unexpected recovery stage [" + recoveryState.getStage() + "]";
        loadGlobalCheckpointToReplicationTracker();
        innerOpenEngineAndTranslog(replicationTracker);
        getEngine().skipTranslogRecovery();
    }

    private void innerOpenEngineAndTranslog(LongSupplier globalCheckpointSupplier) throws IOException {
        assert Thread.holdsLock(mutex) == false : "opening engine under mutex";
        if (state != IndexShardState.RECOVERING) {
            throw new IndexShardNotRecoveringException(shardId, state);
        }
        final EngineConfig config = newEngineConfig(globalCheckpointSupplier);

        // we disable deletes since we allow for operations to be executed against the shard while recovering
        // but we need to make sure we don't loose deletes until we are done recovering
        config.setEnableGcDeletes(false);
        updateRetentionLeasesOnReplica(loadRetentionLeases());
        assert recoveryState.getRecoverySource().expectEmptyRetentionLeases() == false || getRetentionLeases().leases().isEmpty()
            : "expected empty set of retention leases with recovery source [" + recoveryState.getRecoverySource()
            + "] but got " + getRetentionLeases();
        synchronized (engineMutex) {
            assert currentEngineReference.get() == null : "engine is running";
            verifyNotClosed();
            // we must create a new engine under mutex (see IndexShard#snapshotStoreMetadata).
            final Engine newEngine = engineFactory.newReadWriteEngine(config);
            onNewEngine(newEngine);
            currentEngineReference.set(newEngine);
            // We set active because we are now writing operations to the engine; this way,
            // if we go idle after some time and become inactive, we still give sync'd flush a chance to run.
            active.set(true);
        }
        // time elapses after the engine is created above (pulling the config settings) until we set the engine reference, during
        // which settings changes could possibly have happened, so here we forcefully push any config changes to the new engine.
        onSettingsChanged();
        assert assertSequenceNumbersInCommit();
        assert recoveryState.getStage() == RecoveryState.Stage.TRANSLOG : "TRANSLOG stage expected but was: " + recoveryState.getStage();
    }

    private boolean assertSequenceNumbersInCommit() throws IOException {
        final Map<String, String> userData = SegmentInfos.readLatestCommit(store.directory()).getUserData();
        assert userData.containsKey(SequenceNumbers.LOCAL_CHECKPOINT_KEY) : "commit point doesn't contains a local checkpoint";
        assert userData.containsKey(SequenceNumbers.MAX_SEQ_NO) : "commit point doesn't contains a maximum sequence number";
        assert userData.containsKey(Engine.HISTORY_UUID_KEY) : "commit point doesn't contains a history uuid";
        assert userData.get(Engine.HISTORY_UUID_KEY).equals(getHistoryUUID()) : "commit point history uuid ["
            + userData.get(Engine.HISTORY_UUID_KEY) + "] is different than engine [" + getHistoryUUID() + "]";
        assert userData.containsKey(Engine.MAX_UNSAFE_AUTO_ID_TIMESTAMP_COMMIT_ID) :
            "opening index which was created post 5.5.0 but " + Engine.MAX_UNSAFE_AUTO_ID_TIMESTAMP_COMMIT_ID
                + " is not found in commit";
        return true;
    }

    private void onNewEngine(Engine newEngine) {
        assert Thread.holdsLock(engineMutex);
        refreshListeners.setCurrentRefreshLocationSupplier(newEngine::getTranslogLastWriteLocation);
    }

    /**
     * called if recovery has to be restarted after network error / delay **
     */
    public void performRecoveryRestart() throws IOException {
        synchronized (engineMutex) {
            assert refreshListeners.pendingCount() == 0 : "we can't restart with pending listeners";
            IOUtils.close(currentEngineReference.getAndSet(null));
            resetRecoveryStage();
        }
    }

    /**
     * If a file-based recovery occurs, a recovery target calls this method to reset the recovery stage.
     */
    public void resetRecoveryStage() {
        assert routingEntry().recoverySource().getType() == RecoverySource.Type.PEER : "not a peer recovery [" + routingEntry() + "]";
        assert currentEngineReference.get() == null;
        if (state != IndexShardState.RECOVERING) {
            throw new IndexShardNotRecoveringException(shardId, state);
        }
        recoveryState().setStage(RecoveryState.Stage.INIT);
    }

    /**
     * returns stats about ongoing recoveries, both source and target
     */
    public RecoveryStats recoveryStats() {
        return recoveryStats;
    }

    /**
     * Returns the current {@link RecoveryState} if this shard is recovering or has been recovering.
     * Returns null if the recovery has not yet started or shard was not recovered (created via an API).
     */
    @Override
    public RecoveryState recoveryState() {
        return this.recoveryState;
    }

    /**
     * perform the last stages of recovery once all translog operations are done.
     * note that you should still call {@link #postRecovery(String)}.
     */
    public void finalizeRecovery() {
        recoveryState().setStage(RecoveryState.Stage.FINALIZE);
        Engine engine = getEngine();
        engine.refresh("recovery_finalization");
        engine.config().setEnableGcDeletes(true);
    }

    /**
     * Returns {@code true} if this shard can ignore a recovery attempt made to it (since the already doing/done it)
     */
    public boolean ignoreRecoveryAttempt() {
        IndexShardState state = state(); // one time volatile read
        return state == IndexShardState.POST_RECOVERY || state == IndexShardState.RECOVERING || state == IndexShardState.STARTED ||
            state == IndexShardState.CLOSED;
    }

    public void readAllowed() throws IllegalIndexShardStateException {
        IndexShardState state = this.state; // one time volatile read
        if (readAllowedStates.contains(state) == false) {
            throw new IllegalIndexShardStateException(shardId, state, "operations only allowed when shard state is one of " +
                readAllowedStates.toString());
        }
    }

    /** returns true if the {@link IndexShardState} allows reading */
    public boolean isReadAllowed() {
        return readAllowedStates.contains(state);
    }

    private void ensureWriteAllowed(Engine.Operation.Origin origin) throws IllegalIndexShardStateException {
        IndexShardState state = this.state; // one time volatile read

        if (origin.isRecovery()) {
            if (state != IndexShardState.RECOVERING) {
                throw new IllegalIndexShardStateException(shardId, state,
                    "operation only allowed when recovering, origin [" + origin + "]");
            }
        } else {
            if (origin == Engine.Operation.Origin.PRIMARY) {
                assert assertPrimaryMode();
            } else if (origin == Engine.Operation.Origin.REPLICA) {
                assert assertReplicationTarget();
            } else {
                assert origin == Engine.Operation.Origin.LOCAL_RESET;
                assert getActiveOperationsCount() == OPERATIONS_BLOCKED
                    : "locally resetting without blocking operations, active operations are [" + getActiveOperations() + "]";
            }
            if (writeAllowedStates.contains(state) == false) {
                throw new IllegalIndexShardStateException(shardId, state, "operation only allowed when shard state is one of " +
                    writeAllowedStates + ", origin [" + origin + "]");
            }
        }
    }

    private boolean assertPrimaryMode() {
        assert shardRouting.primary() && replicationTracker.isPrimaryMode() : "shard " + shardRouting +
            " is not a primary shard in primary mode";
        return true;
    }

    private boolean assertReplicationTarget() {
        assert replicationTracker.isPrimaryMode() == false : "shard " + shardRouting + " in primary mode cannot be a replication target";
        return true;
    }

    private void verifyNotClosed() throws IllegalIndexShardStateException {
        verifyNotClosed(null);
    }

    private void verifyNotClosed(Exception suppressed) throws IllegalIndexShardStateException {
        IndexShardState state = this.state; // one time volatile read
        if (state == IndexShardState.CLOSED) {
            final IllegalIndexShardStateException exc = new IndexShardClosedException(shardId, "operation only allowed when not closed");
            if (suppressed != null) {
                exc.addSuppressed(suppressed);
            }
            throw exc;
        }
    }

    protected final void verifyActive() throws IllegalIndexShardStateException {
        IndexShardState state = this.state; // one time volatile read
        if (state != IndexShardState.STARTED) {
            throw new IllegalIndexShardStateException(shardId, state, "operation only allowed when shard is active");
        }
    }

    /**
     * Returns number of heap bytes used by the indexing buffer for this shard, or 0 if the shard is closed
     */
    public long getIndexBufferRAMBytesUsed() {
        Engine engine = getEngineOrNull();
        if (engine == null) {
            return 0;
        }
        try {
            return engine.getIndexBufferRAMBytesUsed();
        } catch (AlreadyClosedException ex) {
            return 0;
        }
    }

    public void addShardFailureCallback(Consumer<ShardFailure> onShardFailure) {
        this.shardEventListener.delegates.add(onShardFailure);
    }

    /**
     * Called by {@link IndexingMemoryController} to check whether more than {@code inactiveTimeNS} has passed since the last
     * indexing operation, and notify listeners that we are now inactive so e.g. sync'd flush can happen.
     */
    public void checkIdle(long inactiveTimeNS) {
        Engine engineOrNull = getEngineOrNull();
        if (engineOrNull != null && System.nanoTime() - engineOrNull.getLastWriteNanos() >= inactiveTimeNS) {
            boolean wasActive = active.getAndSet(false);
            if (wasActive) {
                logger.debug("shard is now inactive");
                try {
                    indexEventListener.onShardInactive(this);
                } catch (Exception e) {
                    logger.warn("failed to notify index event listener", e);
                }
            }
        }
    }

    public boolean isActive() {
        return active.get();
    }

    public ShardPath shardPath() {
        return path;
    }

    public boolean recoverFromLocalShards(BiConsumer<String, MappingMetaData> mappingUpdateConsumer,
                                                List<IndexShard> localShards) throws IOException {
        assert shardRouting.primary() : "recover from local shards only makes sense if the shard is a primary shard";
        assert recoveryState.getRecoverySource().getType() == RecoverySource.Type.LOCAL_SHARDS : "invalid recovery type: " +
            recoveryState.getRecoverySource();
        final List<LocalShardSnapshot> snapshots = new ArrayList<>();
        try {
            for (IndexShard shard : localShards) {
                snapshots.add(new LocalShardSnapshot(shard));
            }

            // we are the first primary, recover from the gateway
            // if its post api allocation, the index should exists
            assert shardRouting.primary() : "recover from local shards only makes sense if the shard is a primary shard";
            StoreRecovery storeRecovery = new StoreRecovery(shardId, logger);
            return storeRecovery.recoverFromLocalShards(mappingUpdateConsumer, this, snapshots);
        } finally {
            IOUtils.close(snapshots);
        }
    }

    public boolean recoverFromStore() {
        // we are the first primary, recover from the gateway
        // if its post api allocation, the index should exists
        assert shardRouting.primary() : "recover from store only makes sense if the shard is a primary shard";
        assert shardRouting.initializing() : "can only start recovery on initializing shard";
        StoreRecovery storeRecovery = new StoreRecovery(shardId, logger);
        return storeRecovery.recoverFromStore(this);
    }

    public void restoreFromRepository(Repository repository, ActionListener<Boolean> listener) {
        try {
            assert shardRouting.primary() : "recover from store only makes sense if the shard is a primary shard";
            assert recoveryState.getRecoverySource().getType() == RecoverySource.Type.SNAPSHOT : "invalid recovery type: " +
                recoveryState.getRecoverySource();
            StoreRecovery storeRecovery = new StoreRecovery(shardId, logger);
            storeRecovery.recoverFromRepository(this, repository, listener);
        } catch (Exception e) {
            listener.onFailure(e);
        }
    }

    /**
     * Tests whether or not the engine should be flushed periodically.
     * This test is based on the current size of the translog compared to the configured flush threshold size.
     *
     * @return {@code true} if the engine should be flushed
     */
    boolean shouldPeriodicallyFlush() {
        final Engine engine = getEngineOrNull();
        if (engine != null) {
            try {
                return engine.shouldPeriodicallyFlush();
            } catch (final AlreadyClosedException e) {
                // we are already closed, no need to flush or roll
            }
        }
        return false;
    }

    /**
     * Tests whether or not the translog generation should be rolled to a new generation. This test is based on the size of the current
     * generation compared to the configured generation threshold size.
     *
     * @return {@code true} if the current generation should be rolled to a new generation
     */
    boolean shouldRollTranslogGeneration() {
        final Engine engine = getEngineOrNull();
        if (engine != null) {
            try {
                return engine.shouldRollTranslogGeneration();
            } catch (final AlreadyClosedException e) {
                // we are already closed, no need to flush or roll
            }
        }
        return false;
    }

    public void onSettingsChanged() {
        Engine engineOrNull = getEngineOrNull();
        if (engineOrNull != null) {
            engineOrNull.onSettingsChanged();
        }
    }

    /**
     * Acquires a lock on the translog files and Lucene soft-deleted documents to prevent them from being trimmed
     */
    public Closeable acquireRetentionLock() {
        return getEngine().acquireRetentionLock();
    }

    /**
     * Returns the estimated number of history operations whose seq# at least the provided seq# in this shard.
     */
    public int estimateNumberOfHistoryOperations(String source, long startingSeqNo) throws IOException {
        return getEngine().estimateNumberOfHistoryOperations(source, mapperService, startingSeqNo);
    }

    /**
     * Creates a new history snapshot for reading operations since the provided starting seqno (inclusive).
     * The returned snapshot can be retrieved from either Lucene index or translog files.
     */
    public Translog.Snapshot getHistoryOperations(String source, long startingSeqNo) throws IOException {
        return getEngine().readHistoryOperations(source, mapperService, startingSeqNo);
    }

    /**
     * Checks if we have a completed history of operations since the given starting seqno (inclusive).
     * This method should be called after acquiring the retention lock; See {@link #acquireRetentionLock()}
     */
    public boolean hasCompleteHistoryOperations(String source, long startingSeqNo) throws IOException {
        return getEngine().hasCompleteOperationHistory(source, mapperService, startingSeqNo);
    }

    /**
     * Gets the minimum retained sequence number for this engine.
     *
     * @return the minimum retained sequence number
     */
    public long getMinRetainedSeqNo() {
        return getEngine().getMinRetainedSeqNo();
    }

    /**
     * Creates a new changes snapshot for reading operations whose seq_no are between {@code fromSeqNo}(inclusive)
     * and {@code toSeqNo}(inclusive). The caller has to close the returned snapshot after finishing the reading.
     *
     * @param source            the source of the request
     * @param fromSeqNo         the from seq_no (inclusive) to read
     * @param toSeqNo           the to seq_no (inclusive) to read
     * @param requiredFullRange if {@code true} then {@link Translog.Snapshot#next()} will throw {@link IllegalStateException}
     *                          if any operation between {@code fromSeqNo} and {@code toSeqNo} is missing.
     *                          This parameter should be only enabled when the entire requesting range is below the global checkpoint.
     */
    public Translog.Snapshot newChangesSnapshot(String source, long fromSeqNo,
                                                    long toSeqNo, boolean requiredFullRange) throws IOException {
        return getEngine().newChangesSnapshot(source, mapperService, fromSeqNo, toSeqNo, requiredFullRange);
    }

    public List<Segment> segments(boolean verbose) {
        return getEngine().segments(verbose);
    }

    public String getHistoryUUID() {
        return getEngine().getHistoryUUID();
    }

    public IndexEventListener getIndexEventListener() {
        return indexEventListener;
    }

    public void activateThrottling() {
        try {
            getEngine().activateThrottling();
        } catch (AlreadyClosedException ex) {
            // ignore
        }
    }

    public void deactivateThrottling() {
        try {
            getEngine().deactivateThrottling();
        } catch (AlreadyClosedException ex) {
            // ignore
        }
    }

    private void handleRefreshException(Exception e) {
        if (e instanceof AlreadyClosedException) {
            // ignore
        } else if (e instanceof RefreshFailedEngineException) {
            RefreshFailedEngineException rfee = (RefreshFailedEngineException) e;
            if (rfee.getCause() instanceof InterruptedException) {
                // ignore, we are being shutdown
            } else if (rfee.getCause() instanceof ClosedByInterruptException) {
                // ignore, we are being shutdown
            } else if (rfee.getCause() instanceof ThreadInterruptedException) {
                // ignore, we are being shutdown
            } else {
                if (state != IndexShardState.CLOSED) {
                    logger.warn("Failed to perform engine refresh", e);
                }
            }
        } else {
            if (state != IndexShardState.CLOSED) {
                logger.warn("Failed to perform engine refresh", e);
            }
        }
    }

    /**
     * Called when our shard is using too much heap and should move buffered indexed/deleted documents to disk.
     */
    public void writeIndexingBuffer() {
        try {
            Engine engine = getEngine();
            engine.writeIndexingBuffer();
        } catch (Exception e) {
            handleRefreshException(e);
        }
    }

    /**
     * Notifies the service to update the local checkpoint for the shard with the provided allocation ID. See
     * {@link ReplicationTracker#updateLocalCheckpoint(String, long)} for
     * details.
     *
     * @param allocationId the allocation ID of the shard to update the local checkpoint for
     * @param checkpoint   the local checkpoint for the shard
     */
    public void updateLocalCheckpointForShard(final String allocationId, final long checkpoint) {
        assert assertPrimaryMode();
        verifyNotClosed();
        replicationTracker.updateLocalCheckpoint(allocationId, checkpoint);
    }

    /**
     * Update the local knowledge of the persisted global checkpoint for the specified allocation ID.
     *
     * @param allocationId     the allocation ID to update the global checkpoint for
     * @param globalCheckpoint the global checkpoint
     */
    public void updateGlobalCheckpointForShard(final String allocationId, final long globalCheckpoint) {
        assert assertPrimaryMode();
        verifyNotClosed();
        replicationTracker.updateGlobalCheckpointForShard(allocationId, globalCheckpoint);
    }

    /**
     * Add a global checkpoint listener. If the global checkpoint is equal to or above the global checkpoint the listener is waiting for,
     * then the listener will be notified immediately via an executor (so possibly not on the current thread). If the specified timeout
     * elapses before the listener is notified, the listener will be notified with an {@link TimeoutException}. A caller may pass null to
     * specify no timeout.
     *
     * @param waitingForGlobalCheckpoint the global checkpoint the listener is waiting for
     * @param listener                   the listener
     * @param timeout                    the timeout
     */
    public void addGlobalCheckpointListener(
            final long waitingForGlobalCheckpoint,
            final GlobalCheckpointListeners.GlobalCheckpointListener listener,
            final TimeValue timeout) {
        this.globalCheckpointListeners.add(waitingForGlobalCheckpoint, listener, timeout);
    }

    private void ensureSoftDeletesEnabled(String feature) {
        if (indexSettings.isSoftDeleteEnabled() == false) {
            String message = feature + " requires soft deletes but " + indexSettings.getIndex() + " does not have soft deletes enabled";
            assert false : message;
            throw new IllegalStateException(message);
        }
    }

    /**
     * Get all retention leases tracked on this shard.
     *
     * @return the retention leases
     */
    public RetentionLeases getRetentionLeases() {
        return getRetentionLeases(false).v2();
    }

    /**
     * If the expire leases parameter is false, gets all retention leases tracked on this shard and otherwise first calculates
     * expiration of existing retention leases, and then gets all non-expired retention leases tracked on this shard. Note that only the
     * primary shard calculates which leases are expired, and if any have expired, syncs the retention leases to any replicas. If the
     * expire leases parameter is true, this replication tracker must be in primary mode.
     *
     * @return a tuple indicating whether or not any retention leases were expired, and the non-expired retention leases
     */
    public Tuple<Boolean, RetentionLeases> getRetentionLeases(final boolean expireLeases) {
        assert expireLeases == false || assertPrimaryMode();
        verifyNotClosed();
        return replicationTracker.getRetentionLeases(expireLeases);
    }

    public RetentionLeaseStats getRetentionLeaseStats() {
        verifyNotClosed();
        return new RetentionLeaseStats(getRetentionLeases());
    }

    /**
     * Adds a new retention lease.
     *
     * @param id                      the identifier of the retention lease
     * @param retainingSequenceNumber the retaining sequence number
     * @param source                  the source of the retention lease
     * @param listener                the callback when the retention lease is successfully added and synced to replicas
     * @return the new retention lease
     * @throws IllegalArgumentException if the specified retention lease already exists
     */
    public RetentionLease addRetentionLease(
            final String id,
            final long retainingSequenceNumber,
            final String source,
            final ActionListener<ReplicationResponse> listener) {
        Objects.requireNonNull(listener);
        assert assertPrimaryMode();
        verifyNotClosed();
        ensureSoftDeletesEnabled("retention leases");
        try (Closeable ignore = acquireRetentionLock()) {
            final long actualRetainingSequenceNumber =
                    retainingSequenceNumber == RETAIN_ALL ? getMinRetainedSeqNo() : retainingSequenceNumber;
            return replicationTracker.addRetentionLease(id, actualRetainingSequenceNumber, source, listener);
        } catch (final IOException e) {
            throw new AssertionError(e);
        }
    }

    /**
     * Renews an existing retention lease.
     *
     * @param id                      the identifier of the retention lease
     * @param retainingSequenceNumber the retaining sequence number
     * @param source                  the source of the retention lease
     * @return the renewed retention lease
     * @throws IllegalArgumentException if the specified retention lease does not exist
     */
    public RetentionLease renewRetentionLease(final String id, final long retainingSequenceNumber, final String source) {
        assert assertPrimaryMode();
        verifyNotClosed();
        ensureSoftDeletesEnabled("retention leases");
        try (Closeable ignore = acquireRetentionLock()) {
            final long actualRetainingSequenceNumber =
                    retainingSequenceNumber == RETAIN_ALL ? getMinRetainedSeqNo() : retainingSequenceNumber;
            return replicationTracker.renewRetentionLease(id, actualRetainingSequenceNumber, source);
        } catch (final IOException e) {
            throw new AssertionError(e);
        }
    }

    /**
     * Removes an existing retention lease.
     *
     * @param id       the identifier of the retention lease
     * @param listener the callback when the retention lease is successfully removed and synced to replicas
     */
    public void removeRetentionLease(final String id, final ActionListener<ReplicationResponse> listener) {
        Objects.requireNonNull(listener);
        assert assertPrimaryMode();
        verifyNotClosed();
        ensureSoftDeletesEnabled("retention leases");
        replicationTracker.removeRetentionLease(id, listener);
    }

    /**
     * Updates retention leases on a replica.
     *
     * @param retentionLeases the retention leases
     */
    public void updateRetentionLeasesOnReplica(final RetentionLeases retentionLeases) {
        assert assertReplicationTarget();
        verifyNotClosed();
        replicationTracker.updateRetentionLeasesOnReplica(retentionLeases);
    }

    /**
     * Loads the latest retention leases from their dedicated state file.
     *
     * @return the retention leases
     * @throws IOException if an I/O exception occurs reading the retention leases
     */
    public RetentionLeases loadRetentionLeases() throws IOException {
        verifyNotClosed();
        return replicationTracker.loadRetentionLeases(path.getShardStatePath());
    }

    /**
     * Persists the current retention leases to their dedicated state file.
     *
     * @throws WriteStateException if an exception occurs writing the state file
     */
    public void persistRetentionLeases() throws WriteStateException {
        verifyNotClosed();
        replicationTracker.persistRetentionLeases(path.getShardStatePath());
    }

    public boolean assertRetentionLeasesPersisted() throws IOException {
        return replicationTracker.assertRetentionLeasesPersisted(path.getShardStatePath());
    }

    /**
     * Syncs the current retention leases to all replicas.
     */
    public void syncRetentionLeases() {
        assert assertPrimaryMode();
        verifyNotClosed();
        ensureSoftDeletesEnabled("retention leases");
        replicationTracker.renewPeerRecoveryRetentionLeases();
        final Tuple<Boolean, RetentionLeases> retentionLeases = getRetentionLeases(true);
        if (retentionLeases.v1()) {
            logger.trace("syncing retention leases [{}] after expiration check", retentionLeases.v2());
            retentionLeaseSyncer.sync(
                    shardId,
                    retentionLeases.v2(),
                    ActionListener.wrap(
                            r -> {},
                            e -> logger.warn(new ParameterizedMessage(
                                            "failed to sync retention leases [{}] after expiration check",
                                            retentionLeases),
                                    e)));
        } else {
            logger.trace("background syncing retention leases [{}] after expiration check", retentionLeases.v2());
            retentionLeaseSyncer.backgroundSync(shardId, retentionLeases.v2());
        }
    }

    /**
     * Called when the recovery process for a shard has opened the engine on the target shard. Ensures that the right data structures
     * have been set up locally to track local checkpoint information for the shard and that the shard is added to the replication group.
     *
     * @param allocationId  the allocation ID of the shard for which recovery was initiated
     */
    public void initiateTracking(final String allocationId) {
        assert assertPrimaryMode();
        replicationTracker.initiateTracking(allocationId);
    }

    /**
     * Marks the shard with the provided allocation ID as in-sync with the primary shard. See
     * {@link ReplicationTracker#markAllocationIdAsInSync(String, long)}
     * for additional details.
     *
     * @param allocationId    the allocation ID of the shard to mark as in-sync
     * @param localCheckpoint the current local checkpoint on the shard
     */
    public void markAllocationIdAsInSync(final String allocationId, final long localCheckpoint) throws InterruptedException {
        assert assertPrimaryMode();
        replicationTracker.markAllocationIdAsInSync(allocationId, localCheckpoint);
    }

    /**
     * Returns the persisted local checkpoint for the shard.
     *
     * @return the local checkpoint
     */
    public long getLocalCheckpoint() {
        return getEngine().getPersistedLocalCheckpoint();
    }

    /**
     * Returns the global checkpoint for the shard.
     *
     * @return the global checkpoint
     */
    public long getLastKnownGlobalCheckpoint() {
        return replicationTracker.getGlobalCheckpoint();
    }

    /**
     * Returns the latest global checkpoint value that has been persisted in the underlying storage (i.e. translog's checkpoint)
     */
    public long getLastSyncedGlobalCheckpoint() {
        return getEngine().getLastSyncedGlobalCheckpoint();
    }

    /**
     * Get the local knowledge of the global checkpoints for all in-sync allocation IDs.
     *
     * @return a map from allocation ID to the local knowledge of the global checkpoint for that allocation ID
     */
    public ObjectLongMap<String> getInSyncGlobalCheckpoints() {
        assert assertPrimaryMode();
        verifyNotClosed();
        return replicationTracker.getInSyncGlobalCheckpoints();
    }

    /**
     * Syncs the global checkpoint to the replicas if the global checkpoint on at least one replica is behind the global checkpoint on the
     * primary.
     */
    public void maybeSyncGlobalCheckpoint(final String reason) {
        verifyNotClosed();
        assert shardRouting.primary() : "only call maybeSyncGlobalCheckpoint on primary shard";
        if (replicationTracker.isPrimaryMode() == false) {
            return;
        }
        assert assertPrimaryMode();
        // only sync if there are no operations in flight, or when using async durability
        final SeqNoStats stats = getEngine().getSeqNoStats(replicationTracker.getGlobalCheckpoint());
        final boolean asyncDurability = indexSettings().getTranslogDurability() == Translog.Durability.ASYNC;
        if (stats.getMaxSeqNo() == stats.getGlobalCheckpoint() || asyncDurability) {
            final ObjectLongMap<String> globalCheckpoints = getInSyncGlobalCheckpoints();
            final long globalCheckpoint = replicationTracker.getGlobalCheckpoint();
            // async durability means that the local checkpoint might lag (as it is only advanced on fsync)
            // periodically ask for the newest local checkpoint by syncing the global checkpoint, so that ultimately the global
            // checkpoint can be synced. Also take into account that a shard might be pending sync, which means that it isn't
            // in the in-sync set just yet but might be blocked on waiting for its persisted local checkpoint to catch up to
            // the global checkpoint.
            final boolean syncNeeded =
                (asyncDurability && (stats.getGlobalCheckpoint() < stats.getMaxSeqNo() || replicationTracker.pendingInSync()))
                    // check if the persisted global checkpoint
                    || StreamSupport
                            .stream(globalCheckpoints.values().spliterator(), false)
                            .anyMatch(v -> v.value < globalCheckpoint);
            // only sync if index is not closed and there is a shard lagging the primary
            if (syncNeeded && indexSettings.getIndexMetaData().getState() == IndexMetaData.State.OPEN) {
                logger.trace("syncing global checkpoint for [{}]", reason);
                globalCheckpointSyncer.run();
            }
        }
    }

    /**
     * Returns the current replication group for the shard.
     *
     * @return the replication group
     */
    public ReplicationGroup getReplicationGroup() {
        assert assertPrimaryMode();
        verifyNotClosed();
        return replicationTracker.getReplicationGroup();
    }

    /**
     * Updates the global checkpoint on a replica shard after it has been updated by the primary.
     *
     * @param globalCheckpoint the global checkpoint
     * @param reason           the reason the global checkpoint was updated
     */
    public void updateGlobalCheckpointOnReplica(final long globalCheckpoint, final String reason) {
        assert assertReplicationTarget();
        final long localCheckpoint = getLocalCheckpoint();
        if (globalCheckpoint > localCheckpoint) {
            /*
             * This can happen during recovery when the shard has started its engine but recovery is not finalized and is receiving global
             * checkpoint updates. However, since this shard is not yet contributing to calculating the global checkpoint, it can be the
             * case that the global checkpoint update from the primary is ahead of the local checkpoint on this shard. In this case, we
             * ignore the global checkpoint update. This can happen if we are in the translog stage of recovery. Prior to this, the engine
             * is not opened and this shard will not receive global checkpoint updates, and after this the shard will be contributing to
             * calculations of the global checkpoint. However, we can not assert that we are in the translog stage of recovery here as
             * while the global checkpoint update may have emanated from the primary when we were in that state, we could subsequently move
             * to recovery finalization, or even finished recovery before the update arrives here.
             */
            assert state() != IndexShardState.POST_RECOVERY && state() != IndexShardState.STARTED :
                "supposedly in-sync shard copy received a global checkpoint [" + globalCheckpoint + "] " +
                    "that is higher than its local checkpoint [" + localCheckpoint + "]";
            return;
        }
        replicationTracker.updateGlobalCheckpointOnReplica(globalCheckpoint, reason);
    }

    /**
     * Updates the known allocation IDs and the local checkpoints for the corresponding allocations from a primary relocation source.
     *
     * @param primaryContext the sequence number context
     */
    public void activateWithPrimaryContext(final ReplicationTracker.PrimaryContext primaryContext) {
        assert shardRouting.primary() && shardRouting.isRelocationTarget() :
            "only primary relocation target can update allocation IDs from primary context: " + shardRouting;
        assert primaryContext.getCheckpointStates().containsKey(routingEntry().allocationId().getId()) :
            "primary context [" + primaryContext + "] does not contain relocation target [" + routingEntry() + "]";
        assert getLocalCheckpoint() == primaryContext.getCheckpointStates().get(routingEntry().allocationId().getId())
            .getLocalCheckpoint() || indexSettings().getTranslogDurability() == Translog.Durability.ASYNC :
            "local checkpoint [" + getLocalCheckpoint() + "] does not match checkpoint from primary context [" + primaryContext + "]";
        synchronized (mutex) {
            replicationTracker.activateWithPrimaryContext(primaryContext); // make changes to primaryMode flag only under mutex
        }
        ensurePeerRecoveryRetentionLeasesExist();
    }

    private void ensurePeerRecoveryRetentionLeasesExist() {
        threadPool.generic().execute(() -> replicationTracker.createMissingPeerRecoveryRetentionLeases(ActionListener.wrap(
            r -> logger.trace("created missing peer recovery retention leases"),
            e -> logger.debug("failed creating missing peer recovery retention leases", e))));
    }

    /**
     * Check if there are any recoveries pending in-sync.
     *
     * @return {@code true} if there is at least one shard pending in-sync, otherwise false
     */
    public boolean pendingInSync() {
        assert assertPrimaryMode();
        return replicationTracker.pendingInSync();
    }

    /**
     * Should be called for each no-op update operation to increment relevant statistics.
     */
    public void noopUpdate() {
        internalIndexingStats.noopUpdate();
    }

    public void maybeCheckIndex() {
        recoveryState.setStage(RecoveryState.Stage.VERIFY_INDEX);
        if (Booleans.isTrue(checkIndexOnStartup) || "checksum".equals(checkIndexOnStartup)) {
            try {
                checkIndex();
            } catch (IOException ex) {
                throw new RecoveryFailedException(recoveryState, "check index failed", ex);
            }
        }
    }

    void checkIndex() throws IOException {
        if (store.tryIncRef()) {
            try {
                doCheckIndex();
            } catch (IOException e) {
                store.markStoreCorrupted(e);
                throw e;
            } finally {
                store.decRef();
            }
        }
    }

    private void doCheckIndex() throws IOException {
        long timeNS = System.nanoTime();
        if (!Lucene.indexExists(store.directory())) {
            return;
        }
        BytesStreamOutput os = new BytesStreamOutput();
        PrintStream out = new PrintStream(os, false, StandardCharsets.UTF_8.name());

        if ("checksum".equals(checkIndexOnStartup)) {
            // physical verification only: verify all checksums for the latest commit
            IOException corrupt = null;
            MetadataSnapshot metadata = snapshotStoreMetadata();
            for (Map.Entry<String, StoreFileMetaData> entry : metadata.asMap().entrySet()) {
                try {
                    Store.checkIntegrity(entry.getValue(), store.directory());
                    out.println("checksum passed: " + entry.getKey());
                } catch (IOException exc) {
                    out.println("checksum failed: " + entry.getKey());
                    exc.printStackTrace(out);
                    corrupt = exc;
                }
            }
            out.flush();
            if (corrupt != null) {
                logger.warn("check index [failure]\n{}", os.bytes().utf8ToString());
                throw corrupt;
            }
        } else {
            // full checkindex
            final CheckIndex.Status status = store.checkIndex(out);
            out.flush();
            if (!status.clean) {
                if (state == IndexShardState.CLOSED) {
                    // ignore if closed....
                    return;
                }
                logger.warn("check index [failure]\n{}", os.bytes().utf8ToString());
                throw new IOException("index check failure");
            }
        }

        if (logger.isDebugEnabled()) {
            logger.debug("check index [success]\n{}", os.bytes().utf8ToString());
        }

        recoveryState.getVerifyIndex().checkIndexTime(Math.max(0, TimeValue.nsecToMSec(System.nanoTime() - timeNS)));
    }

    Engine getEngine() {
        Engine engine = getEngineOrNull();
        if (engine == null) {
            throw new AlreadyClosedException("engine is closed");
        }
        return engine;
    }

    /**
     * NOTE: returns null if engine is not yet started (e.g. recovery phase 1, copying over index files, is still running), or if engine is
     * closed.
     */
    protected Engine getEngineOrNull() {
        return this.currentEngineReference.get();
    }

    public void startRecovery(RecoveryState recoveryState, PeerRecoveryTargetService recoveryTargetService,
                              PeerRecoveryTargetService.RecoveryListener recoveryListener, RepositoriesService repositoriesService,
                              BiConsumer<String, MappingMetaData> mappingUpdateConsumer,
                              IndicesService indicesService) {
        // TODO: Create a proper object to encapsulate the recovery context
        // all of the current methods here follow a pattern of:
        // resolve context which isn't really dependent on the local shards and then async
        // call some external method with this pointer.
        // with a proper recovery context object we can simply change this to:
        // startRecovery(RecoveryState recoveryState, ShardRecoverySource source ) {
        //     markAsRecovery("from " + source.getShortDescription(), recoveryState);
        //     threadPool.generic().execute()  {
        //           onFailure () { listener.failure() };
        //           doRun() {
        //                if (source.recover(this)) {
        //                  recoveryListener.onRecoveryDone(recoveryState);
        //                }
        //           }
        //     }}
        // }
        assert recoveryState.getRecoverySource().equals(shardRouting.recoverySource());
        switch (recoveryState.getRecoverySource().getType()) {
            case EMPTY_STORE:
            case EXISTING_STORE:
                markAsRecovering("from store", recoveryState); // mark the shard as recovering on the cluster state thread
                threadPool.generic().execute(() -> {
                    try {
                        if (recoverFromStore()) {
                            recoveryListener.onRecoveryDone(recoveryState);
                        }
                    } catch (Exception e) {
                        recoveryListener.onRecoveryFailure(recoveryState,
                            new RecoveryFailedException(recoveryState, null, e), true);
                    }
                });
                break;
            case PEER:
                try {
                    markAsRecovering("from " + recoveryState.getSourceNode(), recoveryState);
                    recoveryTargetService.startRecovery(this, recoveryState.getSourceNode(), recoveryListener);
                } catch (Exception e) {
                    failShard("corrupted preexisting index", e);
                    recoveryListener.onRecoveryFailure(recoveryState,
                        new RecoveryFailedException(recoveryState, null, e), true);
                }
                break;
            case SNAPSHOT:
                markAsRecovering("from snapshot", recoveryState); // mark the shard as recovering on the cluster state thread
                SnapshotRecoverySource recoverySource = (SnapshotRecoverySource) recoveryState.getRecoverySource();
                threadPool.generic().execute(
                    ActionRunnable.<Boolean>wrap(ActionListener.wrap(r -> {
                            if (r) {
                                recoveryListener.onRecoveryDone(recoveryState);
                            }
                        },
                        e -> recoveryListener.onRecoveryFailure(recoveryState, new RecoveryFailedException(recoveryState, null, e), true)),
                        restoreListener -> restoreFromRepository(
                            repositoriesService.repository(recoverySource.snapshot().getRepository()), restoreListener)));
                break;
            case LOCAL_SHARDS:
                final IndexMetaData indexMetaData = indexSettings().getIndexMetaData();
                final Index resizeSourceIndex = indexMetaData.getResizeSourceIndex();
                final List<IndexShard> startedShards = new ArrayList<>();
                final IndexService sourceIndexService = indicesService.indexService(resizeSourceIndex);
                final Set<ShardId> requiredShards;
                final int numShards;
                if (sourceIndexService != null) {
                    requiredShards = IndexMetaData.selectRecoverFromShards(shardId().id(),
                        sourceIndexService.getMetaData(), indexMetaData.getNumberOfShards());
                    for (IndexShard shard : sourceIndexService) {
                        if (shard.state() == IndexShardState.STARTED && requiredShards.contains(shard.shardId())) {
                            startedShards.add(shard);
                        }
                    }
                    numShards = requiredShards.size();
                } else {
                    numShards = -1;
                    requiredShards = Collections.emptySet();
                }

                if (numShards == startedShards.size()) {
                    assert requiredShards.isEmpty() == false;
                    markAsRecovering("from local shards", recoveryState); // mark the shard as recovering on the cluster state thread
                    threadPool.generic().execute(() -> {
                        try {
                            if (recoverFromLocalShards(mappingUpdateConsumer, startedShards.stream()
                                .filter((s) -> requiredShards.contains(s.shardId())).collect(Collectors.toList()))) {
                                recoveryListener.onRecoveryDone(recoveryState);
                            }
                        } catch (Exception e) {
                            recoveryListener.onRecoveryFailure(recoveryState,
                                new RecoveryFailedException(recoveryState, null, e), true);
                        }
                    });
                } else {
                    final RuntimeException e;
                    if (numShards == -1) {
                        e = new IndexNotFoundException(resizeSourceIndex);
                    } else {
                        e = new IllegalStateException("not all required shards of index " + resizeSourceIndex
                            + " are started yet, expected " + numShards + " found " + startedShards.size() + " can't recover shard "
                            + shardId());
                    }
                    throw e;
                }
                break;
            default:
                throw new IllegalArgumentException("Unknown recovery source " + recoveryState.getRecoverySource());
        }
    }

    /**
     * Returns whether the shard is a relocated primary, i.e. not in charge anymore of replicating changes (see {@link ReplicationTracker}).
     */
    public boolean isRelocatedPrimary() {
        assert shardRouting.primary() : "only call isRelocatedPrimary on primary shard";
        return replicationTracker.isRelocated();
    }

    public RetentionLease addPeerRecoveryRetentionLease(String nodeId, long globalCheckpoint,
                                                        ActionListener<ReplicationResponse> listener) {
        assert assertPrimaryMode();
        // only needed for BWC reasons involving rolling upgrades from versions that do not support PRRLs:
        assert indexSettings.getIndexVersionCreated().before(Version.V_7_4_0);
        return replicationTracker.addPeerRecoveryRetentionLease(nodeId, globalCheckpoint, listener);
    }

    public RetentionLease cloneLocalPeerRecoveryRetentionLease(String nodeId, ActionListener<ReplicationResponse> listener) {
        assert assertPrimaryMode();
        return replicationTracker.cloneLocalPeerRecoveryRetentionLease(nodeId, listener);
    }

    public void removePeerRecoveryRetentionLease(String nodeId, ActionListener<ReplicationResponse> listener) {
        assert assertPrimaryMode();
        replicationTracker.removePeerRecoveryRetentionLease(nodeId, listener);
    }

    /**
     * Returns a list of retention leases for peer recovery installed in this shard copy.
     */
    public List<RetentionLease> getPeerRecoveryRetentionLeases() {
        return replicationTracker.getPeerRecoveryRetentionLeases();
    }

    private SafeCommitInfo getSafeCommitInfo() {
        final Engine engine = getEngineOrNull();
        return engine == null ? SafeCommitInfo.EMPTY : engine.getSafeCommitInfo();
    }

    class ShardEventListener implements Engine.EventListener {
        private final CopyOnWriteArrayList<Consumer<ShardFailure>> delegates = new CopyOnWriteArrayList<>();

        // called by the current engine
        @Override
        public void onFailedEngine(String reason, @Nullable Exception failure) {
            final ShardFailure shardFailure = new ShardFailure(shardRouting, reason, failure);
            for (Consumer<ShardFailure> listener : delegates) {
                try {
                    listener.accept(shardFailure);
                } catch (Exception inner) {
                    inner.addSuppressed(failure);
                    logger.warn("exception while notifying engine failure", inner);
                }
            }
        }
    }

    private static void persistMetadata(
            final ShardPath shardPath,
            final IndexSettings indexSettings,
            final ShardRouting newRouting,
            final @Nullable ShardRouting currentRouting,
            final Logger logger) throws IOException {
        assert newRouting != null : "newRouting must not be null";

        // only persist metadata if routing information that is persisted in shard state metadata actually changed
        final ShardId shardId = newRouting.shardId();
        if (currentRouting == null
            || currentRouting.primary() != newRouting.primary()
            || currentRouting.allocationId().equals(newRouting.allocationId()) == false) {
            assert currentRouting == null || currentRouting.isSameAllocation(newRouting);
            final String writeReason;
            if (currentRouting == null) {
                writeReason = "initial state with allocation id [" + newRouting.allocationId() + "]";
            } else {
                writeReason = "routing changed from " + currentRouting + " to " + newRouting;
            }
            logger.trace("{} writing shard state, reason [{}]", shardId, writeReason);
            final ShardStateMetaData newShardStateMetadata =
                    new ShardStateMetaData(newRouting.primary(), indexSettings.getUUID(), newRouting.allocationId());
            ShardStateMetaData.FORMAT.writeAndCleanup(newShardStateMetadata, shardPath.getShardStatePath());
        } else {
            logger.trace("{} skip writing shard state, has been written before", shardId);
        }
    }


    private DocumentMapperForType docMapper() {
        return mapperService.documentMapperWithAutoCreate();
    }

    private EngineConfig newEngineConfig(LongSupplier globalCheckpointSupplier) {
        final Sort indexSort = indexSortSupplier.get();
        final Engine.Warmer warmer = reader -> {
            assert Thread.holdsLock(mutex) == false : "warming engine under mutex";
            assert reader != null;
            if (this.warmer != null) {
                this.warmer.warm(reader);
            }
        };
        return new EngineConfig(shardId, shardRouting.allocationId().getId(),
                threadPool, indexSettings, warmer, store, indexSettings.getMergePolicy(),
                mapperService != null ? mapperService.indexAnalyzer() : null,
                similarityService.similarity(mapperService), codecService, shardEventListener,
                indexCache != null ? indexCache.query() : null, cachingPolicy, translogConfig,
                IndexingMemoryController.SHARD_INACTIVE_TIME_SETTING.get(indexSettings.getSettings()),
                Collections.singletonList(refreshListeners),
                Collections.singletonList(new RefreshMetricUpdater(refreshMetric)),
                indexSort, circuitBreakerService, globalCheckpointSupplier, replicationTracker::getRetentionLeases,
                () -> getOperationPrimaryTerm(), tombstoneDocSupplier());
    }

    /**
     * Acquire a primary operation permit whenever the shard is ready for indexing. If a permit is directly available, the provided
     * ActionListener will be called on the calling thread. During relocation hand-off, permit acquisition can be delayed. The provided
     * ActionListener will then be called using the provided executor.
     *
     * @param debugInfo an extra information that can be useful when tracing an unreleased permit. When assertions are enabled
     *                  the tracing will capture the supplied object's {@link Object#toString()} value. Otherwise the object
     *                  isn't used
     */
    public void acquirePrimaryOperationPermit(ActionListener<Releasable> onPermitAcquired, String executorOnDelay, Object debugInfo) {
        verifyNotClosed();
        assert shardRouting.primary() : "acquirePrimaryOperationPermit should only be called on primary shard: " + shardRouting;

        indexShardOperationPermits.acquire(wrapPrimaryOperationPermitListener(onPermitAcquired), executorOnDelay, false, debugInfo);
    }

    /**
     * Acquire all primary operation permits. Once all permits are acquired, the provided ActionListener is called.
     * It is the responsibility of the caller to close the {@link Releasable}.
     */
    public void acquireAllPrimaryOperationsPermits(final ActionListener<Releasable> onPermitAcquired, final TimeValue timeout) {
        verifyNotClosed();
        assert shardRouting.primary() : "acquireAllPrimaryOperationsPermits should only be called on primary shard: " + shardRouting;

        asyncBlockOperations(wrapPrimaryOperationPermitListener(onPermitAcquired), timeout.duration(), timeout.timeUnit());
    }

    /**
     * Wraps the action to run on a primary after acquiring permit. This wrapping is used to check if the shard is in primary mode before
     * executing the action.
     *
     * @param listener the listener to wrap
     * @return the wrapped listener
     */
    private ActionListener<Releasable> wrapPrimaryOperationPermitListener(final ActionListener<Releasable> listener) {
        return ActionListener.delegateFailure(
                listener,
                (l, r) -> {
                    if (replicationTracker.isPrimaryMode()) {
                        l.onResponse(r);
                    } else {
                        r.close();
                        l.onFailure(new ShardNotInPrimaryModeException(shardId, state));
                    }
                });
    }

    private void asyncBlockOperations(ActionListener<Releasable> onPermitAcquired, long timeout, TimeUnit timeUnit) {
        final Releasable forceRefreshes = refreshListeners.forceRefreshes();
        final ActionListener<Releasable> wrappedListener = ActionListener.wrap(r -> {
            forceRefreshes.close();
            onPermitAcquired.onResponse(r);
        }, e -> {
            forceRefreshes.close();
            onPermitAcquired.onFailure(e);
        });
        try {
            indexShardOperationPermits.asyncBlockOperations(wrappedListener, timeout, timeUnit);
        } catch (Exception e) {
            forceRefreshes.close();
            throw e;
        }
    }

    /**
     * Runs the specified runnable under a permit and otherwise calling back the specified failure callback. This method is really a
     * convenience for {@link #acquirePrimaryOperationPermit(ActionListener, String, Object)} where the listener equates to
     * try-with-resources closing the releasable after executing the runnable on successfully acquiring the permit, an otherwise calling
     * back the failure callback.
     *
     * @param runnable the runnable to execute under permit
     * @param onFailure the callback on failure
     * @param executorOnDelay the executor to execute the runnable on if permit acquisition is blocked
     * @param debugInfo debug info
     */
    public void runUnderPrimaryPermit(
            final Runnable runnable,
            final Consumer<Exception> onFailure,
            final String executorOnDelay,
            final Object debugInfo) {
        verifyNotClosed();
        assert shardRouting.primary() : "runUnderPrimaryPermit should only be called on primary shard but was " + shardRouting;
        final ActionListener<Releasable> onPermitAcquired = ActionListener.wrap(
                releasable -> {
                    try (Releasable ignore = releasable) {
                        runnable.run();
                    }
                },
                onFailure);
        acquirePrimaryOperationPermit(onPermitAcquired, executorOnDelay, debugInfo);
    }

    private <E extends Exception> void bumpPrimaryTerm(final long newPrimaryTerm,
                                                       final CheckedRunnable<E> onBlocked,
                                                       @Nullable ActionListener<Releasable> combineWithAction) {
        assert Thread.holdsLock(mutex);
        assert newPrimaryTerm > pendingPrimaryTerm || (newPrimaryTerm >= pendingPrimaryTerm && combineWithAction != null);
        assert getOperationPrimaryTerm() <= pendingPrimaryTerm;
        final CountDownLatch termUpdated = new CountDownLatch(1);
        asyncBlockOperations(new ActionListener<Releasable>() {
            @Override
            public void onFailure(final Exception e) {
                try {
                    innerFail(e);
                } finally {
                    if (combineWithAction != null) {
                        combineWithAction.onFailure(e);
                    }
                }
            }

            private void innerFail(final Exception e) {
                try {
                    failShard("exception during primary term transition", e);
                } catch (AlreadyClosedException ace) {
                    // ignore, shard is already closed
                }
            }

            @Override
            public void onResponse(final Releasable releasable) {
                final RunOnce releaseOnce = new RunOnce(releasable::close);
                try {
                    assert getOperationPrimaryTerm() <= pendingPrimaryTerm;
                    termUpdated.await();
                    // indexShardOperationPermits doesn't guarantee that async submissions are executed
                    // in the order submitted. We need to guard against another term bump
                    if (getOperationPrimaryTerm() < newPrimaryTerm) {
                        replicationTracker.setOperationPrimaryTerm(newPrimaryTerm);
                        onBlocked.run();
                    }
                } catch (final Exception e) {
                    if (combineWithAction == null) {
                        // otherwise leave it to combineWithAction to release the permit
                        releaseOnce.run();
                    }
                    innerFail(e);
                } finally {
                    if (combineWithAction != null) {
                        combineWithAction.onResponse(releasable);
                    } else {
                        releaseOnce.run();
                    }
                }
            }
        }, 30, TimeUnit.MINUTES);
        pendingPrimaryTerm = newPrimaryTerm;
        termUpdated.countDown();
    }

    /**
     * Acquire a replica operation permit whenever the shard is ready for indexing (see
     * {@link #acquirePrimaryOperationPermit(ActionListener, String, Object)}). If the given primary term is lower than then one in
     * {@link #shardRouting}, the {@link ActionListener#onFailure(Exception)} method of the provided listener is invoked with an
     * {@link IllegalStateException}. If permit acquisition is delayed, the listener will be invoked on the executor with the specified
     * name.
     *
     * @param opPrimaryTerm              the operation primary term
     * @param globalCheckpoint           the global checkpoint associated with the request
     * @param maxSeqNoOfUpdatesOrDeletes the max seq_no of updates (index operations overwrite Lucene) or deletes captured on the primary
     *                                   after this replication request was executed on it (see {@link #getMaxSeqNoOfUpdatesOrDeletes()}
     * @param onPermitAcquired           the listener for permit acquisition
     * @param executorOnDelay            the name of the executor to invoke the listener on if permit acquisition is delayed
     * @param debugInfo                  an extra information that can be useful when tracing an unreleased permit. When assertions are
     *                                   enabled the tracing will capture the supplied object's {@link Object#toString()} value.
     *                                   Otherwise the object isn't used
     */
    public void acquireReplicaOperationPermit(final long opPrimaryTerm, final long globalCheckpoint, final long maxSeqNoOfUpdatesOrDeletes,
                                              final ActionListener<Releasable> onPermitAcquired, final String executorOnDelay,
                                              final Object debugInfo) {
        innerAcquireReplicaOperationPermit(opPrimaryTerm, globalCheckpoint, maxSeqNoOfUpdatesOrDeletes, onPermitAcquired, false,
            (listener) -> indexShardOperationPermits.acquire(listener, executorOnDelay, true, debugInfo));
    }

    /**
     * Acquire all replica operation permits whenever the shard is ready for indexing (see
     * {@link #acquireAllPrimaryOperationsPermits(ActionListener, TimeValue)}. If the given primary term is lower than then one in
     * {@link #shardRouting}, the {@link ActionListener#onFailure(Exception)} method of the provided listener is invoked with an
     * {@link IllegalStateException}.
     *
     * @param opPrimaryTerm              the operation primary term
     * @param globalCheckpoint           the global checkpoint associated with the request
     * @param maxSeqNoOfUpdatesOrDeletes the max seq_no of updates (index operations overwrite Lucene) or deletes captured on the primary
     *                                   after this replication request was executed on it (see {@link #getMaxSeqNoOfUpdatesOrDeletes()}
     * @param onPermitAcquired           the listener for permit acquisition
     * @param timeout                    the maximum time to wait for the in-flight operations block
     */
    public void acquireAllReplicaOperationsPermits(final long opPrimaryTerm,
                                                   final long globalCheckpoint,
                                                   final long maxSeqNoOfUpdatesOrDeletes,
                                                   final ActionListener<Releasable> onPermitAcquired,
                                                   final TimeValue timeout) {
        innerAcquireReplicaOperationPermit(opPrimaryTerm, globalCheckpoint, maxSeqNoOfUpdatesOrDeletes,
            onPermitAcquired, true,
            listener -> asyncBlockOperations(listener, timeout.duration(), timeout.timeUnit())
        );
    }

    private void innerAcquireReplicaOperationPermit(final long opPrimaryTerm,
                                                    final long globalCheckpoint,
                                                    final long maxSeqNoOfUpdatesOrDeletes,
                                                    final ActionListener<Releasable> onPermitAcquired,
                                                    final boolean allowCombineOperationWithPrimaryTermUpdate,
                                                    final Consumer<ActionListener<Releasable>> operationExecutor) {
        verifyNotClosed();

        // This listener is used for the execution of the operation. If the operation requires all the permits for its
        // execution and the primary term must be updated first, we can combine the operation execution with the
        // primary term update. Since indexShardOperationPermits doesn't guarantee that async submissions are executed
        // in the order submitted, combining both operations ensure that the term is updated before the operation is
        // executed. It also has the side effect of acquiring all the permits one time instead of two.
        final ActionListener<Releasable> operationListener = ActionListener.delegateFailure(onPermitAcquired,
            (delegatedListener, releasable) -> {
                if (opPrimaryTerm < getOperationPrimaryTerm()) {
                    releasable.close();
                    final String message = String.format(
                        Locale.ROOT,
                        "%s operation primary term [%d] is too old (current [%d])",
                        shardId,
                        opPrimaryTerm,
                        getOperationPrimaryTerm());
                    delegatedListener.onFailure(new IllegalStateException(message));
                } else {
                    assert assertReplicationTarget();
                    try {
                        updateGlobalCheckpointOnReplica(globalCheckpoint, "operation");
                        advanceMaxSeqNoOfUpdatesOrDeletes(maxSeqNoOfUpdatesOrDeletes);
                    } catch (Exception e) {
                        releasable.close();
                        delegatedListener.onFailure(e);
                        return;
                    }
                    delegatedListener.onResponse(releasable);
                }
            });

        if (requirePrimaryTermUpdate(opPrimaryTerm, allowCombineOperationWithPrimaryTermUpdate)) {
            synchronized (mutex) {
                if (requirePrimaryTermUpdate(opPrimaryTerm, allowCombineOperationWithPrimaryTermUpdate)) {
                    final IndexShardState shardState = state();
                    // only roll translog and update primary term if shard has made it past recovery
                    // Having a new primary term here means that the old primary failed and that there is a new primary, which again
                    // means that the master will fail this shard as all initializing shards are failed when a primary is selected
                    // We abort early here to prevent an ongoing recovery from the failed primary to mess with the global / local checkpoint
                    if (shardState != IndexShardState.POST_RECOVERY &&
                        shardState != IndexShardState.STARTED) {
                        throw new IndexShardNotStartedException(shardId, shardState);
                    }

                    bumpPrimaryTerm(opPrimaryTerm, () -> {
                        updateGlobalCheckpointOnReplica(globalCheckpoint, "primary term transition");
                        final long currentGlobalCheckpoint = getLastKnownGlobalCheckpoint();
                        final long maxSeqNo = seqNoStats().getMaxSeqNo();
                        logger.info("detected new primary with primary term [{}], global checkpoint [{}], max_seq_no [{}]",
                            opPrimaryTerm, currentGlobalCheckpoint, maxSeqNo);
                        if (currentGlobalCheckpoint < maxSeqNo) {
                            resetEngineToGlobalCheckpoint();
                        } else {
                            getEngine().rollTranslogGeneration();
                        }
                    }, allowCombineOperationWithPrimaryTermUpdate ? operationListener : null);

                    if (allowCombineOperationWithPrimaryTermUpdate) {
                        logger.debug("operation execution has been combined with primary term update");
                        return;
                    }
                }
            }
        }
        assert opPrimaryTerm <= pendingPrimaryTerm
            : "operation primary term [" + opPrimaryTerm + "] should be at most [" + pendingPrimaryTerm + "]";
        operationExecutor.accept(operationListener);
    }

    private boolean requirePrimaryTermUpdate(final long opPrimaryTerm, final boolean allPermits) {
        return (opPrimaryTerm > pendingPrimaryTerm) || (allPermits && opPrimaryTerm > getOperationPrimaryTerm());
    }

    public static final int OPERATIONS_BLOCKED = -1;

    /**
     * Obtain the active operation count, or {@link IndexShard#OPERATIONS_BLOCKED} if all permits are held (even if there are
     * outstanding operations in flight).
     *
     * @return the active operation count, or {@link IndexShard#OPERATIONS_BLOCKED} when all permits are held.
     */
    public int getActiveOperationsCount() {
        return indexShardOperationPermits.getActiveOperationsCount();
    }

    /**
     * @return a list of describing each permit that wasn't released yet. The description consist of the debugInfo supplied
     *         when the permit was acquired plus a stack traces that was captured when the permit was request.
     */
    public List<String> getActiveOperations() {
        return indexShardOperationPermits.getActiveOperations();
    }

    private final AsyncIOProcessor<Translog.Location> translogSyncProcessor;

    private static AsyncIOProcessor<Translog.Location> createTranslogSyncProcessor(Logger logger, ThreadContext threadContext,
                                                                                   Supplier<Engine> engineSupplier) {
        return new AsyncIOProcessor<>(logger, 1024, threadContext) {
            @Override
            protected void write(List<Tuple<Translog.Location, Consumer<Exception>>> candidates) throws IOException {
                try {
                    engineSupplier.get().ensureTranslogSynced(candidates.stream().map(Tuple::v1));
                } catch (AlreadyClosedException ex) {
                    // that's fine since we already synced everything on engine close - this also is conform with the methods
                    // documentation
                } catch (IOException ex) { // if this fails we are in deep shit - fail the request
                    logger.debug("failed to sync translog", ex);
                    throw ex;
                }
            }
        };
    }

    /**
     * Syncs the given location with the underlying storage unless already synced. This method might return immediately without
     * actually fsyncing the location until the sync listener is called. Yet, unless there is already another thread fsyncing
     * the transaction log the caller thread will be hijacked to run the fsync for all pending fsync operations.
     * This method allows indexing threads to continue indexing without blocking on fsync calls. We ensure that there is only
     * one thread blocking on the sync an all others can continue indexing.
     * NOTE: if the syncListener throws an exception when it's processed the exception will only be logged. Users should make sure that the
     * listener handles all exception cases internally.
     */
    public final void sync(Translog.Location location, Consumer<Exception> syncListener) {
        verifyNotClosed();
        translogSyncProcessor.put(location, syncListener);
    }

    public void sync() throws IOException {
        verifyNotClosed();
        getEngine().syncTranslog();
    }

    /**
     * Checks if the underlying storage sync is required.
     */
    public boolean isSyncNeeded() {
        return getEngine().isTranslogSyncNeeded();
    }

    /**
     * Returns the current translog durability mode
     */
    public Translog.Durability getTranslogDurability() {
        return indexSettings.getTranslogDurability();
    }

    // we can not protect with a lock since we "release" on a different thread
    private final AtomicBoolean flushOrRollRunning = new AtomicBoolean();

    /**
     * Schedules a flush or translog generation roll if needed but will not schedule more than one concurrently. The operation will be
     * executed asynchronously on the flush thread pool.
     */
    public void afterWriteOperation() {
        if (shouldPeriodicallyFlush() || shouldRollTranslogGeneration()) {
            if (flushOrRollRunning.compareAndSet(false, true)) {
                /*
                 * We have to check again since otherwise there is a race when a thread passes the first check next to another thread which
                 * performs the operation quickly enough to  finish before the current thread could flip the flag. In that situation, we
                 * have an extra operation.
                 *
                 * Additionally, a flush implicitly executes a translog generation roll so if we execute a flush then we do not need to
                 * check if we should roll the translog generation.
                 */
                if (shouldPeriodicallyFlush()) {
                    logger.debug("submitting async flush request");
                    final AbstractRunnable flush = new AbstractRunnable() {
                        @Override
                        public void onFailure(final Exception e) {
                            if (state != IndexShardState.CLOSED) {
                                logger.warn("failed to flush index", e);
                            }
                        }

                        @Override
                        protected void doRun() throws IOException {
                            flush(new FlushRequest());
                            periodicFlushMetric.inc();
                        }

                        @Override
                        public void onAfter() {
                            flushOrRollRunning.compareAndSet(true, false);
                            afterWriteOperation();
                        }
                    };
                    threadPool.executor(ThreadPool.Names.FLUSH).execute(flush);
                } else if (shouldRollTranslogGeneration()) {
                    logger.debug("submitting async roll translog generation request");
                    final AbstractRunnable roll = new AbstractRunnable() {
                        @Override
                        public void onFailure(final Exception e) {
                            if (state != IndexShardState.CLOSED) {
                                logger.warn("failed to roll translog generation", e);
                            }
                        }

                        @Override
                        protected void doRun() throws Exception {
                            rollTranslogGeneration();
                        }

                        @Override
                        public void onAfter() {
                            flushOrRollRunning.compareAndSet(true, false);
                            afterWriteOperation();
                        }
                    };
                    threadPool.executor(ThreadPool.Names.FLUSH).execute(roll);
                } else {
                    flushOrRollRunning.compareAndSet(true, false);
                }
            }
        }
    }

    /**
     * Build {@linkplain RefreshListeners} for this shard.
     */
    private RefreshListeners buildRefreshListeners() {
        return new RefreshListeners(
            indexSettings::getMaxRefreshListeners,
            () -> refresh("too_many_listeners"),
            threadPool.executor(ThreadPool.Names.LISTENER),
            logger, threadPool.getThreadContext(),
            externalRefreshMetric);
    }

    /**
     * Simple struct encapsulating a shard failure
     *
     * @see IndexShard#addShardFailureCallback(Consumer)
     */
    public static final class ShardFailure {
        public final ShardRouting routing;
        public final String reason;
        @Nullable
        public final Exception cause;

        public ShardFailure(ShardRouting routing, String reason, @Nullable Exception cause) {
            this.routing = routing;
            this.reason = reason;
            this.cause = cause;
        }
    }

    EngineFactory getEngineFactory() {
        return engineFactory;
    }

    // for tests
    ReplicationTracker getReplicationTracker() {
        return replicationTracker;
    }

    /**
     * Executes a scheduled refresh if necessary.
     *
     * @return <code>true</code> iff the engine got refreshed otherwise <code>false</code>
     */
    public boolean scheduledRefresh() {
        verifyNotClosed();
        boolean listenerNeedsRefresh = refreshListeners.refreshNeeded();
        if (isReadAllowed() && (listenerNeedsRefresh || getEngine().refreshNeeded())) {
            if (listenerNeedsRefresh == false // if we have a listener that is waiting for a refresh we need to force it
                && isSearchIdle()
                && indexSettings.isExplicitRefresh() == false
                && active.get()) { // it must be active otherwise we might not free up segment memory once the shard became inactive
                // lets skip this refresh since we are search idle and
                // don't necessarily need to refresh. the next searcher access will register a refreshListener and that will
                // cause the next schedule to refresh.
                final Engine engine = getEngine();
                engine.maybePruneDeletes(); // try to prune the deletes in the engine if we accumulated some
                setRefreshPending(engine);
                return false;
            } else {
                if (logger.isTraceEnabled()) {
                    logger.trace("refresh with source [schedule]");
                }
                return getEngine().maybeRefresh("schedule");
            }
        }
        final Engine engine = getEngine();
        engine.maybePruneDeletes(); // try to prune the deletes in the engine if we accumulated some
        return false;
    }

    /**
     * Returns true if this shards is search idle
     */
    final boolean isSearchIdle() {
        return (threadPool.relativeTimeInMillis() - lastSearcherAccess.get()) >= indexSettings.getSearchIdleAfter().getMillis();
    }

    /**
     * Returns the last timestamp the searcher was accessed. This is a relative timestamp in milliseconds.
     */
    final long getLastSearcherAccess() {
        return lastSearcherAccess.get();
    }

    private void setRefreshPending(Engine engine) {
        Translog.Location lastWriteLocation = engine.getTranslogLastWriteLocation();
        Translog.Location location;
        do {
            location = this.pendingRefreshLocation.get();
            if (location != null && lastWriteLocation.compareTo(location) <= 0) {
                break;
            }
        } while (pendingRefreshLocation.compareAndSet(location, lastWriteLocation) == false);
    }

    /**
     * Registers the given listener and invokes it once the shard is active again and all
     * pending refresh translog location has been refreshed. If there is no pending refresh location registered the listener will be
     * invoked immediately.
     * @param listener the listener to invoke once the pending refresh location is visible. The listener will be called with
     *                 <code>true</code> if the listener was registered to wait for a refresh.
     */
    public final void awaitShardSearchActive(Consumer<Boolean> listener) {
        markSearcherAccessed(); // move the shard into non-search idle
        final Translog.Location location = pendingRefreshLocation.get();
        if (location != null) {
            addRefreshListener(location, (b) -> {
                pendingRefreshLocation.compareAndSet(location, null);
                listener.accept(true);
            });
        } else {
            listener.accept(false);
        }
    }

    /**
     * Add a listener for refreshes.
     *
     * @param location the location to listen for
     * @param listener for the refresh. Called with true if registering the listener ran it out of slots and forced a refresh. Called with
     *        false otherwise.
     */
    public void addRefreshListener(Translog.Location location, Consumer<Boolean> listener) {
        final boolean readAllowed;
        if (isReadAllowed()) {
            readAllowed = true;
        } else {
            // check again under postRecoveryMutex. this is important to create a happens before relationship
            // between the switch to POST_RECOVERY + associated refresh. Otherwise we may respond
            // to a listener before a refresh actually happened that contained that operation.
            synchronized (postRecoveryMutex) {
                readAllowed = isReadAllowed();
            }
        }
        if (readAllowed) {
            refreshListeners.addOrNotify(location, listener);
        } else {
            // we're not yet ready fo ready for reads, just ignore refresh cycles
            listener.accept(false);
        }
    }

    private static class RefreshMetricUpdater implements ReferenceManager.RefreshListener {

        private final MeanMetric refreshMetric;
        private long currentRefreshStartTime;
        private Thread callingThread = null;

        private RefreshMetricUpdater(MeanMetric refreshMetric) {
            this.refreshMetric = refreshMetric;
        }

        @Override
        public void beforeRefresh() throws IOException {
            if (Assertions.ENABLED) {
                assert callingThread == null : "beforeRefresh was called by " + callingThread.getName() +
                    " without a corresponding call to afterRefresh";
                callingThread = Thread.currentThread();
            }
            currentRefreshStartTime = System.nanoTime();
        }

        @Override
        public void afterRefresh(boolean didRefresh) throws IOException {
            if (Assertions.ENABLED) {
                assert callingThread != null : "afterRefresh called but not beforeRefresh";
                assert callingThread == Thread.currentThread() : "beforeRefreshed called by a different thread. current ["
                    + Thread.currentThread().getName() + "], thread that called beforeRefresh [" + callingThread.getName() + "]";
                callingThread = null;
            }
            refreshMetric.inc(System.nanoTime() - currentRefreshStartTime);
        }
    }

    private EngineConfig.TombstoneDocSupplier tombstoneDocSupplier() {
        final RootObjectMapper.Builder noopRootMapper = new RootObjectMapper.Builder("__noop");
        final DocumentMapper noopDocumentMapper = mapperService != null ?
            new DocumentMapper.Builder(noopRootMapper, mapperService).build(mapperService) :
            null;
        return new EngineConfig.TombstoneDocSupplier() {
            @Override
            public ParsedDocument newDeleteTombstoneDoc(String id) {
                return docMapper().getDocumentMapper().createDeleteTombstoneDoc(shardId.getIndexName(), id);
            }
            @Override
            public ParsedDocument newNoopTombstoneDoc(String reason) {
                return noopDocumentMapper.createNoopTombstoneDoc(shardId.getIndexName(), reason);
            }
        };
    }

    /**
     * Rollback the current engine to the safe commit, then replay local translog up to the global checkpoint.
     */
    void resetEngineToGlobalCheckpoint() throws IOException {
        assert Thread.holdsLock(mutex) == false : "resetting engine under mutex";
        assert getActiveOperationsCount() == OPERATIONS_BLOCKED
            : "resetting engine without blocking operations; active operations are [" + getActiveOperations() + ']';
        sync(); // persist the global checkpoint to disk
        final SeqNoStats seqNoStats = seqNoStats();
        final TranslogStats translogStats = translogStats();
        // flush to make sure the latest commit, which will be opened by the read-only engine, includes all operations.
        flush(new FlushRequest().waitIfOngoing(true));

        SetOnce<Engine> newEngineReference = new SetOnce<>();
        final long globalCheckpoint = getLastKnownGlobalCheckpoint();
        assert globalCheckpoint == getLastSyncedGlobalCheckpoint();
        synchronized (engineMutex) {
            verifyNotClosed();
            // we must create both new read-only engine and new read-write engine under engineMutex to ensure snapshotStoreMetadata,
            // acquireXXXCommit and close works.
            final Engine readOnlyEngine =
                new ReadOnlyEngine(newEngineConfig(replicationTracker), seqNoStats, translogStats, false, Function.identity()) {
                    @Override
                    public IndexCommitRef acquireLastIndexCommit(boolean flushFirst) {
                        synchronized (engineMutex) {
                            // ignore flushFirst since we flushed above and we do not want to interfere with ongoing translog replay
                            return newEngineReference.get().acquireLastIndexCommit(false);
                        }
                    }

                    @Override
                    public IndexCommitRef acquireSafeIndexCommit() {
                        synchronized (engineMutex) {
                            return newEngineReference.get().acquireSafeIndexCommit();
                        }
                    }

                    @Override
                    public void close() throws IOException {
                        assert Thread.holdsLock(engineMutex);

                        Engine newEngine = newEngineReference.get();
                        if (newEngine == currentEngineReference.get()) {
                            // we successfully installed the new engine so do not close it.
                            newEngine = null;
                        }
                        IOUtils.close(super::close, newEngine);
                    }
                };
            IOUtils.close(currentEngineReference.getAndSet(readOnlyEngine));
            newEngineReference.set(engineFactory.newReadWriteEngine(newEngineConfig(replicationTracker)));
            onNewEngine(newEngineReference.get());
        }
        final Engine.TranslogRecoveryRunner translogRunner = (engine, snapshot) -> runTranslogRecovery(
            engine, snapshot, Engine.Operation.Origin.LOCAL_RESET, () -> {
                // TODO: add a dedicate recovery stats for the reset translog
            });
        newEngineReference.get().recoverFromTranslog(translogRunner, globalCheckpoint);
<<<<<<< HEAD
        synchronized (engineMutex) {
=======
        newEngineReference.get().refresh("reset_engine");
        synchronized (mutex) {
>>>>>>> d92f362d
            verifyNotClosed();
            IOUtils.close(currentEngineReference.getAndSet(newEngineReference.get()));
            // We set active because we are now writing operations to the engine; this way,
            // if we go idle after some time and become inactive, we still give sync'd flush a chance to run.
            active.set(true);
        }
        // time elapses after the engine is created above (pulling the config settings) until we set the engine reference, during
        // which settings changes could possibly have happened, so here we forcefully push any config changes to the new engine.
        onSettingsChanged();
    }

    /**
     * Returns the maximum sequence number of either update or delete operations have been processed in this shard
     * or the sequence number from {@link #advanceMaxSeqNoOfUpdatesOrDeletes(long)}. An index request is considered
     * as an update operation if it overwrites the existing documents in Lucene index with the same document id.
     * <p>
     * The primary captures this value after executes a replication request, then transfers it to a replica before
     * executing that replication request on a replica.
     */
    public long getMaxSeqNoOfUpdatesOrDeletes() {
        return getEngine().getMaxSeqNoOfUpdatesOrDeletes();
    }

    /**
     * A replica calls this method to advance the max_seq_no_of_updates marker of its engine to at least the max_seq_no_of_updates
     * value (piggybacked in a replication request) that it receives from its primary before executing that replication request.
     * The receiving value is at least as high as the max_seq_no_of_updates on the primary was when any of the operations of that
     * replication request were processed on it.
     * <p>
     * A replica shard also calls this method to bootstrap the max_seq_no_of_updates marker with the value that it received from
     * the primary in peer-recovery, before it replays remote translog operations from the primary. The receiving value is at least
     * as high as the max_seq_no_of_updates on the primary was when any of these operations were processed on it.
     * <p>
     * These transfers guarantee that every index/delete operation when executing on a replica engine will observe this marker a value
     * which is at least the value of the max_seq_no_of_updates marker on the primary after that operation was executed on the primary.
     *
     * @see #acquireReplicaOperationPermit(long, long, long, ActionListener, String, Object)
     * @see RecoveryTarget#indexTranslogOperations(List, int, long, long, RetentionLeases, long, ActionListener)
     */
    public void advanceMaxSeqNoOfUpdatesOrDeletes(long seqNo) {
        getEngine().advanceMaxSeqNoOfUpdatesOrDeletes(seqNo);
    }

    /**
     * Performs the pre-closing checks on the {@link IndexShard}.
     *
     * @throws IllegalStateException if the sanity checks failed
     */
    public void verifyShardBeforeIndexClosing() throws IllegalStateException {
        getEngine().verifyEngineBeforeIndexClosing();
    }

    RetentionLeaseSyncer getRetentionLeaseSyncer() {
        return retentionLeaseSyncer;
    }
}<|MERGE_RESOLUTION|>--- conflicted
+++ resolved
@@ -1284,21 +1284,21 @@
 
     public void close(String reason, boolean flushEngine) throws IOException {
         synchronized (engineMutex) {
-            synchronized (mutex) {
+            try {
+                synchronized (mutex) {
+                    changeState(IndexShardState.CLOSED, reason);
+                }
+            } finally {
+                final Engine engine = this.currentEngineReference.getAndSet(null);
                 try {
-                    changeState(IndexShardState.CLOSED, reason);
+                    if (engine != null && flushEngine) {
+                        engine.flushAndClose();
+                    }
                 } finally {
-                    final Engine engine = this.currentEngineReference.getAndSet(null);
-                    try {
-                        if (engine != null && flushEngine) {
-                            engine.flushAndClose();
-                        }
-                    } finally {
-                        // playing safe here and close the engine even if the above succeeds - close can be called multiple times
-                        // Also closing refreshListeners to prevent us from accumulating any more listeners
-                        IOUtils.close(engine, globalCheckpointListeners, refreshListeners);
-                        indexShardOperationPermits.close();
-                    }
+                    // playing safe here and close the engine even if the above succeeds - close can be called multiple times
+                    // Also closing refreshListeners to prevent us from accumulating any more listeners
+                    IOUtils.close(engine, globalCheckpointListeners, refreshListeners);
+                    indexShardOperationPermits.close();
                 }
             }
         }
@@ -3312,6 +3312,9 @@
                     @Override
                     public IndexCommitRef acquireLastIndexCommit(boolean flushFirst) {
                         synchronized (engineMutex) {
+                            if (newEngineReference.get() == null) {
+                                throw new AlreadyClosedException("engine was closed");
+                            }
                             // ignore flushFirst since we flushed above and we do not want to interfere with ongoing translog replay
                             return newEngineReference.get().acquireLastIndexCommit(false);
                         }
@@ -3320,6 +3323,9 @@
                     @Override
                     public IndexCommitRef acquireSafeIndexCommit() {
                         synchronized (engineMutex) {
+                            if (newEngineReference.get() == null) {
+                                throw new AlreadyClosedException("engine was closed");
+                            }
                             return newEngineReference.get().acquireSafeIndexCommit();
                         }
                     }
@@ -3345,12 +3351,8 @@
                 // TODO: add a dedicate recovery stats for the reset translog
             });
         newEngineReference.get().recoverFromTranslog(translogRunner, globalCheckpoint);
-<<<<<<< HEAD
+        newEngineReference.get().refresh("reset_engine");
         synchronized (engineMutex) {
-=======
-        newEngineReference.get().refresh("reset_engine");
-        synchronized (mutex) {
->>>>>>> d92f362d
             verifyNotClosed();
             IOUtils.close(currentEngineReference.getAndSet(newEngineReference.get()));
             // We set active because we are now writing operations to the engine; this way,
