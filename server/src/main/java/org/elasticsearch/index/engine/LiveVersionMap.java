/*
 * Licensed to Elasticsearch under one or more contributor
 * license agreements. See the NOTICE file distributed with
 * this work for additional information regarding copyright
 * ownership. Elasticsearch licenses this file to you under
 * the Apache License, Version 2.0 (the "License"); you may
 * not use this file except in compliance with the License.
 * You may obtain a copy of the License at
 *
 *    http://www.apache.org/licenses/LICENSE-2.0
 *
 * Unless required by applicable law or agreed to in writing,
 * software distributed under the License is distributed on an
 * "AS IS" BASIS, WITHOUT WARRANTIES OR CONDITIONS OF ANY
 * KIND, either express or implied.  See the License for the
 * specific language governing permissions and limitations
 * under the License.
 */

package org.elasticsearch.index.engine;

import org.apache.lucene.search.ReferenceManager;
import org.apache.lucene.util.Accountable;
import org.apache.lucene.util.BytesRef;
import org.apache.lucene.util.RamUsageEstimator;
import org.elasticsearch.common.lease.Releasable;
import org.elasticsearch.common.util.concurrent.ConcurrentCollections;
import org.elasticsearch.common.util.concurrent.KeyedLock;

import java.io.IOException;
import java.util.Collection;
import java.util.Collections;
import java.util.Map;
import java.util.concurrent.atomic.AtomicLong;

/** Maps _uid value to its version information. */
final class LiveVersionMap implements ReferenceManager.RefreshListener, Accountable {

    private final KeyedLock<BytesRef> keyedLock = new KeyedLock<>();

    private static final class VersionLookup {

        /** Tracks bytes used by current map, i.e. what is freed on refresh. For deletes, which are also added to tombstones,
         *  we only account for the CHM entry here, and account for BytesRef/VersionValue against the tombstones, since refresh would not
         *  clear this RAM. */
        final AtomicLong ramBytesUsed = new AtomicLong();

        private static final VersionLookup EMPTY = new VersionLookup(Collections.emptyMap());
        private final Map<BytesRef, VersionValue> map;

        // each version map has a notion of safe / unsafe which allows us to apply certain optimization in the auto-generated ID usecase
        // where we know that documents can't have any duplicates so we can skip the version map entirely. This reduces
        // the memory pressure significantly for this use-case where we often get a massive amount of small document (metrics).
        // if the version map is in safeAccess mode we track all version in the version map. yet if a document comes in that needs
        // safe access but we are not in this mode we force a refresh and make the map as safe access required. All subsequent ops will
        // respect that and fill the version map. The nice part here is that we are only really requiring this for a single ID and since
        // we hold the ID lock in the engine while we do all this it's safe to do it globally unlocked.
        // NOTE: these values can both be non-volatile since it's ok to read a stale value per doc ID. We serialize changes in the engine
        // that will prevent concurrent updates to the same document ID and therefore we can rely on the happens-before guanratee of the
        // map reference itself.
        private boolean unsafe;

        // minimum timestamp of delete operations that were made while this map was active. this is used to make sure they are kept in
        // the tombstone
        private final AtomicLong minDeleteTimestamp = new AtomicLong(Long.MAX_VALUE);

        private VersionLookup(Map<BytesRef, VersionValue> map) {
            this.map = map;
        }

        VersionValue get(BytesRef key) {
            return map.get(key);
        }

        VersionValue put(BytesRef key, VersionValue value) {
            return map.put(key, value);
        }

        boolean isEmpty() {
            return map.isEmpty();
        }

        int size() {
            return map.size();
        }

        boolean isUnsafe() {
            return unsafe;
        }

        void markAsUnsafe() {
            unsafe = true;
        }

        public VersionValue remove(BytesRef uid) {
            return map.remove(uid);
        }

        public void updateMinDeletedTimestamp(DeleteVersionValue delete) {
            long time = delete.time;
            minDeleteTimestamp.updateAndGet(prev -> Math.min(time, prev));
        }

    }

    private static final class Maps {

        // All writes (adds and deletes) go into here:
        final VersionLookup current;

        // Used while refresh is running, and to hold adds/deletes until refresh finishes.  We read from both current and old on lookup:
        final VersionLookup old;

        // this is not volatile since we don't need to maintain a happens before relation ship across doc IDs so it's enough to
        // have the volatile read of the Maps reference to make it visible even across threads.
        boolean needsSafeAccess;
        final boolean previousMapsNeededSafeAccess;


        Maps(VersionLookup current, VersionLookup old, boolean previousMapsNeededSafeAccess) {
            this.current = current;
            this.old = old;
            this.previousMapsNeededSafeAccess = previousMapsNeededSafeAccess;
        }

        Maps() {
            this(new VersionLookup(ConcurrentCollections.newConcurrentMapWithAggressiveConcurrency()),
                VersionLookup.EMPTY, false);
        }

        boolean isSafeAccessMode() {
            return needsSafeAccess || previousMapsNeededSafeAccess;
        }

        boolean shouldInheritSafeAccess() {
            final boolean mapHasNotSeenAnyOperations = current.isEmpty() && current.isUnsafe() == false;
            return needsSafeAccess
                // we haven't seen any ops and map before needed it so we maintain it
                || (mapHasNotSeenAnyOperations && previousMapsNeededSafeAccess);
        }

        /**
         * Builds a new map for the refresh transition this should be called in beforeRefresh()
         */
        Maps buildTransitionMap() {
            return new Maps(new VersionLookup(ConcurrentCollections.newConcurrentMapWithAggressiveConcurrency(current.size())), current,
                shouldInheritSafeAccess());
        }

        /**
         * builds a new map that invalidates the old map but maintains the current. This should be called in afterRefresh()
         */
        Maps invalidateOldMap() {
            return new Maps(current, VersionLookup.EMPTY, previousMapsNeededSafeAccess);
        }

        void put(BytesRef uid, VersionValue version) {
            long uidRAMBytesUsed = BASE_BYTES_PER_BYTESREF + uid.bytes.length;
            long ramAccounting = BASE_BYTES_PER_CHM_ENTRY + version.ramBytesUsed() + uidRAMBytesUsed;
            VersionValue previousValue = current.put(uid, version);
            ramAccounting += previousValue == null ? 0 : -(BASE_BYTES_PER_CHM_ENTRY + previousValue.ramBytesUsed() + uidRAMBytesUsed);
            adjustRam(ramAccounting);
        }

        void adjustRam(long value) {
            if (value != 0) {
                long v = current.ramBytesUsed.addAndGet(value);
                assert v >= 0 : "bytes=" + v;
            }
        }

        void remove(BytesRef uid, DeleteVersionValue deleted) {
            VersionValue previousValue = current.remove(uid);
            current.updateMinDeletedTimestamp(deleted);
            if (previousValue != null) {
                long uidRAMBytesUsed = BASE_BYTES_PER_BYTESREF + uid.bytes.length;
                adjustRam(-(BASE_BYTES_PER_CHM_ENTRY + previousValue.ramBytesUsed() + uidRAMBytesUsed));
            }
            if (old != VersionLookup.EMPTY) {
                // we also need to remove it from the old map here to make sure we don't read this stale value while
                // we are in the middle of a refresh. Most of the time the old map is an empty map so we can skip it there.
                old.remove(uid);
            }
        }

        long getMinDeleteTimestamp() {
            return Math.min(current.minDeleteTimestamp.get(), old.minDeleteTimestamp.get());
        }
    }

    // All deletes also go here, and delete "tombstones" are retained after refresh:
    private final Map<BytesRef, DeleteVersionValue> tombstones = ConcurrentCollections.newConcurrentMapWithAggressiveConcurrency();

    private volatile Maps maps = new Maps();
    // we maintain a second map that only receives the updates that we skip on the actual map (unsafe ops)
    // this map is only maintained if assertions are enabled
    private volatile Maps unsafeKeysMap = new Maps();

    /**
     * Bytes consumed for each BytesRef UID:
     * In this base value, we account for the {@link BytesRef} object itself as
     * well as the header of the byte[] array it holds, and some lost bytes due
     * to object alignment. So consumers of this constant just have to add the
     * length of the byte[] (assuming it is not shared between multiple
     * instances).
     */
    private static final long BASE_BYTES_PER_BYTESREF =
        // shallow memory usage of the BytesRef object
        RamUsageEstimator.shallowSizeOfInstance(BytesRef.class) +
            // header of the byte[] array
            RamUsageEstimator.NUM_BYTES_ARRAY_HEADER +
            // with an alignment size (-XX:ObjectAlignmentInBytes) of 8 (default),
            // there could be between 0 and 7 lost bytes, so we account for 3
            // lost bytes on average
            3;

    /**
     * Bytes used by having CHM point to a key/value.
     */
    private static final long BASE_BYTES_PER_CHM_ENTRY;

    static {
        // use the same impl as the Maps does
        Map<Integer, Integer> map = ConcurrentCollections.newConcurrentMapWithAggressiveConcurrency();
        map.put(0, 0);
        long chmEntryShallowSize = RamUsageEstimator.shallowSizeOf(map.entrySet().iterator().next());
        // assume a load factor of 50%
        // for each entry, we need two object refs, one for the entry itself
        // and one for the free space that is due to the fact hash tables can
        // not be fully loaded
        BASE_BYTES_PER_CHM_ENTRY = chmEntryShallowSize + 2 * RamUsageEstimator.NUM_BYTES_OBJECT_REF;
    }

    /**
     * Tracks bytes used by tombstones (deletes)
     */
    final AtomicLong ramBytesUsedTombstones = new AtomicLong();

    @Override
    public void beforeRefresh() throws IOException {
        // Start sending all updates after this point to the new
        // map.  While reopen is running, any lookup will first
        // try this new map, then fallback to old, then to the
        // current searcher:
        maps = maps.buildTransitionMap();
        assert (unsafeKeysMap = unsafeKeysMap.buildTransitionMap()) != null;
        // This is not 100% correct, since concurrent indexing ops can change these counters in between our execution of the previous
        // line and this one, but that should be minor, and the error won't accumulate over time:
    }

    @Override
    public void afterRefresh(boolean didRefresh) throws IOException {
        // We can now drop old because these operations are now visible via the newly opened searcher.  Even if didRefresh is false, which
        // means Lucene did not actually open a new reader because it detected no changes, it's possible old has some entries in it, which
        // is fine: it means they were actually already included in the previously opened reader, so we can still safely drop them in that
        // case.  This is because we assign new maps (in beforeRefresh) slightly before Lucene actually flushes any segments for the
        // reopen, and so any concurrent indexing requests can still sneak in a few additions to that current map that are in fact
        // reflected in the previous reader.   We don't touch tombstones here: they expire on their own index.gc_deletes timeframe:

        maps = maps.invalidateOldMap();
        assert (unsafeKeysMap = unsafeKeysMap.invalidateOldMap()) != null;

    }

    /**
     * Returns the live version (add or delete) for this uid.
     */
    VersionValue getUnderLock(final BytesRef uid) {
        return getUnderLock(uid, maps);
    }

    private VersionValue getUnderLock(final BytesRef uid, Maps currentMaps) {
        assert assertKeyedLockHeldByCurrentThread(uid);
        // First try to get the "live" value:
        VersionValue value = currentMaps.current.get(uid);
        if (value != null) {
            return value;
        }

        value = currentMaps.old.get(uid);
        if (value != null) {
            return value;
        }

        return tombstones.get(uid);
    }

    VersionValue getVersionForAssert(final BytesRef uid) {
        VersionValue value = getUnderLock(uid, maps);
        if (value == null) {
            value = getUnderLock(uid, unsafeKeysMap);
        }
        return value;
    }

    boolean isUnsafe() {
        return maps.current.isUnsafe() || maps.old.isUnsafe();
    }

    void enforceSafeAccess() {
        maps.needsSafeAccess = true;
    }

    boolean isSafeAccessRequired() {
        return maps.isSafeAccessMode();
    }

    /**
     * Adds this uid/version to the pending adds map iff the map needs safe access.
     */
    void maybePutIndexUnderLock(BytesRef uid, IndexVersionValue version) {
        assert assertKeyedLockHeldByCurrentThread(uid);
        Maps maps = this.maps;
        if (maps.isSafeAccessMode()) {
            putIndexUnderLock(uid, version);
        } else {
            // Even though we don't store a record of the indexing operation (and mark as unsafe),
            // we should still remove any previous delete for this uuid (avoid accidental accesses).
            // Not this should not hurt performance because the tombstone is small (or empty) when unsafe is relevant.
            removeTombstoneUnderLock(uid);
            maps.current.markAsUnsafe();
            assert putAssertionMap(uid, version);
        }
    }

    void putIndexUnderLock(BytesRef uid, IndexVersionValue version) {
        assert assertKeyedLockHeldByCurrentThread(uid);
        assert uid.bytes.length == uid.length : "Oversized _uid! UID length: " + uid.length + ", bytes length: " + uid.bytes.length;
        maps.put(uid, version);
        removeTombstoneUnderLock(uid);
    }

    private boolean putAssertionMap(BytesRef uid, IndexVersionValue version) {
        assert assertKeyedLockHeldByCurrentThread(uid);
        assert uid.bytes.length == uid.length : "Oversized _uid! UID length: " + uid.length + ", bytes length: " + uid.bytes.length;
        unsafeKeysMap.put(uid, version);
        return true;
    }

    void putDeleteUnderLock(BytesRef uid, DeleteVersionValue version) {
        assert assertKeyedLockHeldByCurrentThread(uid);
        assert uid.bytes.length == uid.length : "Oversized _uid! UID length: " + uid.length + ", bytes length: " + uid.bytes.length;
        putTombstone(uid, version);
        maps.remove(uid, version);
    }

    private void putTombstone(BytesRef uid, DeleteVersionValue version) {
        long uidRAMBytesUsed = BASE_BYTES_PER_BYTESREF + uid.bytes.length;
        // Also enroll the delete into tombstones, and account for its RAM too:
        final VersionValue prevTombstone = tombstones.put(uid, version);
        long accountRam = (BASE_BYTES_PER_CHM_ENTRY + version.ramBytesUsed() + uidRAMBytesUsed);
        // Deduct tombstones bytes used for the version we just removed or replaced:
        if (prevTombstone != null) {
            accountRam -= (BASE_BYTES_PER_CHM_ENTRY + prevTombstone.ramBytesUsed() + uidRAMBytesUsed);
        }
        if (accountRam != 0) {
            long v = ramBytesUsedTombstones.addAndGet(accountRam);
            assert v >= 0: "bytes=" + v;
        }
    }

    /**
     * Removes this uid from the pending deletes map.
     */
    void removeTombstoneUnderLock(BytesRef uid) {
        assert assertKeyedLockHeldByCurrentThread(uid);
        long uidRAMBytesUsed = BASE_BYTES_PER_BYTESREF + uid.bytes.length;
        final VersionValue prev = tombstones.remove(uid);
        if (prev != null) {
            assert prev.isDelete();
            long v = ramBytesUsedTombstones.addAndGet(-(BASE_BYTES_PER_CHM_ENTRY + prev.ramBytesUsed() + uidRAMBytesUsed));
            assert v >= 0 : "bytes=" + v;
        }
    }

    private boolean canRemoveTombstone(long maxTimestampToPrune, long maxSeqNoToPrune, DeleteVersionValue versionValue) {
        // check if the value is old enough and safe to be removed
        final boolean isTooOld = versionValue.time < maxTimestampToPrune;
        final boolean isSafeToPrune = versionValue.seqNo <= maxSeqNoToPrune;
        // version value can't be removed it's
        // not yet flushed to lucene ie. it's part of this current maps object
        final boolean isNotTrackedByCurrentMaps = versionValue.time < maps.getMinDeleteTimestamp();
        return isTooOld && isSafeToPrune && isNotTrackedByCurrentMaps;
    }

    /**
     * Try to prune tombstones whose timestamp is less than maxTimestampToPrune and seqno at most the maxSeqNoToPrune.
     */
    void pruneTombstones(long maxTimestampToPrune, long maxSeqNoToPrune) {
        for (Map.Entry<BytesRef, DeleteVersionValue> entry : tombstones.entrySet()) {
            // we do check before we actually lock the key - this way we don't need to acquire the lock for tombstones that are not
            // prune-able. If the tombstone changes concurrently we will re-read and step out below since if we can't collect it now w
            // we won't collect the tombstone below since it must be newer than this one.
            if (canRemoveTombstone(maxTimestampToPrune, maxSeqNoToPrune, entry.getValue())) {
                final BytesRef uid = entry.getKey();
                try (Releasable lock = keyedLock.tryAcquire(uid)) {
                    // we use tryAcquire here since this is a best effort and we try to be least disruptive
                    // this method is also called under lock in the engine under certain situations such that this can lead to deadlocks
                    // if we do use a blocking acquire. see #28714
                    if (lock != null) { // did we get the lock?
                        // Must re-get it here, vs using entry.getValue(), in case the uid was indexed/deleted since we pulled the iterator:
                        final DeleteVersionValue versionValue = tombstones.get(uid);
                        if (versionValue != null) {
                            if (canRemoveTombstone(maxTimestampToPrune, maxSeqNoToPrune, versionValue)) {
                                removeTombstoneUnderLock(uid);
                            }
                        }
                    }
                }
            }
        }
    }

    /**
     * Called when this index is closed.
     */
    synchronized void clear() {
        maps = new Maps();
        tombstones.clear();
        // NOTE: we can't zero this here, because a refresh thread could be calling InternalEngine.pruneDeletedTombstones at the same time,
        // and this will lead to an assert trip.  Presumably it's fine if our ramBytesUsedTombstones is non-zero after clear since the
        // index is being closed:
        //ramBytesUsedTombstones.set(0);
    }

    @Override
    public long ramBytesUsed() {
        return maps.current.ramBytesUsed.get() + ramBytesUsedTombstones.get();
    }

    /**
     * Returns how much RAM would be freed up by refreshing. This is {@link #ramBytesUsed} except does not include tombstones because they
     * don't clear on refresh.
     */
    long ramBytesUsedForRefresh() {
        return maps.current.ramBytesUsed.get();
    }

    /**
     * Returns how much RAM is current being freed up by refreshing.  This is {@link #ramBytesUsed()}
     * except does not include tombstones because they don't clear on refresh.
     */
    long getRefreshingBytes() {
        return maps.old.ramBytesUsed.get();
    }

    @Override
    public Collection<Accountable> getChildResources() {
        // TODO: useful to break down RAM usage here?
        return Collections.emptyList();
    }

    /**
     * Returns the current internal versions as a point in time snapshot
     */
    Map<BytesRef, VersionValue> getAllCurrent() {
        return maps.current.map;
    }

    /** Iterates over all deleted versions, including new ones (not yet exposed via reader) and old ones
     *  (exposed via reader but not yet GC'd). */
    Map<BytesRef, DeleteVersionValue> getAllTombstones() {
        return tombstones;
    }

    /**
     * Acquires a releaseable lock for the given uId. All *UnderLock methods require
     * this lock to be hold by the caller otherwise the visibility guarantees of this version
     * map are broken. We assert on this lock to be hold when calling these methods.
     * @see KeyedLock
     */
    Releasable acquireLock(BytesRef uid) {
        return keyedLock.acquire(uid);
    }

<<<<<<< HEAD
    private boolean assertKeyedLockHeldByCurrentThread(BytesRef uid) {
        assert keyedLock.isHeldByCurrentThread(uid) : "Thread [" + Thread.currentThread().getName() + "], uid [" + uid.utf8ToString() + "]";
=======
    boolean assertKeyedLockHeldByCurrentThread(BytesRef uid) {
        assert keyedLock.isHeldByCurrentThread(uid) : "Thread [" + Thread.currentThread().getName() +
            "], uid [" + uid.utf8ToString() + "]";
>>>>>>> 0c7f6570
        return true;
    }
}<|MERGE_RESOLUTION|>--- conflicted
+++ resolved
@@ -473,14 +473,9 @@
         return keyedLock.acquire(uid);
     }
 
-<<<<<<< HEAD
-    private boolean assertKeyedLockHeldByCurrentThread(BytesRef uid) {
-        assert keyedLock.isHeldByCurrentThread(uid) : "Thread [" + Thread.currentThread().getName() + "], uid [" + uid.utf8ToString() + "]";
-=======
     boolean assertKeyedLockHeldByCurrentThread(BytesRef uid) {
         assert keyedLock.isHeldByCurrentThread(uid) : "Thread [" + Thread.currentThread().getName() +
             "], uid [" + uid.utf8ToString() + "]";
->>>>>>> 0c7f6570
         return true;
     }
 }