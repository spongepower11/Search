/*
 * Licensed to Elasticsearch under one or more contributor
 * license agreements. See the NOTICE file distributed with
 * this work for additional information regarding copyright
 * ownership. Elasticsearch licenses this file to you under
 * the Apache License, Version 2.0 (the "License"); you may
 * not use this file except in compliance with the License.
 * You may obtain a copy of the License at
 *
 *    http://www.apache.org/licenses/LICENSE-2.0
 *
 * Unless required by applicable law or agreed to in writing,
 * software distributed under the License is distributed on an
 * "AS IS" BASIS, WITHOUT WARRANTIES OR CONDITIONS OF ANY
 * KIND, either express or implied.  See the License for the
 * specific language governing permissions and limitations
 * under the License.
 */

package org.elasticsearch.index.engine;

import org.apache.logging.log4j.Logger;
<<<<<<< HEAD
import org.apache.logging.log4j.message.ParameterizedMessage;
=======
import org.apache.lucene.document.Field;
import org.apache.lucene.document.NumericDocValuesField;
>>>>>>> 0c7f6570
import org.apache.lucene.index.DirectoryReader;
import org.apache.lucene.index.IndexCommit;
import org.apache.lucene.index.IndexReader;
import org.apache.lucene.index.IndexWriter;
import org.apache.lucene.index.IndexWriterConfig;
import org.apache.lucene.index.IndexableField;
import org.apache.lucene.index.LeafReader;
import org.apache.lucene.index.LiveIndexWriterConfig;
import org.apache.lucene.index.MergePolicy;
import org.apache.lucene.index.SegmentCommitInfo;
import org.apache.lucene.index.SegmentInfos;
import org.apache.lucene.index.SoftDeletesRetentionMergePolicy;
import org.apache.lucene.index.Term;
import org.apache.lucene.search.IndexSearcher;
import org.apache.lucene.search.ReferenceManager;
import org.apache.lucene.search.SearcherFactory;
import org.apache.lucene.search.SearcherManager;
import org.apache.lucene.search.TermQuery;
import org.apache.lucene.store.AlreadyClosedException;
import org.apache.lucene.store.Directory;
import org.apache.lucene.store.LockObtainFailedException;
import org.apache.lucene.util.BytesRef;
import org.apache.lucene.util.InfoStream;
import org.elasticsearch.Assertions;
import org.elasticsearch.ExceptionsHelper;
import org.elasticsearch.Version;
import org.elasticsearch.action.index.IndexRequest;
import org.elasticsearch.common.Nullable;
import org.elasticsearch.common.SuppressForbidden;
import org.elasticsearch.common.lease.Releasable;
import org.elasticsearch.common.lucene.LoggerInfoStream;
import org.elasticsearch.common.lucene.Lucene;
import org.elasticsearch.common.lucene.index.ElasticsearchDirectoryReader;
import org.elasticsearch.common.lucene.uid.Versions;
import org.elasticsearch.common.lucene.uid.VersionsAndSeqNoResolver;
import org.elasticsearch.common.lucene.uid.VersionsAndSeqNoResolver.DocIdAndSeqNo;
import org.elasticsearch.common.metrics.CounterMetric;
import org.elasticsearch.common.util.concurrent.AbstractRunnable;
import org.elasticsearch.common.util.concurrent.KeyedLock;
import org.elasticsearch.common.util.concurrent.ReleasableLock;
import org.elasticsearch.core.internal.io.IOUtils;
import org.elasticsearch.index.IndexSettings;
import org.elasticsearch.index.VersionType;
import org.elasticsearch.index.mapper.IdFieldMapper;
import org.elasticsearch.index.mapper.MapperService;
import org.elasticsearch.index.mapper.ParseContext;
import org.elasticsearch.index.mapper.ParsedDocument;
import org.elasticsearch.index.mapper.SeqNoFieldMapper;
import org.elasticsearch.index.mapper.SourceFieldMapper;
import org.elasticsearch.index.mapper.UidFieldMapper;
import org.elasticsearch.index.merge.MergeStats;
import org.elasticsearch.index.merge.OnGoingMerge;
import org.elasticsearch.index.seqno.LocalCheckpointTracker;
import org.elasticsearch.index.seqno.SeqNoStats;
import org.elasticsearch.index.seqno.SequenceNumbers;
import org.elasticsearch.index.shard.ElasticsearchMergePolicy;
import org.elasticsearch.index.shard.ShardId;
import org.elasticsearch.index.translog.Translog;
import org.elasticsearch.index.translog.TranslogConfig;
import org.elasticsearch.index.translog.TranslogCorruptedException;
import org.elasticsearch.index.translog.TranslogDeletionPolicy;
import org.elasticsearch.index.translog.TranslogStats;
import org.elasticsearch.threadpool.ThreadPool;

import java.io.Closeable;
import java.io.IOException;
import java.util.Arrays;
import java.util.Collection;
import java.util.HashMap;
import java.util.List;
import java.util.Map;
import java.util.Objects;
import java.util.Optional;
import java.util.Set;
import java.util.concurrent.CountDownLatch;
import java.util.concurrent.atomic.AtomicBoolean;
import java.util.concurrent.atomic.AtomicInteger;
import java.util.concurrent.atomic.AtomicLong;
import java.util.concurrent.locks.Lock;
import java.util.concurrent.locks.ReentrantLock;
import java.util.function.BiFunction;
import java.util.function.LongSupplier;
import java.util.function.Supplier;
import java.util.stream.Stream;

public class InternalEngine extends Engine {

    /**
     * When we last pruned expired tombstones from versionMap.deletes:
     */
    private volatile long lastDeleteVersionPruneTimeMSec;

    private final Translog translog;
    private final ElasticsearchConcurrentMergeScheduler mergeScheduler;

    private final IndexWriter indexWriter;

    private final ExternalSearcherManager externalSearcherManager;
    private final SearcherManager internalSearcherManager;

    private final Lock flushLock = new ReentrantLock();
    private final ReentrantLock optimizeLock = new ReentrantLock();

    // A uid (in the form of BytesRef) to the version map
    // we use the hashed variant since we iterate over it and check removal and additions on existing keys
    private final LiveVersionMap versionMap = new LiveVersionMap();

    private volatile SegmentInfos lastCommittedSegmentInfos;

    private final IndexThrottle throttle;

    private final LocalCheckpointTracker localCheckpointTracker;

    private final String uidField;

    private final CombinedDeletionPolicy combinedDeletionPolicy;

    // How many callers are currently requesting index throttling.  Currently there are only two situations where we do this: when merges
    // are falling behind and when writing indexing buffer to disk is too slow.  When this is 0, there is no throttling, else we throttling
    // incoming indexing ops to a single thread:
    private final AtomicInteger throttleRequestCount = new AtomicInteger();
    private final AtomicBoolean pendingTranslogRecovery = new AtomicBoolean(false);
    private final AtomicLong maxUnsafeAutoIdTimestamp = new AtomicLong(-1);
<<<<<<< HEAD
=======
    private final AtomicLong maxSeenAutoIdTimestamp = new AtomicLong(-1);
>>>>>>> 0c7f6570
    private final AtomicLong maxSeqNoOfNonAppendOnlyOperations = new AtomicLong(SequenceNumbers.NO_OPS_PERFORMED);
    private final CounterMetric numVersionLookups = new CounterMetric();
    private final CounterMetric numIndexVersionsLookups = new CounterMetric();
    // Lucene operations since this engine was opened - not include operations from existing segments.
    private final CounterMetric numDocDeletes = new CounterMetric();
    private final CounterMetric numDocAppends = new CounterMetric();
    private final CounterMetric numDocUpdates = new CounterMetric();
<<<<<<< HEAD

    /**
     * How many bytes we are currently moving to disk, via either IndexWriter.flush or refresh.  IndexingMemoryController polls this
     * across all shards to decide if throttling is necessary because moving bytes to disk is falling behind vs incoming documents
     * being indexed/deleted.
     */
    private final AtomicLong writingBytes = new AtomicLong();
    private final AtomicBoolean trackTranslogLocation = new AtomicBoolean(false);
=======
    private final NumericDocValuesField softDeletesField = Lucene.newSoftDeletesField();
    private final boolean softDeleteEnabled;
    private final SoftDeletesPolicy softDeletesPolicy;
    private final LastRefreshedCheckpointListener lastRefreshedCheckpointListener;

    private final AtomicBoolean trackTranslogLocation = new AtomicBoolean(false);
    private final KeyedLock<Long> noOpKeyedLock = new KeyedLock<>();
>>>>>>> 0c7f6570

    @Nullable
    private final String historyUUID;

    public InternalEngine(EngineConfig engineConfig) {
        this(engineConfig, LocalCheckpointTracker::new);
    }

    InternalEngine(
            final EngineConfig engineConfig,
            final BiFunction<Long, Long, LocalCheckpointTracker> localCheckpointTrackerSupplier) {
        super(engineConfig);
        if (engineConfig.isAutoGeneratedIDsOptimizationEnabled() == false) {
            updateAutoIdTimestamp(Long.MAX_VALUE, true);
        }
        this.uidField = engineConfig.getIndexSettings().isSingleType() ? IdFieldMapper.NAME : UidFieldMapper.NAME;
        final TranslogDeletionPolicy translogDeletionPolicy = new TranslogDeletionPolicy(
                engineConfig.getIndexSettings().getTranslogRetentionSize().getBytes(),
                engineConfig.getIndexSettings().getTranslogRetentionAge().getMillis()
        );
        store.incRef();
        IndexWriter writer = null;
        Translog translog = null;
        ExternalSearcherManager externalSearcherManager = null;
        SearcherManager internalSearcherManager = null;
        EngineMergeScheduler scheduler = null;
        boolean success = false;
        try {
            this.lastDeleteVersionPruneTimeMSec = engineConfig.getThreadPool().relativeTimeInMillis();

            mergeScheduler = scheduler = new EngineMergeScheduler(engineConfig.getShardId(), engineConfig.getIndexSettings());
            throttle = new IndexThrottle();
            try {
                translog = openTranslog(engineConfig, translogDeletionPolicy, engineConfig.getGlobalCheckpointSupplier());
                assert translog.getGeneration() != null;
                this.translog = translog;
<<<<<<< HEAD
                this.localCheckpointTracker = createLocalCheckpointTracker(localCheckpointTrackerSupplier);
                this.combinedDeletionPolicy =
                    new CombinedDeletionPolicy(logger, translogDeletionPolicy, translog::getLastSyncedGlobalCheckpoint);
=======
                this.softDeleteEnabled = engineConfig.getIndexSettings().isSoftDeleteEnabled();
                this.softDeletesPolicy = newSoftDeletesPolicy();
                this.combinedDeletionPolicy =
                    new CombinedDeletionPolicy(logger, translogDeletionPolicy, softDeletesPolicy, translog::getLastSyncedGlobalCheckpoint);
>>>>>>> 0c7f6570
                writer = createWriter();
                bootstrapAppendOnlyInfoFromWriter(writer);
                historyUUID = loadHistoryUUID(writer);
                indexWriter = writer;
            } catch (IOException | TranslogCorruptedException e) {
                throw new EngineCreationFailureException(shardId, "failed to create engine", e);
            } catch (AssertionError e) {
                // IndexWriter throws AssertionError on init, if asserts are enabled, if any files don't exist, but tests that
                // randomly throw FNFE/NSFE can also hit this:
                if (ExceptionsHelper.stackTrace(e).contains("org.apache.lucene.index.IndexWriter.filesExist")) {
                    throw new EngineCreationFailureException(shardId, "failed to create engine", e);
                } else {
                    throw e;
                }
            }
            externalSearcherManager = createSearcherManager(new SearchFactory(logger, isClosed, engineConfig));
            internalSearcherManager = externalSearcherManager.internalSearcherManager;
            this.internalSearcherManager = internalSearcherManager;
            this.externalSearcherManager = externalSearcherManager;
            internalSearcherManager.addListener(versionMap);
            assert pendingTranslogRecovery.get() == false : "translog recovery can't be pending before we set it";
            // don't allow commits until we are done with recovering
            pendingTranslogRecovery.set(true);
            for (ReferenceManager.RefreshListener listener: engineConfig.getExternalRefreshListener()) {
                this.externalSearcherManager.addListener(listener);
            }
            for (ReferenceManager.RefreshListener listener: engineConfig.getInternalRefreshListener()) {
                this.internalSearcherManager.addListener(listener);
            }
            this.localCheckpointTracker = createLocalCheckpointTracker(engineConfig, lastCommittedSegmentInfos, logger,
                () -> acquireSearcher("create_local_checkpoint_tracker", SearcherScope.INTERNAL), localCheckpointTrackerSupplier);
            this.lastRefreshedCheckpointListener = new LastRefreshedCheckpointListener(localCheckpointTracker.getCheckpoint());
            this.internalSearcherManager.addListener(lastRefreshedCheckpointListener);
            success = true;
        } finally {
            if (success == false) {
                IOUtils.closeWhileHandlingException(writer, translog, internalSearcherManager, externalSearcherManager, scheduler);
                if (isClosed.get() == false) {
                    // failure we need to dec the store reference
                    store.decRef();
                }
            }
        }
        logger.trace("created new InternalEngine");
    }

<<<<<<< HEAD
    private LocalCheckpointTracker createLocalCheckpointTracker(
        BiFunction<Long, Long, LocalCheckpointTracker> localCheckpointTrackerSupplier) throws IOException {
        final long maxSeqNo;
        final long localCheckpoint;
        final SequenceNumbers.CommitInfo seqNoStats =
            SequenceNumbers.loadSeqNoInfoFromLuceneCommit(store.readLastCommittedSegmentsInfo().userData.entrySet());
        maxSeqNo = seqNoStats.maxSeqNo;
        localCheckpoint = seqNoStats.localCheckpoint;
        logger.trace("recovered maximum sequence number [{}] and local checkpoint [{}]", maxSeqNo, localCheckpoint);
        return localCheckpointTrackerSupplier.apply(maxSeqNo, localCheckpoint);
=======
    private static LocalCheckpointTracker createLocalCheckpointTracker(EngineConfig engineConfig, SegmentInfos lastCommittedSegmentInfos,
        Logger logger, Supplier<Searcher> searcherSupplier, BiFunction<Long, Long, LocalCheckpointTracker> localCheckpointTrackerSupplier) {
        try {
            final SequenceNumbers.CommitInfo seqNoStats =
                SequenceNumbers.loadSeqNoInfoFromLuceneCommit(lastCommittedSegmentInfos.userData.entrySet());
            final long maxSeqNo = seqNoStats.maxSeqNo;
            final long localCheckpoint = seqNoStats.localCheckpoint;
            logger.trace("recovered maximum sequence number [{}] and local checkpoint [{}]", maxSeqNo, localCheckpoint);
            final LocalCheckpointTracker tracker = localCheckpointTrackerSupplier.apply(maxSeqNo, localCheckpoint);
            // Operations that are optimized using max_seq_no_of_updates optimization must not be processed twice; otherwise, they will
            // create duplicates in Lucene. To avoid this we check the LocalCheckpointTracker to see if an operation was already processed.
            // Thus, we need to restore the LocalCheckpointTracker bit by bit to ensure the consistency between LocalCheckpointTracker and
            // Lucene index. This is not the only solution since we can bootstrap max_seq_no_of_updates with max_seq_no of the commit to
            // disable the MSU optimization during recovery. Here we prefer to maintain the consistency of LocalCheckpointTracker.
            if (localCheckpoint < maxSeqNo && engineConfig.getIndexSettings().isSoftDeleteEnabled()) {
                try (Searcher searcher = searcherSupplier.get()) {
                    Lucene.scanSeqNosInReader(searcher.getDirectoryReader(), localCheckpoint + 1, maxSeqNo,
                        tracker::markSeqNoAsCompleted);
                }
            }
            return tracker;
        } catch (IOException ex) {
            throw new EngineCreationFailureException(engineConfig.getShardId(), "failed to create local checkpoint tracker", ex);
        }
    }

    private SoftDeletesPolicy newSoftDeletesPolicy() throws IOException {
        final Map<String, String> commitUserData = store.readLastCommittedSegmentsInfo().userData;
        final long lastMinRetainedSeqNo;
        if (commitUserData.containsKey(Engine.MIN_RETAINED_SEQNO)) {
            lastMinRetainedSeqNo = Long.parseLong(commitUserData.get(Engine.MIN_RETAINED_SEQNO));
        } else {
            lastMinRetainedSeqNo = Long.parseLong(commitUserData.get(SequenceNumbers.MAX_SEQ_NO)) + 1;
        }
        return new SoftDeletesPolicy(translog::getLastSyncedGlobalCheckpoint, lastMinRetainedSeqNo,
            engineConfig.getIndexSettings().getSoftDeleteRetentionOperations());
>>>>>>> 0c7f6570
    }

    /**
     * This reference manager delegates all it's refresh calls to another (internal) SearcherManager
     * The main purpose for this is that if we have external refreshes happening we don't issue extra
     * refreshes to clear version map memory etc. this can cause excessive segment creation if heavy indexing
     * is happening and the refresh interval is low (ie. 1 sec)
     *
     * This also prevents segment starvation where an internal reader holds on to old segments literally forever
     * since no indexing is happening and refreshes are only happening to the external reader manager, while with
     * this specialized implementation an external refresh will immediately be reflected on the internal reader
     * and old segments can be released in the same way previous version did this (as a side-effect of _refresh)
     */
    @SuppressForbidden(reason = "reference counting is required here")
    private static final class ExternalSearcherManager extends ReferenceManager<IndexSearcher> {
        private final SearcherFactory searcherFactory;
        private final SearcherManager internalSearcherManager;

        ExternalSearcherManager(SearcherManager internalSearcherManager, SearcherFactory searcherFactory) throws IOException {
            IndexSearcher acquire = internalSearcherManager.acquire();
            try {
                IndexReader indexReader = acquire.getIndexReader();
                assert indexReader instanceof ElasticsearchDirectoryReader:
                    "searcher's IndexReader should be an ElasticsearchDirectoryReader, but got " + indexReader;
                indexReader.incRef(); // steal the reader - getSearcher will decrement if it fails
                current = SearcherManager.getSearcher(searcherFactory, indexReader, null);
            } finally {
                internalSearcherManager.release(acquire);
            }
            this.searcherFactory = searcherFactory;
            this.internalSearcherManager = internalSearcherManager;
        }

        @Override
        protected IndexSearcher refreshIfNeeded(IndexSearcher referenceToRefresh) throws IOException {
            // we simply run a blocking refresh on the internal reference manager and then steal it's reader
            // it's a save operation since we acquire the reader which incs it's reference but then down the road
            // steal it by calling incRef on the "stolen" reader
            internalSearcherManager.maybeRefreshBlocking();
            IndexSearcher acquire = internalSearcherManager.acquire();
            try {
                final IndexReader previousReader = referenceToRefresh.getIndexReader();
                assert previousReader instanceof ElasticsearchDirectoryReader:
                    "searcher's IndexReader should be an ElasticsearchDirectoryReader, but got " + previousReader;

                final IndexReader newReader = acquire.getIndexReader();
                if (newReader == previousReader) {
                    // nothing has changed - both ref managers share the same instance so we can use reference equality
                    return null;
                } else {
                    newReader.incRef(); // steal the reader - getSearcher will decrement if it fails
                    return SearcherManager.getSearcher(searcherFactory, newReader, previousReader);
                }
            } finally {
                internalSearcherManager.release(acquire);
            }
        }

        @Override
        protected boolean tryIncRef(IndexSearcher reference) {
            return reference.getIndexReader().tryIncRef();
        }

        @Override
        protected int getRefCount(IndexSearcher reference) {
            return reference.getIndexReader().getRefCount();
        }

        @Override
        protected void decRef(IndexSearcher reference) throws IOException { reference.getIndexReader().decRef(); }
    }

    @Override
    public int restoreLocalHistoryFromTranslog(TranslogRecoveryRunner translogRecoveryRunner) throws IOException {
        try (ReleasableLock ignored = readLock.acquire()) {
            ensureOpen();
            final long localCheckpoint = localCheckpointTracker.getCheckpoint();
            try (Translog.Snapshot snapshot = getTranslog().newSnapshotFromMinSeqNo(localCheckpoint + 1)) {
                return translogRecoveryRunner.run(this, snapshot);
            }
        }
    }

    @Override
    public int fillSeqNoGaps(long primaryTerm) throws IOException {
        try (ReleasableLock ignored = writeLock.acquire()) {
            ensureOpen();
            final long localCheckpoint = localCheckpointTracker.getCheckpoint();
            final long maxSeqNo = localCheckpointTracker.getMaxSeqNo();
            int numNoOpsAdded = 0;
            for (
                    long seqNo = localCheckpoint + 1;
                    seqNo <= maxSeqNo;
                    seqNo = localCheckpointTracker.getCheckpoint() + 1 /* the local checkpoint might have advanced so we leap-frog */) {
                innerNoOp(new NoOp(seqNo, primaryTerm, Operation.Origin.PRIMARY, System.nanoTime(), "filling gaps"));
                numNoOpsAdded++;
                assert seqNo <= localCheckpointTracker.getCheckpoint()
                        : "local checkpoint did not advance; was [" + seqNo + "], now [" + localCheckpointTracker.getCheckpoint() + "]";

            }
            return numNoOpsAdded;
        }
    }

    private void bootstrapAppendOnlyInfoFromWriter(IndexWriter writer) {
        for (Map.Entry<String, String> entry : writer.getLiveCommitData()) {
            final String key = entry.getKey();
            if (key.equals(MAX_UNSAFE_AUTO_ID_TIMESTAMP_COMMIT_ID)) {
                assert maxUnsafeAutoIdTimestamp.get() == -1 :
                    "max unsafe timestamp was assigned already [" + maxUnsafeAutoIdTimestamp.get() + "]";
<<<<<<< HEAD
                maxUnsafeAutoIdTimestamp.set(Long.parseLong(entry.getValue()));
=======
                updateAutoIdTimestamp(Long.parseLong(entry.getValue()), true);
>>>>>>> 0c7f6570
            }
            if (key.equals(SequenceNumbers.MAX_SEQ_NO)) {
                assert maxSeqNoOfNonAppendOnlyOperations.get() == -1 :
                    "max unsafe append-only seq# was assigned already [" + maxSeqNoOfNonAppendOnlyOperations.get() + "]";
                maxSeqNoOfNonAppendOnlyOperations.set(Long.parseLong(entry.getValue()));
            }
        }
    }

    @Override
    public InternalEngine recoverFromTranslog(TranslogRecoveryRunner translogRecoveryRunner, long recoverUpToSeqNo) throws IOException {
        flushLock.lock();
        try (ReleasableLock lock = readLock.acquire()) {
            ensureOpen();
<<<<<<< HEAD
=======
            assert getMaxSeqNoOfUpdatesOrDeletes() != SequenceNumbers.UNASSIGNED_SEQ_NO ||
                engineConfig.getIndexSettings().getIndexVersionCreated().before(Version.V_6_0_0) : "max_seq_no_of_updates is uninitialized";
>>>>>>> 0c7f6570
            if (pendingTranslogRecovery.get() == false) {
                throw new IllegalStateException("Engine has already been recovered");
            }
            try {
                recoverFromTranslogInternal(translogRecoveryRunner, recoverUpToSeqNo);
            } catch (Exception e) {
                try {
                    pendingTranslogRecovery.set(true); // just play safe and never allow commits on this see #ensureCanFlush
                    failEngine("failed to recover from translog", e);
                } catch (Exception inner) {
                    e.addSuppressed(inner);
                }
                throw e;
            }
        } finally {
            flushLock.unlock();
        }
        return this;
    }

    @Override
    public void skipTranslogRecovery() {
        assert pendingTranslogRecovery.get() : "translogRecovery is not pending but should be";
        pendingTranslogRecovery.set(false); // we are good - now we can commit
    }

<<<<<<< HEAD
    private void recoverFromTranslogInternal() throws IOException {
=======
    private void recoverFromTranslogInternal(TranslogRecoveryRunner translogRecoveryRunner, long recoverUpToSeqNo) throws IOException {
>>>>>>> 0c7f6570
        Translog.TranslogGeneration translogGeneration = translog.getGeneration();
        final int opsRecovered;
        final long translogFileGen = Long.parseLong(lastCommittedSegmentInfos.getUserData().get(Translog.TRANSLOG_GENERATION_KEY));
        try (Translog.Snapshot snapshot = translog.newSnapshotFromGen(
            new Translog.TranslogGeneration(translog.getTranslogUUID(), translogFileGen), recoverUpToSeqNo)) {
            opsRecovered = translogRecoveryRunner.run(this, snapshot);
        } catch (Exception e) {
            throw new EngineException(shardId, "failed to recover from translog", e);
        }
        // flush if we recovered something or if we have references to older translogs
        // note: if opsRecovered == 0 and we have older translogs it means they are corrupted or 0 length.
        assert pendingTranslogRecovery.get() : "translogRecovery is not pending but should be";
        pendingTranslogRecovery.set(false); // we are good - now we can commit
        if (opsRecovered > 0) {
            logger.trace("flushing post recovery from translog. ops recovered [{}]. committed translog id [{}]. current id [{}]",
<<<<<<< HEAD
                opsRecovered, translogGeneration == null ? null : translogGeneration.translogFileGeneration, translog.currentFileGeneration());
=======
                opsRecovered, translogGeneration == null ? null :
                    translogGeneration.translogFileGeneration, translog.currentFileGeneration());
>>>>>>> 0c7f6570
            commitIndexWriter(indexWriter, translog, null);
            refreshLastCommittedSegmentInfos();
            refresh("translog_recovery");
        }
        translog.trimUnreferencedReaders();
    }

<<<<<<< HEAD
    private Translog openTranslog(EngineConfig engineConfig, TranslogDeletionPolicy translogDeletionPolicy, LongSupplier globalCheckpointSupplier) throws IOException {
=======
    private Translog openTranslog(EngineConfig engineConfig, TranslogDeletionPolicy translogDeletionPolicy,
                                        LongSupplier globalCheckpointSupplier) throws IOException {

>>>>>>> 0c7f6570
        final TranslogConfig translogConfig = engineConfig.getTranslogConfig();
        final String translogUUID = loadTranslogUUIDFromLastCommit();
        // A translog checkpoint from 5.x index does not have translog_generation_key and Translog's ctor will read translog gen values
        // from translogDeletionPolicy. We need to bootstrap these values from the recovering commit before calling Translog ctor.
        if (engineConfig.getIndexSettings().getIndexVersionCreated().before(Version.V_6_0_0)) {
            final SegmentInfos lastCommitInfo = store.readLastCommittedSegmentsInfo();
            final long minRequiredTranslogGen = Long.parseLong(lastCommitInfo.userData.get(Translog.TRANSLOG_GENERATION_KEY));
            translogDeletionPolicy.setTranslogGenerationOfLastCommit(minRequiredTranslogGen);
            translogDeletionPolicy.setMinTranslogGenerationForRecovery(minRequiredTranslogGen);
        }
        // We expect that this shard already exists, so it must already have an existing translog else something is badly wrong!
<<<<<<< HEAD
        return new Translog(translogConfig, translogUUID, translogDeletionPolicy, globalCheckpointSupplier, engineConfig.getPrimaryTermSupplier());
    }

    @Override
    Translog getTranslog() {
        ensureOpen();
        return translog;
=======
        return new Translog(translogConfig, translogUUID, translogDeletionPolicy, globalCheckpointSupplier,
            engineConfig.getPrimaryTermSupplier());
    }

    // Package private for testing purposes only
    Translog getTranslog() {
        ensureOpen();
        return translog;
    }

    @Override
    public boolean isTranslogSyncNeeded() {
        return getTranslog().syncNeeded();
>>>>>>> 0c7f6570
    }

    @Override
    public boolean ensureTranslogSynced(Stream<Translog.Location> locations) throws IOException {
        final boolean synced = translog.ensureSynced(locations);
        if (synced) {
            revisitIndexDeletionPolicyOnTranslogSynced();
        }
        return synced;
    }

    @Override
    public void syncTranslog() throws IOException {
        translog.sync();
        revisitIndexDeletionPolicyOnTranslogSynced();
    }

    /**
     * Creates a new history snapshot for reading operations since the provided seqno.
     * The returned snapshot can be retrieved from either Lucene index or translog files.
     */
    @Override
    public Translog.Snapshot readHistoryOperations(String source, MapperService mapperService, long startingSeqNo) throws IOException {
        if (engineConfig.getIndexSettings().isSoftDeleteEnabled()) {
            return newChangesSnapshot(source, mapperService, Math.max(0, startingSeqNo), Long.MAX_VALUE, false);
        } else {
            return getTranslog().newSnapshotFromMinSeqNo(startingSeqNo);
        }
    }

    /**
     * Returns the estimated number of history operations whose seq# at least the provided seq# in this engine.
     */
    @Override
    public int estimateNumberOfHistoryOperations(String source, MapperService mapperService, long startingSeqNo) throws IOException {
        if (engineConfig.getIndexSettings().isSoftDeleteEnabled()) {
            try (Translog.Snapshot snapshot = newChangesSnapshot(source, mapperService, Math.max(0, startingSeqNo),
                Long.MAX_VALUE, false)) {
                return snapshot.totalOperations();
            }
        } else {
            return getTranslog().estimateTotalOperationsFromMinSeq(startingSeqNo);
        }
    }

    @Override
    public TranslogStats getTranslogStats() {
        return getTranslog().stats();
    }

    @Override
    public Translog.Location getTranslogLastWriteLocation() {
        return getTranslog().getLastWriteLocation();
    }

    private void revisitIndexDeletionPolicyOnTranslogSynced() throws IOException {
        if (combinedDeletionPolicy.hasUnreferencedCommits()) {
            indexWriter.deleteUnusedFiles();
            translog.trimUnreferencedReaders();
        }
    }

    @Override
    public String getHistoryUUID() {
        return historyUUID;
    }

    /** Returns how many bytes we are currently moving from indexing buffer to segments on disk */
    @Override
    public long getWritingBytes() {
        return indexWriter.getFlushingBytes() + versionMap.getRefreshingBytes();
    }

    /**
     * Reads the current stored translog ID from the last commit data.
     */
    @Nullable
    private String loadTranslogUUIDFromLastCommit() throws IOException {
        final Map<String, String> commitUserData = store.readLastCommittedSegmentsInfo().getUserData();
        if (commitUserData.containsKey(Translog.TRANSLOG_GENERATION_KEY) == false) {
            throw new IllegalStateException("commit doesn't contain translog generation id");
        }
        return commitUserData.get(Translog.TRANSLOG_UUID_KEY);
    }

    /**
     * Reads the current stored history ID from the IW commit data.
     */
    private String loadHistoryUUID(final IndexWriter writer) throws IOException {
        final String uuid = commitDataAsMap(writer).get(HISTORY_UUID_KEY);
        if (uuid == null) {
            throw new IllegalStateException("commit doesn't contain history uuid");
        }
        return uuid;
    }

    private ExternalSearcherManager createSearcherManager(SearchFactory externalSearcherFactory) throws EngineException {
        boolean success = false;
        SearcherManager internalSearcherManager = null;
        try {
            try {
                final DirectoryReader directoryReader = ElasticsearchDirectoryReader.wrap(DirectoryReader.open(indexWriter), shardId);
                internalSearcherManager = new SearcherManager(directoryReader,
                        new RamAccountingSearcherFactory(engineConfig.getCircuitBreakerService()));
                lastCommittedSegmentInfos = store.readLastCommittedSegmentsInfo();
                ExternalSearcherManager externalSearcherManager = new ExternalSearcherManager(internalSearcherManager,
                    externalSearcherFactory);
                success = true;
                return externalSearcherManager;
            } catch (IOException e) {
                maybeFailEngine("start", e);
                try {
                    indexWriter.rollback();
                } catch (IOException inner) { // iw is closed below
                    e.addSuppressed(inner);
                }
                throw new EngineCreationFailureException(shardId, "failed to open reader on writer", e);
            }
        } finally {
            if (success == false) { // release everything we created on a failure
                IOUtils.closeWhileHandlingException(internalSearcherManager, indexWriter);
            }
        }
    }

    @Override
    public GetResult get(Get get, BiFunction<String, SearcherScope, Searcher> searcherFactory) throws EngineException {
        assert Objects.equals(get.uid().field(), uidField) : get.uid().field();
        try (ReleasableLock ignored = readLock.acquire()) {
            ensureOpen();
            SearcherScope scope;
            if (get.realtime()) {
                VersionValue versionValue = null;
                try (Releasable ignore = versionMap.acquireLock(get.uid().bytes())) {
                    // we need to lock here to access the version map to do this truly in RT
                    versionValue = getVersionFromMap(get.uid().bytes());
                }
                if (versionValue != null) {
                    if (versionValue.isDelete()) {
                        return GetResult.NOT_EXISTS;
                    }
                    if (get.versionType().isVersionConflictForReads(versionValue.version, get.version())) {
                        throw new VersionConflictEngineException(shardId, get.type(), get.id(),
                            get.versionType().explainConflictForReads(versionValue.version, get.version()));
                    }
                    if (get.isReadFromTranslog()) {
                        // this is only used for updates - API _GET calls will always read form a reader for consistency
                        // the update call doesn't need the consistency since it's source only + _parent but parent can go away in 7.0
                        if (versionValue.getLocation() != null) {
                            try {
                                Translog.Operation operation = translog.readOperation(versionValue.getLocation());
                                if (operation != null) {
                                    // in the case of a already pruned translog generation we might get null here - yet very unlikely
                                    TranslogLeafReader reader = new TranslogLeafReader((Translog.Index) operation, engineConfig
                                        .getIndexSettings().getIndexVersionCreated());
<<<<<<< HEAD
                                    return new GetResult(new Searcher("realtime_get", new IndexSearcher(reader)),
                                        new VersionsAndSeqNoResolver.DocIdAndVersion(0, ((Translog.Index) operation).version(), reader, 0));
=======
                                    return new GetResult(new Searcher("realtime_get", new IndexSearcher(reader), reader::close),
                                        new VersionsAndSeqNoResolver.DocIdAndVersion(0,
                                            ((Translog.Index) operation).version(), reader, 0));
>>>>>>> 0c7f6570
                                }
                            } catch (IOException e) {
                                maybeFailEngine("realtime_get", e); // lets check if the translog has failed with a tragic event
                                throw new EngineException(shardId, "failed to read operation from translog", e);
                            }
                        } else {
                            trackTranslogLocation.set(true);
                        }
                    }
                    refresh("realtime_get", SearcherScope.INTERNAL);
                }
                scope = SearcherScope.INTERNAL;
            } else {
                // we expose what has been externally expose in a point in time snapshot via an explicit refresh
                scope = SearcherScope.EXTERNAL;
            }

            // no version, get the version from the index, we know that we refresh on flush
            return getFromSearcher(get, searcherFactory, scope);
        }
    }

    /**
     * the status of the current doc version in lucene, compared to the version in an incoming
     * operation
     */
    enum OpVsLuceneDocStatus {
        /** the op is more recent than the one that last modified the doc found in lucene*/
        OP_NEWER,
        /** the op is older or the same as the one that last modified the doc found in lucene*/
        OP_STALE_OR_EQUAL,
        /** no doc was found in lucene */
        LUCENE_DOC_NOT_FOUND
    }

    private OpVsLuceneDocStatus compareOpToLuceneDocBasedOnSeqNo(final Operation op) throws IOException {
        assert op.seqNo() != SequenceNumbers.UNASSIGNED_SEQ_NO : "resolving ops based on seq# but no seqNo is found";
        final OpVsLuceneDocStatus status;
        VersionValue versionValue = getVersionFromMap(op.uid().bytes());
        assert incrementVersionLookup();
        if (versionValue != null) {
            if (op.seqNo() > versionValue.seqNo) {
                status = OpVsLuceneDocStatus.OP_NEWER;
            } else if (op.seqNo() == versionValue.seqNo) {
                assert versionValue.term == op.primaryTerm() : "primary term not matched; id=" + op.id() + " seq_no=" + op.seqNo()
                    + " op_term=" + op.primaryTerm() + " existing_term=" + versionValue.term;
                status = OpVsLuceneDocStatus.OP_STALE_OR_EQUAL;
            } else {
                status = OpVsLuceneDocStatus.OP_STALE_OR_EQUAL;
            }
        } else {
            // load from index
            assert incrementIndexVersionLookup();
            try (Searcher searcher = acquireSearcher("load_seq_no", SearcherScope.INTERNAL)) {
                final DocIdAndSeqNo docAndSeqNo = VersionsAndSeqNoResolver.loadDocIdAndSeqNo(searcher.reader(), op.uid());
                if (docAndSeqNo == null) {
                    status = OpVsLuceneDocStatus.LUCENE_DOC_NOT_FOUND;
                } else if (op.seqNo() > docAndSeqNo.seqNo) {
                    if (docAndSeqNo.isLive) {
                        status = OpVsLuceneDocStatus.OP_NEWER;
                    } else {
                        status = OpVsLuceneDocStatus.LUCENE_DOC_NOT_FOUND;
                    }
                } else if (op.seqNo() == docAndSeqNo.seqNo) {
                    assert localCheckpointTracker.contains(op.seqNo()) || softDeleteEnabled == false :
                        "local checkpoint tracker is not updated seq_no=" + op.seqNo() + " id=" + op.id();
                    status = OpVsLuceneDocStatus.OP_STALE_OR_EQUAL;
                } else {
                    status = OpVsLuceneDocStatus.OP_STALE_OR_EQUAL;
                }
            }
        }
        return status;
    }

    /** resolves the current version of the document, returning null if not found */
    private VersionValue resolveDocVersion(final Operation op) throws IOException {
        assert incrementVersionLookup(); // used for asserting in tests
        VersionValue versionValue = getVersionFromMap(op.uid().bytes());
        if (versionValue == null) {
            assert incrementIndexVersionLookup(); // used for asserting in tests
            final long currentVersion = loadCurrentVersionFromIndex(op.uid());
            if (currentVersion != Versions.NOT_FOUND) {
                versionValue = new IndexVersionValue(null, currentVersion, SequenceNumbers.UNASSIGNED_SEQ_NO, 0L);
            }
        } else if (engineConfig.isEnableGcDeletes() && versionValue.isDelete() &&
            (engineConfig.getThreadPool().relativeTimeInMillis() - ((DeleteVersionValue)versionValue).time) > getGcDeletesInMillis()) {
            versionValue = null;
        }
        return versionValue;
    }

    private OpVsLuceneDocStatus compareOpToLuceneDocBasedOnVersions(final Operation op)
        throws IOException {
        assert op.seqNo() == SequenceNumbers.UNASSIGNED_SEQ_NO : "op is resolved based on versions but have a seq#";
        assert op.version() >= 0 : "versions should be non-negative. got " + op.version();
        final VersionValue versionValue = resolveDocVersion(op);
        if (versionValue == null) {
            return OpVsLuceneDocStatus.LUCENE_DOC_NOT_FOUND;
        } else {
            return op.versionType().isVersionConflictForWrites(versionValue.version, op.version(), versionValue.isDelete()) ?
                OpVsLuceneDocStatus.OP_STALE_OR_EQUAL : OpVsLuceneDocStatus.OP_NEWER;
        }
    }

    private VersionValue getVersionFromMap(BytesRef id) {
        if (versionMap.isUnsafe()) {
            synchronized (versionMap) {
                // we are switching from an unsafe map to a safe map. This might happen concurrently
                // but we only need to do this once since the last operation per ID is to add to the version
                // map so once we pass this point we can safely lookup from the version map.
                if (versionMap.isUnsafe()) {
                    refresh("unsafe_version_map", SearcherScope.INTERNAL);
                }
                versionMap.enforceSafeAccess();
            }
        }
        return versionMap.getUnderLock(id);
    }

    private boolean canOptimizeAddDocument(Index index) {
        if (index.getAutoGeneratedIdTimestamp() != IndexRequest.UNSET_AUTO_GENERATED_TIMESTAMP) {
            assert index.getAutoGeneratedIdTimestamp() >= 0 : "autoGeneratedIdTimestamp must be positive but was: "
                + index.getAutoGeneratedIdTimestamp();
            switch (index.origin()) {
                case PRIMARY:
                    assertPrimaryCanOptimizeAddDocument(index);
                    return true;
                case PEER_RECOVERY:
                case REPLICA:
                    assert index.version() == 1 && index.versionType() == VersionType.EXTERNAL
                        : "version: " + index.version() + " type: " + index.versionType();
                    return true;
                case LOCAL_TRANSLOG_RECOVERY:
                case LOCAL_RESET:
                    assert index.isRetry();
                    return true; // allow to optimize in order to update the max safe time stamp
                default:
                    throw new IllegalArgumentException("unknown origin " + index.origin());
            }
        }
        return false;
    }

    protected boolean assertPrimaryCanOptimizeAddDocument(final Index index) {
        assert (index.version() == Versions.MATCH_ANY && index.versionType() == VersionType.INTERNAL)
                : "version: " + index.version() + " type: " + index.versionType();
        return true;
    }

    private boolean assertVersionType(final Engine.Operation operation) {
        if (operation.origin() == Operation.Origin.REPLICA ||
                operation.origin() == Operation.Origin.PEER_RECOVERY ||
                operation.origin() == Operation.Origin.LOCAL_TRANSLOG_RECOVERY) {
            // ensure that replica operation has expected version type for replication
            // ensure that versionTypeForReplicationAndRecovery is idempotent
            assert operation.versionType() == operation.versionType().versionTypeForReplicationAndRecovery()
                    : "unexpected version type in request from [" + operation.origin().name() + "] " +
                    "found [" + operation.versionType().name() + "] " +
                    "expected [" + operation.versionType().versionTypeForReplicationAndRecovery().name() + "]";
        }
        return true;
    }

    private boolean assertIncomingSequenceNumber(final Engine.Operation.Origin origin, final long seqNo) {
        if (engineConfig.getIndexSettings().getIndexVersionCreated().before(Version.V_6_0_0_alpha1) &&
                origin == Operation.Origin.LOCAL_TRANSLOG_RECOVERY) {
            // legacy support
            assert seqNo == SequenceNumbers.UNASSIGNED_SEQ_NO : "old op recovering but it already has a seq no.;" +
                " index version: " + engineConfig.getIndexSettings().getIndexVersionCreated() + ", seqNo: " + seqNo;
        } else if (origin == Operation.Origin.PRIMARY) {
            assertPrimaryIncomingSequenceNumber(origin, seqNo);
        } else if (engineConfig.getIndexSettings().getIndexVersionCreated().onOrAfter(Version.V_6_0_0_alpha1)) {
            // sequence number should be set when operation origin is not primary
            assert seqNo >= 0 : "recovery or replica ops should have an assigned seq no.; origin: " + origin;
        }
        return true;
    }

    protected boolean assertPrimaryIncomingSequenceNumber(final Engine.Operation.Origin origin, final long seqNo) {
        // sequence number should not be set when operation origin is primary
        assert seqNo == SequenceNumbers.UNASSIGNED_SEQ_NO
                : "primary operations must never have an assigned sequence number but was [" + seqNo + "]";
        return true;
    }

    private boolean assertSequenceNumberBeforeIndexing(final Engine.Operation.Origin origin, final long seqNo) {
        if (engineConfig.getIndexSettings().getIndexVersionCreated().onOrAfter(Version.V_6_0_0_alpha1) ||
            origin == Operation.Origin.PRIMARY) {
            // sequence number should be set when operation origin is primary or when all shards are on new nodes
            assert seqNo >= 0 : "ops should have an assigned seq no.; origin: " + origin;
        }
        return true;
    }

    private long generateSeqNoForOperation(final Operation operation) {
        assert operation.origin() == Operation.Origin.PRIMARY;
        return doGenerateSeqNoForOperation(operation);
    }

    /**
     * Generate the sequence number for the specified operation.
     *
     * @param operation the operation
     * @return the sequence number
     */
    long doGenerateSeqNoForOperation(final Operation operation) {
        return localCheckpointTracker.generateSeqNo();
    }

    private long getPrimaryTerm() {
        return engineConfig.getPrimaryTermSupplier().getAsLong();
    }

    @Override
    public IndexResult index(Index index) throws IOException {
        assert Objects.equals(index.uid().field(), uidField) : index.uid().field();
        final boolean doThrottle = index.origin().isRecovery() == false;
        try (ReleasableLock releasableLock = readLock.acquire()) {
            ensureOpen();
            assert assertIncomingSequenceNumber(index.origin(), index.seqNo());
            assert assertVersionType(index);
            try (Releasable ignored = versionMap.acquireLock(index.uid().bytes());
                Releasable indexThrottle = doThrottle ? () -> {} : throttle.acquireThrottle()) {
                lastWriteNanos = index.startTime();
                /* A NOTE ABOUT APPEND ONLY OPTIMIZATIONS:
                 * if we have an autoGeneratedID that comes into the engine we can potentially optimize
                 * and just use addDocument instead of updateDocument and skip the entire version and index lookupVersion across the board.
                 * Yet, we have to deal with multiple document delivery, for this we use a property of the document that is added
                 * to detect if it has potentially been added before. We use the documents timestamp for this since it's something
                 * that:
                 *  - doesn't change per document
                 *  - is preserved in the transaction log
                 *  - and is assigned before we start to index / replicate
                 * NOTE: it's not important for this timestamp to be consistent across nodes etc. it's just a number that is in the common
                 * case increasing and can be used in the failure case when we retry and resent documents to establish a happens before
                 * relationship. For instance:
                 *  - doc A has autoGeneratedIdTimestamp = 10, isRetry = false
                 *  - doc B has autoGeneratedIdTimestamp = 9, isRetry = false
                 *
                 *  while both docs are in in flight, we disconnect on one node, reconnect and send doc A again
                 *  - now doc A' has autoGeneratedIdTimestamp = 10, isRetry = true
                 *
                 *  if A' arrives on the shard first we update maxUnsafeAutoIdTimestamp to 10 and use update document. All subsequent
                 *  documents that arrive (A and B) will also use updateDocument since their timestamps are less than
                 *  maxUnsafeAutoIdTimestamp. While this is not strictly needed for doc B it is just much simpler to implement since it
                 *  will just de-optimize some doc in the worst case.
                 *
                 *  if A arrives on the shard first we use addDocument since maxUnsafeAutoIdTimestamp is < 10. A` will then just be skipped
                 *  or calls updateDocument.
                 */
                final IndexingStrategy plan = indexingStrategyForOperation(index);

                final IndexResult indexResult;
                if (plan.earlyResultOnPreFlightError.isPresent()) {
                    indexResult = plan.earlyResultOnPreFlightError.get();
                    assert indexResult.getResultType() == Result.Type.FAILURE : indexResult.getResultType();
<<<<<<< HEAD
                } else if (plan.indexIntoLucene) {
=======
                } else if (plan.indexIntoLucene || plan.addStaleOpToLucene) {
>>>>>>> 0c7f6570
                    indexResult = indexIntoLucene(index, plan);
                } else {
                    indexResult = new IndexResult(
                            plan.versionForIndexing, getPrimaryTerm(), plan.seqNoForIndexing, plan.currentNotFoundOrDeleted);
                }
                if (index.origin().isFromTranslog() == false) {
                    final Translog.Location location;
                    if (indexResult.getResultType() == Result.Type.SUCCESS) {
                        location = translog.add(new Translog.Index(index, indexResult));
                    } else if (indexResult.getSeqNo() != SequenceNumbers.UNASSIGNED_SEQ_NO) {
                        // if we have document failure, record it as a no-op in the translog and Lucene with the generated seq_no
                        final NoOp noOp = new NoOp(indexResult.getSeqNo(), index.primaryTerm(), index.origin(),
                            index.startTime(), indexResult.getFailure().toString());
                        location = innerNoOp(noOp).getTranslogLocation();
                    } else {
                        location = null;
                    }
                    indexResult.setTranslogLocation(location);
                }
                if (plan.indexIntoLucene && indexResult.getResultType() == Result.Type.SUCCESS) {
                    final Translog.Location translogLocation = trackTranslogLocation.get() ? indexResult.getTranslogLocation() : null;
                    versionMap.maybePutIndexUnderLock(index.uid().bytes(),
                        new IndexVersionValue(translogLocation, plan.versionForIndexing, plan.seqNoForIndexing, index.primaryTerm()));
                }
                if (indexResult.getSeqNo() != SequenceNumbers.UNASSIGNED_SEQ_NO) {
                    localCheckpointTracker.markSeqNoAsCompleted(indexResult.getSeqNo());
                }
                indexResult.setTook(System.nanoTime() - index.startTime());
                indexResult.freeze();
                return indexResult;
            }
        } catch (RuntimeException | IOException e) {
            try {
                maybeFailEngine("index", e);
            } catch (Exception inner) {
                e.addSuppressed(inner);
            }
            throw e;
        }
    }

    protected final IndexingStrategy planIndexingAsNonPrimary(Index index) throws IOException {
        assertNonPrimaryOrigin(index);
        final IndexingStrategy plan;
        final boolean appendOnlyRequest = canOptimizeAddDocument(index);
        if (appendOnlyRequest && mayHaveBeenIndexedBefore(index) == false && index.seqNo() > maxSeqNoOfNonAppendOnlyOperations.get()) {
            /*
             * As soon as an append-only request was indexed into the primary, it can be exposed to a search then users can issue
             * a follow-up operation on it. In rare cases, the follow up operation can be arrived and processed on a replica before
             * the original append-only. In this case we can't simply proceed with the append only without consulting the version map.
             * If a replica has seen a non-append-only operation with a higher seqno than the seqno of an append-only, it may have seen
             * the document of that append-only request. However if the seqno of an append-only is higher than seqno of any non-append-only
             * requests, we can assert the replica have not seen the document of that append-only request, thus we can apply optimization.
             */
            assert index.version() == 1L : "can optimize on replicas but incoming version is [" + index.version() + "]";
            plan = IndexingStrategy.optimizedAppendOnly(index.seqNo(), 1L);
        } else {
            if (appendOnlyRequest == false) {
                maxSeqNoOfNonAppendOnlyOperations.updateAndGet(curr -> Math.max(index.seqNo(), curr));
                assert maxSeqNoOfNonAppendOnlyOperations.get() >= index.seqNo() : "max_seqno of non-append-only was not updated;" +
                    "max_seqno non-append-only [" + maxSeqNoOfNonAppendOnlyOperations.get() + "], seqno of index [" + index.seqNo() + "]";
            }
            versionMap.enforceSafeAccess();
            // drop out of order operations
            assert index.versionType().versionTypeForReplicationAndRecovery() == index.versionType() :
                "resolving out of order delivery based on versioning but version type isn't fit for it. got [" + index.versionType() + "]";
            // unlike the primary, replicas don't really care to about creation status of documents
            // this allows to ignore the case where a document was found in the live version maps in
            // a delete state and return false for the created flag in favor of code simplicity
            if (index.seqNo() != SequenceNumbers.UNASSIGNED_SEQ_NO && index.seqNo() <= localCheckpointTracker.getCheckpoint()){
                // the operation seq# is lower then the current local checkpoint and thus was already put into lucene
                // this can happen during recovery where older operations are sent from the translog that are already
                // part of the lucene commit (either from a peer recovery or a local translog)
                // or due to concurrent indexing & recovery. For the former it is important to skip lucene as the operation in
                // question may have been deleted in an out of order op that is not replayed.
                // See testRecoverFromStoreWithOutOfOrderDelete for an example of local recovery
                // See testRecoveryWithOutOfOrderDelete for an example of peer recovery
                plan = IndexingStrategy.processButSkipLucene(false, index.seqNo(), index.version());
            } else {
                final OpVsLuceneDocStatus opVsLucene;
                if (index.seqNo() == SequenceNumbers.UNASSIGNED_SEQ_NO) {
                    // This can happen if the primary is still on an old node and send traffic without seq#
                    // or we recover from translog created by an old version.
                    assert config().getIndexSettings().getIndexVersionCreated().before(Version.V_6_0_0_alpha1) :
                        "index is newly created but op has no sequence numbers. op: " + index;
                    opVsLucene = compareOpToLuceneDocBasedOnVersions(index);
                } else {
                    opVsLucene = compareOpToLuceneDocBasedOnSeqNo(index);
                }
                if (opVsLucene == OpVsLuceneDocStatus.OP_STALE_OR_EQUAL) {
                    plan = IndexingStrategy.processAsStaleOp(softDeleteEnabled, index.seqNo(), index.version());
                } else {
                    plan = IndexingStrategy.processNormally(opVsLucene == OpVsLuceneDocStatus.LUCENE_DOC_NOT_FOUND,
                        index.seqNo(), index.version());
                }
            }
        }
        return plan;
    }

    protected IndexingStrategy indexingStrategyForOperation(final Index index) throws IOException {
        if (index.origin() == Operation.Origin.PRIMARY) {
            return planIndexingAsPrimary(index);
        } else {
            // non-primary mode (i.e., replica or recovery)
            return planIndexingAsNonPrimary(index);
        }
    }

    protected final IndexingStrategy planIndexingAsPrimary(Index index) throws IOException {
        assert index.origin() == Operation.Origin.PRIMARY : "planing as primary but origin isn't. got " + index.origin();
        assert getMaxSeqNoOfUpdatesOrDeletes() != SequenceNumbers.UNASSIGNED_SEQ_NO : "max_seq_no_of_updates is not initialized";
        final IndexingStrategy plan;
        // resolve an external operation into an internal one which is safe to replay
        if (canOptimizeAddDocument(index)) {
            if (mayHaveBeenIndexedBefore(index)) {
                plan = IndexingStrategy.overrideExistingAsIfNotThere(generateSeqNoForOperation(index), 1L);
                versionMap.enforceSafeAccess();
            } else {
                plan = IndexingStrategy.optimizedAppendOnly(generateSeqNoForOperation(index), 1L);
            }
        } else {
            versionMap.enforceSafeAccess();
            // resolves incoming version
            final VersionValue versionValue = resolveDocVersion(index);
            final long currentVersion;
            final boolean currentNotFoundOrDeleted;
            if (versionValue == null) {
                currentVersion = Versions.NOT_FOUND;
                currentNotFoundOrDeleted = true;
            } else {
                currentVersion = versionValue.version;
                currentNotFoundOrDeleted = versionValue.isDelete();
            }
            if (index.versionType().isVersionConflictForWrites(
                currentVersion, index.version(), currentNotFoundOrDeleted)) {
                final VersionConflictEngineException e =
                        new VersionConflictEngineException(shardId, index, currentVersion, currentNotFoundOrDeleted);
                plan = IndexingStrategy.skipDueToVersionConflict(e, currentNotFoundOrDeleted, currentVersion, getPrimaryTerm());
            } else {
                plan = IndexingStrategy.processNormally(currentNotFoundOrDeleted,
                    generateSeqNoForOperation(index),
                    index.versionType().updateVersion(currentVersion, index.version())
                );
            }
        }
        final boolean toAppend = plan.indexIntoLucene && plan.useLuceneUpdateDocument == false;
        if (toAppend == false) {
            advanceMaxSeqNoOfUpdatesOrDeletes(plan.seqNoForIndexing);
        }
        return plan;
    }

    private IndexResult indexIntoLucene(Index index, IndexingStrategy plan)
        throws IOException {
        assert assertSequenceNumberBeforeIndexing(index.origin(), plan.seqNoForIndexing);
        assert plan.versionForIndexing >= 0 : "version must be set. got " + plan.versionForIndexing;
        assert plan.indexIntoLucene || plan.addStaleOpToLucene;
        /* Update the document's sequence number and primary term; the sequence number here is derived here from either the sequence
         * number service if this is on the primary, or the existing document's sequence number if this is on the replica. The
         * primary term here has already been set, see IndexShard#prepareIndex where the Engine$Index operation is created.
         */
        index.parsedDoc().updateSeqID(plan.seqNoForIndexing, index.primaryTerm());
        index.parsedDoc().version().setLongValue(plan.versionForIndexing);
        try {
<<<<<<< HEAD
            if (plan.useLuceneUpdateDocument) {
=======
            if (plan.addStaleOpToLucene) {
                addStaleDocs(index.docs(), indexWriter);
            } else if (plan.useLuceneUpdateDocument) {
                assert assertMaxSeqNoOfUpdatesIsAdvanced(index.uid(), plan.seqNoForIndexing, true, true);
>>>>>>> 0c7f6570
                updateDocs(index.uid(), index.docs(), indexWriter);
            } else {
                // document does not exists, we can optimize for create, but double check if assertions are running
                assert assertDocDoesNotExist(index, canOptimizeAddDocument(index) == false);
                addDocs(index.docs(), indexWriter);
            }
<<<<<<< HEAD
            return new IndexResult(plan.versionForIndexing, plan.seqNoForIndexing, plan.currentNotFoundOrDeleted);
=======
            return new IndexResult(plan.versionForIndexing, getPrimaryTerm(), plan.seqNoForIndexing, plan.currentNotFoundOrDeleted);
>>>>>>> 0c7f6570
        } catch (Exception ex) {
            if (indexWriter.getTragicException() == null) {
                /* There is no tragic event recorded so this must be a document failure.
                 *
                 * The handling inside IW doesn't guarantee that an tragic / aborting exception
                 * will be used as THE tragicEventException since if there are multiple exceptions causing an abort in IW
                 * only one wins. Yet, only the one that wins will also close the IW and in turn fail the engine such that
                 * we can potentially handle the exception before the engine is failed.
                 * Bottom line is that we can only rely on the fact that if it's a document failure then
                 * `indexWriter.getTragicException()` will be null otherwise we have to rethrow and treat it as fatal or rather
                 * non-document failure
                 *
                 * we return a `MATCH_ANY` version to indicate no document was index. The value is
                 * not used anyway
                 */
                return new IndexResult(ex, Versions.MATCH_ANY, getPrimaryTerm(), plan.seqNoForIndexing);
            } else {
                throw ex;
            }
        }
    }

    /**
     * returns true if the indexing operation may have already be processed by this engine.
     * Note that it is OK to rarely return true even if this is not the case. However a `false`
     * return value must always be correct.
     *
     */
    private boolean mayHaveBeenIndexedBefore(Index index) {
        assert canOptimizeAddDocument(index);
        final boolean mayHaveBeenIndexBefore;
        if (index.isRetry()) {
            mayHaveBeenIndexBefore = true;
            updateAutoIdTimestamp(index.getAutoGeneratedIdTimestamp(), true);
            assert maxUnsafeAutoIdTimestamp.get() >= index.getAutoGeneratedIdTimestamp();
        } else {
            // in this case we force
            mayHaveBeenIndexBefore = maxUnsafeAutoIdTimestamp.get() >= index.getAutoGeneratedIdTimestamp();
            updateAutoIdTimestamp(index.getAutoGeneratedIdTimestamp(), false);
        }
        return mayHaveBeenIndexBefore;
    }

    // for testing
    long getMaxSeqNoOfNonAppendOnlyOperations() {
        return maxSeqNoOfNonAppendOnlyOperations.get();
    }

    private void addDocs(final List<ParseContext.Document> docs, final IndexWriter indexWriter) throws IOException {
        if (docs.size() > 1) {
            indexWriter.addDocuments(docs);
        } else {
            indexWriter.addDocument(docs.get(0));
        }
        numDocAppends.inc(docs.size());
    }

    private void addStaleDocs(final List<ParseContext.Document> docs, final IndexWriter indexWriter) throws IOException {
        assert softDeleteEnabled : "Add history documents but soft-deletes is disabled";
        for (ParseContext.Document doc : docs) {
            doc.add(softDeletesField); // soft-deleted every document before adding to Lucene
        }
        if (docs.size() > 1) {
            indexWriter.addDocuments(docs);
        } else {
            indexWriter.addDocument(docs.get(0));
        }
    }

    protected static final class IndexingStrategy {
        final boolean currentNotFoundOrDeleted;
        final boolean useLuceneUpdateDocument;
        final long seqNoForIndexing;
        final long versionForIndexing;
        final boolean indexIntoLucene;
        final boolean addStaleOpToLucene;
        final Optional<IndexResult> earlyResultOnPreFlightError;

        private IndexingStrategy(boolean currentNotFoundOrDeleted, boolean useLuceneUpdateDocument,
                                 boolean indexIntoLucene, boolean addStaleOpToLucene, long seqNoForIndexing,
                                 long versionForIndexing, IndexResult earlyResultOnPreFlightError) {
            assert useLuceneUpdateDocument == false || indexIntoLucene :
                "use lucene update is set to true, but we're not indexing into lucene";
            assert (indexIntoLucene && earlyResultOnPreFlightError != null) == false :
                "can only index into lucene or have a preflight result but not both." +
                    "indexIntoLucene: " + indexIntoLucene
                    + "  earlyResultOnPreFlightError:" + earlyResultOnPreFlightError;
            this.currentNotFoundOrDeleted = currentNotFoundOrDeleted;
            this.useLuceneUpdateDocument = useLuceneUpdateDocument;
            this.seqNoForIndexing = seqNoForIndexing;
            this.versionForIndexing = versionForIndexing;
            this.indexIntoLucene = indexIntoLucene;
            this.addStaleOpToLucene = addStaleOpToLucene;
            this.earlyResultOnPreFlightError =
                earlyResultOnPreFlightError == null ? Optional.empty() :
                    Optional.of(earlyResultOnPreFlightError);
        }

        public static IndexingStrategy optimizedAppendOnly(long seqNoForIndexing, long versionForIndexing) {
            return new IndexingStrategy(true, false, true,
                false, seqNoForIndexing, versionForIndexing, null);
        }

        public static IndexingStrategy skipDueToVersionConflict(
                VersionConflictEngineException e, boolean currentNotFoundOrDeleted, long currentVersion, long term) {
            final IndexResult result = new IndexResult(e, currentVersion, term);
            return new IndexingStrategy(
                    currentNotFoundOrDeleted, false, false, false,
                SequenceNumbers.UNASSIGNED_SEQ_NO, Versions.NOT_FOUND, result);
        }

        static IndexingStrategy processNormally(boolean currentNotFoundOrDeleted,
                                                long seqNoForIndexing, long versionForIndexing) {
            return new IndexingStrategy(currentNotFoundOrDeleted, currentNotFoundOrDeleted == false,
                true, false, seqNoForIndexing, versionForIndexing, null);
        }

        static IndexingStrategy overrideExistingAsIfNotThere(
            long seqNoForIndexing, long versionForIndexing) {
            return new IndexingStrategy(true, true, true,
                false, seqNoForIndexing, versionForIndexing, null);
        }

        public static IndexingStrategy processButSkipLucene(boolean currentNotFoundOrDeleted, long seqNoForIndexing,
                                                            long versionForIndexing) {
            return new IndexingStrategy(currentNotFoundOrDeleted, false, false,
                false, seqNoForIndexing, versionForIndexing, null);
        }

        static IndexingStrategy processAsStaleOp(boolean addStaleOpToLucene, long seqNoForIndexing, long versionForIndexing) {
            return new IndexingStrategy(false, false, false,
                addStaleOpToLucene, seqNoForIndexing, versionForIndexing, null);
        }
    }

    /**
     * Asserts that the doc in the index operation really doesn't exist
     */
    private boolean assertDocDoesNotExist(final Index index, final boolean allowDeleted) throws IOException {
        // NOTE this uses direct access to the version map since we are in the assertion code where we maintain a secondary
        // map in the version map such that we don't need to refresh if we are unsafe;
        final VersionValue versionValue = versionMap.getVersionForAssert(index.uid().bytes());
        if (versionValue != null) {
            if (versionValue.isDelete() == false || allowDeleted == false) {
                throw new AssertionError("doc [" + index.type() + "][" + index.id() + "] exists in version map (version " +
                    versionValue + ")");
            }
        } else {
            try (Searcher searcher = acquireSearcher("assert doc doesn't exist", SearcherScope.INTERNAL)) {
                final long docsWithId = searcher.searcher().count(new TermQuery(index.uid()));
                if (docsWithId > 0) {
                    throw new AssertionError("doc [" + index.type() + "][" + index.id() + "] exists [" + docsWithId +
                        "] times in index");
                }
            }
        }
        return true;
    }

    private void updateDocs(final Term uid, final List<ParseContext.Document> docs, final IndexWriter indexWriter) throws IOException {
<<<<<<< HEAD
        if (docs.size() > 1) {
            indexWriter.updateDocuments(uid, docs);
=======
        if (softDeleteEnabled) {
            if (docs.size() > 1) {
                indexWriter.softUpdateDocuments(uid, docs, softDeletesField);
            } else {
                indexWriter.softUpdateDocument(uid, docs.get(0), softDeletesField);
            }
>>>>>>> 0c7f6570
        } else {
            if (docs.size() > 1) {
                indexWriter.updateDocuments(uid, docs);
            } else {
                indexWriter.updateDocument(uid, docs.get(0));
            }
        }
        numDocUpdates.inc(docs.size());
    }

    @Override
    public DeleteResult delete(Delete delete) throws IOException {
        versionMap.enforceSafeAccess();
        assert Objects.equals(delete.uid().field(), uidField) : delete.uid().field();
        assert assertVersionType(delete);
        assert assertIncomingSequenceNumber(delete.origin(), delete.seqNo());
        final DeleteResult deleteResult;
        // NOTE: we don't throttle this when merges fall behind because delete-by-id does not create new segments:
        try (ReleasableLock ignored = readLock.acquire(); Releasable ignored2 = versionMap.acquireLock(delete.uid().bytes())) {
            ensureOpen();
            lastWriteNanos = delete.startTime();
            final DeletionStrategy plan = deletionStrategyForOperation(delete);

            if (plan.earlyResultOnPreflightError.isPresent()) {
                deleteResult = plan.earlyResultOnPreflightError.get();
            } else if (plan.deleteFromLucene || plan.addStaleOpToLucene) {
                deleteResult = deleteInLucene(delete, plan);
            } else {
                deleteResult = new DeleteResult(
                        plan.versionOfDeletion, getPrimaryTerm(), plan.seqNoOfDeletion, plan.currentlyDeleted == false);
            }
            if (delete.origin().isFromTranslog() == false) {
                final Translog.Location location;
                if (deleteResult.getResultType() == Result.Type.SUCCESS) {
                    location = translog.add(new Translog.Delete(delete, deleteResult));
                } else if (deleteResult.getSeqNo() != SequenceNumbers.UNASSIGNED_SEQ_NO) {
                    // if we have document failure, record it as a no-op in the translog and Lucene with the generated seq_no
                    final NoOp noOp = new NoOp(deleteResult.getSeqNo(), delete.primaryTerm(), delete.origin(),
                        delete.startTime(), deleteResult.getFailure().toString());
                    location = innerNoOp(noOp).getTranslogLocation();
                } else {
                    location = null;
                }
                deleteResult.setTranslogLocation(location);
            }
            if (deleteResult.getSeqNo() != SequenceNumbers.UNASSIGNED_SEQ_NO) {
                localCheckpointTracker.markSeqNoAsCompleted(deleteResult.getSeqNo());
            }
            deleteResult.setTook(System.nanoTime() - delete.startTime());
            deleteResult.freeze();
        } catch (RuntimeException | IOException e) {
            try {
                maybeFailEngine("index", e);
            } catch (Exception inner) {
                e.addSuppressed(inner);
            }
            throw e;
        }
        maybePruneDeletes();
        return deleteResult;
    }

    protected DeletionStrategy deletionStrategyForOperation(final Delete delete) throws IOException {
        if (delete.origin() == Operation.Origin.PRIMARY) {
            return planDeletionAsPrimary(delete);
        } else {
            // non-primary mode (i.e., replica or recovery)
            return planDeletionAsNonPrimary(delete);
        }
    }

    protected final DeletionStrategy planDeletionAsNonPrimary(Delete delete) throws IOException {
        assertNonPrimaryOrigin(delete);
        // drop out of order operations
        assert delete.versionType().versionTypeForReplicationAndRecovery() == delete.versionType() :
            "resolving out of order delivery based on versioning but version type isn't fit for it. got ["
                + delete.versionType() + "]";
        maxSeqNoOfNonAppendOnlyOperations.updateAndGet(curr -> Math.max(delete.seqNo(), curr));
        assert maxSeqNoOfNonAppendOnlyOperations.get() >= delete.seqNo() : "max_seqno of non-append-only was not updated;" +
            "max_seqno non-append-only [" + maxSeqNoOfNonAppendOnlyOperations.get() + "], seqno of delete [" + delete.seqNo() + "]";
        // unlike the primary, replicas don't really care to about found status of documents
        // this allows to ignore the case where a document was found in the live version maps in
        // a delete state and return true for the found flag in favor of code simplicity
        final DeletionStrategy plan;
        if (delete.seqNo() != SequenceNumbers.UNASSIGNED_SEQ_NO && delete.seqNo() <= localCheckpointTracker.getCheckpoint()) {
            // the operation seq# is lower then the current local checkpoint and thus was already put into lucene
            // this can happen during recovery where older operations are sent from the translog that are already
            // part of the lucene commit (either from a peer recovery or a local translog)
            // or due to concurrent indexing & recovery. For the former it is important to skip lucene as the operation in
            // question may have been deleted in an out of order op that is not replayed.
            // See testRecoverFromStoreWithOutOfOrderDelete for an example of local recovery
            // See testRecoveryWithOutOfOrderDelete for an example of peer recovery
            plan = DeletionStrategy.processButSkipLucene(false, delete.seqNo(), delete.version());
        } else {
            final OpVsLuceneDocStatus opVsLucene;
            if (delete.seqNo() == SequenceNumbers.UNASSIGNED_SEQ_NO) {
                // This can happen if the primary is still on an old node and send traffic without seq#
                // or we recover from translog created by an old version.
                assert config().getIndexSettings().getIndexVersionCreated().before(Version.V_6_0_0_alpha1) :
                    "index is newly created but op has no sequence numbers. op: " + delete;
                opVsLucene = compareOpToLuceneDocBasedOnVersions(delete);
            } else {
                opVsLucene = compareOpToLuceneDocBasedOnSeqNo(delete);
            }
            if (opVsLucene == OpVsLuceneDocStatus.OP_STALE_OR_EQUAL) {
                plan = DeletionStrategy.processAsStaleOp(softDeleteEnabled, false, delete.seqNo(), delete.version());
            } else {
                plan = DeletionStrategy.processNormally(opVsLucene == OpVsLuceneDocStatus.LUCENE_DOC_NOT_FOUND,
                    delete.seqNo(), delete.version());
            }
        }
        return plan;
    }

    protected boolean assertNonPrimaryOrigin(final Operation operation) {
        assert operation.origin() != Operation.Origin.PRIMARY : "planing as primary but got " + operation.origin();
        return true;
    }

    protected final DeletionStrategy planDeletionAsPrimary(Delete delete) throws IOException {
        assert delete.origin() == Operation.Origin.PRIMARY : "planing as primary but got " + delete.origin();
        assert getMaxSeqNoOfUpdatesOrDeletes() != SequenceNumbers.UNASSIGNED_SEQ_NO : "max_seq_no_of_updates is not initialized";
        // resolve operation from external to internal
        final VersionValue versionValue = resolveDocVersion(delete);
        assert incrementVersionLookup();
        final long currentVersion;
        final boolean currentlyDeleted;
        if (versionValue == null) {
            currentVersion = Versions.NOT_FOUND;
            currentlyDeleted = true;
        } else {
            currentVersion = versionValue.version;
            currentlyDeleted = versionValue.isDelete();
        }
        final DeletionStrategy plan;
        if (delete.versionType().isVersionConflictForWrites(currentVersion, delete.version(), currentlyDeleted)) {
            final VersionConflictEngineException e = new VersionConflictEngineException(shardId, delete, currentVersion, currentlyDeleted);
            plan = DeletionStrategy.skipDueToVersionConflict(e, currentVersion, getPrimaryTerm(), currentlyDeleted);
        } else {
            plan = DeletionStrategy.processNormally(
                    currentlyDeleted,
                    generateSeqNoForOperation(delete),
                    delete.versionType().updateVersion(currentVersion, delete.version()));
            advanceMaxSeqNoOfUpdatesOrDeletes(plan.seqNoOfDeletion);
        }
        return plan;
    }

    private DeleteResult deleteInLucene(Delete delete, DeletionStrategy plan) throws IOException {
        assert assertMaxSeqNoOfUpdatesIsAdvanced(delete.uid(), plan.seqNoOfDeletion, false, false);
        try {
            if (softDeleteEnabled) {
                final ParsedDocument tombstone = engineConfig.getTombstoneDocSupplier().newDeleteTombstoneDoc(delete.type(), delete.id());
                assert tombstone.docs().size() == 1 : "Tombstone doc should have single doc [" + tombstone + "]";
                tombstone.updateSeqID(plan.seqNoOfDeletion, delete.primaryTerm());
                tombstone.version().setLongValue(plan.versionOfDeletion);
                final ParseContext.Document doc = tombstone.docs().get(0);
                assert doc.getField(SeqNoFieldMapper.TOMBSTONE_NAME) != null :
                    "Delete tombstone document but _tombstone field is not set [" + doc + " ]";
                doc.add(softDeletesField);
                if (plan.addStaleOpToLucene || plan.currentlyDeleted) {
                    indexWriter.addDocument(doc);
                } else {
                    indexWriter.softUpdateDocument(delete.uid(), doc, softDeletesField);
                }
            } else if (plan.currentlyDeleted == false) {
                // any exception that comes from this is a either an ACE or a fatal exception there
                // can't be any document failures  coming from this
                indexWriter.deleteDocuments(delete.uid());
                numDocDeletes.inc();
            }
<<<<<<< HEAD
            versionMap.putDeleteUnderLock(delete.uid().bytes(),
                new DeleteVersionValue(plan.versionOfDeletion, plan.seqNoOfDeletion, delete.primaryTerm(),
                    engineConfig.getThreadPool().relativeTimeInMillis()));
=======
            if (plan.deleteFromLucene) {
                numDocDeletes.inc();
                versionMap.putDeleteUnderLock(delete.uid().bytes(),
                    new DeleteVersionValue(plan.versionOfDeletion, plan.seqNoOfDeletion, delete.primaryTerm(),
                        engineConfig.getThreadPool().relativeTimeInMillis()));
            }
>>>>>>> 0c7f6570
            return new DeleteResult(
                plan.versionOfDeletion, getPrimaryTerm(), plan.seqNoOfDeletion, plan.currentlyDeleted == false);
        } catch (Exception ex) {
            if (indexWriter.getTragicException() == null) {
                // there is no tragic event and such it must be a document level failure
                return new DeleteResult(
                        ex, plan.versionOfDeletion, getPrimaryTerm(), plan.seqNoOfDeletion, plan.currentlyDeleted == false);
            } else {
                throw ex;
            }
        }
    }

    protected static final class DeletionStrategy {
        // of a rare double delete
        final boolean deleteFromLucene;
        final boolean addStaleOpToLucene;
        final boolean currentlyDeleted;
        final long seqNoOfDeletion;
        final long versionOfDeletion;
        final Optional<DeleteResult> earlyResultOnPreflightError;

        private DeletionStrategy(boolean deleteFromLucene, boolean addStaleOpToLucene, boolean currentlyDeleted,
                                 long seqNoOfDeletion, long versionOfDeletion,
                                 DeleteResult earlyResultOnPreflightError) {
            assert (deleteFromLucene && earlyResultOnPreflightError != null) == false :
                "can only delete from lucene or have a preflight result but not both." +
                    "deleteFromLucene: " + deleteFromLucene
                    + "  earlyResultOnPreFlightError:" + earlyResultOnPreflightError;
            this.deleteFromLucene = deleteFromLucene;
            this.addStaleOpToLucene = addStaleOpToLucene;
            this.currentlyDeleted = currentlyDeleted;
            this.seqNoOfDeletion = seqNoOfDeletion;
            this.versionOfDeletion = versionOfDeletion;
            this.earlyResultOnPreflightError = earlyResultOnPreflightError == null ?
                Optional.empty() : Optional.of(earlyResultOnPreflightError);
        }

        public static DeletionStrategy skipDueToVersionConflict(
                VersionConflictEngineException e, long currentVersion, long term, boolean currentlyDeleted) {
            final long unassignedSeqNo = SequenceNumbers.UNASSIGNED_SEQ_NO;
            final DeleteResult deleteResult = new DeleteResult(e, currentVersion, term, unassignedSeqNo, currentlyDeleted == false);
            return new DeletionStrategy(false, false, currentlyDeleted, unassignedSeqNo,
                Versions.NOT_FOUND, deleteResult);
        }

        static DeletionStrategy processNormally(boolean currentlyDeleted, long seqNoOfDeletion, long versionOfDeletion) {
            return new DeletionStrategy(true, false, currentlyDeleted, seqNoOfDeletion,
                versionOfDeletion, null);

        }

        public static DeletionStrategy processButSkipLucene(boolean currentlyDeleted,
                                                            long seqNoOfDeletion, long versionOfDeletion) {
            return new DeletionStrategy(false, false, currentlyDeleted, seqNoOfDeletion,
                versionOfDeletion, null);
        }

        static DeletionStrategy processAsStaleOp(boolean addStaleOpToLucene, boolean currentlyDeleted,
                                                        long seqNoOfDeletion, long versionOfDeletion) {
            return new DeletionStrategy(false, addStaleOpToLucene, currentlyDeleted, seqNoOfDeletion,
                versionOfDeletion, null);
        }
    }

    @Override
    public void maybePruneDeletes() {
        // It's expensive to prune because we walk the deletes map acquiring dirtyLock for each uid so we only do it
        // every 1/4 of gcDeletesInMillis:
        if (engineConfig.isEnableGcDeletes() &&
                engineConfig.getThreadPool().relativeTimeInMillis() - lastDeleteVersionPruneTimeMSec > getGcDeletesInMillis() * 0.25) {
            pruneDeletedTombstones();
        }
    }

    @Override
    public NoOpResult noOp(final NoOp noOp) {
        NoOpResult noOpResult;
        try (ReleasableLock ignored = readLock.acquire()) {
            noOpResult = innerNoOp(noOp);
        } catch (final Exception e) {
            noOpResult = new NoOpResult(getPrimaryTerm(), noOp.seqNo(), e);
        }
        return noOpResult;
    }

    private NoOpResult innerNoOp(final NoOp noOp) throws IOException {
        assert readLock.isHeldByCurrentThread() || writeLock.isHeldByCurrentThread();
        assert noOp.seqNo() > SequenceNumbers.NO_OPS_PERFORMED;
        final long seqNo = noOp.seqNo();
<<<<<<< HEAD
        try {
            final NoOpResult noOpResult = new NoOpResult(noOp.seqNo());
            if (noOp.origin() != Operation.Origin.LOCAL_TRANSLOG_RECOVERY) {
                final Translog.Location location = translog.add(new Translog.NoOp(noOp.seqNo(), noOp.primaryTerm(), noOp.reason()));
                noOpResult.setTranslogLocation(location);
=======
        try (Releasable ignored = noOpKeyedLock.acquire(seqNo)) {
            final NoOpResult noOpResult;
            final Optional<Exception> preFlightError = preFlightCheckForNoOp(noOp);
            if (preFlightError.isPresent()) {
                noOpResult = new NoOpResult(getPrimaryTerm(), noOp.seqNo(), preFlightError.get());
            } else {
                Exception failure = null;
                if (softDeleteEnabled) {
                    try {
                        final ParsedDocument tombstone = engineConfig.getTombstoneDocSupplier().newNoopTombstoneDoc(noOp.reason());
                        tombstone.updateSeqID(noOp.seqNo(), noOp.primaryTerm());
                        // A noop tombstone does not require a _version but it's added to have a fully dense docvalues for the version
                        // field. 1L is selected to optimize the compression because it might probably be the most common value in
                        // version field.
                        tombstone.version().setLongValue(1L);
                        assert tombstone.docs().size() == 1 : "Tombstone should have a single doc [" + tombstone + "]";
                        final ParseContext.Document doc = tombstone.docs().get(0);
                        assert doc.getField(SeqNoFieldMapper.TOMBSTONE_NAME) != null
                            : "Noop tombstone document but _tombstone field is not set [" + doc + " ]";
                        doc.add(softDeletesField);
                        indexWriter.addDocument(doc);
                    } catch (Exception ex) {
                        if (maybeFailEngine("noop", ex)) {
                            throw ex;
                        }
                        failure = ex;
                    }
                }
                if (failure == null) {
                    noOpResult = new NoOpResult(getPrimaryTerm(), noOp.seqNo());
                } else {
                    noOpResult = new NoOpResult(getPrimaryTerm(), noOp.seqNo(), failure);
                }
                if (noOp.origin().isFromTranslog() == false && noOpResult.getResultType() == Result.Type.SUCCESS) {
                    final Translog.Location location = translog.add(new Translog.NoOp(noOp.seqNo(), noOp.primaryTerm(), noOp.reason()));
                    noOpResult.setTranslogLocation(location);
                }
>>>>>>> 0c7f6570
            }
            noOpResult.setTook(System.nanoTime() - noOp.startTime());
            noOpResult.freeze();
            return noOpResult;
        } finally {
            if (seqNo != SequenceNumbers.UNASSIGNED_SEQ_NO) {
                localCheckpointTracker.markSeqNoAsCompleted(seqNo);
            }
        }
    }

    /**
     * Executes a pre-flight check for a given NoOp.
     * If this method returns a non-empty result, the engine won't process this NoOp and returns a failure.
     */
    protected Optional<Exception> preFlightCheckForNoOp(final NoOp noOp) throws IOException {
        return Optional.empty();
    }

    @Override
    public void refresh(String source) throws EngineException {
        refresh(source, SearcherScope.EXTERNAL);
    }

    final void refresh(String source, SearcherScope scope) throws EngineException {
        // we obtain a read lock here, since we don't want a flush to happen while we are refreshing
        // since it flushes the index as well (though, in terms of concurrency, we are allowed to do it)
        // both refresh types will result in an internal refresh but only the external will also
        // pass the new reader reference to the external reader manager.
        final long localCheckpointBeforeRefresh = getLocalCheckpoint();

        try (ReleasableLock lock = readLock.acquire()) {
            ensureOpen();
            if (store.tryIncRef()) {
                // increment the ref just to ensure nobody closes the store during a refresh
                try {
                    // even though we maintain 2 managers we really do the heavy-lifting only once.
                    // the second refresh will only do the extra work we have to do for warming caches etc.
                    ReferenceManager<IndexSearcher> referenceManager = getReferenceManager(scope);
                    // it is intentional that we never refresh both internal / external together
                    referenceManager.maybeRefreshBlocking();
                } finally {
                    store.decRef();
                }
                lastRefreshedCheckpointListener.updateRefreshedCheckpoint(localCheckpointBeforeRefresh);
            }
        } catch (AlreadyClosedException e) {
            failOnTragicEvent(e);
            throw e;
        } catch (Exception e) {
            try {
                failEngine("refresh failed source[" + source + "]", e);
            } catch (Exception inner) {
                e.addSuppressed(inner);
            }
            throw new RefreshFailedEngineException(shardId, e);
        }
        assert lastRefreshedCheckpoint() >= localCheckpointBeforeRefresh : "refresh checkpoint was not advanced; " +
            "local_checkpoint=" + localCheckpointBeforeRefresh + " refresh_checkpoint=" + lastRefreshedCheckpoint();
        // TODO: maybe we should just put a scheduled job in threadPool?
        // We check for pruning in each delete request, but we also prune here e.g. in case a delete burst comes in and then no more deletes
        // for a long time:
        maybePruneDeletes();
        mergeScheduler.refreshConfig();
    }

    @Override
    public void writeIndexingBuffer() throws EngineException {
        // we obtain a read lock here, since we don't want a flush to happen while we are writing
        // since it flushes the index as well (though, in terms of concurrency, we are allowed to do it)
        refresh("write indexing buffer", SearcherScope.INTERNAL);
    }

    @Override
    public SyncedFlushResult syncFlush(String syncId, CommitId expectedCommitId) throws EngineException {
        // best effort attempt before we acquire locks
        ensureOpen();
        if (indexWriter.hasUncommittedChanges()) {
            logger.trace("can't sync commit [{}]. have pending changes", syncId);
            return SyncedFlushResult.PENDING_OPERATIONS;
        }
        if (expectedCommitId.idsEqual(lastCommittedSegmentInfos.getId()) == false) {
            logger.trace("can't sync commit [{}]. current commit id is not equal to expected.", syncId);
            return SyncedFlushResult.COMMIT_MISMATCH;
        }
        try (ReleasableLock lock = writeLock.acquire()) {
            ensureOpen();
            ensureCanFlush();
            // lets do a refresh to make sure we shrink the version map. This refresh will be either a no-op (just shrink the version map)
            // or we also have uncommitted changes and that causes this syncFlush to fail.
            refresh("sync_flush", SearcherScope.INTERNAL);
            if (indexWriter.hasUncommittedChanges()) {
                logger.trace("can't sync commit [{}]. have pending changes", syncId);
                return SyncedFlushResult.PENDING_OPERATIONS;
            }
            if (expectedCommitId.idsEqual(lastCommittedSegmentInfos.getId()) == false) {
                logger.trace("can't sync commit [{}]. current commit id is not equal to expected.", syncId);
                return SyncedFlushResult.COMMIT_MISMATCH;
            }
            logger.trace("starting sync commit [{}]", syncId);
            commitIndexWriter(indexWriter, translog, syncId);
            logger.debug("successfully sync committed. sync id [{}].", syncId);
            lastCommittedSegmentInfos = store.readLastCommittedSegmentsInfo();
            return SyncedFlushResult.SUCCESS;
        } catch (IOException ex) {
            maybeFailEngine("sync commit", ex);
            throw new EngineException(shardId, "failed to sync commit", ex);
        }
    }

    final boolean tryRenewSyncCommit() {
        boolean renewed = false;
        try (ReleasableLock lock = writeLock.acquire()) {
            ensureOpen();
            ensureCanFlush();
            String syncId = lastCommittedSegmentInfos.getUserData().get(SYNC_COMMIT_ID);
            long translogGenOfLastCommit = Long.parseLong(lastCommittedSegmentInfos.userData.get(Translog.TRANSLOG_GENERATION_KEY));
            if (syncId != null && indexWriter.hasUncommittedChanges() && translog.totalOperationsByMinGen(translogGenOfLastCommit) == 0) {
                logger.trace("start renewing sync commit [{}]", syncId);
                commitIndexWriter(indexWriter, translog, syncId);
                logger.debug("successfully sync committed. sync id [{}].", syncId);
                lastCommittedSegmentInfos = store.readLastCommittedSegmentsInfo();
                renewed = true;
            }
        } catch (IOException ex) {
            maybeFailEngine("renew sync commit", ex);
            throw new EngineException(shardId, "failed to renew sync commit", ex);
        }
        if (renewed) {
            // refresh outside of the write lock
            // we have to refresh internal searcher here to ensure we release unreferenced segments.
            refresh("renew sync commit", SearcherScope.INTERNAL);
        }
        return renewed;
    }

    @Override
    public boolean shouldPeriodicallyFlush() {
        ensureOpen();
<<<<<<< HEAD
        final long translogGenerationOfLastCommit = Long.parseLong(lastCommittedSegmentInfos.userData.get(Translog.TRANSLOG_GENERATION_KEY));
=======
        final long translogGenerationOfLastCommit =
            Long.parseLong(lastCommittedSegmentInfos.userData.get(Translog.TRANSLOG_GENERATION_KEY));
>>>>>>> 0c7f6570
        final long flushThreshold = config().getIndexSettings().getFlushThresholdSize().getBytes();
        if (translog.sizeInBytesByMinGen(translogGenerationOfLastCommit) < flushThreshold) {
            return false;
        }
        /*
         * We flush to reduce the size of uncommitted translog but strictly speaking the uncommitted size won't always be
         * below the flush-threshold after a flush. To avoid getting into an endless loop of flushing, we only enable the
         * periodically flush condition if this condition is disabled after a flush. The condition will change if the new
         * commit points to the later generation the last commit's(eg. gen-of-last-commit < gen-of-new-commit)[1].
         *
         * When the local checkpoint equals to max_seqno, and translog-gen of the last commit equals to translog-gen of
         * the new commit, we know that the last generation must contain operations because its size is above the flush
         * threshold and the flush-threshold is guaranteed to be higher than an empty translog by the setting validation.
         * This guarantees that the new commit will point to the newly rolled generation. In fact, this scenario only
         * happens when the generation-threshold is close to or above the flush-threshold; otherwise we have rolled
         * generations as the generation-threshold was reached, then the first condition (eg. [1]) is already satisfied.
         *
         * This method is to maintain translog only, thus IndexWriter#hasUncommittedChanges condition is not considered.
         */
        final long translogGenerationOfNewCommit =
            translog.getMinGenerationForSeqNo(localCheckpointTracker.getCheckpoint() + 1).translogFileGeneration;
        return translogGenerationOfLastCommit < translogGenerationOfNewCommit
            || localCheckpointTracker.getCheckpoint() == localCheckpointTracker.getMaxSeqNo();
<<<<<<< HEAD
    }

    @Override
    public CommitId flush() throws EngineException {
        return flush(false, false);
=======
>>>>>>> 0c7f6570
    }

    @Override
    public CommitId flush(boolean force, boolean waitIfOngoing) throws EngineException {
        ensureOpen();
        final byte[] newCommitId;
        /*
         * Unfortunately the lock order is important here. We have to acquire the readlock first otherwise
         * if we are flushing at the end of the recovery while holding the write lock we can deadlock if:
         *  Thread 1: flushes via API and gets the flush lock but blocks on the readlock since Thread 2 has the writeLock
         *  Thread 2: flushes at the end of the recovery holding the writeLock and blocks on the flushLock owned by Thread 1
         */
        try (ReleasableLock lock = readLock.acquire()) {
            ensureOpen();
            if (flushLock.tryLock() == false) {
                // if we can't get the lock right away we block if needed otherwise barf
                if (waitIfOngoing) {
                    logger.trace("waiting for in-flight flush to finish");
                    flushLock.lock();
                    logger.trace("acquired flush lock after blocking");
                } else {
                    return new CommitId(lastCommittedSegmentInfos.getId());
                }
            } else {
                logger.trace("acquired flush lock immediately");
            }
            try {
                // Only flush if (1) Lucene has uncommitted docs, or (2) forced by caller, or (3) the
                // newly created commit points to a different translog generation (can free translog)
                if (indexWriter.hasUncommittedChanges() || force || shouldPeriodicallyFlush()) {
                    ensureCanFlush();
                    try {
                        translog.rollGeneration();
                        logger.trace("starting commit for flush; commitTranslog=true");
                        commitIndexWriter(indexWriter, translog, null);
                        logger.trace("finished commit for flush");
                        // we need to refresh in order to clear older version values
                        refresh("version_table_flush", SearcherScope.INTERNAL);
                        translog.trimUnreferencedReaders();
                    } catch (AlreadyClosedException e) {
                        throw e;
                    } catch (Exception e) {
                        throw new FlushFailedEngineException(shardId, e);
                    }
                    refreshLastCommittedSegmentInfos();

                }
                newCommitId = lastCommittedSegmentInfos.getId();
            } catch (FlushFailedEngineException ex) {
                maybeFailEngine("flush", ex);
                throw ex;
            } finally {
                flushLock.unlock();
            }
        }
        // We don't have to do this here; we do it defensively to make sure that even if wall clock time is misbehaving
        // (e.g., moves backwards) we will at least still sometimes prune deleted tombstones:
        if (engineConfig.isEnableGcDeletes()) {
            pruneDeletedTombstones();
        }
        return new CommitId(newCommitId);
    }

    private void refreshLastCommittedSegmentInfos() {
    /*
     * we have to inc-ref the store here since if the engine is closed by a tragic event
     * we don't acquire the write lock and wait until we have exclusive access. This might also
     * dec the store reference which can essentially close the store and unless we can inc the reference
     * we can't use it.
     */
        store.incRef();
        try {
            // reread the last committed segment infos
            lastCommittedSegmentInfos = store.readLastCommittedSegmentsInfo();
        } catch (Exception e) {
            if (isClosed.get() == false) {
                try {
                    logger.warn("failed to read latest segment infos on flush", e);
                } catch (Exception inner) {
                    e.addSuppressed(inner);
                }
                if (Lucene.isCorruptionException(e)) {
                    throw new FlushFailedEngineException(shardId, e);
                }
            }
        } finally {
            store.decRef();
        }
    }

    @Override
    public void rollTranslogGeneration() throws EngineException {
        try (ReleasableLock ignored = readLock.acquire()) {
            ensureOpen();
            translog.rollGeneration();
            translog.trimUnreferencedReaders();
        } catch (AlreadyClosedException e) {
            failOnTragicEvent(e);
            throw e;
        } catch (Exception e) {
            try {
                failEngine("translog trimming failed", e);
            } catch (Exception inner) {
                e.addSuppressed(inner);
            }
            throw new EngineException(shardId, "failed to roll translog", e);
        }
    }

    @Override
    public void trimUnreferencedTranslogFiles() throws EngineException {
        try (ReleasableLock lock = readLock.acquire()) {
            ensureOpen();
            translog.trimUnreferencedReaders();
        } catch (AlreadyClosedException e) {
            failOnTragicEvent(e);
            throw e;
        } catch (Exception e) {
            try {
                failEngine("translog trimming failed", e);
            } catch (Exception inner) {
                e.addSuppressed(inner);
            }
            throw new EngineException(shardId, "failed to trim translog", e);
        }
    }

    @Override
    public boolean shouldRollTranslogGeneration() {
        return getTranslog().shouldRollGeneration();
    }

    @Override
    public void trimOperationsFromTranslog(long belowTerm, long aboveSeqNo) throws EngineException {
        try (ReleasableLock lock = readLock.acquire()) {
            ensureOpen();
            translog.trimOperations(belowTerm, aboveSeqNo);
        } catch (AlreadyClosedException e) {
            failOnTragicEvent(e);
            throw e;
        } catch (Exception e) {
            try {
                failEngine("translog operations trimming failed", e);
            } catch (Exception inner) {
                e.addSuppressed(inner);
            }
            throw new EngineException(shardId, "failed to trim translog operations", e);
        }
    }

    private void pruneDeletedTombstones() {
        /*
         * We need to deploy two different trimming strategies for GC deletes on primary and replicas. Delete operations on primary
         * are remembered for at least one GC delete cycle and trimmed periodically. This is, at the moment, the best we can do on
         * primary for user facing APIs but this arbitrary time limit is problematic for replicas. On replicas however we should
         * trim only deletes whose seqno at most the local checkpoint. This requirement is explained as follows.
         *
         * Suppose o1 and o2 are two operations on the same document with seq#(o1) < seq#(o2), and o2 arrives before o1 on the replica.
         * o2 is processed normally since it arrives first; when o1 arrives it should be discarded:
         * - If seq#(o1) <= LCP, then it will be not be added to Lucene, as it was already previously added.
         * - If seq#(o1)  > LCP, then it depends on the nature of o2:
         *   *) If o2 is a delete then its seq# is recorded in the VersionMap, since seq#(o2) > seq#(o1) > LCP,
         *      so a lookup can find it and determine that o1 is stale.
         *   *) If o2 is an indexing then its seq# is either in Lucene (if refreshed) or the VersionMap (if not refreshed yet),
         *      so a real-time lookup can find it and determine that o1 is stale.
         *
         * Here we prefer to deploy a single trimming strategy, which satisfies two constraints, on both primary and replicas because:
         * - It's simpler - no need to distinguish if an engine is running at primary mode or replica mode or being promoted.
         * - If a replica subsequently is promoted, user experience is maintained as that replica remembers deletes for the last GC cycle.
         *
         * However, the version map may consume less memory if we deploy two different trimming strategies for primary and replicas.
         */
        final long timeMSec = engineConfig.getThreadPool().relativeTimeInMillis();
        final long maxTimestampToPrune = timeMSec - engineConfig.getIndexSettings().getGcDeletesInMillis();
        versionMap.pruneTombstones(maxTimestampToPrune, localCheckpointTracker.getCheckpoint());
        lastDeleteVersionPruneTimeMSec = timeMSec;
    }

    // testing
    void clearDeletedTombstones() {
        versionMap.pruneTombstones(Long.MAX_VALUE, localCheckpointTracker.getMaxSeqNo());
    }

    // for testing
    final Collection<DeleteVersionValue> getDeletedTombstones() {
        return versionMap.getAllTombstones().values();
    }

    @Override
    public void forceMerge(final boolean flush, int maxNumSegments, boolean onlyExpungeDeletes,
                           final boolean upgrade, final boolean upgradeOnlyAncientSegments) throws EngineException, IOException {
        /*
         * We do NOT acquire the readlock here since we are waiting on the merges to finish
         * that's fine since the IW.rollback should stop all the threads and trigger an IOException
         * causing us to fail the forceMerge
         *
         * The way we implement upgrades is a bit hackish in the sense that we set an instance
         * variable and that this setting will thus apply to the next forced merge that will be run.
         * This is ok because (1) this is the only place we call forceMerge, (2) we have a single
         * thread for optimize, and the 'optimizeLock' guarding this code, and (3) ConcurrentMergeScheduler
         * syncs calls to findForcedMerges.
         */
        assert indexWriter.getConfig().getMergePolicy() instanceof ElasticsearchMergePolicy : "MergePolicy is " +
            indexWriter.getConfig().getMergePolicy().getClass().getName();
        ElasticsearchMergePolicy mp = (ElasticsearchMergePolicy) indexWriter.getConfig().getMergePolicy();
        optimizeLock.lock();
        try {
            ensureOpen();
            if (upgrade) {
                logger.info("starting segment upgrade upgradeOnlyAncientSegments={}", upgradeOnlyAncientSegments);
                mp.setUpgradeInProgress(true, upgradeOnlyAncientSegments);
            }
            store.incRef(); // increment the ref just to ensure nobody closes the store while we optimize
            try {
                if (onlyExpungeDeletes) {
                    assert upgrade == false;
                    indexWriter.forceMergeDeletes(true /* blocks and waits for merges*/);
                } else if (maxNumSegments <= 0) {
                    assert upgrade == false;
                    indexWriter.maybeMerge();
                } else {
                    indexWriter.forceMerge(maxNumSegments, true /* blocks and waits for merges*/);
                }
                if (flush) {
                    if (tryRenewSyncCommit() == false) {
                        flush(false, true);
                    }
                }
                if (upgrade) {
                    logger.info("finished segment upgrade");
                }
            } finally {
                store.decRef();
            }
        } catch (AlreadyClosedException ex) {
            /* in this case we first check if the engine is still open. If so this exception is just fine
             * and expected. We don't hold any locks while we block on forceMerge otherwise it would block
             * closing the engine as well. If we are not closed we pass it on to failOnTragicEvent which ensures
             * we are handling a tragic even exception here */
            ensureOpen(ex);
            failOnTragicEvent(ex);
            throw ex;
        } catch (Exception e) {
            try {
                maybeFailEngine("force merge", e);
            } catch (Exception inner) {
                e.addSuppressed(inner);
            }
            throw e;
        } finally {
            try {
                // reset it just to make sure we reset it in a case of an error
                mp.setUpgradeInProgress(false, false);
            } finally {
                optimizeLock.unlock();
            }
        }
    }

    @Override
    public IndexCommitRef acquireLastIndexCommit(final boolean flushFirst) throws EngineException {
        // we have to flush outside of the readlock otherwise we might have a problem upgrading
        // the to a write lock when we fail the engine in this operation
        if (flushFirst) {
            logger.trace("start flush for snapshot");
            flush(false, true);
            logger.trace("finish flush for snapshot");
        }
        final IndexCommit lastCommit = combinedDeletionPolicy.acquireIndexCommit(false);
        return new Engine.IndexCommitRef(lastCommit, () -> releaseIndexCommit(lastCommit));
    }

    @Override
    public IndexCommitRef acquireSafeIndexCommit() throws EngineException {
        final IndexCommit safeCommit = combinedDeletionPolicy.acquireIndexCommit(true);
        return new Engine.IndexCommitRef(safeCommit, () -> releaseIndexCommit(safeCommit));
    }

    private void releaseIndexCommit(IndexCommit snapshot) throws IOException {
        // Revisit the deletion policy if we can clean up the snapshotting commit.
        if (combinedDeletionPolicy.releaseCommit(snapshot)) {
            ensureOpen();
            // Here we don't have to trim translog because snapshotting an index commit
            // does not lock translog or prevents unreferenced files from trimming.
            indexWriter.deleteUnusedFiles();
        }
    }

    private boolean failOnTragicEvent(AlreadyClosedException ex) {
        final boolean engineFailed;
        // if we are already closed due to some tragic exception
        // we need to fail the engine. it might have already been failed before
        // but we are double-checking it's failed and closed
        if (indexWriter.isOpen() == false && indexWriter.getTragicException() != null) {
            final Exception tragicException;
            if (indexWriter.getTragicException() instanceof Exception) {
                tragicException = (Exception) indexWriter.getTragicException();
            } else {
                tragicException = new RuntimeException(indexWriter.getTragicException());
            }
            failEngine("already closed by tragic event on the index writer", tragicException);
            engineFailed = true;
        } else if (translog.isOpen() == false && translog.getTragicException() != null) {
            failEngine("already closed by tragic event on the translog", translog.getTragicException());
            engineFailed = true;
        } else if (failedEngine.get() == null && isClosed.get() == false) { // we are closed but the engine is not failed yet?
            // this smells like a bug - we only expect ACE if we are in a fatal case ie. either translog or IW is closed by
            // a tragic event or has closed itself. if that is not the case we are in a buggy state and raise an assertion error
            throw new AssertionError("Unexpected AlreadyClosedException", ex);
        } else {
            engineFailed = false;
        }
        return engineFailed;
    }

    @Override
    protected boolean maybeFailEngine(String source, Exception e) {
        boolean shouldFail = super.maybeFailEngine(source, e);
        if (shouldFail) {
            return true;
        }
        // Check for AlreadyClosedException -- ACE is a very special
        // exception that should only be thrown in a tragic event. we pass on the checks to failOnTragicEvent which will
        // throw and AssertionError if the tragic event condition is not met.
        if (e instanceof AlreadyClosedException) {
            return failOnTragicEvent((AlreadyClosedException)e);
        } else if (e != null &&
                ((indexWriter.isOpen() == false && indexWriter.getTragicException() == e)
                        || (translog.isOpen() == false && translog.getTragicException() == e))) {
            // this spot on - we are handling the tragic event exception here so we have to fail the engine
            // right away
            failEngine(source, e);
            return true;
        }
        return false;
    }

    @Override
    protected SegmentInfos getLastCommittedSegmentInfos() {
        return lastCommittedSegmentInfos;
    }

    @Override
    protected final void writerSegmentStats(SegmentsStats stats) {
        stats.addVersionMapMemoryInBytes(versionMap.ramBytesUsed());
        stats.addIndexWriterMemoryInBytes(indexWriter.ramBytesUsed());
        stats.updateMaxUnsafeAutoIdTimestamp(maxUnsafeAutoIdTimestamp.get());
    }

    @Override
    public long getIndexBufferRAMBytesUsed() {
        // We don't guard w/ readLock here, so we could throw AlreadyClosedException
        return indexWriter.ramBytesUsed() + versionMap.ramBytesUsedForRefresh();
    }

    @Override
    public List<Segment> segments(boolean verbose) {
        try (ReleasableLock lock = readLock.acquire()) {
            Segment[] segmentsArr = getSegmentInfo(lastCommittedSegmentInfos, verbose);

            // fill in the merges flag
            Set<OnGoingMerge> onGoingMerges = mergeScheduler.onGoingMerges();
            for (OnGoingMerge onGoingMerge : onGoingMerges) {
                for (SegmentCommitInfo segmentInfoPerCommit : onGoingMerge.getMergedSegments()) {
                    for (Segment segment : segmentsArr) {
                        if (segment.getName().equals(segmentInfoPerCommit.info.name)) {
                            segment.mergeId = onGoingMerge.getId();
                            break;
                        }
                    }
                }
            }
            return Arrays.asList(segmentsArr);
        }
    }

    /**
     * Closes the engine without acquiring the write lock. This should only be
     * called while the write lock is hold or in a disaster condition ie. if the engine
     * is failed.
     */
    @Override
    protected final void closeNoLock(String reason, CountDownLatch closedLatch) {
        if (isClosed.compareAndSet(false, true)) {
            assert rwl.isWriteLockedByCurrentThread() || failEngineLock.isHeldByCurrentThread() :
                "Either the write lock must be held or the engine must be currently be failing itself";
            try {
                this.versionMap.clear();
                if (internalSearcherManager != null) {
                    internalSearcherManager.removeListener(versionMap);
                }
                try {
                    IOUtils.close(externalSearcherManager, internalSearcherManager);
                } catch (Exception e) {
                    logger.warn("Failed to close SearcherManager", e);
                }
                try {
                    IOUtils.close(translog);
                } catch (Exception e) {
                    logger.warn("Failed to close translog", e);
                }
                // no need to commit in this case!, we snapshot before we close the shard, so translog and all sync'ed
                logger.trace("rollback indexWriter");
                try {
                    indexWriter.rollback();
                } catch (AlreadyClosedException ex) {
                    failOnTragicEvent(ex);
                    throw ex;
                }
                logger.trace("rollback indexWriter done");
            } catch (Exception e) {
                logger.warn("failed to rollback writer on close", e);
            } finally {
                try {
                    store.decRef();
                    logger.debug("engine closed [{}]", reason);
                } finally {
                    closedLatch.countDown();
                }
            }
        }
    }

    @Override
<<<<<<< HEAD
    public Searcher acquireSearcher(String source, SearcherScope scope) {
        /* Acquire order here is store -> manager since we need
         * to make sure that the store is not closed before
         * the searcher is acquired. */
        store.incRef();
        Releasable releasable = store::decRef;
        try {
            final ReferenceManager<IndexSearcher> referenceManager;
            switch (scope) {
                case INTERNAL:
                    referenceManager = internalSearcherManager;
                    break;
                case EXTERNAL:
                    referenceManager = externalSearcherManager;
                    break;
                default:
                    throw new IllegalStateException("unknown scope: " + scope);
            }
            EngineSearcher engineSearcher = new EngineSearcher(source, referenceManager, store, logger);
            releasable = null; // success - hand over the reference to the engine searcher
            return engineSearcher;
        } catch (AlreadyClosedException ex) {
            throw ex;
        } catch (Exception ex) {
            ensureOpen(ex); // throw EngineCloseException here if we are already closed
            logger.error(() -> new ParameterizedMessage("failed to acquire searcher, source {}", source), ex);
            throw new EngineException(shardId, "failed to acquire searcher, source " + source, ex);
        } finally {
            Releasables.close(releasable);
=======
    protected final ReferenceManager<IndexSearcher> getReferenceManager(SearcherScope scope) {
        switch (scope) {
            case INTERNAL:
                return internalSearcherManager;
            case EXTERNAL:
                return externalSearcherManager;
            default:
                throw new IllegalStateException("unknown scope: " + scope);
>>>>>>> 0c7f6570
        }
    }

    private long loadCurrentVersionFromIndex(Term uid) throws IOException {
        assert incrementIndexVersionLookup();
        try (Searcher searcher = acquireSearcher("load_version", SearcherScope.INTERNAL)) {
            return VersionsAndSeqNoResolver.loadVersion(searcher.reader(), uid);
        }
    }

    private IndexWriter createWriter() throws IOException {
        try {
            final IndexWriterConfig iwc = getIndexWriterConfig();
            return createWriter(store.directory(), iwc);
        } catch (LockObtainFailedException ex) {
            logger.warn("could not lock IndexWriter", ex);
            throw ex;
        }
    }

    // pkg-private for testing
    IndexWriter createWriter(Directory directory, IndexWriterConfig iwc) throws IOException {
        if (Assertions.ENABLED) {
            return new AssertingIndexWriter(directory, iwc);
        } else {
            return new IndexWriter(directory, iwc);
        }
    }

    private IndexWriterConfig getIndexWriterConfig() {
        final IndexWriterConfig iwc = new IndexWriterConfig(engineConfig.getAnalyzer());
        iwc.setCommitOnClose(false); // we by default don't commit on close
        iwc.setOpenMode(IndexWriterConfig.OpenMode.APPEND);
        iwc.setIndexDeletionPolicy(combinedDeletionPolicy);
        // with tests.verbose, lucene sets this up: plumb to align with filesystem stream
        boolean verbose = false;
        try {
            verbose = Boolean.parseBoolean(System.getProperty("tests.verbose"));
        } catch (Exception ignore) {
        }
        iwc.setInfoStream(verbose ? InfoStream.getDefault() : new LoggerInfoStream(logger));
        iwc.setMergeScheduler(mergeScheduler);
        // Give us the opportunity to upgrade old segments while performing
        // background merges
        MergePolicy mergePolicy = config().getMergePolicy();
        // always configure soft-deletes field so an engine with soft-deletes disabled can open a Lucene index with soft-deletes.
        iwc.setSoftDeletesField(Lucene.SOFT_DELETES_FIELD);
        if (softDeleteEnabled) {
            mergePolicy = new RecoverySourcePruneMergePolicy(SourceFieldMapper.RECOVERY_SOURCE_NAME, softDeletesPolicy::getRetentionQuery,
                new SoftDeletesRetentionMergePolicy(Lucene.SOFT_DELETES_FIELD, softDeletesPolicy::getRetentionQuery, mergePolicy));
        }
        iwc.setMergePolicy(new ElasticsearchMergePolicy(mergePolicy));
        iwc.setSimilarity(engineConfig.getSimilarity());
        iwc.setRAMBufferSizeMB(engineConfig.getIndexingBufferSize().getMbFrac());
        iwc.setCodec(engineConfig.getCodec());
        iwc.setUseCompoundFile(true); // always use compound on flush - reduces # of file-handles on refresh
        if (config().getIndexSort() != null) {
            iwc.setIndexSort(config().getIndexSort());
        }
        return iwc;
    }

    /** Extended SearcherFactory that warms the segments if needed when acquiring a new searcher */
    static final class SearchFactory extends EngineSearcherFactory {
        private final Engine.Warmer warmer;
        private final Logger logger;
        private final AtomicBoolean isEngineClosed;

        SearchFactory(Logger logger, AtomicBoolean isEngineClosed, EngineConfig engineConfig) {
            super(engineConfig);
            warmer = engineConfig.getWarmer();
            this.logger = logger;
            this.isEngineClosed = isEngineClosed;
        }

        @Override
        public IndexSearcher newSearcher(IndexReader reader, IndexReader previousReader) throws IOException {
            IndexSearcher searcher = super.newSearcher(reader, previousReader);
            if (reader instanceof LeafReader && isMergedSegment((LeafReader) reader)) {
                // we call newSearcher from the IndexReaderWarmer which warms segments during merging
                // in that case the reader is a LeafReader and all we need to do is to build a new Searcher
                // and return it since it does it's own warming for that particular reader.
                return searcher;
            }
            if (warmer != null) {
                try {
                    assert searcher.getIndexReader() instanceof ElasticsearchDirectoryReader :
                        "this class needs an ElasticsearchDirectoryReader but got: " + searcher.getIndexReader().getClass();
                    warmer.warm(new Searcher("top_reader_warming", searcher, () -> {}));
                } catch (Exception e) {
                    if (isEngineClosed.get() == false) {
                        logger.warn("failed to prepare/warm", e);
                    }
                }
            }
            return searcher;
        }
    }

    @Override
    public void activateThrottling() {
        int count = throttleRequestCount.incrementAndGet();
        assert count >= 1 : "invalid post-increment throttleRequestCount=" + count;
        if (count == 1) {
            throttle.activate();
        }
    }

    @Override
    public void deactivateThrottling() {
        int count = throttleRequestCount.decrementAndGet();
        assert count >= 0 : "invalid post-decrement throttleRequestCount=" + count;
        if (count == 0) {
            throttle.deactivate();
        }
    }

    @Override
    public boolean isThrottled() {
        return throttle.isThrottled();
    }

    @Override
    public long getIndexThrottleTimeInMillis() {
        return throttle.getThrottleTimeInMillis();
    }

    long getGcDeletesInMillis() {
        return engineConfig.getIndexSettings().getGcDeletesInMillis();
    }

    LiveIndexWriterConfig getCurrentIndexWriterConfig() {
        return indexWriter.getConfig();
    }

    private final class EngineMergeScheduler extends ElasticsearchConcurrentMergeScheduler {
        private final AtomicInteger numMergesInFlight = new AtomicInteger(0);
        private final AtomicBoolean isThrottling = new AtomicBoolean();

        EngineMergeScheduler(ShardId shardId, IndexSettings indexSettings) {
            super(shardId, indexSettings);
        }

        @Override
        public synchronized void beforeMerge(OnGoingMerge merge) {
            int maxNumMerges = mergeScheduler.getMaxMergeCount();
            if (numMergesInFlight.incrementAndGet() > maxNumMerges) {
                if (isThrottling.getAndSet(true) == false) {
                    logger.info("now throttling indexing: numMergesInFlight={}, maxNumMerges={}", numMergesInFlight, maxNumMerges);
                    activateThrottling();
                }
            }
        }

        @Override
        public synchronized void afterMerge(OnGoingMerge merge) {
            int maxNumMerges = mergeScheduler.getMaxMergeCount();
            if (numMergesInFlight.decrementAndGet() < maxNumMerges) {
                if (isThrottling.getAndSet(false)) {
                    logger.info("stop throttling indexing: numMergesInFlight={}, maxNumMerges={}",
                        numMergesInFlight, maxNumMerges);
                    deactivateThrottling();
                }
            }
            if (indexWriter.hasPendingMerges() == false &&
                    System.nanoTime() - lastWriteNanos >= engineConfig.getFlushMergesAfter().nanos()) {
                // NEVER do this on a merge thread since we acquire some locks blocking here and if we concurrently rollback the writer
                // we deadlock on engine#close for instance.
                engineConfig.getThreadPool().executor(ThreadPool.Names.FLUSH).execute(new AbstractRunnable() {
                    @Override
                    public void onFailure(Exception e) {
                        if (isClosed.get() == false) {
                            logger.warn("failed to flush after merge has finished");
                        }
                    }

                    @Override
                    protected void doRun() throws Exception {
                        // if we have no pending merges and we are supposed to flush once merges have finished
                        // we try to renew a sync commit which is the case when we are having a big merge after we
                        // are inactive. If that didn't work we go and do a real flush which is ok since it only doesn't work
                        // if we either have records in the translog or if we don't have a sync ID at all...
                        // maybe even more important, we flush after all merges finish and we are inactive indexing-wise to
                        // free up transient disk usage of the (presumably biggish) segments that were just merged
                        if (tryRenewSyncCommit() == false) {
                            flush();
                        }
                    }
                });

            }
        }

        @Override
        protected void handleMergeException(final Directory dir, final Throwable exc) {
            engineConfig.getThreadPool().generic().execute(new AbstractRunnable() {
                @Override
                public void onFailure(Exception e) {
                    logger.debug("merge failure action rejected", e);
                }

                @Override
                protected void doRun() throws Exception {
                    /*
                     * We do this on another thread rather than the merge thread that we are initially called on so that we have complete
                     * confidence that the call stack does not contain catch statements that would cause the error that might be thrown
                     * here from being caught and never reaching the uncaught exception handler.
                     */
                    failEngine("merge failed", new MergePolicy.MergeException(exc, dir));
                }
            });
        }
    }

    /**
     * Commits the specified index writer.
     *
     * @param writer   the index writer to commit
     * @param translog the translog
     * @param syncId   the sync flush ID ({@code null} if not committing a synced flush)
     * @throws IOException if an I/O exception occurs committing the specfied writer
     */
    protected void commitIndexWriter(final IndexWriter writer, final Translog translog, @Nullable final String syncId) throws IOException {
        ensureCanFlush();
        try {
            final long localCheckpoint = localCheckpointTracker.getCheckpoint();
            final Translog.TranslogGeneration translogGeneration = translog.getMinGenerationForSeqNo(localCheckpoint + 1);
            final String translogFileGeneration = Long.toString(translogGeneration.translogFileGeneration);
            final String translogUUID = translogGeneration.translogUUID;
            final String localCheckpointValue = Long.toString(localCheckpoint);

            writer.setLiveCommitData(() -> {
                /*
                 * The user data captured above (e.g. local checkpoint) contains data that must be evaluated *before* Lucene flushes
                 * segments, including the local checkpoint amongst other values. The maximum sequence number is different, we never want
                 * the maximum sequence number to be less than the last sequence number to go into a Lucene commit, otherwise we run the
                 * risk of re-using a sequence number for two different documents when restoring from this commit point and subsequently
                 * writing new documents to the index. Since we only know which Lucene documents made it into the final commit after the
                 * {@link IndexWriter#commit()} call flushes all documents, we defer computation of the maximum sequence number to the time
                 * of invocation of the commit data iterator (which occurs after all documents have been flushed to Lucene).
                 */
                final Map<String, String> commitData = new HashMap<>(6);
                commitData.put(Translog.TRANSLOG_GENERATION_KEY, translogFileGeneration);
                commitData.put(Translog.TRANSLOG_UUID_KEY, translogUUID);
                commitData.put(SequenceNumbers.LOCAL_CHECKPOINT_KEY, localCheckpointValue);
                if (syncId != null) {
                    commitData.put(Engine.SYNC_COMMIT_ID, syncId);
                }
                commitData.put(SequenceNumbers.MAX_SEQ_NO, Long.toString(localCheckpointTracker.getMaxSeqNo()));
                commitData.put(MAX_UNSAFE_AUTO_ID_TIMESTAMP_COMMIT_ID, Long.toString(maxUnsafeAutoIdTimestamp.get()));
                commitData.put(HISTORY_UUID_KEY, historyUUID);
<<<<<<< HEAD
=======
                if (softDeleteEnabled) {
                    commitData.put(Engine.MIN_RETAINED_SEQNO, Long.toString(softDeletesPolicy.getMinRetainedSeqNo()));
                }
>>>>>>> 0c7f6570
                logger.trace("committing writer with commit data [{}]", commitData);
                return commitData.entrySet().iterator();
            });

            writer.commit();
        } catch (final Exception ex) {
            try {
                failEngine("lucene commit failed", ex);
            } catch (final Exception inner) {
                ex.addSuppressed(inner);
            }
            throw ex;
        } catch (final AssertionError e) {
            /*
             * If assertions are enabled, IndexWriter throws AssertionError on commit if any files don't exist, but tests that randomly
             * throw FileNotFoundException or NoSuchFileException can also hit this.
             */
            if (ExceptionsHelper.stackTrace(e).contains("org.apache.lucene.index.IndexWriter.filesExist")) {
                final EngineException engineException = new EngineException(shardId, "failed to commit engine", e);
                try {
                    failEngine("lucene commit failed", engineException);
                } catch (final Exception inner) {
                    engineException.addSuppressed(inner);
                }
                throw engineException;
            } else {
                throw e;
            }
        }
    }

    private void ensureCanFlush() {
        // translog recover happens after the engine is fully constructed
        // if we are in this stage we have to prevent flushes from this
        // engine otherwise we might loose documents if the flush succeeds
        // and the translog recover fails we we "commit" the translog on flush.
        if (pendingTranslogRecovery.get()) {
            throw new IllegalStateException(shardId.toString() + " flushes are disabled - pending translog recovery");
        }
    }

    public void onSettingsChanged() {
        mergeScheduler.refreshConfig();
        // config().isEnableGcDeletes() or config.getGcDeletesInMillis() may have changed:
        maybePruneDeletes();
        if (engineConfig.isAutoGeneratedIDsOptimizationEnabled() == false) {
            // this is an anti-viral settings you can only opt out for the entire index
            // only if a shard starts up again due to relocation or if the index is closed
            // the setting will be re-interpreted if it's set to true
            updateAutoIdTimestamp(Long.MAX_VALUE, true);
        }
        final TranslogDeletionPolicy translogDeletionPolicy = translog.getDeletionPolicy();
        final IndexSettings indexSettings = engineConfig.getIndexSettings();
        translogDeletionPolicy.setRetentionAgeInMillis(indexSettings.getTranslogRetentionAge().getMillis());
        translogDeletionPolicy.setRetentionSizeInBytes(indexSettings.getTranslogRetentionSize().getBytes());
        softDeletesPolicy.setRetentionOperations(indexSettings.getSoftDeleteRetentionOperations());
    }

    public MergeStats getMergeStats() {
        return mergeScheduler.stats();
    }

    // Used only for testing! Package private to prevent anyone else from using it
    LocalCheckpointTracker getLocalCheckpointTracker() {
        return localCheckpointTracker;
    }

    @Override
    public long getLastSyncedGlobalCheckpoint() {
        return getTranslog().getLastSyncedGlobalCheckpoint();
    }

    @Override
    public long getLocalCheckpoint() {
        return localCheckpointTracker.getCheckpoint();
    }

    @Override
    public void waitForOpsToComplete(long seqNo) throws InterruptedException {
        localCheckpointTracker.waitForOpsToComplete(seqNo);
    }

    /**
     * Checks if the given operation has been processed in this engine or not.
     * @return true if the given operation was processed; otherwise false.
     */
    protected final boolean hasBeenProcessedBefore(Operation op) {
        if (Assertions.ENABLED) {
            assert op.seqNo() != SequenceNumbers.UNASSIGNED_SEQ_NO : "operation is not assigned seq_no";
            if (op.operationType() == Operation.TYPE.NO_OP) {
                assert noOpKeyedLock.isHeldByCurrentThread(op.seqNo());
            } else {
                assert versionMap.assertKeyedLockHeldByCurrentThread(op.uid().bytes());
            }
        }
        return localCheckpointTracker.contains(op.seqNo());
    }

    @Override
    public SeqNoStats getSeqNoStats(long globalCheckpoint) {
        return localCheckpointTracker.getStats(globalCheckpoint);
    }

    /**
     * Returns the number of times a version was looked up either from the index.
     * Note this is only available if assertions are enabled
     */
    long getNumIndexVersionsLookups() { // for testing
        return numIndexVersionsLookups.count();
    }

    /**
     * Returns the number of times a version was looked up either from memory or from the index.
     * Note this is only available if assertions are enabled
     */
    long getNumVersionLookups() { // for testing
        return numVersionLookups.count();
    }

    private boolean incrementVersionLookup() { // only used by asserts
        numVersionLookups.inc();
        return true;
    }

    private boolean incrementIndexVersionLookup() {
        numIndexVersionsLookups.inc();
        return true;
    }

    int getVersionMapSize() {
        return versionMap.getAllCurrent().size();
    }

    boolean isSafeAccessRequired() {
        return versionMap.isSafeAccessRequired();
    }

    /**
     * Returns the number of documents have been deleted since this engine was opened.
     * This count does not include the deletions from the existing segments before opening engine.
     */
    long getNumDocDeletes() {
        return numDocDeletes.count();
    }

    /**
     * Returns the number of documents have been appended since this engine was opened.
     * This count does not include the appends from the existing segments before opening engine.
     */
    long getNumDocAppends() {
        return numDocAppends.count();
    }
<<<<<<< HEAD

    /**
     * Returns the number of documents have been updated since this engine was opened.
     * This count does not include the updates from the existing segments before opening engine.
     */
    long getNumDocUpdates() {
        return numDocUpdates.count();
=======

    /**
     * Returns the number of documents have been updated since this engine was opened.
     * This count does not include the updates from the existing segments before opening engine.
     */
    long getNumDocUpdates() {
        return numDocUpdates.count();
    }

    @Override
    public Translog.Snapshot newChangesSnapshot(String source, MapperService mapperService,
                                                long fromSeqNo, long toSeqNo, boolean requiredFullRange) throws IOException {
        // TODO: Should we defer the refresh until we really need it?
        ensureOpen();
        refreshIfNeeded(source, toSeqNo);
        Searcher searcher = acquireSearcher(source, SearcherScope.INTERNAL);
        try {
            LuceneChangesSnapshot snapshot = new LuceneChangesSnapshot(
                searcher, mapperService, LuceneChangesSnapshot.DEFAULT_BATCH_SIZE, fromSeqNo, toSeqNo, requiredFullRange);
            searcher = null;
            return snapshot;
        } catch (Exception e) {
            try {
                maybeFailEngine("acquire changes snapshot", e);
            } catch (Exception inner) {
                e.addSuppressed(inner);
            }
            throw e;
        } finally {
            IOUtils.close(searcher);
        }
    }

    @Override
    public boolean hasCompleteOperationHistory(String source, MapperService mapperService, long startingSeqNo) throws IOException {
        if (engineConfig.getIndexSettings().isSoftDeleteEnabled()) {
            return getMinRetainedSeqNo() <= startingSeqNo;
        } else {
            final long currentLocalCheckpoint = getLocalCheckpointTracker().getCheckpoint();
            final LocalCheckpointTracker tracker = new LocalCheckpointTracker(startingSeqNo, startingSeqNo - 1);
            try (Translog.Snapshot snapshot = getTranslog().newSnapshotFromMinSeqNo(startingSeqNo)) {
                Translog.Operation operation;
                while ((operation = snapshot.next()) != null) {
                    if (operation.seqNo() != SequenceNumbers.UNASSIGNED_SEQ_NO) {
                        tracker.markSeqNoAsCompleted(operation.seqNo());
                    }
                }
            }
            return tracker.getCheckpoint() >= currentLocalCheckpoint;
        }
    }

    /**
     * Returns the minimum seqno that is retained in the Lucene index.
     * Operations whose seq# are at least this value should exist in the Lucene index.
     */
    final long getMinRetainedSeqNo() {
        assert softDeleteEnabled : Thread.currentThread().getName();
        return softDeletesPolicy.getMinRetainedSeqNo();
    }

    @Override
    public Closeable acquireRetentionLockForPeerRecovery() {
        if (softDeleteEnabled) {
            return softDeletesPolicy.acquireRetentionLock();
        } else {
            return translog.acquireRetentionLock();
        }
>>>>>>> 0c7f6570
    }

    @Override
    public boolean isRecovering() {
        return pendingTranslogRecovery.get();
    }

    /**
     * Gets the commit data from {@link IndexWriter} as a map.
     */
    private static Map<String, String> commitDataAsMap(final IndexWriter indexWriter) {
        Map<String, String> commitData = new HashMap<>(6);
        for (Map.Entry<String, String> entry : indexWriter.getLiveCommitData()) {
            commitData.put(entry.getKey(), entry.getValue());
        }
        return commitData;
    }

    private final class AssertingIndexWriter extends IndexWriter {
        AssertingIndexWriter(Directory d, IndexWriterConfig conf) throws IOException {
            super(d, conf);
        }
        @Override
        public long updateDocument(Term term, Iterable<? extends IndexableField> doc) throws IOException {
            assert softDeleteEnabled == false : "Call #updateDocument but soft-deletes is enabled";
            return super.updateDocument(term, doc);
        }
        @Override
        public long updateDocuments(Term delTerm, Iterable<? extends Iterable<? extends IndexableField>> docs) throws IOException {
            assert softDeleteEnabled == false : "Call #updateDocuments but soft-deletes is enabled";
            return super.updateDocuments(delTerm, docs);
        }
        @Override
        public long deleteDocuments(Term... terms) throws IOException {
            assert softDeleteEnabled == false : "Call #deleteDocuments but soft-deletes is enabled";
            return super.deleteDocuments(terms);
        }
        @Override
        public long softUpdateDocument(Term term, Iterable<? extends IndexableField> doc, Field... softDeletes) throws IOException {
            assert softDeleteEnabled : "Call #softUpdateDocument but soft-deletes is disabled";
            return super.softUpdateDocument(term, doc, softDeletes);
        }
        @Override
        public long softUpdateDocuments(Term term, Iterable<? extends Iterable<? extends IndexableField>> docs,
                                            Field... softDeletes) throws IOException {
            assert softDeleteEnabled : "Call #softUpdateDocuments but soft-deletes is disabled";
            return super.softUpdateDocuments(term, docs, softDeletes);
        }
    }

    /**
     * Returned the last local checkpoint value has been refreshed internally.
     */
    final long lastRefreshedCheckpoint() {
        return lastRefreshedCheckpointListener.refreshedCheckpoint.get();
    }


    private final Object refreshIfNeededMutex = new Object();

    /**
     * Refresh this engine **internally** iff the requesting seq_no is greater than the last refreshed checkpoint.
     */
    protected final void refreshIfNeeded(String source, long requestingSeqNo) {
        if (lastRefreshedCheckpoint() < requestingSeqNo) {
            synchronized (refreshIfNeededMutex) {
                if (lastRefreshedCheckpoint() < requestingSeqNo) {
                    refresh(source, SearcherScope.INTERNAL);
                }
            }
        }
    }

    private final class LastRefreshedCheckpointListener implements ReferenceManager.RefreshListener {
        final AtomicLong refreshedCheckpoint;
        private long pendingCheckpoint;

        LastRefreshedCheckpointListener(long initialLocalCheckpoint) {
            this.refreshedCheckpoint = new AtomicLong(initialLocalCheckpoint);
        }

        @Override
        public void beforeRefresh() {
            // all changes until this point should be visible after refresh
            pendingCheckpoint = localCheckpointTracker.getCheckpoint();
        }

        @Override
        public void afterRefresh(boolean didRefresh) {
            if (didRefresh) {
                updateRefreshedCheckpoint(pendingCheckpoint);
            }
        }

        void updateRefreshedCheckpoint(long checkpoint) {
            refreshedCheckpoint.updateAndGet(curr -> Math.max(curr, checkpoint));
            assert refreshedCheckpoint.get() >= checkpoint : refreshedCheckpoint.get() + " < " + checkpoint;
        }
    }

    @Override
    public final long getMaxSeenAutoIdTimestamp() {
        return maxSeenAutoIdTimestamp.get();
    }

    @Override
    public final void updateMaxUnsafeAutoIdTimestamp(long newTimestamp) {
        updateAutoIdTimestamp(newTimestamp, true);
    }

    private void updateAutoIdTimestamp(long newTimestamp, boolean unsafe) {
        assert newTimestamp >= -1 : "invalid timestamp [" + newTimestamp + "]";
        maxSeenAutoIdTimestamp.updateAndGet(curr -> Math.max(curr, newTimestamp));
        if (unsafe) {
            maxUnsafeAutoIdTimestamp.updateAndGet(curr -> Math.max(curr, newTimestamp));
        }
        assert maxUnsafeAutoIdTimestamp.get() <= maxSeenAutoIdTimestamp.get();
    }

    private boolean assertMaxSeqNoOfUpdatesIsAdvanced(Term id, long seqNo, boolean allowDeleted, boolean relaxIfGapInSeqNo) {
        final long maxSeqNoOfUpdates = getMaxSeqNoOfUpdatesOrDeletes();
        // If the primary is on an old version which does not replicate msu, we need to relax this assertion for that.
        if (maxSeqNoOfUpdates == SequenceNumbers.UNASSIGNED_SEQ_NO) {
            assert config().getIndexSettings().getIndexVersionCreated().before(Version.V_6_5_0);
            return true;
        }
        // We treat a delete on the tombstones on replicas as a regular document, then use updateDocument (not addDocument).
        if (allowDeleted) {
            final VersionValue versionValue = versionMap.getVersionForAssert(id.bytes());
            if (versionValue != null && versionValue.isDelete()) {
                return true;
            }
        }
        // Operations can be processed on a replica in a different order than on the primary. If the order on the primary is index-1,
        // delete-2, index-3, and the order on a replica is index-1, index-3, delete-2, then the msu of index-3 on the replica is 2
        // even though it is an update (overwrites index-1). We should relax this assertion if there is a pending gap in the seq_no.
        if (relaxIfGapInSeqNo && getLocalCheckpoint() < maxSeqNoOfUpdates) {
            return true;
        }
        assert seqNo <= maxSeqNoOfUpdates : "id=" + id + " seq_no=" + seqNo + " msu=" + maxSeqNoOfUpdates;
        return true;
    }

    @Override
    public void initializeMaxSeqNoOfUpdatesOrDeletes() {
        assert getMaxSeqNoOfUpdatesOrDeletes() == SequenceNumbers.UNASSIGNED_SEQ_NO :
            "max_seq_no_of_updates is already initialized [" + getMaxSeqNoOfUpdatesOrDeletes() + "]";
        final long maxSeqNo = SequenceNumbers.max(localCheckpointTracker.getMaxSeqNo(), translog.getMaxSeqNo());
        advanceMaxSeqNoOfUpdatesOrDeletes(maxSeqNo);
    }
}<|MERGE_RESOLUTION|>--- conflicted
+++ resolved
@@ -20,12 +20,8 @@
 package org.elasticsearch.index.engine;
 
 import org.apache.logging.log4j.Logger;
-<<<<<<< HEAD
-import org.apache.logging.log4j.message.ParameterizedMessage;
-=======
 import org.apache.lucene.document.Field;
 import org.apache.lucene.document.NumericDocValuesField;
->>>>>>> 0c7f6570
 import org.apache.lucene.index.DirectoryReader;
 import org.apache.lucene.index.IndexCommit;
 import org.apache.lucene.index.IndexReader;
@@ -149,10 +145,7 @@
     private final AtomicInteger throttleRequestCount = new AtomicInteger();
     private final AtomicBoolean pendingTranslogRecovery = new AtomicBoolean(false);
     private final AtomicLong maxUnsafeAutoIdTimestamp = new AtomicLong(-1);
-<<<<<<< HEAD
-=======
     private final AtomicLong maxSeenAutoIdTimestamp = new AtomicLong(-1);
->>>>>>> 0c7f6570
     private final AtomicLong maxSeqNoOfNonAppendOnlyOperations = new AtomicLong(SequenceNumbers.NO_OPS_PERFORMED);
     private final CounterMetric numVersionLookups = new CounterMetric();
     private final CounterMetric numIndexVersionsLookups = new CounterMetric();
@@ -160,16 +153,6 @@
     private final CounterMetric numDocDeletes = new CounterMetric();
     private final CounterMetric numDocAppends = new CounterMetric();
     private final CounterMetric numDocUpdates = new CounterMetric();
-<<<<<<< HEAD
-
-    /**
-     * How many bytes we are currently moving to disk, via either IndexWriter.flush or refresh.  IndexingMemoryController polls this
-     * across all shards to decide if throttling is necessary because moving bytes to disk is falling behind vs incoming documents
-     * being indexed/deleted.
-     */
-    private final AtomicLong writingBytes = new AtomicLong();
-    private final AtomicBoolean trackTranslogLocation = new AtomicBoolean(false);
-=======
     private final NumericDocValuesField softDeletesField = Lucene.newSoftDeletesField();
     private final boolean softDeleteEnabled;
     private final SoftDeletesPolicy softDeletesPolicy;
@@ -177,7 +160,6 @@
 
     private final AtomicBoolean trackTranslogLocation = new AtomicBoolean(false);
     private final KeyedLock<Long> noOpKeyedLock = new KeyedLock<>();
->>>>>>> 0c7f6570
 
     @Nullable
     private final String historyUUID;
@@ -214,16 +196,10 @@
                 translog = openTranslog(engineConfig, translogDeletionPolicy, engineConfig.getGlobalCheckpointSupplier());
                 assert translog.getGeneration() != null;
                 this.translog = translog;
-<<<<<<< HEAD
-                this.localCheckpointTracker = createLocalCheckpointTracker(localCheckpointTrackerSupplier);
-                this.combinedDeletionPolicy =
-                    new CombinedDeletionPolicy(logger, translogDeletionPolicy, translog::getLastSyncedGlobalCheckpoint);
-=======
                 this.softDeleteEnabled = engineConfig.getIndexSettings().isSoftDeleteEnabled();
                 this.softDeletesPolicy = newSoftDeletesPolicy();
                 this.combinedDeletionPolicy =
                     new CombinedDeletionPolicy(logger, translogDeletionPolicy, softDeletesPolicy, translog::getLastSyncedGlobalCheckpoint);
->>>>>>> 0c7f6570
                 writer = createWriter();
                 bootstrapAppendOnlyInfoFromWriter(writer);
                 historyUUID = loadHistoryUUID(writer);
@@ -270,18 +246,6 @@
         logger.trace("created new InternalEngine");
     }
 
-<<<<<<< HEAD
-    private LocalCheckpointTracker createLocalCheckpointTracker(
-        BiFunction<Long, Long, LocalCheckpointTracker> localCheckpointTrackerSupplier) throws IOException {
-        final long maxSeqNo;
-        final long localCheckpoint;
-        final SequenceNumbers.CommitInfo seqNoStats =
-            SequenceNumbers.loadSeqNoInfoFromLuceneCommit(store.readLastCommittedSegmentsInfo().userData.entrySet());
-        maxSeqNo = seqNoStats.maxSeqNo;
-        localCheckpoint = seqNoStats.localCheckpoint;
-        logger.trace("recovered maximum sequence number [{}] and local checkpoint [{}]", maxSeqNo, localCheckpoint);
-        return localCheckpointTrackerSupplier.apply(maxSeqNo, localCheckpoint);
-=======
     private static LocalCheckpointTracker createLocalCheckpointTracker(EngineConfig engineConfig, SegmentInfos lastCommittedSegmentInfos,
         Logger logger, Supplier<Searcher> searcherSupplier, BiFunction<Long, Long, LocalCheckpointTracker> localCheckpointTrackerSupplier) {
         try {
@@ -318,7 +282,6 @@
         }
         return new SoftDeletesPolicy(translog::getLastSyncedGlobalCheckpoint, lastMinRetainedSeqNo,
             engineConfig.getIndexSettings().getSoftDeleteRetentionOperations());
->>>>>>> 0c7f6570
     }
 
     /**
@@ -429,11 +392,7 @@
             if (key.equals(MAX_UNSAFE_AUTO_ID_TIMESTAMP_COMMIT_ID)) {
                 assert maxUnsafeAutoIdTimestamp.get() == -1 :
                     "max unsafe timestamp was assigned already [" + maxUnsafeAutoIdTimestamp.get() + "]";
-<<<<<<< HEAD
-                maxUnsafeAutoIdTimestamp.set(Long.parseLong(entry.getValue()));
-=======
                 updateAutoIdTimestamp(Long.parseLong(entry.getValue()), true);
->>>>>>> 0c7f6570
             }
             if (key.equals(SequenceNumbers.MAX_SEQ_NO)) {
                 assert maxSeqNoOfNonAppendOnlyOperations.get() == -1 :
@@ -448,11 +407,8 @@
         flushLock.lock();
         try (ReleasableLock lock = readLock.acquire()) {
             ensureOpen();
-<<<<<<< HEAD
-=======
             assert getMaxSeqNoOfUpdatesOrDeletes() != SequenceNumbers.UNASSIGNED_SEQ_NO ||
                 engineConfig.getIndexSettings().getIndexVersionCreated().before(Version.V_6_0_0) : "max_seq_no_of_updates is uninitialized";
->>>>>>> 0c7f6570
             if (pendingTranslogRecovery.get() == false) {
                 throw new IllegalStateException("Engine has already been recovered");
             }
@@ -479,11 +435,7 @@
         pendingTranslogRecovery.set(false); // we are good - now we can commit
     }
 
-<<<<<<< HEAD
-    private void recoverFromTranslogInternal() throws IOException {
-=======
     private void recoverFromTranslogInternal(TranslogRecoveryRunner translogRecoveryRunner, long recoverUpToSeqNo) throws IOException {
->>>>>>> 0c7f6570
         Translog.TranslogGeneration translogGeneration = translog.getGeneration();
         final int opsRecovered;
         final long translogFileGen = Long.parseLong(lastCommittedSegmentInfos.getUserData().get(Translog.TRANSLOG_GENERATION_KEY));
@@ -499,12 +451,8 @@
         pendingTranslogRecovery.set(false); // we are good - now we can commit
         if (opsRecovered > 0) {
             logger.trace("flushing post recovery from translog. ops recovered [{}]. committed translog id [{}]. current id [{}]",
-<<<<<<< HEAD
-                opsRecovered, translogGeneration == null ? null : translogGeneration.translogFileGeneration, translog.currentFileGeneration());
-=======
                 opsRecovered, translogGeneration == null ? null :
                     translogGeneration.translogFileGeneration, translog.currentFileGeneration());
->>>>>>> 0c7f6570
             commitIndexWriter(indexWriter, translog, null);
             refreshLastCommittedSegmentInfos();
             refresh("translog_recovery");
@@ -512,13 +460,9 @@
         translog.trimUnreferencedReaders();
     }
 
-<<<<<<< HEAD
-    private Translog openTranslog(EngineConfig engineConfig, TranslogDeletionPolicy translogDeletionPolicy, LongSupplier globalCheckpointSupplier) throws IOException {
-=======
     private Translog openTranslog(EngineConfig engineConfig, TranslogDeletionPolicy translogDeletionPolicy,
                                         LongSupplier globalCheckpointSupplier) throws IOException {
 
->>>>>>> 0c7f6570
         final TranslogConfig translogConfig = engineConfig.getTranslogConfig();
         final String translogUUID = loadTranslogUUIDFromLastCommit();
         // A translog checkpoint from 5.x index does not have translog_generation_key and Translog's ctor will read translog gen values
@@ -530,15 +474,6 @@
             translogDeletionPolicy.setMinTranslogGenerationForRecovery(minRequiredTranslogGen);
         }
         // We expect that this shard already exists, so it must already have an existing translog else something is badly wrong!
-<<<<<<< HEAD
-        return new Translog(translogConfig, translogUUID, translogDeletionPolicy, globalCheckpointSupplier, engineConfig.getPrimaryTermSupplier());
-    }
-
-    @Override
-    Translog getTranslog() {
-        ensureOpen();
-        return translog;
-=======
         return new Translog(translogConfig, translogUUID, translogDeletionPolicy, globalCheckpointSupplier,
             engineConfig.getPrimaryTermSupplier());
     }
@@ -552,7 +487,6 @@
     @Override
     public boolean isTranslogSyncNeeded() {
         return getTranslog().syncNeeded();
->>>>>>> 0c7f6570
     }
 
     @Override
@@ -708,14 +642,9 @@
                                     // in the case of a already pruned translog generation we might get null here - yet very unlikely
                                     TranslogLeafReader reader = new TranslogLeafReader((Translog.Index) operation, engineConfig
                                         .getIndexSettings().getIndexVersionCreated());
-<<<<<<< HEAD
-                                    return new GetResult(new Searcher("realtime_get", new IndexSearcher(reader)),
-                                        new VersionsAndSeqNoResolver.DocIdAndVersion(0, ((Translog.Index) operation).version(), reader, 0));
-=======
                                     return new GetResult(new Searcher("realtime_get", new IndexSearcher(reader), reader::close),
                                         new VersionsAndSeqNoResolver.DocIdAndVersion(0,
                                             ((Translog.Index) operation).version(), reader, 0));
->>>>>>> 0c7f6570
                                 }
                             } catch (IOException e) {
                                 maybeFailEngine("realtime_get", e); // lets check if the translog has failed with a tragic event
@@ -973,11 +902,7 @@
                 if (plan.earlyResultOnPreFlightError.isPresent()) {
                     indexResult = plan.earlyResultOnPreFlightError.get();
                     assert indexResult.getResultType() == Result.Type.FAILURE : indexResult.getResultType();
-<<<<<<< HEAD
-                } else if (plan.indexIntoLucene) {
-=======
                 } else if (plan.indexIntoLucene || plan.addStaleOpToLucene) {
->>>>>>> 0c7f6570
                     indexResult = indexIntoLucene(index, plan);
                 } else {
                     indexResult = new IndexResult(
@@ -1143,25 +1068,17 @@
         index.parsedDoc().updateSeqID(plan.seqNoForIndexing, index.primaryTerm());
         index.parsedDoc().version().setLongValue(plan.versionForIndexing);
         try {
-<<<<<<< HEAD
-            if (plan.useLuceneUpdateDocument) {
-=======
             if (plan.addStaleOpToLucene) {
                 addStaleDocs(index.docs(), indexWriter);
             } else if (plan.useLuceneUpdateDocument) {
                 assert assertMaxSeqNoOfUpdatesIsAdvanced(index.uid(), plan.seqNoForIndexing, true, true);
->>>>>>> 0c7f6570
                 updateDocs(index.uid(), index.docs(), indexWriter);
             } else {
                 // document does not exists, we can optimize for create, but double check if assertions are running
                 assert assertDocDoesNotExist(index, canOptimizeAddDocument(index) == false);
                 addDocs(index.docs(), indexWriter);
             }
-<<<<<<< HEAD
-            return new IndexResult(plan.versionForIndexing, plan.seqNoForIndexing, plan.currentNotFoundOrDeleted);
-=======
             return new IndexResult(plan.versionForIndexing, getPrimaryTerm(), plan.seqNoForIndexing, plan.currentNotFoundOrDeleted);
->>>>>>> 0c7f6570
         } catch (Exception ex) {
             if (indexWriter.getTragicException() == null) {
                 /* There is no tragic event recorded so this must be a document failure.
@@ -1322,17 +1239,12 @@
     }
 
     private void updateDocs(final Term uid, final List<ParseContext.Document> docs, final IndexWriter indexWriter) throws IOException {
-<<<<<<< HEAD
-        if (docs.size() > 1) {
-            indexWriter.updateDocuments(uid, docs);
-=======
         if (softDeleteEnabled) {
             if (docs.size() > 1) {
                 indexWriter.softUpdateDocuments(uid, docs, softDeletesField);
             } else {
                 indexWriter.softUpdateDocument(uid, docs.get(0), softDeletesField);
             }
->>>>>>> 0c7f6570
         } else {
             if (docs.size() > 1) {
                 indexWriter.updateDocuments(uid, docs);
@@ -1502,20 +1414,13 @@
                 // any exception that comes from this is a either an ACE or a fatal exception there
                 // can't be any document failures  coming from this
                 indexWriter.deleteDocuments(delete.uid());
-                numDocDeletes.inc();
-            }
-<<<<<<< HEAD
-            versionMap.putDeleteUnderLock(delete.uid().bytes(),
-                new DeleteVersionValue(plan.versionOfDeletion, plan.seqNoOfDeletion, delete.primaryTerm(),
-                    engineConfig.getThreadPool().relativeTimeInMillis()));
-=======
+            }
             if (plan.deleteFromLucene) {
                 numDocDeletes.inc();
                 versionMap.putDeleteUnderLock(delete.uid().bytes(),
                     new DeleteVersionValue(plan.versionOfDeletion, plan.seqNoOfDeletion, delete.primaryTerm(),
                         engineConfig.getThreadPool().relativeTimeInMillis()));
             }
->>>>>>> 0c7f6570
             return new DeleteResult(
                 plan.versionOfDeletion, getPrimaryTerm(), plan.seqNoOfDeletion, plan.currentlyDeleted == false);
         } catch (Exception ex) {
@@ -1606,13 +1511,6 @@
         assert readLock.isHeldByCurrentThread() || writeLock.isHeldByCurrentThread();
         assert noOp.seqNo() > SequenceNumbers.NO_OPS_PERFORMED;
         final long seqNo = noOp.seqNo();
-<<<<<<< HEAD
-        try {
-            final NoOpResult noOpResult = new NoOpResult(noOp.seqNo());
-            if (noOp.origin() != Operation.Origin.LOCAL_TRANSLOG_RECOVERY) {
-                final Translog.Location location = translog.add(new Translog.NoOp(noOp.seqNo(), noOp.primaryTerm(), noOp.reason()));
-                noOpResult.setTranslogLocation(location);
-=======
         try (Releasable ignored = noOpKeyedLock.acquire(seqNo)) {
             final NoOpResult noOpResult;
             final Optional<Exception> preFlightError = preFlightCheckForNoOp(noOp);
@@ -1650,7 +1548,6 @@
                     final Translog.Location location = translog.add(new Translog.NoOp(noOp.seqNo(), noOp.primaryTerm(), noOp.reason()));
                     noOpResult.setTranslogLocation(location);
                 }
->>>>>>> 0c7f6570
             }
             noOpResult.setTook(System.nanoTime() - noOp.startTime());
             noOpResult.freeze();
@@ -1790,12 +1687,8 @@
     @Override
     public boolean shouldPeriodicallyFlush() {
         ensureOpen();
-<<<<<<< HEAD
-        final long translogGenerationOfLastCommit = Long.parseLong(lastCommittedSegmentInfos.userData.get(Translog.TRANSLOG_GENERATION_KEY));
-=======
         final long translogGenerationOfLastCommit =
             Long.parseLong(lastCommittedSegmentInfos.userData.get(Translog.TRANSLOG_GENERATION_KEY));
->>>>>>> 0c7f6570
         final long flushThreshold = config().getIndexSettings().getFlushThresholdSize().getBytes();
         if (translog.sizeInBytesByMinGen(translogGenerationOfLastCommit) < flushThreshold) {
             return false;
@@ -1819,14 +1712,6 @@
             translog.getMinGenerationForSeqNo(localCheckpointTracker.getCheckpoint() + 1).translogFileGeneration;
         return translogGenerationOfLastCommit < translogGenerationOfNewCommit
             || localCheckpointTracker.getCheckpoint() == localCheckpointTracker.getMaxSeqNo();
-<<<<<<< HEAD
-    }
-
-    @Override
-    public CommitId flush() throws EngineException {
-        return flush(false, false);
-=======
->>>>>>> 0c7f6570
     }
 
     @Override
@@ -2251,37 +2136,6 @@
     }
 
     @Override
-<<<<<<< HEAD
-    public Searcher acquireSearcher(String source, SearcherScope scope) {
-        /* Acquire order here is store -> manager since we need
-         * to make sure that the store is not closed before
-         * the searcher is acquired. */
-        store.incRef();
-        Releasable releasable = store::decRef;
-        try {
-            final ReferenceManager<IndexSearcher> referenceManager;
-            switch (scope) {
-                case INTERNAL:
-                    referenceManager = internalSearcherManager;
-                    break;
-                case EXTERNAL:
-                    referenceManager = externalSearcherManager;
-                    break;
-                default:
-                    throw new IllegalStateException("unknown scope: " + scope);
-            }
-            EngineSearcher engineSearcher = new EngineSearcher(source, referenceManager, store, logger);
-            releasable = null; // success - hand over the reference to the engine searcher
-            return engineSearcher;
-        } catch (AlreadyClosedException ex) {
-            throw ex;
-        } catch (Exception ex) {
-            ensureOpen(ex); // throw EngineCloseException here if we are already closed
-            logger.error(() -> new ParameterizedMessage("failed to acquire searcher, source {}", source), ex);
-            throw new EngineException(shardId, "failed to acquire searcher, source " + source, ex);
-        } finally {
-            Releasables.close(releasable);
-=======
     protected final ReferenceManager<IndexSearcher> getReferenceManager(SearcherScope scope) {
         switch (scope) {
             case INTERNAL:
@@ -2290,7 +2144,6 @@
                 return externalSearcherManager;
             default:
                 throw new IllegalStateException("unknown scope: " + scope);
->>>>>>> 0c7f6570
         }
     }
 
@@ -2542,12 +2395,9 @@
                 commitData.put(SequenceNumbers.MAX_SEQ_NO, Long.toString(localCheckpointTracker.getMaxSeqNo()));
                 commitData.put(MAX_UNSAFE_AUTO_ID_TIMESTAMP_COMMIT_ID, Long.toString(maxUnsafeAutoIdTimestamp.get()));
                 commitData.put(HISTORY_UUID_KEY, historyUUID);
-<<<<<<< HEAD
-=======
                 if (softDeleteEnabled) {
                     commitData.put(Engine.MIN_RETAINED_SEQNO, Long.toString(softDeletesPolicy.getMinRetainedSeqNo()));
                 }
->>>>>>> 0c7f6570
                 logger.trace("committing writer with commit data [{}]", commitData);
                 return commitData.entrySet().iterator();
             });
@@ -2700,15 +2550,6 @@
     long getNumDocAppends() {
         return numDocAppends.count();
     }
-<<<<<<< HEAD
-
-    /**
-     * Returns the number of documents have been updated since this engine was opened.
-     * This count does not include the updates from the existing segments before opening engine.
-     */
-    long getNumDocUpdates() {
-        return numDocUpdates.count();
-=======
 
     /**
      * Returns the number of documents have been updated since this engine was opened.
@@ -2777,7 +2618,6 @@
         } else {
             return translog.acquireRetentionLock();
         }
->>>>>>> 0c7f6570
     }
 
     @Override
