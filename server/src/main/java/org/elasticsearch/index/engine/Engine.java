/*
 * Copyright Elasticsearch B.V. and/or licensed to Elasticsearch B.V. under one
 * or more contributor license agreements. Licensed under the Elastic License
 * 2.0 and the Server Side Public License, v 1; you may not use this file except
 * in compliance with, at your election, the Elastic License 2.0 or the Server
 * Side Public License, v 1.
 */

package org.elasticsearch.index.engine;

import org.apache.logging.log4j.Logger;
import org.apache.lucene.index.ByteVectorValues;
import org.apache.lucene.index.DirectoryReader;
import org.apache.lucene.index.FieldInfo;
import org.apache.lucene.index.FloatVectorValues;
import org.apache.lucene.index.IndexCommit;
import org.apache.lucene.index.IndexFileNames;
import org.apache.lucene.index.IndexReader;
import org.apache.lucene.index.LeafReader;
import org.apache.lucene.index.LeafReaderContext;
import org.apache.lucene.index.SegmentCommitInfo;
import org.apache.lucene.index.SegmentInfos;
import org.apache.lucene.index.SegmentReader;
import org.apache.lucene.index.Term;
import org.apache.lucene.search.IndexSearcher;
import org.apache.lucene.search.QueryCache;
import org.apache.lucene.search.QueryCachingPolicy;
import org.apache.lucene.search.ReferenceManager;
import org.apache.lucene.search.similarities.Similarity;
import org.apache.lucene.store.AlreadyClosedException;
import org.apache.lucene.util.SetOnce;
import org.elasticsearch.ExceptionsHelper;
import org.elasticsearch.action.ActionListener;
import org.elasticsearch.action.index.IndexRequest;
import org.elasticsearch.action.support.PlainActionFuture;
import org.elasticsearch.common.bytes.BytesReference;
import org.elasticsearch.common.logging.Loggers;
import org.elasticsearch.common.lucene.Lucene;
import org.elasticsearch.common.lucene.index.ElasticsearchDirectoryReader;
import org.elasticsearch.common.lucene.uid.Versions;
import org.elasticsearch.common.lucene.uid.VersionsAndSeqNoResolver;
import org.elasticsearch.common.lucene.uid.VersionsAndSeqNoResolver.DocIdAndVersion;
import org.elasticsearch.common.metrics.CounterMetric;
import org.elasticsearch.common.util.concurrent.ReleasableLock;
import org.elasticsearch.common.util.concurrent.UncategorizedExecutionException;
import org.elasticsearch.core.CheckedRunnable;
import org.elasticsearch.core.Nullable;
import org.elasticsearch.core.Releasable;
import org.elasticsearch.core.Releasables;
import org.elasticsearch.core.TimeValue;
import org.elasticsearch.index.IndexVersion;
import org.elasticsearch.index.VersionType;
import org.elasticsearch.index.mapper.DocumentParser;
import org.elasticsearch.index.mapper.IdFieldMapper;
import org.elasticsearch.index.mapper.LuceneDocument;
import org.elasticsearch.index.mapper.Mapping;
import org.elasticsearch.index.mapper.MappingLookup;
import org.elasticsearch.index.mapper.ParsedDocument;
import org.elasticsearch.index.mapper.Uid;
import org.elasticsearch.index.merge.MergeStats;
import org.elasticsearch.index.seqno.SeqNoStats;
import org.elasticsearch.index.seqno.SequenceNumbers;
import org.elasticsearch.index.shard.DenseVectorStats;
import org.elasticsearch.index.shard.DocsStats;
import org.elasticsearch.index.shard.ShardId;
import org.elasticsearch.index.shard.ShardLongFieldRange;
import org.elasticsearch.index.store.Store;
import org.elasticsearch.index.translog.Translog;
import org.elasticsearch.index.translog.TranslogStats;
import org.elasticsearch.search.suggest.completion.CompletionStats;
import org.elasticsearch.transport.Transports;

import java.io.Closeable;
import java.io.IOException;
import java.io.UncheckedIOException;
import java.util.Arrays;
import java.util.Collections;
import java.util.Comparator;
import java.util.HashMap;
import java.util.HashSet;
import java.util.List;
import java.util.Locale;
import java.util.Map;
import java.util.Objects;
import java.util.Set;
import java.util.concurrent.CountDownLatch;
import java.util.concurrent.ExecutionException;
import java.util.concurrent.TimeUnit;
import java.util.concurrent.atomic.AtomicBoolean;
import java.util.concurrent.locks.Condition;
import java.util.concurrent.locks.Lock;
import java.util.concurrent.locks.ReentrantLock;
import java.util.concurrent.locks.ReentrantReadWriteLock;
import java.util.function.Consumer;
import java.util.function.Function;

import static org.elasticsearch.core.Strings.format;
import static org.elasticsearch.index.seqno.SequenceNumbers.UNASSIGNED_PRIMARY_TERM;
import static org.elasticsearch.index.seqno.SequenceNumbers.UNASSIGNED_SEQ_NO;

public abstract class Engine implements Closeable {

    public static final String SYNC_COMMIT_ID = "sync_id"; // TODO: Remove sync_id in 9.0
    public static final String HISTORY_UUID_KEY = "history_uuid";
    public static final String FORCE_MERGE_UUID_KEY = "force_merge_uuid";
    public static final String MIN_RETAINED_SEQNO = "min_retained_seq_no";
    public static final String MAX_UNSAFE_AUTO_ID_TIMESTAMP_COMMIT_ID = "max_unsafe_auto_id_timestamp";
    // Field name that stores the Elasticsearch version in Lucene commit user data, representing
    // the version that was used to write the commit (and thus a max version for the underlying segments).
    public static final String ES_VERSION = "es_version";
    public static final String SEARCH_SOURCE = "search"; // TODO: Make source of search enum?
    public static final String CAN_MATCH_SEARCH_SOURCE = "can_match";
    protected static final String DOC_STATS_SOURCE = "doc_stats";
    public static final long UNKNOWN_PRIMARY_TERM = -1L;

    protected final ShardId shardId;
    protected final Logger logger;
    protected final EngineConfig engineConfig;
    protected final Store store;
    protected final AtomicBoolean isClosed = new AtomicBoolean(false);
    private final CountDownLatch closedLatch = new CountDownLatch(1);
    protected final EventListener eventListener;
    protected final ReentrantLock failEngineLock = new ReentrantLock();
    protected final ReentrantReadWriteLock rwl = new ReentrantReadWriteLock();
    protected final ReleasableLock readLock = new ReleasableLock(rwl.readLock());
    protected final ReleasableLock writeLock = new ReleasableLock(rwl.writeLock());
    protected final SetOnce<Exception> failedEngine = new SetOnce<>();
    /*
     * on {@code lastWriteNanos} we use System.nanoTime() to initialize this since:
     *  - we use the value for figuring out if the shard / engine is active so if we startup and no write has happened yet we still
     *    consider it active for the duration of the configured active to inactive period. If we initialize to 0 or Long.MAX_VALUE we
     *    either immediately or never mark it inactive if no writes at all happen to the shard.
     *  - we also use this to flush big-ass merges on an inactive engine / shard but if we we initialize 0 or Long.MAX_VALUE we either
     *    immediately or never commit merges even though we shouldn't from a user perspective (this can also have funky side effects in
     *    tests when we open indices with lots of segments and suddenly merges kick in.
     *  NOTE: don't use this value for anything accurate it's a best effort for freeing up diskspace after merges and on a shard level to
     *  reduce index buffer sizes on inactive shards.
     */
    protected volatile long lastWriteNanos = System.nanoTime();

    protected Engine(EngineConfig engineConfig) {
        Objects.requireNonNull(engineConfig.getStore(), "Store must be provided to the engine");

        this.engineConfig = engineConfig;
        this.shardId = engineConfig.getShardId();
        this.store = engineConfig.getStore();
        // we use the engine class directly here to make sure all subclasses have the same logger name
        this.logger = Loggers.getLogger(Engine.class, engineConfig.getShardId());
        this.eventListener = engineConfig.getEventListener();
    }

    /**
     * Reads an {@code IndexVersion} from an {@code es_version} metadata string
     */
    public static IndexVersion readIndexVersion(String esVersion) {
        if (esVersion.contains(".")) {
            // backwards-compatible Version-style
            org.elasticsearch.Version v = org.elasticsearch.Version.fromString(esVersion);
            assert v.onOrBefore(org.elasticsearch.Version.V_8_11_0);
            return IndexVersion.fromId(v.id);
        } else {
            return IndexVersion.fromId(Integer.parseInt(esVersion));
        }
    }

    public final EngineConfig config() {
        return engineConfig;
    }

    public abstract SegmentInfos getLastCommittedSegmentInfos();

    public MergeStats getMergeStats() {
        return new MergeStats();
    }

    /** returns the history uuid for the engine */
    public abstract String getHistoryUUID();

    /** Returns how many bytes we are currently moving from heap to disk */
    public abstract long getWritingBytes();

    /**
     * Returns the {@link CompletionStats} for this engine
     */
    public abstract CompletionStats completionStats(String... fieldNamePatterns);

    /**
     * Returns the {@link DocsStats} for this engine
     */
    public DocsStats docStats() {
        // we calculate the doc stats based on the internal searcher that is more up-to-date and not subject
        // to external refreshes. For instance we don't refresh an external searcher if we flush and indices with
        // index.refresh_interval=-1 won't see any doc stats updates at all. This change will give more accurate statistics
        // when indexing but not refreshing in general. Yet, if a refresh happens the internal searcher is refresh as well so we are
        // safe here.
        try (Searcher searcher = acquireSearcher(DOC_STATS_SOURCE, SearcherScope.INTERNAL)) {
            return docsStats(searcher.getIndexReader());
        }
    }

    protected final DocsStats docsStats(IndexReader indexReader) {
        long numDocs = 0;
        long numDeletedDocs = 0;
        long sizeInBytes = 0;
        // we don't wait for a pending refreshes here since it's a stats call instead we mark it as accessed only which will cause
        // the next scheduled refresh to go through and refresh the stats as well
        for (LeafReaderContext readerContext : indexReader.leaves()) {
            // we go on the segment level here to get accurate numbers
            final SegmentReader segmentReader = Lucene.segmentReader(readerContext.reader());
            SegmentCommitInfo info = segmentReader.getSegmentInfo();
            numDocs += readerContext.reader().numDocs();
            numDeletedDocs += readerContext.reader().numDeletedDocs();
            try {
                sizeInBytes += info.sizeInBytes();
            } catch (IOException e) {
                logger.trace(() -> "failed to get size for [" + info.info.name + "]", e);
            }
        }
        return new DocsStats(numDocs, numDeletedDocs, sizeInBytes);
    }

    /**
     * Returns the {@link DenseVectorStats} for this engine
     */
    public DenseVectorStats denseVectorStats() {
        try (Searcher searcher = acquireSearcher(DOC_STATS_SOURCE, SearcherScope.INTERNAL)) {
            return denseVectorStats(searcher.getIndexReader());
        }
    }

    protected final DenseVectorStats denseVectorStats(IndexReader indexReader) {
        long valueCount = 0;
        // we don't wait for a pending refreshes here since it's a stats call instead we mark it as accessed only which will cause
        // the next scheduled refresh to go through and refresh the stats as well
        for (LeafReaderContext readerContext : indexReader.leaves()) {
            try {
                valueCount += getDenseVectorValueCount(readerContext.reader());
            } catch (IOException e) {
                logger.trace(() -> "failed to get dense vector stats for [" + readerContext + "]", e);
            }
        }
        return new DenseVectorStats(valueCount);
    }

    private long getDenseVectorValueCount(final LeafReader atomicReader) throws IOException {
        long count = 0;
        for (FieldInfo info : atomicReader.getFieldInfos()) {
            if (info.getVectorDimension() > 0) {
                switch (info.getVectorEncoding()) {
                    case FLOAT32 -> {
                        FloatVectorValues values = atomicReader.getFloatVectorValues(info.name);
                        count += values != null ? values.size() : 0;
                    }
                    case BYTE -> {
                        ByteVectorValues values = atomicReader.getByteVectorValues(info.name);
                        count += values != null ? values.size() : 0;
                    }
                }
            }
        }
        return count;
    }

    /**
     * Performs the pre-closing checks on the {@link Engine}.
     *
     * @throws IllegalStateException if the sanity checks failed
     */
    public void verifyEngineBeforeIndexClosing() throws IllegalStateException {
        final long globalCheckpoint = engineConfig.getGlobalCheckpointSupplier().getAsLong();
        final long maxSeqNo = getSeqNoStats(globalCheckpoint).getMaxSeqNo();
        if (globalCheckpoint != maxSeqNo) {
            throw new IllegalStateException(
                "Global checkpoint ["
                    + globalCheckpoint
                    + "] mismatches maximum sequence number ["
                    + maxSeqNo
                    + "] on index shard "
                    + shardId
            );
        }
    }

    public interface IndexCommitListener {

        /**
         * This method is invoked each time a new Lucene commit is created through this engine. Note that commits are notified in order. The
         * {@link IndexCommitRef} prevents the {@link IndexCommitRef} files to be deleted from disk until the reference is closed. As such,
         * the listener must close the reference as soon as it is done with it.
         *
         * @param shardId         the {@link ShardId} of shard
         * @param store           the index shard store
         * @param primaryTerm     the shard's primary term value
         * @param indexCommitRef  a reference on the newly created index commit
         * @param additionalFiles the set of filenames that are added by the new commit
         */
        void onNewCommit(ShardId shardId, Store store, long primaryTerm, IndexCommitRef indexCommitRef, Set<String> additionalFiles);

        /**
         * This method is invoked after the policy deleted the given {@link IndexCommit}. A listener is never notified of a deleted commit
         * until the corresponding {@link Engine.IndexCommitRef} received through {@link #onNewCommit} has been closed; closing which in
         * turn can call this method directly.
         *
         * @param shardId the {@link ShardId} of shard
         * @param deletedCommit the deleted {@link IndexCommit}
         */
        void onIndexCommitDelete(ShardId shardId, IndexCommit deletedCommit);
    }

    /**
     * A throttling class that can be activated, causing the
     * {@code acquireThrottle} method to block on a lock when throttling
     * is enabled
     */
    protected static final class IndexThrottle {
        private final CounterMetric throttleTimeMillisMetric = new CounterMetric();
        private volatile long startOfThrottleNS;
        private static final ReleasableLock NOOP_LOCK = new ReleasableLock(new NoOpLock());
        private final ReleasableLock lockReference = new ReleasableLock(new ReentrantLock());
        private volatile ReleasableLock lock = NOOP_LOCK;

        public Releasable acquireThrottle() {
            return lock.acquire();
        }

        /** Activate throttling, which switches the lock to be a real lock */
        public void activate() {
            assert lock == NOOP_LOCK : "throttling activated while already active";
            startOfThrottleNS = System.nanoTime();
            lock = lockReference;
        }

        /** Deactivate throttling, which switches the lock to be an always-acquirable NoOpLock */
        public void deactivate() {
            assert lock != NOOP_LOCK : "throttling deactivated but not active";
            lock = NOOP_LOCK;

            assert startOfThrottleNS > 0 : "Bad state of startOfThrottleNS";
            long throttleTimeNS = System.nanoTime() - startOfThrottleNS;
            if (throttleTimeNS >= 0) {
                // Paranoia (System.nanoTime() is supposed to be monotonic): time slip may have occurred but never want
                // to add a negative number
                throttleTimeMillisMetric.inc(TimeValue.nsecToMSec(throttleTimeNS));
            }
        }

        long getThrottleTimeInMillis() {
            long currentThrottleNS = 0;
            if (isThrottled() && startOfThrottleNS != 0) {
                currentThrottleNS += System.nanoTime() - startOfThrottleNS;
                if (currentThrottleNS < 0) {
                    // Paranoia (System.nanoTime() is supposed to be monotonic): time slip must have happened, have to ignore this value
                    currentThrottleNS = 0;
                }
            }
            return throttleTimeMillisMetric.count() + TimeValue.nsecToMSec(currentThrottleNS);
        }

        boolean isThrottled() {
            return lock != NOOP_LOCK;
        }

        boolean throttleLockIsHeldByCurrentThread() { // to be used in assertions and tests only
            if (isThrottled()) {
                return lock.isHeldByCurrentThread();
            }
            return false;
        }
    }

    /**
     * Returns the number of milliseconds this engine was under index throttling.
     */
    public abstract long getIndexThrottleTimeInMillis();

    /**
     * Returns the <code>true</code> iff this engine is currently under index throttling.
     *
     * @see #getIndexThrottleTimeInMillis()
     */
    public abstract boolean isThrottled();

    /**
     * Trims translog for terms below <code>belowTerm</code> and seq# above <code>aboveSeqNo</code>
     *
     * @see Translog#trimOperations(long, long)
     */
    public abstract void trimOperationsFromTranslog(long belowTerm, long aboveSeqNo) throws EngineException;

    /** A Lock implementation that always allows the lock to be acquired */
    protected static final class NoOpLock implements Lock {

        @Override
        public void lock() {}

        @Override
        public void lockInterruptibly() throws InterruptedException {}

        @Override
        public boolean tryLock() {
            return true;
        }

        @Override
        public boolean tryLock(long time, TimeUnit unit) throws InterruptedException {
            return true;
        }

        @Override
        public void unlock() {}

        @Override
        public Condition newCondition() {
            throw new UnsupportedOperationException("NoOpLock can't provide a condition");
        }
    }

    /**
     * Perform document index operation on the engine
     * @param index operation to perform
     * @return {@link IndexResult} containing updated translog location, version and
     * document specific failures
     *
     * Note: engine level failures (i.e. persistent engine failures) are thrown
     */
    public abstract IndexResult index(Index index) throws IOException;

    /**
     * Perform document delete operation on the engine
     * @param delete operation to perform
     * @return {@link DeleteResult} containing updated translog location, version and
     * document specific failures
     *
     * Note: engine level failures (i.e. persistent engine failures) are thrown
     */
    public abstract DeleteResult delete(Delete delete) throws IOException;

    public abstract NoOpResult noOp(NoOp noOp) throws IOException;

    /**
     * Base class for index and delete operation results
     * Holds result meta data (e.g. translog location, updated version)
     * for an executed write {@link Operation}
     **/
    public abstract static class Result {
        private final Operation.TYPE operationType;
        private final Result.Type resultType;
        private final long version;
        private final long term;
        private final long seqNo;
        private final Exception failure;
        private final SetOnce<Boolean> freeze = new SetOnce<>();
        private final Mapping requiredMappingUpdate;
        private final String id;
        private Translog.Location translogLocation;
        private long took;

        protected Result(Operation.TYPE operationType, Exception failure, long version, long term, long seqNo, String id) {
            this.operationType = operationType;
            this.failure = Objects.requireNonNull(failure);
            this.version = version;
            this.term = term;
            this.seqNo = seqNo;
            this.requiredMappingUpdate = null;
            this.resultType = Type.FAILURE;
            this.id = id;
        }

        protected Result(Operation.TYPE operationType, long version, long term, long seqNo, String id) {
            this.operationType = operationType;
            this.version = version;
            this.seqNo = seqNo;
            this.term = term;
            this.failure = null;
            this.requiredMappingUpdate = null;
            this.resultType = Type.SUCCESS;
            this.id = id;
        }

        protected Result(Operation.TYPE operationType, Mapping requiredMappingUpdate, String id) {
            this.operationType = operationType;
            this.version = Versions.NOT_FOUND;
            this.seqNo = UNASSIGNED_SEQ_NO;
            this.term = UNASSIGNED_PRIMARY_TERM;
            this.failure = null;
            this.requiredMappingUpdate = requiredMappingUpdate;
            this.resultType = Type.MAPPING_UPDATE_REQUIRED;
            this.id = id;
        }

        /** whether the operation was successful, has failed or was aborted due to a mapping update */
        public Type getResultType() {
            return resultType;
        }

        /** get the updated document version */
        public long getVersion() {
            return version;
        }

        /**
         * Get the sequence number on the primary.
         *
         * @return the sequence number
         */
        public long getSeqNo() {
            return seqNo;
        }

        public long getTerm() {
            return term;
        }

        /**
         * If the operation was aborted due to missing mappings, this method will return the mappings
         * that are required to complete the operation.
         */
        public Mapping getRequiredMappingUpdate() {
            return requiredMappingUpdate;
        }

        /** get the translog location after executing the operation */
        public Translog.Location getTranslogLocation() {
            return translogLocation;
        }

        /** get document failure while executing the operation {@code null} in case of no failure */
        public Exception getFailure() {
            return failure;
        }

        /** get total time in nanoseconds */
        public long getTook() {
            return took;
        }

        public Operation.TYPE getOperationType() {
            return operationType;
        }

        public String getId() {
            return id;
        }

        void setTranslogLocation(Translog.Location translogLocation) {
            if (freeze.get() == null) {
                this.translogLocation = translogLocation;
            } else {
                throw new IllegalStateException("result is already frozen");
            }
        }

        void setTook(long took) {
            if (freeze.get() == null) {
                this.took = took;
            } else {
                throw new IllegalStateException("result is already frozen");
            }
        }

        void freeze() {
            freeze.set(true);
        }

        public enum Type {
            SUCCESS,
            FAILURE,
            MAPPING_UPDATE_REQUIRED
        }
    }

    public static class IndexResult extends Result {

        private final boolean created;

        public IndexResult(long version, long term, long seqNo, boolean created, String id) {
            super(Operation.TYPE.INDEX, version, term, seqNo, id);
            this.created = created;
        }

        /**
         * use in case of the index operation failed before getting to internal engine
         **/
        public IndexResult(Exception failure, long version, String id) {
            this(failure, version, UNASSIGNED_PRIMARY_TERM, UNASSIGNED_SEQ_NO, id);
        }

        public IndexResult(Exception failure, long version, long term, long seqNo, String id) {
            super(Operation.TYPE.INDEX, failure, version, term, seqNo, id);
            this.created = false;
        }

        public IndexResult(Mapping requiredMappingUpdate, String id) {
            super(Operation.TYPE.INDEX, requiredMappingUpdate, id);
            this.created = false;
        }

        public boolean isCreated() {
            return created;
        }
    }

    public static class DeleteResult extends Result {

        private final boolean found;

        public DeleteResult(long version, long term, long seqNo, boolean found, String id) {
            super(Operation.TYPE.DELETE, version, term, seqNo, id);
            this.found = found;
        }

        /**
         * use in case of the delete operation failed before getting to internal engine
         **/
        public DeleteResult(Exception failure, long version, long term, String id) {
            this(failure, version, term, UNASSIGNED_SEQ_NO, false, id);
        }

        public DeleteResult(Exception failure, long version, long term, long seqNo, boolean found, String id) {
            super(Operation.TYPE.DELETE, failure, version, term, seqNo, id);
            this.found = found;
        }

        public DeleteResult(Mapping requiredMappingUpdate, String id) {
            super(Operation.TYPE.DELETE, requiredMappingUpdate, id);
            this.found = false;
        }

        public boolean isFound() {
            return found;
        }

    }

    public static class NoOpResult extends Result {

        public NoOpResult(long term, long seqNo) {
            super(Operation.TYPE.NO_OP, 0, term, seqNo, null);
        }

        NoOpResult(long term, long seqNo, Exception failure) {
            super(Operation.TYPE.NO_OP, failure, 0, term, seqNo, null);
        }

    }

    protected final GetResult getFromSearcher(Get get, Engine.Searcher searcher, boolean uncachedLookup) throws EngineException {
        final DocIdAndVersion docIdAndVersion;
        try {
            if (uncachedLookup) {
                docIdAndVersion = VersionsAndSeqNoResolver.loadDocIdAndVersionUncached(searcher.getIndexReader(), get.uid(), true);
            } else {
                docIdAndVersion = VersionsAndSeqNoResolver.timeSeriesLoadDocIdAndVersion(searcher.getIndexReader(), get.uid(), true);
            }
        } catch (Exception e) {
            Releasables.closeWhileHandlingException(searcher);
            // TODO: A better exception goes here
            throw new EngineException(shardId, "Couldn't resolve version", e);
        }

        if (docIdAndVersion != null) {
            if (get.versionType().isVersionConflictForReads(docIdAndVersion.version, get.version())) {
                Releasables.close(searcher);
                throw new VersionConflictEngineException(
                    shardId,
                    "[" + get.id() + "]",
                    get.versionType().explainConflictForReads(docIdAndVersion.version, get.version())
                );
            }
            if (get.getIfSeqNo() != SequenceNumbers.UNASSIGNED_SEQ_NO
                && (get.getIfSeqNo() != docIdAndVersion.seqNo || get.getIfPrimaryTerm() != docIdAndVersion.primaryTerm)) {
                Releasables.close(searcher);
                throw new VersionConflictEngineException(
                    shardId,
                    get.id(),
                    get.getIfSeqNo(),
                    get.getIfPrimaryTerm(),
                    docIdAndVersion.seqNo,
                    docIdAndVersion.primaryTerm
                );
            }
        }

        if (docIdAndVersion != null) {
            // don't release the searcher on this path, it is the
            // responsibility of the caller to call GetResult.release
            return new GetResult(searcher, docIdAndVersion);
        } else {
            Releasables.close(searcher);
            return GetResult.NOT_EXISTS;
        }
    }

    public abstract GetResult get(
        Get get,
        MappingLookup mappingLookup,
        DocumentParser documentParser,
        Function<Engine.Searcher, Engine.Searcher> searcherWrapper
    );

    /**
     * Similar to {@link Engine#get}, but it only attempts to serve the get from the translog.
     * If not found in translog, it returns null, as {@link GetResult#NOT_EXISTS} could mean deletion.
     */
    public GetResult getFromTranslog(
        Get get,
        MappingLookup mappingLookup,
        DocumentParser documentParser,
        Function<Engine.Searcher, Engine.Searcher> searcherWrapper
    ) {
        throw new UnsupportedOperationException();
    }

    /**
     * Acquires a point-in-time reader that can be used to create {@link Engine.Searcher}s on demand.
     */
    public final SearcherSupplier acquireSearcherSupplier(Function<Searcher, Searcher> wrapper) throws EngineException {
        return acquireSearcherSupplier(wrapper, SearcherScope.EXTERNAL);
    }

    /**
     * Acquires a point-in-time reader that can be used to create {@link Engine.Searcher}s on demand.
     */
    public SearcherSupplier acquireSearcherSupplier(Function<Searcher, Searcher> wrapper, SearcherScope scope) throws EngineException {
        /* Acquire order here is store -> manager since we need
         * to make sure that the store is not closed before
         * the searcher is acquired. */
        if (store.tryIncRef() == false) {
            throw new AlreadyClosedException(shardId + " store is closed", failedEngine.get());
        }
        Releasable releasable = store::decRef;
        try {
            ReferenceManager<ElasticsearchDirectoryReader> referenceManager = getReferenceManager(scope);
            ElasticsearchDirectoryReader acquire = referenceManager.acquire();
            SearcherSupplier reader = new SearcherSupplier(wrapper) {
                @Override
                public Searcher acquireSearcherInternal(String source) {
                    assert assertSearcherIsWarmedUp(source, scope);
                    return new Searcher(
                        source,
                        acquire,
                        engineConfig.getSimilarity(),
                        engineConfig.getQueryCache(),
                        engineConfig.getQueryCachingPolicy(),
                        () -> {}
                    );
                }

                @Override
                protected void doClose() {
                    try {
                        referenceManager.release(acquire);
                    } catch (IOException e) {
                        throw new UncheckedIOException("failed to close", e);
                    } catch (AlreadyClosedException e) {
                        // This means there's a bug somewhere: don't suppress it
                        throw new AssertionError(e);
                    } finally {
                        store.decRef();
                    }
                }
            };
            releasable = null; // success - hand over the reference to the engine reader
            return reader;
        } catch (AlreadyClosedException ex) {
            throw ex;
        } catch (Exception ex) {
            maybeFailEngine("acquire_reader", ex);
            ensureOpen(ex); // throw EngineCloseException here if we are already closed
            logger.error("failed to acquire reader", ex);
            throw new EngineException(shardId, "failed to acquire reader", ex);
        } finally {
            Releasables.close(releasable);
        }
    }

    public final Searcher acquireSearcher(String source) throws EngineException {
        return acquireSearcher(source, SearcherScope.EXTERNAL);
    }

    public Searcher acquireSearcher(String source, SearcherScope scope) throws EngineException {
        return acquireSearcher(source, scope, Function.identity());
    }

    public Searcher acquireSearcher(String source, SearcherScope scope, Function<Searcher, Searcher> wrapper) throws EngineException {
        SearcherSupplier releasable = null;
        try {
            SearcherSupplier reader = releasable = acquireSearcherSupplier(wrapper, scope);
            Searcher searcher = reader.acquireSearcher(source);
            releasable = null;
            return new Searcher(
                source,
                searcher.getDirectoryReader(),
                searcher.getSimilarity(),
                searcher.getQueryCache(),
                searcher.getQueryCachingPolicy(),
                () -> Releasables.close(searcher, reader)
            );
        } finally {
            Releasables.close(releasable);
        }
    }

    protected abstract ReferenceManager<ElasticsearchDirectoryReader> getReferenceManager(SearcherScope scope);

    boolean assertSearcherIsWarmedUp(String source, SearcherScope scope) {
        return true;
    }

    public enum SearcherScope {
        EXTERNAL,
        INTERNAL
    }

    /**
     * Checks if the underlying storage sync is required.
     */
    public abstract boolean isTranslogSyncNeeded();

    /**
     * Whether search idleness may be allowed to be considered for skipping a scheduled refresh.
     */
    public boolean allowSearchIdleOptimization() {
        return true;
    }

    /**
     * Ensures that the location has been written to the underlying storage.
     */
    public abstract void asyncEnsureTranslogSynced(Translog.Location location, Consumer<Exception> listener);

    /**
     * Ensures that the global checkpoint has been persisted to the underlying storage.
     */
    public abstract void asyncEnsureGlobalCheckpointSynced(long globalCheckpoint, Consumer<Exception> listener);

    public abstract void syncTranslog() throws IOException;

    /**
     * Acquires a lock on the translog files and Lucene soft-deleted documents to prevent them from being trimmed
     */
    public abstract Closeable acquireHistoryRetentionLock();

    /**
     * Counts the number of operations in the range of the given sequence numbers.
     *
     * @param source    the source of the request
     * @param fromSeqNo the start sequence number (inclusive)
     * @param toSeqNo   the end sequence number (inclusive)
     * @see #newChangesSnapshot(String, long, long, boolean, boolean, boolean)
     */
    public abstract int countChanges(String source, long fromSeqNo, long toSeqNo) throws IOException;

    /**
     * Creates a new history snapshot from Lucene for reading operations whose seqno in the requesting seqno range (both inclusive).
     * This feature requires soft-deletes enabled. If soft-deletes are disabled, this method will throw an {@link IllegalStateException}.
     */
    public abstract Translog.Snapshot newChangesSnapshot(
        String source,
        long fromSeqNo,
        long toSeqNo,
        boolean requiredFullRange,
        boolean singleConsumer,
        boolean accessStats
    ) throws IOException;

    /**
     * Checks if this engine has every operations since  {@code startingSeqNo}(inclusive) in its history (either Lucene or translog)
     */
    public abstract boolean hasCompleteOperationHistory(String reason, long startingSeqNo);

    /**
     * Gets the minimum retained sequence number for this engine.
     *
     * @return the minimum retained sequence number
     */
    public abstract long getMinRetainedSeqNo();

    public abstract TranslogStats getTranslogStats();

    /**
     * Returns the last location that the translog of this engine has written into.
     */
    public abstract Translog.Location getTranslogLastWriteLocation();

    protected final void ensureOpen(Exception suppressed) {
        if (isClosed.get()) {
            AlreadyClosedException ace = new AlreadyClosedException(shardId + " engine is closed", failedEngine.get());
            if (suppressed != null) {
                ace.addSuppressed(suppressed);
            }
            throw ace;
        }
    }

    protected final void ensureOpen() {
        ensureOpen(null);
    }

    /** get commits stats for the last commit */
    public final CommitStats commitStats() {
        return new CommitStats(getLastCommittedSegmentInfos());
    }

    /**
     * @return the max issued or seen seqNo for this Engine
     */
    public abstract long getMaxSeqNo();

    /**
     * @return the processed local checkpoint for this Engine
     */
    public abstract long getProcessedLocalCheckpoint();

    /**
     * @return the persisted local checkpoint for this Engine
     */
    public abstract long getPersistedLocalCheckpoint();

    /**
     * @return a {@link SeqNoStats} object, using local state and the supplied global checkpoint
     */
    public abstract SeqNoStats getSeqNoStats(long globalCheckpoint);

    /**
     * Returns the latest global checkpoint value that has been persisted in the underlying storage (i.e. translog's checkpoint)
     */
    public abstract long getLastSyncedGlobalCheckpoint();

    /**
     * Global stats on segments.
     */
    public SegmentsStats segmentsStats(boolean includeSegmentFileSizes, boolean includeUnloadedSegments) {
        ensureOpen();
        Set<String> segmentName = new HashSet<>();
        SegmentsStats stats = new SegmentsStats();
        try (Searcher searcher = acquireSearcher("segments_stats", SearcherScope.INTERNAL)) {
            for (LeafReaderContext ctx : searcher.getIndexReader().getContext().leaves()) {
                SegmentReader segmentReader = Lucene.segmentReader(ctx.reader());
                fillSegmentStats(segmentReader, includeSegmentFileSizes, stats);
                segmentName.add(segmentReader.getSegmentName());
            }
        }

        try (Searcher searcher = acquireSearcher("segments_stats", SearcherScope.EXTERNAL)) {
            for (LeafReaderContext ctx : searcher.getIndexReader().getContext().leaves()) {
                SegmentReader segmentReader = Lucene.segmentReader(ctx.reader());
                if (segmentName.contains(segmentReader.getSegmentName()) == false) {
                    fillSegmentStats(segmentReader, includeSegmentFileSizes, stats);
                }
            }
        }
        writerSegmentStats(stats);
        return stats;
    }

    protected void fillSegmentStats(SegmentReader segmentReader, boolean includeSegmentFileSizes, SegmentsStats stats) {
        stats.add(1);
        if (includeSegmentFileSizes) {
            stats.addFiles(getSegmentFileSizes(segmentReader));
        }
    }

    private Map<String, SegmentsStats.FileStats> getSegmentFileSizes(SegmentReader segmentReader) {
        try {
            Map<String, SegmentsStats.FileStats> files = new HashMap<>();
            final SegmentCommitInfo segmentCommitInfo = segmentReader.getSegmentInfo();
            for (String fileName : segmentCommitInfo.files()) {
                String fileExtension = IndexFileNames.getExtension(fileName);
                if (fileExtension != null) {
                    try {
                        long fileLength = segmentReader.directory().fileLength(fileName);
                        files.put(fileExtension, new SegmentsStats.FileStats(fileExtension, fileLength, 1L, fileLength, fileLength));
                    } catch (IOException ioe) {
                        logger.warn(() -> "Error when retrieving file length for [" + fileName + "]", ioe);
                    } catch (AlreadyClosedException ace) {
                        logger.warn(() -> "Error when retrieving file length for [" + fileName + "], directory is closed", ace);
                        return Map.of();
                    }
                }
            }
            return Collections.unmodifiableMap(files);
        } catch (IOException e) {
            logger.warn(
                () -> format(
                    "Error when listing files for segment reader [%s] and segment info [%s]",
                    segmentReader,
                    segmentReader.getSegmentInfo()
                ),
                e
            );
            return Map.of();
        }
    }

    protected void writerSegmentStats(SegmentsStats stats) {
        // by default we don't have a writer here... subclasses can override this
        stats.addVersionMapMemoryInBytes(0);
        stats.addIndexWriterMemoryInBytes(0);
    }

    /** How much heap is used that would be freed by a refresh.  Note that this may throw {@link AlreadyClosedException}. */
    public abstract long getIndexBufferRAMBytesUsed();

    final Segment[] getSegmentInfo(SegmentInfos lastCommittedSegmentInfos) {
        ensureOpen();
        Map<String, Segment> segments = new HashMap<>();
        // first, go over and compute the search ones...
        try (Searcher searcher = acquireSearcher("segments", SearcherScope.EXTERNAL)) {
            for (LeafReaderContext ctx : searcher.getIndexReader().getContext().leaves()) {
                fillSegmentInfo(Lucene.segmentReader(ctx.reader()), true, segments);
            }
        }

        try (Searcher searcher = acquireSearcher("segments", SearcherScope.INTERNAL)) {
            for (LeafReaderContext ctx : searcher.getIndexReader().getContext().leaves()) {
                SegmentReader segmentReader = Lucene.segmentReader(ctx.reader());
                if (segments.containsKey(segmentReader.getSegmentName()) == false) {
                    fillSegmentInfo(segmentReader, false, segments);
                }
            }
        }

        // now, correlate or add the committed ones...
        if (lastCommittedSegmentInfos != null) {
            for (SegmentCommitInfo info : lastCommittedSegmentInfos) {
                Segment segment = segments.get(info.info.name);
                if (segment == null) {
                    segment = new Segment(info.info.name);
                    segment.search = false;
                    segment.committed = true;
                    segment.delDocCount = info.getDelCount() + info.getSoftDelCount();
                    segment.docCount = info.info.maxDoc() - segment.delDocCount;
                    segment.version = info.info.getVersion();
                    segment.compound = info.info.getUseCompoundFile();
                    try {
                        segment.sizeInBytes = info.sizeInBytes();
                    } catch (IOException e) {
                        logger.trace(() -> "failed to get size for [" + info.info.name + "]", e);
                    }
                    segment.segmentSort = info.info.getIndexSort();
                    segment.attributes = info.info.getAttributes();
                    segments.put(info.info.name, segment);
                } else {
                    segment.committed = true;
                }
            }
        }

        Segment[] segmentsArr = segments.values().toArray(new Segment[segments.values().size()]);
        Arrays.sort(segmentsArr, Comparator.comparingLong(Segment::getGeneration));
        return segmentsArr;
    }

    private void fillSegmentInfo(SegmentReader segmentReader, boolean search, Map<String, Segment> segments) {
        SegmentCommitInfo info = segmentReader.getSegmentInfo();
        assert segments.containsKey(info.info.name) == false;
        Segment segment = new Segment(info.info.name);
        segment.search = search;
        segment.docCount = segmentReader.numDocs();
        segment.delDocCount = segmentReader.numDeletedDocs();
        segment.version = info.info.getVersion();
        segment.compound = info.info.getUseCompoundFile();
        try {
            segment.sizeInBytes = info.sizeInBytes();
        } catch (IOException e) {
            logger.trace(() -> "failed to get size for [" + info.info.name + "]", e);
        }
        segment.segmentSort = info.info.getIndexSort();
        segment.attributes = info.info.getAttributes();
        // TODO: add more fine grained mem stats values to per segment info here
        segments.put(info.info.name, segment);
    }

    /**
     * The list of segments in the engine.
     */
    public abstract List<Segment> segments();

    public boolean refreshNeeded() {
        if (store.tryIncRef()) {
            /*
              we need to inc the store here since we acquire a searcher and that might keep a file open on the
              store. this violates the assumption that all files are closed when
              the store is closed so we need to make sure we increment it here
             */
            try {
                try (Searcher searcher = acquireSearcher("refresh_needed", SearcherScope.EXTERNAL)) {
                    return searcher.getDirectoryReader().isCurrent() == false;
                }
            } catch (IOException e) {
                logger.error("failed to access searcher manager", e);
                failEngine("failed to access searcher manager", e);
                throw new EngineException(shardId, "failed to access searcher manager", e);
            } finally {
                store.decRef();
            }
        }
        return false;
    }

    /**
     * Synchronously refreshes the engine for new search operations to reflect the latest
     * changes.
     */
    @Nullable
    public abstract RefreshResult refresh(String source) throws EngineException;

    /**
     * An async variant of {@link Engine#refresh(String)} that may apply some rate-limiting.
     */
    public void externalRefresh(String source, ActionListener<Engine.RefreshResult> listener) {
        ActionListener.completeWith(listener, () -> {
            logger.trace("external refresh with source [{}]", source);
            return refresh(source);
        });
    }

    /**
     * Asynchronously refreshes the engine for new search operations to reflect the latest
     * changes unless another thread is already refreshing the engine concurrently.
     */
    @Nullable
    public abstract void maybeRefresh(String source, ActionListener<RefreshResult> listener) throws EngineException;

    /**
     * Called when our engine is using too much heap and should move buffered indexed/deleted documents to disk.
     */
    // NOTE: do NOT rename this to something containing flush or refresh!
    public abstract void writeIndexingBuffer() throws IOException;

    /**
     * Checks if this engine should be flushed periodically.
     * This check is mainly based on the uncommitted translog size and the translog flush threshold setting.
     */
    public abstract boolean shouldPeriodicallyFlush();

    /**
     * A Blocking helper method for calling the async flush method.
     */
    // TODO: Remove or rename for increased clarity
    public void flush(boolean force, boolean waitIfOngoing) throws EngineException {
        PlainActionFuture<FlushResult> future = PlainActionFuture.newFuture();
        flush(force, waitIfOngoing, future);
        future.actionGet();
    }

    /**
     * Flushes the state of the engine including the transaction log, clearing memory, and writing the
     * documents in the Lucene index to disk. This method will synchronously flush on the calling thread.
     * However, depending on engine implementation, full durability will not be guaranteed until the listener
     * is triggered.
     *
     * @param force         if <code>true</code> a lucene commit is executed even if no changes need to be committed.
     * @param waitIfOngoing if <code>true</code> this call will block until all currently running flushes have finished.
     *                      Otherwise this call will return without blocking.
     * @param listener      to notify after fully durability has been achieved. if <code>waitIfOngoing==false</code> and ongoing
     *                      request is detected, no flush will have occurred and the listener will be completed with a marker
     *                      indicating no flush and unknown generation.
     */
    public abstract void flush(boolean force, boolean waitIfOngoing, ActionListener<FlushResult> listener) throws EngineException;

    /**
     * Flushes the state of the engine including the transaction log, clearing memory and persisting
     * documents in the lucene index to disk including a potentially heavy and durable fsync operation.
     * This operation is not going to block if another flush operation is currently running and won't write
     * a lucene commit if nothing needs to be committed.
     */
    public final void flush() throws EngineException {
        PlainActionFuture<FlushResult> future = PlainActionFuture.newFuture();
        flush(false, false, future);
        future.actionGet();
    }

    /**
     * checks and removes translog files that no longer need to be retained. See
     * {@link org.elasticsearch.index.translog.TranslogDeletionPolicy} for details
     */
    public abstract void trimUnreferencedTranslogFiles() throws EngineException;

    /**
     * Tests whether or not the translog generation should be rolled to a new generation.
     * This test is based on the size of the current generation compared to the configured generation threshold size.
     *
     * @return {@code true} if the current generation should be rolled to a new generation
     */
    public abstract boolean shouldRollTranslogGeneration();

    /**
     * Rolls the translog generation and cleans unneeded.
     */
    public abstract void rollTranslogGeneration() throws EngineException;

    /**
     * Triggers a forced merge on this engine
     */
    public abstract void forceMerge(boolean flush, int maxNumSegments, boolean onlyExpungeDeletes, String forceMergeUUID)
        throws EngineException, IOException;

    /**
     * Snapshots the most recent index and returns a handle to it. If needed will try and "commit" the
     * lucene index to make sure we have a "fresh" copy of the files to snapshot.
     *
     * @param flushFirst indicates whether the engine should flush before returning the snapshot
     */
    public abstract IndexCommitRef acquireLastIndexCommit(boolean flushFirst) throws EngineException;

    /**
     * Snapshots the most recent safe index commit from the engine.
     */
    public abstract IndexCommitRef acquireSafeIndexCommit() throws EngineException;

    /**
     * Acquires the index commit that should be included in a snapshot.
     */
    public final IndexCommitRef acquireIndexCommitForSnapshot() throws EngineException {
        return engineConfig.getSnapshotCommitSupplier().acquireIndexCommitForSnapshot(this);
    }

    /**
     * @return a summary of the contents of the current safe commit
     */
    public abstract SafeCommitInfo getSafeCommitInfo();

    /**
     * If the specified throwable contains a fatal error in the throwable graph, such a fatal error will be thrown. Callers should ensure
     * that there are no catch statements that would catch an error in the stack as the fatal error here should go uncaught and be handled
     * by the uncaught exception handler that we install during bootstrap. If the specified throwable does indeed contain a fatal error,
     * the specified message will attempt to be logged before throwing the fatal error. If the specified throwable does not contain a fatal
     * error, this method is a no-op.
     *
     * @param maybeMessage the message to maybe log
     * @param maybeFatal   the throwable that maybe contains a fatal error
     */
    @SuppressWarnings("finally")
    private void maybeDie(final String maybeMessage, final Throwable maybeFatal) {
        ExceptionsHelper.maybeError(maybeFatal).ifPresent(error -> {
            try {
                logger.error(maybeMessage, error);
            } finally {
                throw error;
            }
        });
    }

    /**
     * fail engine due to some error. the engine will also be closed.
     * The underlying store is marked corrupted iff failure is caused by index corruption
     */
    public void failEngine(String reason, @Nullable Exception failure) {
        assert Transports.assertNotTransportThread("failEngine can block on IO");
        if (failure != null) {
            maybeDie(reason, failure);
        }
        if (failEngineLock.tryLock()) {
            try {
                if (failedEngine.get() != null) {
                    logger.warn(() -> "tried to fail engine but engine is already failed. ignoring. [" + reason + "]", failure);
                    return;
                }
                // this must happen before we close IW or Translog such that we can check this state to opt out of failing the engine
                // again on any caught AlreadyClosedException
                failedEngine.set((failure != null) ? failure : new IllegalStateException(reason));
                try {
                    // we just go and close this engine - no way to recover
                    closeNoLock("engine failed on: [" + reason + "]", closedLatch);
                } finally {
                    logger.warn(() -> "failed engine [" + reason + "]", failure);
                    // we must set a failure exception, generate one if not supplied
                    // we first mark the store as corrupted before we notify any listeners
                    // this must happen first otherwise we might try to reallocate so quickly
                    // on the same node that we don't see the corrupted marker file when
                    // the shard is initializing
                    if (Lucene.isCorruptionException(failure)) {
                        if (store.tryIncRef()) {
                            try {
                                store.markStoreCorrupted(
                                    new IOException("failed engine (reason: [" + reason + "])", ExceptionsHelper.unwrapCorruption(failure))
                                );
                            } catch (IOException e) {
                                logger.warn("Couldn't mark store corrupted", e);
                            } finally {
                                store.decRef();
                            }
                        } else {
                            logger.warn(
                                () -> format("tried to mark store as corrupted but store is already closed. [%s]", reason),
                                failure
                            );
                        }
                    }
                    eventListener.onFailedEngine(reason, failure);
                }
            } catch (Exception inner) {
                if (failure != null) inner.addSuppressed(failure);
                // don't bubble up these exceptions up
                logger.warn("failEngine threw exception", inner);
            }
        } else {
            logger.debug(
                () -> format("tried to fail engine but could not acquire lock - engine should be failed by now [%s]", reason),
                failure
            );
        }
    }

    /** Check whether the engine should be failed */
    protected boolean maybeFailEngine(String source, Exception e) {
        if (Lucene.isCorruptionException(e)) {
            failEngine("corrupt file (source: [" + source + "])", e);
            return true;
        }
        return false;
    }

    public interface EventListener {
        /**
         * Called when a fatal exception occurred
         */
        default void onFailedEngine(String reason, @Nullable Exception e) {}
    }

    public abstract static class SearcherSupplier implements Releasable {
        private final Function<Searcher, Searcher> wrapper;
        private final AtomicBoolean released = new AtomicBoolean(false);

        public SearcherSupplier(Function<Searcher, Searcher> wrapper) {
            this.wrapper = wrapper;
        }

        public final Searcher acquireSearcher(String source) {
            if (released.get()) {
                throw new AlreadyClosedException("SearcherSupplier was closed");
            }
            final Searcher searcher = acquireSearcherInternal(source);
            return wrapper.apply(searcher);
        }

        @Override
        public final void close() {
            if (released.compareAndSet(false, true)) {
                doClose();
            } else {
                assert false : "SearchSupplier was released twice";
            }
        }

        protected abstract void doClose();

        protected abstract Searcher acquireSearcherInternal(String source);

        /**
         * Returns an id associated with this searcher if exists. Two searchers with the same searcher id must have
         * identical Lucene level indices (i.e., identical segments with same docs using same doc-ids).
         */
        @Nullable
        public String getSearcherId() {
            return null;
        }
    }

    public static final class Searcher extends IndexSearcher implements Releasable {
        private final String source;
        private final Closeable onClose;

        public Searcher(
            String source,
            IndexReader reader,
            Similarity similarity,
            QueryCache queryCache,
            QueryCachingPolicy queryCachingPolicy,
            Closeable onClose
        ) {
            super(reader);
            setSimilarity(similarity);
            setQueryCache(queryCache);
            setQueryCachingPolicy(queryCachingPolicy);
            this.source = source;
            this.onClose = onClose;
        }

        /**
         * The source that caused this searcher to be acquired.
         */
        public String source() {
            return source;
        }

        public DirectoryReader getDirectoryReader() {
            if (getIndexReader() instanceof DirectoryReader) {
                return (DirectoryReader) getIndexReader();
            }
            throw new IllegalStateException("Can't use " + getIndexReader().getClass() + " as a directory reader");
        }

        @Override
        public void close() {
            try {
                onClose.close();
            } catch (IOException e) {
                throw new UncheckedIOException("failed to close", e);
            } catch (AlreadyClosedException e) {
                // This means there's a bug somewhere: don't suppress it
                throw new AssertionError(e);
            }
        }
    }

    public abstract static class Operation {

        /** type of operation (index, delete), subclasses use static types */
        public enum TYPE {
            INDEX,
            DELETE,
            NO_OP;

            private final String lowercase;

            TYPE() {
                this.lowercase = this.toString().toLowerCase(Locale.ROOT);
            }

            public String getLowercase() {
                return lowercase;
            }
        }

        private final Term uid;
        private final long version;
        private final long seqNo;
        private final long primaryTerm;
        private final VersionType versionType;
        private final Origin origin;
        private final long startTime;

        public Operation(Term uid, long seqNo, long primaryTerm, long version, VersionType versionType, Origin origin, long startTime) {
            this.uid = uid;
            this.seqNo = seqNo;
            this.primaryTerm = primaryTerm;
            this.version = version;
            this.versionType = versionType;
            this.origin = origin;
            this.startTime = startTime;
        }

        public enum Origin {
            PRIMARY,
            REPLICA,
            PEER_RECOVERY,
            LOCAL_TRANSLOG_RECOVERY,
            LOCAL_RESET;

            public boolean isRecovery() {
                return this == PEER_RECOVERY || this == LOCAL_TRANSLOG_RECOVERY;
            }

            boolean isFromTranslog() {
                return this == LOCAL_TRANSLOG_RECOVERY || this == LOCAL_RESET;
            }
        }

        public Origin origin() {
            return this.origin;
        }

        public Term uid() {
            return this.uid;
        }

        public long version() {
            return this.version;
        }

        public long seqNo() {
            return seqNo;
        }

        public long primaryTerm() {
            return primaryTerm;
        }

        public abstract int estimatedSizeInBytes();

        public VersionType versionType() {
            return this.versionType;
        }

        /**
         * Returns operation start time in nanoseconds.
         */
        public long startTime() {
            return this.startTime;
        }

        abstract String id();

        public abstract TYPE operationType();
    }

    public static class Index extends Operation {

        private final ParsedDocument doc;
        private final long autoGeneratedIdTimestamp;
        private final boolean isRetry;
        private final long ifSeqNo;
        private final long ifPrimaryTerm;

        public Index(
            Term uid,
            ParsedDocument doc,
            long seqNo,
            long primaryTerm,
            long version,
            VersionType versionType,
            Origin origin,
            long startTime,
            long autoGeneratedIdTimestamp,
            boolean isRetry,
            long ifSeqNo,
            long ifPrimaryTerm
        ) {
            super(uid, seqNo, primaryTerm, version, versionType, origin, startTime);
            assert (origin == Origin.PRIMARY) == (versionType != null) : "invalid version_type=" + versionType + " for origin=" + origin;
            assert ifPrimaryTerm >= 0 : "ifPrimaryTerm [" + ifPrimaryTerm + "] must be non negative";
            assert ifSeqNo == UNASSIGNED_SEQ_NO || ifSeqNo >= 0 : "ifSeqNo [" + ifSeqNo + "] must be non negative or unset";
            assert (origin == Origin.PRIMARY) || (ifSeqNo == UNASSIGNED_SEQ_NO && ifPrimaryTerm == UNASSIGNED_PRIMARY_TERM)
                : "cas operations are only allowed if origin is primary. get [" + origin + "]";
            this.doc = doc;
            this.isRetry = isRetry;
            this.autoGeneratedIdTimestamp = autoGeneratedIdTimestamp;
            this.ifSeqNo = ifSeqNo;
            this.ifPrimaryTerm = ifPrimaryTerm;
        }

        public Index(Term uid, long primaryTerm, ParsedDocument doc) {
            this(uid, primaryTerm, doc, Versions.MATCH_ANY);
        } // TEST ONLY

        Index(Term uid, long primaryTerm, ParsedDocument doc, long version) {
            this(
                uid,
                doc,
                UNASSIGNED_SEQ_NO,
                primaryTerm,
                version,
                VersionType.INTERNAL,
                Origin.PRIMARY,
                System.nanoTime(),
                -1,
                false,
                UNASSIGNED_SEQ_NO,
                0
            );
        } // TEST ONLY

        public ParsedDocument parsedDoc() {
            return this.doc;
        }

        @Override
        public String id() {
            return this.doc.id();
        }

        @Override
        public TYPE operationType() {
            return TYPE.INDEX;
        }

        public String routing() {
            return this.doc.routing();
        }

        public List<LuceneDocument> docs() {
            return this.doc.docs();
        }

        public BytesReference source() {
            return this.doc.source();
        }

        @Override
        public int estimatedSizeInBytes() {
            return (id().length() * 2) + source().length() + 12;
        }

        /**
         * Returns a positive timestamp if the ID of this document is auto-generated by elasticsearch.
         * if this property is non-negative indexing code might optimize the addition of this document
         * due to it's append only nature.
         */
        public long getAutoGeneratedIdTimestamp() {
            return autoGeneratedIdTimestamp;
        }

        /**
         * Returns <code>true</code> if this index requests has been retried on the coordinating node and can therefor be delivered
         * multiple times. Note: this might also be set to true if an equivalent event occurred like the replay of the transaction log
         */
        public boolean isRetry() {
            return isRetry;
        }

        public long getIfSeqNo() {
            return ifSeqNo;
        }

        public long getIfPrimaryTerm() {
            return ifPrimaryTerm;
        }
    }

    public static class Delete extends Operation {

        private final String id;
        private final long ifSeqNo;
        private final long ifPrimaryTerm;

        public Delete(
            String id,
            Term uid,
            long seqNo,
            long primaryTerm,
            long version,
            VersionType versionType,
            Origin origin,
            long startTime,
            long ifSeqNo,
            long ifPrimaryTerm
        ) {
            super(uid, seqNo, primaryTerm, version, versionType, origin, startTime);
            assert (origin == Origin.PRIMARY) == (versionType != null) : "invalid version_type=" + versionType + " for origin=" + origin;
            assert ifPrimaryTerm >= 0 : "ifPrimaryTerm [" + ifPrimaryTerm + "] must be non negative";
            assert ifSeqNo == UNASSIGNED_SEQ_NO || ifSeqNo >= 0 : "ifSeqNo [" + ifSeqNo + "] must be non negative or unset";
            assert (origin == Origin.PRIMARY) || (ifSeqNo == UNASSIGNED_SEQ_NO && ifPrimaryTerm == UNASSIGNED_PRIMARY_TERM)
                : "cas operations are only allowed if origin is primary. get [" + origin + "]";
            this.id = Objects.requireNonNull(id);
            this.ifSeqNo = ifSeqNo;
            this.ifPrimaryTerm = ifPrimaryTerm;
        }

        public Delete(String id, Term uid, long primaryTerm) {
            this(
                id,
                uid,
                UNASSIGNED_SEQ_NO,
                primaryTerm,
                Versions.MATCH_ANY,
                VersionType.INTERNAL,
                Origin.PRIMARY,
                System.nanoTime(),
                UNASSIGNED_SEQ_NO,
                0
            );
        }

        public Delete(Delete template, VersionType versionType) {
            this(
                template.id(),
                template.uid(),
                template.seqNo(),
                template.primaryTerm(),
                template.version(),
                versionType,
                template.origin(),
                template.startTime(),
                UNASSIGNED_SEQ_NO,
                0
            );
        }

        @Override
        public String id() {
            return this.id;
        }

        @Override
        public TYPE operationType() {
            return TYPE.DELETE;
        }

        @Override
        public int estimatedSizeInBytes() {
            return (uid().field().length() + uid().text().length()) * 2 + 20;
        }

        public long getIfSeqNo() {
            return ifSeqNo;
        }

        public long getIfPrimaryTerm() {
            return ifPrimaryTerm;
        }
    }

    public static class NoOp extends Operation {

        private final String reason;

        public String reason() {
            return reason;
        }

        public NoOp(final long seqNo, final long primaryTerm, final Origin origin, final long startTime, final String reason) {
            super(null, seqNo, primaryTerm, Versions.NOT_FOUND, null, origin, startTime);
            this.reason = reason;
        }

        @Override
        public Term uid() {
            throw new UnsupportedOperationException();
        }

        @Override
        public long version() {
            throw new UnsupportedOperationException();
        }

        @Override
        public VersionType versionType() {
            throw new UnsupportedOperationException();
        }

        @Override
        String id() {
            throw new UnsupportedOperationException();
        }

        @Override
        public TYPE operationType() {
            return TYPE.NO_OP;
        }

        @Override
        public int estimatedSizeInBytes() {
            return 2 * reason.length() + 2 * Long.BYTES;
        }

    }

    public static class Get {
        private final boolean realtime;
        private final Term uid;
        private final String id;
        private final boolean readFromTranslog;
        private long version = Versions.MATCH_ANY;
        private VersionType versionType = VersionType.INTERNAL;
        private long ifSeqNo = UNASSIGNED_SEQ_NO;
        private long ifPrimaryTerm = UNASSIGNED_PRIMARY_TERM;

        public Get(boolean realtime, boolean readFromTranslog, String id) {
            this.realtime = realtime;
            this.id = id;
            this.uid = new Term(IdFieldMapper.NAME, Uid.encodeId(id));
            this.readFromTranslog = readFromTranslog;
        }

        public boolean realtime() {
            return this.realtime;
        }

        public String id() {
            return id;
        }

        public Term uid() {
            return uid;
        }

        public long version() {
            return version;
        }

        public Get version(long version) {
            this.version = version;
            return this;
        }

        public VersionType versionType() {
            return versionType;
        }

        public Get versionType(VersionType versionType) {
            this.versionType = versionType;
            return this;
        }

        public boolean isReadFromTranslog() {
            return readFromTranslog;
        }

        public Get setIfSeqNo(long seqNo) {
            this.ifSeqNo = seqNo;
            return this;
        }

        public long getIfSeqNo() {
            return ifSeqNo;
        }

        public Get setIfPrimaryTerm(long primaryTerm) {
            this.ifPrimaryTerm = primaryTerm;
            return this;
        }

        public long getIfPrimaryTerm() {
            return ifPrimaryTerm;
        }

    }

    public static class GetResult implements Releasable {
        private final boolean exists;
        private final long version;
        private final DocIdAndVersion docIdAndVersion;
        private final Engine.Searcher searcher;

        public static final GetResult NOT_EXISTS = new GetResult(false, Versions.NOT_FOUND, null, null);

        private GetResult(boolean exists, long version, DocIdAndVersion docIdAndVersion, Engine.Searcher searcher) {
            this.exists = exists;
            this.version = version;
            this.docIdAndVersion = docIdAndVersion;
            this.searcher = searcher;
        }

        public GetResult(Engine.Searcher searcher, DocIdAndVersion docIdAndVersion) {
            this(true, docIdAndVersion.version, docIdAndVersion, searcher);
        }

        public boolean exists() {
            return exists;
        }

        public long version() {
            return this.version;
        }

        public Engine.Searcher searcher() {
            return this.searcher;
        }

        public DocIdAndVersion docIdAndVersion() {
            return docIdAndVersion;
        }

        @Override
        public void close() {
            Releasables.close(searcher);
        }
    }

    /**
     * Method to close the engine while the write lock is held.
     * Must decrement the supplied when closing work is done and resources are
     * freed.
     */
    protected abstract void closeNoLock(String reason, CountDownLatch closedLatch);

    /**
     * Flush the engine (committing segments to disk and truncating the
     * translog) and close it.
     */
    public void flushAndClose() throws IOException {
        if (isClosed.get() == false) {
            logger.trace("flushAndClose now acquire writeLock");
            try (ReleasableLock lock = writeLock.acquire()) {
                logger.trace("flushAndClose now acquired writeLock");
                try {
                    logger.debug("flushing shard on close - this might take some time to sync files to disk");
                    try {
                        // TODO we might force a flush in the future since we have the write lock already even though recoveries
                        // are running.
                        // TODO: We are not waiting for full durability here atm because we are on the cluster state update thread
                        flush(false, false, ActionListener.noop());
                    } catch (AlreadyClosedException ex) {
                        logger.debug("engine already closed - skipping flushAndClose");
                    }
                } finally {
                    close(); // double close is not a problem
                }
            }
        }
        awaitPendingClose();
    }

    @Override
    public void close() throws IOException {
        if (isClosed.get() == false) { // don't acquire the write lock if we are already closed
            logger.debug("close now acquiring writeLock");
            try (ReleasableLock lock = writeLock.acquire()) {
                logger.debug("close acquired writeLock");
                closeNoLock("api", closedLatch);
            }
        }
        awaitPendingClose();
    }

    private void awaitPendingClose() {
        try {
            closedLatch.await();
        } catch (InterruptedException e) {
            Thread.currentThread().interrupt();
        }
    }

    public static class IndexCommitRef implements Closeable {
        private final AtomicBoolean closed = new AtomicBoolean();
        private final CheckedRunnable<IOException> onClose;
        private final IndexCommit indexCommit;

        public IndexCommitRef(IndexCommit indexCommit, CheckedRunnable<IOException> onClose) {
            this.indexCommit = indexCommit;
            this.onClose = onClose;
        }

        @Override
        public void close() throws IOException {
            if (closed.compareAndSet(false, true)) {
                onClose.run();
            }
        }

        public IndexCommit getIndexCommit() {
            return indexCommit;
        }
    }

    public void onSettingsChanged() {

    }

    /**
     * Returns the timestamp of the last write in nanoseconds.
     * Note: this time might not be absolutely accurate since the {@link Operation#startTime()} is used which might be
     * slightly inaccurate.
     *
     * @see System#nanoTime()
     * @see Operation#startTime()
     */
    public long getLastWriteNanos() {
        return this.lastWriteNanos;
    }

    /**
     * Called for each new opened engine reader to warm new segments
     *
     * @see EngineConfig#getWarmer()
     */
    public interface Warmer {
        /**
         * Called once a new top-level reader is opened.
         */
        void warm(ElasticsearchDirectoryReader reader);
    }

    /**
     * Request that this engine throttle incoming indexing requests to one thread.
     * Must be matched by a later call to {@link #deactivateThrottling()}.
     */
    public abstract void activateThrottling();

    /**
     * Reverses a previous {@link #activateThrottling} call.
     */
    public abstract void deactivateThrottling();

    /**
     * This method replays translog to restore the Lucene index which might be reverted previously.
     * This ensures that all acknowledged writes are restored correctly when this engine is promoted.
     *
     * @return the number of translog operations have been recovered
     */
    public abstract int restoreLocalHistoryFromTranslog(TranslogRecoveryRunner translogRecoveryRunner) throws IOException;

    /**
     * Fills up the local checkpoints history with no-ops until the local checkpoint
     * and the max seen sequence ID are identical.
     * @param primaryTerm the shards primary term this engine was created for
     * @return the number of no-ops added
     */
    public abstract int fillSeqNoGaps(long primaryTerm) throws IOException;

    /**
     * Performs recovery from the transaction log up to {@code recoverUpToSeqNo} (inclusive).
     * This operation will close the engine if the recovery fails. Use EngineTestCase#recoverFromTranslog for test usages
     *
     * @param translogRecoveryRunner the translog recovery runner
     * @param recoverUpToSeqNo       the upper bound, inclusive, of sequence number to be recovered
     */
    // TODO make all the production usages fully async
    public final void recoverFromTranslog(TranslogRecoveryRunner translogRecoveryRunner, long recoverUpToSeqNo) throws IOException {
        final var future = new PlainActionFuture<Void>();
        recoverFromTranslog(translogRecoveryRunner, recoverUpToSeqNo, future);
        try {
            future.get();
        } catch (ExecutionException e) {
            // This is a (temporary) adapter between the older synchronous (blocking) code and the newer (async) API. Callers expect
            // exceptions to be thrown directly, but Future#get adds an ExecutionException wrapper which we must remove to preserve the
            // expected exception semantics.
            if (e.getCause() instanceof IOException ioException) {
                throw ioException;
            } else if (e.getCause() instanceof RuntimeException runtimeException) {
                throw runtimeException;
            } else {
                // the old code was "throws IOException" so we shouldn't see any other exception types here
                logger.error("checked non-IOException unexpectedly thrown", e);
                assert false : e;
                throw new UncategorizedExecutionException("recoverFromTranslog", e);
            }
        } catch (InterruptedException e) {
            // We don't really use interrupts in this area so this is somewhat unexpected (unless perhaps we're shutting down), just treat
            // it like any other exception.
            Thread.currentThread().interrupt();
            throw new RuntimeException(e);
        }
    }

    /**
     * Performs recovery from the transaction log up to {@code recoverUpToSeqNo} (inclusive).
     * This operation will close the engine if the recovery fails.
     *
     * @param translogRecoveryRunner the translog recovery runner
     * @param recoverUpToSeqNo       the upper bound, inclusive, of sequence number to be recovered
     * @param listener               listener notified on completion of the recovery, whether successful or otherwise
     */
    public abstract void recoverFromTranslog(
        TranslogRecoveryRunner translogRecoveryRunner,
        long recoverUpToSeqNo,
        ActionListener<Void> listener
    );

    /**
     * Do not replay translog operations, but make the engine be ready.
     */
    public abstract void skipTranslogRecovery();

    /**
     * Tries to prune buffered deletes from the version map.
     */
    public abstract void maybePruneDeletes();

    /**
     * Returns the maximum auto_id_timestamp of all append-only index requests have been processed by this engine
     * or the auto_id_timestamp received from its primary shard via {@link #updateMaxUnsafeAutoIdTimestamp(long)}.
     * Notes this method returns the auto_id_timestamp of all append-only requests, not max_unsafe_auto_id_timestamp.
     */
    public long getMaxSeenAutoIdTimestamp() {
        return IndexRequest.UNSET_AUTO_GENERATED_TIMESTAMP;
    }

    /**
     * Forces this engine to advance its max_unsafe_auto_id_timestamp marker to at least the given timestamp.
     * The engine will disable optimization for all append-only whose timestamp at most {@code newTimestamp}.
     */
    public abstract void updateMaxUnsafeAutoIdTimestamp(long newTimestamp);

    @FunctionalInterface
    public interface TranslogRecoveryRunner {
        int run(Engine engine, Translog.Snapshot snapshot) throws IOException;
    }

    /**
     * Returns the maximum sequence number of either update or delete operations have been processed in this engine
     * or the sequence number from {@link #advanceMaxSeqNoOfUpdatesOrDeletes(long)}. An index request is considered
     * as an update operation if it overwrites the existing documents in Lucene index with the same document id.
     * <p>
     * A note on the optimization using max_seq_no_of_updates_or_deletes:
     * For each operation O, the key invariants are:
     * <ol>
     *     <li> I1: There is no operation on docID(O) with seqno that is {@literal > MSU(O) and < seqno(O)} </li>
     *     <li> I2: If {@literal MSU(O) < seqno(O)} then docID(O) did not exist when O was applied; more precisely, if there is any O'
     *              with {@literal seqno(O') < seqno(O) and docID(O') = docID(O)} then the one with the greatest seqno is a delete.</li>
     * </ol>
     * <p>
     * When a receiving shard (either a replica or a follower) receives an operation O, it must first ensure its own MSU at least MSU(O),
     * and then compares its MSU to its local checkpoint (LCP). If {@literal LCP < MSU} then there's a gap: there may be some operations
     * that act on docID(O) about which we do not yet know, so we cannot perform an add. Note this also covers the case where a future
     * operation O' with {@literal seqNo(O') > seqNo(O) and docId(O') = docID(O)} is processed before O. In that case MSU(O') is at least
     * seqno(O') and this means {@literal MSU >= seqNo(O') > seqNo(O) > LCP} (because O wasn't processed yet).
     * <p>
     * However, if {@literal MSU <= LCP} then there is no gap: we have processed every {@literal operation <= LCP}, and no operation O'
     * with {@literal seqno(O') > LCP and seqno(O') < seqno(O) also has docID(O') = docID(O)}, because such an operation would have
     * {@literal seqno(O') > LCP >= MSU >= MSU(O)} which contradicts the first invariant. Furthermore in this case we immediately know
     * that docID(O) has been deleted (or never existed) without needing to check Lucene for the following reason. If there's no earlier
     * operation on docID(O) then this is clear, so suppose instead that the preceding operation on docID(O) is O':
     * 1. The first invariant above tells us that {@literal seqno(O') <= MSU(O) <= LCP} so we have already applied O' to Lucene.
     * 2. Also {@literal MSU(O) <= MSU <= LCP < seqno(O)} (we discard O if {@literal seqno(O) <= LCP}) so the second invariant applies,
     *    meaning that the O' was a delete.
     * <p>
     * Therefore, if {@literal MSU <= LCP < seqno(O)} we know that O can safely be optimized with and added to lucene with addDocument.
     * Moreover, operations that are optimized using the MSU optimization must not be processed twice as this will create duplicates
     * in Lucene. To avoid this we check the local checkpoint tracker to see if an operation was already processed.
     *
     * @see #advanceMaxSeqNoOfUpdatesOrDeletes(long)
     */
    public abstract long getMaxSeqNoOfUpdatesOrDeletes();

    /**
     * A replica shard receives a new max_seq_no_of_updates from its primary shard, then calls this method
     * to advance this marker to at least the given sequence number.
     */
    public abstract void advanceMaxSeqNoOfUpdatesOrDeletes(long maxSeqNoOfUpdatesOnPrimary);

    /**
     * @return a {@link ShardLongFieldRange} containing the min and max raw values of the given field for this shard if the engine
     * guarantees these values never to change, or {@link ShardLongFieldRange#EMPTY} if this field is empty, or
     * {@link ShardLongFieldRange#UNKNOWN} if this field's value range may change in future.
     */
    public abstract ShardLongFieldRange getRawFieldRange(String field) throws IOException;

    public final EngineConfig getEngineConfig() {
        return engineConfig;
    }

    /**
     * Allows registering a listener for when the index shard is on a segment generation >= minGeneration.
     *
     * @deprecated use {@link #addPrimaryTermAndGenerationListener(long, long, ActionListener)} instead.
     */
<<<<<<< HEAD
    public void addSegmentGenerationListener(long minPrimaryTerm, long minGeneration, ActionListener<Long> listener) {
=======
    @Deprecated
    public void addSegmentGenerationListener(long minGeneration, ActionListener<Long> listener) {
        addPrimaryTermAndGenerationListener(UNKNOWN_PRIMARY_TERM, minGeneration, listener);
    }

    /**
     * Allows registering a listener for when the index shard is on a primary term >= minPrimaryTerm
     * and a segment generation >= minGeneration.
     */
    public void addPrimaryTermAndGenerationListener(long minPrimaryTerm, long minGeneration, ActionListener<Long> listener) {
>>>>>>> debe882c
        throw new UnsupportedOperationException();
    }

    public void addFlushListener(Translog.Location location, ActionListener<Long> listener) {
        listener.onFailure(new UnsupportedOperationException("Engine type " + this.getClass() + " does not support flush listeners."));
    }

    /**
     * Captures the result of a refresh operation on the index shard.
     * <p>
     * <code>refreshed</code> is true if a refresh happened. If refreshed, <code>generation</code>
     * contains the generation of the index commit that the reader has opened upon refresh.
     */
    public record RefreshResult(boolean refreshed, long primaryTerm, long generation) {

        public static final long UNKNOWN_GENERATION = -1L;
        public static final long UNKNOWN_PRIMARY_TERM = -1L;
        public static final RefreshResult NO_REFRESH = new RefreshResult(false);

        public RefreshResult(boolean refreshed) {
            this(refreshed, UNKNOWN_PRIMARY_TERM, UNKNOWN_GENERATION);
        }
    }

    public record FlushResult(boolean flushPerformed, long generation) {

        public static final long UNKNOWN_GENERATION = -1L;
        public static final FlushResult NO_FLUSH = new FlushResult(false, UNKNOWN_GENERATION);
    }
}<|MERGE_RESOLUTION|>--- conflicted
+++ resolved
@@ -2118,9 +2118,6 @@
      *
      * @deprecated use {@link #addPrimaryTermAndGenerationListener(long, long, ActionListener)} instead.
      */
-<<<<<<< HEAD
-    public void addSegmentGenerationListener(long minPrimaryTerm, long minGeneration, ActionListener<Long> listener) {
-=======
     @Deprecated
     public void addSegmentGenerationListener(long minGeneration, ActionListener<Long> listener) {
         addPrimaryTermAndGenerationListener(UNKNOWN_PRIMARY_TERM, minGeneration, listener);
@@ -2131,7 +2128,6 @@
      * and a segment generation >= minGeneration.
      */
     public void addPrimaryTermAndGenerationListener(long minPrimaryTerm, long minGeneration, ActionListener<Long> listener) {
->>>>>>> debe882c
         throw new UnsupportedOperationException();
     }
 
@@ -2148,7 +2144,6 @@
     public record RefreshResult(boolean refreshed, long primaryTerm, long generation) {
 
         public static final long UNKNOWN_GENERATION = -1L;
-        public static final long UNKNOWN_PRIMARY_TERM = -1L;
         public static final RefreshResult NO_REFRESH = new RefreshResult(false);
 
         public RefreshResult(boolean refreshed) {
