--- conflicted
+++ resolved
@@ -1453,12 +1453,8 @@
         }
 
         public Delete(String type, String id, Term uid, long primaryTerm) {
-<<<<<<< HEAD
-            this(type, id, uid, SequenceNumbers.UNASSIGNED_SEQ_NO, primaryTerm, Versions.MATCH_ANY, VersionType.INTERNAL, Origin.PRIMARY, System.nanoTime(), SequenceNumbers.UNASSIGNED_SEQ_NO, 0);
-=======
             this(type, id, uid, SequenceNumbers.UNASSIGNED_SEQ_NO, primaryTerm, Versions.MATCH_ANY, VersionType.INTERNAL,
-                Origin.PRIMARY, System.nanoTime());
->>>>>>> 5eb70404
+                Origin.PRIMARY, System.nanoTime(), SequenceNumbers.UNASSIGNED_SEQ_NO, 0);
         }
 
         public Delete(Delete template, VersionType versionType) {
