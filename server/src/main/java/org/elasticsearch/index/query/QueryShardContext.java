/*
 * Licensed to Elasticsearch under one or more contributor
 * license agreements. See the NOTICE file distributed with
 * this work for additional information regarding copyright
 * ownership. Elasticsearch licenses this file to you under
 * the Apache License, Version 2.0 (the "License"); you may
 * not use this file except in compliance with the License.
 * You may obtain a copy of the License at
 *
 *    http://www.apache.org/licenses/LICENSE-2.0
 *
 * Unless required by applicable law or agreed to in writing,
 * software distributed under the License is distributed on an
 * "AS IS" BASIS, WITHOUT WARRANTIES OR CONDITIONS OF ANY
 * KIND, either express or implied.  See the License for the
 * specific language governing permissions and limitations
 * under the License.
 */

package org.elasticsearch.index.query;

import org.apache.logging.log4j.LogManager;
import org.apache.lucene.analysis.Analyzer;
import org.apache.lucene.index.IndexReader;
import org.apache.lucene.search.IndexSearcher;
import org.apache.lucene.search.Query;
import org.apache.lucene.search.join.BitSetProducer;
import org.apache.lucene.search.similarities.Similarity;
import org.apache.lucene.util.SetOnce;
import org.elasticsearch.Version;
import org.elasticsearch.action.ActionListener;
import org.elasticsearch.client.Client;
import org.elasticsearch.common.CheckedFunction;
import org.elasticsearch.common.ParsingException;
import org.elasticsearch.common.io.stream.NamedWriteableRegistry;
import org.elasticsearch.common.logging.DeprecationLogger;
import org.elasticsearch.common.lucene.search.Queries;
import org.elasticsearch.common.util.BigArrays;
import org.elasticsearch.common.xcontent.NamedXContentRegistry;
import org.elasticsearch.common.xcontent.XContentParser;
import org.elasticsearch.index.Index;
import org.elasticsearch.index.IndexSettings;
import org.elasticsearch.index.analysis.IndexAnalyzers;
import org.elasticsearch.index.cache.bitset.BitsetFilterCache;
import org.elasticsearch.index.fielddata.IndexFieldData;
import org.elasticsearch.index.mapper.ContentPath;
import org.elasticsearch.index.mapper.MappedFieldType;
import org.elasticsearch.index.mapper.Mapper;
import org.elasticsearch.index.mapper.MapperService;
import org.elasticsearch.index.mapper.ObjectMapper;
import org.elasticsearch.index.mapper.TextFieldMapper;
import org.elasticsearch.index.mapper.TypeFieldMapper;
import org.elasticsearch.index.query.support.NestedScope;
import org.elasticsearch.index.similarity.SimilarityService;
import org.elasticsearch.script.Script;
import org.elasticsearch.script.ScriptContext;
import org.elasticsearch.script.ScriptFactory;
import org.elasticsearch.script.ScriptService;
import org.elasticsearch.search.lookup.SearchLookup;
import org.elasticsearch.transport.RemoteClusterAware;

import java.io.IOException;
import java.util.List;
import java.util.Set;
import java.util.function.BiConsumer;
import java.util.function.BiFunction;
import java.util.function.LongSupplier;
import java.util.function.Predicate;

/**
 * Context object used to create lucene queries on the shard level.
 */
public class QueryShardContext extends QueryRewriteContext {
    private static final DeprecationLogger deprecationLogger = new DeprecationLogger(
        LogManager.getLogger(QueryShardContext.class));
    public static final String TYPES_DEPRECATION_MESSAGE = "[types removal] Using the _type field " +
        "in queries and aggregations is deprecated, prefer to use a field instead.";

    private final ScriptService scriptService;
    private final IndexSettings indexSettings;
    private final BigArrays bigArrays;
    private final MapperService mapperService;
    private final SimilarityService similarityService;
    private final BitsetFilterCache bitsetFilterCache;
    private final BiFunction<MappedFieldType, String, IndexFieldData<?>> indexFieldDataService;
    private final int shardId;
    private final IndexSearcher searcher;
    private boolean cacheable = true;
    private final SetOnce<Boolean> frozen = new SetOnce<>();

    private final Index fullyQualifiedIndex;
    private final Predicate<String> indexNameMatcher;

    private boolean matchNamedQueries = false;
    private boolean allowUnmappedFields;
    private boolean mapUnmappedFieldAsString;
    private NestedScope nestedScope;

    public QueryShardContext(int shardId,
                             IndexSettings indexSettings,
                             BigArrays bigArrays,
                             BitsetFilterCache bitsetFilterCache,
                             BiFunction<MappedFieldType, String, IndexFieldData<?>> indexFieldDataLookup,
                             MapperService mapperService,
                             SimilarityService similarityService,
                             ScriptService scriptService,
                             NamedXContentRegistry xContentRegistry,
                             NamedWriteableRegistry namedWriteableRegistry,
                             Client client,
                             IndexSearcher searcher,
                             LongSupplier nowInMillis,
                             String clusterAlias,
                             Predicate<String> indexNameMatcher) {
        this(shardId, indexSettings, bigArrays, bitsetFilterCache, indexFieldDataLookup, mapperService, similarityService,
            scriptService, xContentRegistry, namedWriteableRegistry, client, searcher, nowInMillis, indexNameMatcher,
            new Index(RemoteClusterAware.buildRemoteIndexName(clusterAlias, indexSettings.getIndex().getName()),
                indexSettings.getIndex().getUUID()));
    }

    public QueryShardContext(QueryShardContext source) {
        this(source.shardId, source.indexSettings, source.bigArrays, source.bitsetFilterCache, source.indexFieldDataService,
            source.mapperService, source.similarityService, source.scriptService, source.getXContentRegistry(),
            source.getWriteableRegistry(), source.client, source.searcher, source.nowInMillis, source.indexNameMatcher,
            source.fullyQualifiedIndex);
    }

    private QueryShardContext(int shardId,
                              IndexSettings indexSettings,
                              BigArrays bigArrays,
                              BitsetFilterCache bitsetFilterCache,
                              BiFunction<MappedFieldType, String, IndexFieldData<?>> indexFieldDataLookup,
                              MapperService mapperService,
                              SimilarityService similarityService,
                              ScriptService scriptService,
                              NamedXContentRegistry xContentRegistry,
                              NamedWriteableRegistry namedWriteableRegistry,
                              Client client,
                              IndexSearcher searcher,
                              LongSupplier nowInMillis,
                              Predicate<String> indexNameMatcher,
                              Index fullyQualifiedIndex) {
        super(xContentRegistry, namedWriteableRegistry, client, nowInMillis);
        this.shardId = shardId;
        this.similarityService = similarityService;
        this.mapperService = mapperService;
        this.bigArrays = bigArrays;
        this.bitsetFilterCache = bitsetFilterCache;
        this.indexFieldDataService = indexFieldDataLookup;
        this.allowUnmappedFields = indexSettings.isDefaultAllowUnmappedFields();
        this.nestedScope = new NestedScope();
        this.scriptService = scriptService;
        this.indexSettings = indexSettings;
        this.searcher = searcher;
        this.indexNameMatcher = indexNameMatcher;
        this.fullyQualifiedIndex = fullyQualifiedIndex;
    }

    private void reset() {
        allowUnmappedFields = indexSettings.isDefaultAllowUnmappedFields();
        this.lookup = null;
        this.matchNamedQueries = false;
        this.nestedScope = new NestedScope();
    }

    public IndexAnalyzers getIndexAnalyzers() {
        return mapperService.getIndexAnalyzers();
    }

    public Similarity getSearchSimilarity() {
        return similarityService != null ? similarityService.similarity(mapperService) : null;
    }

    public List<String> defaultFields() {
        return indexSettings.getDefaultFields();
    }

    public boolean queryStringLenient() {
        return indexSettings.isQueryStringLenient();
    }

    public boolean queryStringAnalyzeWildcard() {
        return indexSettings.isQueryStringAnalyzeWildcard();
    }

    public boolean queryStringAllowLeadingWildcard() {
        return indexSettings.isQueryStringAllowLeadingWildcard();
    }

    public BitSetProducer bitsetFilter(Query filter) {
        return bitsetFilterCache.getBitSetProducer(filter);
    }

    @SuppressWarnings("unchecked")
    public <IFD extends IndexFieldData<?>> IFD getForField(MappedFieldType fieldType) {
        return (IFD) indexFieldDataService.apply(fieldType, fullyQualifiedIndex.getName());
    }

    public void setMatchNamedQueries(boolean matchNamedQueries) {
        this.matchNamedQueries = matchNamedQueries;
    }

    public boolean matchNamedQueries() {
        return this.matchNamedQueries;
    }

    /**
     * Returns all the fields that match a given pattern. If prefixed with a
     * type then the fields will be returned with a type prefix.
     */
    public Set<String> simpleMatchToIndexNames(String pattern) {
        return mapperService.simpleMatchToFullName(pattern);
    }

    public MappedFieldType fieldMapper(String name) {
        if (name.equals(TypeFieldMapper.NAME)) {
            deprecationLogger.deprecatedAndMaybeLog("query_with_types", TYPES_DEPRECATION_MESSAGE);
        }
        return failIfFieldMappingNotFound(name, mapperService.fullName(name));
    }

    public ObjectMapper getObjectMapper(String name) {
        return mapperService.getObjectMapper(name);
    }

    /**
     * Gets the search analyzer for the given field, or the default if there is none present for the field
     * TODO: remove this by moving defaults into mappers themselves
     */
    public Analyzer getSearchAnalyzer(MappedFieldType fieldType) {
        if (fieldType.searchAnalyzer() != null) {
            return fieldType.searchAnalyzer();
        }
        return getMapperService().searchAnalyzer();
    }

    /**
     * Gets the search quote analyzer for the given field, or the default if there is none present for the field
     * TODO: remove this by moving defaults into mappers themselves
     */
    public Analyzer getSearchQuoteAnalyzer(MappedFieldType fieldType) {
        if (fieldType.searchQuoteAnalyzer() != null) {
            return fieldType.searchQuoteAnalyzer();
        }
        return getMapperService().searchQuoteAnalyzer();
    }

    public void setAllowUnmappedFields(boolean allowUnmappedFields) {
        this.allowUnmappedFields = allowUnmappedFields;
    }

    public void setMapUnmappedFieldAsString(boolean mapUnmappedFieldAsString) {
        this.mapUnmappedFieldAsString = mapUnmappedFieldAsString;
    }

    MappedFieldType failIfFieldMappingNotFound(String name, MappedFieldType fieldMapping) {
        if (fieldMapping != null || allowUnmappedFields) {
            return fieldMapping;
        } else if (mapUnmappedFieldAsString) {
            TextFieldMapper.Builder builder = new TextFieldMapper.Builder(name);
            return builder.build(new Mapper.BuilderContext(indexSettings.getSettings(), new ContentPath(1))).fieldType();
        } else {
            throw new QueryShardException(this, "No field mapping can be found for the field with name [{}]", name);
        }
    }

    private SearchLookup lookup = null;

    public SearchLookup lookup() {
        if (lookup == null) {
            lookup = new SearchLookup(getMapperService(),
                    mappedFieldType -> indexFieldDataService.apply(mappedFieldType, fullyQualifiedIndex.getName()));
        }
        return lookup;
    }

    public NestedScope nestedScope() {
        return nestedScope;
    }

    public Version indexVersionCreated() {
        return indexSettings.getIndexVersionCreated();
    }

    /**
     *  Given an index pattern, checks whether it matches against the current shard. The pattern
     *  may represent a fully qualified index name if the search targets remote shards.
     */
    public boolean indexMatches(String pattern) {
        return indexNameMatcher.test(pattern);
    }

    public ParsedQuery toQuery(QueryBuilder queryBuilder) {
        return toQuery(queryBuilder, q -> {
            Query query = q.toQuery(this);
            if (query == null) {
                query = Queries.newMatchNoDocsQuery("No query left after rewrite.");
            }
            return query;
        });
    }

    private ParsedQuery toQuery(QueryBuilder queryBuilder, CheckedFunction<QueryBuilder, Query, IOException> filterOrQuery) {
        reset();
        try {
            QueryBuilder rewriteQuery = Rewriteable.rewrite(queryBuilder, this, true);
<<<<<<< HEAD
            return new ParsedQuery(filterOrQuery.apply(rewriteQuery), matchNamedQueries);
        } catch(QueryShardException | ParsingException e ) {
=======
            return new ParsedQuery(filterOrQuery.apply(rewriteQuery), copyNamedQueries());
        } catch(QueryShardException | ParsingException e) {
>>>>>>> 3c94f805
            throw e;
        } catch(Exception e) {
            throw new QueryShardException(this, "failed to create query: {}", e, e.getMessage());
        } finally {
            reset();
        }
    }

    public Index index() {
        return indexSettings.getIndex();
    }

    /** Compile script using script service */
    public <FactoryType> FactoryType compile(Script script, ScriptContext<FactoryType> context) {
        FactoryType factory = scriptService.compile(script, context);
        if (factory instanceof ScriptFactory && ((ScriptFactory) factory).isResultDeterministic() == false) {
            failIfFrozen();
        }
        return factory;
    }

    /**
     * if this method is called the query context will throw exception if methods are accessed
     * that could yield different results across executions like {@link #getClient()}
     */
    public final void freezeContext() {
        this.frozen.set(Boolean.TRUE);
    }

    /**
     * This method fails if {@link #freezeContext()} is called before on this
     * context. This is used to <i>seal</i>.
     *
     * This methods and all methods that call it should be final to ensure that
     * setting the request as not cacheable and the freezing behaviour of this
     * class cannot be bypassed. This is important so we can trust when this
     * class says a request can be cached.
     */
    protected final void failIfFrozen() {
        this.cacheable = false;
        if (frozen.get() == Boolean.TRUE) {
            throw new IllegalArgumentException("features that prevent cachability are disabled on this context");
        } else {
            assert frozen.get() == null : frozen.get();
        }
    }

    @Override
    public void registerAsyncAction(BiConsumer<Client, ActionListener<?>> asyncAction) {
        failIfFrozen();
        super.registerAsyncAction(asyncAction);
    }

    @Override
    @SuppressWarnings("rawtypes")
    public void executeAsyncActions(ActionListener listener) {
        failIfFrozen();
        super.executeAsyncActions(listener);
    }

    /**
     * Returns <code>true</code> iff the result of the processed search request is cacheable. Otherwise <code>false</code>
     */
    public final boolean isCacheable() {
        return cacheable;
    }

    /**
     * Returns the shard ID this context was created for.
     */
    public int getShardId() {
        return shardId;
    }

    @Override
    public final long nowInMillis() {
        failIfFrozen();
        return super.nowInMillis();
    }

    public Client getClient() {
        failIfFrozen(); // we somebody uses a terms filter with lookup for instance can't be cached...
        return client;
    }

    public QueryBuilder parseInnerQueryBuilder(XContentParser parser) throws IOException {
        return AbstractQueryBuilder.parseInnerQueryBuilder(parser);
    }

    @Override
    public final QueryShardContext convertToShardContext() {
        return this;
    }

    /**
     * Returns the index settings for this context. This might return null if the
     * context has not index scope.
     */
    public IndexSettings getIndexSettings() {
        return indexSettings;
    }

    /**
     * Return the MapperService.
     */
    public MapperService getMapperService() {
        return mapperService;
    }

    /** Return the current {@link IndexReader}, or {@code null} if no index reader is available,
     *  for instance if this rewrite context is used to index queries (percolation). */
    public IndexReader getIndexReader() {
        return searcher == null ? null : searcher.getIndexReader();
    }

    /** Return the current {@link IndexSearcher}, or {@code null} if no index reader is available,
     *  for instance if this rewrite context is used to index queries (percolation). */
    public IndexSearcher searcher() {
        return searcher;
    }

    /**
     * Returns the fully qualified index including a remote cluster alias if applicable, and the index uuid
     */
    public Index getFullyQualifiedIndex() {
        return fullyQualifiedIndex;
    }

    /**
     * Return the {@link BigArrays} instance for this node.
     */
    public BigArrays bigArrays() {
        return bigArrays;
    }

    public SimilarityService getSimilarityService() {
        return similarityService;
    }

    public BitsetFilterCache getBitsetFilterCache() {
        return bitsetFilterCache;
    }
}<|MERGE_RESOLUTION|>--- conflicted
+++ resolved
@@ -303,13 +303,8 @@
         reset();
         try {
             QueryBuilder rewriteQuery = Rewriteable.rewrite(queryBuilder, this, true);
-<<<<<<< HEAD
             return new ParsedQuery(filterOrQuery.apply(rewriteQuery), matchNamedQueries);
         } catch(QueryShardException | ParsingException e ) {
-=======
-            return new ParsedQuery(filterOrQuery.apply(rewriteQuery), copyNamedQueries());
-        } catch(QueryShardException | ParsingException e) {
->>>>>>> 3c94f805
             throw e;
         } catch(Exception e) {
             throw new QueryShardException(this, "failed to create query: {}", e, e.getMessage());
