--- conflicted
+++ resolved
@@ -382,14 +382,8 @@
         if (typeParser == null) {
             throw new IllegalArgumentException("No mapper found for type [" + type + "]");
         }
-<<<<<<< HEAD
         Mapper.Builder builder = typeParser.parse(field, node, parserContext);
-        Mapper.BuilderContext builderContext = new Mapper.BuilderContext(indexSettings.getSettings(), new ContentPath(1));
-        Mapper mapper = builder.build(builderContext);
-=======
-        final Mapper.Builder builder = typeParser.parse("__anonymous_" + type, Collections.emptyMap(), parserContext);
         Mapper mapper = builder.build(new ContentPath(1));
->>>>>>> c29cdefa
         if (mapper instanceof FieldMapper) {
             return ((FieldMapper)mapper).fieldType();
         }
