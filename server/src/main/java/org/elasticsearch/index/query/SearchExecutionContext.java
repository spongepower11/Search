/*
 * Copyright Elasticsearch B.V. and/or licensed to Elasticsearch B.V. under one
 * or more contributor license agreements. Licensed under the Elastic License
 * 2.0 and the Server Side Public License, v 1; you may not use this file except
 * in compliance with, at your election, the Elastic License 2.0 or the Server
 * Side Public License, v 1.
 */

package org.elasticsearch.index.query;

import org.apache.lucene.analysis.Analyzer;
import org.apache.lucene.analysis.DelegatingAnalyzerWrapper;
import org.apache.lucene.index.IndexReader;
import org.apache.lucene.search.IndexSearcher;
import org.apache.lucene.search.Query;
import org.apache.lucene.search.join.BitSetProducer;
import org.apache.lucene.search.similarities.Similarity;
import org.apache.lucene.util.SetOnce;
import org.elasticsearch.Version;
import org.elasticsearch.action.ActionListener;
import org.elasticsearch.client.Client;
import org.elasticsearch.common.ParsingException;
import org.elasticsearch.common.TriFunction;
import org.elasticsearch.common.io.stream.NamedWriteableRegistry;
import org.elasticsearch.common.lucene.search.Queries;
import org.elasticsearch.common.regex.Regex;
import org.elasticsearch.common.xcontent.NamedXContentRegistry;
import org.elasticsearch.common.xcontent.XContentParser;
import org.elasticsearch.core.CheckedFunction;
import org.elasticsearch.core.Nullable;
import org.elasticsearch.index.Index;
import org.elasticsearch.index.IndexSettings;
import org.elasticsearch.index.IndexSortConfig;
import org.elasticsearch.index.analysis.IndexAnalyzers;
import org.elasticsearch.index.analysis.NamedAnalyzer;
import org.elasticsearch.index.cache.bitset.BitsetFilterCache;
import org.elasticsearch.index.fielddata.IndexFieldData;
import org.elasticsearch.index.mapper.FieldMapper;
import org.elasticsearch.index.mapper.MappedFieldType;
import org.elasticsearch.index.mapper.Mapper;
import org.elasticsearch.index.mapper.MapperBuilderContext;
import org.elasticsearch.index.mapper.MapperParsingException;
import org.elasticsearch.index.mapper.MapperService;
import org.elasticsearch.index.mapper.MappingLookup;
import org.elasticsearch.index.mapper.MappingParserContext;
import org.elasticsearch.index.mapper.NestedLookup;
import org.elasticsearch.index.mapper.ParsedDocument;
import org.elasticsearch.index.mapper.RuntimeField;
import org.elasticsearch.index.mapper.SourceToParse;
import org.elasticsearch.index.mapper.TextFieldMapper;
import org.elasticsearch.index.query.support.NestedScope;
import org.elasticsearch.index.similarity.SimilarityService;
import org.elasticsearch.script.Script;
import org.elasticsearch.script.ScriptContext;
import org.elasticsearch.script.ScriptFactory;
import org.elasticsearch.script.ScriptService;
import org.elasticsearch.search.NestedDocuments;
import org.elasticsearch.search.aggregations.support.ValuesSourceRegistry;
import org.elasticsearch.search.lookup.SearchLookup;
import org.elasticsearch.transport.RemoteClusterAware;

import java.io.IOException;
import java.util.Collections;
import java.util.HashMap;
import java.util.HashSet;
import java.util.List;
import java.util.Map;
import java.util.Set;
import java.util.function.BiConsumer;
import java.util.function.BooleanSupplier;
import java.util.function.Function;
import java.util.function.LongSupplier;
import java.util.function.Predicate;
import java.util.function.Supplier;

/**
 * The context used to execute a search request on a shard. It provides access
 * to required information like mapping definitions and document data.
 *
 * This context is used in several components of search execution, including
 * building queries and fetching hits.
 */
public class SearchExecutionContext extends QueryRewriteContext {

    private final ScriptService scriptService;
    private final IndexSettings indexSettings;
    private final MapperService mapperService;
    private final MappingLookup mappingLookup;
    private final SimilarityService similarityService;
    private final BitsetFilterCache bitsetFilterCache;
    private final TriFunction<MappedFieldType, String, Supplier<SearchLookup>, IndexFieldData<?>> indexFieldDataService;
    private SearchLookup lookup = null;

    private final int shardId;
    private final int shardRequestIndex;
    private final IndexSearcher searcher;
    private boolean cacheable = true;
    private final SetOnce<Boolean> frozen = new SetOnce<>();

    private final Index fullyQualifiedIndex;
    private final Predicate<String> indexNameMatcher;
    private final BooleanSupplier allowExpensiveQueries;

    private final Map<String, Query> namedQueries = new HashMap<>();
    private boolean allowUnmappedFields;
    private boolean mapUnmappedFieldAsString;
    private NestedScope nestedScope;
    private final ValuesSourceRegistry valuesSourceRegistry;
    private final Map<String, MappedFieldType> runtimeMappings;
    private Predicate<String> allowedFields;

    /**
     * Build a {@linkplain SearchExecutionContext}.
     */
    public SearchExecutionContext(
        int shardId,
        int shardRequestIndex,
        IndexSettings indexSettings,
        BitsetFilterCache bitsetFilterCache,
        TriFunction<MappedFieldType, String, Supplier<SearchLookup>, IndexFieldData<?>> indexFieldDataLookup,
        MapperService mapperService,
        MappingLookup mappingLookup,
        SimilarityService similarityService,
        ScriptService scriptService,
        NamedXContentRegistry xContentRegistry,
        NamedWriteableRegistry namedWriteableRegistry,
        Client client,
        IndexSearcher searcher,
        LongSupplier nowInMillis,
        String clusterAlias,
        Predicate<String> indexNameMatcher,
        BooleanSupplier allowExpensiveQueries,
        ValuesSourceRegistry valuesSourceRegistry,
        Map<String, Object> runtimeMappings
    ) {
        this(
            shardId,
            shardRequestIndex,
            indexSettings,
            bitsetFilterCache,
            indexFieldDataLookup,
            mapperService,
            mappingLookup,
            similarityService,
            scriptService,
            xContentRegistry,
            namedWriteableRegistry,
            client,
            searcher,
            nowInMillis,
            indexNameMatcher,
            new Index(
                RemoteClusterAware.buildRemoteIndexName(clusterAlias, indexSettings.getIndex().getName()),
                indexSettings.getIndex().getUUID()
            ),
            allowExpensiveQueries,
            valuesSourceRegistry,
            parseRuntimeMappings(runtimeMappings, mapperService),
            null
        );
    }

    public SearchExecutionContext(SearchExecutionContext source) {
        this(
            source.shardId,
            source.shardRequestIndex,
            source.indexSettings,
            source.bitsetFilterCache,
            source.indexFieldDataService,
            source.mapperService,
            source.mappingLookup,
            source.similarityService,
            source.scriptService,
            source.getXContentRegistry(),
            source.getWriteableRegistry(),
            source.client, source.searcher,
            source.nowInMillis,
            source.indexNameMatcher,
            source.fullyQualifiedIndex,
            source.allowExpensiveQueries,
            source.valuesSourceRegistry,
            source.runtimeMappings,
            source.allowedFields
        );
    }

    private SearchExecutionContext(int shardId,
                                   int shardRequestIndex,
                                   IndexSettings indexSettings,
                                   BitsetFilterCache bitsetFilterCache,
                                   TriFunction<MappedFieldType, String, Supplier<SearchLookup>, IndexFieldData<?>> indexFieldDataLookup,
                                   MapperService mapperService,
                                   MappingLookup mappingLookup,
                                   SimilarityService similarityService,
                                   ScriptService scriptService,
                                   NamedXContentRegistry xContentRegistry,
                                   NamedWriteableRegistry namedWriteableRegistry,
                                   Client client,
                                   IndexSearcher searcher,
                                   LongSupplier nowInMillis,
                                   Predicate<String> indexNameMatcher,
                                   Index fullyQualifiedIndex,
                                   BooleanSupplier allowExpensiveQueries,
                                   ValuesSourceRegistry valuesSourceRegistry,
                                   Map<String, MappedFieldType> runtimeMappings,
                                   Predicate<String> allowedFields) {
        super(xContentRegistry, namedWriteableRegistry, client, nowInMillis);
        this.shardId = shardId;
        this.shardRequestIndex = shardRequestIndex;
        this.similarityService = similarityService;
        this.mapperService = mapperService;
        this.mappingLookup = mappingLookup;
        this.bitsetFilterCache = bitsetFilterCache;
        this.indexFieldDataService = indexFieldDataLookup;
        this.allowUnmappedFields = indexSettings.isDefaultAllowUnmappedFields();
        this.nestedScope = new NestedScope();
        this.scriptService = scriptService;
        this.indexSettings = indexSettings;
        this.searcher = searcher;
        this.indexNameMatcher = indexNameMatcher;
        this.fullyQualifiedIndex = fullyQualifiedIndex;
        this.allowExpensiveQueries = allowExpensiveQueries;
        this.valuesSourceRegistry = valuesSourceRegistry;
        this.runtimeMappings = runtimeMappings;
        this.allowedFields = allowedFields;
    }

    private void reset() {
        allowUnmappedFields = indexSettings.isDefaultAllowUnmappedFields();
        this.lookup = null;
        this.namedQueries.clear();
        this.nestedScope = new NestedScope();
    }

    /**
     * The similarity to use in searches, which takes into account per-field configuration.
     */
    public Similarity getSearchSimilarity() {
        return similarityService != null ? similarityService.similarity(this::fieldType) : null;
    }

    /**
     * The default similarity configured in the index settings.
     */
    public Similarity getDefaultSimilarity() {
        return similarityService != null ? similarityService.getDefaultSimilarity() : null;
    }

    public List<String> defaultFields() {
        return indexSettings.getDefaultFields();
    }

    public boolean queryStringLenient() {
        return indexSettings.isQueryStringLenient();
    }

    public boolean queryStringAnalyzeWildcard() {
        return indexSettings.isQueryStringAnalyzeWildcard();
    }

    public boolean queryStringAllowLeadingWildcard() {
        return indexSettings.isQueryStringAllowLeadingWildcard();
    }

    public BitSetProducer bitsetFilter(Query filter) {
        return bitsetFilterCache.getBitSetProducer(filter);
    }

    public boolean allowExpensiveQueries() {
        return allowExpensiveQueries.getAsBoolean();
    }

    @SuppressWarnings("unchecked")
    public <IFD extends IndexFieldData<?>> IFD getForField(MappedFieldType fieldType) {
        return (IFD) indexFieldDataService.apply(fieldType, fullyQualifiedIndex.getName(),
            () -> this.lookup().forkAndTrackFieldReferences(fieldType.name()));
    }

    public void addNamedQuery(String name, Query query) {
        if (query != null) {
            namedQueries.put(name, query);
        }
    }

    public Map<String, Query> copyNamedQueries() {
        // This might be a good use case for CopyOnWriteHashMap
        return Map.copyOf(namedQueries);
    }

    /**
     * Parse a document with current mapping.
     */
    public ParsedDocument parseDocument(SourceToParse source) throws MapperParsingException {
        return mapperService.documentParser().parseDocument(source, mappingLookup);
    }

    public NestedLookup nestedLookup() {
        return mappingLookup.nestedLookup();
    }

    public boolean hasMappings() {
        return mappingLookup.hasMappings();
    }

    /**
     * Returns the names of all mapped fields that match a given pattern
     *
     * All names returned by this method are guaranteed to resolve to a
     * MappedFieldType if passed to {@link #getFieldType(String)}
     *
     * @param pattern the field name pattern
     */
    public Set<String> getMatchingFieldNames(String pattern) {
        if (runtimeMappings.isEmpty()) {
            return mappingLookup.getMatchingFieldNames(pattern);
        }
        Set<String> matches = new HashSet<>(mappingLookup.getMatchingFieldNames(pattern));
        if ("*".equals(pattern)) {
            matches.addAll(runtimeMappings.keySet());
        } else if (Regex.isSimpleMatchPattern(pattern) == false) {
            // no wildcard
            if (runtimeMappings.containsKey(pattern)) {
                matches.add(pattern);
            }
        } else {
            for (String name : runtimeMappings.keySet()) {
                if (Regex.simpleMatch(pattern, name)) {
                    matches.add(name);
                }
            }
        }
        return matches;
    }

    /**
     * Returns the {@link MappedFieldType} for the provided field name.
     * If the field is not mapped, the behaviour depends on the index.query.parse.allow_unmapped_fields setting, which defaults to true.
     * In case unmapped fields are allowed, null is returned when the field is not mapped.
     * In case unmapped fields are not allowed, either an exception is thrown or the field is automatically mapped as a text field.
     * @throws QueryShardException if unmapped fields are not allowed and automatically mapping unmapped fields as text is disabled.
     * @see SearchExecutionContext#setAllowUnmappedFields(boolean)
     * @see SearchExecutionContext#setMapUnmappedFieldAsString(boolean)
     */
    public MappedFieldType getFieldType(String name) {
        return failIfFieldMappingNotFound(name, fieldType(name));
    }

    /**
     * Returns true if the field identified by the provided name is mapped, false otherwise
     */
    public boolean isFieldMapped(String name) {
        return fieldType(name) != null;
    }

    private MappedFieldType fieldType(String name) {
        // If the field is not allowed, behave as if it is not mapped
        if (allowedFields != null && false == allowedFields.test(name)) {
            return null;
        }
        MappedFieldType fieldType = runtimeMappings.get(name);
        return fieldType == null ? mappingLookup.getFieldType(name) : fieldType;
    }

<<<<<<< HEAD
=======
    /**
     *
     * @param name name of the object
     * @return can be null e.g. if field is root of a composite runtime field
     */
    @Nullable
    public ObjectMapper getObjectMapper(String name) {
        return mappingLookup.objectMappers().get(name);
    }

>>>>>>> d1f5d613
    public boolean isMetadataField(String field) {
        return mapperService.isMetadataField(field);
    }

    public Set<String> sourcePath(String fullName) {
        return mappingLookup.sourcePaths(fullName);
    }

    public boolean isSourceEnabled() {
        return mappingLookup.isSourceEnabled();
    }

    /**
     * Given a type (eg. long, string, ...), returns an anonymous field type that can be used for search operations.
     * Generally used to handle unmapped fields in the context of sorting.
     */
    public MappedFieldType buildAnonymousFieldType(String type) {
        MappingParserContext parserContext = mapperService.parserContext();
        Mapper.TypeParser typeParser = parserContext.typeParser(type);
        if (typeParser == null) {
            throw new IllegalArgumentException("No mapper found for type [" + type + "]");
        }
        Mapper.Builder builder = typeParser.parse("__anonymous_", Collections.emptyMap(), parserContext);
        Mapper mapper = builder.build(MapperBuilderContext.ROOT);
        if (mapper instanceof FieldMapper) {
            return ((FieldMapper)mapper).fieldType();
        }
        throw new IllegalArgumentException("Mapper for type [" + type + "] must be a leaf field");
    }

    public IndexAnalyzers getIndexAnalyzers() {
        return mapperService.getIndexAnalyzers();
    }

    /**
     * Return the index-time analyzer for the current index
     * @param unindexedFieldAnalyzer    a function that builds an analyzer for unindexed fields
     */
    public Analyzer getIndexAnalyzer(Function<String, NamedAnalyzer> unindexedFieldAnalyzer) {
        return new DelegatingAnalyzerWrapper(Analyzer.PER_FIELD_REUSE_STRATEGY) {
            @Override
            protected Analyzer getWrappedAnalyzer(String fieldName) {
                return mappingLookup.indexAnalyzer(fieldName, unindexedFieldAnalyzer);
            }
        };
    }

    public ValuesSourceRegistry getValuesSourceRegistry() {
        return valuesSourceRegistry;
    }

    public void setAllowUnmappedFields(boolean allowUnmappedFields) {
        this.allowUnmappedFields = allowUnmappedFields;
    }

    public void setMapUnmappedFieldAsString(boolean mapUnmappedFieldAsString) {
        this.mapUnmappedFieldAsString = mapUnmappedFieldAsString;
    }

    public void setAllowedFields(Predicate<String> allowedFields) {
        this.allowedFields = allowedFields;
    }

    MappedFieldType failIfFieldMappingNotFound(String name, MappedFieldType fieldMapping) {
        if (fieldMapping != null || allowUnmappedFields) {
            return fieldMapping;
        } else if (mapUnmappedFieldAsString) {
            TextFieldMapper.Builder builder = new TextFieldMapper.Builder(name, getIndexAnalyzers());
            return builder.build(MapperBuilderContext.ROOT).fieldType();
        } else {
            throw new QueryShardException(this, "No field mapping can be found for the field with name [{}]", name);
        }
    }

    /**
     * Does the index analyzer for this field have token filters that may produce
     * backwards offsets in term vectors
     */
    public boolean containsBrokenAnalysis(String field) {
        NamedAnalyzer a = mappingLookup.indexAnalyzer(field, f -> null);
        return a == null ? false : a.containsBrokenAnalysis();
    }

    /**
     * Get the lookup to use during the search.
     */
    public SearchLookup lookup() {
        if (this.lookup == null) {
            this.lookup = new SearchLookup(
                this::getFieldType,
                (fieldType, searchLookup) -> indexFieldDataService.apply(fieldType, fullyQualifiedIndex.getName(), searchLookup)
            );
        }
        return this.lookup;
    }

    public NestedScope nestedScope() {
        return nestedScope;
    }

    public Version indexVersionCreated() {
        return indexSettings.getIndexVersionCreated();
    }

    /**
     *  Given an index pattern, checks whether it matches against the current shard. The pattern
     *  may represent a fully qualified index name if the search targets remote shards.
     */
    public boolean indexMatches(String pattern) {
        return indexNameMatcher.test(pattern);
    }

    public boolean indexSortedOnField(String field) {
        IndexSortConfig indexSortConfig = indexSettings.getIndexSortConfig();
        return indexSortConfig.hasPrimarySortOnField(field);
    }

    public ParsedQuery toQuery(QueryBuilder queryBuilder) {
        return toQuery(queryBuilder, q -> {
            Query query = q.toQuery(this);
            if (query == null) {
                query = Queries.newMatchNoDocsQuery("No query left after rewrite.");
            }
            return query;
        });
    }

    private ParsedQuery toQuery(QueryBuilder queryBuilder, CheckedFunction<QueryBuilder, Query, IOException> filterOrQuery) {
        reset();
        try {
            QueryBuilder rewriteQuery = Rewriteable.rewrite(queryBuilder, this, true);
            return new ParsedQuery(filterOrQuery.apply(rewriteQuery), copyNamedQueries());
        } catch(QueryShardException | ParsingException e) {
            throw e;
        } catch(Exception e) {
            throw new QueryShardException(this, "failed to create query: {}", e, e.getMessage());
        } finally {
            reset();
        }
    }

    public Index index() {
        return indexSettings.getIndex();
    }

    /** Compile script using script service */
    public <FactoryType> FactoryType compile(Script script, ScriptContext<FactoryType> context) {
        FactoryType factory = scriptService.compile(script, context);
        if (factory instanceof ScriptFactory && ((ScriptFactory) factory).isResultDeterministic() == false) {
            failIfFrozen();
        }
        return factory;
    }

    /**
     * if this method is called the query context will throw exception if methods are accessed
     * that could yield different results across executions like {@link #getClient()}
     */
    public final void freezeContext() {
        this.frozen.set(Boolean.TRUE);
    }

    /**
     * This method fails if {@link #freezeContext()} is called before on this
     * context. This is used to <i>seal</i>.
     *
     * This methods and all methods that call it should be final to ensure that
     * setting the request as not cacheable and the freezing behaviour of this
     * class cannot be bypassed. This is important so we can trust when this
     * class says a request can be cached.
     */
    protected final void failIfFrozen() {
        this.cacheable = false;
        if (frozen.get() == Boolean.TRUE) {
            throw new IllegalArgumentException("features that prevent cachability are disabled on this context");
        } else {
            assert frozen.get() == null : frozen.get();
        }
    }

    @Override
    public void registerAsyncAction(BiConsumer<Client, ActionListener<?>> asyncAction) {
        failIfFrozen();
        super.registerAsyncAction(asyncAction);
    }

    @Override
    @SuppressWarnings("rawtypes")
    public void executeAsyncActions(ActionListener listener) {
        failIfFrozen();
        super.executeAsyncActions(listener);
    }

    /**
     * Returns <code>true</code> iff the result of the processed search request is cacheable. Otherwise <code>false</code>
     */
    public final boolean isCacheable() {
        return cacheable;
    }

    /**
     * Returns the shard ID this context was created for.
     */
    public int getShardId() {
        return shardId;
    }

    /**
     * Returns the shard request ordinal that is used by the main search request
     * to reference this shard.
     */
    public int getShardRequestIndex() {
        return shardRequestIndex;
    }

    @Override
    public final long nowInMillis() {
        failIfFrozen();
        return super.nowInMillis();
    }

    public Client getClient() {
        failIfFrozen(); // we somebody uses a terms filter with lookup for instance can't be cached...
        return client;
    }

    public QueryBuilder parseInnerQueryBuilder(XContentParser parser) throws IOException {
        return AbstractQueryBuilder.parseInnerQueryBuilder(parser);
    }

    @Override
    public final SearchExecutionContext convertToSearchExecutionContext() {
        return this;
    }

    /**
     * Returns the index settings for this context. This might return null if the
     * context has not index scope.
     */
    public IndexSettings getIndexSettings() {
        return indexSettings;
    }

    /** Return the current {@link IndexReader}, or {@code null} if no index reader is available,
     *  for instance if this rewrite context is used to index queries (percolation). */
    public IndexReader getIndexReader() {
        return searcher == null ? null : searcher.getIndexReader();
    }

    /** Return the current {@link IndexSearcher}, or {@code null} if no index reader is available,
     *  for instance if this rewrite context is used to index queries (percolation). */
    public IndexSearcher searcher() {
        return searcher;
    }

    /**
     * Returns the fully qualified index including a remote cluster alias if applicable, and the index uuid
     */
    public Index getFullyQualifiedIndex() {
        return fullyQualifiedIndex;
    }

    private static Map<String, MappedFieldType> parseRuntimeMappings(Map<String, Object> runtimeMappings, MapperService mapperService) {
        if (runtimeMappings.isEmpty()) {
            return Collections.emptyMap();
        }
        //TODO add specific tests to SearchExecutionTests similar to the ones in FieldTypeLookupTests
        MappingParserContext parserContext = mapperService.parserContext();
        Map<String, RuntimeField> runtimeFields = RuntimeField.parseRuntimeFields(
            new HashMap<>(runtimeMappings),
            parserContext,
            false);
        return RuntimeField.collectFieldTypes(runtimeFields.values());
    }

    /**
     * Cache key for current mapping.
     */
    public MappingLookup.CacheKey mappingCacheKey() {
        return mappingLookup.cacheKey();
    }

    public NestedDocuments getNestedDocuments() {
        return new NestedDocuments(mappingLookup, bitsetFilterCache::getBitSetProducer);
    }
}<|MERGE_RESOLUTION|>--- conflicted
+++ resolved
@@ -27,7 +27,6 @@
 import org.elasticsearch.common.xcontent.NamedXContentRegistry;
 import org.elasticsearch.common.xcontent.XContentParser;
 import org.elasticsearch.core.CheckedFunction;
-import org.elasticsearch.core.Nullable;
 import org.elasticsearch.index.Index;
 import org.elasticsearch.index.IndexSettings;
 import org.elasticsearch.index.IndexSortConfig;
@@ -361,19 +360,6 @@
         return fieldType == null ? mappingLookup.getFieldType(name) : fieldType;
     }
 
-<<<<<<< HEAD
-=======
-    /**
-     *
-     * @param name name of the object
-     * @return can be null e.g. if field is root of a composite runtime field
-     */
-    @Nullable
-    public ObjectMapper getObjectMapper(String name) {
-        return mappingLookup.objectMappers().get(name);
-    }
-
->>>>>>> d1f5d613
     public boolean isMetadataField(String field) {
         return mapperService.isMetadataField(field);
     }
