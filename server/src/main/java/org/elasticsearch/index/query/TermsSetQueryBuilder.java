/*
 * Licensed to Elasticsearch under one or more contributor
 * license agreements. See the NOTICE file distributed with
 * this work for additional information regarding copyright
 * ownership. Elasticsearch licenses this file to you under
 * the Apache License, Version 2.0 (the "License"); you may
 * not use this file except in compliance with the License.
 * You may obtain a copy of the License at
 *
 *    http://www.apache.org/licenses/LICENSE-2.0
 *
 * Unless required by applicable law or agreed to in writing,
 * software distributed under the License is distributed on an
 * "AS IS" BASIS, WITHOUT WARRANTIES OR CONDITIONS OF ANY
 * KIND, either express or implied.  See the License for the
 * specific language governing permissions and limitations
 * under the License.
 */
package org.elasticsearch.index.query;

import org.apache.lucene.index.LeafReaderContext;
import org.apache.lucene.index.SortedNumericDocValues;
import org.apache.lucene.index.Term;
import org.apache.lucene.search.BooleanQuery;
import org.apache.lucene.search.CoveringQuery;
import org.apache.lucene.search.DoubleValues;
import org.apache.lucene.search.IndexSearcher;
import org.apache.lucene.search.LongValues;
import org.apache.lucene.search.LongValuesSource;
import org.apache.lucene.search.Query;
import org.apache.lucene.search.TermQuery;
import org.elasticsearch.common.ParseField;
import org.elasticsearch.common.ParsingException;
import org.elasticsearch.common.io.stream.StreamInput;
import org.elasticsearch.common.io.stream.StreamOutput;
import org.elasticsearch.common.lucene.BytesRefs;
import org.elasticsearch.common.lucene.search.Queries;
import org.elasticsearch.common.xcontent.XContentBuilder;
import org.elasticsearch.common.xcontent.XContentParser;
import org.elasticsearch.index.fielddata.IndexNumericFieldData;
import org.elasticsearch.index.mapper.MappedFieldType;
import org.elasticsearch.script.Script;

import java.io.IOException;
import java.util.ArrayList;
import java.util.HashMap;
import java.util.List;
import java.util.Map;
import java.util.Objects;
import org.elasticsearch.script.TermsSetQueryScript;

public final class TermsSetQueryBuilder extends AbstractQueryBuilder<TermsSetQueryBuilder> {

    public static final String NAME = "terms_set";

    static final ParseField TERMS_FIELD = new ParseField("terms");
    static final ParseField MINIMUM_SHOULD_MATCH_FIELD = new ParseField("minimum_should_match_field");
    static final ParseField MINIMUM_SHOULD_MATCH_SCRIPT = new ParseField("minimum_should_match_script");

    private final String fieldName;
    private final List<?> values;

    private String minimumShouldMatchField;
    private Script minimumShouldMatchScript;

    public TermsSetQueryBuilder(String fieldName, List<?> values) {
        this.fieldName = Objects.requireNonNull(fieldName);
        this.values = TermsQueryBuilder.convert(Objects.requireNonNull(values));
    }

    public TermsSetQueryBuilder(StreamInput in) throws IOException {
        super(in);
        this.fieldName = in.readString();
        this.values = (List<?>) in.readGenericValue();
        this.minimumShouldMatchField = in.readOptionalString();
        this.minimumShouldMatchScript = in.readOptionalWriteable(Script::new);
    }

    @Override
    protected void doWriteTo(StreamOutput out) throws IOException {
        out.writeString(fieldName);
        out.writeGenericValue(values);
        out.writeOptionalString(minimumShouldMatchField);
        out.writeOptionalWriteable(minimumShouldMatchScript);
    }

    // package protected for testing purpose
    String getFieldName() {
        return fieldName;
    }

    public List<?> getValues() {
        return values;
    }

    public String getMinimumShouldMatchField() {
        return minimumShouldMatchField;
    }

    public TermsSetQueryBuilder setMinimumShouldMatchField(String minimumShouldMatchField) {
        if (minimumShouldMatchScript != null) {
            throw new IllegalArgumentException("A script has already been specified. Cannot specify both a field and script");
        }
        this.minimumShouldMatchField = minimumShouldMatchField;
        return this;
    }

    public Script getMinimumShouldMatchScript() {
        return minimumShouldMatchScript;
    }

    public TermsSetQueryBuilder setMinimumShouldMatchScript(Script minimumShouldMatchScript) {
        if (minimumShouldMatchField != null) {
            throw new IllegalArgumentException("A field has already been specified. Cannot specify both a field and script");
        }
        this.minimumShouldMatchScript = minimumShouldMatchScript;
        return this;
    }

    @Override
    protected boolean doEquals(TermsSetQueryBuilder other) {
        return Objects.equals(fieldName, other.fieldName)
            && Objects.equals(values, other.values)
            && Objects.equals(minimumShouldMatchField, other.minimumShouldMatchField)
            && Objects.equals(minimumShouldMatchScript, other.minimumShouldMatchScript);
    }

    @Override
    protected int doHashCode() {
        return Objects.hash(fieldName, values, minimumShouldMatchField, minimumShouldMatchScript);
    }

    @Override
    public String getWriteableName() {
        return NAME;
    }

    @Override
    protected void doXContent(XContentBuilder builder, Params params) throws IOException {
        builder.startObject(NAME);
        builder.startObject(fieldName);
        builder.field(TERMS_FIELD.getPreferredName(), TermsQueryBuilder.convertBack(values));
        if (minimumShouldMatchField != null) {
            builder.field(MINIMUM_SHOULD_MATCH_FIELD.getPreferredName(), minimumShouldMatchField);
        }
        if (minimumShouldMatchScript != null) {
            builder.field(MINIMUM_SHOULD_MATCH_SCRIPT.getPreferredName(), minimumShouldMatchScript);
        }
        printBoostAndQueryName(builder);
        builder.endObject();
        builder.endObject();
    }

    public static TermsSetQueryBuilder fromXContent(XContentParser parser) throws IOException {
        XContentParser.Token token = parser.nextToken();
        if (token != XContentParser.Token.FIELD_NAME) {
            throw new ParsingException(parser.getTokenLocation(), "[" + NAME + "] unknown token [" + token + "]");
        }
        String currentFieldName = parser.currentName();
        String fieldName = currentFieldName;

        token = parser.nextToken();
        if (token != XContentParser.Token.START_OBJECT) {
            throw new ParsingException(parser.getTokenLocation(), "[" + NAME + "] unknown token [" + token + "]");
        }

        List<Object> values = new ArrayList<>();
        String minimumShouldMatchField = null;
        Script minimumShouldMatchScript = null;
        String queryName = null;
        float boost = AbstractQueryBuilder.DEFAULT_BOOST;

        while ((token = parser.nextToken()) != XContentParser.Token.END_OBJECT) {
            if (token == XContentParser.Token.FIELD_NAME) {
                currentFieldName = parser.currentName();
            } else if (token == XContentParser.Token.START_ARRAY) {
                if (TERMS_FIELD.match(currentFieldName, parser.getDeprecationHandler())) {
                    values = TermsQueryBuilder.parseValues(parser);
                } else {
                    throw new ParsingException(parser.getTokenLocation(), "[" + NAME + "] query does not support ["
                            + currentFieldName + "]");
                }
            } else if (token == XContentParser.Token.START_OBJECT) {
                if (MINIMUM_SHOULD_MATCH_SCRIPT.match(currentFieldName, parser.getDeprecationHandler())) {
                    minimumShouldMatchScript = Script.parse(parser);
                } else {
                    throw new ParsingException(parser.getTokenLocation(), "[" + NAME + "] query does not support ["
                            + currentFieldName + "]");
                }
            } else if (token.isValue()) {
                if (MINIMUM_SHOULD_MATCH_FIELD.match(currentFieldName, parser.getDeprecationHandler())) {
                    minimumShouldMatchField = parser.text();
                } else if (AbstractQueryBuilder.BOOST_FIELD.match(currentFieldName, parser.getDeprecationHandler())) {
                    boost = parser.floatValue();
                } else if (AbstractQueryBuilder.NAME_FIELD.match(currentFieldName, parser.getDeprecationHandler())) {
                    queryName = parser.text();
                } else {
                    throw new ParsingException(parser.getTokenLocation(), "[" + NAME + "] query does not support ["
                            + currentFieldName + "]");
                }
            } else {
                throw new ParsingException(parser.getTokenLocation(), "[" + NAME + "] unknown token [" + token +
                        "] after [" + currentFieldName + "]");
            }
        }

        token = parser.nextToken();
        if (token != XContentParser.Token.END_OBJECT) {
            throw new ParsingException(parser.getTokenLocation(), "[" + NAME + "] unknown token [" + token + "]");
        }

        TermsSetQueryBuilder queryBuilder = new TermsSetQueryBuilder(fieldName, values)
                .queryName(queryName).boost(boost);
        if (minimumShouldMatchField != null) {
            queryBuilder.setMinimumShouldMatchField(minimumShouldMatchField);
        }
        if (minimumShouldMatchScript != null) {
            queryBuilder.setMinimumShouldMatchScript(minimumShouldMatchScript);
        }
        return queryBuilder;
    }

    @Override
    protected Query doToQuery(QueryShardContext context) {
        if (values.isEmpty()) {
            return Queries.newMatchNoDocsQuery("No terms supplied for \"" + getName() + "\" query.");
        }
        // Fail before we attempt to create the term queries:
        if (values.size() > BooleanQuery.getMaxClauseCount()) {
            throw new BooleanQuery.TooManyClauses();
        }

        List<Query> queries = createTermQueries(context);
        LongValuesSource longValuesSource = createValuesSource(context);
        return new CoveringQuery(queries, longValuesSource);
    }

    /**
     * Visible only for testing purposes.
     */
    List<Query> createTermQueries(QueryShardContext context) {
        final MappedFieldType fieldType = context.fieldMapper(fieldName);
        final List<Query> queries = new ArrayList<>(values.size());
        for (Object value : values) {
            if (fieldType != null) {
                queries.add(fieldType.termQuery(value, context));
            } else {
                queries.add(new TermQuery(new Term(fieldName, BytesRefs.toBytesRef(value))));
            }
        }
        return queries;
    }

    private LongValuesSource createValuesSource(QueryShardContext context) {
        LongValuesSource longValuesSource;
        if (minimumShouldMatchField != null) {
            MappedFieldType msmFieldType = context.fieldMapper(minimumShouldMatchField);
            if (msmFieldType == null) {
                throw new QueryShardException(context, "failed to find minimum_should_match field [" + minimumShouldMatchField + "]");
            }

            IndexNumericFieldData fieldData = context.getForField(msmFieldType);
            longValuesSource = new FieldValuesSource(fieldData);
        } else if (minimumShouldMatchScript != null) {
<<<<<<< HEAD
            SearchScript.Factory factory = context.getScriptService().compile(minimumShouldMatchScript,
                SearchScript.TERMS_SET_QUERY_CONTEXT);
=======
            TermsSetQueryScript.Factory factory = context.getScriptService().compile(minimumShouldMatchScript,
                TermsSetQueryScript.CONTEXT);
>>>>>>> 0c7f6570
            Map<String, Object> params = new HashMap<>();
            params.putAll(minimumShouldMatchScript.getParams());
            params.put("num_terms", values.size());
            longValuesSource = new ScriptLongValueSource(minimumShouldMatchScript, factory.newFactory(params, context.lookup()));
        } else {
            throw new IllegalStateException("No minimum should match has been specified");
        }
        return longValuesSource;
    }

    static final class ScriptLongValueSource extends LongValuesSource {

        private final Script script;
        private final TermsSetQueryScript.LeafFactory leafFactory;

        ScriptLongValueSource(Script script, TermsSetQueryScript.LeafFactory leafFactory) {
            this.script = script;
            this.leafFactory = leafFactory;
        }

        @Override
        public LongValues getValues(LeafReaderContext ctx, DoubleValues scores) throws IOException {
            TermsSetQueryScript script = leafFactory.newInstance(ctx);
            return new LongValues() {
                @Override
                public long longValue() throws IOException {
                    return script.runAsLong();
                }

                @Override
                public boolean advanceExact(int doc) throws IOException {
                    script.setDocument(doc);
                    return script.execute() != null;
                }
            };
        }

        @Override
        public boolean needsScores() {
            return false;
        }

        @Override
        public int hashCode() {
            int h = getClass().hashCode();
            h = 31 * h + script.hashCode();
            return h;
        }

        @Override
        public boolean equals(Object obj) {
            if (obj == null || getClass() != obj.getClass()) {
                return false;
            }
            ScriptLongValueSource that = (ScriptLongValueSource) obj;
            return Objects.equals(script, that.script);
        }

        @Override
        public String toString() {
            return "script(" + script.toString() + ")";
        }

        @Override
        public boolean isCacheable(LeafReaderContext ctx) {
            // TODO: Change this to true when we can assume that scripts are pure functions
            // ie. the return value is always the same given the same conditions and may not
            // depend on the current timestamp, other documents, etc.
            return false;
        }

        @Override
        public LongValuesSource rewrite(IndexSearcher searcher) throws IOException {
            return this;
        }

    }

    // Forked from LongValuesSource.FieldValuesSource and changed getValues() method to always use sorted numeric
    // doc values, because that is what is being used in NumberFieldMapper.
    static class FieldValuesSource extends LongValuesSource {

        private final IndexNumericFieldData field;

        FieldValuesSource(IndexNumericFieldData field) {
            this.field = field;
        }

        @Override
        public boolean equals(Object o) {
            if (this == o) return true;
            if (o == null || getClass() != o.getClass()) return false;
            FieldValuesSource that = (FieldValuesSource) o;
            return Objects.equals(field, that.field);
        }

        @Override
        public String toString() {
            return "long(" + field + ")";
        }

        @Override
        public int hashCode() {
            return Objects.hash(field);
        }

        @Override
        public LongValues getValues(LeafReaderContext ctx, DoubleValues scores) throws IOException {
            SortedNumericDocValues values = field.load(ctx).getLongValues();
            return new LongValues() {

                long current = -1;

                @Override
                public long longValue() throws IOException {
                    return current;
                }

                @Override
                public boolean advanceExact(int doc) throws IOException {
                    boolean hasValue = values.advanceExact(doc);
                    if (hasValue) {
                        assert values.docValueCount() == 1;
                        current = values.nextValue();
                        return true;
                    } else {
                        return false;
                    }
                }
            };
        }

        @Override
        public boolean needsScores() {
            return false;
        }

        @Override
        public boolean isCacheable(LeafReaderContext ctx) {
            return true;
        }

        @Override
        public LongValuesSource rewrite(IndexSearcher searcher) throws IOException {
            return this;
        }
    }

}<|MERGE_RESOLUTION|>--- conflicted
+++ resolved
@@ -262,13 +262,8 @@
             IndexNumericFieldData fieldData = context.getForField(msmFieldType);
             longValuesSource = new FieldValuesSource(fieldData);
         } else if (minimumShouldMatchScript != null) {
-<<<<<<< HEAD
-            SearchScript.Factory factory = context.getScriptService().compile(minimumShouldMatchScript,
-                SearchScript.TERMS_SET_QUERY_CONTEXT);
-=======
             TermsSetQueryScript.Factory factory = context.getScriptService().compile(minimumShouldMatchScript,
                 TermsSetQueryScript.CONTEXT);
->>>>>>> 0c7f6570
             Map<String, Object> params = new HashMap<>();
             params.putAll(minimumShouldMatchScript.getParams());
             params.put("num_terms", values.size());
