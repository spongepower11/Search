/*
 * Copyright Elasticsearch B.V. and/or licensed to Elasticsearch B.V. under one
 * or more contributor license agreements. Licensed under the Elastic License
 * 2.0 and the Server Side Public License, v 1; you may not use this file except
 * in compliance with, at your election, the Elastic License 2.0 or the Server
 * Side Public License, v 1.
 */

package org.elasticsearch.index.store;

import org.apache.lucene.store.Directory;
import org.apache.lucene.store.FSDirectory;
import org.apache.lucene.store.FileSwitchDirectory;
import org.apache.lucene.store.FilterDirectory;
import org.apache.lucene.store.IOContext;
import org.apache.lucene.store.IndexInput;
import org.apache.lucene.store.LockFactory;
import org.apache.lucene.store.MMapDirectory;
import org.apache.lucene.store.NIOFSDirectory;
import org.apache.lucene.store.NativeFSLockFactory;
import org.apache.lucene.store.SimpleFSLockFactory;
import org.elasticsearch.common.settings.Setting;
import org.elasticsearch.common.settings.Setting.Property;
import org.elasticsearch.core.internal.io.IOUtils;
import org.elasticsearch.index.IndexModule;
import org.elasticsearch.index.IndexSettings;
import org.elasticsearch.index.shard.ShardPath;
import org.elasticsearch.plugins.IndexStorePlugin;

import java.io.IOException;
import java.nio.file.Files;
import java.nio.file.Path;
import java.util.HashSet;
import java.util.Set;

public class FsDirectoryFactory implements IndexStorePlugin.DirectoryFactory {

    public static final Setting<LockFactory> INDEX_LOCK_FACTOR_SETTING = new Setting<>("index.store.fs.fs_lock", "native", (s) -> {
        switch (s) {
            case "native":
                return NativeFSLockFactory.INSTANCE;
            case "simple":
                return SimpleFSLockFactory.INSTANCE;
            default:
                throw new IllegalArgumentException("unrecognized [index.store.fs.fs_lock] \"" + s + "\": must be native or simple");
        } // can we set on both - node and index level, some nodes might be running on NFS so they might need simple rather than native
    }, Property.IndexScope, Property.NodeScope);


    @Override
    public Directory newDirectory(IndexSettings indexSettings, ShardPath path) throws IOException {
        final Path location = path.resolveIndex();
        final LockFactory lockFactory = indexSettings.getValue(INDEX_LOCK_FACTOR_SETTING);
        Files.createDirectories(location);
        return newFSDirectory(location, lockFactory, indexSettings);
    }

    protected Directory newFSDirectory(Path location, LockFactory lockFactory, IndexSettings indexSettings) throws IOException {
        final String storeType =
            indexSettings.getSettings().get(IndexModule.INDEX_STORE_TYPE_SETTING.getKey(), IndexModule.Type.FS.getSettingsKey());
        IndexModule.Type type;
        if (IndexModule.Type.FS.match(storeType)) {
            type = IndexModule.defaultStoreType(IndexModule.NODE_STORE_ALLOW_MMAP.get(indexSettings.getNodeSettings()));
        } else {
            type = IndexModule.Type.fromSettingsKey(storeType);
        }
        Set<String> preLoadExtensions = new HashSet<>(
            indexSettings.getValue(IndexModule.INDEX_STORE_PRE_LOAD_SETTING));
        switch (type) {
            case HYBRIDFS:
                // Use Lucene defaults
                final FSDirectory primaryDirectory = FSDirectory.open(location, lockFactory);
                if (primaryDirectory instanceof MMapDirectory) {
                    MMapDirectory mMapDirectory = (MMapDirectory) primaryDirectory;
                    return new HybridDirectory(lockFactory, setPreload(mMapDirectory, lockFactory, preLoadExtensions));
                } else {
                    return primaryDirectory;
                }
            case MMAPFS:
                return setPreload(new MMapDirectory(location, lockFactory), lockFactory, preLoadExtensions);
            case SIMPLEFS:
<<<<<<< HEAD
                // TODO nocommit throw an error here or just fall through?
=======
>>>>>>> 98554b41
            case NIOFS:
                return new NIOFSDirectory(location, lockFactory);
            default:
                throw new AssertionError("unexpected built-in store type [" + type + "]");
        }
    }

    public static MMapDirectory setPreload(MMapDirectory mMapDirectory, LockFactory lockFactory,
                                           Set<String> preLoadExtensions) throws IOException {
        assert mMapDirectory.getPreload() == false;
        if (preLoadExtensions.isEmpty() == false) {
            if (preLoadExtensions.contains("*")) {
                mMapDirectory.setPreload(true);
            } else {
                return new PreLoadMMapDirectory(mMapDirectory, lockFactory, preLoadExtensions);
            }
        }
        return mMapDirectory;
    }

    /**
     * Returns true iff the directory is a hybrid fs directory
     */
    public static boolean isHybridFs(Directory directory) {
        Directory unwrap = FilterDirectory.unwrap(directory);
        return unwrap instanceof HybridDirectory;
    }

    static final class HybridDirectory extends NIOFSDirectory {
        private final MMapDirectory delegate;

        HybridDirectory(LockFactory lockFactory, MMapDirectory delegate) throws IOException {
            super(delegate.getDirectory(), lockFactory);
            this.delegate = delegate;
        }

        @Override
        public IndexInput openInput(String name, IOContext context) throws IOException {
            if (useDelegate(name, context)) {
                // we need to do these checks on the outer directory since the inner doesn't know about pending deletes
                ensureOpen();
                ensureCanRead(name);
                // we only use the mmap to open inputs. Everything else is managed by the NIOFSDirectory otherwise
                // we might run into trouble with files that are pendingDelete in one directory but still
                // listed in listAll() from the other. We on the other hand don't want to list files from both dirs
                // and intersect for perf reasons.
                return delegate.openInput(name, context);
            } else {
                return super.openInput(name, context);
            }
        }

        @Override
        public void close() throws IOException {
            IOUtils.close(super::close, delegate);
        }

        boolean useDelegate(String name, IOContext ioContext) {
            if (ioContext == Store.READONCE_CHECKSUM) {
                // If we're just reading the footer for the checksum then mmap() isn't really necessary, and it's desperately inefficient
                // if pre-loading is enabled on this file.
                return false;
            }

            final LuceneFilesExtensions extension = LuceneFilesExtensions.fromExtension(FileSwitchDirectory.getExtension(name));
            if (extension == null || extension.shouldMmap() == false) {
                // Other files are either less performance-sensitive (e.g. stored field index, norms metadata)
                // or are large and have a random access pattern and mmap leads to page cache trashing
                // (e.g. stored fields and term vectors).
                return false;
            }
            return true;
        }

        MMapDirectory getDelegate() {
            return delegate;
        }
    }
    // TODO it would be nice to share code between PreLoadMMapDirectory and HybridDirectory but due to the nesting aspect of
    // directories here makes it tricky. It would be nice to allow MMAPDirectory to pre-load on a per IndexInput basis.
    static final class PreLoadMMapDirectory extends MMapDirectory {
        private final MMapDirectory delegate;
        private final Set<String> preloadExtensions;

        PreLoadMMapDirectory(MMapDirectory delegate, LockFactory lockFactory, Set<String> preload) throws IOException {
            super(delegate.getDirectory(), lockFactory);
            super.setPreload(false);
            this.delegate = delegate;
            this.delegate.setPreload(true);
            this.preloadExtensions = preload;
            assert getPreload() == false;
        }

        @Override
        public void setPreload(boolean preload) {
            throw new IllegalArgumentException("can't set preload on a preload-wrapper");
        }

        @Override
        public IndexInput openInput(String name, IOContext context) throws IOException {
            if (useDelegate(name)) {
                // we need to do these checks on the outer directory since the inner doesn't know about pending deletes
                ensureOpen();
                ensureCanRead(name);
                return delegate.openInput(name, context);
            }
            return super.openInput(name, context);
        }

        @Override
        public synchronized void close() throws IOException {
            IOUtils.close(super::close, delegate);
        }

        boolean useDelegate(String name) {
            final String extension = FileSwitchDirectory.getExtension(name);
            return preloadExtensions.contains(extension);
        }

        MMapDirectory getDelegate() {
            return delegate;
        }
    }
}<|MERGE_RESOLUTION|>--- conflicted
+++ resolved
@@ -79,10 +79,6 @@
             case MMAPFS:
                 return setPreload(new MMapDirectory(location, lockFactory), lockFactory, preLoadExtensions);
             case SIMPLEFS:
-<<<<<<< HEAD
-                // TODO nocommit throw an error here or just fall through?
-=======
->>>>>>> 98554b41
             case NIOFS:
                 return new NIOFSDirectory(location, lockFactory);
             default:
