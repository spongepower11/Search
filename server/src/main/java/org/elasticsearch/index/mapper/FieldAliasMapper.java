/*
 * Copyright Elasticsearch B.V. and/or licensed to Elasticsearch B.V. under one
 * or more contributor license agreements. Licensed under the Elastic License
 * 2.0 and the Server Side Public License, v 1; you may not use this file except
 * in compliance with, at your election, the Elastic License 2.0 or the Server
 * Side Public License, v 1.
 */

package org.elasticsearch.index.mapper;

import org.elasticsearch.common.xcontent.support.XContentMapValues;
import org.elasticsearch.xcontent.XContentBuilder;

import java.io.IOException;
import java.util.Collections;
import java.util.Iterator;
import java.util.Map;
import java.util.Objects;

/**
 * A mapper for field aliases.
 *
 * A field alias has no concrete field mappings of its own, but instead points to another field by
 * its path. Once defined, an alias can be used in place of the concrete field name in search requests.
 */
public final class FieldAliasMapper extends Mapper {
    public static final String CONTENT_TYPE = "alias";

    public static class Names {
        public static final String PATH = "path";
    }

    private final String name;
    private final String path;

    public FieldAliasMapper(String simpleName, String name, String path) {
        super(simpleName);
        this.name = name;
        this.path = path;
    }

    @Override
    public String name() {
        return name;
    }

    @Override
    public String typeName() {
        return CONTENT_TYPE;
    }

    public String path() {
        return path;
    }

    @Override
    public Mapper merge(Mapper mergeWith) {
        if ((mergeWith instanceof FieldAliasMapper) == false) {
            throw new IllegalArgumentException(
                "Cannot merge a field alias mapping [" + name() + "] with a mapping that is not for a field alias."
            );
        }
        return mergeWith;
    }

    @Override
    public Iterator<Mapper> iterator() {
        return Collections.emptyIterator();
    }

    @Override
    public XContentBuilder toXContent(XContentBuilder builder, Params params) throws IOException {
        return builder.startObject(simpleName()).field("type", CONTENT_TYPE).field(Names.PATH, path).endObject();
    }

    @Override
    public void validate(MappingLookup mappers) {
        if (Objects.equals(this.path(), this.name())) {
            throw new MapperParsingException(
                "Invalid [path] value [" + path + "] for field alias [" + name() + "]: an alias cannot refer to itself."
            );
        }
        if (mappers.fieldTypesLookup().get(path) == null) {
            throw new MapperParsingException(
                "Invalid [path] value ["
                    + path
                    + "] for field alias ["
                    + name()
                    + "]: an alias must refer to an existing field in the mappings."
            );
        }
        if (mappers.getMapper(path) instanceof FieldAliasMapper) {
            throw new MapperParsingException(
                "Invalid [path] value [" + path + "] for field alias [" + name() + "]: an alias cannot refer to another alias."
            );
        }
<<<<<<< HEAD
        String aliasScope = mappers.nestedLookup().getNestedParent(name);
        String pathScope = mappers.nestedLookup().getNestedParent(path);
=======
        String aliasScope = mappers.getNestedParent(name);
        String pathScope = mappers.getNestedParent(path);
>>>>>>> 05ddae80

        if (Objects.equals(aliasScope, pathScope) == false) {
            StringBuilder message = new StringBuilder(
                "Invalid [path] value ["
                    + path
                    + "] for field alias ["
                    + name
                    + "]: an alias must have the same nested scope as its target. "
            );
            message.append(aliasScope == null ? "The alias is not nested" : "The alias's nested scope is [" + aliasScope + "]");
            message.append(", but ");
            message.append(pathScope == null ? "the target is not nested." : "the target's nested scope is [" + pathScope + "].");
            throw new IllegalArgumentException(message.toString());
        }
    }

    public static class TypeParser implements Mapper.TypeParser {
        @Override
        public Mapper.Builder parse(String name, Map<String, Object> node, MappingParserContext parserContext)
            throws MapperParsingException {
            FieldAliasMapper.Builder builder = new FieldAliasMapper.Builder(name);
            Object pathField = node.remove(Names.PATH);
            String path = XContentMapValues.nodeStringValue(pathField, null);
            if (path == null) {
                throw new MapperParsingException("The [path] property must be specified for field [" + name + "].");
            }
            return builder.path(path);
        }
    }

    public static class Builder extends Mapper.Builder {
        private String name;
        private String path;

        protected Builder(String name) {
            super(name);
            this.name = name;
        }

        public String name() {
            return this.name;
        }

        public Builder path(String path) {
            this.path = path;
            return this;
        }

        @Override
        public FieldAliasMapper build(MapperBuilderContext context) {
            String fullName = context.buildFullName(name);
            return new FieldAliasMapper(name, fullName, path);
        }
    }
}<|MERGE_RESOLUTION|>--- conflicted
+++ resolved
@@ -94,13 +94,8 @@
                 "Invalid [path] value [" + path + "] for field alias [" + name() + "]: an alias cannot refer to another alias."
             );
         }
-<<<<<<< HEAD
         String aliasScope = mappers.nestedLookup().getNestedParent(name);
         String pathScope = mappers.nestedLookup().getNestedParent(path);
-=======
-        String aliasScope = mappers.getNestedParent(name);
-        String pathScope = mappers.getNestedParent(path);
->>>>>>> 05ddae80
 
         if (Objects.equals(aliasScope, pathScope) == false) {
             StringBuilder message = new StringBuilder(
