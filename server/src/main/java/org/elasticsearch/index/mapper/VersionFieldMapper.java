--- conflicted
+++ resolved
@@ -55,15 +55,7 @@
         }
 
         @Override
-<<<<<<< HEAD
-        public IndexFieldData.Builder fielddataBuilder(
-            String fullyQualifiedIndexName,
-            Supplier<SearchLookup> searchLookup,
-            FielddataOperation operation
-        ) {
-=======
         public IndexFieldData.Builder fielddataBuilder(FieldDataContext fieldDataContext) {
->>>>>>> 9b5cd671
             failIfNoDocValues();
             return new SortedNumericIndexFieldData.Builder(name(), NumericType.LONG, VersionDocValuesField::new);
         }
