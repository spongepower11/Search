/*
 * Licensed to Elasticsearch under one or more contributor
 * license agreements. See the NOTICE file distributed with
 * this work for additional information regarding copyright
 * ownership. Elasticsearch licenses this file to you under
 * the Apache License, Version 2.0 (the "License"); you may
 * not use this file except in compliance with the License.
 * You may obtain a copy of the License at
 *
 *    http://www.apache.org/licenses/LICENSE-2.0
 *
 * Unless required by applicable law or agreed to in writing,
 * software distributed under the License is distributed on an
 * "AS IS" BASIS, WITHOUT WARRANTIES OR CONDITIONS OF ANY
 * KIND, either express or implied.  See the License for the
 * specific language governing permissions and limitations
 * under the License.
 */
package org.elasticsearch.index.mapper;

import org.apache.lucene.document.FieldType;
import org.apache.lucene.document.LatLonDocValuesField;
import org.apache.lucene.document.LatLonPoint;
import org.apache.lucene.document.StoredField;
import org.apache.lucene.index.IndexOptions;
import org.apache.lucene.index.IndexableField;
import org.apache.lucene.search.Query;
import org.elasticsearch.ElasticsearchParseException;
import org.elasticsearch.common.Explicit;
import org.elasticsearch.common.geo.GeoPoint;
import org.elasticsearch.common.geo.GeoUtils;
import org.elasticsearch.common.geo.ShapeRelation;
import org.elasticsearch.common.unit.DistanceUnit;
import org.elasticsearch.geometry.Geometry;
import org.elasticsearch.geometry.Point;
import org.elasticsearch.index.fielddata.IndexFieldData;
import org.elasticsearch.index.fielddata.plain.AbstractLatLonPointIndexFieldData;
import org.elasticsearch.index.mapper.GeoPointFieldMapper.ParsedGeoPoint;
import org.elasticsearch.index.query.QueryShardContext;
import org.elasticsearch.index.query.VectorGeoPointShapeQueryProcessor;
import org.elasticsearch.search.aggregations.support.CoreValuesSourceType;
import org.elasticsearch.search.lookup.SearchLookup;

import java.io.IOException;
import java.util.ArrayList;
import java.util.Collections;
import java.util.List;
import java.util.Map;
import java.util.function.Supplier;

/**
 * Field Mapper for geo_point types.
 *
 * Uses lucene 6 LatLonPoint encoding
 */
public class GeoPointFieldMapper extends AbstractPointGeometryFieldMapper<List<ParsedGeoPoint>, List<? extends GeoPoint>> {
    public static final String CONTENT_TYPE = "geo_point";
    public static final FieldType FIELD_TYPE = new FieldType();

    static {
        FIELD_TYPE.setStored(false);
        FIELD_TYPE.setIndexOptions(IndexOptions.DOCS);
        FIELD_TYPE.freeze();
    }

<<<<<<< HEAD
    public static class Builder extends AbstractPointGeometryFieldMapper.Builder<Builder> {
=======
    public static class Builder extends AbstractPointGeometryFieldMapper.Builder {
>>>>>>> 8b98af24

        public Builder(String name) {
            super(name, FIELD_TYPE);
            hasDocValues = true;
        }

        @Override
        public GeoPointFieldMapper build(BuilderContext context, String simpleName, FieldType fieldType,
                                         MultiFields multiFields, Explicit<Boolean> ignoreMalformed,
                                         Explicit<Boolean> ignoreZValue, ParsedPoint nullValue, CopyTo copyTo) {
            Parser<List<ParsedGeoPoint>> geoParser = new PointParser<>(name, ParsedGeoPoint::new, (parser, point) -> {
                GeoUtils.parseGeoPoint(parser, point, ignoreZValue().value());
                return point;
            }, (ParsedGeoPoint) nullValue, ignoreZValue.value(), ignoreMalformed.value());
            GeoPointFieldType ft
                = new GeoPointFieldType(buildFullName(context), indexed, fieldType.stored(), hasDocValues, geoParser, meta);
            return new GeoPointFieldMapper(name, fieldType, ft, multiFields,
                ignoreMalformed, ignoreZValue, nullValue, copyTo, new GeoPointIndexer(ft), geoParser);
        }
    }

    public static class TypeParser extends AbstractPointGeometryFieldMapper.TypeParser<Builder> {
        @Override
        protected Builder newBuilder(String name, Map<String, Object> params) {
            return new GeoPointFieldMapper.Builder(name);
        }

        protected ParsedGeoPoint parseNullValue(Object nullValue, boolean ignoreZValue, boolean ignoreMalformed) {
            ParsedGeoPoint point = new ParsedGeoPoint();
            GeoUtils.parseGeoPoint(nullValue, point, ignoreZValue);
            if (ignoreMalformed == false) {
                if (point.lat() > 90.0 || point.lat() < -90.0) {
                    throw new IllegalArgumentException("illegal latitude value [" + point.lat() + "]");
                }
                if (point.lon() > 180.0 || point.lon() < -180) {
                    throw new IllegalArgumentException("illegal longitude value [" + point.lon() + "]");
                }
            } else {
                GeoUtils.normalizePoint(point);
            }
            return point;
        }
    }

    public GeoPointFieldMapper(String simpleName, FieldType fieldType, MappedFieldType mappedFieldType,
                               MultiFields multiFields, Explicit<Boolean> ignoreMalformed,
                               Explicit<Boolean> ignoreZValue, ParsedPoint nullValue, CopyTo copyTo,
                               Indexer<List<ParsedGeoPoint>, List<? extends GeoPoint>> indexer,
                               Parser<List<ParsedGeoPoint>> parser) {
        super(simpleName, fieldType, mappedFieldType, multiFields,
            ignoreMalformed, ignoreZValue, nullValue, copyTo, indexer, parser);
    }

    @Override
    protected void addStoredFields(ParseContext context, List<? extends GeoPoint> points) {
        for (GeoPoint point : points) {
            context.doc().add(new StoredField(fieldType().name(), point.toString()));
        }
    }

    @Override
    protected void addMultiFields(ParseContext context, List<? extends GeoPoint> points) throws IOException {
        // @todo phase out geohash (which is currently used in the CompletionSuggester)
        if (points.isEmpty()) {
            return;
        }

        StringBuilder s = new StringBuilder();
        if (points.size() > 1) {
            s.append('[');
        }
        s.append(points.get(0).geohash());
        for (int i = 1; i < points.size(); ++i) {
            s.append(',');
            s.append(points.get(i).geohash());
        }
        if (points.size() > 1) {
            s.append(']');
        }
        multiFields.parse(this, context.createExternalValueContext(s));
    }

    @Override
    protected void addDocValuesFields(String name, List<? extends GeoPoint> points, List<IndexableField> fields, ParseContext context) {
        for (GeoPoint point : points) {
            context.doc().add(new LatLonDocValuesField(fieldType().name(), point.lat(), point.lon()));
        }
    }

    @Override
    protected String contentType() {
        return CONTENT_TYPE;
    }

    @Override
    public GeoPointFieldType fieldType() {
        return (GeoPointFieldType)mappedFieldType;
    }

    public static class GeoPointFieldType extends AbstractPointGeometryFieldType implements GeoShapeQueryable {

        private final VectorGeoPointShapeQueryProcessor queryProcessor;

        private GeoPointFieldType(String name, boolean indexed, boolean stored, boolean hasDocValues,
                                  Parser<?> parser, Map<String, String> meta) {
            super(name, indexed, stored, hasDocValues, parser, meta);
            this.queryProcessor = new VectorGeoPointShapeQueryProcessor();
        }

        public GeoPointFieldType(String name) {
            this(name, true, false, true, null, Collections.emptyMap());
        }

        @Override
        public String typeName() {
            return CONTENT_TYPE;
        }

        @Override
        public Query geoShapeQuery(Geometry shape, String fieldName, ShapeRelation relation, QueryShardContext context) {
            return queryProcessor.geoShapeQuery(shape, fieldName, relation, context);
        }

        @Override
        public IndexFieldData.Builder fielddataBuilder(String fullyQualifiedIndexName, Supplier<SearchLookup> searchLookup) {
            failIfNoDocValues();
            return new AbstractLatLonPointIndexFieldData.Builder(name(), CoreValuesSourceType.GEOPOINT);
        }

        @Override
        public Query distanceFeatureQuery(Object origin, String pivot, float boost, QueryShardContext context) {
            GeoPoint originGeoPoint;
            if (origin instanceof GeoPoint) {
                originGeoPoint = (GeoPoint) origin;
            } else if (origin instanceof String) {
                originGeoPoint = GeoUtils.parseFromString((String) origin);
            } else {
                throw new IllegalArgumentException("Illegal type ["+ origin.getClass() + "] for [origin]! " +
                    "Must be of type [geo_point] or [string] for geo_point fields!");
            }
            double pivotDouble = DistanceUnit.DEFAULT.parse(pivot, DistanceUnit.DEFAULT);
            return LatLonPoint.newDistanceFeatureQuery(name(), boost, originGeoPoint.lat(), originGeoPoint.lon(), pivotDouble);
        }
    }

    // Eclipse requires the AbstractPointGeometryFieldMapper prefix or it can't find ParsedPoint
    // See https://bugs.eclipse.org/bugs/show_bug.cgi?id=565255
    protected static class ParsedGeoPoint extends GeoPoint implements AbstractPointGeometryFieldMapper.ParsedPoint {
        @Override
        public void validate(String fieldName) {
            if (lat() > 90.0 || lat() < -90.0) {
                throw new IllegalArgumentException("illegal latitude value [" + lat() + "] for " + fieldName);
            }
            if (lon() > 180.0 || lon() < -180) {
                throw new IllegalArgumentException("illegal longitude value [" + lon() + "] for " + fieldName);
            }
        }

        @Override
        public void normalize(String name) {
            if (isNormalizable(lat()) && isNormalizable(lon())) {
                GeoUtils.normalizePoint(this);
            } else {
                throw new ElasticsearchParseException("cannot normalize the point - not a number");
            }
        }

        @Override
        public boolean isNormalizable(double coord) {
            return Double.isNaN(coord) == false && Double.isInfinite(coord) == false;
        }

        @Override
        public void resetCoords(double x, double y) {
            this.reset(y, x);
        }

        public Point asGeometry() {
            return new Point(lon(), lat());
        }

        @Override
        public boolean equals(Object other) {
            double oLat;
            double oLon;
            if (other instanceof GeoPoint) {
                GeoPoint o = (GeoPoint)other;
                oLat = o.lat();
                oLon = o.lon();
            } else {
                return false;
            }
            if (Double.compare(oLat, lat) != 0) return false;
            if (Double.compare(oLon, lon) != 0) return false;

            return true;
        }

        @Override
        public int hashCode() {
            return super.hashCode();
        }
    }

    protected static class GeoPointIndexer implements Indexer<List<ParsedGeoPoint>, List<? extends GeoPoint>> {

        protected final GeoPointFieldType fieldType;

        GeoPointIndexer(GeoPointFieldType fieldType) {
            this.fieldType = fieldType;
        }

        @Override
        public List<? extends GeoPoint> prepareForIndexing(List<ParsedGeoPoint> geoPoints) {
            if (geoPoints == null || geoPoints.isEmpty()) {
                return Collections.emptyList();
            }
            return geoPoints;
        }

        @Override
        public Class<List<? extends GeoPoint>> processedClass() {
            return (Class<List<? extends GeoPoint>>)(Object)List.class;
        }

        @Override
        public List<IndexableField> indexShape(ParseContext context, List<? extends GeoPoint> points) {
            ArrayList<IndexableField> fields = new ArrayList<>(points.size());
            for (GeoPoint point : points) {
                fields.add(new LatLonPoint(fieldType.name(), point.lat(), point.lon()));
            }
            return fields;
        }
    }
}<|MERGE_RESOLUTION|>--- conflicted
+++ resolved
@@ -63,11 +63,7 @@
         FIELD_TYPE.freeze();
     }
 
-<<<<<<< HEAD
-    public static class Builder extends AbstractPointGeometryFieldMapper.Builder<Builder> {
-=======
     public static class Builder extends AbstractPointGeometryFieldMapper.Builder {
->>>>>>> 8b98af24
 
         public Builder(String name) {
             super(name, FIELD_TYPE);
