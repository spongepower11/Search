--- conflicted
+++ resolved
@@ -26,13 +26,11 @@
 import org.apache.lucene.index.IndexOptions;
 import org.apache.lucene.search.Query;
 import org.apache.lucene.search.TermRangeQuery;
-<<<<<<< HEAD
 import org.elasticsearch.Version;
 import org.elasticsearch.common.xcontent.XContentBuilder;
 import org.elasticsearch.index.fielddata.IndexFieldData;
 import org.elasticsearch.index.fielddata.plain.SortedSetOrdinalsIndexFieldData;
-=======
->>>>>>> 0f256948
+
 import org.elasticsearch.index.query.QueryShardContext;
 import org.elasticsearch.search.aggregations.support.CoreValuesSourceType;
 
@@ -116,15 +114,11 @@
     @Override
     protected void parseCreateField(ParseContext context) throws IOException {
         for (String field : context.getIgnoredFields()) {
-<<<<<<< HEAD
-            context.doc().add(new Field(NAME, field, fieldType));
-            final BytesRef binaryValue = new BytesRef(field);
+            context.doc().add(new Field(NAME, field, Defaults.FIELD_TYPE));
             if (fieldType().hasDocValues()) {
+                final BytesRef binaryValue = new BytesRef(field);
                 context.doc().add(new SortedSetDocValuesField(fieldType().name(), binaryValue));
             }
-=======
-            context.doc().add(new Field(NAME, field, Defaults.FIELD_TYPE));
->>>>>>> 0f256948
         }
     }
 
