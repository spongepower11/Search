/*
 * Copyright Elasticsearch B.V. and/or licensed to Elasticsearch B.V. under one
 * or more contributor license agreements. Licensed under the Elastic License
 * 2.0 and the Server Side Public License, v 1; you may not use this file except
 * in compliance with, at your election, the Elastic License 2.0 or the Server
 * Side Public License, v 1.
 */

package org.elasticsearch.index.mapper;

import org.apache.lucene.document.SortedSetDocValuesField;
import org.apache.lucene.index.IndexableField;
import org.apache.lucene.search.Query;
import org.apache.lucene.util.ByteBlockPool;
import org.apache.lucene.util.BytesRef;
import org.elasticsearch.common.bytes.BytesReference;
import org.elasticsearch.common.io.stream.BytesStreamOutput;
import org.elasticsearch.common.io.stream.StreamInput;
import org.elasticsearch.index.IndexMode;
import org.elasticsearch.index.fielddata.FieldData;
import org.elasticsearch.index.fielddata.IndexFieldData;
import org.elasticsearch.index.fielddata.ScriptDocValues;
import org.elasticsearch.index.fielddata.plain.SortedSetOrdinalsIndexFieldData;
import org.elasticsearch.index.mapper.LuceneDocument.DimensionInfo;
import org.elasticsearch.index.query.SearchExecutionContext;
import org.elasticsearch.script.field.DelegateDocValuesField;
import org.elasticsearch.search.DocValueFormat;
import org.elasticsearch.search.aggregations.support.CoreValuesSourceType;
import org.elasticsearch.search.lookup.SearchLookup;

import java.io.IOException;
import java.time.ZoneId;
import java.util.Collections;
import java.util.LinkedHashMap;
import java.util.List;
import java.util.Map;
import java.util.SortedMap;
import java.util.function.Supplier;

/**
 * Mapper for {@code _tsid} field included generated when the index is
 * {@link IndexMode#TIME_SERIES organized into time series}.
 */
public class TimeSeriesIdFieldMapper extends MetadataFieldMapper {

    public static final String NAME = "_tsid";
    public static final String CONTENT_TYPE = "_tsid";
    public static final TimeSeriesIdFieldType FIELD_TYPE = new TimeSeriesIdFieldType();
    public static final TimeSeriesIdFieldMapper INSTANCE = new TimeSeriesIdFieldMapper();

    /**
     * The maximum length of the tsid. The value itself comes from a range check in
     * Lucene's writer for utf-8 doc values.
     */
    private static final int LIMIT = ByteBlockPool.BYTE_BLOCK_SIZE - 2;
    /**
     * Maximum length of the name of dimension. We picked this so that we could
     * comfortable fit 16 dimensions inside {@link #LIMIT}.
     */
    private static final int DIMENSION_NAME_LIMIT = 512;
    /**
     * The maximum length of any single dimension. We picked this so that we could
     * comfortable fit 16 dimensions inside {@link #LIMIT}. This should be quite
     * comfortable given that dimensions are typically going to be less than a
     * hundred bytes each, but we're being paranoid here.
     */
    private static final int DIMENSION_VALUE_LIMIT = 1024;

    @Override
    public FieldMapper.Builder getMergeBuilder() {
        return new Builder().init(this);
    }

    public static class Builder extends MetadataFieldMapper.Builder {
        protected Builder() {
            super(NAME);
        }

        @Override
        protected List<Parameter<?>> getParameters() {
            return List.of();
        }

        @Override
        public TimeSeriesIdFieldMapper build() {
            return INSTANCE;
        }
    }

    public static final TypeParser PARSER = new FixedTypeParser(c -> c.getIndexSettings().getMode().buildTimeSeriesIdFieldMapper());

    public static final class TimeSeriesIdFieldType extends MappedFieldType {
        private TimeSeriesIdFieldType() {
            super(NAME, false, false, true, TextSearchInfo.NONE, Collections.emptyMap());
        }

        @Override
        public String typeName() {
            return CONTENT_TYPE;
        }

        @Override
        public ValueFetcher valueFetcher(SearchExecutionContext context, String format) {
            return new DocValueFetcher(docValueFormat(format, null), context.getForField(this));
        }

        @Override
        public DocValueFormat docValueFormat(String format, ZoneId timeZone) {
            if (format != null) {
                throw new IllegalArgumentException("Field [" + name() + "] of type [" + typeName() + "] doesn't support formats.");
            }
            return DocValueFormat.TIME_SERIES_ID;
        }

        @Override
        public IndexFieldData.Builder fielddataBuilder(String fullyQualifiedIndexName, Supplier<SearchLookup> searchLookup) {
            failIfNoDocValues();
            // TODO don't leak the TSID's binary format into the script
            return new SortedSetOrdinalsIndexFieldData.Builder(
                name(),
                CoreValuesSourceType.KEYWORD,
                (dv, n) -> new DelegateDocValuesField(
                    new ScriptDocValues.Strings(new ScriptDocValues.StringsSupplier(FieldData.toString(dv))),
                    n
                )
            );
        }

        @Override
        public Query termQuery(Object value, SearchExecutionContext context) {
            throw new IllegalArgumentException("[" + NAME + "] is not searchable");
        }
    }

    private TimeSeriesIdFieldMapper() {
        super(FIELD_TYPE);
    }

    @Override
    public void postParse(DocumentParserContext context) throws IOException {
        assert fieldType().isIndexed() == false;

<<<<<<< HEAD
        SortedMap<BytesRef, DimensionInfo> dimensions = context.doc().getDimensions();
        if (dimensions.isEmpty()) {
=======
        // SortedMap is expected to be sorted by key (field name)
        SortedMap<String, BytesReference> dimensionFields = context.doc().getDimensionBytes();
        BytesReference timeSeriesId = buildTsidField(dimensionFields);
        context.doc().add(new SortedSetDocValuesField(fieldType().name(), timeSeriesId.toBytesRef()));
    }

    public static BytesReference buildTsidField(Map<String, BytesReference> dimensionFields) throws IOException {
        if (dimensionFields == null || dimensionFields.isEmpty()) {
>>>>>>> febf22c5
            throw new IllegalArgumentException("Dimension fields are missing.");
        }

        IndexableField[] timestampFields = context.rootDoc().getFields(DataStreamTimestampFieldMapper.DEFAULT_PATH);
        if (timestampFields.length == 0) {
            throw new IllegalArgumentException(
                "data stream timestamp field [" + DataStreamTimestampFieldMapper.DEFAULT_PATH + "] is missing"
            );
        }

        try (BytesStreamOutput out = new BytesStreamOutput()) {
            out.writeVInt(dimensions.size());
            for (Map.Entry<BytesRef, DimensionInfo> entry : dimensions.entrySet()) {
                if (entry.getKey().length > DIMENSION_NAME_LIMIT) {
                    throw new IllegalArgumentException(
                        "Dimension name must be less than ["
                            + DIMENSION_NAME_LIMIT
                            + "] bytes but ["
                            + entry.getKey().utf8ToString()
                            + "] was ["
                            + entry.getKey().length
                            + "]."
                    );
                }
                // Write field name in utf-8 instead of writeString's utf-16-ish thing
                out.writeBytesRef(entry.getKey());
                entry.getValue().tsidBytes().writeTo(out);
            }

            if (out.size() > LIMIT) {
                throw new IllegalArgumentException(NAME + " longer than [" + LIMIT + "] bytes [" + out.size() + "].");
            }
<<<<<<< HEAD
            context.doc().add(new SortedSetDocValuesField(fieldType().name(), out.bytes().toBytesRef()));
=======
            return timeSeriesId;
>>>>>>> febf22c5
        }
    }

    @Override
    protected String contentType() {
        return CONTENT_TYPE;
    }

    /**
     * Decode the {@code _tsid} into a human readable map.
     */
    public static Map<String, Object> decodeTsid(StreamInput in) {
        try {
            int size = in.readVInt();
            Map<String, Object> result = new LinkedHashMap<String, Object>(size);

            for (int i = 0; i < size; i++) {
                String name = in.readString();

                int type = in.read();
                switch (type) {
                    case (byte) 's' -> // parse a string
                        result.put(name, in.readBytesRef().utf8ToString());
                    case (byte) 'l' -> // parse a long
                        result.put(name, in.readLong());
                    case (byte) 'u' -> { // parse an unsigned_long
                        Object ul = DocValueFormat.UNSIGNED_LONG_SHIFTED.format(in.readLong());
                        result.put(name, ul);
                    }
                    default -> throw new IllegalArgumentException("Cannot parse [" + name + "]: Unknown type [" + type + "]");
                }
            }
            return result;
        } catch (IOException | IllegalArgumentException e) {
            throw new IllegalArgumentException("Error formatting " + NAME + ": " + e.getMessage(), e);
        }
    }

    public static BytesReference encodeTsidValue(String value) {
        try (BytesStreamOutput out = new BytesStreamOutput()) {
            out.write((byte) 's');
            /*
             * Write in utf8 instead of StreamOutput#writeString which is utf-16-ish
             * so its easier for folks to reason about the space taken up. Mostly
             * it'll be smaller too.
             */
            BytesRef bytes = new BytesRef(value);
            if (bytes.length > DIMENSION_VALUE_LIMIT) {
                throw new IllegalArgumentException(
                    "Dimension fields must be less than [" + DIMENSION_VALUE_LIMIT + "] bytes but was [" + bytes.length + "]."
                );
            }
            out.writeBytesRef(bytes);
            return out.bytes();
        } catch (IOException e) {
            throw new IllegalArgumentException("Dimension field cannot be serialized.", e);
        }
    }

    public static BytesReference encodeTsidValue(long value) {
        try (BytesStreamOutput out = new BytesStreamOutput()) {
            out.write((byte) 'l');
            out.writeLong(value);
            return out.bytes();
        } catch (IOException e) {
            throw new IllegalArgumentException("Dimension field cannot be serialized.", e);
        }
    }

    public static BytesReference encodeTsidUnsignedLongValue(long value) {
        try (BytesStreamOutput out = new BytesStreamOutput()) {
            out.write((byte) 'u');
            out.writeLong(value);
            return out.bytes();
        } catch (IOException e) {
            throw new IllegalArgumentException("Dimension field cannot be serialized.", e);
        }
    }
}<|MERGE_RESOLUTION|>--- conflicted
+++ resolved
@@ -9,19 +9,19 @@
 package org.elasticsearch.index.mapper;
 
 import org.apache.lucene.document.SortedSetDocValuesField;
-import org.apache.lucene.index.IndexableField;
 import org.apache.lucene.search.Query;
 import org.apache.lucene.util.ByteBlockPool;
 import org.apache.lucene.util.BytesRef;
 import org.elasticsearch.common.bytes.BytesReference;
 import org.elasticsearch.common.io.stream.BytesStreamOutput;
 import org.elasticsearch.common.io.stream.StreamInput;
+import org.elasticsearch.common.io.stream.StreamOutput;
+import org.elasticsearch.core.CheckedConsumer;
 import org.elasticsearch.index.IndexMode;
 import org.elasticsearch.index.fielddata.FieldData;
 import org.elasticsearch.index.fielddata.IndexFieldData;
 import org.elasticsearch.index.fielddata.ScriptDocValues;
 import org.elasticsearch.index.fielddata.plain.SortedSetOrdinalsIndexFieldData;
-import org.elasticsearch.index.mapper.LuceneDocument.DimensionInfo;
 import org.elasticsearch.index.query.SearchExecutionContext;
 import org.elasticsearch.script.field.DelegateDocValuesField;
 import org.elasticsearch.search.DocValueFormat;
@@ -140,32 +140,18 @@
     public void postParse(DocumentParserContext context) throws IOException {
         assert fieldType().isIndexed() == false;
 
-<<<<<<< HEAD
-        SortedMap<BytesRef, DimensionInfo> dimensions = context.doc().getDimensions();
-        if (dimensions.isEmpty()) {
-=======
-        // SortedMap is expected to be sorted by key (field name)
-        SortedMap<String, BytesReference> dimensionFields = context.doc().getDimensionBytes();
-        BytesReference timeSeriesId = buildTsidField(dimensionFields);
+        BytesReference timeSeriesId = buildTsidField(context.doc().getDimensions());
         context.doc().add(new SortedSetDocValuesField(fieldType().name(), timeSeriesId.toBytesRef()));
     }
 
-    public static BytesReference buildTsidField(Map<String, BytesReference> dimensionFields) throws IOException {
-        if (dimensionFields == null || dimensionFields.isEmpty()) {
->>>>>>> febf22c5
+    public static BytesReference buildTsidField(SortedMap<BytesRef, ? extends CheckedConsumer<StreamOutput, IOException>> dimensions) throws IOException {
+        if (dimensions == null || dimensions.isEmpty()) {
             throw new IllegalArgumentException("Dimension fields are missing.");
         }
 
-        IndexableField[] timestampFields = context.rootDoc().getFields(DataStreamTimestampFieldMapper.DEFAULT_PATH);
-        if (timestampFields.length == 0) {
-            throw new IllegalArgumentException(
-                "data stream timestamp field [" + DataStreamTimestampFieldMapper.DEFAULT_PATH + "] is missing"
-            );
-        }
-
         try (BytesStreamOutput out = new BytesStreamOutput()) {
             out.writeVInt(dimensions.size());
-            for (Map.Entry<BytesRef, DimensionInfo> entry : dimensions.entrySet()) {
+            for (Map.Entry<BytesRef, ? extends CheckedConsumer<StreamOutput, IOException>> entry : dimensions.entrySet()) {
                 if (entry.getKey().length > DIMENSION_NAME_LIMIT) {
                     throw new IllegalArgumentException(
                         "Dimension name must be less than ["
@@ -179,17 +165,13 @@
                 }
                 // Write field name in utf-8 instead of writeString's utf-16-ish thing
                 out.writeBytesRef(entry.getKey());
-                entry.getValue().tsidBytes().writeTo(out);
+                entry.getValue().accept(out);
             }
 
             if (out.size() > LIMIT) {
                 throw new IllegalArgumentException(NAME + " longer than [" + LIMIT + "] bytes [" + out.size() + "].");
             }
-<<<<<<< HEAD
-            context.doc().add(new SortedSetDocValuesField(fieldType().name(), out.bytes().toBytesRef()));
-=======
-            return timeSeriesId;
->>>>>>> febf22c5
+            return out.bytes();
         }
     }
 
