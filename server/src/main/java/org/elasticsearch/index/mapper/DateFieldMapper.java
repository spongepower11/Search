--- conflicted
+++ resolved
@@ -229,7 +229,7 @@
          * Build Distance feature query. Field must have doc values
          */
         protected Query distanceFeatureQuery(String field, float boost, long origin, TimeValue pivot) {
-           return distanceFeatureQuery(field, boost, origin, convertToIndex(origin), convert(pivot));
+            return distanceFeatureQuery(field, boost, origin, convertToIndex(origin), convert(pivot));
         }
 
         /**
@@ -393,7 +393,7 @@
         public DateFieldType(String name, boolean isSearchable, boolean isStored, boolean hasDocValues,
                              DateFormatter dateTimeFormatter, Resolution resolution, String nullValue,
                              Map<String, String> meta) {
-            super(name, isSearchable, isStored, hasDocValues, TextSearchInfo.SIMPLE_MATCH_WITHOUT_TERMS, meta);
+            super(name, isSearchable, isStored, hasDocValues, TextSearchInfo.SIMPLE_MATCH_ONLY, meta);
             this.dateTimeFormatter = dateTimeFormatter;
             this.dateMathParser = dateTimeFormatter.toDateMathParser();
             this.resolution = resolution;
@@ -558,13 +558,8 @@
         public Query distanceFeatureQuery(Object origin, String pivot, QueryShardContext context) {
             long originLong = parseToLong(origin, true, null, null, context::nowInMillis);
             TimeValue pivotTime = TimeValue.parseTimeValue(pivot, "distance_feature.pivot");
-<<<<<<< HEAD
-            assert hasDocValues();
-            return resolution.distanceFeatureQuery(name(), boost, originLong, pivotTime);
-=======
             // As we already apply boost in AbstractQueryBuilder::toQuery, we always passing a boost of 1.0 to distanceFeatureQuery
             return resolution.distanceFeatureQuery(name(), 1.0f, originLong, pivotTime);
->>>>>>> c29cdefa
         }
 
         @Override
@@ -678,13 +673,13 @@
     private final Version indexCreatedVersion;
 
     private DateFieldMapper(
-        String simpleName,
-        MappedFieldType mappedFieldType,
-        MultiFields multiFields,
-        CopyTo copyTo,
-        Long nullValue,
-        Resolution resolution,
-        Builder builder) {
+            String simpleName,
+            MappedFieldType mappedFieldType,
+            MultiFields multiFields,
+            CopyTo copyTo,
+            Long nullValue,
+            Resolution resolution,
+            Builder builder) {
         super(simpleName, mappedFieldType, multiFields, copyTo);
         this.store = builder.store.getValue();
         this.indexed = builder.index.getValue();
