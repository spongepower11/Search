--- conflicted
+++ resolved
@@ -31,8 +31,6 @@
 import java.util.List;
 import java.util.Locale;
 import java.util.Map;
-import java.util.Set;
-import java.util.stream.Collectors;
 import java.util.stream.Stream;
 
 public class ObjectMapper extends Mapper {
@@ -192,7 +190,6 @@
                 context.buildFullName(name()),
                 enabled,
                 subobjects,
-                trackArraySource,
                 dynamic,
                 buildMappers(context.createChildContext(name(), dynamic))
             );
@@ -252,13 +249,6 @@
                 return true;
             } else if (fieldName.equals("enabled")) {
                 builder.enabled(XContentMapValues.nodeBooleanValue(fieldNode, fieldName + ".enabled"));
-                return true;
-<<<<<<< HEAD
-            } else if (fieldName.equals("track_array_source")) {
-=======
-            } else if (fieldName.equals(STORE_ARRAY_SOURCE_PARAM)) {
->>>>>>> 78358452
-                builder.trackArraySource(XContentMapValues.nodeBooleanValue(fieldNode, fieldName + ".track_array_source"));
                 return true;
             } else if (fieldName.equals("properties")) {
                 if (fieldNode instanceof Collection && ((Collection) fieldNode).isEmpty()) {
@@ -514,7 +504,6 @@
     protected record MergeResult(
         Explicit<Boolean> enabled,
         Explicit<Boolean> subObjects,
-        Explicit<Boolean> trackArraySource,
         ObjectMapper.Dynamic dynamic,
         Map<String, Mapper> mappers
     ) {
@@ -565,7 +554,6 @@
             return new MergeResult(
                 enabled,
                 subObjects,
-                trackArraySource,
                 mergeWithObject.dynamic != null ? mergeWithObject.dynamic : existing.dynamic,
                 mergedMappers
             );
@@ -723,11 +711,7 @@
             builder.field("subobjects", subobjects.value());
         }
         if (trackArraySource != Defaults.TRACK_ARRAY_SOURCE) {
-<<<<<<< HEAD
-            builder.field("track_array_source", trackArraySource.value());
-=======
             builder.field(STORE_ARRAY_SOURCE_PARAM, trackArraySource.value());
->>>>>>> 78358452
         }
         if (custom != null) {
             custom.toXContent(builder, params);
