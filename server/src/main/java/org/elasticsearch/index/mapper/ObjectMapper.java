/*
 * Copyright Elasticsearch B.V. and/or licensed to Elasticsearch B.V. under one
 * or more contributor license agreements. Licensed under the Elastic License
 * 2.0 and the Server Side Public License, v 1; you may not use this file except
 * in compliance with, at your election, the Elastic License 2.0 or the Server
 * Side Public License, v 1.
 */

package org.elasticsearch.index.mapper;

import org.apache.lucene.index.LeafReader;
import org.elasticsearch.ElasticsearchParseException;
import org.elasticsearch.Version;
import org.elasticsearch.common.Explicit;
import org.elasticsearch.common.logging.DeprecationCategory;
import org.elasticsearch.common.logging.DeprecationLogger;
import org.elasticsearch.common.xcontent.support.XContentMapValues;
import org.elasticsearch.index.mapper.MapperService.MergeReason;
import org.elasticsearch.xcontent.ToXContent;
import org.elasticsearch.xcontent.XContentBuilder;

import java.io.IOException;
import java.util.ArrayList;
import java.util.Arrays;
import java.util.Collection;
import java.util.Comparator;
import java.util.HashMap;
import java.util.Iterator;
import java.util.List;
import java.util.Locale;
import java.util.Map;

public class ObjectMapper extends Mapper implements Cloneable {
    private static final DeprecationLogger deprecationLogger = DeprecationLogger.getLogger(ObjectMapper.class);

    public static final String CONTENT_TYPE = "object";

    public static class Defaults {
        public static final boolean ENABLED = true;
        public static final Explicit<Boolean> SUBOBJECTS = Explicit.IMPLICIT_TRUE;
    }

    public enum Dynamic {
        TRUE {
            @Override
            DynamicFieldsBuilder getDynamicFieldsBuilder() {
                return DynamicFieldsBuilder.DYNAMIC_TRUE;
            }
        },
        FALSE,
        STRICT,
        RUNTIME {
            @Override
            DynamicFieldsBuilder getDynamicFieldsBuilder() {
                return DynamicFieldsBuilder.DYNAMIC_RUNTIME;
            }
        };

        DynamicFieldsBuilder getDynamicFieldsBuilder() {
            throw new UnsupportedOperationException("Cannot create dynamic fields when dynamic is set to [" + this + "]");
        };
    }

    public static class Builder extends Mapper.Builder {
        protected final Explicit<Boolean> subobjects;
        protected Explicit<Boolean> enabled = Explicit.IMPLICIT_TRUE;
        protected Dynamic dynamic;
        protected final List<Mapper.Builder> mappersBuilders = new ArrayList<>();

        public Builder(String name, Explicit<Boolean> subobjects) {
            super(name);
            this.subobjects = subobjects;
        }

        public Builder enabled(boolean enabled) {
            this.enabled = Explicit.explicitBoolean(enabled);
            return this;
        }

        public Builder dynamic(Dynamic dynamic) {
            this.dynamic = dynamic;
            return this;
        }

        public Builder add(Mapper.Builder builder) {
            mappersBuilders.add(builder);
            return this;
        }

        private void add(String name, Mapper mapper) {
            add(new Mapper.Builder(name) {
                @Override
                public Mapper build(MapperBuilderContext context) {
                    return mapper;
                }
            });
        }

        Builder addMappers(Map<String, Mapper> mappers) {
            mappers.forEach(this::add);
            return this;
        }

        /**
         * Adds a dynamically created {@link Mapper} to this builder.
         *
         * @param name      the name of the Mapper, including object prefixes
         * @param prefix    the object prefix of this mapper
         * @param mapper    the mapper to add
         * @param context   the DocumentParserContext in which the mapper has been built
         */
        public final void addDynamic(String name, String prefix, Mapper mapper, DocumentParserContext context) {
            // If the mapper to add has no dots, or the current object mapper has subobjects set to false,
            // we just add it as it is for sure a leaf mapper
            if (name.contains(".") == false || subobjects.value() == false) {
                add(name, mapper);
            }
            // otherwise we strip off the first object path of the mapper name, load or create
            // the relevant object mapper, and then recurse down into it, passing the remainder
            // of the mapper name. So for a mapper 'foo.bar.baz', we locate 'foo' and then
            // call addDynamic on it with the name 'bar.baz', and next call addDynamic on 'bar' with the name 'baz'.
            else {
                int firstDotIndex = name.indexOf(".");
                String immediateChild = name.substring(0, firstDotIndex);
                String immediateChildFullName = prefix == null ? immediateChild : prefix + "." + immediateChild;
                ObjectMapper.Builder parentBuilder = findObjectBuilder(immediateChildFullName, context);
                parentBuilder.addDynamic(name.substring(firstDotIndex + 1), immediateChildFullName, mapper, context);
                add(parentBuilder);
            }
        }

        private static ObjectMapper.Builder findObjectBuilder(String fullName, DocumentParserContext context) {
            // does the object mapper already exist? if so, use that
            ObjectMapper objectMapper = context.mappingLookup().objectMappers().get(fullName);
            if (objectMapper != null) {
                return objectMapper.newBuilder(context.indexSettings().getIndexVersionCreated());
            }
            // has the object mapper been added as a dynamic update already?
            objectMapper = context.getDynamicObjectMapper(fullName);
            if (objectMapper != null) {
                return objectMapper.newBuilder(context.indexSettings().getIndexVersionCreated());
            }
            throw new IllegalStateException("Missing intermediate object " + fullName);
        }

        protected final Map<String, Mapper> buildMappers(boolean root, MapperBuilderContext context) {
            MapperBuilderContext mapperBuilderContext = root ? context : context.createChildContext(name);
            Map<String, Mapper> mappers = new HashMap<>();
            for (Mapper.Builder builder : mappersBuilders) {
                Mapper mapper = builder.build(mapperBuilderContext);
                assert mapper instanceof ObjectMapper == false || subobjects.value() : "unexpected object while subobjects are disabled";
                Mapper existing = mappers.get(mapper.simpleName());
                if (existing != null) {
                    mapper = existing.merge(mapper, mapperBuilderContext);
                }
                mappers.put(mapper.simpleName(), mapper);
            }
            return mappers;
        }

        @Override
        public ObjectMapper build(MapperBuilderContext context) {
            return new ObjectMapper(name, context.buildFullName(name), enabled, subobjects, dynamic, buildMappers(false, context));
        }
    }

    public static class TypeParser implements Mapper.TypeParser {

        @Override
        public boolean supportsVersion(Version indexCreatedVersion) {
            return true;
        }

        @Override
        public Mapper.Builder parse(String name, Map<String, Object> node, MappingParserContext parserContext)
            throws MapperParsingException {
            Explicit<Boolean> subobjects = parseSubobjects(node);
            ObjectMapper.Builder builder = new Builder(name, subobjects);
            for (Iterator<Map.Entry<String, Object>> iterator = node.entrySet().iterator(); iterator.hasNext();) {
                Map.Entry<String, Object> entry = iterator.next();
                String fieldName = entry.getKey();
                Object fieldNode = entry.getValue();
                if (parseObjectOrDocumentTypeProperties(fieldName, fieldNode, parserContext, builder)) {
                    iterator.remove();
                }
            }
            return builder;
        }

        @SuppressWarnings({ "unchecked", "rawtypes" })
        protected static boolean parseObjectOrDocumentTypeProperties(
            String fieldName,
            Object fieldNode,
            MappingParserContext parserContext,
            ObjectMapper.Builder builder
        ) {
            if (fieldName.equals("dynamic")) {
                String value = fieldNode.toString();
                if (value.equalsIgnoreCase("strict")) {
                    builder.dynamic(Dynamic.STRICT);
                } else if (value.equalsIgnoreCase("runtime")) {
                    builder.dynamic(Dynamic.RUNTIME);
                } else {
                    boolean dynamic = XContentMapValues.nodeBooleanValue(fieldNode, fieldName + ".dynamic");
                    builder.dynamic(dynamic ? Dynamic.TRUE : Dynamic.FALSE);
                }
                return true;
            } else if (fieldName.equals("enabled")) {
                builder.enabled(XContentMapValues.nodeBooleanValue(fieldNode, fieldName + ".enabled"));
                return true;
            } else if (fieldName.equals("properties")) {
                if (fieldNode instanceof Collection && ((Collection) fieldNode).isEmpty()) {
                    // nothing to do here, empty (to support "properties: []" case)
                } else if ((fieldNode instanceof Map) == false) {
                    throw new ElasticsearchParseException("properties must be a map type");
                } else {
                    parseProperties(builder, (Map<String, Object>) fieldNode, parserContext);
                }
                return true;
            } else if (fieldName.equals("include_in_all")) {
                deprecationLogger.warn(
                    DeprecationCategory.MAPPINGS,
                    "include_in_all",
                    "[include_in_all] is deprecated, the _all field have been removed in this version"
                );
                return true;
            }
            return false;
        }

        protected static Explicit<Boolean> parseSubobjects(Map<String, Object> node) {
            Object subobjectsNode = node.remove("subobjects");
            if (subobjectsNode != null) {
                return Explicit.explicitBoolean(XContentMapValues.nodeBooleanValue(subobjectsNode, "subobjects.subobjects"));
            }
            return Explicit.IMPLICIT_TRUE;
        }

        protected static void parseProperties(
            ObjectMapper.Builder objBuilder,
            Map<String, Object> propsNode,
            MappingParserContext parserContext
        ) {
            Iterator<Map.Entry<String, Object>> iterator = propsNode.entrySet().iterator();
            while (iterator.hasNext()) {
                Map.Entry<String, Object> entry = iterator.next();
                String fieldName = entry.getKey();
                // Should accept empty arrays, as a work around for when the
                // user can't provide an empty Map. (PHP for example)
                boolean isEmptyList = entry.getValue() instanceof List && ((List<?>) entry.getValue()).isEmpty();

                if (entry.getValue() instanceof Map) {
                    @SuppressWarnings("unchecked")
                    Map<String, Object> propNode = (Map<String, Object>) entry.getValue();
                    String type;
                    Object typeNode = propNode.get("type");
                    if (typeNode != null) {
                        type = typeNode.toString();
                    } else {
                        // lets see if we can derive this...
                        if (propNode.get("properties") != null) {
                            type = ObjectMapper.CONTENT_TYPE;
                        } else if (propNode.size() == 1 && propNode.get("enabled") != null) {
                            // if there is a single property with the enabled
                            // flag on it, make it an object
                            // (usually, setting enabled to false to not index
                            // any type, including core values, which
                            type = ObjectMapper.CONTENT_TYPE;
                        } else {
                            throw new MapperParsingException("No type specified for field [" + fieldName + "]");
                        }
                    }

                    if (objBuilder.subobjects.value() == false && type.equals(ObjectMapper.CONTENT_TYPE)) {
                        throw new MapperParsingException(
                            "Tried to add subobject ["
                                + fieldName
                                + "] to object ["
                                + objBuilder.name()
                                + "] which does not support subobjects"
                        );
                    }
                    if (objBuilder.subobjects.value() == false && type.equals(NestedObjectMapper.CONTENT_TYPE)) {
                        throw new MapperParsingException(
                            "Tried to add nested object ["
                                + fieldName
                                + "] to object ["
                                + objBuilder.name()
                                + "] which does not support subobjects"
                        );
                    }
                    Mapper.TypeParser typeParser = parserContext.typeParser(type);
                    if (typeParser == null) {
                        throw new MapperParsingException("No handler for type [" + type + "] declared on field [" + fieldName + "]");
                    }
                    Mapper.Builder fieldBuilder;
                    if (objBuilder.subobjects.value() == false) {
                        fieldBuilder = typeParser.parse(fieldName, propNode, parserContext);
                    } else {
                        String[] fieldNameParts = fieldName.split("\\.");
                        String realFieldName = fieldNameParts[fieldNameParts.length - 1];
                        fieldBuilder = typeParser.parse(realFieldName, propNode, parserContext);
                        for (int i = fieldNameParts.length - 2; i >= 0; --i) {
                            ObjectMapper.Builder intermediate = new ObjectMapper.Builder(fieldNameParts[i], Defaults.SUBOBJECTS);
                            intermediate.add(fieldBuilder);
                            fieldBuilder = intermediate;
                        }
                    }
                    objBuilder.add(fieldBuilder);
                    propNode.remove("type");
                    MappingParser.checkNoRemainingFields(fieldName, propNode);
                    iterator.remove();
                } else if (isEmptyList) {
                    iterator.remove();
                } else {
                    throw new MapperParsingException(
                        "Expected map for property [fields] on field [" + fieldName + "] but got a " + fieldName.getClass()
                    );
                }
            }

            MappingParser.checkNoRemainingFields(propsNode, "DocType mapping definition has unsupported parameters: ");
        }
    }

    private final String fullPath;

    protected Explicit<Boolean> enabled;
    protected Explicit<Boolean> subobjects;
    protected volatile Dynamic dynamic;

    protected Map<String, Mapper> mappers;

    ObjectMapper(
        String name,
        String fullPath,
        Explicit<Boolean> enabled,
        Explicit<Boolean> subobjects,
        Dynamic dynamic,
        Map<String, Mapper> mappers
    ) {
        super(name);
        if (name.isEmpty()) {
            throw new IllegalArgumentException("name cannot be empty string");
        }
        this.fullPath = internFieldName(fullPath);
        this.enabled = enabled;
        this.subobjects = subobjects;
        this.dynamic = dynamic;
        if (mappers == null) {
            this.mappers = Map.of();
        } else {
            this.mappers = Map.copyOf(mappers);
        }
    }

    @Override
    protected ObjectMapper clone() {
        ObjectMapper clone;
        try {
            clone = (ObjectMapper) super.clone();
        } catch (CloneNotSupportedException e) {
            throw new RuntimeException(e);
        }
        clone.mappers = Map.copyOf(clone.mappers);
        return clone;
    }

    /**
     * @return a Builder that will produce an empty ObjectMapper with the same configuration as this one
     */
    public ObjectMapper.Builder newBuilder(Version indexVersionCreated) {
        ObjectMapper.Builder builder = new ObjectMapper.Builder(simpleName(), subobjects);
        builder.enabled = this.enabled;
        builder.dynamic = this.dynamic;
        return builder;
    }

    @Override
    public String name() {
        return this.fullPath;
    }

    @Override
    public String typeName() {
        return CONTENT_TYPE;
    }

    public boolean isEnabled() {
        return this.enabled.value();
    }

    public boolean isNested() {
        return false;
    }

    public Mapper getMapper(String field) {
        return mappers.get(field);
    }

    @Override
    public Iterator<Mapper> iterator() {
        return mappers.values().iterator();
    }

    public String fullPath() {
        return this.fullPath;
    }

    public final Dynamic dynamic() {
        return dynamic;
    }

    public final boolean subobjects() {
        return subobjects.value();
    }

    @Override
    public ObjectMapper merge(Mapper mergeWith, MapperBuilderContext mapperBuilderContext) {
        return merge(mergeWith, MergeReason.MAPPING_UPDATE, mapperBuilderContext);
    }

    @Override
    public void validate(MappingLookup mappers) {
        for (Mapper mapper : this.mappers.values()) {
            mapper.validate(mappers);
        }
    }

    public ObjectMapper merge(Mapper mergeWith, MergeReason reason, MapperBuilderContext mapperBuilderContext) {
        if ((mergeWith instanceof ObjectMapper) == false) {
            throw new IllegalArgumentException("can't merge a non object mapping [" + mergeWith.name() + "] with an object mapping");
        }
        if (mergeWith instanceof NestedObjectMapper) {
            // TODO stop NestedObjectMapper extending ObjectMapper?
            throw new IllegalArgumentException("can't merge a nested mapping [" + mergeWith.name() + "] with a non-nested mapping");
        }
        ObjectMapper mergeWithObject = (ObjectMapper) mergeWith;
        ObjectMapper merged = clone();
        merged.doMerge(mergeWithObject, reason, mapperBuilderContext);
        return merged;
    }

    protected void doMerge(final ObjectMapper mergeWith, MergeReason reason, MapperBuilderContext mapperBuilderContext) {

        if (mergeWith.dynamic != null) {
            this.dynamic = mergeWith.dynamic;
        }

        if (mergeWith.enabled.explicit()) {
            if (reason == MergeReason.INDEX_TEMPLATE) {
                this.enabled = mergeWith.enabled;
            } else if (isEnabled() != mergeWith.isEnabled()) {
                throw new MapperException("the [enabled] parameter can't be updated for the object mapping [" + name() + "]");
            }
        }

        if (mergeWith.subobjects.explicit()) {
            if (reason == MergeReason.INDEX_TEMPLATE) {
                this.subobjects = mergeWith.subobjects;
            } else if (subobjects != mergeWith.subobjects) {
                throw new MapperException("the [subobjects] parameter can't be updated for the object mapping [" + name() + "]");
            }
        }

        Map<String, Mapper> mergedMappers = null;
        for (Mapper mergeWithMapper : mergeWith) {
            Mapper mergeIntoMapper = (mergedMappers == null ? mappers : mergedMappers).get(mergeWithMapper.simpleName());

            Mapper merged;
            if (mergeIntoMapper == null) {
                merged = mergeWithMapper;
            } else if (mergeIntoMapper instanceof ObjectMapper objectMapper) {
                MapperBuilderContext childContext = mapperBuilderContext.createChildContext(objectMapper.simpleName());
                merged = objectMapper.merge(mergeWithMapper, reason, childContext);
            } else {
                assert mergeIntoMapper instanceof FieldMapper || mergeIntoMapper instanceof FieldAliasMapper;
                if (mergeWithMapper instanceof ObjectMapper) {
                    throw new IllegalArgumentException(
                        "can't merge a non object mapping [" + mergeWithMapper.name() + "] with an object mapping"
                    );
                }

                // If we're merging template mappings when creating an index, then a field definition always
                // replaces an existing one.
                if (reason == MergeReason.INDEX_TEMPLATE) {
                    merged = mergeWithMapper;
                } else {
                    merged = mergeIntoMapper.merge(mergeWithMapper, mapperBuilderContext);
                }
            }
            if (mergedMappers == null) {
                mergedMappers = new HashMap<>(mappers);
            }
            mergedMappers.put(merged.simpleName(), merged);
        }
        if (mergedMappers != null) {
            mappers = Map.copyOf(mergedMappers);
        }
    }

    @Override
    public XContentBuilder toXContent(XContentBuilder builder, Params params) throws IOException {
        toXContent(builder, params, null);
        return builder;
    }

    void toXContent(XContentBuilder builder, Params params, ToXContent custom) throws IOException {
        builder.startObject(simpleName());
        if (mappers.isEmpty() && custom == null) {
            // only write the object content type if there are no properties, otherwise, it is automatically detected
            builder.field("type", CONTENT_TYPE);
        }
        if (dynamic != null) {
            builder.field("dynamic", dynamic.name().toLowerCase(Locale.ROOT));
        }
        if (isEnabled() != Defaults.ENABLED) {
            builder.field("enabled", enabled.value());
        }
        if (subobjects != Defaults.SUBOBJECTS) {
            builder.field("subobjects", subobjects.value());
        }
        if (custom != null) {
            custom.toXContent(builder, params);
        }

        doXContent(builder, params);
        serializeMappers(builder, params);
        builder.endObject();
    }

    protected void serializeMappers(XContentBuilder builder, Params params) throws IOException {
        // sort the mappers so we get consistent serialization format
        Mapper[] sortedMappers = mappers.values().toArray(Mapper[]::new);
        Arrays.sort(sortedMappers, Comparator.comparing(Mapper::name));

        int count = 0;
        for (Mapper mapper : sortedMappers) {
            if ((mapper instanceof MetadataFieldMapper) == false) {
                if (count++ == 0) {
                    builder.startObject("properties");
                }
                mapper.toXContent(builder, params);
            }
        }
        if (count > 0) {
            builder.endObject();
        }
    }

    protected void doXContent(XContentBuilder builder, Params params) throws IOException {

    }

    @Override
    public SourceLoader.SyntheticFieldLoader syntheticFieldLoader() {
        List<SourceLoader.SyntheticFieldLoader> fields = mappers.values()
            .stream()
            .sorted(Comparator.comparing(Mapper::name))
            .map(Mapper::syntheticFieldLoader)
            .filter(l -> l != null)
            .toList();
        return new SourceLoader.SyntheticFieldLoader() {
            @Override
<<<<<<< HEAD
            public Leaf leaf(LeafReader reader, int[] docIdsInLeaf) throws IOException {
                List<SourceLoader.SyntheticFieldLoader.Leaf> leaves = new ArrayList<>();
                for (SourceLoader.SyntheticFieldLoader field : fields) {
                    leaves.add(field.leaf(reader, docIdsInLeaf));
=======
            public Leaf leaf(LeafReader reader) throws IOException {
                List<SourceLoader.SyntheticFieldLoader.Leaf> l = new ArrayList<>();
                for (SourceLoader.SyntheticFieldLoader field : fields) {
                    Leaf leaf = field.leaf(reader);
                    if (false == leaf.empty()) {
                        l.add(leaf);
                    }
>>>>>>> 9aebc5af
                }
                SourceLoader.SyntheticFieldLoader.Leaf[] leaves = l.toArray(SourceLoader.SyntheticFieldLoader.Leaf[]::new);
                return new SourceLoader.SyntheticFieldLoader.Leaf() {
                    private boolean hasValue;

                    @Override
                    public boolean empty() {
                        return leaves.length == 0;
                    }

                    @Override
                    public boolean advanceToDoc(int docId) throws IOException {
                        hasValue = false;
                        for (SourceLoader.SyntheticFieldLoader.Leaf leaf : leaves) {
                            boolean leafHasValue = leaf.advanceToDoc(docId);
                            hasValue |= leafHasValue;
                        }
                        return hasValue;
                    }

                    @Override
                    public void write(XContentBuilder b) throws IOException {
                        if (hasValue == false) {
                            return;
                        }
                        startSyntheticField(b);
                        for (SourceLoader.SyntheticFieldLoader.Leaf leaf : leaves) {
                            leaf.write(b);
                        }
                        b.endObject();
                    }
                };
            }
        };
    }

    protected void startSyntheticField(XContentBuilder b) throws IOException {
        b.startObject(simpleName());
    }
}<|MERGE_RESOLUTION|>--- conflicted
+++ resolved
@@ -562,20 +562,13 @@
             .toList();
         return new SourceLoader.SyntheticFieldLoader() {
             @Override
-<<<<<<< HEAD
             public Leaf leaf(LeafReader reader, int[] docIdsInLeaf) throws IOException {
-                List<SourceLoader.SyntheticFieldLoader.Leaf> leaves = new ArrayList<>();
-                for (SourceLoader.SyntheticFieldLoader field : fields) {
-                    leaves.add(field.leaf(reader, docIdsInLeaf));
-=======
-            public Leaf leaf(LeafReader reader) throws IOException {
                 List<SourceLoader.SyntheticFieldLoader.Leaf> l = new ArrayList<>();
                 for (SourceLoader.SyntheticFieldLoader field : fields) {
-                    Leaf leaf = field.leaf(reader);
+                    Leaf leaf = field.leaf(reader, docIdsInLeaf);
                     if (false == leaf.empty()) {
                         l.add(leaf);
                     }
->>>>>>> 9aebc5af
                 }
                 SourceLoader.SyntheticFieldLoader.Leaf[] leaves = l.toArray(SourceLoader.SyntheticFieldLoader.Leaf[]::new);
                 return new SourceLoader.SyntheticFieldLoader.Leaf() {
