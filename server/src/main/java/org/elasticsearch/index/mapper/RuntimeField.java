--- conflicted
+++ resolved
@@ -78,11 +78,6 @@
             return Collections.singletonList(meta);
         }
 
-<<<<<<< HEAD
-=======
-        protected abstract RuntimeField createRuntimeField(MappingParserContext parserContext);
-
->>>>>>> 9a693b96
         @Override
         public final XContentBuilder toXContent(XContentBuilder builder, Params params) throws IOException {
             boolean includeDefaults = params.paramAsBoolean("include_defaults", false);
@@ -92,14 +87,10 @@
             return builder;
         }
 
-<<<<<<< HEAD
-        protected abstract RuntimeField createRuntimeField(Mapper.TypeParser.ParserContext parserContext,
+        protected abstract RuntimeField createRuntimeField(MappingParserContext parserContext,
                                                            Function<SearchLookup, ObjectFieldScript.LeafFactory> parentScriptFactory);
 
-        public final void parse(String name, Mapper.TypeParser.ParserContext parserContext, Map<String, Object> fieldNode) {
-=======
         public final void parse(String name, MappingParserContext parserContext, Map<String, Object> fieldNode) {
->>>>>>> 9a693b96
             Map<String, Parameter<?>> paramsMap = new HashMap<>();
             for (Parameter<?> param : getParameters()) {
                 paramsMap.put(param.name, param);
@@ -122,7 +113,6 @@
                 parameter.parse(name, parserContext, propNode);
                 iterator.remove();
             }
-            //TODO we should do something about boost too here
         }
     }
 
@@ -137,13 +127,10 @@
             this.builderFunction = builderFunction;
         }
 
-<<<<<<< HEAD
-        RuntimeField parse(String name, Map<String, Object> node,
-                           Mapper.TypeParser.ParserContext parserContext,
+        RuntimeField parse(String name,
+                           Map<String, Object> node,
+                           MappingParserContext parserContext,
                            Function<SearchLookup, ObjectFieldScript.LeafFactory> parentScriptFactory)
-=======
-        RuntimeField parse(String name, Map<String, Object> node, MappingParserContext parserContext)
->>>>>>> 9a693b96
             throws MapperParsingException {
 
             RuntimeField.Builder builder = builderFunction.apply(name);
@@ -162,12 +149,8 @@
      * @return the parsed runtime fields
      */
     static Map<String, RuntimeField> parseRuntimeFields(Map<String, Object> node,
-<<<<<<< HEAD
-                                                        Mapper.TypeParser.ParserContext parserContext,
+                                                        MappingParserContext parserContext,
                                                         Function<SearchLookup, ObjectFieldScript.LeafFactory> parentScriptFactory,
-=======
-                                                        MappingParserContext parserContext,
->>>>>>> 9a693b96
                                                         boolean supportsRemoval) {
         Map<String, RuntimeField> runtimeFields = new HashMap<>();
         Iterator<Map.Entry<String, Object>> iterator = node.entrySet().iterator();
