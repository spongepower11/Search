--- conflicted
+++ resolved
@@ -555,9 +555,5 @@
     public FieldMapper.Builder getMergeBuilder() {
         return new Builder(simpleName(), indexAnalyzers, scriptCompiler).dimension(dimension).init(this);
     }
-<<<<<<< HEAD
-=======
-
-
->>>>>>> cd2732d4
+
 }