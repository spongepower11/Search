/*
 * Copyright Elasticsearch B.V. and/or licensed to Elasticsearch B.V. under one
 * or more contributor license agreements. Licensed under the Elastic License
 * 2.0 and the Server Side Public License, v 1; you may not use this file except
 * in compliance with, at your election, the Elastic License 2.0 or the Server
 * Side Public License, v 1.
 */

package org.elasticsearch.index.mapper;

import org.apache.logging.log4j.LogManager;
import org.apache.logging.log4j.Logger;
import org.apache.lucene.analysis.TokenStream;
import org.apache.lucene.analysis.tokenattributes.CharTermAttribute;
import org.apache.lucene.document.Field;
import org.apache.lucene.document.FieldType;
import org.apache.lucene.document.SortedSetDocValuesField;
import org.apache.lucene.index.DocValues;
import org.apache.lucene.index.FilteredTermsEnum;
import org.apache.lucene.index.IndexOptions;
import org.apache.lucene.index.IndexReader;
import org.apache.lucene.index.LeafReader;
import org.apache.lucene.index.LeafReaderContext;
import org.apache.lucene.index.MultiTerms;
import org.apache.lucene.index.ReaderSlice;
import org.apache.lucene.index.SortedDocValues;
import org.apache.lucene.index.SortedSetDocValues;
import org.apache.lucene.index.Terms;
import org.apache.lucene.index.TermsEnum;
import org.apache.lucene.sandbox.search.DocValuesTermsQuery;
import org.apache.lucene.search.MultiTermQuery;
import org.apache.lucene.search.Query;
import org.apache.lucene.util.BytesRef;
import org.apache.lucene.util.automaton.Automata;
import org.apache.lucene.util.automaton.Automaton;
import org.apache.lucene.util.automaton.CompiledAutomaton;
import org.apache.lucene.util.automaton.CompiledAutomaton.AUTOMATON_TYPE;
import org.apache.lucene.util.automaton.MinimizationOperations;
import org.apache.lucene.util.automaton.Operations;
import org.elasticsearch.Version;
import org.elasticsearch.common.lucene.BytesRefs;
import org.elasticsearch.common.lucene.Lucene;
import org.elasticsearch.common.lucene.search.AutomatonQueries;
import org.elasticsearch.common.unit.Fuzziness;
import org.elasticsearch.core.Nullable;
import org.elasticsearch.index.analysis.IndexAnalyzers;
import org.elasticsearch.index.analysis.NamedAnalyzer;
import org.elasticsearch.index.fielddata.FieldData;
import org.elasticsearch.index.fielddata.FieldDataContext;
import org.elasticsearch.index.fielddata.IndexFieldData;
import org.elasticsearch.index.fielddata.plain.SortedSetOrdinalsIndexFieldData;
import org.elasticsearch.index.fieldvisitor.FieldsVisitor;
import org.elasticsearch.index.query.SearchExecutionContext;
import org.elasticsearch.index.similarity.SimilarityProvider;
import org.elasticsearch.script.Script;
import org.elasticsearch.script.ScriptCompiler;
import org.elasticsearch.script.SortedSetDocValuesStringFieldScript;
import org.elasticsearch.script.StringFieldScript;
import org.elasticsearch.script.field.KeywordDocValuesField;
import org.elasticsearch.search.aggregations.support.CoreValuesSourceType;
import org.elasticsearch.search.lookup.FieldValues;
import org.elasticsearch.search.lookup.SearchLookup;
import org.elasticsearch.search.runtime.StringScriptFieldFuzzyQuery;
import org.elasticsearch.search.runtime.StringScriptFieldPrefixQuery;
import org.elasticsearch.search.runtime.StringScriptFieldRegexpQuery;
import org.elasticsearch.search.runtime.StringScriptFieldTermQuery;
import org.elasticsearch.search.runtime.StringScriptFieldWildcardQuery;
import org.elasticsearch.xcontent.XContentBuilder;
import org.elasticsearch.xcontent.XContentParser;

import java.io.IOException;
import java.io.UncheckedIOException;
import java.util.ArrayList;
import java.util.Arrays;
import java.util.Collection;
import java.util.Collections;
import java.util.List;
import java.util.Locale;
import java.util.Map;
import java.util.Objects;
<<<<<<< HEAD
import java.util.function.Supplier;
import java.util.stream.Stream;
=======
>>>>>>> f96b3e3b

import static org.apache.lucene.index.IndexWriter.MAX_TERM_LENGTH;
import static org.elasticsearch.core.Strings.format;

/**
 * A field mapper for keywords. This mapper accepts strings and indexes them as-is.
 */
public final class KeywordFieldMapper extends FieldMapper {

    private static final Logger logger = LogManager.getLogger(KeywordFieldMapper.class);

    public static final String CONTENT_TYPE = "keyword";

    public static class Defaults {
        public static final FieldType FIELD_TYPE = new FieldType();

        static {
            FIELD_TYPE.setTokenized(false);
            FIELD_TYPE.setOmitNorms(true);
            FIELD_TYPE.setIndexOptions(IndexOptions.DOCS);
            FIELD_TYPE.freeze();
        }

        public static TextSearchInfo TEXT_SEARCH_INFO = new TextSearchInfo(
            FIELD_TYPE,
            null,
            Lucene.KEYWORD_ANALYZER,
            Lucene.KEYWORD_ANALYZER
        );

        public static final int IGNORE_ABOVE = Integer.MAX_VALUE;
    }

    public static class KeywordField extends Field {

        public KeywordField(String field, BytesRef term, FieldType ft) {
            super(field, term, ft);
        }

    }

    private static TextSearchInfo textSearchInfo(
        FieldType fieldType,
        @Nullable SimilarityProvider similarity,
        NamedAnalyzer searchAnalyzer,
        NamedAnalyzer searchQuoteAnalyzer
    ) {
        final TextSearchInfo textSearchInfo = new TextSearchInfo(fieldType, similarity, searchAnalyzer, searchQuoteAnalyzer);
        if (textSearchInfo.equals(Defaults.TEXT_SEARCH_INFO)) {
            return Defaults.TEXT_SEARCH_INFO;
        }
        return textSearchInfo;
    }

    private static KeywordFieldMapper toType(FieldMapper in) {
        return (KeywordFieldMapper) in;
    }

    public static class Builder extends FieldMapper.Builder {

        private final Parameter<Boolean> indexed = Parameter.indexParam(m -> toType(m).indexed, true);
        private final Parameter<Boolean> hasDocValues = Parameter.docValuesParam(m -> toType(m).hasDocValues, true);
        private final Parameter<Boolean> stored = Parameter.storeParam(m -> toType(m).fieldType.stored(), false);

        private final Parameter<String> nullValue = Parameter.stringParam("null_value", false, m -> toType(m).fieldType().nullValue, null)
            .acceptsNull();

        private final Parameter<Boolean> eagerGlobalOrdinals = Parameter.boolParam(
            "eager_global_ordinals",
            true,
            m -> toType(m).fieldType().eagerGlobalOrdinals(),
            false
        );
        private final Parameter<Integer> ignoreAbove = Parameter.intParam(
            "ignore_above",
            true,
            m -> toType(m).fieldType().ignoreAbove(),
            Defaults.IGNORE_ABOVE
        );

        private final Parameter<String> indexOptions = TextParams.keywordIndexOptions(m -> toType(m).indexOptions);
        private final Parameter<Boolean> hasNorms = TextParams.norms(false, m -> toType(m).fieldType.omitNorms() == false);
        private final Parameter<SimilarityProvider> similarity = TextParams.similarity(m -> toType(m).similarity);

        private final Parameter<String> normalizer;

        private final Parameter<Boolean> splitQueriesOnWhitespace = Parameter.boolParam(
            "split_queries_on_whitespace",
            true,
            m -> toType(m).splitQueriesOnWhitespace,
            false
        );

        private final Parameter<Map<String, String>> meta = Parameter.metaParam();

        private final Parameter<Script> script = Parameter.scriptParam(m -> toType(m).script);
        private final Parameter<String> onScriptError = Parameter.onScriptErrorParam(m -> toType(m).onScriptError, script);
        private final Parameter<Boolean> dimension;

        private final IndexAnalyzers indexAnalyzers;
        private final ScriptCompiler scriptCompiler;
        private final Version indexCreatedVersion;

        public Builder(String name, IndexAnalyzers indexAnalyzers, ScriptCompiler scriptCompiler, Version indexCreatedVersion) {
            super(name);
            this.indexAnalyzers = indexAnalyzers;
            this.scriptCompiler = Objects.requireNonNull(scriptCompiler);
            this.indexCreatedVersion = Objects.requireNonNull(indexCreatedVersion);
            this.normalizer = Parameter.stringParam(
                "normalizer",
                indexCreatedVersion.isLegacyIndexVersion(),
                m -> toType(m).normalizerName,
                null
            ).acceptsNull();
            this.script.precludesParameters(nullValue);
            addScriptValidation(script, indexed, hasDocValues);

            this.dimension = TimeSeriesParams.dimensionParam(m -> toType(m).fieldType().isDimension()).addValidator(v -> {
                if (v && (indexed.getValue() == false || hasDocValues.getValue() == false)) {
                    throw new IllegalArgumentException(
                        "Field ["
                            + TimeSeriesParams.TIME_SERIES_DIMENSION_PARAM
                            + "] requires that ["
                            + indexed.name
                            + "] and ["
                            + hasDocValues.name
                            + "] are true"
                    );
                }
            }).precludesParameters(normalizer, ignoreAbove);
        }

        public Builder(String name, Version indexCreatedVersion) {
            this(name, null, ScriptCompiler.NONE, indexCreatedVersion);
        }

        public Builder ignoreAbove(int ignoreAbove) {
            this.ignoreAbove.setValue(ignoreAbove);
            return this;
        }

        Builder normalizer(String normalizerName) {
            this.normalizer.setValue(normalizerName);
            return this;
        }

        Builder nullValue(String nullValue) {
            this.nullValue.setValue(nullValue);
            return this;
        }

        public Builder docValues(boolean hasDocValues) {
            this.hasDocValues.setValue(hasDocValues);
            return this;
        }

        public Builder dimension(boolean dimension) {
            this.dimension.setValue(dimension);
            return this;
        }

        private FieldValues<String> scriptValues() {
            if (script.get() == null) {
                return null;
            }
            StringFieldScript.Factory scriptFactory = scriptCompiler.compile(script.get(), StringFieldScript.CONTEXT);
            return scriptFactory == null
                ? null
                : (lookup, ctx, doc, consumer) -> scriptFactory.newFactory(name, script.get().getParams(), lookup)
                    .newInstance(ctx)
                    .runForDoc(doc, consumer);
        }

        @Override
        protected Parameter<?>[] getParameters() {
            return new Parameter<?>[] {
                indexed,
                hasDocValues,
                stored,
                nullValue,
                eagerGlobalOrdinals,
                ignoreAbove,
                indexOptions,
                hasNorms,
                similarity,
                normalizer,
                splitQueriesOnWhitespace,
                script,
                onScriptError,
                meta,
                dimension };
        }

        private KeywordFieldType buildFieldType(MapperBuilderContext context, FieldType fieldType) {
            NamedAnalyzer normalizer = Lucene.KEYWORD_ANALYZER;
            NamedAnalyzer searchAnalyzer = Lucene.KEYWORD_ANALYZER;
            NamedAnalyzer quoteAnalyzer = Lucene.KEYWORD_ANALYZER;
            String normalizerName = this.normalizer.getValue();
            if (normalizerName != null) {
                assert indexAnalyzers != null;
                normalizer = indexAnalyzers.getNormalizer(normalizerName);
                if (normalizer == null) {
                    if (indexCreatedVersion.isLegacyIndexVersion()) {
                        logger.warn(
                            () -> format("Could not find normalizer [%s] of legacy index, falling back to default", normalizerName)
                        );
                        normalizer = Lucene.KEYWORD_ANALYZER;
                    } else {
                        throw new MapperParsingException("normalizer [" + normalizerName + "] not found for field [" + name + "]");
                    }
                }
                searchAnalyzer = quoteAnalyzer = normalizer;
                if (splitQueriesOnWhitespace.getValue()) {
                    searchAnalyzer = indexAnalyzers.getWhitespaceNormalizer(normalizerName);
                }
            } else if (splitQueriesOnWhitespace.getValue()) {
                searchAnalyzer = Lucene.WHITESPACE_ANALYZER;
            }
            return new KeywordFieldType(context.buildFullName(name), fieldType, normalizer, searchAnalyzer, quoteAnalyzer, this);
        }

        @Override
        public KeywordFieldMapper build(MapperBuilderContext context) {
            FieldType fieldtype = new FieldType(Defaults.FIELD_TYPE);
            fieldtype.setOmitNorms(this.hasNorms.getValue() == false);
            fieldtype.setIndexOptions(TextParams.toIndexOptions(this.indexed.getValue(), this.indexOptions.getValue()));
            fieldtype.setStored(this.stored.getValue());
            if (fieldtype.equals(Defaults.FIELD_TYPE)) {
                // deduplicate in the common default case to save some memory
                fieldtype = Defaults.FIELD_TYPE;
            }
            return new KeywordFieldMapper(
                name,
                fieldtype,
                buildFieldType(context, fieldtype),
                multiFieldsBuilder.build(this, context),
                copyTo.build(),
                this
            );
        }
    }

    private static final Version MINIMUM_COMPATIBILITY_VERSION = Version.fromString("5.0.0");

    public static final TypeParser PARSER = new TypeParser(
        (n, c) -> new Builder(n, c.getIndexAnalyzers(), c.scriptCompiler(), c.indexVersionCreated()),
        MINIMUM_COMPATIBILITY_VERSION
    );

    public static final class KeywordFieldType extends StringFieldType {

        private final int ignoreAbove;
        private final String nullValue;
        private final NamedAnalyzer normalizer;
        private final boolean eagerGlobalOrdinals;
        private final FieldValues<String> scriptValues;
        private final boolean isDimension;

        public KeywordFieldType(
            String name,
            FieldType fieldType,
            NamedAnalyzer normalizer,
            NamedAnalyzer searchAnalyzer,
            NamedAnalyzer quoteAnalyzer,
            Builder builder
        ) {
            super(
                name,
                fieldType.indexOptions() != IndexOptions.NONE && builder.indexCreatedVersion.isLegacyIndexVersion() == false,
                fieldType.stored(),
                builder.hasDocValues.getValue(),
                textSearchInfo(fieldType, builder.similarity.getValue(), searchAnalyzer, quoteAnalyzer),
                builder.meta.getValue()
            );
            this.eagerGlobalOrdinals = builder.eagerGlobalOrdinals.getValue();
            this.normalizer = normalizer;
            this.ignoreAbove = builder.ignoreAbove.getValue();
            this.nullValue = builder.nullValue.getValue();
            this.scriptValues = builder.scriptValues();
            this.isDimension = builder.dimension.getValue();
        }

        public KeywordFieldType(String name, boolean isIndexed, boolean hasDocValues, Map<String, String> meta) {
            super(name, isIndexed, false, hasDocValues, TextSearchInfo.SIMPLE_MATCH_ONLY, meta);
            this.normalizer = Lucene.KEYWORD_ANALYZER;
            this.ignoreAbove = Integer.MAX_VALUE;
            this.nullValue = null;
            this.eagerGlobalOrdinals = false;
            this.scriptValues = null;
            this.isDimension = false;
        }

        public KeywordFieldType(String name) {
            this(name, true, true, Collections.emptyMap());
        }

        public KeywordFieldType(String name, FieldType fieldType) {
            super(
                name,
                fieldType.indexOptions() != IndexOptions.NONE,
                false,
                false,
                textSearchInfo(fieldType, null, Lucene.KEYWORD_ANALYZER, Lucene.KEYWORD_ANALYZER),
                Collections.emptyMap()
            );
            this.normalizer = Lucene.KEYWORD_ANALYZER;
            this.ignoreAbove = Integer.MAX_VALUE;
            this.nullValue = null;
            this.eagerGlobalOrdinals = false;
            this.scriptValues = null;
            this.isDimension = false;
        }

        public KeywordFieldType(String name, NamedAnalyzer analyzer) {
            super(name, true, false, true, textSearchInfo(Defaults.FIELD_TYPE, null, analyzer, analyzer), Collections.emptyMap());
            this.normalizer = Lucene.KEYWORD_ANALYZER;
            this.ignoreAbove = Integer.MAX_VALUE;
            this.nullValue = null;
            this.eagerGlobalOrdinals = false;
            this.scriptValues = null;
            this.isDimension = false;
        }

        @Override
        public boolean isSearchable() {
            return isIndexed() || hasDocValues();
        }

        @Override
        public Query termQuery(Object value, SearchExecutionContext context) {
            failIfNotIndexedNorDocValuesFallback(context);
            if (isIndexed()) {
                return super.termQuery(value, context);
            } else {
                return SortedSetDocValuesField.newSlowExactQuery(name(), indexedValueForSearch(value));
            }
        }

        @Override
        public Query termsQuery(Collection<?> values, SearchExecutionContext context) {
            failIfNotIndexedNorDocValuesFallback(context);
            if (isIndexed()) {
                return super.termsQuery(values, context);
            } else {
                BytesRef[] bytesRefs = values.stream().map(this::indexedValueForSearch).toArray(BytesRef[]::new);
                return new DocValuesTermsQuery(name(), bytesRefs);
            }
        }

        @Override
        public Query rangeQuery(
            Object lowerTerm,
            Object upperTerm,
            boolean includeLower,
            boolean includeUpper,
            SearchExecutionContext context
        ) {
            failIfNotIndexedNorDocValuesFallback(context);
            if (isIndexed()) {
                return super.rangeQuery(lowerTerm, upperTerm, includeLower, includeUpper, context);
            } else {
                return SortedSetDocValuesField.newSlowRangeQuery(
                    name(),
                    lowerTerm == null ? null : indexedValueForSearch(lowerTerm),
                    upperTerm == null ? null : indexedValueForSearch(upperTerm),
                    includeLower,
                    includeUpper
                );
            }
        }

        @Override
        public Query fuzzyQuery(
            Object value,
            Fuzziness fuzziness,
            int prefixLength,
            int maxExpansions,
            boolean transpositions,
            SearchExecutionContext context
        ) {
            failIfNotIndexedNorDocValuesFallback(context);
            if (isIndexed()) {
                return super.fuzzyQuery(value, fuzziness, prefixLength, maxExpansions, transpositions, context);
            } else {
                return StringScriptFieldFuzzyQuery.build(
                    new Script(""),
                    ctx -> new SortedSetDocValuesStringFieldScript(name(), context.lookup(), ctx),
                    name(),
                    indexedValueForSearch(value).utf8ToString(),
                    fuzziness.asDistance(BytesRefs.toString(value)),
                    prefixLength,
                    transpositions
                );
            }
        }

        @Override
        public Query prefixQuery(
            String value,
            MultiTermQuery.RewriteMethod method,
            boolean caseInsensitive,
            SearchExecutionContext context
        ) {
            failIfNotIndexedNorDocValuesFallback(context);
            if (isIndexed()) {
                return super.prefixQuery(value, method, caseInsensitive, context);
            } else {
                return new StringScriptFieldPrefixQuery(
                    new Script(""),
                    ctx -> new SortedSetDocValuesStringFieldScript(name(), context.lookup(), ctx),
                    name(),
                    indexedValueForSearch(value).utf8ToString(),
                    caseInsensitive
                );
            }
        }

        @Override
        public Query termQueryCaseInsensitive(Object value, SearchExecutionContext context) {
            failIfNotIndexedNorDocValuesFallback(context);
            if (isIndexed()) {
                return super.termQueryCaseInsensitive(value, context);
            } else {
                return new StringScriptFieldTermQuery(
                    new Script(""),
                    ctx -> new SortedSetDocValuesStringFieldScript(name(), context.lookup(), ctx),
                    name(),
                    indexedValueForSearch(value).utf8ToString(),
                    true
                );
            }
        }

        @Override
        public TermsEnum getTerms(boolean caseInsensitive, String string, SearchExecutionContext queryShardContext, String searchAfter)
            throws IOException {
            IndexReader reader = queryShardContext.searcher().getTopReaderContext().reader();

            Terms terms = null;
            if (isIndexed()) {
                terms = MultiTerms.getTerms(reader, name());
            } else if (hasDocValues()) {
                terms = SortedSetDocValuesTerms.getTerms(reader, name());
            }
            if (terms == null) {
                // Field does not exist on this shard.
                return null;
            }
            Automaton a = caseInsensitive ? AutomatonQueries.caseInsensitivePrefix(string) : Automata.makeString(string);
            a = Operations.concatenate(a, Automata.makeAnyString());
            a = MinimizationOperations.minimize(a, Integer.MAX_VALUE);

            CompiledAutomaton automaton = new CompiledAutomaton(a);

            BytesRef searchBytes = searchAfter == null ? null : new BytesRef(searchAfter);

            if (automaton.type == AUTOMATON_TYPE.ALL) {
                TermsEnum result = terms.iterator();
                if (searchAfter != null) {
                    result = new SearchAfterTermsEnum(result, searchBytes);
                }
                return result;
            }
            return terms.intersect(automaton, searchBytes);
        }

        // Initialises with a seek to a given term but excludes that term
        // from any results. The problem it addresses is that termsEnum.seekCeil()
        // would work but either leaves us positioned on the seek term (if it exists) or the
        // term after (if the seek term doesn't exist). That complicates any subsequent
        // iteration logic so this class simplifies the pagination use case.
        static final class SearchAfterTermsEnum extends FilteredTermsEnum {
            private final BytesRef afterRef;

            SearchAfterTermsEnum(TermsEnum tenum, BytesRef termText) {
                super(tenum);
                afterRef = termText;
                setInitialSeekTerm(termText);
            }

            @Override
            protected AcceptStatus accept(BytesRef term) {
                return term.equals(afterRef) ? AcceptStatus.NO : AcceptStatus.YES;
            }
        }

        /**
         * A simple terms implementation for SortedSetDocValues that only provides access to {@link TermsEnum} via
         * {@link #iterator} and {@link #intersect(CompiledAutomaton, BytesRef)} methods.
         * We have this custom implementation based on {@link MultiTerms} instead of using
         * {@link org.apache.lucene.index.MultiDocValues#getSortedSetValues(IndexReader, String)}
         * because {@link org.apache.lucene.index.MultiDocValues} builds global ordinals up-front whereas
         * {@link MultiTerms}, which exposes the terms enum via {@link org.apache.lucene.index.MultiTermsEnum},
         * merges terms on the fly.
         */
        static class SortedSetDocValuesTerms extends Terms {

            public static Terms getTerms(IndexReader r, String field) throws IOException {
                final List<LeafReaderContext> leaves = r.leaves();
                if (leaves.size() == 1) {
                    SortedSetDocValues sortedSetDocValues = leaves.get(0).reader().getSortedSetDocValues(field);
                    if (sortedSetDocValues == null) {
                        return null;
                    } else {
                        return new SortedSetDocValuesTerms(sortedSetDocValues);
                    }
                }

                final List<Terms> termsPerLeaf = new ArrayList<>(leaves.size());
                final List<ReaderSlice> slicePerLeaf = new ArrayList<>(leaves.size());

                for (int leafIdx = 0; leafIdx < leaves.size(); leafIdx++) {
                    LeafReaderContext ctx = leaves.get(leafIdx);
                    SortedSetDocValues sortedSetDocValues = ctx.reader().getSortedSetDocValues(field);
                    if (sortedSetDocValues != null) {
                        termsPerLeaf.add(new SortedSetDocValuesTerms(sortedSetDocValues));
                        slicePerLeaf.add(new ReaderSlice(ctx.docBase, r.maxDoc(), leafIdx));
                    }
                }

                if (termsPerLeaf.isEmpty()) {
                    return null;
                } else {
                    return new MultiTerms(termsPerLeaf.toArray(EMPTY_ARRAY), slicePerLeaf.toArray(ReaderSlice.EMPTY_ARRAY));
                }
            }

            private final SortedSetDocValues values;

            SortedSetDocValuesTerms(SortedSetDocValues values) {
                this.values = values;
            }

            @Override
            public TermsEnum iterator() throws IOException {
                return values.termsEnum();
            }

            @Override
            public TermsEnum intersect(CompiledAutomaton compiled, final BytesRef startTerm) throws IOException {
                if (startTerm == null) {
                    return values.intersect(compiled);
                } else {
                    return super.intersect(compiled, startTerm);
                }
            }

            @Override
            public long size() throws IOException {
                throw new UnsupportedOperationException();
            }

            @Override
            public long getSumTotalTermFreq() throws IOException {
                throw new UnsupportedOperationException();
            }

            @Override
            public long getSumDocFreq() throws IOException {
                throw new UnsupportedOperationException();
            }

            @Override
            public int getDocCount() throws IOException {
                throw new UnsupportedOperationException();
            }

            @Override
            public boolean hasFreqs() {
                throw new UnsupportedOperationException();
            }

            @Override
            public boolean hasOffsets() {
                throw new UnsupportedOperationException();
            }

            @Override
            public boolean hasPositions() {
                throw new UnsupportedOperationException();
            }

            @Override
            public boolean hasPayloads() {
                throw new UnsupportedOperationException();
            }

        }

        @Override
        public String typeName() {
            return CONTENT_TYPE;
        }

        @Override
        public boolean eagerGlobalOrdinals() {
            return eagerGlobalOrdinals;
        }

        NamedAnalyzer normalizer() {
            return normalizer;
        }

        @Override
        public IndexFieldData.Builder fielddataBuilder(FieldDataContext fieldDataContext) {
            failIfNoDocValues();
            return new SortedSetOrdinalsIndexFieldData.Builder(
                name(),
                CoreValuesSourceType.KEYWORD,
                (dv, n) -> new KeywordDocValuesField(FieldData.toString(dv), n)
            );
        }

        @Override
        public ValueFetcher valueFetcher(SearchExecutionContext context, String format) {
            if (format != null) {
                throw new IllegalArgumentException("Field [" + name() + "] of type [" + typeName() + "] doesn't support formats.");
            }
            if (this.scriptValues != null) {
                return FieldValues.valueFetcher(this.scriptValues, context);
            }
            return new SourceValueFetcher(name(), context, nullValue) {
                @Override
                protected String parseSourceValue(Object value) {
                    String keywordValue = value.toString();
                    if (keywordValue.length() > ignoreAbove) {
                        return null;
                    }

                    return normalizeValue(normalizer(), name(), keywordValue);
                }
            };
        }

        @Override
        public Object valueForDisplay(Object value) {
            if (value == null) {
                return null;
            }
            // keywords are internally stored as utf8 bytes
            BytesRef binaryValue = (BytesRef) value;
            return binaryValue.utf8ToString();
        }

        @Override
        protected BytesRef indexedValueForSearch(Object value) {
            if (getTextSearchInfo().searchAnalyzer() == Lucene.KEYWORD_ANALYZER) {
                // keyword analyzer with the default attribute source which encodes terms using UTF8
                // in that case we skip normalization, which may be slow if there many terms need to
                // parse (eg. large terms query) since Analyzer.normalize involves things like creating
                // attributes through reflection
                // This if statement will be used whenever a normalizer is NOT configured
                return super.indexedValueForSearch(value);
            }

            if (value == null) {
                return null;
            }
            if (value instanceof BytesRef) {
                value = ((BytesRef) value).utf8ToString();
            }
            return getTextSearchInfo().searchAnalyzer().normalize(name(), value.toString());
        }

        /**
         * Wildcard queries on keyword fields use the normalizer of the underlying field, regardless of their case sensitivity option
         */
        @Override
        public Query wildcardQuery(
            String value,
            MultiTermQuery.RewriteMethod method,
            boolean caseInsensitive,
            SearchExecutionContext context
        ) {
            failIfNotIndexedNorDocValuesFallback(context);
            if (isIndexed()) {
                return super.wildcardQuery(value, method, caseInsensitive, true, context);
            } else {
                if (getTextSearchInfo().searchAnalyzer() != null) {
                    value = normalizeWildcardPattern(name(), value, getTextSearchInfo().searchAnalyzer());
                } else {
                    value = indexedValueForSearch(value).utf8ToString();
                }
                return new StringScriptFieldWildcardQuery(
                    new Script(""),
                    ctx -> new SortedSetDocValuesStringFieldScript(name(), context.lookup(), ctx),
                    name(),
                    value,
                    caseInsensitive
                );
            }
        }

        @Override
        public Query normalizedWildcardQuery(String value, MultiTermQuery.RewriteMethod method, SearchExecutionContext context) {
            failIfNotIndexedNorDocValuesFallback(context);
            if (isIndexed()) {
                return super.normalizedWildcardQuery(value, method, context);
            } else {
                if (getTextSearchInfo().searchAnalyzer() != null) {
                    value = normalizeWildcardPattern(name(), value, getTextSearchInfo().searchAnalyzer());
                } else {
                    value = indexedValueForSearch(value).utf8ToString();
                }
                return new StringScriptFieldWildcardQuery(
                    new Script(""),
                    ctx -> new SortedSetDocValuesStringFieldScript(name(), context.lookup(), ctx),
                    name(),
                    value,
                    false
                );
            }
        }

        @Override
        public Query regexpQuery(
            String value,
            int syntaxFlags,
            int matchFlags,
            int maxDeterminizedStates,
            MultiTermQuery.RewriteMethod method,
            SearchExecutionContext context
        ) {
            failIfNotIndexedNorDocValuesFallback(context);
            if (isIndexed()) {
                return super.regexpQuery(value, syntaxFlags, matchFlags, maxDeterminizedStates, method, context);
            } else {
                if (matchFlags != 0) {
                    throw new IllegalArgumentException("Match flags not yet implemented [" + matchFlags + "]");
                }
                return new StringScriptFieldRegexpQuery(
                    new Script(""),
                    ctx -> new SortedSetDocValuesStringFieldScript(name(), context.lookup(), ctx),
                    name(),
                    indexedValueForSearch(value).utf8ToString(),
                    syntaxFlags,
                    matchFlags,
                    maxDeterminizedStates
                );
            }
        }

        @Override
        public CollapseType collapseType() {
            return CollapseType.KEYWORD;
        }

        /** Values that have more chars than the return value of this method will
         *  be skipped at parsing time. */
        public int ignoreAbove() {
            return ignoreAbove;
        }

        /**
         * @return true if field has been marked as a dimension field
         */
        public boolean isDimension() {
            return isDimension;
        }

        @Override
        public void validateMatchedRoutingPath() {
            if (false == isDimension) {
                throw new IllegalArgumentException(
                    "All fields that match routing_path must be keywords with [time_series_dimension: true] "
                        + "and without the [script] parameter. ["
                        + name()
                        + "] was not [time_series_dimension: true]."
                );
            }
            if (scriptValues != null) {
                throw new IllegalArgumentException(
                    "All fields that match routing_path must be keywords with [time_series_dimension: true] "
                        + "and without the [script] parameter. ["
                        + name()
                        + "] has a [script] parameter."
                );
            }
        }
    }

    private final boolean indexed;
    private final boolean hasDocValues;
    private final String indexOptions;
    private final FieldType fieldType;
    private final SimilarityProvider similarity;
    private final String normalizerName;
    private final boolean splitQueriesOnWhitespace;
    private final Script script;
    private final ScriptCompiler scriptCompiler;
    private final Version indexCreatedVersion;

    private final IndexAnalyzers indexAnalyzers;

    private KeywordFieldMapper(
        String simpleName,
        FieldType fieldType,
        KeywordFieldType mappedFieldType,
        MultiFields multiFields,
        CopyTo copyTo,
        Builder builder
    ) {
        super(simpleName, mappedFieldType, multiFields, copyTo, builder.script.get() != null, builder.onScriptError.getValue());
        assert fieldType.indexOptions().compareTo(IndexOptions.DOCS_AND_FREQS) <= 0;
        this.indexed = builder.indexed.getValue();
        this.hasDocValues = builder.hasDocValues.getValue();
        this.indexOptions = builder.indexOptions.getValue();
        this.fieldType = fieldType;
        this.similarity = builder.similarity.getValue();
        this.normalizerName = builder.normalizer.getValue();
        this.splitQueriesOnWhitespace = builder.splitQueriesOnWhitespace.getValue();
        this.script = builder.script.get();
        this.indexAnalyzers = builder.indexAnalyzers;
        this.scriptCompiler = builder.scriptCompiler;
        this.indexCreatedVersion = builder.indexCreatedVersion;
    }

    @Override
    public KeywordFieldType fieldType() {
        return (KeywordFieldType) super.fieldType();
    }

    @Override
    protected void parseCreateField(DocumentParserContext context) throws IOException {
        String value;
        XContentParser parser = context.parser();
        if (parser.currentToken() == XContentParser.Token.VALUE_NULL) {
            value = fieldType().nullValue;
        } else {
            value = parser.textOrNull();
        }

        indexValue(context, value);
    }

    @Override
    protected void indexScriptValues(
        SearchLookup searchLookup,
        LeafReaderContext readerContext,
        int doc,
        DocumentParserContext documentParserContext
    ) {
        this.fieldType().scriptValues.valuesForDoc(searchLookup, readerContext, doc, value -> indexValue(documentParserContext, value));
    }

    private void indexValue(DocumentParserContext context, String value) {
        if (value == null) {
            return;
        }

        if (value.length() > fieldType().ignoreAbove()) {
            context.addIgnoredField(name());
            return;
        }

        value = normalizeValue(fieldType().normalizer(), name(), value);
        if (fieldType().isDimension()) {
            context.getDimensions().addString(fieldType().name(), value);
        }

        // convert to utf8 only once before feeding postings/dv/stored fields
        final BytesRef binaryValue = new BytesRef(value);

        // If the UTF8 encoding of the field value is bigger than the max length 32766, Lucene fill fail the indexing request and, to roll
        // back the changes, will mark the (possibly partially indexed) document as deleted. This results in deletes, even in an append-only
        // workload, which in turn leads to slower merges, as these will potentially have to fall back to MergeStrategy.DOC instead of
        // MergeStrategy.BULK. To avoid this, we do a preflight check here before indexing the document into Lucene.
        if (binaryValue.length > MAX_TERM_LENGTH) {
            byte[] prefix = new byte[30];
            System.arraycopy(binaryValue.bytes, binaryValue.offset, prefix, 0, 30);
            String msg = "Document contains at least one immense term in field=\""
                + fieldType().name()
                + "\" (whose "
                + "UTF8 encoding is longer than the max length "
                + MAX_TERM_LENGTH
                + "), all of which were "
                + "skipped. Please correct the analyzer to not produce such terms. The prefix of the first immense "
                + "term is: '"
                + Arrays.toString(prefix)
                + "...'";
            throw new IllegalArgumentException(msg);
        }

        if (fieldType.indexOptions() != IndexOptions.NONE || fieldType.stored()) {
            Field field = new KeywordField(fieldType().name(), binaryValue, fieldType);
            context.doc().add(field);

            if (fieldType().hasDocValues() == false && fieldType.omitNorms()) {
                context.addToFieldNames(fieldType().name());
            }
        }

        if (fieldType().hasDocValues()) {
            context.doc().add(new SortedSetDocValuesField(fieldType().name(), binaryValue));
        }
    }

    private static String normalizeValue(NamedAnalyzer normalizer, String field, String value) {
        if (normalizer == Lucene.KEYWORD_ANALYZER) {
            return value;
        }
        try (TokenStream ts = normalizer.tokenStream(field, value)) {
            final CharTermAttribute termAtt = ts.addAttribute(CharTermAttribute.class);
            ts.reset();
            if (ts.incrementToken() == false) {
                throw new IllegalStateException(String.format(Locale.ROOT, """
                    The normalization token stream is expected to produce exactly 1 token, \
                    but got 0 for analyzer %s and input "%s"
                    """, normalizer, value));
            }
            final String newValue = termAtt.toString();
            if (ts.incrementToken()) {
                throw new IllegalStateException(String.format(Locale.ROOT, """
                    The normalization token stream is expected to produce exactly 1 token, \
                    but got 2+ for analyzer %s and input "%s"
                    """, normalizer, value));
            }
            ts.end();
            return newValue;
        } catch (IOException e) {
            throw new UncheckedIOException(e);
        }
    }

    @Override
    protected String contentType() {
        return CONTENT_TYPE;
    }

    @Override
    public Map<String, NamedAnalyzer> indexAnalyzers() {
        return Map.of(mappedFieldType.name(), fieldType().normalizer);
    }

    @Override
    public FieldMapper.Builder getMergeBuilder() {
        return new Builder(simpleName(), indexAnalyzers, scriptCompiler, indexCreatedVersion).dimension(fieldType().isDimension())
            .init(this);
    }

    @Override
    public void doValidate(MappingLookup lookup) {
        if (fieldType().isDimension() && null != lookup.nestedLookup().getNestedParent(name())) {
            throw new IllegalArgumentException(
                TimeSeriesParams.TIME_SERIES_DIMENSION_PARAM + " can't be configured in nested field [" + name() + "]"
            );
        }
    }

    boolean hasNormalizer() {
        return normalizerName != null;
    }

    @Override
    public SourceLoader.SyntheticFieldLoader syntheticFieldLoader() {
        return syntheticFieldLoader(simpleName());
    }

    protected SourceLoader.SyntheticFieldLoader syntheticFieldLoader(String simpleName) {
        if (hasScript()) {
            return SourceLoader.SyntheticFieldLoader.NOTHING;
        }
        if (hasDocValues == false) {
            throw new IllegalArgumentException(
                "field [" + name() + "] of type [" + typeName() + "] doesn't support synthetic source because it doesn't have doc values"
            );
        }
        if (fieldType().ignoreAbove() != Defaults.IGNORE_ABOVE) {
            throw new IllegalArgumentException(
                "field [" + name() + "] of type [" + typeName() + "] doesn't support synthetic source because it declares ignore_above"
            );
        }
        if (copyTo.copyToFields().isEmpty() != true) {
            throw new IllegalArgumentException(
                "field [" + name() + "] of type [" + typeName() + "] doesn't support synthetic source because it declares copy_to"
            );
        }
        if (hasNormalizer()) {
            throw new IllegalArgumentException(
                "field [" + name() + "] of type [" + typeName() + "] doesn't support synthetic source because it declares a normalizer"
            );
        }
        return new SortedSetDocValuesFieldLoader(name(), simpleName) {
            @Override
            protected BytesRef convert(BytesRef value) {
                return value;
            }

            @Override
            protected BytesRef preserve(BytesRef value) {
                // Preserve must make a deep copy because convert gets a shallow copy from the iterator
                return BytesRef.deepCopyOf(value);
            }
        };
    }

    public abstract static class SortedSetDocValuesFieldLoader implements SourceLoader.SyntheticFieldLoader {
        private final String name;
        private final String simpleName;

        public SortedSetDocValuesFieldLoader(String name, String simpleName) {
            this.name = name;
            this.simpleName = simpleName;
        }

        @Override
<<<<<<< HEAD
        public Stream<String> requiredStoredFields() {
            return Stream.empty();
        }

        @Override
        public Leaf leaf(LeafReader reader) throws IOException {
            SortedSetDocValues leaf = DocValues.getSortedSet(reader, name);
=======
        public Leaf leaf(LeafReader reader, int[] docIdsInLeaf) throws IOException {
            SortedSetDocValues dv = DocValues.getSortedSet(reader, name);
            if (dv.getValueCount() == 0) {
                return SourceLoader.SyntheticFieldLoader.NOTHING_LEAF;
            }
            if (docIdsInLeaf.length == 1) {
                /*
                 * The singleton optimization is mostly about looking up ordinals
                 * in sorted order and doesn't buy anything if there is only a single
                 * document.
                 */
                return new ImmediateLeaf(dv);
            }
            SortedDocValues singleton = DocValues.unwrapSingleton(dv);
            if (singleton != null) {
                return singletonLeaf(singleton, docIdsInLeaf);
            }
            return new ImmediateLeaf(dv);
        }

        /**
         * Load all ordinals for all docs up front and resolve to their string
         * values in order. This should be much more disk-friendly than
         * {@link ImmediateLeaf} because it resolves the ordinals in order and
         * marginally more cpu friendly because it resolves the ordinals one time.
         */
        private Leaf singletonLeaf(SortedDocValues singleton, int[] docIdsInLeaf) throws IOException {
            int[] ords = new int[docIdsInLeaf.length];
            int found = 0;
            for (int d = 0; d < docIdsInLeaf.length; d++) {
                if (false == singleton.advanceExact(docIdsInLeaf[d])) {
                    ords[d] = -1;
                    continue;
                }
                ords[d] = singleton.ordValue();
                found++;
            }
            if (found == 0) {
                return SourceLoader.SyntheticFieldLoader.NOTHING_LEAF;
            }
            int[] sortedOrds = ords.clone();
            Arrays.sort(sortedOrds);
            int unique = 0;
            int prev = -1;
            for (int ord : sortedOrds) {
                if (ord != prev) {
                    prev = ord;
                    unique++;
                }
            }
            int[] uniqueOrds = new int[unique];
            BytesRef[] converted = new BytesRef[unique];
            unique = 0;
            prev = -1;
            for (int ord : sortedOrds) {
                if (ord != prev) {
                    prev = ord;
                    uniqueOrds[unique] = ord;
                    converted[unique] = preserve(convert(singleton.lookupOrd(ord)));
                    unique++;
                }
            }
            logger.debug("loading [{}] on [{}] docs covering [{}] ords", name, docIdsInLeaf.length, uniqueOrds.length);
>>>>>>> f96b3e3b
            return new SourceLoader.SyntheticFieldLoader.Leaf() {
                private int idx = -1;

                @Override
                public boolean empty() {
                    return false;
                }

                @Override
<<<<<<< HEAD
                public boolean hasValue(FieldsVisitor fieldsVisitor) {
                    return hasValue;
                }

                @Override
                public void load(FieldsVisitor fieldsVisitor, XContentBuilder b) throws IOException {
                    long first = leaf.nextOrd();
                    long next = leaf.nextOrd();
                    if (next == SortedSetDocValues.NO_MORE_ORDS) {
                        b.field(simpleName);
                        loadNextValue(b, leaf.lookupOrd(first));
=======
                public boolean advanceToDoc(int docId) throws IOException {
                    idx++;
                    if (docIdsInLeaf[idx] != docId) {
                        throw new IllegalArgumentException(
                            "expected to be called with [" + docIdsInLeaf[idx] + "] but was called with " + docId + " instead"
                        );
                    }
                    return ords[idx] >= 0;
                }

                @Override
                public void write(XContentBuilder b) throws IOException {
                    if (ords[idx] < 0) {
>>>>>>> f96b3e3b
                        return;
                    }
                    int convertedIdx = Arrays.binarySearch(uniqueOrds, ords[idx]);
                    if (convertedIdx < 0) {
                        throw new IllegalStateException(
                            "received unexpected ord [" + ords[idx] + "]. Expected " + Arrays.toString(uniqueOrds)
                        );
                    }
                    BytesRef c = converted[convertedIdx];
                    b.field(simpleName).utf8Value(c.bytes, c.offset, c.length);
                }
            };
        }

        /**
         * Load ordinals in line with populating the doc and immediately
         * convert from ordinals into {@link BytesRef}s.
         */
        private class ImmediateLeaf implements Leaf {
            private final SortedSetDocValues dv;
            private boolean hasValue;

            ImmediateLeaf(SortedSetDocValues dv) {
                this.dv = dv;
            }

            @Override
            public boolean empty() {
                return false;
            }

            @Override
            public boolean advanceToDoc(int docId) throws IOException {
                return hasValue = dv.advanceExact(docId);
            }

            @Override
            public void write(XContentBuilder b) throws IOException {
                if (false == hasValue) {
                    return;
                }
                long first = dv.nextOrd();
                long next = dv.nextOrd();
                if (next == SortedSetDocValues.NO_MORE_ORDS) {
                    BytesRef c = convert(dv.lookupOrd(first));
                    b.field(simpleName).utf8Value(c.bytes, c.offset, c.length);
                    return;
                }
                b.startArray(simpleName);
                BytesRef c = convert(dv.lookupOrd(first));
                b.utf8Value(c.bytes, c.offset, c.length);
                c = convert(dv.lookupOrd(next));
                b.utf8Value(c.bytes, c.offset, c.length);
                while ((next = dv.nextOrd()) != SortedSetDocValues.NO_MORE_ORDS) {
                    c = convert(dv.lookupOrd(next));
                    b.utf8Value(c.bytes, c.offset, c.length);
                }
                b.endArray();
            }
        }

        /**
         * Convert a {@link BytesRef} read from the source into bytes to write
         * to the xcontent. This shouldn't make a deep copy if the conversion
         * process itself doesn't require one.
         */
        protected abstract BytesRef convert(BytesRef value);

        /**
         * Preserves {@link BytesRef bytes} returned by {@link #convert}
         * to by written later. This should make a
         * {@link BytesRef#deepCopyOf deep copy} if {@link #convert} didn't.
         */
        protected abstract BytesRef preserve(BytesRef value);
    }

    public static class StoredFieldFieldLoader implements SourceLoader.SyntheticFieldLoader {
        private final String name;
        private final String simpleName;

        public StoredFieldFieldLoader(String name, String simpleName) {
            this.name = name;
            this.simpleName = simpleName;
        }

        @Override
        public Stream<String> requiredStoredFields() {
            return Stream.of(name);
        }

        @Override
        public Leaf leaf(LeafReader reader) throws IOException {
            return new SourceLoader.SyntheticFieldLoader.Leaf() {
                private int docId;

                @Override
                public void advanceToDoc(int docId) throws IOException {
                    this.docId = docId;
                }

                @Override
                public boolean hasValue(FieldsVisitor fieldsVisitor) {
                    return fieldsVisitor.fields().containsKey(name);
                }

                @Override
                public void load(FieldsVisitor fieldsVisitor, XContentBuilder b) throws IOException {
                    List<Object> values = fieldsVisitor.fields().get(name);
                    assert values.isEmpty() == false;
                    if (values.size() == 1) {
                        b.field(simpleName, (String) values.get(0));
                        return;
                    }
                    b.startArray(simpleName);
                    for (Object value : values) {
                        b.value((String) value);
                    }
                    b.endArray();
                }
            };
        }
    }
}<|MERGE_RESOLUTION|>--- conflicted
+++ resolved
@@ -78,11 +78,7 @@
 import java.util.Locale;
 import java.util.Map;
 import java.util.Objects;
-<<<<<<< HEAD
-import java.util.function.Supplier;
 import java.util.stream.Stream;
-=======
->>>>>>> f96b3e3b
 
 import static org.apache.lucene.index.IndexWriter.MAX_TERM_LENGTH;
 import static org.elasticsearch.core.Strings.format;
@@ -1089,15 +1085,11 @@
         }
 
         @Override
-<<<<<<< HEAD
         public Stream<String> requiredStoredFields() {
             return Stream.empty();
         }
 
         @Override
-        public Leaf leaf(LeafReader reader) throws IOException {
-            SortedSetDocValues leaf = DocValues.getSortedSet(reader, name);
-=======
         public Leaf leaf(LeafReader reader, int[] docIdsInLeaf) throws IOException {
             SortedSetDocValues dv = DocValues.getSortedSet(reader, name);
             if (dv.getValueCount() == 0) {
@@ -1161,7 +1153,6 @@
                 }
             }
             logger.debug("loading [{}] on [{}] docs covering [{}] ords", name, docIdsInLeaf.length, uniqueOrds.length);
->>>>>>> f96b3e3b
             return new SourceLoader.SyntheticFieldLoader.Leaf() {
                 private int idx = -1;
 
@@ -1171,20 +1162,7 @@
                 }
 
                 @Override
-<<<<<<< HEAD
-                public boolean hasValue(FieldsVisitor fieldsVisitor) {
-                    return hasValue;
-                }
-
-                @Override
-                public void load(FieldsVisitor fieldsVisitor, XContentBuilder b) throws IOException {
-                    long first = leaf.nextOrd();
-                    long next = leaf.nextOrd();
-                    if (next == SortedSetDocValues.NO_MORE_ORDS) {
-                        b.field(simpleName);
-                        loadNextValue(b, leaf.lookupOrd(first));
-=======
-                public boolean advanceToDoc(int docId) throws IOException {
+                public boolean advanceToDoc(FieldsVisitor fieldsVisitor, int docId) throws IOException {
                     idx++;
                     if (docIdsInLeaf[idx] != docId) {
                         throw new IllegalArgumentException(
@@ -1195,9 +1173,8 @@
                 }
 
                 @Override
-                public void write(XContentBuilder b) throws IOException {
+                public void write(FieldsVisitor fieldsVisitor, XContentBuilder b) throws IOException {
                     if (ords[idx] < 0) {
->>>>>>> f96b3e3b
                         return;
                     }
                     int convertedIdx = Arrays.binarySearch(uniqueOrds, ords[idx]);
@@ -1230,12 +1207,12 @@
             }
 
             @Override
-            public boolean advanceToDoc(int docId) throws IOException {
+            public boolean advanceToDoc(FieldsVisitor fieldsVisitor, int docId) throws IOException {
                 return hasValue = dv.advanceExact(docId);
             }
 
             @Override
-            public void write(XContentBuilder b) throws IOException {
+            public void write(FieldsVisitor fieldsVisitor, XContentBuilder b) throws IOException {
                 if (false == hasValue) {
                     return;
                 }
@@ -1289,22 +1266,20 @@
         }
 
         @Override
-        public Leaf leaf(LeafReader reader) throws IOException {
+        public Leaf leaf(LeafReader reader, int[] docIdsInLeaf) throws IOException {
             return new SourceLoader.SyntheticFieldLoader.Leaf() {
-                private int docId;
-
                 @Override
-                public void advanceToDoc(int docId) throws IOException {
-                    this.docId = docId;
+                public boolean empty() {
+                    return false; // NOCOMMIT this could be quite inefficient if there are many of these
                 }
 
                 @Override
-                public boolean hasValue(FieldsVisitor fieldsVisitor) {
+                public boolean advanceToDoc(FieldsVisitor fieldsVisitor, int docId) throws IOException {
                     return fieldsVisitor.fields().containsKey(name);
                 }
 
                 @Override
-                public void load(FieldsVisitor fieldsVisitor, XContentBuilder b) throws IOException {
+                public void write(FieldsVisitor fieldsVisitor, XContentBuilder b) throws IOException {
                     List<Object> values = fieldsVisitor.fields().get(name);
                     assert values.isEmpty() == false;
                     if (values.size() == 1) {
