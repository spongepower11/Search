/*
 * Copyright Elasticsearch B.V. and/or licensed to Elasticsearch B.V. under one
 * or more contributor license agreements. Licensed under the Elastic License
 * 2.0 and the Server Side Public License, v 1; you may not use this file except
 * in compliance with, at your election, the Elastic License 2.0 or the Server
 * Side Public License, v 1.
 */

package org.elasticsearch.index.mapper;

import org.apache.lucene.document.Field;
import org.apache.lucene.document.StringField;
import org.apache.lucene.index.IndexableField;
import org.elasticsearch.common.time.DateFormatter;
import org.elasticsearch.index.IndexSettings;
import org.elasticsearch.index.analysis.IndexAnalyzers;
import org.elasticsearch.xcontent.FilterXContentParserWrapper;
import org.elasticsearch.xcontent.FlatteningXContentParser;
import org.elasticsearch.xcontent.XContentParser;

import java.io.IOException;
import java.util.ArrayList;
import java.util.Collection;
import java.util.Collections;
import java.util.HashMap;
import java.util.HashSet;
import java.util.List;
import java.util.Map;
import java.util.Set;

/**
 * Context used when parsing incoming documents. Holds everything that is needed to parse a document as well as
 * the lucene data structures and mappings to be dynamically created as the outcome of parsing a document.
 */
public abstract class DocumentParserContext {
    /**
     * Wraps a given context while allowing to override some of its behaviour by re-implementing some of the non final methods
     */
    private static class Wrapper extends DocumentParserContext {
        private final DocumentParserContext in;

        private Wrapper(ObjectMapper parent, DocumentParserContext in) {
            super(parent, parent.dynamic == null ? in.dynamic : parent.dynamic, in);
            this.in = in;
        }

        @Override
        public Iterable<LuceneDocument> nonRootDocuments() {
            return in.nonRootDocuments();
        }

        @Override
        public boolean isWithinCopyTo() {
            return in.isWithinCopyTo();
        }

        @Override
        public ContentPath path() {
            return in.path();
        }

        @Override
        public XContentParser parser() {
            return in.parser();
        }

        @Override
        public LuceneDocument rootDoc() {
            return in.rootDoc();
        }

        @Override
        public LuceneDocument doc() {
            return in.doc();
        }

        @Override
        protected void addDoc(LuceneDocument doc) {
            in.addDoc(doc);
        }
    }

    /**
     * Tracks the number of dynamically added mappers.
     * All {@link DocumentParserContext}s that are created via {@link DocumentParserContext#createChildContext(ObjectMapper)}
     * share the same mutable instance so that we can track the total size of dynamic mappers
     * that are added on any level of the object graph.
     */
    private static final class DynamicMapperSize {
        private int dynamicMapperSize = 0;

        public void add(int mapperSize) {
            dynamicMapperSize += mapperSize;
        }

        public int get() {
            return dynamicMapperSize;
        }
    }

    private final MappingLookup mappingLookup;
    private final MappingParserContext mappingParserContext;
    private final SourceToParse sourceToParse;
    private final Set<String> ignoredFields;
    private final Map<String, List<Mapper>> dynamicMappers;
    private final DynamicMapperSize dynamicMappersSize;
    private final Map<String, ObjectMapper> dynamicObjectMappers;
    private final Map<String, List<RuntimeField>> dynamicRuntimeFields;
    private final DocumentDimensions dimensions;
    private final ObjectMapper parent;
    private final ObjectMapper.Dynamic dynamic;
    private String id;
    private Field version;
    private final SeqNoFieldMapper.SequenceIDFields seqID;
    private final Set<String> fieldsAppliedFromTemplates;
    private final Set<String> copyToFields;

    private DocumentParserContext(
        MappingLookup mappingLookup,
        MappingParserContext mappingParserContext,
        SourceToParse sourceToParse,
        Set<String> ignoreFields,
        Map<String, List<Mapper>> dynamicMappers,
        Map<String, ObjectMapper> dynamicObjectMappers,
        Map<String, List<RuntimeField>> dynamicRuntimeFields,
        String id,
        Field version,
        SeqNoFieldMapper.SequenceIDFields seqID,
        DocumentDimensions dimensions,
        ObjectMapper parent,
        ObjectMapper.Dynamic dynamic,
        Set<String> fieldsAppliedFromTemplates,
        Set<String> copyToFields,
        DynamicMapperSize dynamicMapperSize
    ) {
        this.mappingLookup = mappingLookup;
        this.mappingParserContext = mappingParserContext;
        this.sourceToParse = sourceToParse;
        this.ignoredFields = ignoreFields;
        this.dynamicMappers = dynamicMappers;
        this.dynamicObjectMappers = dynamicObjectMappers;
        this.dynamicRuntimeFields = dynamicRuntimeFields;
        this.id = id;
        this.version = version;
        this.seqID = seqID;
        this.dimensions = dimensions;
        this.parent = parent;
        this.dynamic = dynamic;
        this.fieldsAppliedFromTemplates = fieldsAppliedFromTemplates;
        this.copyToFields = copyToFields;
        this.dynamicMappersSize = dynamicMapperSize;
    }

    private DocumentParserContext(ObjectMapper parent, ObjectMapper.Dynamic dynamic, DocumentParserContext in) {
        this(
            in.mappingLookup,
            in.mappingParserContext,
            in.sourceToParse,
            in.ignoredFields,
            in.dynamicMappers,
            in.dynamicObjectMappers,
            in.dynamicRuntimeFields,
            in.id,
            in.version,
            in.seqID,
            in.dimensions,
            parent,
            dynamic,
            in.fieldsAppliedFromTemplates,
            in.copyToFields,
            in.dynamicMappersSize
        );
    }

    protected DocumentParserContext(
        MappingLookup mappingLookup,
        MappingParserContext mappingParserContext,
        SourceToParse source,
        ObjectMapper parent,
        ObjectMapper.Dynamic dynamic
    ) {
        this(
            mappingLookup,
            mappingParserContext,
            source,
            new HashSet<>(),
            new HashMap<>(),
            new HashMap<>(),
            new HashMap<>(),
            null,
            null,
            SeqNoFieldMapper.SequenceIDFields.emptySeqID(),
            DocumentDimensions.fromIndexSettings(mappingParserContext.getIndexSettings()),
            parent,
            dynamic,
            new HashSet<>(),
            new HashSet<>(),
            new DynamicMapperSize()
        );
    }

    public final IndexSettings indexSettings() {
        return mappingParserContext.getIndexSettings();
    }

    public final IndexAnalyzers indexAnalyzers() {
        return mappingParserContext.getIndexAnalyzers();
    }

    public final RootObjectMapper root() {
        return this.mappingLookup.getMapping().getRoot();
    }

    public final ObjectMapper parent() {
        return parent;
    }

    public final MappingLookup mappingLookup() {
        return mappingLookup;
    }

    public final MetadataFieldMapper getMetadataMapper(String mapperName) {
        return mappingLookup.getMapping().getMetadataMapperByName(mapperName);
    }

    public final MappingParserContext dynamicTemplateParserContext(DateFormatter dateFormatter) {
        return mappingParserContext.createDynamicTemplateContext(dateFormatter);
    }

    public final SourceToParse sourceToParse() {
        return this.sourceToParse;
    }

    /**
     * Add the given {@code field} to the set of ignored fields.
     */
    public final void addIgnoredField(String field) {
        ignoredFields.add(field);
    }

    /**
     * Return the collection of fields that have been ignored so far.
     */
    public final Collection<String> getIgnoredFields() {
        return Collections.unmodifiableCollection(ignoredFields);
    }

    /**
     * Add the given {@code field} to the _field_names field
     *
     * Use this if an exists query run against the field cannot use docvalues
     * or norms.
     */
    public final void addToFieldNames(String field) {
        FieldNamesFieldMapper fieldNamesFieldMapper = (FieldNamesFieldMapper) getMetadataMapper(FieldNamesFieldMapper.NAME);
        if (fieldNamesFieldMapper != null) {
            fieldNamesFieldMapper.addFieldNames(this, field);
        }
    }

    public final Field version() {
        return this.version;
    }

    public final void version(Field version) {
        this.version = version;
    }

    public final String id() {
        if (id == null) {
            assert false : "id field mapper has not set the id";
            throw new IllegalStateException("id field mapper has not set the id");
        }
        return id;
    }

    public final void id(String id) {
        this.id = id;
    }

    public final SeqNoFieldMapper.SequenceIDFields seqID() {
        return this.seqID;
    }

    /**
     * Description on the document being parsed used in error messages. Not
     * called unless there is an error.
     */
    public final String documentDescription() {
        IdFieldMapper idMapper = (IdFieldMapper) getMetadataMapper(IdFieldMapper.NAME);
        return idMapper.documentDescription(this);
    }

    public Mapper getMapper(String name) {
        return parent.getMapper(name);
    }

    public ObjectMapper.Dynamic dynamic() {
        return dynamic;
    }

    public void markFieldAsAppliedFromTemplate(String fieldName) {
        fieldsAppliedFromTemplates.add(fieldName);
    }

    public boolean isFieldAppliedFromTemplate(String name) {
        return fieldsAppliedFromTemplates.contains(name);
    }

    public void markFieldAsCopyTo(String fieldName) {
        copyToFields.add(fieldName);
    }

    public boolean isCopyToField(String name) {
        return copyToFields.contains(name);
    }

    /**
     * Add a new mapper dynamically created while parsing.
     *
     * @return returns <code>true</code> if the mapper could be created, <code>false</code> if the dynamic mapper has been ignored due to
     * the field limit
     * @throws IllegalArgumentException if the field limit has been exceeded.
     * This can happen when dynamic is set to {@link ObjectMapper.Dynamic#TRUE} or {@link ObjectMapper.Dynamic#RUNTIME}.
     */
    public final boolean addDynamicMapper(Mapper mapper) {
        // eagerly check object depth limit here to avoid stack overflow errors
        if (mapper instanceof ObjectMapper) {
            MappingLookup.checkObjectDepthLimit(indexSettings().getMappingDepthLimit(), mapper.name());
        }

        // eagerly check field name limit here to avoid OOM errors
        // only check fields that are not already mapped or tracked in order to avoid hitting field limit too early via double-counting
        // note that existing fields can also receive dynamic mapping updates (e.g. constant_keyword to fix the value)
        if (mappingLookup.getMapper(mapper.name()) == null
            && mappingLookup.objectMappers().containsKey(mapper.name()) == false
            && dynamicMappers.containsKey(mapper.name()) == false) {
            int mapperSize = mapper.getTotalFieldsCount();
            int additionalFieldsToAdd = getNewFieldsSize() + mapperSize;
            if (indexSettings().isIgnoreDynamicFieldsBeyondLimit()) {
                if (mappingLookup.exceedsLimit(indexSettings().getMappingTotalFieldsLimit(), additionalFieldsToAdd)) {
                    addIgnoredField(mapper.name());
                    return false;
                }
            } else {
                mappingLookup.checkFieldLimit(indexSettings().getMappingTotalFieldsLimit(), additionalFieldsToAdd);
            }
            dynamicMappersSize.add(mapperSize);
        }
        if (mapper instanceof ObjectMapper objectMapper) {
            dynamicObjectMappers.put(objectMapper.name(), objectMapper);
            // dynamic object mappers may have been obtained from applying a dynamic template, in which case their definition may contain
            // sub-fields as well as sub-objects that need to be added to the mappings
            for (Mapper submapper : objectMapper.mappers.values()) {
                // we could potentially skip the step of adding these to the dynamic mappers, because their parent is already added to
                // that list, and what is important is that all of the intermediate objects are added to the dynamic object mappers so that
                // they can be looked up once sub-fields need to be added to them. For simplicity, we treat these like any other object
                addDynamicMapper(submapper);
            }
        }

        // TODO we may want to stop adding object mappers to the dynamic mappers list: most times they will be mapped when parsing their
        // sub-fields (see ObjectMapper.Builder#addDynamic), which causes extra work as the two variants of the same object field
        // will be merged together when creating the final dynamic update. The only cases where object fields need extra treatment are
        // dynamically mapped objects when the incoming document defines no sub-fields in them:
        // 1) by default, they would be empty containers in the mappings, is it then important to map them?
        // 2) they can be the result of applying a dynamic template which may define sub-fields or set dynamic, enabled or subobjects.
        dynamicMappers.computeIfAbsent(mapper.name(), k -> new ArrayList<>()).add(mapper);
        return true;
    }

    /*
     * Returns an approximation of the number of dynamically mapped fields and runtime fields that will be added to the mapping.
     * This is to validate early and to fail fast during document parsing.
     * There will be another authoritative (but more expensive) validation step when making the actual update mapping request.
     * During the mapping update, the actual number fields is determined by counting the total number of fields of the merged mapping.
     * Therefore, both over-counting and under-counting here is not critical.
     * However, in order for users to get to the field limit, we should try to be as close as possible to the actual field count.
     * If we under-count fields here, we may only know that we exceed the field limit during the mapping update.
     * This can happen when merging the mappers for the same field results in a mapper with a larger size than the individual mappers.
     * This leads to document rejection instead of ignoring fields above the limit
     * if ignore_dynamic_beyond_limit is configured for the index.
     * If we over-count the fields (for example by counting all mappers with the same name),
     * we may reject fields earlier than necessary and before actually hitting the field limit.
     */
    int getNewFieldsSize() {
        return dynamicMappersSize.get() + dynamicRuntimeFields.size();
    }

    /**
     * @return true if either {@link #getDynamicMappers} or {@link #getDynamicRuntimeFields()} will return a non-empty result
     */
    public final boolean hasDynamicMappersOrRuntimeFields() {
        return hasDynamicMappers() || dynamicRuntimeFields.isEmpty() == false;
    }

    /**
     * @return true if either {@link #getDynamicMappers} will return a non-empty mapper list
     */
    public final boolean hasDynamicMappers() {
        return dynamicMappers.isEmpty() == false;
    }

    /**
     * Get dynamic mappers created as a result of parsing an incoming document. Responsible for exposing all the newly created
     * fields that need to be merged into the existing mappings. Used to create the required mapping update at the end of document parsing.
     * Consists of a all {@link Mapper}s that will need to be added to their respective parent {@link ObjectMapper}s in order
     * to become part of the resulting dynamic mapping update.
     */
    public final List<Mapper> getDynamicMappers() {
        return dynamicMappers.values().stream().flatMap(List::stream).toList();
    }

    /**
     * Returns the dynamic Consists of a flat set of {@link Mapper}s associated with a field name that will need to be added to their
     * respective parent {@link ObjectMapper}s in order to become part of the resulting dynamic mapping update.
     * @param fieldName Full field name with dot-notation.
     * @return List of Mappers or null
     */
    public final List<Mapper> getDynamicMappers(String fieldName) {
        return dynamicMappers.get(fieldName);
    }

    public void updateDynamicMappers(String name, List<Mapper> mappers) {
        dynamicMappers.remove(name);
        mappers.forEach(this::addDynamicMapper);
    }

    /**
     * Get a dynamic object mapper by name. Allows consumers to lookup objects that have been dynamically added as a result
     * of parsing an incoming document. Used to find the parent object for new fields that are being dynamically mapped whose parent is
     * also not mapped yet. Such new fields will need to be dynamically added to their parent according to its dynamic behaviour.
     * Holds a flat set of object mappers, meaning that an object field named <code>foo.bar</code> can be looked up directly with its
     * dotted name.
     */
    final ObjectMapper getDynamicObjectMapper(String name) {
        return dynamicObjectMappers.get(name);
    }

    /**
     * Add a new runtime field dynamically created while parsing.
     * We use the same set for both new indexed and new runtime fields,
     * because for dynamic mappings, a new field can be either mapped
     * as runtime or indexed, but never both.
     */
    final boolean addDynamicRuntimeField(RuntimeField runtimeField) {
        if (dynamicRuntimeFields.containsKey(runtimeField.name()) == false) {
            if (indexSettings().isIgnoreDynamicFieldsBeyondLimit()) {
                if (mappingLookup.exceedsLimit(indexSettings().getMappingTotalFieldsLimit(), getNewFieldsSize() + 1)) {
                    addIgnoredField(runtimeField.name());
                    return false;
                }
            } else {
                mappingLookup.checkFieldLimit(indexSettings().getMappingTotalFieldsLimit(), getNewFieldsSize() + 1);
            }
        }
        dynamicRuntimeFields.computeIfAbsent(runtimeField.name(), k -> new ArrayList<>(1)).add(runtimeField);
        return true;
    }

    /**
     * Get dynamic runtime fields created while parsing. Holds a flat set of {@link RuntimeField}s.
     * Runtime fields get dynamically mapped when {@link org.elasticsearch.index.mapper.ObjectMapper.Dynamic#RUNTIME} is used,
     * or when dynamic templates specify a <code>runtime</code> section.
     */
    public final List<RuntimeField> getDynamicRuntimeFields() {
        return dynamicRuntimeFields.values().stream().flatMap(List::stream).toList();
    }

    /**
     * Returns an Iterable over all non-root documents. If there are no non-root documents
     * the iterable will return an empty iterator.
     */
    public abstract Iterable<LuceneDocument> nonRootDocuments();

    /**
     * @return a RootObjectMapper.Builder to be used to construct a dynamic mapping update
     */
    public final RootObjectMapper.Builder updateRoot() {
        return mappingLookup.getMapping().getRoot().newBuilder(mappingParserContext.getIndexSettings().getIndexVersionCreated());
    }

    public boolean isWithinCopyTo() {
        return false;
    }

    public final DocumentParserContext createChildContext(ObjectMapper parent) {
        return new Wrapper(parent, this);
    }

    /**
     * Return a new context that will be used within a nested document.
     */
    public final DocumentParserContext createNestedContext(NestedObjectMapper nestedMapper) {
        if (isWithinCopyTo()) {
            // nested context will already have been set up for copy_to fields
            return this;
        }
        final LuceneDocument doc = new LuceneDocument(nestedMapper.fullPath(), doc());
        // We need to add the uid or id to this nested Lucene document too,
        // If we do not do this then when a document gets deleted only the root Lucene document gets deleted and
        // not the nested Lucene documents! Besides the fact that we would have zombie Lucene documents, the ordering of
        // documents inside the Lucene index (document blocks) will be incorrect, as nested documents of different root
        // documents are then aligned with other root documents. This will lead to the nested query, sorting, aggregations
        // and inner hits to fail or yield incorrect results.
        IndexableField idField = doc.getParent().getField(IdFieldMapper.NAME);
        if (idField != null) {
            // We just need to store the id as indexed field, so that IndexWriter#deleteDocuments(term) can then
            // delete it when the root document is deleted too.
            // NOTE: we don't support nested fields in tsdb so it's safe to assume the standard id mapper.
            doc.add(new StringField(IdFieldMapper.NAME, idField.binaryValue(), Field.Store.NO));
        } else {
            throw new IllegalStateException("The root document of a nested document should have an _id field");
        }
        doc.add(NestedPathFieldMapper.field(indexSettings().getIndexVersionCreated(), nestedMapper.nestedTypePath()));
        addDoc(doc);
        return switchDoc(doc);
    }

    /**
     * Return a new context that has the provided document as the current document.
     */
    public final DocumentParserContext switchDoc(final LuceneDocument document) {
        return new Wrapper(this.parent, this) {
            @Override
            public LuceneDocument doc() {
                return document;
            }
        };
    }

    /**
     * Return a context for copy_to directives
     * @param copyToField   the name of the field to copy to
     * @param doc           the document to target
     */
    public final DocumentParserContext createCopyToContext(String copyToField, LuceneDocument doc) throws IOException {
        ContentPath path = new ContentPath();
        XContentParser parser = DotExpandingXContentParser.expandDots(new CopyToParser(copyToField, parser()), path);
        return new Wrapper(root(), this) {
            @Override
            public ContentPath path() {
                return path;
            }

            @Override
            public XContentParser parser() {
                return parser;
            }

            @Override
            public boolean isWithinCopyTo() {
                return true;
            }

            @Override
            public LuceneDocument doc() {
                return doc;
            }
        };
    }

    /**
     * Return a context for flattening subobjects
     * @param fieldName   the name of the field to be flattened
     */
    public final DocumentParserContext createFlattenContext(String fieldName) {
        XContentParser flatteningParser = new FlatteningXContentParser(parser(), fieldName);
        return new Wrapper(this.parent(), this) {
            @Override
            public XContentParser parser() {
                return flatteningParser;
            }
        };
    }

    /**
     *  @deprecated we are actively deprecating and removing the ability to pass
     *              complex objects to multifields, so try and avoid using this method
     * Replace the XContentParser used by this context
     * @param parser    the replacement parser
     * @return  a new context with a replaced parser
     */
    @Deprecated
    public final DocumentParserContext switchParser(XContentParser parser) {
        return new Wrapper(this.parent, this) {
            @Override
            public XContentParser parser() {
                return parser;
            }
        };
    }

    /**
     * The collection of dimensions for this document.
     */
    public DocumentDimensions getDimensions() {
        return dimensions;
    }

    public abstract ContentPath path();

    /**
     * Creates a context to build dynamic mappers
     */
    public final MapperBuilderContext createDynamicMapperBuilderContext() {
        String p = path().pathAsText("");
        if (p.endsWith(".")) {
            p = p.substring(0, p.length() - 1);
        }
<<<<<<< HEAD
        return new MapperBuilderContext(p, mappingLookup().isSourceSynthetic(), false, dynamic);
=======
        boolean containsDimensions = false;
        ObjectMapper objectMapper = mappingLookup.objectMappers().get(p);
        if (objectMapper instanceof PassThroughObjectMapper passThroughObjectMapper) {
            containsDimensions = passThroughObjectMapper.containsDimensions();
        }
        return new MapperBuilderContext(p, mappingLookup().isSourceSynthetic(), false, containsDimensions);
>>>>>>> 510c8515
    }

    public abstract XContentParser parser();

    public abstract LuceneDocument rootDoc();

    public abstract LuceneDocument doc();

    protected abstract void addDoc(LuceneDocument doc);

    /**
     * Find a dynamic mapping template for the given field and its matching type
     *
     * @param fieldName the name of the field
     * @param matchType the expecting matchType of the field
     * @return the matching template; otherwise returns null
     * @throws DocumentParsingException if the given field has a dynamic template name specified, but no template matches that name.
     */
    public final DynamicTemplate findDynamicTemplate(String fieldName, DynamicTemplate.XContentFieldType matchType) {
        final String pathAsString = path().pathAsText(fieldName);
        final String matchTemplateName = sourceToParse().dynamicTemplates().get(pathAsString);
        for (DynamicTemplate template : root().dynamicTemplates()) {
            if (template.match(matchTemplateName, pathAsString, fieldName, matchType)) {
                return template;
            }
        }
        if (matchTemplateName != null) {
            throw new DocumentParsingException(
                parser().getTokenLocation(),
                "Can't find dynamic template for dynamic template name [" + matchTemplateName + "] of field [" + pathAsString + "]"
            );
        }
        return null;
    }

    // XContentParser that wraps an existing parser positioned on a value,
    // and a field name, and returns a stream that looks like { 'field' : 'value' }
    private static class CopyToParser extends FilterXContentParserWrapper {

        enum State {
            FIELD,
            VALUE
        }

        private State state = State.FIELD;
        private final String field;

        CopyToParser(String fieldName, XContentParser in) {
            super(in);
            this.field = fieldName;
            assert in.currentToken().isValue() || in.currentToken() == Token.VALUE_NULL;
        }

        @Override
        public Token nextToken() throws IOException {
            if (state == State.FIELD) {
                state = State.VALUE;
                return delegate().currentToken();
            }
            return Token.END_OBJECT;
        }

        @Override
        public Token currentToken() {
            if (state == State.FIELD) {
                return Token.FIELD_NAME;
            }
            return delegate().currentToken();
        }

        @Override
        public String currentName() throws IOException {
            return field;
        }
    }
}<|MERGE_RESOLUTION|>--- conflicted
+++ resolved
@@ -608,16 +608,12 @@
         if (p.endsWith(".")) {
             p = p.substring(0, p.length() - 1);
         }
-<<<<<<< HEAD
-        return new MapperBuilderContext(p, mappingLookup().isSourceSynthetic(), false, dynamic);
-=======
         boolean containsDimensions = false;
         ObjectMapper objectMapper = mappingLookup.objectMappers().get(p);
         if (objectMapper instanceof PassThroughObjectMapper passThroughObjectMapper) {
             containsDimensions = passThroughObjectMapper.containsDimensions();
         }
-        return new MapperBuilderContext(p, mappingLookup().isSourceSynthetic(), false, containsDimensions);
->>>>>>> 510c8515
+        return new MapperBuilderContext(p, mappingLookup().isSourceSynthetic(), false, containsDimensions, dynamic);
     }
 
     public abstract XContentParser parser();
