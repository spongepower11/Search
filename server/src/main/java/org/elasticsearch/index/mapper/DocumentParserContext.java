--- conflicted
+++ resolved
@@ -84,11 +84,7 @@
     private final MappingParserContext mappingParserContext;
     private final SourceToParse sourceToParse;
     private final Set<String> ignoredFields;
-<<<<<<< HEAD
-    private final Map<String, Mapper.Builder> dynamicMappers;
-=======
-    private final Map<String, List<Mapper>> dynamicMappers;
->>>>>>> 83b70e37
+    private final Map<String, List<Mapper.Builder>> dynamicMappers;
     private final Set<String> newFieldsSeen;
     private final Map<String, ObjectMapper.Builder> dynamicObjectMappers;
     private final List<RuntimeField> dynamicRuntimeFields;
@@ -106,11 +102,7 @@
         MappingParserContext mappingParserContext,
         SourceToParse sourceToParse,
         Set<String> ignoreFields,
-<<<<<<< HEAD
-        Map<String, Mapper.Builder> dynamicMappers,
-=======
-        Map<String, List<Mapper>> dynamicMappers,
->>>>>>> 83b70e37
+        Map<String, List<Mapper.Builder>> dynamicMappers,
         Set<String> newFieldsSeen,
         Map<String, ObjectMapper.Builder> dynamicObjectMappers,
         List<RuntimeField> dynamicRuntimeFields,
@@ -337,30 +329,14 @@
                 addDynamicMapper(fullName + "." + submapper.name, submapper);
             }
         }
-<<<<<<< HEAD
-        if (dynamicMappers.containsKey(fullName)) {
-            // we've got the same dynamic mapper added in two ways, maybe due to a difference
-            // in dot notation: { "a" : { "b" : "value1" }, "a.b" : "value2" }
-            // we merge them together here to check that they are compatible
-            MapperBuilderContext mbc = createDynamicMapperBuilderContext();
-            Mapper first = dynamicMappers.get(fullName).build(mbc);
-            Mapper second = builder.build(mbc);
-            first.merge(second, mbc);
-        }
-=======
-
->>>>>>> 83b70e37
+
         // TODO we may want to stop adding object mappers to the dynamic mappers list: most times they will be mapped when parsing their
         // sub-fields (see ObjectMapper.Builder#addDynamic), which causes extra work as the two variants of the same object field
         // will be merged together when creating the final dynamic update. The only cases where object fields need extra treatment are
         // dynamically mapped objects when the incoming document defines no sub-fields in them:
         // 1) by default, they would be empty containers in the mappings, is it then important to map them?
         // 2) they can be the result of applying a dynamic template which may define sub-fields or set dynamic, enabled or subobjects.
-<<<<<<< HEAD
-        dynamicMappers.put(fullName, builder);
-=======
-        dynamicMappers.computeIfAbsent(mapper.name(), k -> new ArrayList<>()).add(mapper);
->>>>>>> 83b70e37
+        dynamicMappers.computeIfAbsent(fullName, k -> new ArrayList<>()).add(builder);
     }
 
     /**
@@ -369,12 +345,8 @@
      * Consists of a all {@link Mapper}s that will need to be added to their respective parent {@link ObjectMapper}s in order
      * to become part of the resulting dynamic mapping update.
      */
-<<<<<<< HEAD
-    public final Map<String, Mapper.Builder> getDynamicMappers() {
+    public final Map<String, List<Mapper.Builder>> getDynamicMappers() {
         return dynamicMappers;
-=======
-    public final List<Mapper> getDynamicMappers() {
-        return dynamicMappers.values().stream().flatMap(List::stream).toList();
     }
 
     /**
@@ -383,14 +355,13 @@
      * @param fieldName Full field name with dot-notation.
      * @return List of Mappers or null
      */
-    public final List<Mapper> getDynamicMappers(String fieldName) {
+    public final List<Mapper.Builder> getDynamicMappers(String fieldName) {
         return dynamicMappers.get(fieldName);
     }
 
-    public void updateDynamicMappers(String name, List<Mapper> mappers) {
+    public void updateDynamicMappers(String name, Mapper.Builder mapper) {
         dynamicMappers.remove(name);
-        mappers.forEach(this::addDynamicMapper);
->>>>>>> 83b70e37
+        dynamicMappers.put(name, List.of(mapper));
     }
 
     /**
