--- conflicted
+++ resolved
@@ -122,16 +122,10 @@
                 MetadataFieldMapper metadataFieldMapper = typeParser.parse(fieldName, fieldNodeMap, parserContext)
                     .build(MapperBuilderContext.forMetadata());
                 metadataMappers.put(metadataFieldMapper.getClass(), metadataFieldMapper);
-<<<<<<< HEAD
                 assert fieldNodeMap.isEmpty();
-=======
-                fieldNodeMap.remove("type");
-                checkNoRemainingFields(fieldName, fieldNodeMap);
-
                 if (metadataFieldMapper instanceof SourceFieldMapper sfm) {
                     isSourceSynthetic = sfm.isSynthetic();
                 }
->>>>>>> e098e9d8
             }
         }
 
