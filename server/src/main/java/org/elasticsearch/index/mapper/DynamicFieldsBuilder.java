/*
 * Copyright Elasticsearch B.V. and/or licensed to Elasticsearch B.V. under one
 * or more contributor license agreements. Licensed under the Elastic License
 * 2.0 and the Server Side Public License, v 1; you may not use this file except
 * in compliance with, at your election, the Elastic License 2.0 or the Server
 * Side Public License, v 1.
 */

package org.elasticsearch.index.mapper;

import org.elasticsearch.ElasticsearchParseException;
import org.elasticsearch.common.CheckedBiConsumer;
import org.elasticsearch.common.settings.Settings;
import org.elasticsearch.common.time.DateFormatter;
import org.elasticsearch.core.CheckedRunnable;
import org.elasticsearch.index.mapper.ObjectMapper.Dynamic;
import org.elasticsearch.script.ScriptCompiler;
import org.elasticsearch.xcontent.XContentParser;

import java.io.IOException;
import java.time.format.DateTimeParseException;
import java.util.Map;

/**
 * Encapsulates the logic for dynamically creating fields as part of document parsing.
 * Fields can be mapped under properties, as concrete fields that get indexed,
 * or as runtime fields that are evaluated at search-time and have no indexing overhead.
 * Objects get dynamically mapped only under dynamic:true.
 */
final class DynamicFieldsBuilder {
    private static final Concrete CONCRETE = new Concrete(DocumentParser::parseObjectOrField);
    static final DynamicFieldsBuilder DYNAMIC_TRUE = new DynamicFieldsBuilder(CONCRETE);
    static final DynamicFieldsBuilder DYNAMIC_RUNTIME = new DynamicFieldsBuilder(new Runtime());

    private final Strategy strategy;

    private DynamicFieldsBuilder(Strategy strategy) {
        this.strategy = strategy;
    }

    /**
     * Creates a dynamic field based on the value of the current token being parsed from an incoming document.
     * Makes decisions based on the type of the field being found, looks at matching dynamic templates and
     * delegates to the appropriate strategy which depends on the current dynamic mode.
     * The strategy defines if fields are going to be mapped as ordinary or runtime fields.
     */
    void createDynamicFieldFromValue(final DocumentParserContext context, XContentParser.Token token, String name) throws IOException {
        if (token == XContentParser.Token.VALUE_STRING) {
            String text = context.parser().text();

            boolean parseableAsLong = false;
            try {
                Long.parseLong(text);
                parseableAsLong = true;
            } catch (NumberFormatException e) {
                // not a long number
            }

            boolean parseableAsDouble = false;
            try {
                Double.parseDouble(text);
                parseableAsDouble = true;
            } catch (NumberFormatException e) {
                // not a double number
            }

            if (parseableAsLong && context.root().numericDetection()) {
                createDynamicField(
                    context,
                    name,
                    DynamicTemplate.XContentFieldType.LONG,
                    () -> strategy.newDynamicLongField(context, name)
                );
            } else if (parseableAsDouble && context.root().numericDetection()) {
                createDynamicField(
                    context,
                    name,
                    DynamicTemplate.XContentFieldType.DOUBLE,
                    () -> strategy.newDynamicDoubleField(context, name)
                );
            } else if (parseableAsLong == false && parseableAsDouble == false && context.root().dateDetection()) {
                // We refuse to match pure numbers, which are too likely to be
                // false positives with date formats that include eg.
                // `epoch_millis` or `YYYY`
                for (DateFormatter dateTimeFormatter : context.root().dynamicDateTimeFormatters()) {
                    try {
                        dateTimeFormatter.parse(text);
                    } catch (ElasticsearchParseException | DateTimeParseException | IllegalArgumentException e) {
                        // failure to parse this, continue
                        continue;
                    }
                    createDynamicDateField(
                        context,
                        name,
                        dateTimeFormatter,
                        () -> strategy.newDynamicDateField(context, name, dateTimeFormatter)
                    );
                    return;
                }
                createDynamicField(
                    context,
                    name,
                    DynamicTemplate.XContentFieldType.STRING,
                    () -> strategy.newDynamicStringField(context, name)
                );
            } else {
                createDynamicField(
                    context,
                    name,
                    DynamicTemplate.XContentFieldType.STRING,
                    () -> strategy.newDynamicStringField(context, name)
                );
            }
        } else if (token == XContentParser.Token.VALUE_NUMBER) {
            XContentParser.NumberType numberType = context.parser().numberType();
            if (numberType == XContentParser.NumberType.INT
                || numberType == XContentParser.NumberType.LONG
                || numberType == XContentParser.NumberType.BIG_INTEGER) {
                createDynamicField(
                    context,
                    name,
                    DynamicTemplate.XContentFieldType.LONG,
                    () -> strategy.newDynamicLongField(context, name)
                );
            } else if (numberType == XContentParser.NumberType.FLOAT
                || numberType == XContentParser.NumberType.DOUBLE
                || numberType == XContentParser.NumberType.BIG_DECIMAL) {
                    createDynamicField(
                        context,
                        name,
                        DynamicTemplate.XContentFieldType.DOUBLE,
                        () -> strategy.newDynamicDoubleField(context, name)
                    );
                } else {
                    throw new IllegalStateException("Unable to parse number of type [" + numberType + "]");
                }
        } else if (token == XContentParser.Token.VALUE_BOOLEAN) {
            createDynamicField(
                context,
                name,
                DynamicTemplate.XContentFieldType.BOOLEAN,
                () -> strategy.newDynamicBooleanField(context, name)
            );
        } else if (token == XContentParser.Token.VALUE_EMBEDDED_OBJECT) {
            // runtime binary fields are not supported, hence binary objects always get created as concrete fields
            createDynamicField(
                context,
                name,
                DynamicTemplate.XContentFieldType.BINARY,
                () -> CONCRETE.newDynamicBinaryField(context, name)
            );
        } else {
            createDynamicStringFieldFromTemplate(context, name);
        }
    }

    /**
     * Returns a dynamically created object mapper, eventually based on a matching dynamic template.
     */
    Mapper createDynamicObjectMapper(DocumentParserContext context, String name) {
        Mapper mapper = createObjectMapperFromTemplate(context, name);
<<<<<<< HEAD
        return mapper != null
            ? mapper
            : new ObjectMapper.Builder(name, false).enabled(true).build(MapperBuilderContext.forPath(context.path())
        );
=======
        return mapper != null ? mapper : new ObjectMapper.Builder(name).enabled(true).build(MapperBuilderContext.forPath(context.path()));
>>>>>>> d7117f22
    }

    /**
     * Returns a dynamically created object mapper, based exclusively on a matching dynamic template, null otherwise.
     */
    Mapper createObjectMapperFromTemplate(DocumentParserContext context, String name) {
        Mapper.Builder templateBuilder = findTemplateBuilderForObject(context, name);
        return templateBuilder == null ? null : templateBuilder.build(MapperBuilderContext.forPath(context.path()));
    }

    /**
     * Creates a dynamic string field based on a matching dynamic template.
     * No field is created in case there is no matching dynamic template.
     */
    void createDynamicStringFieldFromTemplate(DocumentParserContext context, String name) throws IOException {
        createDynamicField(context, name, DynamicTemplate.XContentFieldType.STRING, () -> {});
    }

    private static void createDynamicDateField(
        DocumentParserContext context,
        String name,
        DateFormatter dateFormatter,
        CheckedRunnable<IOException> createDynamicField
    ) throws IOException {
        createDynamicField(context, name, DynamicTemplate.XContentFieldType.DATE, dateFormatter, createDynamicField);
    }

    private static void createDynamicField(
        DocumentParserContext context,
        String name,
        DynamicTemplate.XContentFieldType matchType,
        CheckedRunnable<IOException> dynamicFieldStrategy
    ) throws IOException {
        assert matchType != DynamicTemplate.XContentFieldType.DATE;
        createDynamicField(context, name, matchType, null, dynamicFieldStrategy);
    }

    private static void createDynamicField(
        DocumentParserContext context,
        String name,
        DynamicTemplate.XContentFieldType matchType,
        DateFormatter dateFormatter,
        CheckedRunnable<IOException> dynamicFieldStrategy
    ) throws IOException {
        if (applyMatchingTemplate(context, name, matchType, dateFormatter) == false) {
            dynamicFieldStrategy.run();
        }
    }

    /**
     * Find and apply a matching dynamic template. Returns {@code true} if a template could be found, {@code false} otherwise.
     * @param context        the parse context for this document
     * @param name           the current field name
     * @param matchType      the type of the field in the json document or null if unknown
     * @param dateFormatter  a date formatter to use if the type is a date, null if not a date or is using the default format
     * @return true if a template was found and applied, false otherwise
     */
    private static boolean applyMatchingTemplate(
        DocumentParserContext context,
        String name,
        DynamicTemplate.XContentFieldType matchType,
        DateFormatter dateFormatter
    ) throws IOException {
        DynamicTemplate dynamicTemplate = context.findDynamicTemplate(name, matchType);
        if (dynamicTemplate == null) {
            return false;
        }
        String dynamicType = dynamicTemplate.isRuntimeMapping() ? matchType.defaultRuntimeMappingType() : matchType.defaultMappingType();

        String mappingType = dynamicTemplate.mappingType(dynamicType);
        Map<String, Object> mapping = dynamicTemplate.mappingForName(name, dynamicType);
        if (dynamicTemplate.isRuntimeMapping()) {
            MappingParserContext parserContext = context.dynamicTemplateParserContext(dateFormatter);
            RuntimeField.Parser parser = parserContext.runtimeFieldParser(mappingType);
            String fullName = context.path().pathAsText(name);
            if (parser == null) {
                throw new MapperParsingException("failed to find type parsed [" + mappingType + "] for [" + fullName + "]");
            }
            RuntimeField.Builder builder = parser.parse(fullName, mapping, parserContext);
            Runtime.createDynamicField(builder.createRuntimeField(parserContext), context);
        } else {
            Mapper.Builder builder = parseDynamicTemplateMapping(name, mappingType, mapping, dateFormatter, context);
            CONCRETE.createDynamicField(builder, context);
        }
        return true;
    }

    private static Mapper.Builder findTemplateBuilderForObject(DocumentParserContext context, String name) {
        DynamicTemplate.XContentFieldType matchType = DynamicTemplate.XContentFieldType.OBJECT;
        DynamicTemplate dynamicTemplate = context.findDynamicTemplate(name, matchType);
        if (dynamicTemplate == null) {
            return null;
        }
        String dynamicType = matchType.defaultMappingType();
        String mappingType = dynamicTemplate.mappingType(dynamicType);
        Map<String, Object> mapping = dynamicTemplate.mappingForName(name, dynamicType);
        return parseDynamicTemplateMapping(name, mappingType, mapping, null, context);
    }

    private static Mapper.Builder parseDynamicTemplateMapping(
        String name,
        String mappingType,
        Map<String, Object> mapping,
        DateFormatter dateFormatter,
        DocumentParserContext context
    ) {
        MappingParserContext parserContext = context.dynamicTemplateParserContext(dateFormatter);
        Mapper.TypeParser typeParser = parserContext.typeParser(mappingType);
        if (typeParser == null) {
            throw new MapperParsingException("failed to find type parsed [" + mappingType + "] for [" + name + "]");
        }
        return typeParser.parse(name, mapping, parserContext);
    }

    /**
     * Defines how leaf fields of type string, long, double, boolean and date are dynamically mapped
     */
    private interface Strategy {
        void newDynamicStringField(DocumentParserContext context, String name) throws IOException;

        void newDynamicLongField(DocumentParserContext context, String name) throws IOException;

        void newDynamicDoubleField(DocumentParserContext context, String name) throws IOException;

        void newDynamicBooleanField(DocumentParserContext context, String name) throws IOException;

        void newDynamicDateField(DocumentParserContext context, String name, DateFormatter dateFormatter) throws IOException;
    }

    /**
     * Dynamically creates concrete fields, as part of the properties section.
     * Use for leaf fields, when their parent object is mapped as dynamic:true
     * @see Dynamic
     */
    private static final class Concrete implements Strategy {
        private final CheckedBiConsumer<DocumentParserContext, Mapper, IOException> parseField;

        Concrete(CheckedBiConsumer<DocumentParserContext, Mapper, IOException> parseField) {
            this.parseField = parseField;
        }

        void createDynamicField(Mapper.Builder builder, DocumentParserContext context) throws IOException {
            Mapper mapper = builder.build(MapperBuilderContext.forPath(context.path()));
            context.addDynamicMapper(mapper);
            parseField.accept(context, mapper);
        }

        @Override
        public void newDynamicStringField(DocumentParserContext context, String name) throws IOException {
            createDynamicField(
                new TextFieldMapper.Builder(name, context.indexAnalyzers()).addMultiField(
                    new KeywordFieldMapper.Builder("keyword").ignoreAbove(256)
                ),
                context
            );
        }

        @Override
        public void newDynamicLongField(DocumentParserContext context, String name) throws IOException {
            createDynamicField(
                new NumberFieldMapper.Builder(
                    name,
                    NumberFieldMapper.NumberType.LONG,
                    ScriptCompiler.NONE,
                    context.indexSettings().getSettings()
                ),
                context
            );
        }

        @Override
        public void newDynamicDoubleField(DocumentParserContext context, String name) throws IOException {
            // no templates are defined, we use float by default instead of double
            // since this is much more space-efficient and should be enough most of
            // the time
            createDynamicField(
                new NumberFieldMapper.Builder(
                    name,
                    NumberFieldMapper.NumberType.FLOAT,
                    ScriptCompiler.NONE,
                    context.indexSettings().getSettings()
                ),
                context
            );
        }

        @Override
        public void newDynamicBooleanField(DocumentParserContext context, String name) throws IOException {
            createDynamicField(new BooleanFieldMapper.Builder(name, ScriptCompiler.NONE), context);
        }

        @Override
        public void newDynamicDateField(DocumentParserContext context, String name, DateFormatter dateTimeFormatter) throws IOException {
            Settings settings = context.indexSettings().getSettings();
            boolean ignoreMalformed = FieldMapper.IGNORE_MALFORMED_SETTING.get(settings);
            createDynamicField(
                new DateFieldMapper.Builder(
                    name,
                    DateFieldMapper.Resolution.MILLISECONDS,
                    dateTimeFormatter,
                    ScriptCompiler.NONE,
                    ignoreMalformed,
                    context.indexSettings().getIndexVersionCreated()
                ),
                context
            );
        }

        void newDynamicBinaryField(DocumentParserContext context, String name) throws IOException {
            createDynamicField(new BinaryFieldMapper.Builder(name), context);
        }
    }

    /**
     * Dynamically creates runtime fields, in the runtime section.
     * Used for sub-fields of objects that are mapped as dynamic:runtime.
     * @see Dynamic
     */
    private static final class Runtime implements Strategy {
        static void createDynamicField(RuntimeField runtimeField, DocumentParserContext context) {
            context.addDynamicRuntimeField(runtimeField);
        }

        @Override
        public void newDynamicStringField(DocumentParserContext context, String name) {
            String fullName = context.path().pathAsText(name);
            createDynamicField(KeywordScriptFieldType.sourceOnly(fullName), context);
        }

        @Override
        public void newDynamicLongField(DocumentParserContext context, String name) {
            String fullName = context.path().pathAsText(name);
            createDynamicField(LongScriptFieldType.sourceOnly(fullName), context);
        }

        @Override
        public void newDynamicDoubleField(DocumentParserContext context, String name) {
            String fullName = context.path().pathAsText(name);
            createDynamicField(DoubleScriptFieldType.sourceOnly(fullName), context);
        }

        @Override
        public void newDynamicBooleanField(DocumentParserContext context, String name) {
            String fullName = context.path().pathAsText(name);
            createDynamicField(BooleanScriptFieldType.sourceOnly(fullName), context);
        }

        @Override
        public void newDynamicDateField(DocumentParserContext context, String name, DateFormatter dateFormatter) {
            String fullName = context.path().pathAsText(name);
            createDynamicField(DateScriptFieldType.sourceOnly(fullName, dateFormatter), context);
        }
    }
}<|MERGE_RESOLUTION|>--- conflicted
+++ resolved
@@ -159,14 +159,7 @@
      */
     Mapper createDynamicObjectMapper(DocumentParserContext context, String name) {
         Mapper mapper = createObjectMapperFromTemplate(context, name);
-<<<<<<< HEAD
-        return mapper != null
-            ? mapper
-            : new ObjectMapper.Builder(name, false).enabled(true).build(MapperBuilderContext.forPath(context.path())
-        );
-=======
         return mapper != null ? mapper : new ObjectMapper.Builder(name).enabled(true).build(MapperBuilderContext.forPath(context.path()));
->>>>>>> d7117f22
     }
 
     /**
