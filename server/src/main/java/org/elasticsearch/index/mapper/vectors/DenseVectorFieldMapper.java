/*
 * Copyright Elasticsearch B.V. and/or licensed to Elasticsearch B.V. under one
 * or more contributor license agreements. Licensed under the Elastic License
 * 2.0 and the Server Side Public License, v 1; you may not use this file except
 * in compliance with, at your election, the Elastic License 2.0 or the Server
 * Side Public License, v 1.
 */

package org.elasticsearch.index.mapper.vectors;

import org.apache.lucene.codecs.KnnVectorsFormat;
import org.apache.lucene.codecs.KnnVectorsReader;
import org.apache.lucene.codecs.KnnVectorsWriter;
import org.apache.lucene.codecs.lucene99.Lucene99HnswVectorsFormat;
import org.apache.lucene.document.BinaryDocValuesField;
import org.apache.lucene.document.Field;
import org.apache.lucene.document.FieldType;
import org.apache.lucene.document.FloatDocValuesField;
import org.apache.lucene.document.KnnByteVectorField;
import org.apache.lucene.document.KnnFloatVectorField;
import org.apache.lucene.index.BinaryDocValues;
import org.apache.lucene.index.ByteVectorValues;
import org.apache.lucene.index.FilterLeafReader;
import org.apache.lucene.index.FloatVectorValues;
import org.apache.lucene.index.LeafReader;
import org.apache.lucene.index.NumericDocValues;
import org.apache.lucene.index.SegmentReadState;
import org.apache.lucene.index.SegmentWriteState;
import org.apache.lucene.index.VectorEncoding;
import org.apache.lucene.index.VectorSimilarityFunction;
import org.apache.lucene.search.FieldExistsQuery;
import org.apache.lucene.search.Query;
import org.apache.lucene.search.join.BitSetProducer;
import org.apache.lucene.util.BitUtil;
import org.apache.lucene.util.BytesRef;
import org.apache.lucene.util.VectorUtil;
import org.elasticsearch.common.ParsingException;
import org.elasticsearch.common.xcontent.support.XContentMapValues;
import org.elasticsearch.features.NodeFeature;
import org.elasticsearch.index.IndexVersion;
import org.elasticsearch.index.IndexVersions;
import org.elasticsearch.index.codec.vectors.ES813FlatVectorFormat;
import org.elasticsearch.index.codec.vectors.ES813Int8FlatVectorFormat;
import org.elasticsearch.index.codec.vectors.ES814HnswScalarQuantizedVectorsFormat;
import org.elasticsearch.index.codec.vectors.ES815BitFlatVectorFormat;
import org.elasticsearch.index.codec.vectors.ES815HnswBitVectorsFormat;
import org.elasticsearch.index.fielddata.FieldDataContext;
import org.elasticsearch.index.fielddata.IndexFieldData;
import org.elasticsearch.index.mapper.ArraySourceValueFetcher;
import org.elasticsearch.index.mapper.DocumentParserContext;
import org.elasticsearch.index.mapper.FieldMapper;
import org.elasticsearch.index.mapper.MappedFieldType;
import org.elasticsearch.index.mapper.Mapper;
import org.elasticsearch.index.mapper.MapperBuilderContext;
import org.elasticsearch.index.mapper.MapperParsingException;
import org.elasticsearch.index.mapper.MappingParser;
import org.elasticsearch.index.mapper.SimpleMappedFieldType;
import org.elasticsearch.index.mapper.SourceLoader;
import org.elasticsearch.index.mapper.TextSearchInfo;
import org.elasticsearch.index.mapper.ValueFetcher;
import org.elasticsearch.index.query.SearchExecutionContext;
import org.elasticsearch.search.DocValueFormat;
import org.elasticsearch.search.aggregations.support.CoreValuesSourceType;
import org.elasticsearch.search.vectors.DenseVectorQuery;
import org.elasticsearch.search.vectors.ESDiversifyingChildrenByteKnnVectorQuery;
import org.elasticsearch.search.vectors.ESDiversifyingChildrenFloatKnnVectorQuery;
import org.elasticsearch.search.vectors.ESKnnByteVectorQuery;
import org.elasticsearch.search.vectors.ESKnnFloatVectorQuery;
import org.elasticsearch.search.vectors.VectorData;
import org.elasticsearch.search.vectors.VectorSimilarityQuery;
import org.elasticsearch.xcontent.ToXContent;
import org.elasticsearch.xcontent.XContentBuilder;
import org.elasticsearch.xcontent.XContentParser;
import org.elasticsearch.xcontent.XContentParser.Token;

import java.io.IOException;
import java.nio.ByteBuffer;
import java.nio.ByteOrder;
import java.time.ZoneId;
import java.util.Arrays;
import java.util.HexFormat;
import java.util.Locale;
import java.util.Map;
import java.util.Objects;
import java.util.Optional;
import java.util.function.Function;
import java.util.function.Supplier;
import java.util.stream.Stream;

import static org.elasticsearch.common.Strings.format;
import static org.elasticsearch.common.xcontent.XContentParserUtils.ensureExpectedToken;
import static org.elasticsearch.index.IndexVersions.DEFAULT_DENSE_VECTOR_TO_INT8_HNSW;

/**
 * A {@link FieldMapper} for indexing a dense vector of floats.
 */
public class DenseVectorFieldMapper extends FieldMapper {
    public static final String COSINE_MAGNITUDE_FIELD_SUFFIX = "._magnitude";
    private static final float EPS = 1e-3f;

    public static boolean isNotUnitVector(float magnitude) {
        return Math.abs(magnitude - 1.0f) > EPS;
    }

    public static final NodeFeature INT4_QUANTIZATION = new NodeFeature("mapper.vectors.int4_quantization");
    public static final NodeFeature BIT_VECTORS = new NodeFeature("mapper.vectors.bit_vectors");

    public static final IndexVersion MAGNITUDE_STORED_INDEX_VERSION = IndexVersions.V_7_5_0;
    public static final IndexVersion INDEXED_BY_DEFAULT_INDEX_VERSION = IndexVersions.FIRST_DETACHED_INDEX_VERSION;
    public static final IndexVersion NORMALIZE_COSINE = IndexVersions.NORMALIZED_VECTOR_COSINE;
    public static final IndexVersion DEFAULT_TO_INT8 = DEFAULT_DENSE_VECTOR_TO_INT8_HNSW;
    public static final IndexVersion LITTLE_ENDIAN_FLOAT_STORED_INDEX_VERSION = IndexVersions.V_8_9_0;

    public static final String CONTENT_TYPE = "dense_vector";
    public static short MAX_DIMS_COUNT = 4096; // maximum allowed number of dimensions
    public static int MAX_DIMS_COUNT_BIT = 4096 * Byte.SIZE; // maximum allowed number of dimensions

    public static short MIN_DIMS_FOR_DYNAMIC_FLOAT_MAPPING = 128; // minimum number of dims for floats to be dynamically mapped to vector
    public static final int MAGNITUDE_BYTES = 4;

    private static DenseVectorFieldMapper toType(FieldMapper in) {
        return (DenseVectorFieldMapper) in;
    }

    public static class Builder extends FieldMapper.Builder {

        private final Parameter<ElementType> elementType = new Parameter<>("element_type", false, () -> ElementType.FLOAT, (n, c, o) -> {
            ElementType elementType = namesToElementType.get((String) o);
            if (elementType == null) {
                throw new MapperParsingException("invalid element_type [" + o + "]; available types are " + namesToElementType.keySet());
            }
            return elementType;
        }, m -> toType(m).fieldType().elementType, XContentBuilder::field, Objects::toString);

        // This is defined as updatable because it can be updated once, from [null] to a valid dim size,
        // by a dynamic mapping update. Once it has been set, however, the value cannot be changed.
        private final Parameter<Integer> dims = new Parameter<>("dims", true, () -> null, (n, c, o) -> {
            if (o instanceof Integer == false) {
                throw new MapperParsingException("Property [dims] on field [" + n + "] must be an integer but got [" + o + "]");
            }
            int dims = XContentMapValues.nodeIntegerValue(o);
            int maxDims = elementType.getValue() == ElementType.BIT ? MAX_DIMS_COUNT_BIT : MAX_DIMS_COUNT;
            int minDims = elementType.getValue() == ElementType.BIT ? Byte.SIZE : 1;
            if (dims < minDims || dims > maxDims) {
                throw new MapperParsingException(
                    "The number of dimensions for field ["
                        + n
                        + "] should be in the range ["
                        + minDims
                        + ", "
                        + maxDims
                        + "] but was ["
                        + dims
                        + "]"
                );
            }
            if (elementType.getValue() == ElementType.BIT) {
                if (dims % Byte.SIZE != 0) {
                    throw new MapperParsingException(
                        "The number of dimensions for field [" + n + "] should be a multiple of 8 but was [" + dims + "]"
                    );
                }
            }
            return dims;
        }, m -> toType(m).fieldType().dims, XContentBuilder::field, Object::toString).setSerializerCheck((id, ic, v) -> v != null)
            .setMergeValidator((previous, current, c) -> previous == null || Objects.equals(previous, current));
        private final Parameter<VectorSimilarity> similarity;

        private final Parameter<IndexOptions> indexOptions;

        private final Parameter<Boolean> indexed;
        private final Parameter<Map<String, String>> meta = Parameter.metaParam();

        final IndexVersion indexVersionCreated;

        public Builder(String name, IndexVersion indexVersionCreated) {
            super(name);
            this.indexVersionCreated = indexVersionCreated;
            final boolean indexedByDefault = indexVersionCreated.onOrAfter(INDEXED_BY_DEFAULT_INDEX_VERSION);
            final boolean defaultInt8Hnsw = indexVersionCreated.onOrAfter(DEFAULT_DENSE_VECTOR_TO_INT8_HNSW);
            this.indexed = Parameter.indexParam(m -> toType(m).fieldType().indexed, indexedByDefault);
            if (indexedByDefault) {
                // Only serialize on newer index versions to prevent breaking existing indices when upgrading
                this.indexed.alwaysSerialize();
            }
            this.similarity = Parameter.enumParam(
                "similarity",
                false,
                m -> toType(m).fieldType().similarity,
                (Supplier<VectorSimilarity>) () -> {
                    if (indexedByDefault && indexed.getValue()) {
                        return elementType.getValue() == ElementType.BIT ? VectorSimilarity.L2_NORM : VectorSimilarity.COSINE;
                    }
                    return null;
                },
                VectorSimilarity.class
            ).acceptsNull().setSerializerCheck((id, ic, v) -> v != null).addValidator(vectorSim -> {
                if (vectorSim == null) {
                    return;
                }
                if (elementType.getValue() == ElementType.BIT && vectorSim != VectorSimilarity.L2_NORM) {
                    throw new IllegalArgumentException(
                        "The [" + VectorSimilarity.L2_NORM + "] similarity is the only supported similarity for bit vectors"
                    );
                }
            });
            this.indexOptions = new Parameter<>(
                "index_options",
                true,
                () -> defaultInt8Hnsw && elementType.getValue() == ElementType.FLOAT && this.indexed.getValue()
                    ? new Int8HnswIndexOptions(
                        Lucene99HnswVectorsFormat.DEFAULT_MAX_CONN,
                        Lucene99HnswVectorsFormat.DEFAULT_BEAM_WIDTH,
                        null
                    )
                    : null,
                (n, c, o) -> o == null ? null : parseIndexOptions(n, o),
                m -> toType(m).indexOptions,
                (b, n, v) -> {
                    if (v != null) {
                        b.field(n, v);
                    }
                },
                Objects::toString
            ).setSerializerCheck((id, ic, v) -> v != null).addValidator(v -> {
                if (v != null && dims.isConfigured() && dims.get() != null) {
                    v.validateDimension(dims.get());
                }
                if (v != null) {
                    v.validateElementType(elementType.getValue());
                }
            })
                .acceptsNull()
                .setMergeValidator(
                    (previous, current, c) -> previous == null
                        || current == null
                        || Objects.equals(previous, current)
                        || previous.updatableTo(current)
                );
            if (defaultInt8Hnsw) {
                this.indexOptions.alwaysSerialize();
            }
            this.indexed.addValidator(v -> {
                if (v) {
                    if (similarity.getValue() == null) {
                        throw new IllegalArgumentException("Field [index] requires field [similarity] to be configured and not null");
                    }
                } else {
                    if (similarity.isConfigured() && similarity.getValue() != null) {
                        throw new IllegalArgumentException(
                            "Field [similarity] can only be specified for a field of type [dense_vector] when it is indexed"
                        );
                    }
                    if (indexOptions.isConfigured() && indexOptions.getValue() != null) {
                        throw new IllegalArgumentException(
                            "Field [index_options] can only be specified for a field of type [dense_vector] when it is indexed"
                        );
                    }
                }
            });
        }

        @Override
        protected Parameter<?>[] getParameters() {
            return new Parameter<?>[] { elementType, dims, indexed, similarity, indexOptions, meta };
        }

        public Builder similarity(VectorSimilarity vectorSimilarity) {
            similarity.setValue(vectorSimilarity);
            return this;
        }

        public Builder dimensions(int dimensions) {
            this.dims.setValue(dimensions);
            return this;
        }

        public Builder elementType(ElementType elementType) {
            this.elementType.setValue(elementType);
            return this;
        }

        @Override
        public DenseVectorFieldMapper build(MapperBuilderContext context) {
            // Validate again here because the dimensions or element type could have been set programmatically,
            // which affects index option validity
            validate();
            return new DenseVectorFieldMapper(
                leafName(),
                new DenseVectorFieldType(
                    context.buildFullName(leafName()),
                    indexVersionCreated,
                    elementType.getValue(),
                    dims.getValue(),
                    indexed.getValue(),
                    similarity.getValue(),
                    indexOptions.getValue(),
                    meta.getValue()
                ),
                builderParams(this, context),
                indexOptions.getValue(),
                indexVersionCreated
            );
        }
    }

    public enum ElementType {

        BYTE {

            @Override
            public String toString() {
                return "byte";
            }

            @Override
            public void writeValue(ByteBuffer byteBuffer, float value) {
                byteBuffer.put((byte) value);
            }

            @Override
            public void readAndWriteValue(ByteBuffer byteBuffer, XContentBuilder b) throws IOException {
                b.value(byteBuffer.get());
            }

            private KnnByteVectorField createKnnVectorField(String name, byte[] vector, VectorSimilarityFunction function) {
                if (vector == null) {
                    throw new IllegalArgumentException("vector value must not be null");
                }
                FieldType denseVectorFieldType = new FieldType();
                denseVectorFieldType.setVectorAttributes(vector.length, VectorEncoding.BYTE, function);
                denseVectorFieldType.freeze();
                return new KnnByteVectorField(name, vector, denseVectorFieldType);
            }

            @Override
            IndexFieldData.Builder fielddataBuilder(DenseVectorFieldType denseVectorFieldType, FieldDataContext fieldDataContext) {
                return new VectorIndexFieldData.Builder(
                    denseVectorFieldType.name(),
                    CoreValuesSourceType.KEYWORD,
                    denseVectorFieldType.indexVersionCreated,
                    this,
                    denseVectorFieldType.dims,
                    denseVectorFieldType.indexed,
                    r -> r
                );
            }

            @Override
            public void checkVectorBounds(float[] vector) {
                checkNanAndInfinite(vector);

                StringBuilder errorBuilder = null;

                for (int index = 0; index < vector.length; ++index) {
                    float value = vector[index];

                    if (value % 1.0f != 0.0f) {
                        errorBuilder = new StringBuilder(
                            "element_type ["
                                + this
                                + "] vectors only support non-decimal values but found decimal value ["
                                + value
                                + "] at dim ["
                                + index
                                + "];"
                        );
                        break;
                    }

                    if (value < Byte.MIN_VALUE || value > Byte.MAX_VALUE) {
                        errorBuilder = new StringBuilder(
                            "element_type ["
                                + this
                                + "] vectors only support integers between ["
                                + Byte.MIN_VALUE
                                + ", "
                                + Byte.MAX_VALUE
                                + "] but found ["
                                + value
                                + "] at dim ["
                                + index
                                + "];"
                        );
                        break;
                    }
                }

                if (errorBuilder != null) {
                    throw new IllegalArgumentException(appendErrorElements(errorBuilder, vector).toString());
                }
            }

            @Override
            void checkVectorMagnitude(
                VectorSimilarity similarity,
                Function<StringBuilder, StringBuilder> appender,
                float squaredMagnitude
            ) {
                StringBuilder errorBuilder = null;

                if (similarity == VectorSimilarity.COSINE && Math.sqrt(squaredMagnitude) == 0.0f) {
                    errorBuilder = new StringBuilder(
                        "The [" + VectorSimilarity.COSINE + "] similarity does not support vectors with zero magnitude."
                    );
                }

                if (errorBuilder != null) {
                    throw new IllegalArgumentException(appender.apply(errorBuilder).toString());
                }
            }

            @Override
            public double computeSquaredMagnitude(VectorData vectorData) {
                return VectorUtil.dotProduct(vectorData.asByteVector(), vectorData.asByteVector());
            }

            private VectorData parseVectorArray(DocumentParserContext context, DenseVectorFieldMapper fieldMapper) throws IOException {
                int index = 0;
                byte[] vector = new byte[fieldMapper.fieldType().dims];
                float squaredMagnitude = 0;
                for (XContentParser.Token token = context.parser().nextToken(); token != Token.END_ARRAY; token = context.parser()
                    .nextToken()) {
                    fieldMapper.checkDimensionExceeded(index, context);
                    ensureExpectedToken(Token.VALUE_NUMBER, token, context.parser());
                    final int value;
                    if (context.parser().numberType() != XContentParser.NumberType.INT) {
                        float floatValue = context.parser().floatValue(true);
                        if (floatValue % 1.0f != 0.0f) {
                            throw new IllegalArgumentException(
                                "element_type ["
                                    + this
                                    + "] vectors only support non-decimal values but found decimal value ["
                                    + floatValue
                                    + "] at dim ["
                                    + index
                                    + "];"
                            );
                        }
                        value = (int) floatValue;
                    } else {
                        value = context.parser().intValue(true);
                    }
                    if (value < Byte.MIN_VALUE || value > Byte.MAX_VALUE) {
                        throw new IllegalArgumentException(
                            "element_type ["
                                + this
                                + "] vectors only support integers between ["
                                + Byte.MIN_VALUE
                                + ", "
                                + Byte.MAX_VALUE
                                + "] but found ["
                                + value
                                + "] at dim ["
                                + index
                                + "];"
                        );
                    }
                    vector[index++] = (byte) value;
                    squaredMagnitude += value * value;
                }
                fieldMapper.checkDimensionMatches(index, context);
                checkVectorMagnitude(fieldMapper.fieldType().similarity, errorByteElementsAppender(vector), squaredMagnitude);
                return VectorData.fromBytes(vector);
            }

            private VectorData parseHexEncodedVector(DocumentParserContext context, DenseVectorFieldMapper fieldMapper) throws IOException {
                byte[] decodedVector = HexFormat.of().parseHex(context.parser().text());
                fieldMapper.checkDimensionMatches(decodedVector.length, context);
                VectorData vectorData = VectorData.fromBytes(decodedVector);
                double squaredMagnitude = computeSquaredMagnitude(vectorData);
                checkVectorMagnitude(
                    fieldMapper.fieldType().similarity,
                    errorByteElementsAppender(decodedVector),
                    (float) squaredMagnitude
                );
                return vectorData;
            }

            @Override
            VectorData parseKnnVector(DocumentParserContext context, DenseVectorFieldMapper fieldMapper) throws IOException {
                XContentParser.Token token = context.parser().currentToken();
                return switch (token) {
                    case START_ARRAY -> parseVectorArray(context, fieldMapper);
                    case VALUE_STRING -> parseHexEncodedVector(context, fieldMapper);
                    default -> throw new ParsingException(
                        context.parser().getTokenLocation(),
                        format("Unsupported type [%s] for provided value [%s]", token, context.parser().text())
                    );
                };
            }

            @Override
            public void parseKnnVectorAndIndex(DocumentParserContext context, DenseVectorFieldMapper fieldMapper) throws IOException {
                VectorData vectorData = parseKnnVector(context, fieldMapper);
                Field field = createKnnVectorField(
                    fieldMapper.fieldType().name(),
                    vectorData.asByteVector(),
                    fieldMapper.fieldType().similarity.vectorSimilarityFunction(fieldMapper.indexCreatedVersion, this)
                );
                context.doc().addWithKey(fieldMapper.fieldType().name(), field);
            }

            @Override
            int getNumBytes(int dimensions) {
                return dimensions;
            }

            @Override
            ByteBuffer createByteBuffer(IndexVersion indexVersion, int numBytes) {
                return ByteBuffer.wrap(new byte[numBytes]);
            }

            @Override
            int parseDimensionCount(DocumentParserContext context) throws IOException {
                XContentParser.Token currentToken = context.parser().currentToken();
                return switch (currentToken) {
                    case START_ARRAY -> {
                        int index = 0;
                        for (Token token = context.parser().nextToken(); token != Token.END_ARRAY; token = context.parser().nextToken()) {
                            index++;
                        }
                        yield index;
                    }
                    case VALUE_STRING -> {
                        byte[] decodedVector = HexFormat.of().parseHex(context.parser().text());
                        yield decodedVector.length;
                    }
                    default -> throw new ParsingException(
                        context.parser().getTokenLocation(),
                        format("Unsupported type [%s] for provided value [%s]", currentToken, context.parser().text())
                    );
                };
            }
        },

        FLOAT {

            @Override
            public String toString() {
                return "float";
            }

            @Override
            public void writeValue(ByteBuffer byteBuffer, float value) {
                byteBuffer.putFloat(value);
            }

            @Override
            public void readAndWriteValue(ByteBuffer byteBuffer, XContentBuilder b) throws IOException {
                b.value(byteBuffer.getFloat());
            }

            private KnnFloatVectorField createKnnVectorField(String name, float[] vector, VectorSimilarityFunction function) {
                if (vector == null) {
                    throw new IllegalArgumentException("vector value must not be null");
                }
                FieldType denseVectorFieldType = new FieldType();
                denseVectorFieldType.setVectorAttributes(vector.length, VectorEncoding.FLOAT32, function);
                denseVectorFieldType.freeze();
                return new KnnFloatVectorField(name, vector, denseVectorFieldType);
            }

            @Override
            IndexFieldData.Builder fielddataBuilder(DenseVectorFieldType denseVectorFieldType, FieldDataContext fieldDataContext) {
                return new VectorIndexFieldData.Builder(
                    denseVectorFieldType.name(),
                    CoreValuesSourceType.KEYWORD,
                    denseVectorFieldType.indexVersionCreated,
                    this,
                    denseVectorFieldType.dims,
                    denseVectorFieldType.indexed,
                    denseVectorFieldType.indexVersionCreated.onOrAfter(NORMALIZE_COSINE)
                        && denseVectorFieldType.indexed
                        && denseVectorFieldType.similarity.equals(VectorSimilarity.COSINE) ? r -> new FilterLeafReader(r) {
                            @Override
                            public CacheHelper getCoreCacheHelper() {
                                return r.getCoreCacheHelper();
                            }

                            @Override
                            public CacheHelper getReaderCacheHelper() {
                                return r.getReaderCacheHelper();
                            }

                            @Override
                            public FloatVectorValues getFloatVectorValues(String fieldName) throws IOException {
                                FloatVectorValues values = in.getFloatVectorValues(fieldName);
                                if (values == null) {
                                    return null;
                                }
                                return new DenormalizedCosineFloatVectorValues(
                                    values,
                                    in.getNumericDocValues(fieldName + COSINE_MAGNITUDE_FIELD_SUFFIX)
                                );
                            }
                        } : r -> r
                );
            }

            @Override
            public void checkVectorBounds(float[] vector) {
                checkNanAndInfinite(vector);
            }

            @Override
            void checkVectorMagnitude(
                VectorSimilarity similarity,
                Function<StringBuilder, StringBuilder> appender,
                float squaredMagnitude
            ) {
                StringBuilder errorBuilder = null;

                if (Float.isNaN(squaredMagnitude) || Float.isInfinite(squaredMagnitude)) {
                    errorBuilder = new StringBuilder(
                        "NaN or Infinite magnitude detected, this usually means the vector values are too extreme to fit within a float."
                    );
                }
                if (errorBuilder != null) {
                    throw new IllegalArgumentException(appender.apply(errorBuilder).toString());
                }

                if (similarity == VectorSimilarity.DOT_PRODUCT && isNotUnitVector(squaredMagnitude)) {
                    errorBuilder = new StringBuilder(
                        "The [" + VectorSimilarity.DOT_PRODUCT + "] similarity can only be used with unit-length vectors."
                    );
                } else if (similarity == VectorSimilarity.COSINE && Math.sqrt(squaredMagnitude) == 0.0f) {
                    errorBuilder = new StringBuilder(
                        "The [" + VectorSimilarity.COSINE + "] similarity does not support vectors with zero magnitude."
                    );
                }

                if (errorBuilder != null) {
                    throw new IllegalArgumentException(appender.apply(errorBuilder).toString());
                }
            }

            @Override
            public double computeSquaredMagnitude(VectorData vectorData) {
                return VectorUtil.dotProduct(vectorData.asFloatVector(), vectorData.asFloatVector());
            }

            @Override
            public void parseKnnVectorAndIndex(DocumentParserContext context, DenseVectorFieldMapper fieldMapper) throws IOException {
                int index = 0;
                float[] vector = new float[fieldMapper.fieldType().dims];
                float squaredMagnitude = 0;
                for (Token token = context.parser().nextToken(); token != Token.END_ARRAY; token = context.parser().nextToken()) {
                    fieldMapper.checkDimensionExceeded(index, context);
                    ensureExpectedToken(Token.VALUE_NUMBER, token, context.parser());

                    float value = context.parser().floatValue(true);
                    vector[index++] = value;
                    squaredMagnitude += value * value;
                }
                fieldMapper.checkDimensionMatches(index, context);
                checkVectorBounds(vector);
                checkVectorMagnitude(fieldMapper.fieldType().similarity, errorFloatElementsAppender(vector), squaredMagnitude);
                if (fieldMapper.indexCreatedVersion.onOrAfter(NORMALIZE_COSINE)
                    && fieldMapper.fieldType().similarity.equals(VectorSimilarity.COSINE)
                    && isNotUnitVector(squaredMagnitude)) {
                    float length = (float) Math.sqrt(squaredMagnitude);
                    for (int i = 0; i < vector.length; i++) {
                        vector[i] /= length;
                    }
                    final String fieldName = fieldMapper.fieldType().name() + COSINE_MAGNITUDE_FIELD_SUFFIX;
                    Field magnitudeField = new FloatDocValuesField(fieldName, length);
                    context.doc().addWithKey(fieldName, magnitudeField);
                }
                Field field = createKnnVectorField(
                    fieldMapper.fieldType().name(),
                    vector,
                    fieldMapper.fieldType().similarity.vectorSimilarityFunction(fieldMapper.indexCreatedVersion, this)
                );
                context.doc().addWithKey(fieldMapper.fieldType().name(), field);
            }

            @Override
            VectorData parseKnnVector(DocumentParserContext context, DenseVectorFieldMapper fieldMapper) throws IOException {
                int index = 0;
                float squaredMagnitude = 0;
                float[] vector = new float[fieldMapper.fieldType().dims];
                for (Token token = context.parser().nextToken(); token != Token.END_ARRAY; token = context.parser().nextToken()) {
                    fieldMapper.checkDimensionExceeded(index, context);
                    ensureExpectedToken(Token.VALUE_NUMBER, token, context.parser());
                    float value = context.parser().floatValue(true);
                    vector[index] = value;
                    squaredMagnitude += value * value;
                    index++;
                }
                fieldMapper.checkDimensionMatches(index, context);
                checkVectorBounds(vector);
                checkVectorMagnitude(fieldMapper.fieldType().similarity, errorFloatElementsAppender(vector), squaredMagnitude);
                return VectorData.fromFloats(vector);
            }

            @Override
            int getNumBytes(int dimensions) {
                return dimensions * Float.BYTES;
            }

            @Override
            ByteBuffer createByteBuffer(IndexVersion indexVersion, int numBytes) {
                return indexVersion.onOrAfter(LITTLE_ENDIAN_FLOAT_STORED_INDEX_VERSION)
                    ? ByteBuffer.wrap(new byte[numBytes]).order(ByteOrder.LITTLE_ENDIAN)
                    : ByteBuffer.wrap(new byte[numBytes]);
            }
        },

        BIT {

            @Override
            public String toString() {
                return "bit";
            }

            @Override
            public void writeValue(ByteBuffer byteBuffer, float value) {
                byteBuffer.put((byte) value);
            }

            @Override
            public void readAndWriteValue(ByteBuffer byteBuffer, XContentBuilder b) throws IOException {
                b.value(byteBuffer.get());
            }

            private KnnByteVectorField createKnnVectorField(String name, byte[] vector, VectorSimilarityFunction function) {
                if (vector == null) {
                    throw new IllegalArgumentException("vector value must not be null");
                }
                FieldType denseVectorFieldType = new FieldType();
                denseVectorFieldType.setVectorAttributes(vector.length, VectorEncoding.BYTE, function);
                denseVectorFieldType.freeze();
                return new KnnByteVectorField(name, vector, denseVectorFieldType);
            }

            @Override
            IndexFieldData.Builder fielddataBuilder(DenseVectorFieldType denseVectorFieldType, FieldDataContext fieldDataContext) {
                return new VectorIndexFieldData.Builder(
                    denseVectorFieldType.name(),
                    CoreValuesSourceType.KEYWORD,
                    denseVectorFieldType.indexVersionCreated,
                    this,
                    denseVectorFieldType.dims,
                    denseVectorFieldType.indexed,
                    r -> r
                );
            }

            @Override
            public void checkVectorBounds(float[] vector) {
                checkNanAndInfinite(vector);

                StringBuilder errorBuilder = null;

                for (int index = 0; index < vector.length; ++index) {
                    float value = vector[index];

                    if (value % 1.0f != 0.0f) {
                        errorBuilder = new StringBuilder(
                            "element_type ["
                                + this
                                + "] vectors only support non-decimal values but found decimal value ["
                                + value
                                + "] at dim ["
                                + index
                                + "];"
                        );
                        break;
                    }

                    if (value < Byte.MIN_VALUE || value > Byte.MAX_VALUE) {
                        errorBuilder = new StringBuilder(
                            "element_type ["
                                + this
                                + "] vectors only support integers between ["
                                + Byte.MIN_VALUE
                                + ", "
                                + Byte.MAX_VALUE
                                + "] but found ["
                                + value
                                + "] at dim ["
                                + index
                                + "];"
                        );
                        break;
                    }
                }

                if (errorBuilder != null) {
                    throw new IllegalArgumentException(appendErrorElements(errorBuilder, vector).toString());
                }
            }

            @Override
            void checkVectorMagnitude(
                VectorSimilarity similarity,
                Function<StringBuilder, StringBuilder> appender,
                float squaredMagnitude
            ) {}

            @Override
            public double computeSquaredMagnitude(VectorData vectorData) {
                int count = 0;
                int i = 0;
                byte[] byteBits = vectorData.asByteVector();
                for (int upperBound = byteBits.length & -8; i < upperBound; i += 8) {
                    count += Long.bitCount((long) BitUtil.VH_NATIVE_LONG.get(byteBits, i));
                }

                while (i < byteBits.length) {
                    count += Integer.bitCount(byteBits[i] & 255);
                    ++i;
                }
                return count;
            }

            private VectorData parseVectorArray(DocumentParserContext context, DenseVectorFieldMapper fieldMapper) throws IOException {
                int index = 0;
                byte[] vector = new byte[fieldMapper.fieldType().dims / Byte.SIZE];
                for (XContentParser.Token token = context.parser().nextToken(); token != Token.END_ARRAY; token = context.parser()
                    .nextToken()) {
                    fieldMapper.checkDimensionExceeded(index, context);
                    ensureExpectedToken(Token.VALUE_NUMBER, token, context.parser());
                    final int value;
                    if (context.parser().numberType() != XContentParser.NumberType.INT) {
                        float floatValue = context.parser().floatValue(true);
                        if (floatValue % 1.0f != 0.0f) {
                            throw new IllegalArgumentException(
                                "element_type ["
                                    + this
                                    + "] vectors only support non-decimal values but found decimal value ["
                                    + floatValue
                                    + "] at dim ["
                                    + index
                                    + "];"
                            );
                        }
                        value = (int) floatValue;
                    } else {
                        value = context.parser().intValue(true);
                    }
                    if (value < Byte.MIN_VALUE || value > Byte.MAX_VALUE) {
                        throw new IllegalArgumentException(
                            "element_type ["
                                + this
                                + "] vectors only support integers between ["
                                + Byte.MIN_VALUE
                                + ", "
                                + Byte.MAX_VALUE
                                + "] but found ["
                                + value
                                + "] at dim ["
                                + index
                                + "];"
                        );
                    }
                    if (index >= vector.length) {
                        throw new IllegalArgumentException(
                            "The number of dimensions for field ["
                                + fieldMapper.fieldType().name()
                                + "] should be ["
                                + fieldMapper.fieldType().dims
                                + "] but found ["
                                + (index + 1) * Byte.SIZE
                                + "]"
                        );
                    }
                    vector[index++] = (byte) value;
                }
                fieldMapper.checkDimensionMatches(index * Byte.SIZE, context);
                return VectorData.fromBytes(vector);
            }

            private VectorData parseHexEncodedVector(DocumentParserContext context, DenseVectorFieldMapper fieldMapper) throws IOException {
                byte[] decodedVector = HexFormat.of().parseHex(context.parser().text());
                fieldMapper.checkDimensionMatches(decodedVector.length * Byte.SIZE, context);
                return VectorData.fromBytes(decodedVector);
            }

            @Override
            VectorData parseKnnVector(DocumentParserContext context, DenseVectorFieldMapper fieldMapper) throws IOException {
                XContentParser.Token token = context.parser().currentToken();
                return switch (token) {
                    case START_ARRAY -> parseVectorArray(context, fieldMapper);
                    case VALUE_STRING -> parseHexEncodedVector(context, fieldMapper);
                    default -> throw new ParsingException(
                        context.parser().getTokenLocation(),
                        format("Unsupported type [%s] for provided value [%s]", token, context.parser().text())
                    );
                };
            }

            @Override
            public void parseKnnVectorAndIndex(DocumentParserContext context, DenseVectorFieldMapper fieldMapper) throws IOException {
                VectorData vectorData = parseKnnVector(context, fieldMapper);
                Field field = createKnnVectorField(
                    fieldMapper.fieldType().name(),
                    vectorData.asByteVector(),
                    fieldMapper.fieldType().similarity.vectorSimilarityFunction(fieldMapper.indexCreatedVersion, this)
                );
                context.doc().addWithKey(fieldMapper.fieldType().name(), field);
            }

            @Override
            int getNumBytes(int dimensions) {
                assert dimensions % Byte.SIZE == 0;
                return dimensions / Byte.SIZE;
            }

            @Override
            ByteBuffer createByteBuffer(IndexVersion indexVersion, int numBytes) {
                return ByteBuffer.wrap(new byte[numBytes]);
            }

            @Override
            int parseDimensionCount(DocumentParserContext context) throws IOException {
                XContentParser.Token currentToken = context.parser().currentToken();
                return switch (currentToken) {
                    case START_ARRAY -> {
                        int index = 0;
                        for (Token token = context.parser().nextToken(); token != Token.END_ARRAY; token = context.parser().nextToken()) {
                            index++;
                        }
                        yield index * Byte.SIZE;
                    }
                    case VALUE_STRING -> {
                        byte[] decodedVector = HexFormat.of().parseHex(context.parser().text());
                        yield decodedVector.length * Byte.SIZE;
                    }
                    default -> throw new ParsingException(
                        context.parser().getTokenLocation(),
                        format("Unsupported type [%s] for provided value [%s]", currentToken, context.parser().text())
                    );
                };
            }

            @Override
            public void checkDimensions(Integer dvDims, int qvDims) {
                if (dvDims != null && dvDims != qvDims * Byte.SIZE) {
                    throw new IllegalArgumentException(
                        "The query vector has a different number of dimensions ["
                            + qvDims * Byte.SIZE
                            + "] than the document vectors ["
                            + dvDims
                            + "]."
                    );
                }
            }
        };

        public abstract void writeValue(ByteBuffer byteBuffer, float value);

        public abstract void readAndWriteValue(ByteBuffer byteBuffer, XContentBuilder b) throws IOException;

        abstract IndexFieldData.Builder fielddataBuilder(DenseVectorFieldType denseVectorFieldType, FieldDataContext fieldDataContext);

        abstract void parseKnnVectorAndIndex(DocumentParserContext context, DenseVectorFieldMapper fieldMapper) throws IOException;

        abstract VectorData parseKnnVector(DocumentParserContext context, DenseVectorFieldMapper fieldMapper) throws IOException;

        abstract int getNumBytes(int dimensions);

        abstract ByteBuffer createByteBuffer(IndexVersion indexVersion, int numBytes);

        public abstract void checkVectorBounds(float[] vector);

        abstract void checkVectorMagnitude(
            VectorSimilarity similarity,
            Function<StringBuilder, StringBuilder> errorElementsAppender,
            float squaredMagnitude
        );

        public void checkDimensions(Integer dvDims, int qvDims) {
            if (dvDims != null && dvDims != qvDims) {
                throw new IllegalArgumentException(
                    "The query vector has a different number of dimensions [" + qvDims + "] than the document vectors [" + dvDims + "]."
                );
            }
        }

        int parseDimensionCount(DocumentParserContext context) throws IOException {
            int index = 0;
            for (Token token = context.parser().nextToken(); token != Token.END_ARRAY; token = context.parser().nextToken()) {
                index++;
            }
            return index;
        }

        void checkNanAndInfinite(float[] vector) {
            StringBuilder errorBuilder = null;

            for (int index = 0; index < vector.length; ++index) {
                float value = vector[index];

                if (Float.isNaN(value)) {
                    errorBuilder = new StringBuilder(
                        "element_type [" + this + "] vectors do not support NaN values but found [" + value + "] at dim [" + index + "];"
                    );
                    break;
                }

                if (Float.isInfinite(value)) {
                    errorBuilder = new StringBuilder(
                        "element_type ["
                            + this
                            + "] vectors do not support infinite values but found ["
                            + value
                            + "] at dim ["
                            + index
                            + "];"
                    );
                    break;
                }
            }

            if (errorBuilder != null) {
                throw new IllegalArgumentException(appendErrorElements(errorBuilder, vector).toString());
            }
        }

        static StringBuilder appendErrorElements(StringBuilder errorBuilder, float[] vector) {
            // Include the first five elements of the invalid vector in the error message
            errorBuilder.append(" Preview of invalid vector: [");
            for (int i = 0; i < Math.min(5, vector.length); i++) {
                if (i > 0) {
                    errorBuilder.append(", ");
                }
                errorBuilder.append(vector[i]);
            }
            if (vector.length >= 5) {
                errorBuilder.append(", ...");
            }
            errorBuilder.append("]");
            return errorBuilder;
        }

        static StringBuilder appendErrorElements(StringBuilder errorBuilder, byte[] vector) {
            // Include the first five elements of the invalid vector in the error message
            errorBuilder.append(" Preview of invalid vector: [");
            for (int i = 0; i < Math.min(5, vector.length); i++) {
                if (i > 0) {
                    errorBuilder.append(", ");
                }
                errorBuilder.append(vector[i]);
            }
            if (vector.length >= 5) {
                errorBuilder.append(", ...");
            }
            errorBuilder.append("]");
            return errorBuilder;
        }

        static Function<StringBuilder, StringBuilder> errorFloatElementsAppender(float[] vector) {
            return sb -> appendErrorElements(sb, vector);
        }

        static Function<StringBuilder, StringBuilder> errorByteElementsAppender(byte[] vector) {
            return sb -> appendErrorElements(sb, vector);
        }

        public abstract double computeSquaredMagnitude(VectorData vectorData);

        public static ElementType fromString(String name) {
            return valueOf(name.trim().toUpperCase(Locale.ROOT));
        }
    }

    static final Map<String, ElementType> namesToElementType = Map.of(
        ElementType.BYTE.toString(),
        ElementType.BYTE,
        ElementType.FLOAT.toString(),
        ElementType.FLOAT,
        ElementType.BIT.toString(),
        ElementType.BIT
    );

    public enum VectorSimilarity {
        L2_NORM {
            @Override
            float score(float similarity, ElementType elementType, int dim) {
                return switch (elementType) {
                    case BYTE, FLOAT -> 1f / (1f + similarity * similarity);
                    case BIT -> (dim - similarity) / dim;
                };
            }

            @Override
            public VectorSimilarityFunction vectorSimilarityFunction(IndexVersion indexVersion, ElementType elementType) {
                return VectorSimilarityFunction.EUCLIDEAN;
            }
        },
        COSINE {
            @Override
            float score(float similarity, ElementType elementType, int dim) {
                assert elementType != ElementType.BIT;
                return switch (elementType) {
                    case BYTE, FLOAT -> (1 + similarity) / 2f;
                    default -> throw new IllegalArgumentException("Unsupported element type [" + elementType + "]");
                };
            }

            @Override
            public VectorSimilarityFunction vectorSimilarityFunction(IndexVersion indexVersion, ElementType elementType) {
                return indexVersion.onOrAfter(NORMALIZE_COSINE) && ElementType.FLOAT.equals(elementType)
                    ? VectorSimilarityFunction.DOT_PRODUCT
                    : VectorSimilarityFunction.COSINE;
            }
        },
        DOT_PRODUCT {
            @Override
            float score(float similarity, ElementType elementType, int dim) {
                return switch (elementType) {
                    case BYTE -> 0.5f + similarity / (float) (dim * (1 << 15));
                    case FLOAT -> (1 + similarity) / 2f;
                    default -> throw new IllegalArgumentException("Unsupported element type [" + elementType + "]");
                };
            }

            @Override
            public VectorSimilarityFunction vectorSimilarityFunction(IndexVersion indexVersion, ElementType elementType) {
                return VectorSimilarityFunction.DOT_PRODUCT;
            }
        },
        MAX_INNER_PRODUCT {
            @Override
            float score(float similarity, ElementType elementType, int dim) {
                return switch (elementType) {
                    case BYTE, FLOAT -> similarity < 0 ? 1 / (1 + -1 * similarity) : similarity + 1;
                    default -> throw new IllegalArgumentException("Unsupported element type [" + elementType + "]");
                };
            }

            @Override
            public VectorSimilarityFunction vectorSimilarityFunction(IndexVersion indexVersion, ElementType elementType) {
                return VectorSimilarityFunction.MAXIMUM_INNER_PRODUCT;
            }
        };

        @Override
        public final String toString() {
            return name().toLowerCase(Locale.ROOT);
        }

        abstract float score(float similarity, ElementType elementType, int dim);

        public abstract VectorSimilarityFunction vectorSimilarityFunction(IndexVersion indexVersion, ElementType elementType);
    }

    abstract static class IndexOptions implements ToXContent {
        final VectorIndexType type;

        IndexOptions(VectorIndexType type) {
            this.type = type;
        }

        abstract KnnVectorsFormat getVectorsFormat(ElementType elementType);

        final void validateElementType(ElementType elementType) {
            if (type.supportsElementType(elementType) == false) {
                throw new IllegalArgumentException(
                    "[element_type] cannot be [" + elementType.toString() + "] when using index type [" + type + "]"
                );
            }
        }

        abstract boolean updatableTo(IndexOptions update);

        public final void validateDimension(int dim) {
            if (type.supportsDimension(dim)) {
                return;
            }
            throw new IllegalArgumentException(type.name + " only supports even dimensions; provided=" + dim);
        }

        abstract boolean doEquals(IndexOptions other);

        abstract int doHashCode();

        @Override
        public final boolean equals(Object other) {
            if (other == this) {
                return true;
            }
            if (other == null || other.getClass() != getClass()) {
                return false;
            }
            IndexOptions otherOptions = (IndexOptions) other;
            return Objects.equals(type, otherOptions.type) && doEquals(otherOptions);
        }

        @Override
        public final int hashCode() {
            return Objects.hash(type, doHashCode());
        }
    }

    private enum VectorIndexType {
        HNSW("hnsw") {
            @Override
            public IndexOptions parseIndexOptions(String fieldName, Map<String, ?> indexOptionsMap) {
                Object mNode = indexOptionsMap.remove("m");
                Object efConstructionNode = indexOptionsMap.remove("ef_construction");
                if (mNode == null) {
                    mNode = Lucene99HnswVectorsFormat.DEFAULT_MAX_CONN;
                }
                if (efConstructionNode == null) {
                    efConstructionNode = Lucene99HnswVectorsFormat.DEFAULT_BEAM_WIDTH;
                }
                int m = XContentMapValues.nodeIntegerValue(mNode);
                int efConstruction = XContentMapValues.nodeIntegerValue(efConstructionNode);
                MappingParser.checkNoRemainingFields(fieldName, indexOptionsMap);
                return new HnswIndexOptions(m, efConstruction);
            }

            @Override
            public boolean supportsElementType(ElementType elementType) {
                return true;
            }

            @Override
            public boolean supportsDimension(int dims) {
                return true;
            }
        },
        INT8_HNSW("int8_hnsw") {
            @Override
            public IndexOptions parseIndexOptions(String fieldName, Map<String, ?> indexOptionsMap) {
                Object mNode = indexOptionsMap.remove("m");
                Object efConstructionNode = indexOptionsMap.remove("ef_construction");
                Object confidenceIntervalNode = indexOptionsMap.remove("confidence_interval");
                if (mNode == null) {
                    mNode = Lucene99HnswVectorsFormat.DEFAULT_MAX_CONN;
                }
                if (efConstructionNode == null) {
                    efConstructionNode = Lucene99HnswVectorsFormat.DEFAULT_BEAM_WIDTH;
                }
                int m = XContentMapValues.nodeIntegerValue(mNode);
                int efConstruction = XContentMapValues.nodeIntegerValue(efConstructionNode);
                Float confidenceInterval = null;
                if (confidenceIntervalNode != null) {
                    confidenceInterval = (float) XContentMapValues.nodeDoubleValue(confidenceIntervalNode);
                }
                MappingParser.checkNoRemainingFields(fieldName, indexOptionsMap);
                return new Int8HnswIndexOptions(m, efConstruction, confidenceInterval);
            }

            @Override
            public boolean supportsElementType(ElementType elementType) {
                return elementType == ElementType.FLOAT;
            }

            @Override
            public boolean supportsDimension(int dims) {
                return true;
            }
        },
        INT4_HNSW("int4_hnsw") {
            public IndexOptions parseIndexOptions(String fieldName, Map<String, ?> indexOptionsMap) {
                Object mNode = indexOptionsMap.remove("m");
                Object efConstructionNode = indexOptionsMap.remove("ef_construction");
                Object confidenceIntervalNode = indexOptionsMap.remove("confidence_interval");
                if (mNode == null) {
                    mNode = Lucene99HnswVectorsFormat.DEFAULT_MAX_CONN;
                }
                if (efConstructionNode == null) {
                    efConstructionNode = Lucene99HnswVectorsFormat.DEFAULT_BEAM_WIDTH;
                }
                int m = XContentMapValues.nodeIntegerValue(mNode);
                int efConstruction = XContentMapValues.nodeIntegerValue(efConstructionNode);
                Float confidenceInterval = null;
                if (confidenceIntervalNode != null) {
                    confidenceInterval = (float) XContentMapValues.nodeDoubleValue(confidenceIntervalNode);
                }
                MappingParser.checkNoRemainingFields(fieldName, indexOptionsMap);
                return new Int4HnswIndexOptions(m, efConstruction, confidenceInterval);
            }

            @Override
            public boolean supportsElementType(ElementType elementType) {
                return elementType == ElementType.FLOAT;
            }

            @Override
            public boolean supportsDimension(int dims) {
                return dims % 2 == 0;
            }
        },
        FLAT("flat") {
            @Override
            public IndexOptions parseIndexOptions(String fieldName, Map<String, ?> indexOptionsMap) {
                MappingParser.checkNoRemainingFields(fieldName, indexOptionsMap);
                return new FlatIndexOptions();
            }

            @Override
            public boolean supportsElementType(ElementType elementType) {
                return true;
            }

            @Override
            public boolean supportsDimension(int dims) {
                return true;
            }
        },
        INT8_FLAT("int8_flat") {
            @Override
            public IndexOptions parseIndexOptions(String fieldName, Map<String, ?> indexOptionsMap) {
                Object confidenceIntervalNode = indexOptionsMap.remove("confidence_interval");
                Float confidenceInterval = null;
                if (confidenceIntervalNode != null) {
                    confidenceInterval = (float) XContentMapValues.nodeDoubleValue(confidenceIntervalNode);
                }
                MappingParser.checkNoRemainingFields(fieldName, indexOptionsMap);
                return new Int8FlatIndexOptions(confidenceInterval);
            }

            @Override
            public boolean supportsElementType(ElementType elementType) {
                return elementType == ElementType.FLOAT;
            }

            @Override
            public boolean supportsDimension(int dims) {
                return true;
            }
        },
        INT4_FLAT("int4_flat") {
            @Override
            public IndexOptions parseIndexOptions(String fieldName, Map<String, ?> indexOptionsMap) {
                Object confidenceIntervalNode = indexOptionsMap.remove("confidence_interval");
                Float confidenceInterval = null;
                if (confidenceIntervalNode != null) {
                    confidenceInterval = (float) XContentMapValues.nodeDoubleValue(confidenceIntervalNode);
                }
                MappingParser.checkNoRemainingFields(fieldName, indexOptionsMap);
                return new Int4FlatIndexOptions(confidenceInterval);
            }

            @Override
            public boolean supportsElementType(ElementType elementType) {
                return elementType == ElementType.FLOAT;
            }

            @Override
            public boolean supportsDimension(int dims) {
                return dims % 2 == 0;
            }
        };

        static Optional<VectorIndexType> fromString(String type) {
            return Stream.of(VectorIndexType.values()).filter(vectorIndexType -> vectorIndexType.name.equals(type)).findFirst();
        }

        private final String name;

        VectorIndexType(String name) {
            this.name = name;
        }

        abstract IndexOptions parseIndexOptions(String fieldName, Map<String, ?> indexOptionsMap);

        public abstract boolean supportsElementType(ElementType elementType);

        public abstract boolean supportsDimension(int dims);

        @Override
        public String toString() {
            return name;
        }
    }

    static class Int8FlatIndexOptions extends IndexOptions {
        private final Float confidenceInterval;

        Int8FlatIndexOptions(Float confidenceInterval) {
            super(VectorIndexType.INT8_FLAT);
            this.confidenceInterval = confidenceInterval;
        }

        @Override
        public XContentBuilder toXContent(XContentBuilder builder, Params params) throws IOException {
            builder.startObject();
            builder.field("type", type);
            if (confidenceInterval != null) {
                builder.field("confidence_interval", confidenceInterval);
            }
            builder.endObject();
            return builder;
        }

        @Override
        KnnVectorsFormat getVectorsFormat(ElementType elementType) {
            assert elementType == ElementType.FLOAT;
            return new ES813Int8FlatVectorFormat(confidenceInterval, 7, false);
        }

        @Override
        boolean doEquals(IndexOptions o) {
            Int8FlatIndexOptions that = (Int8FlatIndexOptions) o;
            return Objects.equals(confidenceInterval, that.confidenceInterval);
        }

        @Override
        int doHashCode() {
            return Objects.hash(confidenceInterval);
        }

        @Override
        boolean updatableTo(IndexOptions update) {
            return update.type.equals(this.type)
                || update.type.equals(VectorIndexType.HNSW)
                || update.type.equals(VectorIndexType.INT8_HNSW)
                || update.type.equals(VectorIndexType.INT4_HNSW)
                || update.type.equals(VectorIndexType.INT4_FLAT);
        }
    }

    static class FlatIndexOptions extends IndexOptions {

        FlatIndexOptions() {
            super(VectorIndexType.FLAT);
        }

        @Override
        public XContentBuilder toXContent(XContentBuilder builder, Params params) throws IOException {
            builder.startObject();
            builder.field("type", type);
            builder.endObject();
            return builder;
        }

        @Override
        KnnVectorsFormat getVectorsFormat(ElementType elementType) {
            if (elementType.equals(ElementType.BIT)) {
                return new ES815BitFlatVectorFormat();
            }
            return new ES813FlatVectorFormat();
        }

        @Override
        boolean updatableTo(IndexOptions update) {
            return true;
        }

        @Override
        public boolean doEquals(IndexOptions o) {
            return o instanceof FlatIndexOptions;
        }

        @Override
        public int doHashCode() {
            return Objects.hash(type);
        }
    }

    static class Int4HnswIndexOptions extends IndexOptions {
        private final int m;
        private final int efConstruction;
        private final float confidenceInterval;

        Int4HnswIndexOptions(int m, int efConstruction, Float confidenceInterval) {
            super(VectorIndexType.INT4_HNSW);
            this.m = m;
            this.efConstruction = efConstruction;
            // The default confidence interval for int4 is dynamic quantiles, this provides the best relevancy and is
            // effectively required for int4 to behave well across a wide range of data.
            this.confidenceInterval = confidenceInterval == null ? 0f : confidenceInterval;
        }

        @Override
        public KnnVectorsFormat getVectorsFormat(ElementType elementType) {
            assert elementType == ElementType.FLOAT;
            return new ES814HnswScalarQuantizedVectorsFormat(m, efConstruction, confidenceInterval, 4, true);
        }

        @Override
        public XContentBuilder toXContent(XContentBuilder builder, Params params) throws IOException {
            builder.startObject();
            builder.field("type", type);
            builder.field("m", m);
            builder.field("ef_construction", efConstruction);
            builder.field("confidence_interval", confidenceInterval);
            builder.endObject();
            return builder;
        }

        @Override
        public boolean doEquals(IndexOptions o) {
            Int4HnswIndexOptions that = (Int4HnswIndexOptions) o;
            return m == that.m && efConstruction == that.efConstruction && Objects.equals(confidenceInterval, that.confidenceInterval);
        }

        @Override
        public int doHashCode() {
            return Objects.hash(m, efConstruction, confidenceInterval);
        }

        @Override
        public String toString() {
            return "{type="
                + type
                + ", m="
                + m
                + ", ef_construction="
                + efConstruction
                + ", confidence_interval="
                + confidenceInterval
                + "}";
        }

        @Override
        boolean updatableTo(IndexOptions update) {
            boolean updatable = update.type.equals(this.type);
            if (updatable) {
                Int4HnswIndexOptions int4HnswIndexOptions = (Int4HnswIndexOptions) update;
                // fewer connections would break assumptions on max number of connections (based on largest previous graph) during merge
                // quantization could not behave as expected with different confidence intervals (and quantiles) to be created
                updatable = int4HnswIndexOptions.m >= this.m && confidenceInterval == int4HnswIndexOptions.confidenceInterval;
            }
            return updatable;
        }
    }

    static class Int4FlatIndexOptions extends IndexOptions {
        private final float confidenceInterval;

        Int4FlatIndexOptions(Float confidenceInterval) {
            super(VectorIndexType.INT4_FLAT);
            // The default confidence interval for int4 is dynamic quantiles, this provides the best relevancy and is
            // effectively required for int4 to behave well across a wide range of data.
            this.confidenceInterval = confidenceInterval == null ? 0f : confidenceInterval;
        }

        @Override
        public KnnVectorsFormat getVectorsFormat(ElementType elementType) {
            assert elementType == ElementType.FLOAT;
            return new ES813Int8FlatVectorFormat(confidenceInterval, 4, true);
        }

        @Override
        public XContentBuilder toXContent(XContentBuilder builder, Params params) throws IOException {
            builder.startObject();
            builder.field("type", type);
            builder.field("confidence_interval", confidenceInterval);
            builder.endObject();
            return builder;
        }

        @Override
        public boolean doEquals(IndexOptions o) {
            if (this == o) return true;
            if (o == null || getClass() != o.getClass()) return false;
            Int4FlatIndexOptions that = (Int4FlatIndexOptions) o;
            return Objects.equals(confidenceInterval, that.confidenceInterval);
        }

        @Override
        public int doHashCode() {
            return Objects.hash(confidenceInterval);
        }

        @Override
        public String toString() {
            return "{type=" + type + ", confidence_interval=" + confidenceInterval + "}";
        }

        @Override
        boolean updatableTo(IndexOptions update) {
            // TODO: add support for updating from flat, hnsw, and int8_hnsw and updating params
            return update.type.equals(this.type)
                || update.type.equals(VectorIndexType.HNSW)
                || update.type.equals(VectorIndexType.INT8_HNSW)
                || update.type.equals(VectorIndexType.INT4_HNSW);
        }

    }

    static class Int8HnswIndexOptions extends IndexOptions {
        private final int m;
        private final int efConstruction;
        private final Float confidenceInterval;

        Int8HnswIndexOptions(int m, int efConstruction, Float confidenceInterval) {
            super(VectorIndexType.INT8_HNSW);
            this.m = m;
            this.efConstruction = efConstruction;
            this.confidenceInterval = confidenceInterval;
        }

        @Override
        public KnnVectorsFormat getVectorsFormat(ElementType elementType) {
            assert elementType == ElementType.FLOAT;
            return new ES814HnswScalarQuantizedVectorsFormat(m, efConstruction, confidenceInterval, 7, false);
        }

        @Override
        public XContentBuilder toXContent(XContentBuilder builder, Params params) throws IOException {
            builder.startObject();
            builder.field("type", type);
            builder.field("m", m);
            builder.field("ef_construction", efConstruction);
            if (confidenceInterval != null) {
                builder.field("confidence_interval", confidenceInterval);
            }
            builder.endObject();
            return builder;
        }

        @Override
        public boolean doEquals(IndexOptions o) {
            if (this == o) return true;
            if (o == null || getClass() != o.getClass()) return false;
            Int8HnswIndexOptions that = (Int8HnswIndexOptions) o;
            return m == that.m && efConstruction == that.efConstruction && Objects.equals(confidenceInterval, that.confidenceInterval);
        }

        @Override
        public int doHashCode() {
            return Objects.hash(m, efConstruction, confidenceInterval);
        }

        @Override
        public String toString() {
            return "{type="
                + type
                + ", m="
                + m
                + ", ef_construction="
                + efConstruction
                + ", confidence_interval="
                + confidenceInterval
                + "}";
        }

        @Override
        boolean updatableTo(IndexOptions update) {
            boolean updatable;
            if (update.type.equals(this.type)) {
                Int8HnswIndexOptions int8HnswIndexOptions = (Int8HnswIndexOptions) update;
                // fewer connections would break assumptions on max number of connections (based on largest previous graph) during merge
                // quantization could not behave as expected with different confidence intervals (and quantiles) to be created
                updatable = int8HnswIndexOptions.m >= this.m;
                updatable &= confidenceInterval == null
                    || int8HnswIndexOptions.confidenceInterval != null
                        && confidenceInterval.equals(int8HnswIndexOptions.confidenceInterval);
            } else {
                updatable = update.type.equals(VectorIndexType.INT4_HNSW) && ((Int4HnswIndexOptions) update).m >= this.m;
            }
            return updatable;
        }
    }

    static class HnswIndexOptions extends IndexOptions {
        private final int m;
        private final int efConstruction;

        HnswIndexOptions(int m, int efConstruction) {
            super(VectorIndexType.HNSW);
            this.m = m;
            this.efConstruction = efConstruction;
        }

        @Override
        public KnnVectorsFormat getVectorsFormat(ElementType elementType) {
            if (elementType == ElementType.BIT) {
                return new ES815HnswBitVectorsFormat(m, efConstruction);
            }
            return new Lucene99HnswVectorsFormat(m, efConstruction, 1, null);
        }

        @Override
        boolean updatableTo(IndexOptions update) {
            boolean updatable = update.type.equals(this.type);
            if (updatable) {
                // fewer connections would break assumptions on max number of connections (based on largest previous graph) during merge
                HnswIndexOptions hnswIndexOptions = (HnswIndexOptions) update;
                updatable = hnswIndexOptions.m >= this.m;
            }
            return updatable
                || (update.type.equals(VectorIndexType.INT8_HNSW) && ((Int8HnswIndexOptions) update).m >= m)
                || (update.type.equals(VectorIndexType.INT4_HNSW) && ((Int4HnswIndexOptions) update).m >= m);
        }

        @Override
        public XContentBuilder toXContent(XContentBuilder builder, Params params) throws IOException {
            builder.startObject();
            builder.field("type", type);
            builder.field("m", m);
            builder.field("ef_construction", efConstruction);
            builder.endObject();
            return builder;
        }

        @Override
        public boolean doEquals(IndexOptions o) {
            if (this == o) return true;
            if (o == null || getClass() != o.getClass()) return false;
            HnswIndexOptions that = (HnswIndexOptions) o;
            return m == that.m && efConstruction == that.efConstruction;
        }

        @Override
        public int doHashCode() {
            return Objects.hash(m, efConstruction);
        }

        @Override
        public String toString() {
            return "{type=" + type + ", m=" + m + ", ef_construction=" + efConstruction + "}";
        }
    }

    public static final TypeParser PARSER = new TypeParser(
        (n, c) -> new Builder(n, c.indexVersionCreated()),
        notInMultiFields(CONTENT_TYPE)
    );

    public static final class DenseVectorFieldType extends SimpleMappedFieldType {
        private final ElementType elementType;
        private final Integer dims;
        private final boolean indexed;
        private final VectorSimilarity similarity;
        private final IndexVersion indexVersionCreated;
        private final IndexOptions indexOptions;

        public DenseVectorFieldType(
            String name,
            IndexVersion indexVersionCreated,
            ElementType elementType,
            Integer dims,
            boolean indexed,
            VectorSimilarity similarity,
            IndexOptions indexOptions,
            Map<String, String> meta
        ) {
            super(name, indexed, false, indexed == false, TextSearchInfo.NONE, meta);
            this.elementType = elementType;
            this.dims = dims;
            this.indexed = indexed;
            this.similarity = similarity;
            this.indexVersionCreated = indexVersionCreated;
            this.indexOptions = indexOptions;
        }

        @Override
        public String typeName() {
            return CONTENT_TYPE;
        }

        @Override
        public ValueFetcher valueFetcher(SearchExecutionContext context, String format) {
            if (format != null) {
                throw new IllegalArgumentException("Field [" + name() + "] of type [" + typeName() + "] doesn't support formats.");
            }
            return new ArraySourceValueFetcher(name(), context) {
                @Override
                protected Object parseSourceValue(Object value) {
                    return value;
                }
            };
        }

        @Override
        public DocValueFormat docValueFormat(String format, ZoneId timeZone) {
            throw new IllegalArgumentException(
                "Field [" + name() + "] of type [" + typeName() + "] doesn't support docvalue_fields or aggregations"
            );
        }

        @Override
        public boolean isAggregatable() {
            return false;
        }

        @Override
        public IndexFieldData.Builder fielddataBuilder(FieldDataContext fieldDataContext) {
            return elementType.fielddataBuilder(this, fieldDataContext);
        }

        @Override
        public Query existsQuery(SearchExecutionContext context) {
            return new FieldExistsQuery(name());
        }

        @Override
        public Query termQuery(Object value, SearchExecutionContext context) {
            throw new IllegalArgumentException("Field [" + name() + "] of type [" + typeName() + "] doesn't support term queries");
        }

        public Query createExactKnnQuery(VectorData queryVector, Float vectorSimilarity) {
            if (isIndexed() == false) {
                throw new IllegalArgumentException(
                    "to perform knn search on field [" + name() + "], its mapping must have [index] set to [true]"
                );
            }
            Query knnQuery = switch (elementType) {
                case BYTE -> createExactKnnByteQuery(queryVector.asByteVector());
                case FLOAT -> createExactKnnFloatQuery(queryVector.asFloatVector());
                case BIT -> createExactKnnBitQuery(queryVector.asByteVector());
            };
            if (vectorSimilarity != null) {
                knnQuery = new VectorSimilarityQuery(knnQuery, vectorSimilarity, similarity.score(vectorSimilarity, elementType, dims));
            }
            return knnQuery;
        }

        private Query createExactKnnBitQuery(byte[] queryVector) {
            elementType.checkDimensions(dims, queryVector.length);
            return new DenseVectorQuery.Bytes(queryVector, name());
        }

        private Query createExactKnnByteQuery(byte[] queryVector) {
            elementType.checkDimensions(dims, queryVector.length);
            if (similarity == VectorSimilarity.DOT_PRODUCT || similarity == VectorSimilarity.COSINE) {
                float squaredMagnitude = VectorUtil.dotProduct(queryVector, queryVector);
                elementType.checkVectorMagnitude(similarity, ElementType.errorByteElementsAppender(queryVector), squaredMagnitude);
            }
            return new DenseVectorQuery.Bytes(queryVector, name());
        }

        private Query createExactKnnFloatQuery(float[] queryVector) {
            elementType.checkDimensions(dims, queryVector.length);
            elementType.checkVectorBounds(queryVector);
            if (similarity == VectorSimilarity.DOT_PRODUCT || similarity == VectorSimilarity.COSINE) {
                float squaredMagnitude = VectorUtil.dotProduct(queryVector, queryVector);
                elementType.checkVectorMagnitude(similarity, ElementType.errorFloatElementsAppender(queryVector), squaredMagnitude);
                if (similarity == VectorSimilarity.COSINE
                    && indexVersionCreated.onOrAfter(NORMALIZE_COSINE)
                    && isNotUnitVector(squaredMagnitude)) {
                    float length = (float) Math.sqrt(squaredMagnitude);
                    queryVector = Arrays.copyOf(queryVector, queryVector.length);
                    for (int i = 0; i < queryVector.length; i++) {
                        queryVector[i] /= length;
                    }
                }
            }
            return new DenseVectorQuery.Floats(queryVector, name());
        }

        public Query createKnnQuery(
            VectorData queryVector,
            Integer k,
            int numCands,
            Query filter,
            Float similarityThreshold,
            BitSetProducer parentFilter
        ) {
            if (isIndexed() == false) {
                throw new IllegalArgumentException(
                    "to perform knn search on field [" + name() + "], its mapping must have [index] set to [true]"
                );
            }
            return switch (getElementType()) {
                case BYTE -> createKnnByteQuery(queryVector.asByteVector(), k, numCands, filter, similarityThreshold, parentFilter);
                case FLOAT -> createKnnFloatQuery(queryVector.asFloatVector(), k, numCands, filter, similarityThreshold, parentFilter);
                case BIT -> createKnnBitQuery(queryVector.asByteVector(), k, numCands, filter, similarityThreshold, parentFilter);
            };
        }

        private Query createKnnBitQuery(
            byte[] queryVector,
            Integer k,
            int numCands,
            Query filter,
            Float similarityThreshold,
            BitSetProducer parentFilter
        ) {
            elementType.checkDimensions(dims, queryVector.length);
            Query knnQuery = parentFilter != null
                ? new ESDiversifyingChildrenByteKnnVectorQuery(name(), queryVector, filter, k, numCands, parentFilter)
                : new ESKnnByteVectorQuery(name(), queryVector, k, numCands, filter);
            if (similarityThreshold != null) {
                knnQuery = new VectorSimilarityQuery(
                    knnQuery,
                    similarityThreshold,
                    similarity.score(similarityThreshold, elementType, dims)
                );
            }
            return knnQuery;
        }

        private Query createKnnByteQuery(
            byte[] queryVector,
            Integer k,
            int numCands,
            Query filter,
            Float similarityThreshold,
            BitSetProducer parentFilter
        ) {
            elementType.checkDimensions(dims, queryVector.length);

            if (similarity == VectorSimilarity.DOT_PRODUCT || similarity == VectorSimilarity.COSINE) {
                float squaredMagnitude = VectorUtil.dotProduct(queryVector, queryVector);
                elementType.checkVectorMagnitude(similarity, ElementType.errorByteElementsAppender(queryVector), squaredMagnitude);
            }
            Query knnQuery = parentFilter != null
                ? new ESDiversifyingChildrenByteKnnVectorQuery(name(), queryVector, filter, k, numCands, parentFilter)
                : new ESKnnByteVectorQuery(name(), queryVector, k, numCands, filter);
            if (similarityThreshold != null) {
                knnQuery = new VectorSimilarityQuery(
                    knnQuery,
                    similarityThreshold,
                    similarity.score(similarityThreshold, elementType, dims)
                );
            }
            return knnQuery;
        }

        private Query createKnnFloatQuery(
            float[] queryVector,
            Integer k,
            int numCands,
            Query filter,
            Float similarityThreshold,
            BitSetProducer parentFilter
        ) {
            elementType.checkDimensions(dims, queryVector.length);
            elementType.checkVectorBounds(queryVector);
            if (similarity == VectorSimilarity.DOT_PRODUCT || similarity == VectorSimilarity.COSINE) {
                float squaredMagnitude = VectorUtil.dotProduct(queryVector, queryVector);
                elementType.checkVectorMagnitude(similarity, ElementType.errorFloatElementsAppender(queryVector), squaredMagnitude);
                if (similarity == VectorSimilarity.COSINE
                    && indexVersionCreated.onOrAfter(NORMALIZE_COSINE)
                    && isNotUnitVector(squaredMagnitude)) {
                    float length = (float) Math.sqrt(squaredMagnitude);
                    queryVector = Arrays.copyOf(queryVector, queryVector.length);
                    for (int i = 0; i < queryVector.length; i++) {
                        queryVector[i] /= length;
                    }
                }
            }
            Query knnQuery = parentFilter != null
                ? new ESDiversifyingChildrenFloatKnnVectorQuery(name(), queryVector, filter, k, numCands, parentFilter)
                : new ESKnnFloatVectorQuery(name(), queryVector, k, numCands, filter);
            if (similarityThreshold != null) {
                knnQuery = new VectorSimilarityQuery(
                    knnQuery,
                    similarityThreshold,
                    similarity.score(similarityThreshold, elementType, dims)
                );
            }
            return knnQuery;
        }

        VectorSimilarity getSimilarity() {
            return similarity;
        }

        int getVectorDimensions() {
            return dims;
        }

        ElementType getElementType() {
            return elementType;
        }
    }

    private final IndexOptions indexOptions;
    private final IndexVersion indexCreatedVersion;

    private DenseVectorFieldMapper(
        String simpleName,
        MappedFieldType mappedFieldType,
        BuilderParams params,
        IndexOptions indexOptions,
        IndexVersion indexCreatedVersion
    ) {
        super(simpleName, mappedFieldType, params);
        this.indexOptions = indexOptions;
        this.indexCreatedVersion = indexCreatedVersion;
    }

    @Override
    public DenseVectorFieldType fieldType() {
        return (DenseVectorFieldType) super.fieldType();
    }

    @Override
    public boolean parsesArrayValue() {
        return true;
    }

    @Override
    public void parse(DocumentParserContext context) throws IOException {
        if (context.doc().getByKey(fieldType().name()) != null) {
            throw new IllegalArgumentException(
                "Field ["
                    + fullPath()
                    + "] of type ["
                    + typeName()
                    + "] doesn't support indexing multiple values for the same field in the same document"
            );
        }
        if (Token.VALUE_NULL == context.parser().currentToken()) {
            return;
        }
        if (fieldType().dims == null) {
            int dims = fieldType().elementType.parseDimensionCount(context);
            if (fieldType().indexOptions != null) {
                fieldType().indexOptions.validateDimension(dims);
            }
            DenseVectorFieldType updatedDenseVectorFieldType = new DenseVectorFieldType(
                fieldType().name(),
                indexCreatedVersion,
                fieldType().elementType,
                dims,
                fieldType().indexed,
                fieldType().similarity,
                fieldType().indexOptions,
                fieldType().meta()
            );
            Mapper update = new DenseVectorFieldMapper(
                leafName(),
                updatedDenseVectorFieldType,
                builderParams,
                indexOptions,
                indexCreatedVersion
            );
            context.addDynamicMapper(update);
            return;
        }
        if (fieldType().indexed) {
            parseKnnVectorAndIndex(context);
        } else {
            parseBinaryDocValuesVectorAndIndex(context);
        }
    }

    private void parseKnnVectorAndIndex(DocumentParserContext context) throws IOException {
        fieldType().elementType.parseKnnVectorAndIndex(context, this);
    }

    private void parseBinaryDocValuesVectorAndIndex(DocumentParserContext context) throws IOException {
        // encode array of floats as array of integers and store into buf
        // this code is here and not in the VectorEncoderDecoder so not to create extra arrays
        int dims = fieldType().dims;
        ElementType elementType = fieldType().elementType;
        int numBytes = indexCreatedVersion.onOrAfter(MAGNITUDE_STORED_INDEX_VERSION)
            ? elementType.getNumBytes(dims) + MAGNITUDE_BYTES
            : elementType.getNumBytes(dims);

        ByteBuffer byteBuffer = elementType.createByteBuffer(indexCreatedVersion, numBytes);
        VectorData vectorData = elementType.parseKnnVector(context, this);
        vectorData.addToBuffer(byteBuffer);
        if (indexCreatedVersion.onOrAfter(MAGNITUDE_STORED_INDEX_VERSION)) {
            // encode vector magnitude at the end
            double dotProduct = elementType.computeSquaredMagnitude(vectorData);
            float vectorMagnitude = (float) Math.sqrt(dotProduct);
            byteBuffer.putFloat(vectorMagnitude);
        }
        Field field = new BinaryDocValuesField(fieldType().name(), new BytesRef(byteBuffer.array()));
        context.doc().addWithKey(fieldType().name(), field);
    }

    private void checkDimensionExceeded(int index, DocumentParserContext context) {
        if (index >= fieldType().dims) {
            throw new IllegalArgumentException(
                "The ["
                    + typeName()
                    + "] field ["
                    + fullPath()
                    + "] in doc ["
                    + context.documentDescription()
                    + "] has more dimensions "
                    + "than defined in the mapping ["
                    + fieldType().dims
                    + "]"
            );
        }
    }

    private void checkDimensionMatches(int index, DocumentParserContext context) {
        if (index != fieldType().dims) {
            throw new IllegalArgumentException(
                "The ["
                    + typeName()
                    + "] field ["
                    + fullPath()
                    + "] in doc ["
                    + context.documentDescription()
                    + "] has a different number of dimensions "
                    + "["
                    + index
                    + "] than defined in the mapping ["
                    + fieldType().dims
                    + "]"
            );
        }
    }

    @Override
    protected void parseCreateField(DocumentParserContext context) {
        throw new AssertionError("parse is implemented directly");
    }

    @Override
    protected String contentType() {
        return CONTENT_TYPE;
    }

    @Override
    public FieldMapper.Builder getMergeBuilder() {
        return new Builder(leafName(), indexCreatedVersion).init(this);
    }

    private static IndexOptions parseIndexOptions(String fieldName, Object propNode) {
        @SuppressWarnings("unchecked")
        Map<String, ?> indexOptionsMap = (Map<String, ?>) propNode;
        Object typeNode = indexOptionsMap.remove("type");
        if (typeNode == null) {
            throw new MapperParsingException("[index_options] requires field [type] to be configured");
        }
        String type = XContentMapValues.nodeStringValue(typeNode);
        return VectorIndexType.fromString(type)
            .orElseThrow(() -> new MapperParsingException("Unknown vector index options type [" + type + "] for field [" + fieldName + "]"))
            .parseIndexOptions(fieldName, indexOptionsMap);
    }

    /**
     * @return the custom kNN vectors format that is configured for this field or
     * {@code null} if the default format should be used.
     */
    public KnnVectorsFormat getKnnVectorsFormatForField(KnnVectorsFormat defaultFormat) {
        final KnnVectorsFormat format;
        if (indexOptions == null) {
            format = fieldType().elementType == ElementType.BIT ? new ES815HnswBitVectorsFormat() : defaultFormat;
        } else {
            format = indexOptions.getVectorsFormat(fieldType().elementType);
        }
        // It's legal to reuse the same format name as this is the same on-disk format.
        return new KnnVectorsFormat(format.getName()) {
            @Override
            public KnnVectorsWriter fieldsWriter(SegmentWriteState state) throws IOException {
                return format.fieldsWriter(state);
            }

            @Override
            public KnnVectorsReader fieldsReader(SegmentReadState state) throws IOException {
                return format.fieldsReader(state);
            }

            @Override
            public int getMaxDimensions(String fieldName) {
                return MAX_DIMS_COUNT;
            }

            @Override
            public String toString() {
                return format.toString();
            }
        };
    }

    @Override
    protected SyntheticSourceSupport syntheticSourceSupport() {
        var loader = fieldType().indexed
            ? new IndexedSyntheticFieldLoader(indexCreatedVersion, fieldType().similarity)
            : new DocValuesSyntheticFieldLoader(indexCreatedVersion);

<<<<<<< HEAD
        return new SyntheticSourceSupport.Native(loader);
=======
    @Override
    public SourceLoader.SyntheticFieldLoader syntheticFieldLoader() {
        if (copyTo().copyToFields().isEmpty() != true) {
            throw new IllegalArgumentException(
                "field [" + fullPath() + "] of type [" + typeName() + "] doesn't support synthetic source because it declares copy_to"
            );
        }
        if (fieldType().indexed) {
            return new IndexedSyntheticFieldLoader(indexCreatedVersion, fieldType().similarity);
        }
        return new DocValuesSyntheticFieldLoader(indexCreatedVersion);
>>>>>>> 7cd6de76
    }

    private class IndexedSyntheticFieldLoader extends SourceLoader.DocValuesBasedSyntheticFieldLoader {
        private FloatVectorValues values;
        private ByteVectorValues byteVectorValues;
        private boolean hasValue;
        private boolean hasMagnitude;

        private final IndexVersion indexCreatedVersion;
        private final VectorSimilarity vectorSimilarity;
        private NumericDocValues magnitudeReader;

        private IndexedSyntheticFieldLoader(IndexVersion indexCreatedVersion, VectorSimilarity vectorSimilarity) {
            this.indexCreatedVersion = indexCreatedVersion;
            this.vectorSimilarity = vectorSimilarity;
        }

        @Override
        public DocValuesLoader docValuesLoader(LeafReader leafReader, int[] docIdsInLeaf) throws IOException {
            values = leafReader.getFloatVectorValues(fullPath());
            if (values != null) {
                if (indexCreatedVersion.onOrAfter(NORMALIZE_COSINE) && VectorSimilarity.COSINE.equals(vectorSimilarity)) {
                    magnitudeReader = leafReader.getNumericDocValues(fullPath() + COSINE_MAGNITUDE_FIELD_SUFFIX);
                }
                return docId -> {
                    hasValue = docId == values.advance(docId);
                    hasMagnitude = hasValue && magnitudeReader != null && magnitudeReader.advanceExact(docId);
                    return hasValue;
                };
            }
            byteVectorValues = leafReader.getByteVectorValues(fullPath());
            if (byteVectorValues != null) {
                return docId -> {
                    hasValue = docId == byteVectorValues.advance(docId);
                    return hasValue;
                };
            }
            return null;
        }

        @Override
        public boolean hasValue() {
            return hasValue;
        }

        @Override
        public void write(XContentBuilder b) throws IOException {
            if (false == hasValue) {
                return;
            }
            float magnitude = Float.NaN;
            if (hasMagnitude) {
                magnitude = Float.intBitsToFloat((int) magnitudeReader.longValue());
            }
            b.startArray(leafName());
            if (values != null) {
                for (float v : values.vectorValue()) {
                    if (hasMagnitude) {
                        b.value(v * magnitude);
                    } else {
                        b.value(v);
                    }
                }
            } else if (byteVectorValues != null) {
                byte[] vectorValue = byteVectorValues.vectorValue();
                for (byte value : vectorValue) {
                    b.value(value);
                }
            }
            b.endArray();
        }

        @Override
        public String fieldName() {
            return fullPath();
        }
    }

    private class DocValuesSyntheticFieldLoader extends SourceLoader.DocValuesBasedSyntheticFieldLoader {
        private BinaryDocValues values;
        private boolean hasValue;
        private final IndexVersion indexCreatedVersion;

        private DocValuesSyntheticFieldLoader(IndexVersion indexCreatedVersion) {
            this.indexCreatedVersion = indexCreatedVersion;
        }

        @Override
        public DocValuesLoader docValuesLoader(LeafReader leafReader, int[] docIdsInLeaf) throws IOException {
            values = leafReader.getBinaryDocValues(fullPath());
            if (values == null) {
                return null;
            }
            return docId -> {
                hasValue = docId == values.advance(docId);
                return hasValue;
            };
        }

        @Override
        public boolean hasValue() {
            return hasValue;
        }

        @Override
        public void write(XContentBuilder b) throws IOException {
            if (false == hasValue) {
                return;
            }
            b.startArray(leafName());
            BytesRef ref = values.binaryValue();
            ByteBuffer byteBuffer = ByteBuffer.wrap(ref.bytes, ref.offset, ref.length);
            if (indexCreatedVersion.onOrAfter(LITTLE_ENDIAN_FLOAT_STORED_INDEX_VERSION)) {
                byteBuffer.order(ByteOrder.LITTLE_ENDIAN);
            }
            int dims = fieldType().dims;
            for (int dim = 0; dim < dims; dim++) {
                fieldType().elementType.readAndWriteValue(byteBuffer, b);
            }
            b.endArray();
        }

        @Override
        public String fieldName() {
            return fullPath();
        }
    }
}<|MERGE_RESOLUTION|>--- conflicted
+++ resolved
@@ -2158,21 +2158,7 @@
             ? new IndexedSyntheticFieldLoader(indexCreatedVersion, fieldType().similarity)
             : new DocValuesSyntheticFieldLoader(indexCreatedVersion);
 
-<<<<<<< HEAD
         return new SyntheticSourceSupport.Native(loader);
-=======
-    @Override
-    public SourceLoader.SyntheticFieldLoader syntheticFieldLoader() {
-        if (copyTo().copyToFields().isEmpty() != true) {
-            throw new IllegalArgumentException(
-                "field [" + fullPath() + "] of type [" + typeName() + "] doesn't support synthetic source because it declares copy_to"
-            );
-        }
-        if (fieldType().indexed) {
-            return new IndexedSyntheticFieldLoader(indexCreatedVersion, fieldType().similarity);
-        }
-        return new DocValuesSyntheticFieldLoader(indexCreatedVersion);
->>>>>>> 7cd6de76
     }
 
     private class IndexedSyntheticFieldLoader extends SourceLoader.DocValuesBasedSyntheticFieldLoader {
