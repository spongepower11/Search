--- conflicted
+++ resolved
@@ -172,15 +172,9 @@
         // do nothing
     }
 
-<<<<<<< HEAD
-=======
     @Override
     protected Object parseSourceValue(Object value, String format) {
         throw new UnsupportedOperationException("The " + typeName() + " field is not stored in _source.");
     }
 
-    @Override
-    protected void mergeOptions(FieldMapper other, List<String> conflicts) { }
-
->>>>>>> 22f2978e
 }