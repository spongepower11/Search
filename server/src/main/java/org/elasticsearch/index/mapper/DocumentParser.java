/*
 * Copyright Elasticsearch B.V. and/or licensed to Elasticsearch B.V. under one
 * or more contributor license agreements. Licensed under the Elastic License
 * 2.0 and the Server Side Public License, v 1; you may not use this file except
 * in compliance with, at your election, the Elastic License 2.0 or the Server
 * Side Public License, v 1.
 */

package org.elasticsearch.index.mapper;

import org.apache.lucene.document.Field;
import org.apache.lucene.index.IndexableField;
import org.apache.lucene.index.LeafReaderContext;
import org.apache.lucene.search.Query;
import org.elasticsearch.Version;
import org.elasticsearch.common.Explicit;
import org.elasticsearch.common.regex.Regex;
import org.elasticsearch.common.time.DateFormatter;
import org.elasticsearch.common.xcontent.XContentHelper;
import org.elasticsearch.index.IndexSettings;
import org.elasticsearch.index.analysis.IndexAnalyzers;
import org.elasticsearch.index.fielddata.FieldDataContext;
import org.elasticsearch.index.fielddata.IndexFieldDataCache;
import org.elasticsearch.index.query.SearchExecutionContext;
import org.elasticsearch.indices.breaker.NoneCircuitBreakerService;
import org.elasticsearch.search.lookup.SearchLookup;
import org.elasticsearch.search.lookup.SourceLookup;
import org.elasticsearch.xcontent.XContentBuilder;
import org.elasticsearch.xcontent.XContentParser;
import org.elasticsearch.xcontent.XContentParserConfiguration;
import org.elasticsearch.xcontent.XContentType;

import java.io.IOException;
import java.util.ArrayList;
import java.util.Collections;
import java.util.HashMap;
import java.util.Iterator;
import java.util.LinkedList;
import java.util.List;
import java.util.Map;
import java.util.function.Consumer;
import java.util.function.Function;

/**
 * A parser for documents
 */
public final class DocumentParser {

    private final XContentParserConfiguration parserConfiguration;
    private final Function<DateFormatter, MappingParserContext> dateParserContext;
    private final IndexSettings indexSettings;
    private final IndexAnalyzers indexAnalyzers;

    DocumentParser(
        XContentParserConfiguration parserConfiguration,
        Function<DateFormatter, MappingParserContext> dateParserContext,
        IndexSettings indexSettings,
        IndexAnalyzers indexAnalyzers
    ) {
        this.dateParserContext = dateParserContext;
        this.parserConfiguration = parserConfiguration;
        this.indexSettings = indexSettings;
        this.indexAnalyzers = indexAnalyzers;
    }

    /**
     * Parse a document
     *
     * @param source        the document to parse
     * @param mappingLookup the mappings information needed to parse the document
     * @return the parsed document
     * @throws MapperParsingException whenever there's a problem parsing the document
     */
    public ParsedDocument parseDocument(SourceToParse source, MappingLookup mappingLookup) throws MapperParsingException {
        final InternalDocumentParserContext context;
        final XContentType xContentType = source.getXContentType();
        try (XContentParser parser = XContentHelper.createParser(parserConfiguration, source.source(), xContentType)) {
            context = new InternalDocumentParserContext(mappingLookup, indexSettings, indexAnalyzers, dateParserContext, source, parser);
            validateStart(context.parser());
            MetadataFieldMapper[] metadataFieldsMappers = mappingLookup.getMapping().getSortedMetadataMappers();
            internalParseDocument(mappingLookup.getMapping().getRoot(), metadataFieldsMappers, context);
            validateEnd(context.parser());
        } catch (Exception e) {
            throw wrapInMapperParsingException(source, e);
        }
        String remainingPath = context.path().pathAsText("");
        if (remainingPath.isEmpty() == false) {
            throwOnLeftoverPathElements(remainingPath);
        }

        return new ParsedDocument(
            context.version(),
            context.seqID(),
            context.id(),
            source.routing(),
            context.reorderParentAndGetDocs(),
            context.sourceToParse().source(),
            context.sourceToParse().getXContentType(),
            createDynamicUpdate(context)
        ) {
            @Override
            public String documentDescription() {
                IdFieldMapper idMapper = (IdFieldMapper) mappingLookup.getMapping().getMetadataMapperByName(IdFieldMapper.NAME);
                return idMapper.documentDescription(this);
            }
        };
    }

    private static void throwOnLeftoverPathElements(String remainingPath) {
        throw new IllegalStateException("found leftover path elements: " + remainingPath);
    }

    private static void internalParseDocument(
        RootObjectMapper root,
        MetadataFieldMapper[] metadataFieldsMappers,
        DocumentParserContext context
    ) throws IOException {

        final boolean emptyDoc = isEmptyDoc(root, context.parser());

        for (MetadataFieldMapper metadataMapper : metadataFieldsMappers) {
            metadataMapper.preParse(context);
        }

        if (root.isEnabled() == false) {
            // entire type is disabled
            context.parser().skipChildren();
        } else if (emptyDoc == false) {
            parseObjectOrNested(context, root);
        }

        executeIndexTimeScripts(context);

        for (MetadataFieldMapper metadataMapper : metadataFieldsMappers) {
            metadataMapper.postParse(context);
        }
    }

    private static void executeIndexTimeScripts(DocumentParserContext context) {
        List<FieldMapper> indexTimeScriptMappers = context.mappingLookup().indexTimeScriptMappers();
        if (indexTimeScriptMappers.isEmpty()) {
            return;
        }
        SearchLookup searchLookup = new SearchLookup(
            context.mappingLookup().indexTimeLookup()::get,
<<<<<<< HEAD
            (ft, lookup) -> ft.fielddataBuilder(context.indexSettings().getIndex().getName(), lookup)
                .build(new IndexFieldDataCache.None(), new NoneCircuitBreakerService()),
            new SourceLookup(new SourceLookup.ReaderSourceProvider())
=======
            (ft, lookup) -> ft.fielddataBuilder(new FieldDataContext(context.indexSettings().getIndex().getName(), lookup))
                .build(new IndexFieldDataCache.None(), new NoneCircuitBreakerService())
>>>>>>> 7e8df27c
        );
        // field scripts can be called both by the loop at the end of this method and via
        // the document reader, so to ensure that we don't run them multiple times we
        // guard them with an 'executed' boolean
        Map<String, Consumer<LeafReaderContext>> fieldScripts = new HashMap<>();
        indexTimeScriptMappers.forEach(mapper -> fieldScripts.put(mapper.name(), new Consumer<>() {
            boolean executed = false;

            @Override
            public void accept(LeafReaderContext leafReaderContext) {
                if (executed == false) {
                    mapper.executeScript(searchLookup, leafReaderContext, 0, context);
                    executed = true;
                }
            }
        }));

        // call the index script on all field mappers configured with one
        DocumentLeafReader reader = new DocumentLeafReader(context.rootDoc(), fieldScripts);
        for (Consumer<LeafReaderContext> script : fieldScripts.values()) {
            script.accept(reader.getContext());
        }
    }

    private static void validateStart(XContentParser parser) throws IOException {
        // will result in START_OBJECT
        XContentParser.Token token = parser.nextToken();
        if (token != XContentParser.Token.START_OBJECT) {
            throwNoStartOnObject();
        }
    }

    private static void throwNoStartOnObject() {
        throw new MapperParsingException("Malformed content, must start with an object");
    }

    private static void validateEnd(XContentParser parser) throws IOException {
        XContentParser.Token token;// only check for end of tokens if we created the parser here
        // try to parse the next token, this should be null if the object is ended properly
        // but will throw a JSON exception if the extra tokens is not valid JSON (this will be handled by the catch)
        token = parser.nextToken();
        if (token != null) {
            throwNotAtEnd(token);
        }
    }

    private static void throwNotAtEnd(XContentParser.Token token) {
        throw new IllegalArgumentException("Malformed content, found extra data after parsing: " + token);
    }

    private static boolean isEmptyDoc(RootObjectMapper root, XContentParser parser) throws IOException {
        if (root.isEnabled()) {
            final XContentParser.Token token = parser.nextToken();
            switch (token) {
                case END_OBJECT:
                    // empty doc, we can handle it...
                    return true;
                case FIELD_NAME:
                    return false;
                default:
                    throwOnMalformedContent();
            }
        }
        return false;
    }

    private static void throwOnMalformedContent() {
        throw new MapperParsingException(
            "Malformed content, after first object, either the type field or the actual properties should exist"
        );
    }

    private static MapperParsingException wrapInMapperParsingException(SourceToParse source, Exception e) {
        // if its already a mapper parsing exception, no need to wrap it...
        if (e instanceof MapperParsingException) {
            return (MapperParsingException) e;
        }

        // Throw a more meaningful message if the document is empty.
        if (source.source() != null && source.source().length() == 0) {
            return new MapperParsingException("failed to parse, document is empty");
        }

        return new MapperParsingException("failed to parse", e);
    }

    static Mapping createDynamicUpdate(DocumentParserContext context) {
        if (context.getDynamicMappers().isEmpty() && context.getDynamicRuntimeFields().isEmpty()) {
            return null;
        }
        RootObjectMapper.Builder rootBuilder = context.updateRoot();
        for (Mapper mapper : context.getDynamicMappers()) {
            rootBuilder.addDynamic(mapper.name(), null, mapper, context);
        }
        for (RuntimeField runtimeField : context.getDynamicRuntimeFields()) {
            rootBuilder.addRuntimeField(runtimeField);
        }
        RootObjectMapper root = rootBuilder.build(MapperBuilderContext.ROOT);
        root.fixRedundantIncludes();
        return context.mappingLookup().getMapping().mappingUpdate(root);
    }

    static void parseObjectOrNested(DocumentParserContext context, ObjectMapper mapper) throws IOException {
        if (mapper.isEnabled() == false) {
            context.parser().skipChildren();
            return;
        }
        XContentParser parser = context.parser();
        XContentParser.Token token = parser.currentToken();
        if (token == XContentParser.Token.VALUE_NULL) {
            // the object is null ("obj1" : null), simply bail
            return;
        }

        String currentFieldName = parser.currentName();
        if (token.isValue()) {
            throwOnConcreteValue(mapper, currentFieldName);
        }

        if (mapper.isNested()) {
            context = nestedContext(context, (NestedObjectMapper) mapper);
        }

        // if we are at the end of the previous object, advance
        if (token == XContentParser.Token.END_OBJECT) {
            token = parser.nextToken();
        }
        if (token == XContentParser.Token.START_OBJECT) {
            // if we are just starting an OBJECT, advance, this is the object we are parsing, we need the name first
            parser.nextToken();
        }

        innerParseObject(context, mapper);
        // restore the enable path flag
        if (mapper.isNested()) {
            copyNestedFields(context, (NestedObjectMapper) mapper);
        }
    }

    private static void throwOnConcreteValue(ObjectMapper mapper, String currentFieldName) {
        throw new MapperParsingException(
            "object mapping for ["
                + mapper.name()
                + "] tried to parse field ["
                + currentFieldName
                + "] as object, but found a concrete value"
        );
    }

    private static void innerParseObject(DocumentParserContext context, ObjectMapper mapper) throws IOException {

        final XContentParser parser = context.parser();
        XContentParser.Token token = parser.currentToken();
        String currentFieldName = null;
        assert token == XContentParser.Token.FIELD_NAME || token == XContentParser.Token.END_OBJECT;

        while (token != XContentParser.Token.END_OBJECT) {
            if (token == null) {
                throwEOF(mapper, context);
            }
            switch (token) {
                case FIELD_NAME:
                    currentFieldName = parser.currentName();
                    if (currentFieldName.isBlank()) {
                        throwFieldNameBlank(context, currentFieldName);
                    }
                    break;
                case START_OBJECT:
                    parseObject(context, mapper, currentFieldName);
                    break;
                case START_ARRAY:
                    parseArray(context, mapper, currentFieldName);
                    break;
                case VALUE_NULL:
                    parseNullValue(context, mapper, currentFieldName);
                    break;
                default:
                    if (token.isValue()) {
                        parseValue(context, mapper, currentFieldName, token);
                    }
                    break;
            }
            token = parser.nextToken();
        }
    }

    private static void throwFieldNameBlank(DocumentParserContext context, String currentFieldName) {
        throw new MapperParsingException(
            "Field name cannot contain only whitespace: [" + context.path().pathAsText(currentFieldName) + "]"
        );
    }

    private static void throwEOF(ObjectMapper mapper, DocumentParserContext context) throws IOException {
        throw new MapperParsingException(
            "object mapping for ["
                + mapper.name()
                + "] tried to parse field ["
                + context.parser().currentName()
                + "] as object, but got EOF, has a concrete value been provided to it?"
        );
    }

    private static void copyNestedFields(DocumentParserContext context, NestedObjectMapper nested) {
        if (context.isWithinCopyTo()) {
            // Only process the nested document after we've finished parsing the actual
            // doc; we can't copy_to outside of the current nested context, so if we are
            // in a copy_to context then we're adding data within the doc and we haven't
            // finished parsing yet.
            return;
        }
        LuceneDocument nestedDoc = context.doc();
        LuceneDocument parentDoc = nestedDoc.getParent();
        Version indexVersion = context.indexSettings().getIndexVersionCreated();
        if (nested.isIncludeInParent()) {
            addFields(indexVersion, nestedDoc, parentDoc);
        }
        if (nested.isIncludeInRoot()) {
            LuceneDocument rootDoc = context.rootDoc();
            // don't add it twice, if its included in parent, and we are handling the master doc...
            if (nested.isIncludeInParent() == false || parentDoc != rootDoc) {
                addFields(indexVersion, nestedDoc, rootDoc);
            }
        }
    }

    private static void addFields(Version indexCreatedVersion, LuceneDocument nestedDoc, LuceneDocument rootDoc) {
        String nestedPathFieldName = NestedPathFieldMapper.name(indexCreatedVersion);
        for (IndexableField field : nestedDoc.getFields()) {
            if (field.name().equals(nestedPathFieldName) == false && field.name().equals(IdFieldMapper.NAME) == false) {
                rootDoc.add(field);
            }
        }
    }

    private static DocumentParserContext nestedContext(DocumentParserContext context, NestedObjectMapper mapper) {
        context = context.createNestedContext(mapper.fullPath());
        LuceneDocument nestedDoc = context.doc();
        LuceneDocument parentDoc = nestedDoc.getParent();

        // We need to add the uid or id to this nested Lucene document too,
        // If we do not do this then when a document gets deleted only the root Lucene document gets deleted and
        // not the nested Lucene documents! Besides the fact that we would have zombie Lucene documents, the ordering of
        // documents inside the Lucene index (document blocks) will be incorrect, as nested documents of different root
        // documents are then aligned with other root documents. This will lead tothe nested query, sorting, aggregations
        // and inner hits to fail or yield incorrect results.
        IndexableField idField = parentDoc.getField(IdFieldMapper.NAME);
        if (idField != null) {
            // We just need to store the id as indexed field, so that IndexWriter#deleteDocuments(term) can then
            // delete it when the root document is deleted too.
            // NOTE: we don't support nested fields in tsdb so it's safe to assume the standard id mapper.
            nestedDoc.add(new Field(IdFieldMapper.NAME, idField.binaryValue(), ProvidedIdFieldMapper.Defaults.NESTED_FIELD_TYPE));
        } else {
            throw new IllegalStateException("The root document of a nested document should have an _id field");
        }

        Version version = context.indexSettings().getIndexVersionCreated();
        nestedDoc.add(NestedPathFieldMapper.field(version, mapper.nestedTypePath()));
        return context;
    }

    static void parseObjectOrField(DocumentParserContext context, Mapper mapper) throws IOException {
        if (mapper instanceof ObjectMapper objectMapper) {
            parseObjectOrNested(context, objectMapper);
        } else if (mapper instanceof FieldMapper fieldMapper) {
            fieldMapper.parse(context);
            if (context.isWithinCopyTo() == false) {
                List<String> copyToFields = fieldMapper.copyTo().copyToFields();
                if (copyToFields.isEmpty() == false) {
                    XContentParser.Token currentToken = context.parser().currentToken();
                    if (currentToken.isValue() == false && currentToken != XContentParser.Token.VALUE_NULL) {
                        // sanity check, we currently support copy-to only for value-type field, not objects
                        throwOnCopyToOnObject(mapper, copyToFields);
                    }
                    parseCopyFields(context, copyToFields);
                }
            }
        } else if (mapper instanceof FieldAliasMapper) {
            throwOnCopyToOnFieldAlias(context, mapper);
        } else {
            throwOnUnrecognizedMapperType(mapper);
        }
    }

    private static void throwOnUnrecognizedMapperType(Mapper mapper) {
        throw new IllegalStateException(
            "The provided mapper [" + mapper.name() + "] has an unrecognized type [" + mapper.getClass().getSimpleName() + "]."
        );
    }

    private static void throwOnCopyToOnFieldAlias(DocumentParserContext context, Mapper mapper) {
        throw new MapperParsingException(
            "Cannot " + (context.isWithinCopyTo() ? "copy" : "write") + " to a field alias [" + mapper.name() + "]."
        );
    }

    private static void throwOnCopyToOnObject(Mapper mapper, List<String> copyToFields) {
        throw new MapperParsingException(
            "Cannot copy field ["
                + mapper.name()
                + "] to fields "
                + copyToFields
                + ". Copy-to currently only works for value-type fields, not objects."
        );
    }

    private static void parseObject(final DocumentParserContext context, ObjectMapper parentObjectMapper, String currentFieldName)
        throws IOException {
        assert currentFieldName != null;
        Mapper objectMapper = getMapper(context, parentObjectMapper, currentFieldName);
        if (objectMapper != null) {
            context.path().add(currentFieldName);
            if (objectMapper instanceof ObjectMapper objMapper) {
                if (objMapper.subobjects() == false) {
                    context.path().setWithinLeafObject(true);
                }
            }
            parseObjectOrField(context, objectMapper);
            context.path().setWithinLeafObject(false);
            context.path().remove();
        } else {
            parseObjectDynamic(context, parentObjectMapper, currentFieldName);
        }
    }

    private static void parseObjectDynamic(DocumentParserContext context, ObjectMapper parentObjectMapper, String currentFieldName)
        throws IOException {
        ObjectMapper.Dynamic dynamic = dynamicOrDefault(parentObjectMapper, context);
        if (dynamic == ObjectMapper.Dynamic.STRICT) {
            throw new StrictDynamicMappingException(parentObjectMapper.fullPath(), currentFieldName);
        } else if (dynamic == ObjectMapper.Dynamic.FALSE) {
            failIfMatchesRoutingPath(context, parentObjectMapper, currentFieldName);
            // not dynamic, read everything up to end object
            context.parser().skipChildren();
        } else {
            Mapper dynamicObjectMapper;
            if (dynamic == ObjectMapper.Dynamic.RUNTIME) {
                // with dynamic:runtime all leaf fields will be runtime fields unless explicitly mapped,
                // hence we don't dynamically create empty objects under properties, but rather carry around an artificial object mapper
                dynamicObjectMapper = new NoOpObjectMapper(currentFieldName, context.path().pathAsText(currentFieldName));
            } else {
                dynamicObjectMapper = DynamicFieldsBuilder.createDynamicObjectMapper(context, currentFieldName);
                context.addDynamicMapper(dynamicObjectMapper);
            }
            if (parentObjectMapper.subobjects() == false) {
                if (dynamicObjectMapper instanceof NestedObjectMapper) {
                    throw new MapperParsingException(
                        "Tried to add nested object ["
                            + dynamicObjectMapper.simpleName()
                            + "] to object ["
                            + parentObjectMapper.name()
                            + "] which does not support subobjects"
                    );
                }
                if (dynamicObjectMapper instanceof ObjectMapper) {
                    throw new MapperParsingException(
                        "Tried to add subobject ["
                            + dynamicObjectMapper.simpleName()
                            + "] to object ["
                            + parentObjectMapper.name()
                            + "] which does not support subobjects"
                    );
                }
            }
            if (dynamicObjectMapper instanceof NestedObjectMapper && context.isWithinCopyTo()) {
                throwOnCreateDynamicNestedViaCopyTo(dynamicObjectMapper);
            }
            context.path().add(currentFieldName);
            if (dynamicObjectMapper instanceof ObjectMapper objectMapper) {
                if (objectMapper.subobjects() == false) {
                    context.path().setWithinLeafObject(true);
                }
            }
            parseObjectOrField(context, dynamicObjectMapper);
            context.path().setWithinLeafObject(false);
            context.path().remove();
        }
    }

    private static void throwOnCreateDynamicNestedViaCopyTo(Mapper dynamicObjectMapper) {
        throw new MapperParsingException(
            "It is forbidden to create dynamic nested objects ([" + dynamicObjectMapper.name() + "]) through `copy_to`"
        );
    }

    private static void parseArray(DocumentParserContext context, ObjectMapper parentMapper, String lastFieldName) throws IOException {
        Mapper mapper = getLeafMapper(context, parentMapper, lastFieldName);
        if (mapper != null) {
            // There is a concrete mapper for this field already. Need to check if the mapper
            // expects an array, if so we pass the context straight to the mapper and if not
            // we serialize the array components
            if (parsesArrayValue(mapper)) {
                parseObjectOrField(context, mapper);
            } else {
                parseNonDynamicArray(context, parentMapper, lastFieldName, lastFieldName);
            }
        } else {
            ObjectMapper.Dynamic dynamic = dynamicOrDefault(parentMapper, context);
            if (dynamic == ObjectMapper.Dynamic.STRICT) {
                throw new StrictDynamicMappingException(parentMapper.fullPath(), lastFieldName);
            } else if (dynamic == ObjectMapper.Dynamic.FALSE) {
                context.parser().skipChildren();
            } else {
                Mapper objectMapperFromTemplate = DynamicFieldsBuilder.createObjectMapperFromTemplate(context, lastFieldName);
                if (objectMapperFromTemplate == null) {
                    parseNonDynamicArray(context, parentMapper, lastFieldName, lastFieldName);
                } else {
                    if (parsesArrayValue(objectMapperFromTemplate)) {
                        context.addDynamicMapper(objectMapperFromTemplate);
                        context.path().add(lastFieldName);
                        parseObjectOrField(context, objectMapperFromTemplate);
                        context.path().remove();
                    } else {
                        parseNonDynamicArray(context, parentMapper, lastFieldName, lastFieldName);
                    }
                }
            }
        }
    }

    private static boolean parsesArrayValue(Mapper mapper) {
        return mapper instanceof FieldMapper && ((FieldMapper) mapper).parsesArrayValue();
    }

    private static void parseNonDynamicArray(
        DocumentParserContext context,
        ObjectMapper mapper,
        final String lastFieldName,
        String arrayFieldName
    ) throws IOException {
        XContentParser parser = context.parser();
        XContentParser.Token token;
        while ((token = parser.nextToken()) != XContentParser.Token.END_ARRAY) {
            if (token == XContentParser.Token.START_OBJECT) {
                parseObject(context, mapper, lastFieldName);
            } else if (token == XContentParser.Token.START_ARRAY) {
                parseArray(context, mapper, lastFieldName);
            } else if (token == XContentParser.Token.VALUE_NULL) {
                parseNullValue(context, mapper, lastFieldName);
            } else if (token == null) {
                throwEOFOnParseArray(mapper, arrayFieldName);
            } else {
                assert token.isValue();
                parseValue(context, mapper, lastFieldName, token);
            }
        }
    }

    private static void throwEOFOnParseArray(ObjectMapper mapper, String arrayFieldName) {
        throw new MapperParsingException(
            "object mapping for ["
                + mapper.name()
                + "] with array for ["
                + arrayFieldName
                + "] tried to parse as array, but got EOF, is there a mismatch in types for the same field?"
        );
    }

    private static void parseValue(
        final DocumentParserContext context,
        ObjectMapper parentMapper,
        String currentFieldName,
        XContentParser.Token token
    ) throws IOException {
        if (currentFieldName == null) {
            throwOnNoFieldName(context, parentMapper);
        }
        Mapper mapper = getLeafMapper(context, parentMapper, currentFieldName);
        if (mapper != null) {
            parseObjectOrField(context, mapper);
        } else {
            parseDynamicValue(context, parentMapper, currentFieldName, token);
        }
    }

    private static void throwOnNoFieldName(DocumentParserContext context, ObjectMapper parentMapper) throws IOException {
        throw new MapperParsingException(
            "object mapping ["
                + parentMapper.name()
                + "] trying to serialize a value with"
                + " no field associated with it, current value ["
                + context.parser().textOrNull()
                + "]"
        );
    }

    private static void parseNullValue(DocumentParserContext context, ObjectMapper parentMapper, String lastFieldName) throws IOException {
        // we can only handle null values if we have mappings for them
        Mapper mapper = getLeafMapper(context, parentMapper, lastFieldName);
        if (mapper != null) {
            // TODO: passing null to an object seems bogus?
            parseObjectOrField(context, mapper);
        } else if (parentMapper.dynamic() == ObjectMapper.Dynamic.STRICT) {
            throw new StrictDynamicMappingException(parentMapper.fullPath(), lastFieldName);
        }
    }

    private static void parseDynamicValue(
        final DocumentParserContext context,
        ObjectMapper parentMapper,
        String currentFieldName,
        XContentParser.Token token
    ) throws IOException {
        ObjectMapper.Dynamic dynamic = dynamicOrDefault(parentMapper, context);
        if (dynamic == ObjectMapper.Dynamic.STRICT) {
            throw new StrictDynamicMappingException(parentMapper.fullPath(), currentFieldName);
        }
        if (dynamic == ObjectMapper.Dynamic.FALSE) {
            failIfMatchesRoutingPath(context, parentMapper, currentFieldName);
            return;
        }
        dynamic.getDynamicFieldsBuilder().createDynamicFieldFromValue(context, token, currentFieldName);
    }

    private static void failIfMatchesRoutingPath(DocumentParserContext context, ObjectMapper parentMapper, String currentFieldName) {
        if (context.indexSettings().getIndexMetadata().getRoutingPaths().isEmpty()) {
            return;
        }
        String path = parentMapper.fullPath().isEmpty() ? currentFieldName : parentMapper.fullPath() + "." + currentFieldName;
        if (Regex.simpleMatch(context.indexSettings().getIndexMetadata().getRoutingPaths(), path)) {
            throw new MapperParsingException(
                "All fields matching [routing_path] must be mapped but [" + path + "] was declared as [dynamic: false]"
            );
        }
    }

    /**
     * Creates instances of the fields that the current field should be copied to
     */
    private static void parseCopyFields(DocumentParserContext context, List<String> copyToFields) throws IOException {
        for (String field : copyToFields) {
            // In case of a hierarchy of nested documents, we need to figure out
            // which document the field should go to
            LuceneDocument targetDoc = null;
            for (LuceneDocument doc = context.doc(); doc != null; doc = doc.getParent()) {
                if (field.startsWith(doc.getPrefix())) {
                    targetDoc = doc;
                    break;
                }
            }
            assert targetDoc != null;
            final DocumentParserContext copyToContext = context.createCopyToContext(field, targetDoc);
            innerParseObject(copyToContext, context.root());
        }
    }

    // find what the dynamic setting is given the current parse context and parent
    private static ObjectMapper.Dynamic dynamicOrDefault(ObjectMapper parentMapper, DocumentParserContext context) {
        ObjectMapper.Dynamic dynamic = parentMapper.dynamic();
        while (dynamic == null) {
            int lastDotNdx = parentMapper.name().lastIndexOf('.');
            if (lastDotNdx == -1) {
                // no dot means we the parent is the root, so just delegate to the default outside the loop
                break;
            }
            String parentName = parentMapper.name().substring(0, lastDotNdx);
            parentMapper = context.mappingLookup().objectMappers().get(parentName);
            if (parentMapper == null) {
                // If parentMapper is null, it means the parent of the current mapper is being dynamically created right now
                parentMapper = context.getDynamicObjectMapper(parentName);
                if (parentMapper == null) {
                    // it can still happen that the path is ambiguous and we are not able to locate the parent
                    break;
                }
            }
            dynamic = parentMapper.dynamic();
        }
        if (dynamic == null) {
            return context.root().dynamic() == null ? ObjectMapper.Dynamic.TRUE : context.root().dynamic();
        }
        return dynamic;
    }

    // looks up a child mapper
    // returns null if no such child mapper exists - note that unlike getLeafMapper,
    // we do not check for runtime fields with same name as they only apply to leaf
    // fields
    private static Mapper getMapper(final DocumentParserContext context, ObjectMapper objectMapper, String fieldName) {
        if (context.path().atRoot()) {
            // Check if mapper is a metadata mapper first
            Mapper mapper = context.getMetadataMapper(fieldName);
            if (mapper != null) {
                return mapper;
            }
        }
        return objectMapper.getMapper(fieldName);
    }

    // looks up a child mapper
    // if no mapper is found, checks to see if a runtime field with the specified
    // field name exists and if so returns a no-op mapper to prevent indexing
    private static Mapper getLeafMapper(final DocumentParserContext context, ObjectMapper objectMapper, String fieldName) {
        Mapper mapper = getMapper(context, objectMapper, fieldName);
        if (mapper != null) {
            return mapper;
        }
        // concrete fields take precedence over runtime fields when parsing documents
        // if a leaf field is not mapped, and is defined as a runtime field, then we
        // don't create a dynamic mapping for it and don't index it.
        String fieldPath = context.path().pathAsText(fieldName);
        MappedFieldType fieldType = context.mappingLookup().getFieldType(fieldPath);
        if (fieldType != null) {
            // we haven't found a mapper with this name above, which means if a field type is found it is for sure a runtime field.
            assert fieldType.hasDocValues() == false && fieldType.isAggregatable() && fieldType.isSearchable();
            return NO_OP_FIELDMAPPER;
        }
        return null;
    }

    private static final FieldMapper NO_OP_FIELDMAPPER = new FieldMapper(
        "no-op",
        new MappedFieldType("no-op", false, false, false, TextSearchInfo.NONE, Collections.emptyMap()) {
            @Override
            public ValueFetcher valueFetcher(SearchExecutionContext context, String format) {
                throw new UnsupportedOperationException();
            }

            @Override
            public String typeName() {
                throw new UnsupportedOperationException();
            }

            @Override
            public Query termQuery(Object value, SearchExecutionContext context) {
                throw new UnsupportedOperationException();
            }
        },
        FieldMapper.MultiFields.empty(),
        FieldMapper.CopyTo.empty()
    ) {

        @Override
        protected void parseCreateField(DocumentParserContext context) throws IOException {
            // field defined as runtime field, don't index anything
        }

        @Override
        public String name() {
            throw new UnsupportedOperationException();
        }

        @Override
        public String typeName() {
            throw new UnsupportedOperationException();
        }

        @Override
        public MappedFieldType fieldType() {
            throw new UnsupportedOperationException();
        }

        @Override
        public MultiFields multiFields() {
            throw new UnsupportedOperationException();
        }

        @Override
        public Iterator<Mapper> iterator() {
            throw new UnsupportedOperationException();
        }

        @Override
        protected void doValidate(MappingLookup mappers) {
            throw new UnsupportedOperationException();
        }

        @Override
        protected void checkIncomingMergeType(FieldMapper mergeWith) {
            throw new UnsupportedOperationException();
        }

        @Override
        public Builder getMergeBuilder() {
            throw new UnsupportedOperationException();
        }

        @Override
        public XContentBuilder toXContent(XContentBuilder builder, Params params) throws IOException {
            throw new UnsupportedOperationException();
        }

        @Override
        protected String contentType() {
            throw new UnsupportedOperationException();
        }
    };

    private static class NoOpObjectMapper extends ObjectMapper {
        NoOpObjectMapper(String name, String fullPath) {
            super(name, fullPath, Explicit.IMPLICIT_TRUE, Explicit.IMPLICIT_TRUE, Dynamic.RUNTIME, Collections.emptyMap());
        }
    }

    /**
     * Internal version of {@link DocumentParserContext} that is aware of implementation details like nested documents
     * and how they are stored in the lucene index.
     */
    private static class InternalDocumentParserContext extends DocumentParserContext {
        private final ContentPath path = new ContentPath(0);
        private final XContentParser parser;
        private final LuceneDocument document;
        private final List<LuceneDocument> documents = new ArrayList<>();
        private final long maxAllowedNumNestedDocs;
        private long numNestedDocs;
        private boolean docsReversed = false;

        InternalDocumentParserContext(
            MappingLookup mappingLookup,
            IndexSettings indexSettings,
            IndexAnalyzers indexAnalyzers,
            Function<DateFormatter, MappingParserContext> parserContext,
            SourceToParse source,
            XContentParser parser
        ) throws IOException {
            super(mappingLookup, indexSettings, indexAnalyzers, parserContext, source);
            if (mappingLookup.getMapping().getRoot().subobjects()) {
                this.parser = DotExpandingXContentParser.expandDots(parser, this.path::isWithinLeafObject);
            } else {
                this.parser = parser;
            }
            this.document = new LuceneDocument();
            this.documents.add(document);
            this.maxAllowedNumNestedDocs = indexSettings().getMappingNestedDocsLimit();
            this.numNestedDocs = 0L;
        }

        @Override
        public ContentPath path() {
            return this.path;
        }

        @Override
        public XContentParser parser() {
            return this.parser;
        }

        @Override
        public LuceneDocument rootDoc() {
            return documents.get(0);
        }

        @Override
        public LuceneDocument doc() {
            return this.document;
        }

        @Override
        protected void addDoc(LuceneDocument doc) {
            numNestedDocs++;
            if (numNestedDocs > maxAllowedNumNestedDocs) {
                throw new MapperParsingException(
                    "The number of nested documents has exceeded the allowed limit of ["
                        + maxAllowedNumNestedDocs
                        + "]."
                        + " This limit can be set by changing the ["
                        + MapperService.INDEX_MAPPING_NESTED_DOCS_LIMIT_SETTING.getKey()
                        + "] index level setting."
                );
            }
            this.documents.add(doc);
        }

        @Override
        public Iterable<LuceneDocument> nonRootDocuments() {
            if (docsReversed) {
                throw new IllegalStateException("documents are already reversed");
            }
            return documents.subList(1, documents.size());
        }

        /**
         * Returns a copy of the provided {@link List} where parent documents appear
         * after their children.
         */
        private List<LuceneDocument> reorderParentAndGetDocs() {
            if (documents.size() > 1 && docsReversed == false) {
                docsReversed = true;
                // We preserve the order of the children while ensuring that parents appear after them.
                List<LuceneDocument> newDocs = new ArrayList<>(documents.size());
                LinkedList<LuceneDocument> parents = new LinkedList<>();
                for (LuceneDocument doc : documents) {
                    while (parents.peek() != doc.getParent()) {
                        newDocs.add(parents.poll());
                    }
                    parents.add(0, doc);
                }
                newDocs.addAll(parents);
                documents.clear();
                documents.addAll(newDocs);
            }
            return documents;
        }
    }
}<|MERGE_RESOLUTION|>--- conflicted
+++ resolved
@@ -143,14 +143,9 @@
         }
         SearchLookup searchLookup = new SearchLookup(
             context.mappingLookup().indexTimeLookup()::get,
-<<<<<<< HEAD
-            (ft, lookup) -> ft.fielddataBuilder(context.indexSettings().getIndex().getName(), lookup)
+            (ft, lookup) -> ft.fielddataBuilder(new FieldDataContext(context.indexSettings().getIndex().getName(), lookup))
                 .build(new IndexFieldDataCache.None(), new NoneCircuitBreakerService()),
             new SourceLookup(new SourceLookup.ReaderSourceProvider())
-=======
-            (ft, lookup) -> ft.fielddataBuilder(new FieldDataContext(context.indexSettings().getIndex().getName(), lookup))
-                .build(new IndexFieldDataCache.None(), new NoneCircuitBreakerService())
->>>>>>> 7e8df27c
         );
         // field scripts can be called both by the loop at the end of this method and via
         // the document reader, so to ensure that we don't run them multiple times we
