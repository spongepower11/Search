--- conflicted
+++ resolved
@@ -447,11 +447,8 @@
             } else {
                 if (context.canAddIgnoredField()
                     && (fieldMapper.syntheticSourceMode() == FieldMapper.SyntheticSourceMode.FALLBACK
-<<<<<<< HEAD
-                        || getSourceKeepMode(context, fieldMapper.sourceKeepMode()) == Mapper.SourceKeepMode.ALL)) {
-=======
-                        || (context.isWithinCopyTo() == false && context.isCopyToDestinationField(mapper.fullPath())))) {
->>>>>>> 86a88d73
+                        || getSourceKeepMode(context, fieldMapper.sourceKeepMode()) == Mapper.SourceKeepMode.ALL)
+                        || (context.isWithinCopyTo() == false && context.isCopyToDestinationField(mapper.fullPath())) {
                     Tuple<DocumentParserContext, XContentBuilder> contextWithSourceToStore = XContentDataHelper.cloneSubContext(context);
 
                     context.addIgnoredField(
@@ -704,13 +701,8 @@
                     || objectMapper.dynamic == ObjectMapper.Dynamic.RUNTIME);
             boolean fieldWithFallbackSyntheticSource = mapper instanceof FieldMapper fieldMapper
                 && fieldMapper.syntheticSourceMode() == FieldMapper.SyntheticSourceMode.FALLBACK;
-<<<<<<< HEAD
             boolean fieldWithStoredArraySource = mapper instanceof FieldMapper fieldMapper
                 && getSourceKeepMode(context, fieldMapper.sourceKeepMode()) != Mapper.SourceKeepMode.NONE;
-=======
-            boolean fieldWithStoredArraySource = mapper instanceof FieldMapper
-                && context.sourceKeepModeFromIndexSettings() == Mapper.SourceKeepMode.ARRAYS;
->>>>>>> 86a88d73
             boolean dynamicRuntimeContext = context.dynamic() == ObjectMapper.Dynamic.RUNTIME;
             boolean copyToFieldHasValuesInDocument = context.isWithinCopyTo() == false && context.isCopyToDestinationField(fullPath);
             if (objectRequiresStoringSource
@@ -761,7 +753,7 @@
             final List<Mapper> mappers = context.getDynamicMappers(fullFieldName);
             if (mappers == null
                 || context.isFieldAppliedFromTemplate(fullFieldName)
-                || context.isCopyToDestinationField(fullFieldName)
+                || context.isCopyToField(fullFieldName)
                 || mappers.size() < MIN_DIMS_FOR_DYNAMIC_FLOAT_MAPPING
                 || mappers.size() > MAX_DIMS_COUNT
                 // Anything that is NOT a number or anything that IS a number but not mapped to `float` should NOT be mapped to dense_vector
@@ -884,7 +876,6 @@
                 // ignore copy_to that targets inference fields, values are already extracted in the coordinating node to perform inference.
                 continue;
             }
-
             // In case of a hierarchy of nested documents, we need to figure out
             // which document the field should go to
             LuceneDocument targetDoc = null;
