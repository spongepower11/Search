--- conflicted
+++ resolved
@@ -279,12 +279,7 @@
     }
 
     private DocumentMapper newDocumentMapper(Mapping mapping, MergeReason reason) {
-<<<<<<< HEAD
-        DocumentMapper newMapper = new DocumentMapper(indexSettings, indexAnalyzers, documentParser, mapping);
-=======
         DocumentMapper newMapper = new DocumentMapper(documentParser, mapping);
-        newMapper.mapping().getRoot().fixRedundantIncludes();
->>>>>>> 05256faa
         newMapper.validate(indexSettings, reason != MergeReason.MAPPING_RECOVERY);
         return newMapper;
     }
