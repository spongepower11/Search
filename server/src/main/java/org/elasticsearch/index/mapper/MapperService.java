/*
 * Licensed to Elasticsearch under one or more contributor
 * license agreements. See the NOTICE file distributed with
 * this work for additional information regarding copyright
 * ownership. Elasticsearch licenses this file to you under
 * the Apache License, Version 2.0 (the "License"); you may
 * not use this file except in compliance with the License.
 * You may obtain a copy of the License at
 *
 *    http://www.apache.org/licenses/LICENSE-2.0
 *
 * Unless required by applicable law or agreed to in writing,
 * software distributed under the License is distributed on an
 * "AS IS" BASIS, WITHOUT WARRANTIES OR CONDITIONS OF ANY
 * KIND, either express or implied.  See the License for the
 * specific language governing permissions and limitations
 * under the License.
 */

package org.elasticsearch.index.mapper;

import org.apache.logging.log4j.message.ParameterizedMessage;
import org.apache.lucene.analysis.Analyzer;
import org.apache.lucene.analysis.DelegatingAnalyzerWrapper;
import org.elasticsearch.Assertions;
import org.elasticsearch.Version;
import org.elasticsearch.cluster.metadata.IndexMetadata;
import org.elasticsearch.cluster.metadata.MappingMetadata;
import org.elasticsearch.common.Strings;
import org.elasticsearch.common.compress.CompressedXContent;
import org.elasticsearch.common.regex.Regex;
import org.elasticsearch.common.settings.Setting;
import org.elasticsearch.common.settings.Setting.Property;
import org.elasticsearch.common.settings.Settings;
import org.elasticsearch.common.time.DateFormatter;
import org.elasticsearch.common.xcontent.LoggingDeprecationHandler;
import org.elasticsearch.common.xcontent.NamedXContentRegistry;
import org.elasticsearch.common.xcontent.XContentFactory;
import org.elasticsearch.common.xcontent.XContentParser;
import org.elasticsearch.common.xcontent.XContentType;
import org.elasticsearch.index.AbstractIndexComponent;
import org.elasticsearch.index.IndexSettings;
import org.elasticsearch.index.analysis.AnalysisRegistry;
import org.elasticsearch.index.analysis.CharFilterFactory;
import org.elasticsearch.index.analysis.IndexAnalyzers;
import org.elasticsearch.index.analysis.NamedAnalyzer;
import org.elasticsearch.index.analysis.ReloadableCustomAnalyzer;
import org.elasticsearch.index.analysis.TokenFilterFactory;
import org.elasticsearch.index.analysis.TokenizerFactory;
import org.elasticsearch.index.query.QueryShardContext;
import org.elasticsearch.index.similarity.SimilarityService;
import org.elasticsearch.indices.IndicesModule;
import org.elasticsearch.indices.mapper.MapperRegistry;
import org.elasticsearch.script.ScriptService;

import java.io.Closeable;
import java.io.IOException;
import java.util.ArrayList;
import java.util.Collections;
import java.util.LinkedHashMap;
import java.util.List;
import java.util.Map;
import java.util.Set;
import java.util.function.BooleanSupplier;
import java.util.function.Supplier;

public class MapperService extends AbstractIndexComponent implements Closeable {

    /**
     * The reason why a mapping is being merged.
     */
    public enum MergeReason {
        /**
         * Pre-flight check before sending a mapping update to the master
         */
        MAPPING_UPDATE_PREFLIGHT,
        /**
         * Create or update a mapping.
         */
        MAPPING_UPDATE,
        /**
         * Merge mappings from a composable index template.
         */
        INDEX_TEMPLATE,
        /**
         * Recovery of an existing mapping, for instance because of a restart,
         * if a shard was moved to a different node or for administrative
         * purposes.
         */
        MAPPING_RECOVERY
    }

    public static final String SINGLE_MAPPING_NAME = "_doc";
    public static final Setting<Long> INDEX_MAPPING_NESTED_FIELDS_LIMIT_SETTING =
        Setting.longSetting("index.mapping.nested_fields.limit", 50L, 0, Property.Dynamic, Property.IndexScope);
    // maximum allowed number of nested json objects across all fields in a single document
    public static final Setting<Long> INDEX_MAPPING_NESTED_DOCS_LIMIT_SETTING =
        Setting.longSetting("index.mapping.nested_objects.limit", 10000L, 0, Property.Dynamic, Property.IndexScope);
    public static final Setting<Long> INDEX_MAPPING_TOTAL_FIELDS_LIMIT_SETTING =
        Setting.longSetting("index.mapping.total_fields.limit", 1000L, 0, Property.Dynamic, Property.IndexScope);
    public static final Setting<Long> INDEX_MAPPING_DEPTH_LIMIT_SETTING =
        Setting.longSetting("index.mapping.depth.limit", 20L, 1, Property.Dynamic, Property.IndexScope);
    public static final Setting<Long> INDEX_MAPPING_FIELD_NAME_LENGTH_LIMIT_SETTING =
        Setting.longSetting("index.mapping.field_name_length.limit", Long.MAX_VALUE, 1L, Property.Dynamic, Property.IndexScope);

    private final IndexAnalyzers indexAnalyzers;
    private final DocumentMapperParser documentMapperParser;
    private final DocumentParser documentParser;
    private final Version indexVersionCreated;
    private final MapperAnalyzerWrapper indexAnalyzer;
    private final MapperRegistry mapperRegistry;
    private final Supplier<Mapper.TypeParser.ParserContext> parserContextSupplier;

    private volatile DocumentMapper mapper;

    public MapperService(IndexSettings indexSettings, IndexAnalyzers indexAnalyzers, NamedXContentRegistry xContentRegistry,
                         SimilarityService similarityService, MapperRegistry mapperRegistry,
                         Supplier<QueryShardContext> queryShardContextSupplier, BooleanSupplier idFieldDataEnabled,
                         ScriptService scriptService) {
        super(indexSettings);
        this.indexVersionCreated = indexSettings.getIndexVersionCreated();
        this.indexAnalyzers = indexAnalyzers;
<<<<<<< HEAD
        this.documentParser = new DocumentParser(xContentRegistry);
        this.documentMapperParser = new DocumentMapperParser(indexSettings, this, similarityService, mapperRegistry,
                queryShardContextSupplier, scriptService);
        this.indexAnalyzer = new MapperAnalyzerWrapper();
=======
        this.indexAnalyzer = new MapperAnalyzerWrapper(indexAnalyzers.getDefaultIndexAnalyzer(), MappedFieldType::indexAnalyzer);
>>>>>>> 954d6eee
        this.mapperRegistry = mapperRegistry;
        Function<DateFormatter, Mapper.TypeParser.ParserContext> parserContextFunction =
            dateFormatter -> new Mapper.TypeParser.ParserContext(similarityService::getSimilarity, mapperRegistry.getMapperParsers()::get,
                indexVersionCreated, queryShardContextSupplier, dateFormatter, scriptService, indexAnalyzers, indexSettings,
                idFieldDataEnabled);
        this.documentParser = new DocumentParser(xContentRegistry, parserContextFunction);
        Map<String, MetadataFieldMapper.TypeParser> metadataMapperParsers =
            mapperRegistry.getMetadataMapperParsers(indexSettings.getIndexVersionCreated());
        this.parserContextSupplier = () -> parserContextFunction.apply(null);
        this.documentMapperParser = new DocumentMapperParser(indexSettings, indexAnalyzers, this::resolveDocumentType, documentParser,
            this::getMetadataMappers, parserContextSupplier, metadataMapperParsers);
    }

    public boolean hasNested() {
        return this.mapper != null && this.mapper.hasNestedObjects();
    }

    public IndexAnalyzers getIndexAnalyzers() {
        return this.indexAnalyzers;
    }

    public NamedAnalyzer getNamedAnalyzer(String analyzerName) {
        return this.indexAnalyzers.get(analyzerName);
    }

    //TODO This is only used in tests, we may want to look into replacing those usages?
    public DocumentMapperParser documentMapperParser() {
        return this.documentMapperParser;
    }

    public Mapper.TypeParser.ParserContext parserContext() {
        return parserContextSupplier.get();
    }

    DocumentParser documentParser() {
        return this.documentParser;
    }

    Map<Class<? extends MetadataFieldMapper>, MetadataFieldMapper> getMetadataMappers() {
        final DocumentMapper existingMapper = mapper;
        final Map<String, MetadataFieldMapper.TypeParser> metadataMapperParsers =
            mapperRegistry.getMetadataMapperParsers(indexSettings.getIndexVersionCreated());
        Map<Class<? extends MetadataFieldMapper>, MetadataFieldMapper> metadataMappers = new LinkedHashMap<>();
        if (existingMapper == null) {
            for (MetadataFieldMapper.TypeParser parser : metadataMapperParsers.values()) {
                MetadataFieldMapper metadataFieldMapper = parser.getDefault(parserContext());
                metadataMappers.put(metadataFieldMapper.getClass(), metadataFieldMapper);
            }

        } else {
            metadataMappers.putAll(existingMapper.mapping().metadataMappersMap);
        }
        return metadataMappers;
    }

    /**
     * Parses the mappings (formatted as JSON) into a map
     */
    public static Map<String, Object> parseMapping(NamedXContentRegistry xContentRegistry, String mappingSource) throws IOException {
        try (XContentParser parser = XContentType.JSON.xContent()
                .createParser(xContentRegistry, LoggingDeprecationHandler.INSTANCE, mappingSource)) {
            return parser.map();
        }
    }

    /**
     * Update mapping by only merging the metadata that is different between received and stored entries
     */
    public boolean updateMapping(final IndexMetadata currentIndexMetadata, final IndexMetadata newIndexMetadata) throws IOException {
        assert newIndexMetadata.getIndex().equals(index()) : "index mismatch: expected " + index()
            + " but was " + newIndexMetadata.getIndex();

        if (currentIndexMetadata != null && currentIndexMetadata.getMappingVersion() == newIndexMetadata.getMappingVersion()) {
            assertMappingVersion(currentIndexMetadata, newIndexMetadata, this.mapper);
            return false;
        }

        final DocumentMapper updatedMapper;
        try {
            updatedMapper = internalMerge(newIndexMetadata, MergeReason.MAPPING_RECOVERY);
        } catch (Exception e) {
            logger.warn(() -> new ParameterizedMessage("[{}] failed to apply mappings", index()), e);
            throw e;
        }

        if (updatedMapper == null) {
            return false;
        }

        boolean requireRefresh = false;

        assertMappingVersion(currentIndexMetadata, newIndexMetadata, updatedMapper);

        MappingMetadata mappingMetadata = newIndexMetadata.mapping();
        CompressedXContent incomingMappingSource = mappingMetadata.source();

        String op = mapper != null ? "updated" : "added";
        if (logger.isDebugEnabled() && incomingMappingSource.compressed().length < 512) {
            logger.debug("[{}] {} mapping, source [{}]", index(), op, incomingMappingSource.string());
        } else if (logger.isTraceEnabled()) {
            logger.trace("[{}] {} mapping, source [{}]", index(), op, incomingMappingSource.string());
        } else {
            logger.debug("[{}] {} mapping (source suppressed due to length, use TRACE level if needed)",
                index(), op);
        }

        // refresh mapping can happen when the parsing/merging of the mapping from the metadata doesn't result in the same
        // mapping, in this case, we send to the master to refresh its own version of the mappings (to conform with the
        // merge version of it, which it does when refreshing the mappings), and warn log it.
        if (documentMapper().mappingSource().equals(incomingMappingSource) == false) {
            logger.debug("[{}] parsed mapping, and got different sources\noriginal:\n{}\nparsed:\n{}",
                index(), incomingMappingSource, documentMapper().mappingSource());

            requireRefresh = true;
        }
        return requireRefresh;
    }

    private void assertMappingVersion(
            final IndexMetadata currentIndexMetadata,
            final IndexMetadata newIndexMetadata,
            final DocumentMapper updatedMapper) throws IOException {
        if (Assertions.ENABLED && currentIndexMetadata != null) {
            if (currentIndexMetadata.getMappingVersion() == newIndexMetadata.getMappingVersion()) {
                // if the mapping version is unchanged, then there should not be any updates and all mappings should be the same
                assert updatedMapper == mapper;

                MappingMetadata mapping = newIndexMetadata.mapping();
                if (mapping != null) {
                    final CompressedXContent currentSource = currentIndexMetadata.mapping().source();
                    final CompressedXContent newSource = mapping.source();
                    assert currentSource.equals(newSource) :
                        "expected current mapping [" + currentSource + "] for type [" + mapping.type() + "] "
                            + "to be the same as new mapping [" + newSource + "]";
                    final CompressedXContent mapperSource = new CompressedXContent(Strings.toString(mapper));
                    assert currentSource.equals(mapperSource) :
                        "expected current mapping [" + currentSource + "] for type [" + mapping.type() + "] "
                            + "to be the same as new mapping [" + mapperSource + "]";
                }

            } else {
                // the mapping version should increase, there should be updates, and the mapping should be different
                final long currentMappingVersion = currentIndexMetadata.getMappingVersion();
                final long newMappingVersion = newIndexMetadata.getMappingVersion();
                assert currentMappingVersion < newMappingVersion :
                    "expected current mapping version [" + currentMappingVersion + "] "
                        + "to be less than new mapping version [" + newMappingVersion + "]";
                assert updatedMapper != null;
                final MappingMetadata currentMapping = currentIndexMetadata.mapping();
                if (currentMapping != null) {
                    final CompressedXContent currentSource = currentMapping.source();
                    final CompressedXContent newSource = updatedMapper.mappingSource();
                    assert currentSource.equals(newSource) == false :
                        "expected current mapping [" + currentSource + "] to be different than new mapping [" + newSource + "]";
                }
            }
        }
    }

    public void merge(String type, Map<String, Object> mappings, MergeReason reason) throws IOException {
        CompressedXContent content = new CompressedXContent(Strings.toString(XContentFactory.jsonBuilder().map(mappings)));
        internalMerge(type, content, reason);
    }

    public void merge(IndexMetadata indexMetadata, MergeReason reason) {
        internalMerge(indexMetadata, reason);
    }

    public DocumentMapper merge(String type, CompressedXContent mappingSource, MergeReason reason) {
        return internalMerge(type, mappingSource, reason);
    }

    private synchronized DocumentMapper internalMerge(IndexMetadata indexMetadata, MergeReason reason) {
        assert reason != MergeReason.MAPPING_UPDATE_PREFLIGHT;
        MappingMetadata mappingMetadata = indexMetadata.mapping();
        if (mappingMetadata != null) {
            return internalMerge(mappingMetadata.type(), mappingMetadata.source(), reason);
        }
        return null;
    }

    private synchronized DocumentMapper internalMerge(String type, CompressedXContent mappings, MergeReason reason) {

        DocumentMapper documentMapper;

        try {
            documentMapper = documentMapperParser.parse(type, mappings);
        } catch (Exception e) {
            throw new MapperParsingException("Failed to parse mapping: {}", e, e.getMessage());
        }

        return internalMerge(documentMapper, reason);
    }

    private synchronized DocumentMapper internalMerge(DocumentMapper mapper, MergeReason reason) {

        assert mapper != null;

        // compute the merged DocumentMapper
        DocumentMapper oldMapper = this.mapper;
        DocumentMapper newMapper;
        if (oldMapper != null) {
            newMapper = oldMapper.merge(mapper.mapping(), reason);
        } else {
            newMapper = mapper;
        }
        newMapper.root().fixRedundantIncludes();
        newMapper.validate(indexSettings, reason != MergeReason.MAPPING_RECOVERY);

        if (reason == MergeReason.MAPPING_UPDATE_PREFLIGHT) {
            return newMapper;
        }

        // commit the change
        this.mapper = newMapper;
        assert assertSerialization(newMapper);

        return newMapper;
    }

    private boolean assertSerialization(DocumentMapper mapper) {
        // capture the source now, it may change due to concurrent parsing
        final CompressedXContent mappingSource = mapper.mappingSource();
        DocumentMapper newMapper = parse(mapper.type(), mappingSource);

        if (newMapper.mappingSource().equals(mappingSource) == false) {
            throw new IllegalStateException("DocumentMapper serialization result is different from source. \n--> Source ["
                + mappingSource + "]\n--> Result ["
                + newMapper.mappingSource() + "]");
        }
        return true;
    }

    public DocumentMapper parse(String mappingType, CompressedXContent mappingSource) throws MapperParsingException {
        return documentMapperParser.parse(mappingType, mappingSource);
    }

    /**
     * Return the document mapper, or {@code null} if no mapping has been put yet.
     */
    public DocumentMapper documentMapper() {
        return mapper;
    }

    /**
     * Returns {@code true} if the given {@code mappingSource} includes a type
     * as a top-level object.
     */
    public static boolean isMappingSourceTyped(String type, Map<String, Object> mapping) {
        return mapping.size() == 1 && mapping.keySet().iterator().next().equals(type);
    }

    /**
     * Resolves a type from a mapping-related request into the type that should be used when
     * merging and updating mappings.
     *
     * If the special `_doc` type is provided, then we replace it with the actual type that is
     * being used in the mappings. This allows typeless APIs such as 'index' or 'put mappings'
     * to work against indices with a custom type name.
     */
    private String resolveDocumentType(String type) {
        if (MapperService.SINGLE_MAPPING_NAME.equals(type)) {
            if (mapper != null) {
                return mapper.type();
            }
        }
        return type;
    }

    /**
     * Returns the document mapper for this MapperService.  If no mapper exists,
     * creates one and returns that.
     */
    public DocumentMapperForType documentMapperWithAutoCreate() {
        DocumentMapper mapper = documentMapper();
        if (mapper != null) {
            return new DocumentMapperForType(mapper, null);
        }
        mapper = parse(SINGLE_MAPPING_NAME, null);
        return new DocumentMapperForType(mapper, mapper.mapping());
    }

    /**
     * Given the full name of a field, returns its {@link MappedFieldType}.
     */
    public MappedFieldType fieldType(String fullName) {
        if (fullName.equals(TypeFieldType.NAME)) {
            return new TypeFieldType(this.mapper == null ? "_doc" : this.mapper.type());
        }
        return this.mapper == null ? null : this.mapper.fieldTypes().get(fullName);
    }

    /**
     * Returns all the fields that match the given pattern. If the pattern is prefixed with a type
     * then the fields will be returned with a type prefix.
     */
    public Set<String> simpleMatchToFullName(String pattern) {
        if (Regex.isSimpleMatchPattern(pattern) == false) {
            // no wildcards
            return Collections.singleton(pattern);
        }
        return this.mapper == null ? Collections.emptySet() : this.mapper.fieldTypes().simpleMatchToFullName(pattern);
    }

    /**
     * Given a field name, returns its possible paths in the _source. For example,
     * the 'source path' for a multi-field is the path to its parent field.
     */
    public Set<String> sourcePath(String fullName) {
        return this.mapper == null ? Collections.emptySet() : this.mapper.fieldTypes().sourcePaths(fullName);
    }

    /**
     * Returns all mapped field types.
     */
    public Iterable<MappedFieldType> fieldTypes() {
        return this.mapper == null ? Collections.emptySet() : this.mapper.fieldTypes();
    }

    public ObjectMapper getObjectMapper(String name) {
        return this.mapper == null ? null : this.mapper.objectMappers().get(name);
    }

    public Analyzer indexAnalyzer() {
        return this.indexAnalyzer;
    }

<<<<<<< HEAD
    public boolean containsBrokenAnalysis(String field) {
        return this.indexAnalyzer.containsBrokenAnalysis(field);
    }

    /**
     * Returns <code>true</code> if fielddata is enabled for the {@link IdFieldMapper} field, <code>false</code> otherwise.
     */
    public boolean isIdFieldDataEnabled() {
        return idFieldDataEnabled.getAsBoolean();
    }

=======
>>>>>>> 954d6eee
    @Override
    public void close() throws IOException {
        indexAnalyzers.close();
    }

    /**
     * @return Whether a field is a metadata field
     * Deserialization of SearchHit objects sent from pre 7.8 nodes and GetResults objects sent from pre 7.3 nodes,
     * uses this method to divide fields into meta and document fields.
     * TODO: remove in v 9.0
     * @deprecated  Use an instance method isMetadataField instead
     */
    @Deprecated
    public static boolean isMetadataFieldStatic(String fieldName) {
        if (IndicesModule.getBuiltInMetadataFields().contains(fieldName)) {
            return true;
        }
        // if a node had Size Plugin installed, _size field should also be considered a meta-field
        return fieldName.equals("_size");
    }

    /**
     * @return Whether a field is a metadata field.
     * this method considers all mapper plugins
     */
    public boolean isMetadataField(String field) {
        return mapperRegistry.isMetadataField(indexVersionCreated, field);
    }

    /** An analyzer wrapper that can lookup fields within the index mappings */
    final class MapperAnalyzerWrapper extends DelegatingAnalyzerWrapper {

        MapperAnalyzerWrapper() {
            super(Analyzer.PER_FIELD_REUSE_STRATEGY);
        }

        @Override
        protected Analyzer getWrappedAnalyzer(String fieldName) {
            return mapper.mappers().indexAnalyzer();
        }

        boolean containsBrokenAnalysis(String field) {
            return mapper.mappers().indexAnalyzer().containsBrokenAnalysis(field);
        }
    }

    public synchronized List<String> reloadSearchAnalyzers(AnalysisRegistry registry) throws IOException {
        logger.info("reloading search analyzers");
        // refresh indexAnalyzers and search analyzers
        final Map<String, TokenizerFactory> tokenizerFactories = registry.buildTokenizerFactories(indexSettings);
        final Map<String, CharFilterFactory> charFilterFactories = registry.buildCharFilterFactories(indexSettings);
        final Map<String, TokenFilterFactory> tokenFilterFactories = registry.buildTokenFilterFactories(indexSettings);
        final Map<String, Settings> settings = indexSettings.getSettings().getGroups("index.analysis.analyzer");
        final List<String> reloadedAnalyzers = new ArrayList<>();
        for (NamedAnalyzer namedAnalyzer : indexAnalyzers.getAnalyzers().values()) {
            if (namedAnalyzer.analyzer() instanceof ReloadableCustomAnalyzer) {
                ReloadableCustomAnalyzer analyzer = (ReloadableCustomAnalyzer) namedAnalyzer.analyzer();
                String analyzerName = namedAnalyzer.name();
                Settings analyzerSettings = settings.get(analyzerName);
                analyzer.reload(analyzerName, analyzerSettings, tokenizerFactories, charFilterFactories, tokenFilterFactories);
                reloadedAnalyzers.add(analyzerName);
            }
        }
        return reloadedAnalyzers;
    }
}<|MERGE_RESOLUTION|>--- conflicted
+++ resolved
@@ -62,6 +62,7 @@
 import java.util.Map;
 import java.util.Set;
 import java.util.function.BooleanSupplier;
+import java.util.function.Function;
 import java.util.function.Supplier;
 
 public class MapperService extends AbstractIndexComponent implements Closeable {
@@ -120,14 +121,7 @@
         super(indexSettings);
         this.indexVersionCreated = indexSettings.getIndexVersionCreated();
         this.indexAnalyzers = indexAnalyzers;
-<<<<<<< HEAD
-        this.documentParser = new DocumentParser(xContentRegistry);
-        this.documentMapperParser = new DocumentMapperParser(indexSettings, this, similarityService, mapperRegistry,
-                queryShardContextSupplier, scriptService);
         this.indexAnalyzer = new MapperAnalyzerWrapper();
-=======
-        this.indexAnalyzer = new MapperAnalyzerWrapper(indexAnalyzers.getDefaultIndexAnalyzer(), MappedFieldType::indexAnalyzer);
->>>>>>> 954d6eee
         this.mapperRegistry = mapperRegistry;
         Function<DateFormatter, Mapper.TypeParser.ParserContext> parserContextFunction =
             dateFormatter -> new Mapper.TypeParser.ParserContext(similarityService::getSimilarity, mapperRegistry.getMapperParsers()::get,
@@ -455,20 +449,10 @@
         return this.indexAnalyzer;
     }
 
-<<<<<<< HEAD
     public boolean containsBrokenAnalysis(String field) {
         return this.indexAnalyzer.containsBrokenAnalysis(field);
     }
 
-    /**
-     * Returns <code>true</code> if fielddata is enabled for the {@link IdFieldMapper} field, <code>false</code> otherwise.
-     */
-    public boolean isIdFieldDataEnabled() {
-        return idFieldDataEnabled.getAsBoolean();
-    }
-
-=======
->>>>>>> 954d6eee
     @Override
     public void close() throws IOException {
         indexAnalyzers.close();
