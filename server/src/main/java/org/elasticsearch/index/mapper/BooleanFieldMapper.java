/*
 * Licensed to Elasticsearch under one or more contributor
 * license agreements. See the NOTICE file distributed with
 * this work for additional information regarding copyright
 * ownership. Elasticsearch licenses this file to you under
 * the Apache License, Version 2.0 (the "License"); you may
 * not use this file except in compliance with the License.
 * You may obtain a copy of the License at
 *
 *    http://www.apache.org/licenses/LICENSE-2.0
 *
 * Unless required by applicable law or agreed to in writing,
 * software distributed under the License is distributed on an
 * "AS IS" BASIS, WITHOUT WARRANTIES OR CONDITIONS OF ANY
 * KIND, either express or implied.  See the License for the
 * specific language governing permissions and limitations
 * under the License.
 */

package org.elasticsearch.index.mapper;

import org.apache.lucene.document.Field;
import org.apache.lucene.document.FieldType;
import org.apache.lucene.document.SortedNumericDocValuesField;
import org.apache.lucene.document.StoredField;
import org.apache.lucene.index.IndexOptions;
import org.apache.lucene.search.Query;
import org.apache.lucene.search.TermRangeQuery;
import org.apache.lucene.util.BytesRef;
import org.elasticsearch.common.Booleans;
import org.elasticsearch.common.Nullable;
import org.elasticsearch.common.xcontent.XContentParser;
import org.elasticsearch.common.xcontent.support.XContentMapValues;
import org.elasticsearch.index.fielddata.IndexFieldData;
import org.elasticsearch.index.fielddata.IndexNumericFieldData.NumericType;
import org.elasticsearch.index.fielddata.plain.SortedNumericIndexFieldData;
import org.elasticsearch.index.query.QueryShardContext;
import org.elasticsearch.search.DocValueFormat;
import org.elasticsearch.search.lookup.SearchLookup;

import java.io.IOException;
import java.time.ZoneId;
import java.util.Collections;
import java.util.List;
import java.util.Map;
import java.util.function.Supplier;

/**
 * A field mapper for boolean fields.
 */
public class BooleanFieldMapper extends ParametrizedFieldMapper {

    public static final String CONTENT_TYPE = "boolean";

    public static class Defaults {
        public static final FieldType FIELD_TYPE = new FieldType();

        static {
            FIELD_TYPE.setOmitNorms(true);
            FIELD_TYPE.setIndexOptions(IndexOptions.DOCS);
            FIELD_TYPE.setTokenized(false);
            FIELD_TYPE.freeze();
        }
    }

    public static class Values {
        public static final BytesRef TRUE = new BytesRef("T");
        public static final BytesRef FALSE = new BytesRef("F");
    }

    private static BooleanFieldMapper toType(FieldMapper in) {
        return (BooleanFieldMapper) in;
    }

    public static class Builder extends ParametrizedFieldMapper.Builder {

        private final Parameter<Boolean> docValues = Parameter.docValuesParam(m -> toType(m).hasDocValues,  true);
        private final Parameter<Boolean> indexed = Parameter.indexParam(m -> toType(m).indexed, true);
        private final Parameter<Boolean> stored = Parameter.storeParam(m -> toType(m).stored, false);

        private final Parameter<Boolean> nullValue = new Parameter<>("null_value", false, () -> null,
            (n, c, o) -> o == null ? null : XContentMapValues.nodeBooleanValue(o), m -> toType(m).nullValue)
            .acceptsNull();

        private final Parameter<Map<String, String>> meta = Parameter.metaParam();

        public Builder(String name) {
            super(name);
        }

        @Override
        protected List<Parameter<?>> getParameters() {
            return List.of(meta, docValues, indexed, nullValue, stored);
        }

        @Override
        public BooleanFieldMapper build(BuilderContext context) {
<<<<<<< HEAD
            MappedFieldType ft = new BooleanFieldType(buildFullName(context), indexed.getValue(), docValues.getValue(), meta.getValue());
=======
            MappedFieldType ft = new BooleanFieldType(buildFullName(context), indexed.getValue(), stored.getValue(),
                docValues.getValue(), meta.getValue());
            ft.setBoost(boost.getValue());
>>>>>>> c622bd61
            return new BooleanFieldMapper(name, ft, multiFieldsBuilder.build(this, context), copyTo.build(), this);
        }
    }

    public static final TypeParser PARSER = new TypeParser((n, c) -> new Builder(n));

    public static final class BooleanFieldType extends TermBasedFieldType {

        public BooleanFieldType(String name, boolean isSearchable, boolean isStored, boolean hasDocValues,
                                Map<String, String> meta) {
            super(name, isSearchable, isStored, hasDocValues, TextSearchInfo.SIMPLE_MATCH_ONLY, meta);
        }

        public BooleanFieldType(String name) {
            this(name, true, false, true, Collections.emptyMap());
        }

        @Override
        public String typeName() {
            return CONTENT_TYPE;
        }

        @Override
        public BytesRef indexedValueForSearch(Object value) {
            if (value == null) {
                return Values.FALSE;
            }
            if (value instanceof Boolean) {
                return ((Boolean) value) ? Values.TRUE : Values.FALSE;
            }
            String sValue;
            if (value instanceof BytesRef) {
                sValue = ((BytesRef) value).utf8ToString();
            } else {
                sValue = value.toString();
            }
            switch (sValue) {
                case "true":
                    return Values.TRUE;
                case "false":
                    return Values.FALSE;
                default:
                    throw new IllegalArgumentException("Can't parse boolean value [" +
                                    sValue + "], expected [true] or [false]");
            }
        }

        @Override
        public Boolean valueForDisplay(Object value) {
            if (value == null) {
                return null;
            }
            switch(value.toString()) {
            case "F":
                return false;
            case "T":
                return true;
            default:
                throw new IllegalArgumentException("Expected [T] or [F] but got [" + value + "]");
            }
        }

        @Override
        public IndexFieldData.Builder fielddataBuilder(String fullyQualifiedIndexName, Supplier<SearchLookup> searchLookup) {
            failIfNoDocValues();
            return new SortedNumericIndexFieldData.Builder(name(), NumericType.BOOLEAN);
        }

        @Override
        public DocValueFormat docValueFormat(@Nullable String format, ZoneId timeZone) {
            if (format != null) {
                throw new IllegalArgumentException("Field [" + name() + "] of type [" + typeName() + "] does not support custom formats");
            }
            if (timeZone != null) {
                throw new IllegalArgumentException("Field [" + name() + "] of type [" + typeName()
                    + "] does not support custom time zones");
            }
            return DocValueFormat.BOOLEAN;
        }

        @Override
        public Query rangeQuery(Object lowerTerm, Object upperTerm, boolean includeLower, boolean includeUpper, QueryShardContext context) {
            failIfNotIndexed();
            return new TermRangeQuery(name(),
                lowerTerm == null ? null : indexedValueForSearch(lowerTerm),
                upperTerm == null ? null : indexedValueForSearch(upperTerm),
                includeLower, includeUpper);
        }
    }

    private final Boolean nullValue;
    private final boolean indexed;
    private final boolean hasDocValues;
    private final boolean stored;

    protected BooleanFieldMapper(String simpleName, MappedFieldType mappedFieldType,
                                 MultiFields multiFields, CopyTo copyTo, Builder builder) {
        super(simpleName, mappedFieldType, multiFields, copyTo);
        this.nullValue = builder.nullValue.getValue();
        this.stored = builder.stored.getValue();
        this.indexed = builder.indexed.getValue();
        this.hasDocValues = builder.docValues.getValue();
    }

    @Override
    public BooleanFieldType fieldType() {
        return (BooleanFieldType) super.fieldType();
    }

    @Override
    protected void parseCreateField(ParseContext context) throws IOException {
        if (indexed == false && stored == false && hasDocValues == false) {
            return;
        }

        Boolean value = context.parseExternalValue(Boolean.class);
        if (value == null) {
            XContentParser.Token token = context.parser().currentToken();
            if (token == XContentParser.Token.VALUE_NULL) {
                if (nullValue != null) {
                    value = nullValue;
                }
            } else {
                value = context.parser().booleanValue();
            }
        }

        if (value == null) {
            return;
        }
        if (indexed) {
            context.doc().add(new Field(fieldType().name(), value ? "T" : "F", Defaults.FIELD_TYPE));
        }
        if (stored) {
            context.doc().add(new StoredField(fieldType().name(), value ? "T" : "F"));
        }
        if (hasDocValues) {
            context.doc().add(new SortedNumericDocValuesField(fieldType().name(), value ? 1 : 0));
        } else {
            createFieldNamesField(context);
        }
    }

    @Override
    public ValueFetcher valueFetcher(MapperService mapperService, SearchLookup searchLookup, String format) {
        if (format != null) {
            throw new IllegalArgumentException("Field [" + name() + "] of type [" + typeName() + "] doesn't support formats.");
        }

        return new SourceValueFetcher(name(), mapperService, parsesArrayValue(), nullValue) {
            @Override
            protected Boolean parseSourceValue(Object value) {
                if (value instanceof Boolean) {
                    return (Boolean) value;
                } else {
                    String textValue = value.toString();
                    return Booleans.parseBoolean(textValue.toCharArray(), 0, textValue.length(), false);
                }
            }
        };
    }

    @Override
    public ParametrizedFieldMapper.Builder getMergeBuilder() {
        return new Builder(simpleName()).init(this);
    }

    @Override
    protected String contentType() {
        return CONTENT_TYPE;
    }

}<|MERGE_RESOLUTION|>--- conflicted
+++ resolved
@@ -95,13 +95,8 @@
 
         @Override
         public BooleanFieldMapper build(BuilderContext context) {
-<<<<<<< HEAD
-            MappedFieldType ft = new BooleanFieldType(buildFullName(context), indexed.getValue(), docValues.getValue(), meta.getValue());
-=======
             MappedFieldType ft = new BooleanFieldType(buildFullName(context), indexed.getValue(), stored.getValue(),
                 docValues.getValue(), meta.getValue());
-            ft.setBoost(boost.getValue());
->>>>>>> c622bd61
             return new BooleanFieldMapper(name, ft, multiFieldsBuilder.build(this, context), copyTo.build(), this);
         }
     }
