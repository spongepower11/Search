/*
 * Copyright Elasticsearch B.V. and/or licensed to Elasticsearch B.V. under one
 * or more contributor license agreements. Licensed under the Elastic License
 * 2.0 and the Server Side Public License, v 1; you may not use this file except
 * in compliance with, at your election, the Elastic License 2.0 or the Server
 * Side Public License, v 1.
 */

package org.elasticsearch.index.mapper;

import com.fasterxml.jackson.core.JsonParseException;
import com.fasterxml.jackson.core.exc.InputCoercionException;

import org.apache.lucene.document.DoublePoint;
import org.apache.lucene.document.Field;
import org.apache.lucene.document.FloatPoint;
import org.apache.lucene.document.HalfFloatPoint;
import org.apache.lucene.document.IntPoint;
import org.apache.lucene.document.LongPoint;
import org.apache.lucene.document.SortedNumericDocValuesField;
import org.apache.lucene.document.StoredField;
import org.apache.lucene.index.LeafReaderContext;
import org.apache.lucene.search.IndexOrDocValuesQuery;
import org.apache.lucene.search.IndexSortSortedNumericDocValuesRangeQuery;
import org.apache.lucene.search.MatchNoDocsQuery;
import org.apache.lucene.search.Query;
import org.apache.lucene.util.BytesRef;
import org.apache.lucene.util.NumericUtils;
import org.elasticsearch.common.Explicit;
import org.elasticsearch.common.Numbers;
import org.elasticsearch.common.lucene.search.Queries;
import org.elasticsearch.common.settings.Setting;
import org.elasticsearch.common.settings.Setting.Property;
import org.elasticsearch.common.settings.Settings;
import org.elasticsearch.common.xcontent.XContentParser;
import org.elasticsearch.common.xcontent.XContentParser.Token;
import org.elasticsearch.index.fielddata.IndexFieldData;
import org.elasticsearch.index.fielddata.IndexNumericFieldData.NumericType;
import org.elasticsearch.index.fielddata.plain.SortedNumericIndexFieldData;
import org.elasticsearch.index.mapper.TimeSeriesParams.MetricType;
import org.elasticsearch.index.query.SearchExecutionContext;
import org.elasticsearch.script.DoubleFieldScript;
import org.elasticsearch.script.LongFieldScript;
import org.elasticsearch.script.Script;
import org.elasticsearch.script.ScriptCompiler;
import org.elasticsearch.search.DocValueFormat;
import org.elasticsearch.search.lookup.FieldValues;
import org.elasticsearch.search.lookup.SearchLookup;

import java.io.IOException;
import java.time.ZoneId;
import java.util.ArrayList;
import java.util.Arrays;
import java.util.Collection;
import java.util.Collections;
import java.util.EnumSet;
import java.util.List;
import java.util.Map;
import java.util.Objects;
import java.util.function.BiFunction;
import java.util.function.Function;
import java.util.function.Supplier;

/** A {@link FieldMapper} for numeric types: byte, short, int, long, float and double. */
public class NumberFieldMapper extends FieldMapper {

    public static final Setting<Boolean> COERCE_SETTING =
            Setting.boolSetting("index.mapping.coerce", true, Property.IndexScope);

    private static NumberFieldMapper toType(FieldMapper in) {
        return (NumberFieldMapper) in;
    }

    public static class Builder extends FieldMapper.Builder {

        private final Parameter<Boolean> indexed = Parameter.indexParam(m -> toType(m).indexed, true);
        private final Parameter<Boolean> hasDocValues = Parameter.docValuesParam(m -> toType(m).hasDocValues, true);
        private final Parameter<Boolean> stored = Parameter.storeParam(m -> toType(m).stored, false);

        private final Parameter<Explicit<Boolean>> ignoreMalformed;
        private final Parameter<Explicit<Boolean>> coerce;

        private final Parameter<Number> nullValue;

        private final Parameter<Script> script = Parameter.scriptParam(m -> toType(m).script);
        private final Parameter<String> onScriptError = Parameter.onScriptErrorParam(m -> toType(m).onScriptError, script);

        /**
         * Parameter that marks this field as a time series dimension.
         */
        private final Parameter<Boolean> dimension;

        /**
         * Parameter that marks this field as a time series metric defining its time series metric type.
         * For the numeric fields gauge and counter metric types are
         * supported
         */
        private final Parameter<MetricType> metric;

        private final Parameter<Map<String, String>> meta = Parameter.metaParam();

        private final ScriptCompiler scriptCompiler;
        private final NumberType type;

        public Builder(String name, NumberType type, ScriptCompiler compiler, Settings settings) {
            this(name, type, compiler, IGNORE_MALFORMED_SETTING.get(settings), COERCE_SETTING.get(settings));
        }

        public static Builder docValuesOnly(String name, NumberType type) {
            Builder builder = new Builder(name, type, ScriptCompiler.NONE, false, false);
            builder.indexed.setValue(false);
            builder.dimension.setValue(false);
            return builder;
        }

        public Builder(String name, NumberType type, ScriptCompiler compiler, boolean ignoreMalformedByDefault, boolean coerceByDefault) {
            super(name);
            this.type = type;
            this.scriptCompiler = Objects.requireNonNull(compiler);

            this.ignoreMalformed
                = Parameter.explicitBoolParam("ignore_malformed", true, m -> toType(m).ignoreMalformed, ignoreMalformedByDefault);
            this.coerce
                = Parameter.explicitBoolParam("coerce", true, m -> toType(m).coerce, coerceByDefault);
            this.nullValue = new Parameter<>("null_value", false, () -> null,
                (n, c, o) -> o == null ? null : type.parse(o, false), m -> toType(m).nullValue).acceptsNull();

            this.dimension = Parameter.boolParam("dimension", false, m -> toType(m).dimension, false)
                .addValidator(v -> {
                    if (v && EnumSet.of(NumberType.INTEGER, NumberType.LONG, NumberType.BYTE, NumberType.SHORT).contains(type) == false) {
                        throw new IllegalArgumentException("Parameter [dimension] cannot be set to numeric type [" + type.name + "]");
                    }
                    if (v && (indexed.getValue() == false || hasDocValues.getValue() == false)) {
                        throw new IllegalArgumentException(
                            "Field [dimension] requires that [" + indexed.name + "] and [" + hasDocValues.name + "] are true"
                        );
                    }
                });

            this.metric = TimeSeriesParams.metricParam(m -> toType(m).metricType, MetricType.gauge, MetricType.counter)
                .addValidator(v -> {
                    if (v != null && hasDocValues.getValue() == false) {
                        throw new IllegalArgumentException(
                            "Field [" + TimeSeriesParams.TIME_SERIES_METRIC_PARAM + "] requires that [" + hasDocValues.name + "] is true"
                        );
                    }
                });

            this.script.precludesParameters(ignoreMalformed, coerce, nullValue);
            addScriptValidation(script, indexed, hasDocValues);
        }

        Builder nullValue(Number number) {
            this.nullValue.setValue(number);
            return this;
        }

        public Builder docValues(boolean hasDocValues) {
            this.hasDocValues.setValue(hasDocValues);
            return this;
        }

        private FieldValues<Number> scriptValues() {
            if (this.script.get() == null) {
                return null;
            }
            return type.compile(name, script.get(), scriptCompiler);
        }

        public Builder dimension(boolean dimension) {
            this.dimension.setValue(dimension);
            return this;
        }

        public Builder metric(MetricType metric) {
            this.metric.setValue(metric);
            return this;
        }

        @Override
        protected List<Parameter<?>> getParameters() {
            return List.of(
                indexed,
                hasDocValues,
                stored,
                ignoreMalformed,
                coerce,
                nullValue,
                script,
                onScriptError,
                meta,
                dimension,
                metric
            );
        }

        @Override
        public NumberFieldMapper build(ContentPath contentPath) {
            MappedFieldType ft = new NumberFieldType(buildFullName(contentPath), this);
            return new NumberFieldMapper(name, ft, multiFieldsBuilder.build(this, contentPath), copyTo.build(), this);
        }
    }

    public enum NumberType {
        HALF_FLOAT("half_float", NumericType.HALF_FLOAT) {
            @Override
            public Float parse(Object value, boolean coerce) {
                final float result = parseToFloat(value);
                // Reduce the precision to what we actually index
                return HalfFloatPoint.sortableShortToHalfFloat(HalfFloatPoint.halfFloatToSortableShort(result));
            }

            /**
             * Parse a query parameter or {@code _source} value to a float,
             * keeping float precision. Used by queries which need more
             * precise control over their rounding behavior that
             * {@link #parse(Object, boolean)} provides.
             */
            private float parseToFloat(Object value) {
                final float result;

                if (value instanceof Number) {
                    result = ((Number) value).floatValue();
                } else {
                    if (value instanceof BytesRef) {
                        value = ((BytesRef) value).utf8ToString();
                    }
                    result = Float.parseFloat(value.toString());
                }
                validateParsed(result);
                return result;
            }

            @Override
            public Number parsePoint(byte[] value) {
                return HalfFloatPoint.decodeDimension(value, 0);
            }

            @Override
            public Float parse(XContentParser parser, boolean coerce) throws IOException {
                float parsed = parser.floatValue(coerce);
                validateParsed(parsed);
                return parsed;
            }

            @Override
            public Query termQuery(String field, Object value) {
                float v = parseToFloat(value);
                return HalfFloatPoint.newExactQuery(field, v);
            }

            @Override
            public Query termsQuery(String field, Collection<?> values) {
                float[] v = new float[values.size()];
                int pos = 0;
                for (Object value: values) {
                    v[pos++] = parseToFloat(value);
                }
                return HalfFloatPoint.newSetQuery(field, v);
            }

            @Override
            public Query rangeQuery(String field, Object lowerTerm, Object upperTerm,
                                    boolean includeLower, boolean includeUpper,
                                    boolean hasDocValues, SearchExecutionContext context) {
                float l = Float.NEGATIVE_INFINITY;
                float u = Float.POSITIVE_INFINITY;
                if (lowerTerm != null) {
                    l = parseToFloat(lowerTerm);
                    if (includeLower) {
                        l = HalfFloatPoint.nextDown(l);
                    }
                    l = HalfFloatPoint.nextUp(l);
                }
                if (upperTerm != null) {
                    u = parseToFloat(upperTerm);
                    if (includeUpper) {
                        u = HalfFloatPoint.nextUp(u);
                    }
                    u = HalfFloatPoint.nextDown(u);
                }
                Query query = HalfFloatPoint.newRangeQuery(field, l, u);
                if (hasDocValues) {
                    Query dvQuery = SortedNumericDocValuesField.newSlowRangeQuery(field,
                            HalfFloatPoint.halfFloatToSortableShort(l),
                            HalfFloatPoint.halfFloatToSortableShort(u));
                    query = new IndexOrDocValuesQuery(query, dvQuery);
                }
                return query;
            }

            @Override
            public List<Field> createFields(String name, Number value,
                                            boolean indexed, boolean docValued, boolean stored) {
                List<Field> fields = new ArrayList<>();
                if (indexed) {
                    fields.add(new HalfFloatPoint(name, value.floatValue()));
                }
                if (docValued) {
                    fields.add(new SortedNumericDocValuesField(name,
                        HalfFloatPoint.halfFloatToSortableShort(value.floatValue())));
                }
                if (stored) {
                    fields.add(new StoredField(name, value.floatValue()));
                }
                return fields;
            }

            private void validateParsed(float value) {
                if (Float.isFinite(HalfFloatPoint.sortableShortToHalfFloat(HalfFloatPoint.halfFloatToSortableShort(value))) == false) {
                    throw new IllegalArgumentException("[half_float] supports only finite values, but got [" + value + "]");
                }
            }
        },
        FLOAT("float", NumericType.FLOAT) {
            @Override
            public Float parse(Object value, boolean coerce) {
                final float result;

                if (value instanceof Number) {
                    result = ((Number) value).floatValue();
                } else {
                    if (value instanceof BytesRef) {
                        value = ((BytesRef) value).utf8ToString();
                    }
                    result = Float.parseFloat(value.toString());
                }
                validateParsed(result);
                return result;
            }

            @Override
            public Number parsePoint(byte[] value) {
                return FloatPoint.decodeDimension(value, 0);
            }

            @Override
            public Float parse(XContentParser parser, boolean coerce) throws IOException {
                float parsed = parser.floatValue(coerce);
                validateParsed(parsed);
                return parsed;
            }

            @Override
            public Query termQuery(String field, Object value) {
                float v = parse(value, false);
                return FloatPoint.newExactQuery(field, v);
            }

            @Override
            public Query termsQuery(String field, Collection<?> values) {
                float[] v = new float[values.size()];
                int pos = 0;
                for (Object value: values) {
                    v[pos++] = parse(value, false);
                }
                return FloatPoint.newSetQuery(field, v);
            }

            @Override
            public Query rangeQuery(String field, Object lowerTerm, Object upperTerm,
                                    boolean includeLower, boolean includeUpper,
                                    boolean hasDocValues, SearchExecutionContext context) {
                float l = Float.NEGATIVE_INFINITY;
                float u = Float.POSITIVE_INFINITY;
                if (lowerTerm != null) {
                    l = parse(lowerTerm, false);
                    if (includeLower == false) {
                        l = FloatPoint.nextUp(l);
                    }
                }
                if (upperTerm != null) {
                    u = parse(upperTerm, false);
                    if (includeUpper == false) {
                        u = FloatPoint.nextDown(u);
                    }
                }
                Query query = FloatPoint.newRangeQuery(field, l, u);
                if (hasDocValues) {
                    Query dvQuery = SortedNumericDocValuesField.newSlowRangeQuery(field,
                        NumericUtils.floatToSortableInt(l),
                        NumericUtils.floatToSortableInt(u));
                    query = new IndexOrDocValuesQuery(query, dvQuery);
                }
                return query;
            }

            @Override
            public List<Field> createFields(String name, Number value,
                                            boolean indexed, boolean docValued, boolean stored) {
                List<Field> fields = new ArrayList<>();
                if (indexed) {
                    fields.add(new FloatPoint(name, value.floatValue()));
                }
                if (docValued) {
                    fields.add(new SortedNumericDocValuesField(name,
                        NumericUtils.floatToSortableInt(value.floatValue())));
                }
                if (stored) {
                    fields.add(new StoredField(name, value.floatValue()));
                }
                return fields;
            }

            private void validateParsed(float value) {
                if (Float.isFinite(value) == false) {
                    throw new IllegalArgumentException("[float] supports only finite values, but got [" + value + "]");
                }
            }
        },
        DOUBLE("double", NumericType.DOUBLE) {
            @Override
            public Double parse(Object value, boolean coerce) {
                double parsed = objectToDouble(value);
                validateParsed(parsed);
                return parsed;
            }

            @Override
            public Number parsePoint(byte[] value) {
                return DoublePoint.decodeDimension(value, 0);
            }

            @Override
            public Double parse(XContentParser parser, boolean coerce) throws IOException {
                double parsed = parser.doubleValue(coerce);
                validateParsed(parsed);
                return parsed;
            }

            @Override
            public FieldValues<Number> compile(String fieldName, Script script, ScriptCompiler compiler) {
                DoubleFieldScript.Factory scriptFactory = compiler.compile(script, DoubleFieldScript.CONTEXT);
                return (lookup, ctx, doc, consumer) -> scriptFactory
                    .newFactory(fieldName, script.getParams(), lookup)
                    .newInstance(ctx)
                    .runForDoc(doc, consumer::accept);
            }

            @Override
            public Query termQuery(String field, Object value) {
                double v = parse(value, false);
                return DoublePoint.newExactQuery(field, v);
            }

            @Override
            public Query termsQuery(String field, Collection<?> values) {
                double[] v = values.stream().mapToDouble(value -> parse(value, false)).toArray();
                return DoublePoint.newSetQuery(field, v);
            }

            @Override
            public Query rangeQuery(String field, Object lowerTerm, Object upperTerm,
                                    boolean includeLower, boolean includeUpper,
                                    boolean hasDocValues, SearchExecutionContext context) {
                return doubleRangeQuery(lowerTerm, upperTerm, includeLower, includeUpper, (l, u) -> {
                    Query query = DoublePoint.newRangeQuery(field, l, u);
                    if (hasDocValues) {
                        Query dvQuery = SortedNumericDocValuesField.newSlowRangeQuery(field,
                                NumericUtils.doubleToSortableLong(l),
                                NumericUtils.doubleToSortableLong(u));
                        query = new IndexOrDocValuesQuery(query, dvQuery);
                    }
                    return query;
                });
            }

            @Override
            public List<Field> createFields(String name, Number value,
                                            boolean indexed, boolean docValued, boolean stored) {
                List<Field> fields = new ArrayList<>();
                if (indexed) {
                    fields.add(new DoublePoint(name, value.doubleValue()));
                }
                if (docValued) {
                    fields.add(new SortedNumericDocValuesField(name,
                        NumericUtils.doubleToSortableLong(value.doubleValue())));
                }
                if (stored) {
                    fields.add(new StoredField(name, value.doubleValue()));
                }
                return fields;
            }

            private void validateParsed(double value) {
                if (Double.isFinite(value) == false) {
                    throw new IllegalArgumentException("[double] supports only finite values, but got [" + value + "]");
                }
            }
        },
        BYTE("byte", NumericType.BYTE) {
            @Override
            public Byte parse(Object value, boolean coerce) {
                double doubleValue = objectToDouble(value);

                if (doubleValue < Byte.MIN_VALUE || doubleValue > Byte.MAX_VALUE) {
                    throw new IllegalArgumentException("Value [" + value + "] is out of range for a byte");
                }
                if (coerce == false && doubleValue % 1 != 0) {
                    throw new IllegalArgumentException("Value [" + value + "] has a decimal part");
                }

                if (value instanceof Number) {
                    return ((Number) value).byteValue();
                }

                return (byte) doubleValue;
            }

            @Override
            public Number parsePoint(byte[] value) {
                return INTEGER.parsePoint(value).byteValue();
            }

            @Override
            public Short parse(XContentParser parser, boolean coerce) throws IOException {
                int value = parser.intValue(coerce);
                if (value < Byte.MIN_VALUE || value > Byte.MAX_VALUE) {
                    throw new IllegalArgumentException("Value [" + value + "] is out of range for a byte");
                }
                return (short) value;
            }

            @Override
            public Query termQuery(String field, Object value) {
                return INTEGER.termQuery(field, value);
            }

            @Override
            public Query termsQuery(String field, Collection<?> values) {
                return INTEGER.termsQuery(field, values);
            }

            @Override
            public Query rangeQuery(String field, Object lowerTerm, Object upperTerm,
                                    boolean includeLower, boolean includeUpper,
                                    boolean hasDocValues, SearchExecutionContext context) {
                return INTEGER.rangeQuery(field, lowerTerm, upperTerm, includeLower, includeUpper, hasDocValues, context);
            }

            @Override
            public List<Field> createFields(String name, Number value,
                                            boolean indexed, boolean docValued, boolean stored) {
                return INTEGER.createFields(name, value, indexed, docValued, stored);
            }

            @Override
            Number valueForSearch(Number value) {
                return value.byteValue();
            }
        },
        SHORT("short", NumericType.SHORT) {
            @Override
            public Short parse(Object value, boolean coerce) {
                double doubleValue = objectToDouble(value);

                if (doubleValue < Short.MIN_VALUE || doubleValue > Short.MAX_VALUE) {
                    throw new IllegalArgumentException("Value [" + value + "] is out of range for a short");
                }
                if (coerce == false && doubleValue % 1 != 0) {
                    throw new IllegalArgumentException("Value [" + value + "] has a decimal part");
                }

                if (value instanceof Number) {
                    return ((Number) value).shortValue();
                }

                return (short) doubleValue;
            }

            @Override
            public Number parsePoint(byte[] value) {
                return INTEGER.parsePoint(value).shortValue();
            }

            @Override
            public Short parse(XContentParser parser, boolean coerce) throws IOException {
                return parser.shortValue(coerce);
            }

            @Override
            public Query termQuery(String field, Object value) {
                return INTEGER.termQuery(field, value);
            }

            @Override
            public Query termsQuery(String field, Collection<?> values) {
                return INTEGER.termsQuery(field, values);
            }

            @Override
            public Query rangeQuery(String field, Object lowerTerm, Object upperTerm,
                                    boolean includeLower, boolean includeUpper,
                                    boolean hasDocValues, SearchExecutionContext context) {
                return INTEGER.rangeQuery(field, lowerTerm, upperTerm, includeLower, includeUpper, hasDocValues, context);
            }

            @Override
            public List<Field> createFields(String name, Number value,
                                            boolean indexed, boolean docValued, boolean stored) {
                return INTEGER.createFields(name, value, indexed, docValued, stored);
            }

            @Override
            Number valueForSearch(Number value) {
                return value.shortValue();
            }
        },
        INTEGER("integer", NumericType.INT) {
            @Override
            public Integer parse(Object value, boolean coerce) {
                double doubleValue = objectToDouble(value);

                if (doubleValue < Integer.MIN_VALUE || doubleValue > Integer.MAX_VALUE) {
                    throw new IllegalArgumentException("Value [" + value + "] is out of range for an integer");
                }
                if (coerce == false && doubleValue % 1 != 0) {
                    throw new IllegalArgumentException("Value [" + value + "] has a decimal part");
                }

                if (value instanceof Number) {
                    return ((Number) value).intValue();
                }

                return (int) doubleValue;
            }

            @Override
            public Number parsePoint(byte[] value) {
                return IntPoint.decodeDimension(value, 0);
            }

            @Override
            public Integer parse(XContentParser parser, boolean coerce) throws IOException {
                return parser.intValue(coerce);
            }

            @Override
            public Query termQuery(String field, Object value) {
                if (hasDecimalPart(value)) {
                    return Queries.newMatchNoDocsQuery("Value [" + value + "] has a decimal part");
                }
                int v = parse(value, true);
                return IntPoint.newExactQuery(field, v);
            }

            @Override
            public Query termsQuery(String field, Collection<?> values) {
                int[] v = new int[values.size()];
                int upTo = 0;

                for (Object value : values) {
                    if (hasDecimalPart(value) == false) {
                        v[upTo++] = parse(value, true);
                    }
                }

                if (upTo == 0) {
                    return Queries.newMatchNoDocsQuery("All values have a decimal part");
                }
                if (upTo != v.length) {
                    v = Arrays.copyOf(v, upTo);
                }
                return IntPoint.newSetQuery(field, v);
            }

            @Override
            public Query rangeQuery(String field, Object lowerTerm, Object upperTerm,
                                    boolean includeLower, boolean includeUpper,
                                    boolean hasDocValues, SearchExecutionContext context) {
                int l = Integer.MIN_VALUE;
                int u = Integer.MAX_VALUE;
                if (lowerTerm != null) {
                    l = parse(lowerTerm, true);
                    // if the lower bound is decimal:
                    // - if the bound is positive then we increment it:
                    //      if lowerTerm=1.5 then the (inclusive) bound becomes 2
                    // - if the bound is negative then we leave it as is:
                    //      if lowerTerm=-1.5 then the (inclusive) bound becomes -1 due to the call to longValue
                    boolean lowerTermHasDecimalPart = hasDecimalPart(lowerTerm);
                    if ((lowerTermHasDecimalPart == false && includeLower == false) ||
                            (lowerTermHasDecimalPart && signum(lowerTerm) > 0)) {
                        if (l == Integer.MAX_VALUE) {
                            return new MatchNoDocsQuery();
                        }
                        ++l;
                    }
                }
                if (upperTerm != null) {
                    u = parse(upperTerm, true);
                    boolean upperTermHasDecimalPart = hasDecimalPart(upperTerm);
                    if ((upperTermHasDecimalPart == false && includeUpper == false) ||
                            (upperTermHasDecimalPart && signum(upperTerm) < 0)) {
                        if (u == Integer.MIN_VALUE) {
                            return new MatchNoDocsQuery();
                        }
                        --u;
                    }
                }
                Query query = IntPoint.newRangeQuery(field, l, u);
                if (hasDocValues) {
                    Query dvQuery = SortedNumericDocValuesField.newSlowRangeQuery(field, l, u);
                    query = new IndexOrDocValuesQuery(query, dvQuery);
                    if (context.indexSortedOnField(field)) {
                        query = new IndexSortSortedNumericDocValuesRangeQuery(field, l, u, query);
                    }
                }
                return query;
            }

            @Override
            public List<Field> createFields(String name, Number value,
                                            boolean indexed, boolean docValued, boolean stored) {
                List<Field> fields = new ArrayList<>();
                if (indexed) {
                    fields.add(new IntPoint(name, value.intValue()));
                }
                if (docValued) {
                    fields.add(new SortedNumericDocValuesField(name, value.intValue()));
                }
                if (stored) {
                    fields.add(new StoredField(name, value.intValue()));
                }
                return fields;
            }
        },
        LONG("long", NumericType.LONG) {
            @Override
            public Long parse(Object value, boolean coerce) {
                return objectToLong(value, coerce);
            }

            @Override
            public Number parsePoint(byte[] value) {
                return LongPoint.decodeDimension(value, 0);
            }

            @Override
            public Long parse(XContentParser parser, boolean coerce) throws IOException {
                return parser.longValue(coerce);
            }

            @Override
            public FieldValues<Number> compile(String fieldName, Script script, ScriptCompiler compiler) {
                final LongFieldScript.Factory scriptFactory = compiler.compile(script, LongFieldScript.CONTEXT);
                return (lookup, ctx, doc, consumer) -> scriptFactory
                    .newFactory(fieldName, script.getParams(), lookup)
                    .newInstance(ctx)
                    .runForDoc(doc, consumer::accept);
            }

            @Override
            public Query termQuery(String field, Object value) {
                if (hasDecimalPart(value)) {
                    return Queries.newMatchNoDocsQuery("Value [" + value + "] has a decimal part");
                }
                long v = parse(value, true);
                return LongPoint.newExactQuery(field, v);
            }

            @Override
            public Query termsQuery(String field, Collection<?> values) {
                long[] v = new long[values.size()];
                int upTo = 0;

                for (Object value : values) {
                    if (hasDecimalPart(value) == false) {
                        v[upTo++] = parse(value, true);
                    }
                }

                if (upTo == 0) {
                    return Queries.newMatchNoDocsQuery("All values have a decimal part");
                }
                if (upTo != v.length) {
                    v = Arrays.copyOf(v, upTo);
                }
                return LongPoint.newSetQuery(field, v);
            }

            @Override
            public Query rangeQuery(String field, Object lowerTerm, Object upperTerm,
                                    boolean includeLower, boolean includeUpper,
                                    boolean hasDocValues, SearchExecutionContext context) {
                return longRangeQuery(lowerTerm, upperTerm, includeLower, includeUpper, (l, u) -> {
                    Query query = LongPoint.newRangeQuery(field, l, u);
                    if (hasDocValues) {
                        Query dvQuery = SortedNumericDocValuesField.newSlowRangeQuery(field, l, u);
                        query = new IndexOrDocValuesQuery(query, dvQuery);
                        if (context.indexSortedOnField(field)) {
                            query = new IndexSortSortedNumericDocValuesRangeQuery(field, l, u, query);
                        }
                    }
                    return query;
                });
            }

            @Override
            public List<Field> createFields(String name, Number value,
                                            boolean indexed, boolean docValued, boolean stored) {
                List<Field> fields = new ArrayList<>();
                if (indexed) {
                    fields.add(new LongPoint(name, value.longValue()));
                }
                if (docValued) {
                    fields.add(new SortedNumericDocValuesField(name, value.longValue()));
                }
                if (stored) {
                    fields.add(new StoredField(name, value.longValue()));
                }
                return fields;
            }
        };

        private final String name;
        private final NumericType numericType;
        private final TypeParser parser;

        NumberType(String name, NumericType numericType) {
            this.name = name;
            this.numericType = numericType;
            this.parser = new TypeParser((n, c) -> new Builder(n, this, c.scriptCompiler(), c.getSettings()));
        }

        /** Get the associated type name. */
        public final String typeName() {
            return name;
        }
        /** Get the associated numeric type */
        public final NumericType numericType() {
            return numericType;
        }
        public final TypeParser parser() {
            return parser;
        }
        public abstract Query termQuery(String field, Object value);
        public abstract Query termsQuery(String field, Collection<?> values);
        public abstract Query rangeQuery(String field, Object lowerTerm, Object upperTerm,
                                         boolean includeLower, boolean includeUpper,
                                         boolean hasDocValues, SearchExecutionContext context);
        public abstract Number parse(XContentParser parser, boolean coerce) throws IOException;
        public abstract Number parse(Object value, boolean coerce);
        public abstract Number parsePoint(byte[] value);
        public abstract List<Field> createFields(String name, Number value, boolean indexed,
                                                 boolean docValued, boolean stored);

        public FieldValues<Number> compile(String fieldName, Script script, ScriptCompiler compiler) {
            // only implemented for long and double fields
            throw new IllegalArgumentException("Unknown parameter [script] for mapper [" + fieldName + "]");
        }

        Number valueForSearch(Number value) {
            return value;
        }

        /**
         * Returns true if the object is a number and has a decimal part
         */
        public static boolean hasDecimalPart(Object number) {
            if (number instanceof Byte
                || number instanceof Short
                || number instanceof Integer
                || number instanceof Long) {
                return false;
            }
            if (number instanceof Number) {
                double doubleValue = ((Number) number).doubleValue();
                return doubleValue % 1 != 0;
            }
            if (number instanceof BytesRef) {
                number = ((BytesRef) number).utf8ToString();
            }
            if (number instanceof String) {
                return Double.parseDouble((String) number) % 1 != 0;
            }
            return false;
        }

        /**
         * Returns -1, 0, or 1 if the value is lower than, equal to, or greater than 0
         */
        static double signum(Object value) {
            if (value instanceof Number) {
                double doubleValue = ((Number) value).doubleValue();
                return Math.signum(doubleValue);
            }
            if (value instanceof BytesRef) {
                value = ((BytesRef) value).utf8ToString();
            }
            return Math.signum(Double.parseDouble(value.toString()));
        }

        /**
         * Converts an Object to a double by checking it against known types first
         */
        public static double objectToDouble(Object value) {
            double doubleValue;

            if (value instanceof Number) {
                doubleValue = ((Number) value).doubleValue();
            } else if (value instanceof BytesRef) {
                doubleValue = Double.parseDouble(((BytesRef) value).utf8ToString());
            } else {
                doubleValue = Double.parseDouble(value.toString());
            }

            return doubleValue;
        }

        /**
         * Converts an Object to a {@code long} by checking it against known
         * types and checking its range.
         */
        public static long objectToLong(Object value, boolean coerce) {
            if (value instanceof Long) {
                return (Long)value;
            }

            double doubleValue = objectToDouble(value);
            // this check does not guarantee that value is inside MIN_VALUE/MAX_VALUE because values up to 9223372036854776832 will
            // be equal to Long.MAX_VALUE after conversion to double. More checks ahead.
            if (doubleValue < Long.MIN_VALUE || doubleValue > Long.MAX_VALUE) {
                throw new IllegalArgumentException("Value [" + value + "] is out of range for a long");
            }
            if (coerce == false && doubleValue % 1 != 0) {
                throw new IllegalArgumentException("Value [" + value + "] has a decimal part");
            }

            // longs need special handling so we don't lose precision while parsing
            String stringValue = (value instanceof BytesRef) ? ((BytesRef) value).utf8ToString() : value.toString();
            return Numbers.toLong(stringValue, coerce);
        }

        public static Query doubleRangeQuery(
            Object lowerTerm,
            Object upperTerm,
            boolean includeLower,
            boolean includeUpper,
            BiFunction<Double, Double, Query> builder
        ) {
            double l = Double.NEGATIVE_INFINITY;
            double u = Double.POSITIVE_INFINITY;
            if (lowerTerm != null) {
                l = objectToDouble(lowerTerm);
                if (includeLower == false) {
                    l = DoublePoint.nextUp(l);
                }
            }
            if (upperTerm != null) {
                u = objectToDouble(upperTerm);
                if (includeUpper == false) {
                    u = DoublePoint.nextDown(u);
                }
            }
            return builder.apply(l, u);
        }

        /**
         * Processes query bounds into {@code long}s and delegates the
         * provided {@code builder} to build a range query.
         */
        public static Query longRangeQuery(
            Object lowerTerm,
            Object upperTerm,
            boolean includeLower,
            boolean includeUpper,
            BiFunction<Long, Long, Query> builder
        ) {
            long l = Long.MIN_VALUE;
            long u = Long.MAX_VALUE;
            if (lowerTerm != null) {
                l = objectToLong(lowerTerm, true);
                // if the lower bound is decimal:
                // - if the bound is positive then we increment it:
                // if lowerTerm=1.5 then the (inclusive) bound becomes 2
                // - if the bound is negative then we leave it as is:
                // if lowerTerm=-1.5 then the (inclusive) bound becomes -1 due to the call to longValue
                boolean lowerTermHasDecimalPart = hasDecimalPart(lowerTerm);
                if ((lowerTermHasDecimalPart == false && includeLower == false) || (lowerTermHasDecimalPart && signum(lowerTerm) > 0)) {
                    if (l == Long.MAX_VALUE) {
                        return new MatchNoDocsQuery();
                    }
                    ++l;
                }
            }
            if (upperTerm != null) {
                u = objectToLong(upperTerm, true);
                boolean upperTermHasDecimalPart = hasDecimalPart(upperTerm);
                if ((upperTermHasDecimalPart == false && includeUpper == false) || (upperTermHasDecimalPart && signum(upperTerm) < 0)) {
                    if (u == Long.MIN_VALUE) {
                        return new MatchNoDocsQuery();
                    }
                    --u;
                }
            }
            return builder.apply(l, u);
        }
    }

    public static class NumberFieldType extends SimpleMappedFieldType {

        private final NumberType type;
        private final boolean coerce;
        private final Number nullValue;
        private final FieldValues<Number> scriptValues;
        private final boolean isDimension;
        private final MetricType metricType;

        public NumberFieldType(String name, NumberType type, boolean isSearchable, boolean isStored,
                               boolean hasDocValues, boolean coerce, Number nullValue, Map<String, String> meta,
                               FieldValues<Number> script, boolean isDimension, MetricType metricType) {
            super(name, isSearchable, isStored, hasDocValues, TextSearchInfo.SIMPLE_MATCH_WITHOUT_TERMS, meta);
            this.type = Objects.requireNonNull(type);
            this.coerce = coerce;
            this.nullValue = nullValue;
            this.scriptValues = script;
            this.isDimension = isDimension;
            this.metricType = metricType;
        }

        NumberFieldType(String name, Builder builder) {
            this(name, builder.type, builder.indexed.getValue(), builder.stored.getValue(), builder.hasDocValues.getValue(),
                builder.coerce.getValue().value(), builder.nullValue.getValue(), builder.meta.getValue(),
                builder.scriptValues(), builder.dimension.getValue(),
                builder.metric.getValue());
        }

        public NumberFieldType(String name, NumberType type) {
            this(name, type, true, false, true, true, null, Collections.emptyMap(), null, false, null);
        }

        @Override
        public String typeName() {
            return type.name;
        }

        public NumericType numericType() {
            return type.numericType();
        }

        @Override
        public Query termQuery(Object value, SearchExecutionContext context) {
            failIfNotIndexed();
            return type.termQuery(name(), value);
        }

        @Override
        public Query termsQuery(Collection<?> values, SearchExecutionContext context) {
            failIfNotIndexed();
            return type.termsQuery(name(), values);
        }

        @Override
        public Query rangeQuery(Object lowerTerm, Object upperTerm, boolean includeLower, boolean includeUpper,
                                SearchExecutionContext context) {
            failIfNotIndexed();
            return type.rangeQuery(name(), lowerTerm, upperTerm, includeLower, includeUpper, hasDocValues(), context);
        }

        @Override
        public Function<byte[], Number> pointReaderIfPossible() {
            if (isSearchable()) {
                return this::parsePoint;
            }
            return null;
        }

        @Override
        public IndexFieldData.Builder fielddataBuilder(String fullyQualifiedIndexName, Supplier<SearchLookup> searchLookup) {
            failIfNoDocValues();
            return new SortedNumericIndexFieldData.Builder(name(), type.numericType());
        }

        @Override
        public Object valueForDisplay(Object value) {
            if (value == null) {
                return null;
            }
            return type.valueForSearch((Number) value);
        }

        @Override
        public ValueFetcher valueFetcher(SearchExecutionContext context, String format) {
            if (format != null) {
                throw new IllegalArgumentException("Field [" + name() + "] of type [" + typeName() + "] doesn't support formats.");
            }
            if (this.scriptValues != null) {
                return FieldValues.valueFetcher(this.scriptValues, context);
            }
            return new SourceValueFetcher(name(), context, nullValue) {
                @Override
                protected Object parseSourceValue(Object value) {
                    if (value.equals("")) {
                        return nullValue;
                    }
                    return type.parse(value, coerce);
                }
            };
        }

        @Override
        public DocValueFormat docValueFormat(String format, ZoneId timeZone) {
            checkNoTimeZone(timeZone);
            if (format == null) {
                return DocValueFormat.RAW;
            }
            return new DocValueFormat.Decimal(format);
        }

        public Number parsePoint(byte[] value) {
            return type.parsePoint(value);
        }

        @Override
        public CollapseType collapseType() {
            return CollapseType.NUMERIC;
        }

        /**
         * @return true if field has been marked as a dimension field
         */
        public boolean isDimension() {
            return isDimension;
        }

        /**
         * If field is a time series metric field, returns its metric type
         * @return the metric type or null
         */
        public MetricType getMetricType() {
            return metricType;
        }
    }

    private final NumberType type;

    private final boolean indexed;
    private final boolean hasDocValues;
    private final boolean stored;
    private final Explicit<Boolean> ignoreMalformed;
    private final Explicit<Boolean> coerce;
    private final Number nullValue;
    private final FieldValues<Number> scriptValues;
    private final boolean ignoreMalformedByDefault;
    private final boolean coerceByDefault;
    private final boolean dimension;
<<<<<<< HEAD
    private final TimeSeriesParams.MetricType metricType;
=======
    private final ScriptCompiler scriptCompiler;
    private final Script script;
>>>>>>> 385b97f9

    private NumberFieldMapper(
            String simpleName,
            MappedFieldType mappedFieldType,
            MultiFields multiFields,
            CopyTo copyTo,
            Builder builder) {
        super(simpleName, mappedFieldType, multiFields, copyTo, builder.script.get() != null, builder.onScriptError.getValue());
        this.type = builder.type;
        this.indexed = builder.indexed.getValue();
        this.hasDocValues = builder.hasDocValues.getValue();
        this.stored = builder.stored.getValue();
        this.ignoreMalformed = builder.ignoreMalformed.getValue();
        this.coerce = builder.coerce.getValue();
        this.nullValue = builder.nullValue.getValue();
        this.ignoreMalformedByDefault = builder.ignoreMalformed.getDefaultValue().value();
        this.coerceByDefault = builder.coerce.getDefaultValue().value();
        this.scriptValues = builder.scriptValues();
        this.dimension = builder.dimension.getValue();
<<<<<<< HEAD
        this.metricType = builder.metric.getValue();
        this.builder = builder;
=======
        this.scriptCompiler = builder.scriptCompiler;
        this.script = builder.script.getValue();
>>>>>>> 385b97f9
    }

    boolean coerce() {
        return coerce.value();
    }

    boolean ignoreMalformed() {
        return ignoreMalformed.value();
    }

    @Override
    public NumberFieldType fieldType() {
        return (NumberFieldType) super.fieldType();
    }

    @Override
    protected String contentType() {
        return fieldType().type.typeName();
    }

    @Override
    protected void parseCreateField(DocumentParserContext context) throws IOException {
        Number value;
        try {
            value = value(context.parser(), type, nullValue, coerce.value());
        } catch (InputCoercionException | IllegalArgumentException | JsonParseException e) {
            if (ignoreMalformed.value() && context.parser().currentToken().isValue()) {
                context.addIgnoredField(mappedFieldType.name());
                return;
            } else {
                throw e;
            }
        }
        if (value != null) {
            indexValue(context, value);
        }
    }

    /**
     * Read the value at the current position of the parser.
     * @throws InputCoercionException if xcontent couldn't convert the value in the required type, for example, integer overflow
     * @throws JsonParseException if there was any error parsing the json
     * @throws IllegalArgumentException if there was an error parsing the value from the json
     * @throws IOException if there was any other IO error
     */
    private static Number value(XContentParser parser, NumberType numberType, Number nullValue, boolean coerce)
        throws InputCoercionException, JsonParseException, IllegalArgumentException, IOException {

        if (parser.currentToken() == Token.VALUE_NULL) {
            return nullValue;
        }
        if (coerce && parser.currentToken() == Token.VALUE_STRING && parser.textLength() == 0) {
            return nullValue;
        }
        return numberType.parse(parser, coerce);
    }

    private void indexValue(DocumentParserContext context, Number numericValue) {
        List<Field> fields = fieldType().type.createFields(fieldType().name(), numericValue, indexed, hasDocValues, stored);
        if (dimension) {
            // Check that a dimension field is single-valued and not an array
            if (context.doc().getByKey(fieldType().name()) != null) {
                throw new IllegalArgumentException("Dimension field [" + fieldType().name() + "] cannot be a multi-valued field.");
            }
            if (fields.size() > 0) {
                // Add the first field by key so that we can validate if it has been added
                context.doc().addWithKey(fieldType().name(), fields.get(0));
                context.doc().addAll(fields.subList(1, fields.size()));
            }
        } else {
            context.doc().addAll(fields);
        }

        if (hasDocValues == false && (stored || indexed)) {
            context.addToFieldNames(fieldType().name());
        }
    }

    @Override
    protected void indexScriptValues(SearchLookup searchLookup, LeafReaderContext readerContext, int doc,
                                     DocumentParserContext documentParserContext) {
        this.scriptValues.valuesForDoc(searchLookup, readerContext, doc, value -> indexValue(documentParserContext, value));
    }

    @Override
    public FieldMapper.Builder getMergeBuilder() {
<<<<<<< HEAD
        return new Builder(simpleName(), type, builder.scriptCompiler, ignoreMalformedByDefault, coerceByDefault)
            .dimension(dimension)
            .metric(metricType)
            .init(this);
=======
        return new Builder(simpleName(), type, scriptCompiler, ignoreMalformedByDefault, coerceByDefault)
            .dimension(dimension).init(this);
>>>>>>> 385b97f9
    }
}<|MERGE_RESOLUTION|>--- conflicted
+++ resolved
@@ -1144,12 +1144,9 @@
     private final boolean ignoreMalformedByDefault;
     private final boolean coerceByDefault;
     private final boolean dimension;
-<<<<<<< HEAD
-    private final TimeSeriesParams.MetricType metricType;
-=======
     private final ScriptCompiler scriptCompiler;
     private final Script script;
->>>>>>> 385b97f9
+    private final TimeSeriesParams.MetricType metricType;
 
     private NumberFieldMapper(
             String simpleName,
@@ -1169,13 +1166,9 @@
         this.coerceByDefault = builder.coerce.getDefaultValue().value();
         this.scriptValues = builder.scriptValues();
         this.dimension = builder.dimension.getValue();
-<<<<<<< HEAD
-        this.metricType = builder.metric.getValue();
-        this.builder = builder;
-=======
         this.scriptCompiler = builder.scriptCompiler;
         this.script = builder.script.getValue();
->>>>>>> 385b97f9
+        this.metricType = builder.metric.getValue();
     }
 
     boolean coerce() {
@@ -1262,14 +1255,9 @@
 
     @Override
     public FieldMapper.Builder getMergeBuilder() {
-<<<<<<< HEAD
-        return new Builder(simpleName(), type, builder.scriptCompiler, ignoreMalformedByDefault, coerceByDefault)
+        return new Builder(simpleName(), type, scriptCompiler, ignoreMalformedByDefault, coerceByDefault)
             .dimension(dimension)
             .metric(metricType)
             .init(this);
-=======
-        return new Builder(simpleName(), type, scriptCompiler, ignoreMalformedByDefault, coerceByDefault)
-            .dimension(dimension).init(this);
->>>>>>> 385b97f9
     }
 }