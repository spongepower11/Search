/*
 * Copyright Elasticsearch B.V. and/or licensed to Elasticsearch B.V. under one
 * or more contributor license agreements. Licensed under the Elastic License
 * 2.0 and the Server Side Public License, v 1; you may not use this file except
 * in compliance with, at your election, the Elastic License 2.0 or the Server
 * Side Public License, v 1.
 */

package org.elasticsearch.index.mapper;

import org.apache.lucene.index.LeafReader;
import org.elasticsearch.common.bytes.BytesReference;
import org.elasticsearch.index.fieldvisitor.LeafStoredFieldLoader;
import org.elasticsearch.xcontent.XContentBuilder;
import org.elasticsearch.xcontent.json.JsonXContent;

import java.io.ByteArrayOutputStream;
import java.io.IOException;
import java.util.List;
import java.util.Map;
import java.util.Set;
import java.util.stream.Collectors;
import java.util.stream.Stream;

/**
 * Loads source {@code _source} during a GET or {@code _search}.
 */
public interface SourceLoader {
    /**
     * Does this {@link SourceLoader} reorder field values?
     */
    boolean reordersFieldValues();

    /**
     * Build the loader for some segment.
     */
    Leaf leaf(LeafReader reader, int[] docIdsInLeaf) throws IOException;

    /**
     * Stream containing all non-{@code _source} stored fields required
     * to build the {@code _source}.
     */
    Set<String> requiredStoredFields();

    /**
     * Loads {@code _source} from some segment.
     */
    interface Leaf {
        /**
         * Load the {@code _source} for a document.
         * @param storedFields a loader for stored fields
         * @param docId the doc to load
         */
        BytesReference source(LeafStoredFieldLoader storedFields, int docId) throws IOException;

        Leaf EMPTY_OBJECT = (storedFields, docId) -> {
            // TODO accept a requested xcontent type
            try (XContentBuilder b = new XContentBuilder(JsonXContent.jsonXContent, new ByteArrayOutputStream())) {
                return BytesReference.bytes(b.startObject().endObject());
            }
        };
    }

    /**
     * Load {@code _source} from a stored field.
     */
    SourceLoader FROM_STORED_SOURCE = new SourceLoader() {
        @Override
        public boolean reordersFieldValues() {
            return false;
        }

        @Override
        public Leaf leaf(LeafReader reader, int[] docIdsInLeaf) {
            return (storedFieldLoader, docId) -> storedFieldLoader.source();
        }

        @Override
        public Set<String> requiredStoredFields() {
            return Set.of();
        }
    };

    /**
     * Load {@code _source} from doc values.
     */
    class Synthetic implements SourceLoader {
        private final SyntheticFieldLoader loader;
        private final Map<String, SyntheticFieldLoader.StoredFieldLoader> storedFieldLoaders;

        public Synthetic(Mapping mapping) {
            loader = mapping.getRoot().syntheticFieldLoader();
            storedFieldLoaders = Map.copyOf(loader.storedFieldLoaders().collect(Collectors.toMap(Map.Entry::getKey, Map.Entry::getValue)));
        }

        @Override
        public boolean reordersFieldValues() {
            return true;
        }

        @Override
        public Set<String> requiredStoredFields() {
            return storedFieldLoaders.keySet();
        }

        @Override
        public Leaf leaf(LeafReader reader, int[] docIdsInLeaf) throws IOException {
<<<<<<< HEAD
            SyntheticFieldLoader.DocValuesLoader leaf = loader.docValuesLoader(reader, docIdsInLeaf);
            return (storedFieldLoader, docId) -> {
                for (Map.Entry<String, List<Object>> e : storedFieldLoader.storedFields().entrySet()) {
                    SyntheticFieldLoader.StoredFieldLoader loader = storedFieldLoaders.get(e.getKey());
                    if (loader != null) {
                        loader.load(e.getValue());
=======
            return new SyntheticLeaf(loader.docValuesLoader(reader, docIdsInLeaf));
        }

        private class SyntheticLeaf implements Leaf {
            private final SyntheticFieldLoader.DocValuesLoader docValuesLoader;

            private SyntheticLeaf(SyntheticFieldLoader.DocValuesLoader docValuesLoader) {
                this.docValuesLoader = docValuesLoader;
            }

            @Override
            public BytesReference source(FieldsVisitor fieldsVisitor, int docId) throws IOException {
                if (fieldsVisitor != null) {
                    for (Map.Entry<String, List<Object>> e : fieldsVisitor.fields().entrySet()) {
                        SyntheticFieldLoader.StoredFieldLoader loader = storedFieldLoaders.get(e.getKey());
                        if (loader != null) {
                            loader.load(e.getValue());
                        }
>>>>>>> be814455
                    }
                }
                if (docValuesLoader != null) {
                    docValuesLoader.advanceToDoc(docId);
                }
                // TODO accept a requested xcontent type
                try (XContentBuilder b = new XContentBuilder(JsonXContent.jsonXContent, new ByteArrayOutputStream())) {
                    if (loader.hasValue()) {
                        loader.write(b);
                    } else {
                        b.startObject().endObject();
                    }
                    return BytesReference.bytes(b);
                }
            }
        }
    }

    /**
     * Load a field for {@link Synthetic}.
     * <p>
     * {@link SyntheticFieldLoader}s load values through objects vended
     * by their {@link #storedFieldLoaders} and {@link #docValuesLoader}
     * methods. Then you call {@link #write} to write the values to an
     * {@link XContentBuilder} which also clears them.
     * <p>
     * This two loaders and one writer setup is specifically designed to
     * efficiently load the {@code _source} of indices that have thousands
     * of fields declared in the mapping but that only have values for
     * dozens of them. It handles this in a few ways:
     * <ul>
     *     <li>{@link #docValuesLoader} must be called once per document
     *         per field to load the doc values, but detects up front if
     *         there are no doc values for that field. It's linear with
     *         the number of fields, whether or not they have values,
     *         but skips entirely missing fields.</li>
     *     <li>{@link #storedFieldLoaders} are only called when the
     *         document contains a stored field with the appropriate name.
     *         So it's fine to have thousands of these declared in the
     *         mapping and you don't really pay much to load them. Just
     *         the cost to build {@link Map} used to address them.</li>
     *     <li>Object fields that don't have any values loaded by either
     *         means bail out of the loading process and don't pass
     *         control down to any of their children. Thus it's fine
     *         to declare huge object structures in the mapping and
     *         you only spend time iterating the ones you need. Or that
     *         have doc values.</li>
     * </ul>
     */
    interface SyntheticFieldLoader {
        /**
         * Load no values.
         */
        SyntheticFieldLoader NOTHING = new SyntheticFieldLoader() {
            @Override
            public Stream<Map.Entry<String, StoredFieldLoader>> storedFieldLoaders() {
                return Stream.of();
            }

            @Override
            public DocValuesLoader docValuesLoader(LeafReader leafReader, int[] docIdsInLeaf) throws IOException {
                return null;
            }

            @Override
            public boolean hasValue() {
                return false;
            }

            @Override
            public void write(XContentBuilder b) {}
        };

        /**
         * A {@link Stream} mapping stored field paths to a place to put them
         * so they can be included in the next document.
         */
        Stream<Map.Entry<String, StoredFieldLoader>> storedFieldLoaders();

        /**
         * Build something to load doc values for this field or return
         * {@code null} if there are no doc values for this field to
         * load.
         */
        DocValuesLoader docValuesLoader(LeafReader leafReader, int[] docIdsInLeaf) throws IOException;

        boolean hasValue();

        /**
         * Write values for this document.
         */
        void write(XContentBuilder b) throws IOException;

        /**
         * Sync for stored field values.
         */
        interface StoredFieldLoader {
            void load(List<Object> values);
        }

        /**
         * Loads doc values for a field.
         */
        interface DocValuesLoader {
            /**
             * Load the doc values for this field.
             *
             * @return whether or not there are any values for this field
             */
            boolean advanceToDoc(int docId) throws IOException;
        }
    }

}<|MERGE_RESOLUTION|>--- conflicted
+++ resolved
@@ -105,33 +105,22 @@
 
         @Override
         public Leaf leaf(LeafReader reader, int[] docIdsInLeaf) throws IOException {
-<<<<<<< HEAD
-            SyntheticFieldLoader.DocValuesLoader leaf = loader.docValuesLoader(reader, docIdsInLeaf);
-            return (storedFieldLoader, docId) -> {
+            return new SyntheticLeaf(loader.docValuesLoader(reader, docIdsInLeaf));
+        }
+
+        private class SyntheticLeaf implements Leaf {
+            private final SyntheticFieldLoader.DocValuesLoader docValuesLoader;
+
+            private SyntheticLeaf(SyntheticFieldLoader.DocValuesLoader docValuesLoader) {
+                this.docValuesLoader = docValuesLoader;
+            }
+
+            @Override
+            public BytesReference source(LeafStoredFieldLoader storedFieldLoader, int docId) throws IOException {
                 for (Map.Entry<String, List<Object>> e : storedFieldLoader.storedFields().entrySet()) {
                     SyntheticFieldLoader.StoredFieldLoader loader = storedFieldLoaders.get(e.getKey());
                     if (loader != null) {
                         loader.load(e.getValue());
-=======
-            return new SyntheticLeaf(loader.docValuesLoader(reader, docIdsInLeaf));
-        }
-
-        private class SyntheticLeaf implements Leaf {
-            private final SyntheticFieldLoader.DocValuesLoader docValuesLoader;
-
-            private SyntheticLeaf(SyntheticFieldLoader.DocValuesLoader docValuesLoader) {
-                this.docValuesLoader = docValuesLoader;
-            }
-
-            @Override
-            public BytesReference source(FieldsVisitor fieldsVisitor, int docId) throws IOException {
-                if (fieldsVisitor != null) {
-                    for (Map.Entry<String, List<Object>> e : fieldsVisitor.fields().entrySet()) {
-                        SyntheticFieldLoader.StoredFieldLoader loader = storedFieldLoaders.get(e.getKey());
-                        if (loader != null) {
-                            loader.load(e.getValue());
-                        }
->>>>>>> be814455
                     }
                 }
                 if (docValuesLoader != null) {
