--- conflicted
+++ resolved
@@ -482,39 +482,7 @@
     }
 
     @Override
-<<<<<<< HEAD
-    protected void indexShape(ParseContext context, Shape shape) {
-        if (fieldType().pointsOnly() == true) {
-            // index configured for pointsOnly
-            if (shape instanceof XShapeCollection && XShapeCollection.class.cast(shape).pointsOnly()) {
-                // MULTIPOINT data: index each point separately
-                @SuppressWarnings("unchecked") List<Shape> shapes = ((XShapeCollection) shape).getShapes();
-                for (Shape s : shapes) {
-                    doIndexShape(context, s);
-                }
-                return;
-            } else if (shape instanceof Point == false) {
-                throw new MapperParsingException("[{" + fieldType().name() + "}] is configured for points only but a "
-                    + ((shape instanceof JtsGeometry) ? ((JtsGeometry)shape).getGeom().getGeometryType() : shape.getClass())
-                    + " was found");
-            }
-        }
-        doIndexShape(context, shape);
-    }
-
-    private void doIndexShape(ParseContext context, Shape shape) {
-        List<IndexableField> fields = new ArrayList<>(Arrays.asList(fieldType().defaultPrefixTreeStrategy().createIndexableFields(shape)));
-        createFieldNamesField(context, fields);
-        for (IndexableField field : fields) {
-            context.doc().add(field);
-        }
-    }
-
-    @Override
     public void doXContentBody(XContentBuilder builder, boolean includeDefaults, Params params) throws IOException {
-=======
-    protected void doXContentBody(XContentBuilder builder, boolean includeDefaults, Params params) throws IOException {
->>>>>>> 27531b33
         super.doXContentBody(builder, includeDefaults, params);
 
         if (includeDefaults
