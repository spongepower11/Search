/*
 * Licensed to Elasticsearch under one or more contributor
 * license agreements. See the NOTICE file distributed with
 * this work for additional information regarding copyright
 * ownership. Elasticsearch licenses this file to you under
 * the Apache License, Version 2.0 (the "License"); you may
 * not use this file except in compliance with the License.
 * You may obtain a copy of the License at
 *
 *     http://www.apache.org/licenses/LICENSE-2.0
 *
 * Unless required by applicable law or agreed to in writing,
 * software distributed under the License is distributed on an
 * "AS IS" BASIS, WITHOUT WARRANTIES OR CONDITIONS OF ANY
 * KIND, either express or implied.  See the License for the
 * specific language governing permissions and limitations
 * under the License.
 */
package org.elasticsearch.index.mapper;

import org.apache.lucene.document.FieldType;
import org.elasticsearch.ElasticsearchParseException;
import org.elasticsearch.common.CheckedBiFunction;
import org.elasticsearch.common.Explicit;
import org.elasticsearch.common.ParseField;
import org.elasticsearch.common.geo.GeoPoint;
import org.elasticsearch.common.geo.GeometryFormat;
import org.elasticsearch.common.geo.GeometryParser;
import org.elasticsearch.common.xcontent.LoggingDeprecationHandler;
import org.elasticsearch.common.xcontent.XContentBuilder;
import org.elasticsearch.common.xcontent.XContentParser;
import org.elasticsearch.geometry.Geometry;
import org.elasticsearch.geometry.Point;

import java.io.IOException;
import java.text.ParseException;
import java.util.ArrayList;
import java.util.Collections;
import java.util.Iterator;
import java.util.List;
import java.util.Map;
import java.util.function.Supplier;

import static org.elasticsearch.index.mapper.TypeParsers.parseField;

/** Base class for for spatial fields that only support indexing points */
public abstract class AbstractPointGeometryFieldMapper<Parsed, Processed> extends AbstractGeometryFieldMapper<Parsed, Processed> {

    public static class Names extends AbstractGeometryFieldMapper.Names {
        public static final ParseField NULL_VALUE = new ParseField("null_value");
    }

    public static final FieldType DEFAULT_FIELD_TYPE = new FieldType();
    static {
        DEFAULT_FIELD_TYPE.setDimensions(2, Integer.BYTES);
        DEFAULT_FIELD_TYPE.setStored(false);
        DEFAULT_FIELD_TYPE.freeze();
    }

<<<<<<< HEAD
    public abstract static class Builder<T extends Builder<T>> extends AbstractGeometryFieldMapper.Builder<T> {
=======
    public abstract static class Builder extends AbstractGeometryFieldMapper.Builder {
>>>>>>> 8b98af24

        protected ParsedPoint nullValue;

        public Builder(String name, FieldType fieldType) {
            super(name, fieldType);
        }

        public void setNullValue(ParsedPoint nullValue) {
            this.nullValue = nullValue;
        }

        public abstract AbstractPointGeometryFieldMapper build(BuilderContext context, String simpleName, FieldType fieldType,
                                                               MultiFields multiFields,
                                                               Explicit<Boolean> ignoreMalformed,
                                                               Explicit<Boolean> ignoreZValue,
                                                               ParsedPoint nullValue, CopyTo copyTo);


        @Override
        public AbstractPointGeometryFieldMapper build(BuilderContext context) {
            return build(context, name, fieldType,
                multiFieldsBuilder.build(this, context), ignoreMalformed(context),
                ignoreZValue(context), nullValue, copyTo);
        }
    }

    public abstract static class TypeParser<T extends Builder> extends AbstractGeometryFieldMapper.TypeParser<Builder> {
        protected abstract ParsedPoint parseNullValue(Object nullValue, boolean ignoreZValue, boolean ignoreMalformed);

        @Override
        public T parse(String name, Map<String, Object> node, Map<String, Object> params, ParserContext parserContext) {
            T builder = (T)(super.parse(name, node, params, parserContext));
            parseField(builder, name, node, parserContext);
            Object nullValue = null;
            for (Iterator<Map.Entry<String, Object>> iterator = node.entrySet().iterator(); iterator.hasNext();) {
                Map.Entry<String, Object> entry = iterator.next();
                String propName = entry.getKey();
                Object propNode = entry.getValue();

                if (Names.NULL_VALUE.match(propName, LoggingDeprecationHandler.INSTANCE)) {
                    nullValue = propNode;
                    iterator.remove();
                }
            }

            if (nullValue != null) {
                builder.setNullValue(parseNullValue(nullValue, (Boolean)builder.ignoreZValue().value(),
                    (Boolean)builder.ignoreMalformed().value()));
            }

            return builder;
        }
    }

    ParsedPoint nullValue;

    public abstract static class AbstractPointGeometryFieldType
        extends AbstractGeometryFieldType {
        protected AbstractPointGeometryFieldType(String name, boolean indexed, boolean stored, boolean hasDocValues,
                                                 Parser<?> parser, Map<String, String> meta) {
            super(name, indexed, stored, hasDocValues, true, parser, meta);
        }
    }

    protected AbstractPointGeometryFieldMapper(String simpleName, FieldType fieldType, MappedFieldType mappedFieldType,
                                               MultiFields multiFields, Explicit<Boolean> ignoreMalformed,
                                               Explicit<Boolean> ignoreZValue, ParsedPoint nullValue, CopyTo copyTo,
                                               Indexer<Parsed, Processed> indexer, Parser<Parsed> parser) {
        super(simpleName, fieldType, mappedFieldType, ignoreMalformed, ignoreZValue, multiFields, copyTo, indexer, parser);
        this.nullValue = nullValue;
    }

    @Override
    public final boolean parsesArrayValue() {
        return true;
    }

    @Override
    @SuppressWarnings("unchecked")
    protected void mergeOptions(FieldMapper other, List<String> conflicts) {
        super.mergeOptions(other, conflicts);
        AbstractPointGeometryFieldMapper<Parsed, Processed> gpfm = (AbstractPointGeometryFieldMapper<Parsed, Processed>)other;
        // TODO make this un-updateable
        if (gpfm.nullValue != null) {
            this.nullValue = gpfm.nullValue;
        }
    }

    @Override
    public void doXContentBody(XContentBuilder builder, boolean includeDefaults, Params params) throws IOException {
        super.doXContentBody(builder, includeDefaults, params);
        if (nullValue != null || includeDefaults) {
            builder.field(Names.NULL_VALUE.getPreferredName(), nullValue);
        }
    }

    public ParsedPoint getNullValue() {
        return nullValue;
    }

    /** represents a Point that has been parsed by {@link PointParser} */
    public interface ParsedPoint {
        void validate(String fieldName);
        void normalize(String fieldName);
        void resetCoords(double x, double y);
        Point asGeometry();
        default boolean isNormalizable(double coord) {
            return Double.isNaN(coord) == false && Double.isInfinite(coord) == false;
        }
    }

    /** A parser implementation that can parse the various point formats */
    public static class PointParser<P extends ParsedPoint> extends Parser<List<P>> {
        /**
         * Note that this parser is only used for formatting values.
         */
        private final GeometryParser geometryParser;
        private final String field;
        private final Supplier<P> pointSupplier;
        private final CheckedBiFunction<XContentParser, P, P, IOException> objectParser;
        private final P nullValue;
        private final boolean ignoreZValue;
        private final boolean ignoreMalformed;

        public PointParser(String field,
                           Supplier<P> pointSupplier,
                           CheckedBiFunction<XContentParser, P, P, IOException> objectParser,
                           P nullValue,
                           boolean ignoreZValue,
                           boolean ignoreMalformed) {
            this.field = field;
            this.pointSupplier = pointSupplier;
            this.objectParser = objectParser;
            this.nullValue = nullValue;
            this.ignoreZValue = ignoreZValue;
            this.ignoreMalformed = ignoreMalformed;
            this.geometryParser = new GeometryParser(true, true, true);
        }

        private P process(P in) {
            if (ignoreMalformed == false) {
                in.validate(field);
            } else {
                in.normalize(field);
            }
            return in;
        }

        @Override
        public List<P> parse(XContentParser parser) throws IOException, ParseException {

            if (parser.currentToken() == XContentParser.Token.START_ARRAY) {
                XContentParser.Token token = parser.nextToken();
                P point = pointSupplier.get();
                ArrayList<P> points = new ArrayList<>();
                if (token == XContentParser.Token.VALUE_NUMBER) {
                    double x = parser.doubleValue();
                    parser.nextToken();
                    double y = parser.doubleValue();
                    token = parser.nextToken();
                    if (token == XContentParser.Token.VALUE_NUMBER) {
                        GeoPoint.assertZValue(ignoreZValue, parser.doubleValue());
                    } else if (token != XContentParser.Token.END_ARRAY) {
                        throw new ElasticsearchParseException("field type does not accept > 3 dimensions");
                    }

                    point.resetCoords(x, y);
                    points.add(process(point));
                } else {
                    while (token != XContentParser.Token.END_ARRAY) {
                        points.add(process(objectParser.apply(parser, point)));
                        point = pointSupplier.get();
                        token = parser.nextToken();
                    }
                }
                return points;
            } else if (parser.currentToken() == XContentParser.Token.VALUE_NULL) {
                if (nullValue == null) {
                    return Collections.emptyList();
                }
                else {
                    return Collections.singletonList(nullValue);
                }
            } else {
                return Collections.singletonList(process(objectParser.apply(parser, pointSupplier.get())));
            }
        }

        @Override
        public Object format(List<P> points, String format) {
            List<Object> result = new ArrayList<>();
            GeometryFormat<Geometry> geometryFormat = geometryParser.geometryFormat(format);
            for (ParsedPoint point : points) {
                Geometry geometry = point.asGeometry();
                result.add(geometryFormat.toXContentAsObject(geometry));
            }
            return result;
        }
    }
}<|MERGE_RESOLUTION|>--- conflicted
+++ resolved
@@ -57,11 +57,7 @@
         DEFAULT_FIELD_TYPE.freeze();
     }
 
-<<<<<<< HEAD
-    public abstract static class Builder<T extends Builder<T>> extends AbstractGeometryFieldMapper.Builder<T> {
-=======
     public abstract static class Builder extends AbstractGeometryFieldMapper.Builder {
->>>>>>> 8b98af24
 
         protected ParsedPoint nullValue;
 
