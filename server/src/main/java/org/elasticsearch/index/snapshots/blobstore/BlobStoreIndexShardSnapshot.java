/*
 * Copyright Elasticsearch B.V. and/or licensed to Elasticsearch B.V. under one
 * or more contributor license agreements. Licensed under the Elastic License
 * 2.0 and the Server Side Public License, v 1; you may not use this file except
 * in compliance with, at your election, the Elastic License 2.0 or the Server
 * Side Public License, v 1.
 */

package org.elasticsearch.index.snapshots.blobstore;

import org.apache.lucene.util.BytesRef;
import org.elasticsearch.ElasticsearchParseException;
import org.elasticsearch.common.Strings;
import org.elasticsearch.common.io.stream.StreamInput;
import org.elasticsearch.common.io.stream.StreamOutput;
import org.elasticsearch.common.io.stream.Writeable;
import org.elasticsearch.common.unit.ByteSizeValue;
import org.elasticsearch.common.xcontent.XContentParserUtils;
import org.elasticsearch.core.Nullable;
import org.elasticsearch.index.store.StoreFileMetadata;
import org.elasticsearch.xcontent.ParseField;
import org.elasticsearch.xcontent.ToXContentFragment;
import org.elasticsearch.xcontent.XContentBuilder;
import org.elasticsearch.xcontent.XContentParser;

import java.io.IOException;
import java.util.List;
import java.util.Objects;
import java.util.stream.IntStream;

import static org.elasticsearch.index.store.StoreFileMetadata.UNAVAILABLE_WRITER_UUID;

/**
 * Shard snapshot metadata
 */
public class BlobStoreIndexShardSnapshot implements ToXContentFragment {

    /**
     * Information about snapshotted file
     */
    public static class FileInfo implements Writeable {
        public static final String SERIALIZE_WRITER_UUID = "serialize_writer_uuid";

        private final String name;
        @Nullable
        private final ByteSizeValue partSize;
        private final long partBytes;
        private final int numberOfParts;
        private final StoreFileMetadata metadata;

        /**
         * Constructs a new instance of file info
         *
         * @param name         file name as stored in the blob store
         * @param metadata  the files meta data
         * @param partSize     size of the single chunk
         */
        public FileInfo(String name, StoreFileMetadata metadata, @Nullable ByteSizeValue partSize) {
            this.name = Objects.requireNonNull(name);
            this.metadata = metadata;

            long partBytes = Long.MAX_VALUE;
            if (partSize != null && partSize.getBytes() > 0) {
                partBytes = partSize.getBytes();
            }

            if (metadata.length() == 0) {
                numberOfParts = 1;
            } else {
                long longNumberOfParts = 1L + (metadata.length() - 1L) / partBytes; // ceil(len/partBytes), but beware of long overflow
                numberOfParts = (int) longNumberOfParts;
                if (numberOfParts != longNumberOfParts) { // also beware of int overflow, although 2^32 parts is already ludicrous
                    throw new IllegalArgumentException("part size [" + partSize + "] too small for file [" + metadata + "]");
                }
            }

            this.partSize = partSize;
            this.partBytes = partBytes;
            assert IntStream.range(0, numberOfParts).mapToLong(this::partBytes).sum() == metadata.length();
        }

        public FileInfo(StreamInput in) throws IOException {
            this(in.readString(), new StoreFileMetadata(in), in.readOptionalWriteable(ByteSizeValue::new));
        }

        @Override
        public void writeTo(StreamOutput out) throws IOException {
            out.writeString(name);
            metadata.writeTo(out);
            out.writeOptionalWriteable(partSize);
        }

        /**
         * Returns the base file name
         *
         * @return file name
         */
        public String name() {
            return name;
        }

        /**
         * Returns part name if file is stored as multiple parts
         *
         * @param part part number
         * @return part name
         */
        public String partName(int part) {
            if (numberOfParts > 1) {
                return name + ".part" + part;
            } else {
                return name;
            }
        }

        /**
         * Returns base file name from part name
         *
         * @param blobName part name
         * @return base file name
         */
        public static String canonicalName(String blobName) {
            if (blobName.contains(".part")) {
                return blobName.substring(0, blobName.indexOf(".part"));
            }
            return blobName;
        }

        /**
         * Returns original file name
         *
         * @return original file name
         */
        public String physicalName() {
            return metadata.name();
        }

        /**
         * File length
         *
         * @return file length
         */
        public long length() {
            return metadata.length();
        }

        /**
         * Returns part size
         *
         * @return part size
         */
        public ByteSizeValue partSize() {
            return partSize;
        }

        /**
         * Returns the size (in bytes) of a given part
         *
         * @return the size (in bytes) of a given part
         */
        public long partBytes(int part) {
            assert 0 <= part && part < numberOfParts : part + " vs " + numberOfParts;
            if (numberOfParts == 1) {
                return length();
            }
            // First and last-but-one parts have a size equal to partBytes
            if (part < (numberOfParts - 1)) {
                return partBytes;
            }
            // Last part size is deducted from the length and the number of parts
            final long lastPartBytes = length() - (this.partBytes * (numberOfParts - 1));
            assert 0 < lastPartBytes && lastPartBytes <= partBytes : lastPartBytes + " vs " + partBytes;
            return lastPartBytes;
        }

        /**
         * Returns number of parts
         *
         * @return number of parts
         */
        public int numberOfParts() {
            return numberOfParts;
        }

        /**
         * Returns file md5 checksum provided by {@link org.elasticsearch.index.store.Store}
         *
         * @return file checksum
         */
        public String checksum() {
            return metadata.checksum();
        }

        /**
         * Returns the StoreFileMetadata for this file info.
         */
        public StoreFileMetadata metadata() {
            return metadata;
        }

        /**
         * Checks if a file in a store is the same file
         *
         * @param md file in a store
         * @return true if file in a store this this file have the same checksum and length
         */
        public boolean isSame(StoreFileMetadata md) {
            return metadata.isSame(md);
        }

        /**
         * Checks if a file in a store is the same file
         *
         * @param fileInfo file in a store
         * @return true if file in a store this this file have the same checksum and length
         */
        public boolean isSame(FileInfo fileInfo) {
            if (numberOfParts != fileInfo.numberOfParts) {
                return false;
            }
            if (partBytes != fileInfo.partBytes) {
                return false;
            }
            if (name.equals(fileInfo.name) == false) {
                return false;
            }
            if (partSize != null) {
                if (partSize.equals(fileInfo.partSize) == false) {
                    return false;
                }
            } else {
                if (fileInfo.partSize != null) {
                    return false;
                }
            }
            return metadata.isSame(fileInfo.metadata);
        }

        static final String NAME = "name";
        static final String PHYSICAL_NAME = "physical_name";
        static final String LENGTH = "length";
        static final String CHECKSUM = "checksum";
        static final String PART_SIZE = "part_size";
        static final String WRITTEN_BY = "written_by";
        static final String META_HASH = "meta_hash";
        static final String WRITER_UUID = "writer_uuid";

        /**
         * Serializes file info into JSON
         *
         * @param file    file info
         * @param builder XContent builder
         */
        public static void toXContent(FileInfo file, XContentBuilder builder, Params params) throws IOException {
            builder.startObject();
            builder.field(NAME, file.name);
            builder.field(PHYSICAL_NAME, file.metadata.name());
            builder.field(LENGTH, file.metadata.length());
            builder.field(CHECKSUM, file.metadata.checksum());
            if (file.partSize != null) {
                builder.field(PART_SIZE, file.partSize.getBytes());
            }

            if (file.metadata.writtenBy() != null) {
                builder.field(WRITTEN_BY, file.metadata.writtenBy());
            }

            final BytesRef hash = file.metadata.hash();
            if (hash != null && hash.length > 0) {
                builder.field(META_HASH, hash.bytes, hash.offset, hash.length);
            }

            final BytesRef writerUuid = file.metadata.writerUuid();
            // We serialize by default when SERIALIZE_WRITER_UUID is not present since in deletes/clones
            // we read the serialized files from the blob store and we enforce the version invariants when
            // the snapshot was done
            if (writerUuid.length > 0 && params.paramAsBoolean(SERIALIZE_WRITER_UUID, true)) {
                builder.field(WRITER_UUID, writerUuid.bytes, writerUuid.offset, writerUuid.length);
            }

            builder.endObject();
        }

        /**
         * Parses JSON that represents file info
         *
         * @param parser parser
         * @return file info
         */
        public static FileInfo fromXContent(XContentParser parser) throws IOException {
            XContentParser.Token token = parser.currentToken();
            String name = null;
            String physicalName = null;
            long length = -1;
            String checksum = null;
            ByteSizeValue partSize = null;
            String writtenBy = null;
            BytesRef metaHash = new BytesRef();
            BytesRef writerUuid = UNAVAILABLE_WRITER_UUID;
            XContentParserUtils.ensureExpectedToken(token, XContentParser.Token.START_OBJECT, parser);
            while ((token = parser.nextToken()) != XContentParser.Token.END_OBJECT) {
                if (token == XContentParser.Token.FIELD_NAME) {
                    String currentFieldName = parser.currentName();
                    token = parser.nextToken();
                    if (token.isValue()) {
<<<<<<< HEAD
                        switch (currentFieldName) {
                            case NAME -> name = parser.text();
                            case PHYSICAL_NAME -> physicalName = parser.text();
                            case LENGTH -> length = parser.longValue();
                            case CHECKSUM -> checksum = parser.text();
                            case PART_SIZE -> partSize = new ByteSizeValue(parser.longValue());
                            case WRITTEN_BY -> writtenBy = parser.text();
                            case META_HASH -> {
                                metaHash.bytes = parser.binaryValue();
                                metaHash.offset = 0;
                                metaHash.length = metaHash.bytes.length;
                            }
                            case WRITER_UUID -> {
                                writerUuid = new BytesRef(parser.binaryValue());
                                assert writerUuid.length > 0;
                            }
                            default -> XContentParserUtils.throwUnknownField(currentFieldName, parser.getTokenLocation());
=======
                        if (NAME.equals(currentFieldName)) {
                            name = parser.text();
                        } else if (PHYSICAL_NAME.equals(currentFieldName)) {
                            physicalName = parser.text();
                        } else if (LENGTH.equals(currentFieldName)) {
                            length = parser.longValue();
                        } else if (CHECKSUM.equals(currentFieldName)) {
                            checksum = parser.text();
                        } else if (PART_SIZE.equals(currentFieldName)) {
                            partSize = new ByteSizeValue(parser.longValue());
                        } else if (WRITTEN_BY.equals(currentFieldName)) {
                            writtenBy = parser.text();
                        } else if (META_HASH.equals(currentFieldName)) {
                            metaHash.bytes = parser.binaryValue();
                            metaHash.offset = 0;
                            metaHash.length = metaHash.bytes.length;
                        } else if (WRITER_UUID.equals(currentFieldName)) {
                            writerUuid = new BytesRef(parser.binaryValue());
                            assert writerUuid.length > 0;
                        } else {
                            XContentParserUtils.throwUnknownField(currentFieldName, parser);
>>>>>>> b2416c0f
                        }
                    } else {
                        XContentParserUtils.throwUnknownToken(token, parser);
                    }
                } else {
                    XContentParserUtils.throwUnknownToken(token, parser);
                }
            }

            // Verify that file information is complete
            if (name == null || Strings.validFileName(name) == false) {
                throw new ElasticsearchParseException("missing or invalid file name [" + name + "]");
            } else if (physicalName == null || Strings.validFileName(physicalName) == false) {
                throw new ElasticsearchParseException("missing or invalid physical file name [" + physicalName + "]");
            } else if (length < 0) {
                throw new ElasticsearchParseException("missing or invalid file length");
            } else if (writtenBy == null) {
                throw new ElasticsearchParseException("missing or invalid written_by [" + writtenBy + "]");
            } else if (checksum == null) {
                throw new ElasticsearchParseException("missing checksum for name [" + name + "]");
            }
            return new FileInfo(name, new StoreFileMetadata(physicalName, length, checksum, writtenBy, metaHash, writerUuid), partSize);
        }

        @Override
        public String toString() {
            return "[name: "
                + name
                + ", numberOfParts: "
                + numberOfParts
                + ", partSize: "
                + partSize
                + ", partBytes: "
                + partBytes
                + ", metadata: "
                + metadata
                + "]";
        }
    }

    /**
     * Snapshot name
     */
    private final String snapshot;

    private final long indexVersion;

    private final long startTime;

    private final long time;

    private final int incrementalFileCount;

    private final long incrementalSize;

    private final List<FileInfo> indexFiles;

    /**
     * Constructs new shard snapshot metadata from snapshot metadata
     *
     * @param snapshot              snapshot name
     * @param indexVersion          index version
     * @param indexFiles            list of files in the shard
     * @param startTime             snapshot start time
     * @param time                  snapshot running time
     * @param incrementalFileCount  incremental of files that were snapshotted
     * @param incrementalSize       incremental size of snapshot
     */
    public BlobStoreIndexShardSnapshot(
        String snapshot,
        long indexVersion,
        List<FileInfo> indexFiles,
        long startTime,
        long time,
        int incrementalFileCount,
        long incrementalSize
    ) {
        assert snapshot != null;
        assert indexVersion >= 0;
        this.snapshot = snapshot;
        this.indexVersion = indexVersion;
        this.indexFiles = List.copyOf(indexFiles);
        this.startTime = startTime;
        this.time = time;
        this.incrementalFileCount = incrementalFileCount;
        this.incrementalSize = incrementalSize;
    }

    /**
     * Creates a new instance has a different name and zero incremental file counts but is identical to this instance in terms of the files
     * it references.
     *
     * @param targetSnapshotName target snapshot name
     * @param startTime          time the clone operation on the repository was started
     * @param time               time it took to create the clone
     */
    public BlobStoreIndexShardSnapshot asClone(String targetSnapshotName, long startTime, long time) {
        return new BlobStoreIndexShardSnapshot(targetSnapshotName, indexVersion, indexFiles, startTime, time, 0, 0);
    }

    /**
     * Returns snapshot name
     *
     * @return snapshot name
     */
    public String snapshot() {
        return snapshot;
    }

    /**
     * Returns list of files in the shard
     *
     * @return list of files
     */
    public List<FileInfo> indexFiles() {
        return indexFiles;
    }

    /**
     * Returns snapshot start time
     */
    public long startTime() {
        return startTime;
    }

    /**
     * Returns snapshot running time
     */
    public long time() {
        return time;
    }

    /**
     * Returns incremental of files that were snapshotted
     */
    public int incrementalFileCount() {
        return incrementalFileCount;
    }

    /**
     * Returns total number of files that are referenced by this snapshot
     */
    public int totalFileCount() {
        return indexFiles.size();
    }

    /**
     * Returns incremental of files size that were snapshotted
     */
    public long incrementalSize() {
        return incrementalSize;
    }

    /**
     * Returns total size of all files that where snapshotted
     */
    public long totalSize() {
        return totalSize(indexFiles);
    }

    public static long totalSize(List<FileInfo> indexFiles) {
        return indexFiles.stream().mapToLong(fi -> fi.metadata().length()).sum();
    }

    private static final String NAME = "name";
    private static final String INDEX_VERSION = "index_version";
    private static final String START_TIME = "start_time";
    private static final String TIME = "time";
    private static final String FILES = "files";
    // for the sake of BWC keep the actual property names as in 6.x
    // + there is a constraint in #fromXContent() that leads to ElasticsearchParseException("unknown parameter [incremental_file_count]");
    private static final String INCREMENTAL_FILE_COUNT = "number_of_files";
    private static final String INCREMENTAL_SIZE = "total_size";

    private static final ParseField PARSE_NAME = new ParseField(NAME);
    private static final ParseField PARSE_INDEX_VERSION = new ParseField(INDEX_VERSION, "index-version");
    private static final ParseField PARSE_START_TIME = new ParseField(START_TIME);
    private static final ParseField PARSE_TIME = new ParseField(TIME);
    private static final ParseField PARSE_INCREMENTAL_FILE_COUNT = new ParseField(INCREMENTAL_FILE_COUNT);
    private static final ParseField PARSE_INCREMENTAL_SIZE = new ParseField(INCREMENTAL_SIZE);
    private static final ParseField PARSE_FILES = new ParseField(FILES);

    /**
     * Serializes shard snapshot metadata info into JSON
     *
     * @param builder  XContent builder
     * @param params   parameters
     */
    @Override
    public XContentBuilder toXContent(XContentBuilder builder, Params params) throws IOException {
        builder.field(NAME, snapshot);
        builder.field(INDEX_VERSION, indexVersion);
        builder.field(START_TIME, startTime);
        builder.field(TIME, time);
        builder.field(INCREMENTAL_FILE_COUNT, incrementalFileCount);
        builder.field(INCREMENTAL_SIZE, incrementalSize);
        builder.startArray(FILES);
        for (FileInfo fileInfo : indexFiles) {
            FileInfo.toXContent(fileInfo, builder, params);
        }
        builder.endArray();
        return builder;
    }

    /**
     * Parses shard snapshot metadata
     *
     * @param parser parser
     * @return shard snapshot metadata
     */
    public static BlobStoreIndexShardSnapshot fromXContent(XContentParser parser) throws IOException {
        String snapshot = null;
        long indexVersion = -1;
        long startTime = 0;
        long time = 0;
        int incrementalFileCount = 0;
        long incrementalSize = 0;

        List<FileInfo> indexFiles = null;
        if (parser.currentToken() == null) { // fresh parser? move to the first token
            parser.nextToken();
        }
        XContentParser.Token token = parser.currentToken();
        XContentParserUtils.ensureExpectedToken(XContentParser.Token.START_OBJECT, token, parser);
        while ((token = parser.nextToken()) != XContentParser.Token.END_OBJECT) {
            XContentParserUtils.ensureExpectedToken(XContentParser.Token.FIELD_NAME, token, parser);
            final String currentFieldName = parser.currentName();
            token = parser.nextToken();
            if (token.isValue()) {
                if (PARSE_NAME.match(currentFieldName, parser.getDeprecationHandler())) {
                    snapshot = parser.text();
                } else if (PARSE_INDEX_VERSION.match(currentFieldName, parser.getDeprecationHandler())) {
                    // The index-version is needed for backward compatibility with v 1.0
                    indexVersion = parser.longValue();
                } else if (PARSE_START_TIME.match(currentFieldName, parser.getDeprecationHandler())) {
                    startTime = parser.longValue();
                } else if (PARSE_TIME.match(currentFieldName, parser.getDeprecationHandler())) {
                    time = parser.longValue();
                } else if (PARSE_INCREMENTAL_FILE_COUNT.match(currentFieldName, parser.getDeprecationHandler())) {
                    incrementalFileCount = parser.intValue();
                } else if (PARSE_INCREMENTAL_SIZE.match(currentFieldName, parser.getDeprecationHandler())) {
                    incrementalSize = parser.longValue();
                } else {
                    XContentParserUtils.throwUnknownField(currentFieldName, parser);
                }
            } else if (token == XContentParser.Token.START_ARRAY) {
                if (PARSE_FILES.match(currentFieldName, parser.getDeprecationHandler())) {
                    indexFiles = XContentParserUtils.parseList(parser, FileInfo::fromXContent);
                } else {
                    XContentParserUtils.throwUnknownField(currentFieldName, parser);
                }
            } else {
                XContentParserUtils.throwUnknownToken(token, parser);
            }
        }

        return new BlobStoreIndexShardSnapshot(
            snapshot,
            indexVersion,
            indexFiles == null ? List.of() : indexFiles,
            startTime,
            time,
            incrementalFileCount,
            incrementalSize
        );
    }
}<|MERGE_RESOLUTION|>--- conflicted
+++ resolved
@@ -303,7 +303,6 @@
                     String currentFieldName = parser.currentName();
                     token = parser.nextToken();
                     if (token.isValue()) {
-<<<<<<< HEAD
                         switch (currentFieldName) {
                             case NAME -> name = parser.text();
                             case PHYSICAL_NAME -> physicalName = parser.text();
@@ -320,30 +319,7 @@
                                 writerUuid = new BytesRef(parser.binaryValue());
                                 assert writerUuid.length > 0;
                             }
-                            default -> XContentParserUtils.throwUnknownField(currentFieldName, parser.getTokenLocation());
-=======
-                        if (NAME.equals(currentFieldName)) {
-                            name = parser.text();
-                        } else if (PHYSICAL_NAME.equals(currentFieldName)) {
-                            physicalName = parser.text();
-                        } else if (LENGTH.equals(currentFieldName)) {
-                            length = parser.longValue();
-                        } else if (CHECKSUM.equals(currentFieldName)) {
-                            checksum = parser.text();
-                        } else if (PART_SIZE.equals(currentFieldName)) {
-                            partSize = new ByteSizeValue(parser.longValue());
-                        } else if (WRITTEN_BY.equals(currentFieldName)) {
-                            writtenBy = parser.text();
-                        } else if (META_HASH.equals(currentFieldName)) {
-                            metaHash.bytes = parser.binaryValue();
-                            metaHash.offset = 0;
-                            metaHash.length = metaHash.bytes.length;
-                        } else if (WRITER_UUID.equals(currentFieldName)) {
-                            writerUuid = new BytesRef(parser.binaryValue());
-                            assert writerUuid.length > 0;
-                        } else {
-                            XContentParserUtils.throwUnknownField(currentFieldName, parser);
->>>>>>> b2416c0f
+                            default -> XContentParserUtils.throwUnknownField(currentFieldName, parser);
                         }
                     } else {
                         XContentParserUtils.throwUnknownToken(token, parser);
