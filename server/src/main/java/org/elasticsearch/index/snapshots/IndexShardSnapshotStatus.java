/*
 * Licensed to Elasticsearch under one or more contributor
 * license agreements. See the NOTICE file distributed with
 * this work for additional information regarding copyright
 * ownership. Elasticsearch licenses this file to you under
 * the Apache License, Version 2.0 (the "License"); you may
 * not use this file except in compliance with the License.
 * You may obtain a copy of the License at
 *
 *    http://www.apache.org/licenses/LICENSE-2.0
 *
 * Unless required by applicable law or agreed to in writing,
 * software distributed under the License is distributed on an
 * "AS IS" BASIS, WITHOUT WARRANTIES OR CONDITIONS OF ANY
 * KIND, either express or implied.  See the License for the
 * specific language governing permissions and limitations
 * under the License.
 */

package org.elasticsearch.index.snapshots;

import java.util.Objects;
import java.util.concurrent.atomic.AtomicReference;

/**
 * Represent shard snapshot status
 */
public class IndexShardSnapshotStatus {

    /**
     * Snapshot stage
     */
    public enum Stage {
        /**
         * Snapshot hasn't started yet
         */
        INIT,
        /**
         * Index files are being copied
         */
        STARTED,
        /**
         * Snapshot metadata is being written
         */
        FINALIZE,
        /**
         * Snapshot completed successfully
         */
        DONE,
        /**
         * Snapshot failed
         */
        FAILURE,
        /**
         * Snapshot aborted
         */
        ABORTED
    }

    private final AtomicReference<Stage> stage;
    private final AtomicReference<String> generation;
    private long startTime;
    private long totalTime;
    private int incrementalFileCount;
    private int totalFileCount;
    private int processedFileCount;
    private long totalSize;
    private long incrementalSize;
    private long processedSize;
    private long indexVersion;
    private String failure;

    private IndexShardSnapshotStatus(final Stage stage, final long startTime, final long totalTime,
                                     final int incrementalFileCount, final int totalFileCount, final int processedFileCount,
                                     final long incrementalSize, final long totalSize, final long processedSize, final String failure,
                                     final String generation) {
        this.stage = new AtomicReference<>(Objects.requireNonNull(stage));
        this.generation = new AtomicReference<>(generation);
        this.startTime = startTime;
        this.totalTime = totalTime;
        this.incrementalFileCount = incrementalFileCount;
        this.totalFileCount = totalFileCount;
        this.processedFileCount = processedFileCount;
        this.totalSize = totalSize;
        this.processedSize = processedSize;
        this.incrementalSize = incrementalSize;
        this.failure = failure;
    }

    public synchronized Copy moveToStarted(final long startTime, final int incrementalFileCount, final int totalFileCount,
                                           final long incrementalSize, final long totalSize) {
        if (stage.compareAndSet(Stage.INIT, Stage.STARTED)) {
            this.startTime = startTime;
            this.incrementalFileCount = incrementalFileCount;
            this.totalFileCount = totalFileCount;
            this.incrementalSize = incrementalSize;
            this.totalSize = totalSize;
        } else {
            throw new IllegalStateException("Unable to move the shard snapshot status to [STARTED]: " +
                "expecting [INIT] but got [" + stage.get() + "]");
        }
        return asCopy();
    }

    public synchronized Copy moveToFinalize(final long indexVersion) {
        if (stage.compareAndSet(Stage.STARTED, Stage.FINALIZE)) {
            this.indexVersion = indexVersion;
        } else {
            throw new IllegalStateException("Unable to move the shard snapshot status to [FINALIZE]: " +
                "expecting [STARTED] but got [" + stage.get() + "]");
        }
        return asCopy();
    }

<<<<<<< HEAD
    public synchronized Copy moveToDone(final long endTime, final String newGeneration) {
        assert newGeneration != null;
=======
    public synchronized void moveToDone(final long endTime) {
>>>>>>> dffaefee
        if (stage.compareAndSet(Stage.FINALIZE, Stage.DONE)) {
            this.totalTime = Math.max(0L, endTime - startTime);
        } else {
            throw new IllegalStateException("Unable to move the shard snapshot status to [DONE]: " +
                "expecting [FINALIZE] but got [" + stage.get() + "]");
        }
<<<<<<< HEAD
        this.generation.set(newGeneration);
        return asCopy();
=======
>>>>>>> dffaefee
    }

    public synchronized void abortIfNotCompleted(final String failure) {
        if (stage.compareAndSet(Stage.INIT, Stage.ABORTED) || stage.compareAndSet(Stage.STARTED, Stage.ABORTED)) {
            this.failure = failure;
        }
    }

    public synchronized void moveToFailed(final long endTime, final String failure) {
        if (stage.getAndSet(Stage.FAILURE) != Stage.FAILURE) {
            this.totalTime = Math.max(0L, endTime - startTime);
            this.failure = failure;
        }
    }

    public String generation() {
        return generation.get();
    }

    public boolean isAborted() {
        return stage.get() == Stage.ABORTED;
    }

    /**
     * Increments number of processed files
     */
    public synchronized void addProcessedFile(long size) {
        processedFileCount++;
        processedSize += size;
    }

    /**
     * Returns a copy of the current {@link IndexShardSnapshotStatus}. This method is
     * intended to be used when a coherent state of {@link IndexShardSnapshotStatus} is needed.
     *
     * @return a  {@link IndexShardSnapshotStatus.Copy}
     */
    public synchronized IndexShardSnapshotStatus.Copy asCopy() {
        return new IndexShardSnapshotStatus.Copy(stage.get(), startTime, totalTime,
            incrementalFileCount, totalFileCount, processedFileCount,
            incrementalSize, totalSize, processedSize,
            indexVersion, failure);
    }

    public static IndexShardSnapshotStatus newInitializing(String generation) {
        return new IndexShardSnapshotStatus(Stage.INIT, 0L, 0L, 0, 0, 0, 0, 0, 0, null, generation);
    }

    public static IndexShardSnapshotStatus newFailed(final String failure) {
        assert failure != null : "expecting non null failure for a failed IndexShardSnapshotStatus";
        if (failure == null) {
            throw new IllegalArgumentException("A failure description is required for a failed IndexShardSnapshotStatus");
        }
        return new IndexShardSnapshotStatus(Stage.FAILURE, 0L, 0L, 0, 0, 0, 0, 0, 0, failure, null);
    }

    public static IndexShardSnapshotStatus newDone(final long startTime, final long totalTime,
                                                   final int incrementalFileCount, final int fileCount,
                                                   final long incrementalSize, final long size, String generation) {
        // The snapshot is done which means the number of processed files is the same as total
        return new IndexShardSnapshotStatus(Stage.DONE, startTime, totalTime, incrementalFileCount, fileCount, incrementalFileCount,
            incrementalSize, size, incrementalSize, null, generation);
    }

    /**
     * Returns an immutable state of {@link IndexShardSnapshotStatus} at a given point in time.
     */
    public static class Copy {

        private final Stage stage;
        private final long startTime;
        private final long totalTime;
        private final int incrementalFileCount;
        private final int totalFileCount;
        private final int processedFileCount;
        private final long totalSize;
        private final long processedSize;
        private final long incrementalSize;
        private final long indexVersion;
        private final String failure;

        public Copy(final Stage stage, final long startTime, final long totalTime,
                    final int incrementalFileCount, final int totalFileCount, final int processedFileCount,
                    final long incrementalSize, final long totalSize, final long processedSize,
                    final long indexVersion, final String failure) {
            this.stage = stage;
            this.startTime = startTime;
            this.totalTime = totalTime;
            this.incrementalFileCount = incrementalFileCount;
            this.totalFileCount = totalFileCount;
            this.processedFileCount = processedFileCount;
            this.totalSize = totalSize;
            this.processedSize = processedSize;
            this.incrementalSize = incrementalSize;
            this.indexVersion = indexVersion;
            this.failure = failure;
        }

        public Stage getStage() {
            return stage;
        }

        public long getStartTime() {
            return startTime;
        }

        public long getTotalTime() {
            return totalTime;
        }

        public int getIncrementalFileCount() {
            return incrementalFileCount;
        }

        public int getTotalFileCount() {
            return totalFileCount;
        }

        public int getProcessedFileCount() {
            return processedFileCount;
        }

        public long getIncrementalSize() {
            return incrementalSize;
        }

        public long getTotalSize() {
            return totalSize;
        }

        public long getProcessedSize() {
            return processedSize;
        }

        public long getIndexVersion() {
            return indexVersion;
        }

        public String getFailure() {
            return failure;
        }

        @Override
        public String toString() {
            return "index shard snapshot status (" +
                "stage=" + stage +
                ", startTime=" + startTime +
                ", totalTime=" + totalTime +
                ", incrementalFileCount=" + incrementalFileCount +
                ", totalFileCount=" + totalFileCount +
                ", processedFileCount=" + processedFileCount +
                ", incrementalSize=" + incrementalSize +
                ", totalSize=" + totalSize +
                ", processedSize=" + processedSize +
                ", indexVersion=" + indexVersion +
                ", failure='" + failure + '\'' +
                ')';
        }
    }
}<|MERGE_RESOLUTION|>--- conflicted
+++ resolved
@@ -112,23 +112,15 @@
         return asCopy();
     }
 
-<<<<<<< HEAD
-    public synchronized Copy moveToDone(final long endTime, final String newGeneration) {
+    public synchronized void moveToDone(final long endTime, final String newGeneration) {
         assert newGeneration != null;
-=======
-    public synchronized void moveToDone(final long endTime) {
->>>>>>> dffaefee
         if (stage.compareAndSet(Stage.FINALIZE, Stage.DONE)) {
             this.totalTime = Math.max(0L, endTime - startTime);
         } else {
             throw new IllegalStateException("Unable to move the shard snapshot status to [DONE]: " +
                 "expecting [FINALIZE] but got [" + stage.get() + "]");
         }
-<<<<<<< HEAD
         this.generation.set(newGeneration);
-        return asCopy();
-=======
->>>>>>> dffaefee
     }
 
     public synchronized void abortIfNotCompleted(final String failure) {
