--- conflicted
+++ resolved
@@ -94,12 +94,8 @@
     public static final Version V_7_16_0 = new Version(7160099, org.apache.lucene.util.Version.LUCENE_8_10_1);
     public static final Version V_7_16_1 = new Version(7160199, org.apache.lucene.util.Version.LUCENE_8_10_1);
     public static final Version V_7_16_2 = new Version(7160299, org.apache.lucene.util.Version.LUCENE_8_10_1);
-<<<<<<< HEAD
+    public static final Version V_7_16_3 = new Version(7160399, org.apache.lucene.util.Version.LUCENE_8_10_1);
     public static final Version V_7_17_0 = new Version(7170099, org.apache.lucene.util.Version.fromBits(8, 11, 1));
-=======
-    public static final Version V_7_16_3 = new Version(7160399, org.apache.lucene.util.Version.LUCENE_8_10_1);
-    public static final Version V_7_17_0 = new Version(7170099, org.apache.lucene.util.Version.LUCENE_8_10_1);
->>>>>>> 2274d276
     public static final Version V_8_0_0 = new Version(8000099, org.apache.lucene.util.Version.LUCENE_9_0_0);
     public static final Version V_8_1_0 = new Version(8010099, org.apache.lucene.util.Version.LUCENE_9_0_0);
     public static final Version CURRENT = V_8_1_0;
