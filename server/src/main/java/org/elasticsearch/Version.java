--- conflicted
+++ resolved
@@ -256,11 +256,8 @@
     public final byte revision;
     public final byte build;
     public final org.apache.lucene.util.Version luceneVersion;
-<<<<<<< HEAD
+    private final String toString;
     public final int previousMajorId;
-=======
-    private final String toString;
->>>>>>> d04edcdf
 
     Version(int id, org.apache.lucene.util.Version luceneVersion) {
         this.id = id;
@@ -269,11 +266,8 @@
         this.revision = (byte) ((id / 100) % 100);
         this.build = (byte) (id % 100);
         this.luceneVersion = Objects.requireNonNull(luceneVersion);
-<<<<<<< HEAD
+        this.toString = major + "." + minor + "." + revision;
         this.previousMajorId = major > 0 ? (major - 1) * 1000000 + 99 : major;
-=======
-        this.toString = major + "." + minor + "." + revision;
->>>>>>> d04edcdf
     }
 
     public boolean after(Version version) {
