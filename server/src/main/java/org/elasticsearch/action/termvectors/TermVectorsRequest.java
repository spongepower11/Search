/*
 * Licensed to Elasticsearch under one or more contributor
 * license agreements. See the NOTICE file distributed with
 * this work for additional information regarding copyright
 * ownership. Elasticsearch licenses this file to you under
 * the Apache License, Version 2.0 (the "License"); you may
 * not use this file except in compliance with the License.
 * You may obtain a copy of the License at
 *
 *    http://www.apache.org/licenses/LICENSE-2.0
 *
 * Unless required by applicable law or agreed to in writing,
 * software distributed under the License is distributed on an
 * "AS IS" BASIS, WITHOUT WARRANTIES OR CONDITIONS OF ANY
 * KIND, either express or implied.  See the License for the
 * specific language governing permissions and limitations
 * under the License.
 */

package org.elasticsearch.action.termvectors;

import org.elasticsearch.ElasticsearchParseException;
import org.elasticsearch.Version;
import org.elasticsearch.action.ActionRequestValidationException;
import org.elasticsearch.action.RealtimeRequest;
import org.elasticsearch.action.ValidateActions;
import org.elasticsearch.action.get.MultiGetRequest;
import org.elasticsearch.action.support.single.shard.SingleShardRequest;
import org.elasticsearch.common.Nullable;
import org.elasticsearch.common.ParseField;
import org.elasticsearch.common.bytes.BytesArray;
import org.elasticsearch.common.bytes.BytesReference;
import org.elasticsearch.common.io.stream.StreamInput;
import org.elasticsearch.common.io.stream.StreamOutput;
import org.elasticsearch.common.lucene.uid.Versions;
import org.elasticsearch.common.util.set.Sets;
import org.elasticsearch.common.xcontent.XContentBuilder;
import org.elasticsearch.common.xcontent.XContentHelper;
import org.elasticsearch.common.xcontent.XContentParser;
import org.elasticsearch.common.xcontent.XContentType;
import org.elasticsearch.index.VersionType;

import java.io.IOException;
import java.util.ArrayList;
import java.util.EnumSet;
import java.util.HashMap;
import java.util.HashSet;
import java.util.List;
import java.util.Map;
import java.util.Set;
import java.util.concurrent.atomic.AtomicInteger;

import static org.elasticsearch.common.xcontent.XContentFactory.jsonBuilder;

/**
 * Request returning the term vector (doc frequency, positions, offsets) for a
 * document.
 * <p>
 * Note, the {@link #index()}, {@link #type(String)} and {@link #id(String)} are
 * required.
 */
public class TermVectorsRequest extends SingleShardRequest<TermVectorsRequest> implements RealtimeRequest {

    private static final ParseField INDEX = new ParseField("_index");
    private static final ParseField TYPE = new ParseField("_type");
    private static final ParseField ID = new ParseField("_id");
    private static final ParseField ROUTING = new ParseField("routing");
    private static final ParseField VERSION = new ParseField("version");
    private static final ParseField VERSION_TYPE = new ParseField("version_type");
    private static final ParseField FIELDS = new ParseField("fields");
    private static final ParseField OFFSETS = new ParseField("offsets");
    private static final ParseField POSITIONS = new ParseField("positions");
    private static final ParseField PAYLOADS = new ParseField("payloads");
    private static final ParseField DFS = new ParseField("dfs");
    private static final ParseField FILTER = new ParseField("filter");
    private static final ParseField DOC = new ParseField("doc");


    private String type;

    private String id;

    private BytesReference doc;

    private XContentType xContentType;

    private String routing;

    private VersionType versionType = VersionType.INTERNAL;

    private long version = Versions.MATCH_ANY;

    protected String preference;

    private static final AtomicInteger randomInt = new AtomicInteger(0);

    // TODO: change to String[]
    private Set<String> selectedFields;

    private boolean realtime = true;

    private Map<String, String> perFieldAnalyzer;

    private FilterSettings filterSettings;

    public static final class FilterSettings {
        public Integer maxNumTerms;
        public Integer minTermFreq;
        public Integer maxTermFreq;
        public Integer minDocFreq;
        public Integer maxDocFreq;
        public Integer minWordLength;
        public Integer maxWordLength;

        public FilterSettings() {

        }

        public FilterSettings(@Nullable Integer maxNumTerms, @Nullable Integer minTermFreq, @Nullable Integer maxTermFreq,
                              @Nullable Integer minDocFreq, @Nullable Integer maxDocFreq, @Nullable Integer minWordLength,
                              @Nullable Integer maxWordLength) {
            this.maxNumTerms = maxNumTerms;
            this.minTermFreq = minTermFreq;
            this.maxTermFreq = maxTermFreq;
            this.minDocFreq = minDocFreq;
            this.maxDocFreq = maxDocFreq;
            this.minWordLength = minWordLength;
            this.maxWordLength = maxWordLength;
        }

        public void readFrom(StreamInput in) throws IOException {
            maxNumTerms = in.readOptionalVInt();
            minTermFreq = in.readOptionalVInt();
            maxTermFreq = in.readOptionalVInt();
            minDocFreq = in.readOptionalVInt();
            maxDocFreq = in.readOptionalVInt();
            minWordLength = in.readOptionalVInt();
            maxWordLength = in.readOptionalVInt();
        }

        public void writeTo(StreamOutput out) throws IOException {
            out.writeOptionalVInt(maxNumTerms);
            out.writeOptionalVInt(minTermFreq);
            out.writeOptionalVInt(maxTermFreq);
            out.writeOptionalVInt(minDocFreq);
            out.writeOptionalVInt(maxDocFreq);
            out.writeOptionalVInt(minWordLength);
            out.writeOptionalVInt(maxWordLength);
        }
    }

    private EnumSet<Flag> flagsEnum = EnumSet.of(Flag.Positions, Flag.Offsets, Flag.Payloads,
            Flag.FieldStatistics);

    public TermVectorsRequest() {
    }

    /**
     * Constructs a new term vector request for a document that will be fetch
     * from the provided index. Use {@link #type(String)} and
     * {@link #id(String)} to specify the document to load.
     */
    public TermVectorsRequest(String index, String type, String id) {
        super(index);
        this.id = id;
        this.type = type;
    }

    /**
     * Constructs a new term vector request for a document that will be fetch
     * from the provided index. Use {@link #type(String)} and
     * {@link #id(String)} to specify the document to load.
     */
    public TermVectorsRequest(TermVectorsRequest other) {
        super(other.index());
        this.id = other.id();
        this.type = other.type();
        if (other.doc != null) {
            this.doc = new BytesArray(other.doc().toBytesRef(), true);
            this.xContentType = other.xContentType;
        }
        this.flagsEnum = other.getFlags().clone();
        this.preference = other.preference();
        this.routing = other.routing();
        if (other.selectedFields != null) {
            this.selectedFields = new HashSet<>(other.selectedFields);
        }
        if (other.perFieldAnalyzer != null) {
            this.perFieldAnalyzer = new HashMap<>(other.perFieldAnalyzer);
        }
        this.realtime = other.realtime();
        this.version = other.version();
        this.versionType = VersionType.fromValue(other.versionType().getValue());
        this.filterSettings = other.filterSettings();
    }

    public TermVectorsRequest(MultiGetRequest.Item item) {
        super(item.index());
        this.id = item.id();
        this.type = item.type();
        this.selectedFields(item.storedFields());
        this.routing(item.routing());
    }

    public EnumSet<Flag> getFlags() {
        return flagsEnum;
    }

    /**
     * Sets the type of document to get the term vector for.
     */
    public TermVectorsRequest type(String type) {
        this.type = type;
        return this;
    }

    /**
     * Returns the type of document to get the term vector for.
     */
    public String type() {
        return type;
    }

    /**
     * Returns the id of document the term vector is requested for.
     */
    public String id() {
        return id;
    }

    /**
     * Sets the id of document the term vector is requested for.
     */
    public TermVectorsRequest id(String id) {
        this.id = id;
        return this;
    }

    /**
     * Returns the artificial document from which term vectors are requested for.
     */
    public BytesReference doc() {
        return doc;
    }

    public XContentType xContentType() {
        return xContentType;
    }

    /**
     * Sets an artificial document from which term vectors are requested for.
     */
    public TermVectorsRequest doc(XContentBuilder documentBuilder) {
        return this.doc(BytesReference.bytes(documentBuilder), true, documentBuilder.contentType());
    }

    /**
     * Sets an artificial document from which term vectors are requested for.
     * @deprecated use {@link #doc(BytesReference, boolean, XContentType)} to avoid content auto detection
     */
    @Deprecated
    public TermVectorsRequest doc(BytesReference doc, boolean generateRandomId) {
        return this.doc(doc, generateRandomId, XContentHelper.xContentType(doc));
    }

    /**
     * Sets an artificial document from which term vectors are requested for.
     */
    public TermVectorsRequest doc(BytesReference doc, boolean generateRandomId, XContentType xContentType) {
        // assign a random id to this artificial document, for routing
        if (generateRandomId) {
            this.id(String.valueOf(randomInt.getAndAdd(1)));
        }
        this.doc = doc;
        this.xContentType = xContentType;
        return this;
    }

    /**
     * @return The routing for this request.
     */
    public String routing() {
        return routing;
    }

    public TermVectorsRequest routing(String routing) {
        this.routing = routing;
        return this;
    }

    public String preference() {
        return this.preference;
    }

    /**
     * Sets the preference to execute the search. Defaults to randomize across
     * shards. Can be set to {@code _local} to prefer local shards or a custom value,
     * which guarantees that the same order will be used across different
     * requests.
     */
    public TermVectorsRequest preference(String preference) {
        this.preference = preference;
        return this;
    }

    /**
     * Return the start and stop offsets for each term if they were stored or
     * skip offsets.
     */
    public TermVectorsRequest offsets(boolean offsets) {
        setFlag(Flag.Offsets, offsets);
        return this;
    }

    /**
     * @return <code>true</code> if term offsets should be returned. Otherwise
     * <code>false</code>
     */
    public boolean offsets() {
        return flagsEnum.contains(Flag.Offsets);
    }

    /**
     * Return the positions for each term if stored or skip.
     */
    public TermVectorsRequest positions(boolean positions) {
        setFlag(Flag.Positions, positions);
        return this;
    }

    /**
     * @return Returns if the positions for each term should be returned if
     *         stored or skip.
     */
    public boolean positions() {
        return flagsEnum.contains(Flag.Positions);
    }

    /**
     * @return <code>true</code> if term payloads should be returned. Otherwise
     * <code>false</code>
     */
    public boolean payloads() {
        return flagsEnum.contains(Flag.Payloads);
    }

    /**
     * Return the payloads for each term or skip.
     */
    public TermVectorsRequest payloads(boolean payloads) {
        setFlag(Flag.Payloads, payloads);
        return this;
    }

    /**
     * @return <code>true</code> if term statistics should be returned.
     * Otherwise <code>false</code>
     */
    public boolean termStatistics() {
        return flagsEnum.contains(Flag.TermStatistics);
    }

    /**
     * Return the term statistics for each term in the shard or skip.
     */
    public TermVectorsRequest termStatistics(boolean termStatistics) {
        setFlag(Flag.TermStatistics, termStatistics);
        return this;
    }

    /**
     * @return <code>true</code> if field statistics should be returned.
     * Otherwise <code>false</code>
     */
    public boolean fieldStatistics() {
        return flagsEnum.contains(Flag.FieldStatistics);
    }

    /**
     * Return the field statistics for each term in the shard or skip.
     */
    public TermVectorsRequest fieldStatistics(boolean fieldStatistics) {
        setFlag(Flag.FieldStatistics, fieldStatistics);
        return this;
    }

    /**
     * Return only term vectors for special selected fields. Returns for term
     * vectors for all fields if selectedFields == null
     */
    public Set<String> selectedFields() {
        return selectedFields;
    }

    /**
     * Return only term vectors for special selected fields. Returns the term
     * vectors for all fields if selectedFields == null
     */
    public TermVectorsRequest selectedFields(String... fields) {
        selectedFields = fields != null && fields.length != 0 ? Sets.newHashSet(fields) : null;
        return this;
    }

    /**
     * Return whether term vectors should be generated real-time (default to true).
     */
    public boolean realtime() {
        return this.realtime;
    }

    @Override
    public TermVectorsRequest realtime(boolean realtime) {
        this.realtime = realtime;
        return this;
    }

    /**
     * Return the overridden analyzers at each field.
     */
    public Map<String, String> perFieldAnalyzer() {
        return perFieldAnalyzer;
    }

    /**
     * Override the analyzer used at each field when generating term vectors.
     */
    public TermVectorsRequest perFieldAnalyzer(Map<String, String> perFieldAnalyzer) {
        this.perFieldAnalyzer = perFieldAnalyzer != null && perFieldAnalyzer.size() != 0 ? new HashMap<>(perFieldAnalyzer) : null;
        return this;
    }

    /**
     * Return the settings for filtering out terms.
     */
    public FilterSettings filterSettings() {
        return this.filterSettings;
    }

    /**
     * Sets the settings for filtering out terms.
     */
    public TermVectorsRequest filterSettings(FilterSettings settings) {
        this.filterSettings = settings != null ? settings : null;
        return this;
    }

    public long version() {
        return version;
    }

    public TermVectorsRequest version(long version) {
        this.version = version;
        return this;
    }

    public VersionType versionType() {
        return versionType;
    }

    public TermVectorsRequest versionType(VersionType versionType) {
        this.versionType = versionType;
        return this;
    }

    private void setFlag(Flag flag, boolean set) {
        if (set && !flagsEnum.contains(flag)) {
            flagsEnum.add(flag);
        } else if (!set) {
            flagsEnum.remove(flag);
            assert (!flagsEnum.contains(flag));
        }
    }

    @Override
    public ActionRequestValidationException validate() {
        ActionRequestValidationException validationException = super.validateNonNullIndex();
        if (type == null) {
            validationException = ValidateActions.addValidationError("type is missing", validationException);
        }
        if (id == null && doc == null) {
            validationException = ValidateActions.addValidationError("id or doc is missing", validationException);
        }
        return validationException;
    }

    public static TermVectorsRequest readTermVectorsRequest(StreamInput in) throws IOException {
        TermVectorsRequest termVectorsRequest = new TermVectorsRequest();
        termVectorsRequest.readFrom(in);
        return termVectorsRequest;
    }


    @Override
    public void readFrom(StreamInput in) throws IOException {
        super.readFrom(in);
        type = in.readString();
        id = in.readString();

        if (in.readBoolean()) {
            doc = in.readBytesReference();
            xContentType = in.readEnum(XContentType.class);
        }
        routing = in.readOptionalString();

<<<<<<< HEAD
        if (in.getVersion().before(Version.V_7_0_0)) {
=======
        if (in.getVersion().before(Version.V_7_0_0_alpha1)) {
>>>>>>> 49109187
            in.readOptionalString(); // _parent
        }
        preference = in.readOptionalString();
        long flags = in.readVLong();

        flagsEnum.clear();
        for (Flag flag : Flag.values()) {
            if ((flags & (1 << flag.ordinal())) != 0) {
                flagsEnum.add(flag);
            }
        }
        int numSelectedFields = in.readVInt();
        if (numSelectedFields > 0) {
            selectedFields = new HashSet<>();
            for (int i = 0; i < numSelectedFields; i++) {
                selectedFields.add(in.readString());
            }
        }
        if (in.readBoolean()) {
            perFieldAnalyzer = readPerFieldAnalyzer(in.readMap());
        }
        if (in.readBoolean()) {
            filterSettings = new FilterSettings();
            filterSettings.readFrom(in);
        }
        realtime = in.readBoolean();
        versionType = VersionType.fromValue(in.readByte());
        version = in.readLong();
    }

    @Override
    public void writeTo(StreamOutput out) throws IOException {
        super.writeTo(out);
        out.writeString(type);
        out.writeString(id);

        out.writeBoolean(doc != null);
        if (doc != null) {
            out.writeBytesReference(doc);
            out.writeEnum(xContentType);
        }
        out.writeOptionalString(routing);
        if (out.getVersion().before(Version.V_7_0_0)) {
            out.writeOptionalString(null); // _parent
        }
        out.writeOptionalString(preference);
        long longFlags = 0;
        for (Flag flag : flagsEnum) {
            longFlags |= (1 << flag.ordinal());
        }
        out.writeVLong(longFlags);
        if (selectedFields != null) {
            out.writeVInt(selectedFields.size());
            for (String selectedField : selectedFields) {
                out.writeString(selectedField);
            }
        } else {
            out.writeVInt(0);
        }
        out.writeBoolean(perFieldAnalyzer != null);
        if (perFieldAnalyzer != null) {
            out.writeGenericValue(perFieldAnalyzer);
        }
        out.writeBoolean(filterSettings != null);
        if (filterSettings != null) {
            filterSettings.writeTo(out);
        }
        out.writeBoolean(realtime);
        out.writeByte(versionType.getValue());
        out.writeLong(version);
    }

    public enum Flag {
        // Do not change the order of these flags we use
        // the ordinal for encoding! Only append to the end!
        Positions, Offsets, Payloads, FieldStatistics, TermStatistics
    }

    /**
     * populates a request object (pre-populated with defaults) based on a parser.
     */
    public static void parseRequest(TermVectorsRequest termVectorsRequest, XContentParser parser) throws IOException {
        XContentParser.Token token;
        String currentFieldName = null;
        List<String> fields = new ArrayList<>();
        while ((token = parser.nextToken()) != XContentParser.Token.END_OBJECT) {
            if (token == XContentParser.Token.FIELD_NAME) {
                currentFieldName = parser.currentName();
            } else if (currentFieldName != null) {
                if (FIELDS.match(currentFieldName, parser.getDeprecationHandler())) {
                    if (token == XContentParser.Token.START_ARRAY) {
                        while (parser.nextToken() != XContentParser.Token.END_ARRAY) {
                            fields.add(parser.text());
                        }
                    } else {
                        throw new ElasticsearchParseException("failed to parse term vectors request. field [fields] must be an array");
                    }
                } else if (OFFSETS.match(currentFieldName, parser.getDeprecationHandler())) {
                    termVectorsRequest.offsets(parser.booleanValue());
                } else if (POSITIONS.match(currentFieldName, parser.getDeprecationHandler())) {
                    termVectorsRequest.positions(parser.booleanValue());
                } else if (PAYLOADS.match(currentFieldName, parser.getDeprecationHandler())) {
                    termVectorsRequest.payloads(parser.booleanValue());
                } else if (currentFieldName.equals("term_statistics") || currentFieldName.equals("termStatistics")) {
                    termVectorsRequest.termStatistics(parser.booleanValue());
                } else if (currentFieldName.equals("field_statistics") || currentFieldName.equals("fieldStatistics")) {
                    termVectorsRequest.fieldStatistics(parser.booleanValue());
                } else if (DFS.match(currentFieldName, parser.getDeprecationHandler())) {
                    throw new IllegalArgumentException("distributed frequencies is not supported anymore for term vectors");
                } else if (currentFieldName.equals("per_field_analyzer") || currentFieldName.equals("perFieldAnalyzer")) {
                    termVectorsRequest.perFieldAnalyzer(readPerFieldAnalyzer(parser.map()));
                } else if (FILTER.match(currentFieldName, parser.getDeprecationHandler())) {
                    termVectorsRequest.filterSettings(readFilterSettings(parser));
                } else if (INDEX.match(currentFieldName, parser.getDeprecationHandler())) { // the following is important for multi request parsing.
                    termVectorsRequest.index = parser.text();
                } else if (TYPE.match(currentFieldName, parser.getDeprecationHandler())) {
                    termVectorsRequest.type = parser.text();
                } else if (ID.match(currentFieldName, parser.getDeprecationHandler())) {
                    if (termVectorsRequest.doc != null) {
                        throw new ElasticsearchParseException("failed to parse term vectors request. either [id] or [doc] can be specified, but not both!");
                    }
                    termVectorsRequest.id = parser.text();
                } else if (DOC.match(currentFieldName, parser.getDeprecationHandler())) {
                    if (termVectorsRequest.id != null) {
                        throw new ElasticsearchParseException("failed to parse term vectors request. either [id] or [doc] can be specified, but not both!");
                    }
                    termVectorsRequest.doc(jsonBuilder().copyCurrentStructure(parser));
                } else if (ROUTING.match(currentFieldName, parser.getDeprecationHandler())) {
                    termVectorsRequest.routing = parser.text();
                } else if (VERSION.match(currentFieldName, parser.getDeprecationHandler())) {
                    termVectorsRequest.version = parser.longValue();
                } else if (VERSION_TYPE.match(currentFieldName, parser.getDeprecationHandler())) {
                    termVectorsRequest.versionType = VersionType.fromString(parser.text());
                } else {
                    throw new ElasticsearchParseException("failed to parse term vectors request. unknown field [{}]", currentFieldName);
                }
            }
        }
        if (fields.size() > 0) {
            String[] fieldsAsArray = new String[fields.size()];
            termVectorsRequest.selectedFields(fields.toArray(fieldsAsArray));
        }
    }

    public static Map<String, String> readPerFieldAnalyzer(Map<String, Object> map) {
        Map<String, String> mapStrStr = new HashMap<>();
        for (Map.Entry<String, Object> e : map.entrySet()) {
            if (e.getValue() instanceof String) {
                mapStrStr.put(e.getKey(), (String) e.getValue());
            } else {
                throw new ElasticsearchParseException("expecting the analyzer at [{}] to be a String, but found [{}] instead", e.getKey(), e.getValue().getClass());
            }
        }
        return mapStrStr;
    }

    private static FilterSettings readFilterSettings(XContentParser parser) throws IOException {
        FilterSettings settings = new FilterSettings();
        XContentParser.Token token;
        String currentFieldName = null;
        while ((token = parser.nextToken()) != XContentParser.Token.END_OBJECT) {
            if (token == XContentParser.Token.FIELD_NAME) {
                currentFieldName = parser.currentName();
            } else if (currentFieldName != null) {
                if (currentFieldName.equals("max_num_terms")) {
                    settings.maxNumTerms = parser.intValue();
                } else if (currentFieldName.equals("min_term_freq")) {
                    settings.minTermFreq = parser.intValue();
                } else if (currentFieldName.equals("max_term_freq")) {
                    settings.maxTermFreq = parser.intValue();
                } else if (currentFieldName.equals("min_doc_freq")) {
                    settings.minDocFreq = parser.intValue();
                } else if (currentFieldName.equals("max_doc_freq")) {
                    settings.maxDocFreq = parser.intValue();
                } else if (currentFieldName.equals("min_word_length")) {
                    settings.minWordLength = parser.intValue();
                } else if (currentFieldName.equals("max_word_length")) {
                    settings.maxWordLength = parser.intValue();
                } else {
                    throw new ElasticsearchParseException("failed to parse term vectors request. the field [{}] is not valid for filter parameter for term vector request", currentFieldName);
                }
            }
        }
        return settings;
    }
}<|MERGE_RESOLUTION|>--- conflicted
+++ resolved
@@ -502,11 +502,7 @@
         }
         routing = in.readOptionalString();
 
-<<<<<<< HEAD
         if (in.getVersion().before(Version.V_7_0_0)) {
-=======
-        if (in.getVersion().before(Version.V_7_0_0_alpha1)) {
->>>>>>> 49109187
             in.readOptionalString(); // _parent
         }
         preference = in.readOptionalString();
