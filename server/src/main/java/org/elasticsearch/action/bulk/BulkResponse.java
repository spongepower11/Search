/*
 * Licensed to Elasticsearch under one or more contributor
 * license agreements. See the NOTICE file distributed with
 * this work for additional information regarding copyright
 * ownership. Elasticsearch licenses this file to you under
 * the Apache License, Version 2.0 (the "License"); you may
 * not use this file except in compliance with the License.
 * You may obtain a copy of the License at
 *
 *    http://www.apache.org/licenses/LICENSE-2.0
 *
 * Unless required by applicable law or agreed to in writing,
 * software distributed under the License is distributed on an
 * "AS IS" BASIS, WITHOUT WARRANTIES OR CONDITIONS OF ANY
 * KIND, either express or implied.  See the License for the
 * specific language governing permissions and limitations
 * under the License.
 */

package org.elasticsearch.action.bulk;

import org.elasticsearch.action.ActionResponse;
import org.elasticsearch.common.io.stream.StreamInput;
import org.elasticsearch.common.io.stream.StreamOutput;
import org.elasticsearch.common.unit.TimeValue;
import org.elasticsearch.common.xcontent.StatusToXContentObject;
import org.elasticsearch.common.xcontent.XContentBuilder;
import org.elasticsearch.common.xcontent.XContentParser;
import org.elasticsearch.rest.RestStatus;

import java.io.IOException;
import java.util.ArrayList;
import java.util.Arrays;
import java.util.Iterator;
import java.util.List;

import static org.elasticsearch.common.xcontent.XContentParserUtils.ensureExpectedToken;
import static org.elasticsearch.common.xcontent.XContentParserUtils.throwUnknownField;
import static org.elasticsearch.common.xcontent.XContentParserUtils.throwUnknownToken;

/**
 * A response of a bulk execution. Holding a response for each item responding (in order) of the
 * bulk requests. Each item holds the index/type/id is operated on, and if it failed or not (with the
 * failure message).
 */
public class BulkResponse extends ActionResponse implements Iterable<BulkItemResponse>, StatusToXContentObject {

    private static final String ITEMS = "items";
    private static final String ERRORS = "errors";
    private static final String TOOK = "took";
    private static final String INGEST_TOOK = "ingest_took";

    public static final long NO_INGEST_TOOK = -1L;

    private BulkItemResponse[] responses;
    private long tookInMillis;
    private long ingestTookInMillis;

    BulkResponse() {}

    public BulkResponse(StreamInput in) throws IOException {
        super(in);
        responses = new BulkItemResponse[in.readVInt()];
        for (int i = 0; i < responses.length; i++) {
            responses[i] = BulkItemResponse.readBulkItem(in);
        }
        tookInMillis = in.readVLong();
        ingestTookInMillis = in.readZLong();
    }

    public BulkResponse(BulkItemResponse[] responses, long tookInMillis) {
        this(responses, tookInMillis, NO_INGEST_TOOK);
    }

    public BulkResponse(BulkItemResponse[] responses, long tookInMillis, long ingestTookInMillis) {
        this.responses = responses;
        this.tookInMillis = tookInMillis;
        this.ingestTookInMillis = ingestTookInMillis;
    }

    /**
     * How long the bulk execution took. Excluding ingest preprocessing.
     */
    public TimeValue getTook() {
        return new TimeValue(tookInMillis);
    }

    /**
     * If ingest is enabled returns the bulk ingest preprocessing time, otherwise 0 is returned.
     */
    public TimeValue getIngestTook() {
        return new TimeValue(ingestTookInMillis);
    }

    /**
     * If ingest is enabled returns the bulk ingest preprocessing time. in milliseconds, otherwise -1 is returned.
     */
    public long getIngestTookInMillis() {
        return ingestTookInMillis;
    }

    /**
     * Has anything failed with the execution.
     */
    public boolean hasFailures() {
        for (BulkItemResponse response : responses) {
            if (response.isFailed()) {
                return true;
            }
        }
        return false;
    }

    public String buildFailureMessage() {
        StringBuilder sb = new StringBuilder();
        sb.append("failure in bulk execution:");
        for (int i = 0; i < responses.length; i++) {
            BulkItemResponse response = responses[i];
            if (response.isFailed()) {
                sb.append("\n[").append(i)
                        .append("]: index [").append(response.getIndex()).append("], type [")
                        .append(response.getType()).append("], id [").append(response.getId())
                        .append("], message [").append(response.getFailureMessage()).append("]");
            }
        }
        return sb.toString();
    }

    /**
     * The items representing each action performed in the bulk operation (in the same order!).
     */
    public BulkItemResponse[] getItems() {
        return responses;
    }

    @Override
    public Iterator<BulkItemResponse> iterator() {
        return Arrays.stream(responses).iterator();
    }

    @Override
    public void readFrom(StreamInput in) throws IOException {
<<<<<<< HEAD
        super.readFrom(in);
        responses = new BulkItemResponse[in.readVInt()];
        for (int i = 0; i < responses.length; i++) {
            responses[i] = new BulkItemResponse(in);
        }
        tookInMillis = in.readVLong();
        ingestTookInMillis = in.readZLong();
=======
        throw new UnsupportedOperationException("usage of Streamable is to be replaced by Writeable");
>>>>>>> 22a30418
    }

    @Override
    public void writeTo(StreamOutput out) throws IOException {
        out.writeVInt(responses.length);
        for (BulkItemResponse response : responses) {
            response.writeTo(out);
        }
        out.writeVLong(tookInMillis);
        out.writeZLong(ingestTookInMillis);
    }

    @Override
    public RestStatus status() {
        return RestStatus.OK;
    }

    @Override
    public XContentBuilder toXContent(XContentBuilder builder, Params params) throws IOException {
        builder.startObject();
        builder.field(TOOK, tookInMillis);
        if (ingestTookInMillis != BulkResponse.NO_INGEST_TOOK) {
            builder.field(INGEST_TOOK, ingestTookInMillis);
        }
        builder.field(ERRORS, hasFailures());
        builder.startArray(ITEMS);
        for (BulkItemResponse item : this) {
            item.toXContent(builder, params);
        }
        builder.endArray();
        builder.endObject();
        return builder;
    }

    public static BulkResponse fromXContent(XContentParser parser) throws IOException {
        XContentParser.Token token = parser.nextToken();
        ensureExpectedToken(XContentParser.Token.START_OBJECT, token, parser::getTokenLocation);

        long took = -1L;
        long ingestTook = NO_INGEST_TOOK;
        List<BulkItemResponse> items = new ArrayList<>();

        String currentFieldName = parser.currentName();
        while ((token = parser.nextToken()) != XContentParser.Token.END_OBJECT) {
            if (token == XContentParser.Token.FIELD_NAME) {
                currentFieldName = parser.currentName();
            } else if (token.isValue()) {
                if (TOOK.equals(currentFieldName)) {
                    took = parser.longValue();
                } else if (INGEST_TOOK.equals(currentFieldName)) {
                    ingestTook = parser.longValue();
                } else if (ERRORS.equals(currentFieldName) == false) {
                    throwUnknownField(currentFieldName, parser.getTokenLocation());
                }
            } else if (token == XContentParser.Token.START_ARRAY) {
                if (ITEMS.equals(currentFieldName)) {
                    while ((token = parser.nextToken()) != XContentParser.Token.END_ARRAY) {
                        items.add(BulkItemResponse.fromXContent(parser, items.size()));
                    }
                } else {
                    throwUnknownField(currentFieldName, parser.getTokenLocation());
                }
            } else {
                throwUnknownToken(token, parser.getTokenLocation());
            }
        }
        return new BulkResponse(items.toArray(new BulkItemResponse[items.size()]), took, ingestTook);
    }
}<|MERGE_RESOLUTION|>--- conflicted
+++ resolved
@@ -62,7 +62,7 @@
         super(in);
         responses = new BulkItemResponse[in.readVInt()];
         for (int i = 0; i < responses.length; i++) {
-            responses[i] = BulkItemResponse.readBulkItem(in);
+            responses[i] = new BulkItemResponse(in);
         }
         tookInMillis = in.readVLong();
         ingestTookInMillis = in.readZLong();
@@ -140,17 +140,7 @@
 
     @Override
     public void readFrom(StreamInput in) throws IOException {
-<<<<<<< HEAD
-        super.readFrom(in);
-        responses = new BulkItemResponse[in.readVInt()];
-        for (int i = 0; i < responses.length; i++) {
-            responses[i] = new BulkItemResponse(in);
-        }
-        tookInMillis = in.readVLong();
-        ingestTookInMillis = in.readZLong();
-=======
         throw new UnsupportedOperationException("usage of Streamable is to be replaced by Writeable");
->>>>>>> 22a30418
     }
 
     @Override
