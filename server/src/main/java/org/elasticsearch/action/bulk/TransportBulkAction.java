/*
 * Copyright Elasticsearch B.V. and/or licensed to Elasticsearch B.V. under one
 * or more contributor license agreements. Licensed under the Elastic License
 * 2.0 and the Server Side Public License, v 1; you may not use this file except
 * in compliance with, at your election, the Elastic License 2.0 or the Server
 * Side Public License, v 1.
 */

package org.elasticsearch.action.bulk;

import org.apache.logging.log4j.LogManager;
import org.apache.logging.log4j.Logger;
import org.apache.lucene.util.SparseFixedBitSet;
import org.elasticsearch.ElasticsearchParseException;
import org.elasticsearch.ExceptionsHelper;
import org.elasticsearch.ResourceAlreadyExistsException;
import org.elasticsearch.ResourceNotFoundException;
import org.elasticsearch.action.ActionListener;
import org.elasticsearch.action.ActionRunnable;
import org.elasticsearch.action.ActionType;
import org.elasticsearch.action.DocWriteRequest;
import org.elasticsearch.action.DocWriteRequest.OpType;
import org.elasticsearch.action.DocWriteResponse;
import org.elasticsearch.action.RoutingMissingException;
import org.elasticsearch.action.admin.indices.create.AutoCreateAction;
import org.elasticsearch.action.admin.indices.create.CreateIndexRequest;
import org.elasticsearch.action.admin.indices.create.CreateIndexResponse;
import org.elasticsearch.action.admin.indices.rollover.RolloverAction;
import org.elasticsearch.action.admin.indices.rollover.RolloverRequest;
import org.elasticsearch.action.admin.indices.rollover.RolloverResponse;
import org.elasticsearch.action.index.IndexRequest;
import org.elasticsearch.action.ingest.IngestActionForwarder;
import org.elasticsearch.action.support.ActionFilters;
import org.elasticsearch.action.support.HandledTransportAction;
import org.elasticsearch.action.support.RefCountingRunnable;
import org.elasticsearch.action.support.WriteResponse;
import org.elasticsearch.action.support.replication.ReplicationResponse;
import org.elasticsearch.action.update.UpdateRequest;
import org.elasticsearch.action.update.UpdateResponse;
import org.elasticsearch.client.internal.node.NodeClient;
import org.elasticsearch.cluster.ClusterState;
import org.elasticsearch.cluster.ClusterStateObserver;
import org.elasticsearch.cluster.block.ClusterBlockException;
import org.elasticsearch.cluster.block.ClusterBlockLevel;
import org.elasticsearch.cluster.metadata.ComposableIndexTemplate;
import org.elasticsearch.cluster.metadata.DataStream;
import org.elasticsearch.cluster.metadata.IndexAbstraction;
import org.elasticsearch.cluster.metadata.IndexMetadata;
import org.elasticsearch.cluster.metadata.IndexNameExpressionResolver;
import org.elasticsearch.cluster.metadata.Metadata;
import org.elasticsearch.cluster.metadata.MetadataIndexTemplateService;
import org.elasticsearch.cluster.routing.IndexRouting;
import org.elasticsearch.cluster.service.ClusterService;
import org.elasticsearch.common.inject.Inject;
import org.elasticsearch.common.io.stream.Writeable;
import org.elasticsearch.common.util.concurrent.AtomicArray;
import org.elasticsearch.common.util.concurrent.EsExecutors;
import org.elasticsearch.common.util.set.Sets;
import org.elasticsearch.core.Assertions;
import org.elasticsearch.core.Releasable;
import org.elasticsearch.core.TimeValue;
import org.elasticsearch.index.Index;
import org.elasticsearch.index.IndexNotFoundException;
import org.elasticsearch.index.IndexingPressure;
import org.elasticsearch.index.VersionType;
import org.elasticsearch.index.shard.ShardId;
import org.elasticsearch.indices.IndexClosedException;
import org.elasticsearch.indices.SystemIndices;
import org.elasticsearch.ingest.IngestService;
import org.elasticsearch.node.NodeClosedException;
import org.elasticsearch.tasks.Task;
import org.elasticsearch.threadpool.ThreadPool;
import org.elasticsearch.threadpool.ThreadPool.Names;
import org.elasticsearch.transport.TransportService;

import java.io.IOException;
import java.util.ArrayList;
import java.util.HashMap;
import java.util.Iterator;
import java.util.List;
import java.util.Map;
import java.util.Objects;
import java.util.Optional;
import java.util.Set;
import java.util.SortedMap;
import java.util.concurrent.TimeUnit;
import java.util.concurrent.atomic.AtomicIntegerArray;
import java.util.function.LongSupplier;
import java.util.stream.Collectors;
import java.util.stream.IntStream;

import static org.elasticsearch.cluster.metadata.IndexNameExpressionResolver.EXCLUDED_DATA_STREAMS_KEY;
import static org.elasticsearch.index.seqno.SequenceNumbers.UNASSIGNED_PRIMARY_TERM;
import static org.elasticsearch.index.seqno.SequenceNumbers.UNASSIGNED_SEQ_NO;

/**
 * Groups bulk request items by shard, optionally creating non-existent indices and
 * delegates to {@link TransportShardBulkAction} for shard-level bulk execution
 */
public class TransportBulkAction extends HandledTransportAction<BulkRequest, BulkResponse> {

    private static final Logger logger = LogManager.getLogger(TransportBulkAction.class);

    private final ActionType<BulkResponse> bulkAction;
    private final ThreadPool threadPool;
    private final ClusterService clusterService;
    private final IngestService ingestService;
    private final LongSupplier relativeTimeProvider;
    private final IngestActionForwarder ingestForwarder;
    private final NodeClient client;
    private final IndexNameExpressionResolver indexNameExpressionResolver;
    private static final String DROPPED_OR_FAILED_ITEM_WITH_AUTO_GENERATED_ID = "auto-generated";
    private final IndexingPressure indexingPressure;
    private final SystemIndices systemIndices;

    @Inject
    public TransportBulkAction(
        ThreadPool threadPool,
        TransportService transportService,
        ClusterService clusterService,
        IngestService ingestService,
        NodeClient client,
        ActionFilters actionFilters,
        IndexNameExpressionResolver indexNameExpressionResolver,
        IndexingPressure indexingPressure,
        SystemIndices systemIndices
    ) {
        this(
            threadPool,
            transportService,
            clusterService,
            ingestService,
            client,
            actionFilters,
            indexNameExpressionResolver,
            indexingPressure,
            systemIndices,
            System::nanoTime
        );
    }

    public TransportBulkAction(
        ThreadPool threadPool,
        TransportService transportService,
        ClusterService clusterService,
        IngestService ingestService,
        NodeClient client,
        ActionFilters actionFilters,
        IndexNameExpressionResolver indexNameExpressionResolver,
        IndexingPressure indexingPressure,
        SystemIndices systemIndices,
        LongSupplier relativeTimeProvider
    ) {
        this(
            BulkAction.INSTANCE,
            BulkRequest::new,
            threadPool,
            transportService,
            clusterService,
            ingestService,
            client,
            actionFilters,
            indexNameExpressionResolver,
            indexingPressure,
            systemIndices,
            relativeTimeProvider
        );
    }

    TransportBulkAction(
        ActionType<BulkResponse> bulkAction,
        Writeable.Reader<BulkRequest> requestReader,
        ThreadPool threadPool,
        TransportService transportService,
        ClusterService clusterService,
        IngestService ingestService,
        NodeClient client,
        ActionFilters actionFilters,
        IndexNameExpressionResolver indexNameExpressionResolver,
        IndexingPressure indexingPressure,
        SystemIndices systemIndices,
        LongSupplier relativeTimeProvider
    ) {
        super(bulkAction.name(), transportService, actionFilters, requestReader, EsExecutors.DIRECT_EXECUTOR_SERVICE);
        Objects.requireNonNull(relativeTimeProvider);
        this.bulkAction = bulkAction;
        this.threadPool = threadPool;
        this.clusterService = clusterService;
        this.ingestService = ingestService;
        this.relativeTimeProvider = relativeTimeProvider;
        this.ingestForwarder = new IngestActionForwarder(transportService);
        this.client = client;
        this.indexNameExpressionResolver = indexNameExpressionResolver;
        this.indexingPressure = indexingPressure;
        this.systemIndices = systemIndices;
        clusterService.addStateApplier(this.ingestForwarder);
    }

    /**
     * Retrieves the {@link IndexRequest} from the provided {@link DocWriteRequest} for index or upsert actions.  Upserts are
     * modeled as {@link IndexRequest} inside the {@link UpdateRequest}. Ignores {@link org.elasticsearch.action.delete.DeleteRequest}'s
     *
     * @param docWriteRequest The request to find the {@link IndexRequest}
     * @return the found {@link IndexRequest} or {@code null} if one can not be found.
     */
    public static IndexRequest getIndexWriteRequest(DocWriteRequest<?> docWriteRequest) {
        IndexRequest indexRequest = null;
        if (docWriteRequest instanceof IndexRequest) {
            indexRequest = (IndexRequest) docWriteRequest;
        } else if (docWriteRequest instanceof UpdateRequest updateRequest) {
            indexRequest = updateRequest.docAsUpsert() ? updateRequest.doc() : updateRequest.upsertRequest();
        }
        return indexRequest;
    }

    public static <Response extends ReplicationResponse & WriteResponse> ActionListener<BulkResponse> unwrappingSingleItemBulkResponse(
        final ActionListener<Response> listener
    ) {
        return listener.delegateFailureAndWrap((l, bulkItemResponses) -> {
            assert bulkItemResponses.getItems().length == 1 : "expected exactly one item in bulk response";
            final BulkItemResponse bulkItemResponse = bulkItemResponses.getItems()[0];
            if (bulkItemResponse.isFailed() == false) {
                @SuppressWarnings("unchecked")
                final Response response = (Response) bulkItemResponse.getResponse();
                l.onResponse(response);
            } else {
                l.onFailure(bulkItemResponse.getFailure().getCause());
            }
        });
    }

    @Override
    protected void doExecute(Task task, BulkRequest bulkRequest, ActionListener<BulkResponse> listener) {
        /*
         * This is called on the Transport thread so we can check the indexing
         * memory pressure *quickly* but we don't want to keep the transport
         * thread busy. Then, as soon as we have the indexing pressure in we fork
         * to one of the write thread pools. We do this because juggling the
         * bulk request can get expensive for a few reasons:
         * 1. Figuring out which shard should receive a bulk request might require
         *    parsing the _source.
         * 2. When dispatching the sub-requests to shards we may have to compress
         *    them. LZ4 is super fast, but slow enough that it's best not to do it
         *    on the transport thread, especially for large sub-requests.
         *
         * We *could* detect these cases and only fork in then, but that is complex
         * to get right and the fork is fairly low overhead.
         */
        final int indexingOps = bulkRequest.numberOfActions();
        final long indexingBytes = bulkRequest.ramBytesUsed();
        final boolean isOnlySystem = isOnlySystem(bulkRequest, clusterService.state().metadata().getIndicesLookup(), systemIndices);
        final Releasable releasable = indexingPressure.markCoordinatingOperationStarted(indexingOps, indexingBytes, isOnlySystem);
        final ActionListener<BulkResponse> releasingListener = ActionListener.runBefore(listener, releasable::close);
        final String executorName = isOnlySystem ? Names.SYSTEM_WRITE : Names.WRITE;
        ensureClusterStateThenForkAndExecute(task, bulkRequest, executorName, releasingListener);
    }

    private void ensureClusterStateThenForkAndExecute(
        Task task,
        BulkRequest bulkRequest,
        String executorName,
        ActionListener<BulkResponse> releasingListener
    ) {
        final ClusterState initialState = clusterService.state();
        final ClusterBlockException blockException = initialState.blocks().globalBlockedException(ClusterBlockLevel.WRITE);
        if (blockException != null) {
            if (false == blockException.retryable()) {
                releasingListener.onFailure(blockException);
                return;
            }
            logger.trace("cluster is blocked, waiting for it to recover", blockException);
            final ClusterStateObserver clusterStateObserver = new ClusterStateObserver(
                initialState,
                clusterService,
                bulkRequest.timeout(),
                logger,
                threadPool.getThreadContext()
            );
            clusterStateObserver.waitForNextChange(new ClusterStateObserver.Listener() {
                @Override
                public void onNewClusterState(ClusterState state) {
                    forkAndExecute(task, bulkRequest, executorName, releasingListener);
                }

                @Override
                public void onClusterServiceClose() {
                    releasingListener.onFailure(new NodeClosedException(clusterService.localNode()));
                }

                @Override
                public void onTimeout(TimeValue timeout) {
                    releasingListener.onFailure(blockException);
                }
            }, newState -> false == newState.blocks().hasGlobalBlockWithLevel(ClusterBlockLevel.WRITE));
        } else {
            forkAndExecute(task, bulkRequest, executorName, releasingListener);
        }
    }

    private void forkAndExecute(Task task, BulkRequest bulkRequest, String executorName, ActionListener<BulkResponse> releasingListener) {
        threadPool.executor(Names.WRITE).execute(new ActionRunnable<>(releasingListener) {
            @Override
            protected void doRun() {
                doInternalExecute(task, bulkRequest, executorName, releasingListener);
            }
        });
    }

    protected void doInternalExecute(Task task, BulkRequest bulkRequest, String executorName, ActionListener<BulkResponse> listener) {
        final long startTime = relativeTime();

        boolean hasIndexRequestsWithPipelines = false;
        final Metadata metadata = clusterService.state().getMetadata();
        for (DocWriteRequest<?> actionRequest : bulkRequest.requests) {
            IndexRequest indexRequest = getIndexWriteRequest(actionRequest);
            if (indexRequest != null) {
                IngestService.resolvePipelinesAndUpdateIndexRequest(actionRequest, indexRequest, metadata);
                hasIndexRequestsWithPipelines |= IngestService.hasPipeline(indexRequest);
            }

            if (actionRequest instanceof IndexRequest ir) {
                if (ir.getAutoGeneratedTimestamp() != IndexRequest.UNSET_AUTO_GENERATED_TIMESTAMP) {
                    throw new IllegalArgumentException("autoGeneratedTimestamp should not be set externally");
                }
            }
        }

        if (hasIndexRequestsWithPipelines) {
            // this method (doExecute) will be called again, but with the bulk requests updated from the ingest node processing but
            // also with IngestService.NOOP_PIPELINE_NAME on each request. This ensures that this on the second time through this method,
            // this path is never taken.
            ActionListener.run(listener, l -> {
                if (Assertions.ENABLED) {
                    final boolean arePipelinesResolved = bulkRequest.requests()
                        .stream()
                        .map(TransportBulkAction::getIndexWriteRequest)
                        .filter(Objects::nonNull)
                        .allMatch(IndexRequest::isPipelineResolved);
                    assert arePipelinesResolved : bulkRequest;
                }
                if (clusterService.localNode().isIngestNode()) {
                    processBulkIndexIngestRequest(task, bulkRequest, executorName, metadata, l);
                } else {
                    ingestForwarder.forwardIngestRequest(bulkAction, bulkRequest, l);
                }
            });
            return;
        }

        // Attempt to create all the indices that we're going to need during the bulk before we start.
        // Step 1: collect all the indices in the request
        final Map<String, ReducedRequestInfo> indices = bulkRequest.requests.stream()
            // delete requests should not attempt to create the index (if the index does not
            // exist), unless an external versioning is used
            .filter(
                request -> request.opType() != DocWriteRequest.OpType.DELETE
                    || request.versionType() == VersionType.EXTERNAL
                    || request.versionType() == VersionType.EXTERNAL_GTE
            )
            .collect(
                Collectors.toMap(
                    DocWriteRequest::index,
                    request -> new ReducedRequestInfo(request.isRequireAlias(), request.isRequireDataStream()),
                    ReducedRequestInfo::merge
                )
            );

        // Step 2: filter the list of indices to find those that don't currently exist.
        final Map<String, IndexNotFoundException> indicesThatCannotBeCreated = new HashMap<>();
        final ClusterState state = clusterService.state();
        Map<String, Boolean> indicesToAutoCreate = indices.entrySet()
            .stream()
            .filter(entry -> indexNameExpressionResolver.hasIndexAbstraction(entry.getKey(), state) == false)
            // We should only auto create if we are not requiring it to be an alias
            .filter(entry -> entry.getValue().isRequireAlias == false)
            .collect(Collectors.toMap(Map.Entry::getKey, entry -> entry.getValue().isRequireDataStream));

        // Step 3: Collect all the data streams that need to be rolled over before writing
        Set<String> dataStreamsToBeRolledOver = indices.keySet().stream().filter(target -> {
            DataStream dataStream = state.metadata().dataStreams().get(target);
            return dataStream != null && dataStream.rolloverOnWrite();
        }).collect(Collectors.toSet());

        // Step 4: create all the indices that are missing, if there are any missing. start the bulk after all the creates come back.
        createMissingIndicesAndIndexData(
            task,
            bulkRequest,
            executorName,
            listener,
            indicesToAutoCreate,
            dataStreamsToBeRolledOver,
            indicesThatCannotBeCreated,
            startTime
        );
    }

    /*
     * This method is responsible for creating any missing indices, rolling over a data stream when needed and then
     *  indexing the data in the BulkRequest
     */
    protected void createMissingIndicesAndIndexData(
        Task task,
        BulkRequest bulkRequest,
        String executorName,
        ActionListener<BulkResponse> listener,
        Map<String, Boolean> indicesToAutoCreate,
        Set<String> dataStreamsToBeRolledOver,
        Map<String, IndexNotFoundException> indicesThatCannotBeCreated,
        long startTime
    ) {
        final AtomicArray<BulkItemResponse> responses = new AtomicArray<>(bulkRequest.requests.size());
        // Optimizing when there are no prerequisite actions
        if (indicesToAutoCreate.isEmpty() && dataStreamsToBeRolledOver.isEmpty()) {
            executeBulk(task, bulkRequest, startTime, listener, executorName, responses, indicesThatCannotBeCreated);
            return;
        }
        Runnable executeBulkRunnable = () -> threadPool.executor(executorName).execute(new ActionRunnable<>(listener) {
            @Override
            protected void doRun() {
                executeBulk(task, bulkRequest, startTime, listener, executorName, responses, indicesThatCannotBeCreated);
            }
        });
        try (RefCountingRunnable refs = new RefCountingRunnable(executeBulkRunnable)) {
            for (Map.Entry<String, Boolean> indexEntry : indicesToAutoCreate.entrySet()) {
                final String index = indexEntry.getKey();
                createIndex(index, indexEntry.getValue(), bulkRequest.timeout(), ActionListener.releaseAfter(new ActionListener<>() {
                    @Override
                    public void onResponse(CreateIndexResponse createIndexResponse) {}

                    @Override
                    public void onFailure(Exception e) {
                        final Throwable cause = ExceptionsHelper.unwrapCause(e);
                        if (cause instanceof IndexNotFoundException indexNotFoundException) {
                            synchronized (indicesThatCannotBeCreated) {
                                indicesThatCannotBeCreated.put(index, indexNotFoundException);
                            }
                        } else if ((cause instanceof ResourceAlreadyExistsException) == false) {
                            // fail all requests involving this index, if create didn't work
                            failRequestsWhenPrerequisiteActionFailed(index, bulkRequest, responses, e);
                        }
                    }
                }, refs.acquire()));
            }
            for (String dataStream : dataStreamsToBeRolledOver) {
                rolloverDataStream(dataStream, bulkRequest.timeout(), ActionListener.releaseAfter(new ActionListener<>() {

                    @Override
                    public void onResponse(RolloverResponse result) {
                        // A successful response has rolled_over false when in the following cases:
                        // - A request had the parameter lazy or dry_run enabled
                        // - A request had conditions that were not met
                        // Since none of the above apply, getting a response with rolled_over false is considered a bug
                        // that should be caught here and inform the developer.
                        assert result.isRolledOver()
                            : "An successful unconditional rollover should always result in a rolled over data stream";
                    }

                    @Override
                    public void onFailure(Exception e) {
                        failRequestsWhenPrerequisiteActionFailed(dataStream, bulkRequest, responses, e);
                    }
                }, refs.acquire()));
            }
        }
    }

    /**
     * Fails all requests involving this index or data stream because the prerequisite action failed too.
     */
    private static void failRequestsWhenPrerequisiteActionFailed(
        String target,
        BulkRequest bulkRequest,
        AtomicArray<BulkItemResponse> responses,
        Exception error
    ) {
        for (int i = 0; i < bulkRequest.requests.size(); i++) {
            DocWriteRequest<?> request = bulkRequest.requests.get(i);
            if (request != null && setResponseFailureIfIndexMatches(responses, i, request, target, error)) {
                bulkRequest.requests.set(i, null);
            }
        }
    }

    /*
     * This returns the IngestService to be used for the given request. The default implementation ignores the request and always returns
     * the same ingestService, but child classes might use information in the request in creating an IngestService specific to that request.
     */
    protected IngestService getIngestService(BulkRequest request) {
        return ingestService;
    }

    static void prohibitAppendWritesInBackingIndices(DocWriteRequest<?> writeRequest, Metadata metadata) {
        DocWriteRequest.OpType opType = writeRequest.opType();
        if ((opType == OpType.CREATE || opType == OpType.INDEX) == false) {
            // op type not create or index, then bail early
            return;
        }
        IndexAbstraction indexAbstraction = metadata.getIndicesLookup().get(writeRequest.index());
        if (indexAbstraction == null) {
            return;
        }
        if (indexAbstraction.getType() != IndexAbstraction.Type.CONCRETE_INDEX) {
            return;
        }
        if (indexAbstraction.getParentDataStream() == null) {
            return;
        }

        DataStream dataStream = indexAbstraction.getParentDataStream();

        // At this point with write op is targeting a backing index of a data stream directly,
        // so checking if write op is append-only and if so fail.
        // (Updates and deletes are allowed to target a backing index)

        // CREATE op_type is considered append-only and
        // INDEX op_type is considered append-only when no if_primary_term and if_seq_no is specified.
        // (the latter maybe an update, but at this stage we can't determine that. In order to determine
        // that an engine level change is needed and for now this check is sufficient.)
        if (opType == DocWriteRequest.OpType.CREATE) {
            throw new IllegalArgumentException(
                "index request with op_type=create targeting backing indices is disallowed, "
                    + "target corresponding data stream ["
                    + dataStream.getName()
                    + "] instead"
            );
        }
        if (opType == DocWriteRequest.OpType.INDEX
            && writeRequest.ifPrimaryTerm() == UNASSIGNED_PRIMARY_TERM
            && writeRequest.ifSeqNo() == UNASSIGNED_SEQ_NO) {
            throw new IllegalArgumentException(
                "index request with op_type=index and no if_primary_term and if_seq_no set "
                    + "targeting backing indices is disallowed, target corresponding data stream ["
                    + dataStream.getName()
                    + "] instead"
            );
        }
    }

    static void prohibitCustomRoutingOnDataStream(DocWriteRequest<?> writeRequest, Metadata metadata) {
        IndexAbstraction indexAbstraction = metadata.getIndicesLookup().get(writeRequest.index());
        if (indexAbstraction == null) {
            return;
        }
        if (indexAbstraction.getType() != IndexAbstraction.Type.DATA_STREAM) {
            return;
        }

        if (writeRequest.routing() != null) {
            DataStream dataStream = (DataStream) indexAbstraction;
            if (dataStream.isAllowCustomRouting() == false) {
                throw new IllegalArgumentException(
                    "index request targeting data stream ["
                        + dataStream.getName()
                        + "] specifies a custom routing but the [allow_custom_routing] setting was "
                        + "not enabled in the data stream's template."
                );
            }
        }
    }

    static boolean isOnlySystem(BulkRequest request, SortedMap<String, IndexAbstraction> indicesLookup, SystemIndices systemIndices) {
        return request.getIndices().stream().allMatch(indexName -> isSystemIndex(indicesLookup, systemIndices, indexName));
    }

    private static boolean isSystemIndex(SortedMap<String, IndexAbstraction> indicesLookup, SystemIndices systemIndices, String indexName) {
        final IndexAbstraction abstraction = indicesLookup.get(indexName);
        if (abstraction != null) {
            return abstraction.isSystem();
        } else {
            return systemIndices.isSystemIndex(indexName);
        }
    }

    void createIndex(String index, boolean requireDataStream, TimeValue timeout, ActionListener<CreateIndexResponse> listener) {
        CreateIndexRequest createIndexRequest = new CreateIndexRequest();
        createIndexRequest.index(index);
        createIndexRequest.requireDataStream(requireDataStream);
        createIndexRequest.cause("auto(bulk api)");
        createIndexRequest.masterNodeTimeout(timeout);
        client.execute(AutoCreateAction.INSTANCE, createIndexRequest, listener);
    }

    void rolloverDataStream(String dataStream, TimeValue timeout, ActionListener<RolloverResponse> listener) {
        RolloverRequest rolloverRequest = new RolloverRequest(dataStream, null);
        rolloverRequest.masterNodeTimeout(timeout);
        client.execute(RolloverAction.INSTANCE, rolloverRequest, listener);
    }

    private static boolean setResponseFailureIfIndexMatches(
        AtomicArray<BulkItemResponse> responses,
        int idx,
        DocWriteRequest<?> request,
        String index,
        Exception e
    ) {
        if (index.equals(request.index())) {
            BulkItemResponse.Failure failure = new BulkItemResponse.Failure(request.index(), request.id(), e);
            responses.set(idx, BulkItemResponse.failure(idx, request.opType(), failure));
            return true;
        }
        return false;
    }

    protected long buildTookInMillis(long startTimeNanos) {
        return TimeUnit.NANOSECONDS.toMillis(relativeTime() - startTimeNanos);
    }

    private record ReducedRequestInfo(boolean isRequireAlias, boolean isRequireDataStream) {
        private ReducedRequestInfo merge(ReducedRequestInfo other) {
            return new ReducedRequestInfo(
                this.isRequireAlias || other.isRequireAlias,
                this.isRequireDataStream || other.isRequireDataStream
            );
        }
    }

    /**
     * retries on retryable cluster blocks, resolves item requests,
     * constructs shard bulk requests and delegates execution to shard bulk action
     * */
    private final class BulkOperation extends ActionRunnable<BulkResponse> {
        private final Task task;
        private BulkRequest bulkRequest; // set to null once all requests are sent out
        private final ActionListener<BulkResponse> listener;
        private final AtomicArray<BulkItemResponse> responses;
        private final long startTimeNanos;
        private final ClusterStateObserver observer;
        private final Map<String, IndexNotFoundException> indicesThatCannotBeCreated;
        private final String executorName;

        BulkOperation(
            Task task,
            BulkRequest bulkRequest,
            ActionListener<BulkResponse> listener,
            String executorName,
            AtomicArray<BulkItemResponse> responses,
            long startTimeNanos,
            Map<String, IndexNotFoundException> indicesThatCannotBeCreated
        ) {
            super(listener);
            this.task = task;
            this.bulkRequest = bulkRequest;
            this.listener = listener;
            this.responses = responses;
            this.startTimeNanos = startTimeNanos;
            this.indicesThatCannotBeCreated = indicesThatCannotBeCreated;
            this.executorName = executorName;
            this.observer = new ClusterStateObserver(clusterService, bulkRequest.timeout(), logger, threadPool.getThreadContext());
        }

        @Override
        protected void doRun() {
            assert bulkRequest != null;
            final ClusterState clusterState = observer.setAndGetObservedState();
            if (handleBlockExceptions(clusterState)) {
                return;
            }
            Map<ShardId, List<BulkItemRequest>> requestsByShard = groupRequestsByShards(clusterState);
            executeBulkRequestsByShard(requestsByShard, clusterState);
        }

        private Map<ShardId, List<BulkItemRequest>> groupRequestsByShards(ClusterState clusterState) {
            final ConcreteIndices concreteIndices = new ConcreteIndices(clusterState, indexNameExpressionResolver);
            Metadata metadata = clusterState.metadata();
            // Group the requests by ShardId -> Operations mapping
            Map<ShardId, List<BulkItemRequest>> requestsByShard = new HashMap<>();

            for (int i = 0; i < bulkRequest.requests.size(); i++) {
                DocWriteRequest<?> docWriteRequest = bulkRequest.requests.get(i);
                // the request can only be null because we set it to null in the previous step, so it gets ignored
                if (docWriteRequest == null) {
                    continue;
                }
                if (addFailureIfRequiresAliasAndAliasIsMissing(docWriteRequest, i, metadata)) {
                    continue;
                }
                if (addFailureIfIndexCannotBeCreated(docWriteRequest, i)) {
                    continue;
                }
                if (addFailureIfRequiresDataStreamAndNoParentDataStream(docWriteRequest, i, metadata)) {
                    continue;
                }
                IndexAbstraction ia = null;
                boolean includeDataStreams = docWriteRequest.opType() == OpType.CREATE;
                try {
                    ia = concreteIndices.resolveIfAbsent(docWriteRequest);
                    if (ia.isDataStreamRelated() && includeDataStreams == false) {
                        throw new IllegalArgumentException("only write ops with an op_type of create are allowed in data streams");
                    }
                    // The ConcreteIndices#resolveIfAbsent(...) method validates via IndexNameExpressionResolver whether
                    // an operation is allowed in index into a data stream, but this isn't done when resolve call is cached, so
                    // the validation needs to be performed here too.
                    if (ia.getParentDataStream() != null &&
                    // avoid valid cases when directly indexing into a backing index
                    // (for example when directly indexing into .ds-logs-foobar-000001)
                        ia.getName().equals(docWriteRequest.index()) == false && docWriteRequest.opType() != OpType.CREATE) {
                        throw new IllegalArgumentException("only write ops with an op_type of create are allowed in data streams");
                    }

                    prohibitCustomRoutingOnDataStream(docWriteRequest, metadata);
                    prohibitAppendWritesInBackingIndices(docWriteRequest, metadata);
                    docWriteRequest.routing(metadata.resolveWriteIndexRouting(docWriteRequest.routing(), docWriteRequest.index()));

                    final Index concreteIndex = docWriteRequest.getConcreteWriteIndex(ia, metadata);
                    if (addFailureIfIndexIsClosed(docWriteRequest, concreteIndex, i, metadata)) {
                        continue;
                    }
                    IndexRouting indexRouting = concreteIndices.routing(concreteIndex);
                    docWriteRequest.process(indexRouting);
                    int shardId = docWriteRequest.route(indexRouting);
                    List<BulkItemRequest> shardRequests = requestsByShard.computeIfAbsent(
                        new ShardId(concreteIndex, shardId),
                        shard -> new ArrayList<>()
                    );
                    shardRequests.add(new BulkItemRequest(i, docWriteRequest));
                } catch (ElasticsearchParseException | IllegalArgumentException | RoutingMissingException | ResourceNotFoundException e) {
                    String name = ia != null ? ia.getName() : docWriteRequest.index();
                    BulkItemResponse.Failure failure = new BulkItemResponse.Failure(name, docWriteRequest.id(), e);
                    BulkItemResponse bulkItemResponse = BulkItemResponse.failure(i, docWriteRequest.opType(), failure);
                    responses.set(i, bulkItemResponse);
                    // make sure the request gets never processed again
                    bulkRequest.requests.set(i, null);
                }
            }
            return requestsByShard;
        }

        private void executeBulkRequestsByShard(Map<ShardId, List<BulkItemRequest>> requestsByShard, ClusterState clusterState) {
            if (requestsByShard.isEmpty()) {
                listener.onResponse(
                    new BulkResponse(responses.toArray(new BulkItemResponse[responses.length()]), buildTookInMillis(startTimeNanos))
                );
                return;
            }

            String nodeId = clusterService.localNode().getId();
            Runnable onBulkItemsComplete = () -> {
                listener.onResponse(
                    new BulkResponse(responses.toArray(new BulkItemResponse[responses.length()]), buildTookInMillis(startTimeNanos))
                );
                // Allow memory for bulk shard request items to be reclaimed before all items have been completed
                bulkRequest = null;
            };

            try (RefCountingRunnable bulkItemRequestCompleteRefCount = new RefCountingRunnable(onBulkItemsComplete)) {
                for (Map.Entry<ShardId, List<BulkItemRequest>> entry : requestsByShard.entrySet()) {
                    final ShardId shardId = entry.getKey();
                    final List<BulkItemRequest> requests = entry.getValue();

                    BulkShardRequest bulkShardRequest = new BulkShardRequest(
                        shardId,
                        bulkRequest.getRefreshPolicy(),
                        requests.toArray(new BulkItemRequest[0])
                    );
                    bulkShardRequest.waitForActiveShards(bulkRequest.waitForActiveShards());
                    bulkShardRequest.timeout(bulkRequest.timeout());
                    bulkShardRequest.routedBasedOnClusterVersion(clusterState.version());
                    if (task != null) {
                        bulkShardRequest.setParentTask(nodeId, task.getId());
                    }
                    executeBulkShardRequest(bulkShardRequest, bulkItemRequestCompleteRefCount.acquire());
                }
            }
        }

        private void executeBulkShardRequest(BulkShardRequest bulkShardRequest, Releasable releaseOnFinish) {
            client.executeLocally(TransportShardBulkAction.TYPE, bulkShardRequest, new ActionListener<>() {
                @Override
                public void onResponse(BulkShardResponse bulkShardResponse) {
                    for (BulkItemResponse bulkItemResponse : bulkShardResponse.getResponses()) {
                        // we may have no response if item failed
                        if (bulkItemResponse.getResponse() != null) {
                            bulkItemResponse.getResponse().setShardInfo(bulkShardResponse.getShardInfo());
                        }
                        responses.set(bulkItemResponse.getItemId(), bulkItemResponse);
                    }
                    releaseOnFinish.close();
                }

                @Override
                public void onFailure(Exception e) {
                    // create failures for all relevant requests
                    for (BulkItemRequest request : bulkShardRequest.items()) {
                        final String indexName = request.index();
                        DocWriteRequest<?> docWriteRequest = request.request();
                        BulkItemResponse.Failure failure = new BulkItemResponse.Failure(indexName, docWriteRequest.id(), e);
                        responses.set(request.id(), BulkItemResponse.failure(request.id(), docWriteRequest.opType(), failure));
                    }
                    releaseOnFinish.close();
                }
            });
        }

        private boolean handleBlockExceptions(ClusterState state) {
            ClusterBlockException blockException = state.blocks().globalBlockedException(ClusterBlockLevel.WRITE);
            if (blockException != null) {
                if (blockException.retryable()) {
                    logger.trace("cluster is blocked, scheduling a retry", blockException);
                    retry(blockException);
                } else {
                    onFailure(blockException);
                }
                return true;
            }
            return false;
        }

        void retry(Exception failure) {
            assert failure != null;
            if (observer.isTimedOut()) {
                // we running as a last attempt after a timeout has happened. don't retry
                onFailure(failure);
                return;
            }
            observer.waitForNextChange(new ClusterStateObserver.Listener() {
                @Override
                public void onNewClusterState(ClusterState state) {
                    /*
                     * This is called on the cluster state update thread pool
                     * but we'd prefer to coordinate the bulk request on the
                     * write thread pool just to make sure the cluster state
                     * update thread doesn't get clogged up.
                     */
                    dispatchRetry();
                }

                @Override
                public void onClusterServiceClose() {
                    onFailure(new NodeClosedException(clusterService.localNode()));
                }

                @Override
                public void onTimeout(TimeValue timeout) {
                    /*
                     * Try one more time.... This is called on the generic
                     * thread pool but out of an abundance of caution we
                     * switch over to the write thread pool that we expect
                     * to coordinate the bulk request.
                     */
                    dispatchRetry();
                }

                private void dispatchRetry() {
                    threadPool.executor(executorName).submit(BulkOperation.this);
                }
            });
        }

        private boolean addFailureIfRequiresAliasAndAliasIsMissing(DocWriteRequest<?> request, int idx, final Metadata metadata) {
            if (request.isRequireAlias() && (metadata.hasAlias(request.index()) == false)) {
                Exception exception = new IndexNotFoundException(
                    "[" + DocWriteRequest.REQUIRE_ALIAS + "] request flag is [true] and [" + request.index() + "] is not an alias",
                    request.index()
                );
                addFailure(request, idx, exception);
                return true;
            }
            return false;
        }

        private boolean addFailureIfRequiresDataStreamAndNoParentDataStream(DocWriteRequest<?> request, int idx, final Metadata metadata) {
            if (request.isRequireDataStream() && (metadata.indexIsADataStream(request.index()) == false)) {
                Exception exception = new ResourceNotFoundException(
                    "["
                        + DocWriteRequest.REQUIRE_DATA_STREAM
                        + "] request flag is [true] and ["
                        + request.index()
                        + "] is not a data stream",
                    request.index()
                );
                addFailure(request, idx, exception);
                return true;
            }
            return false;
        }

        private boolean addFailureIfIndexIsClosed(DocWriteRequest<?> request, Index concreteIndex, int idx, final Metadata metadata) {
            IndexMetadata indexMetadata = metadata.getIndexSafe(concreteIndex);
            if (indexMetadata.getState() == IndexMetadata.State.CLOSE) {
                addFailure(request, idx, new IndexClosedException(concreteIndex));
                return true;
            }
            return false;
        }

        private boolean addFailureIfIndexCannotBeCreated(DocWriteRequest<?> request, int idx) {
            IndexNotFoundException cannotCreate = indicesThatCannotBeCreated.get(request.index());
            if (cannotCreate != null) {
                addFailure(request, idx, cannotCreate);
                return true;
            }
            return false;
        }

        private void addFailure(DocWriteRequest<?> request, int idx, Exception unavailableException) {
            BulkItemResponse.Failure failure = new BulkItemResponse.Failure(request.index(), request.id(), unavailableException);
            BulkItemResponse bulkItemResponse = BulkItemResponse.failure(idx, request.opType(), failure);
            responses.set(idx, bulkItemResponse);
            // make sure the request gets never processed again
            bulkRequest.requests.set(idx, null);
        }
    }

    void executeBulk(
        Task task,
        BulkRequest bulkRequest,
        long startTimeNanos,
        ActionListener<BulkResponse> listener,
        String executorName,
        AtomicArray<BulkItemResponse> responses,
        Map<String, IndexNotFoundException> indicesThatCannotBeCreated
    ) {
        new BulkOperation(task, bulkRequest, listener, executorName, responses, startTimeNanos, indicesThatCannotBeCreated).run();
    }

    private static class ConcreteIndices {
        private final ClusterState state;
        private final IndexNameExpressionResolver indexNameExpressionResolver;
        private final Map<String, IndexAbstraction> indexAbstractions = new HashMap<>();
        private final Map<Index, IndexRouting> routings = new HashMap<>();

        ConcreteIndices(ClusterState state, IndexNameExpressionResolver indexNameExpressionResolver) {
            this.state = state;
            this.indexNameExpressionResolver = indexNameExpressionResolver;
        }

        IndexAbstraction resolveIfAbsent(DocWriteRequest<?> request) {
            try {
                IndexAbstraction indexAbstraction = indexAbstractions.get(request.index());
                if (indexAbstraction == null) {
                    indexAbstraction = indexNameExpressionResolver.resolveWriteIndexAbstraction(state, request);
                    indexAbstractions.put(request.index(), indexAbstraction);
                }
                return indexAbstraction;
            } catch (IndexNotFoundException e) {
                if (e.getMetadataKeys().contains(EXCLUDED_DATA_STREAMS_KEY)) {
                    throw new IllegalArgumentException("only write ops with an op_type of create are allowed in data streams", e);
                } else {
                    throw e;
                }
            }
        }

        IndexRouting routing(Index index) {
            IndexRouting routing = routings.get(index);
            if (routing == null) {
                routing = IndexRouting.fromIndexMetadata(state.metadata().getIndexSafe(index));
                routings.put(index, routing);
            }
            return routing;
        }
    }

    private long relativeTime() {
        return relativeTimeProvider.getAsLong();
    }

    private void processBulkIndexIngestRequest(
        Task task,
        BulkRequest original,
        String executorName,
        Metadata metadata,
        ActionListener<BulkResponse> listener
    ) {
        final long ingestStartTimeInNanos = System.nanoTime();
        final BulkRequestModifier bulkRequestModifier = new BulkRequestModifier(original);
        getIngestService(original).executeBulkRequest(
            original.numberOfActions(),
            () -> bulkRequestModifier,
            bulkRequestModifier::markItemAsDropped,
            (indexName) -> shouldStoreFailure(indexName, metadata, threadPool.absoluteTimeInMillis()),
            bulkRequestModifier::markItemForFailureStore,
            bulkRequestModifier::markItemAsFailed,
            (originalThread, exception) -> {
                if (exception != null) {
                    logger.debug("failed to execute pipeline for a bulk request", exception);
                    listener.onFailure(exception);
                } else {
                    long ingestTookInMillis = TimeUnit.NANOSECONDS.toMillis(System.nanoTime() - ingestStartTimeInNanos);
                    BulkRequest bulkRequest = bulkRequestModifier.getBulkRequest();
                    ActionListener<BulkResponse> actionListener = bulkRequestModifier.wrapActionListenerIfNeeded(
                        ingestTookInMillis,
                        listener
                    );
                    if (bulkRequest.requests().isEmpty()) {
                        // at this stage, the transport bulk action can't deal with a bulk request with no requests,
                        // so we stop and send an empty response back to the client.
                        // (this will happen if pre-processing all items in the bulk failed)
                        actionListener.onResponse(new BulkResponse(new BulkItemResponse[0], 0));
                    } else {
                        ActionRunnable<BulkResponse> runnable = new ActionRunnable<>(actionListener) {
                            @Override
                            protected void doRun() {
                                doInternalExecute(task, bulkRequest, executorName, actionListener);
                            }

                            @Override
                            public boolean isForceExecution() {
                                // If we fork back to a write thread we **not** should fail, because tp queue is full.
                                // (Otherwise the work done during ingest will be lost)
                                // It is okay to force execution here. Throttling of write requests happens prior to
                                // ingest when a node receives a bulk request.
                                return true;
                            }
                        };
                        // If a processor went async and returned a response on a different thread then
                        // before we continue the bulk request we should fork back on a write thread:
                        if (originalThread == Thread.currentThread()) {
                            runnable.run();
                        } else {
                            threadPool.executor(executorName).execute(runnable);
                        }
                    }
                }
            },
            executorName
        );
    }

    /**
     * Determines if an index name is associated with either an existing data stream or a template
     * for one that has the failure store enabled.
     * @param indexName The index name to check.
     * @param metadata Cluster state metadata.
     * @param epochMillis A timestamp to use when resolving date math in the index name.
     * @return true if the given index name corresponds to a data stream with a failure store,
     * or if it matches a template that has a data stream failure store enabled.
     */
    static boolean shouldStoreFailure(String indexName, Metadata metadata, long epochMillis) {
        return DataStream.isFailureStoreEnabled()
            && resolveFailureStoreFromMetadata(indexName, metadata, epochMillis).or(
                () -> resolveFailureStoreFromTemplate(indexName, metadata)
            ).orElse(false);
    }

    /**
     * Determines if an index name is associated with an existing data stream that has a failure store enabled.
     * @param indexName The index name to check.
     * @param metadata Cluster state metadata.
     * @param epochMillis A timestamp to use when resolving date math in the index name.
     * @return true if the given index name corresponds to an existing data stream with a failure store enabled.
     */
    private static Optional<Boolean> resolveFailureStoreFromMetadata(String indexName, Metadata metadata, long epochMillis) {
        if (indexName == null) {
            return Optional.empty();
        }

        // Get index abstraction, resolving date math if it exists
        IndexAbstraction indexAbstraction = metadata.getIndicesLookup()
            .get(IndexNameExpressionResolver.resolveDateMathExpression(indexName, epochMillis));

        // We only store failures if the failure is being written to a data stream,
        // not when directly writing to backing indices/failure stores
        if (indexAbstraction == null || indexAbstraction.isDataStreamRelated() == false) {
            return Optional.empty();
        }

        // Locate the write index for the abstraction, and check if it has a data stream associated with it.
        // This handles alias resolution as well as data stream resolution.
        Index writeIndex = indexAbstraction.getWriteIndex();
        assert writeIndex != null : "Could not resolve write index for resource [" + indexName + "]";
        IndexAbstraction writeAbstraction = metadata.getIndicesLookup().get(writeIndex.getName());
        DataStream targetDataStream = writeAbstraction.getParentDataStream();

        // We will store the failure if the write target belongs to a data stream with a failure store.
        return Optional.of(targetDataStream != null && targetDataStream.isFailureStore());
    }

    /**
     * Determines if an index name is associated with an index template that has a data stream failure store enabled.
     * @param indexName The index name to check.
     * @param metadata Cluster state metadata.
     * @return true if the given index name corresponds to an index template with a data stream failure store enabled.
     */
    private static Optional<Boolean> resolveFailureStoreFromTemplate(String indexName, Metadata metadata) {
        if (indexName == null) {
            return Optional.empty();
        }

        // Check to see if the index name matches any templates such that an index would have been attributed
        // We don't check v1 templates at all because failure stores can only exist on data streams via a v2 template
        String template = MetadataIndexTemplateService.findV2Template(metadata, indexName, false);
        if (template != null) {
            // Check if this is a data stream template or if it is just a normal index.
            ComposableIndexTemplate composableIndexTemplate = metadata.templatesV2().get(template);
            if (composableIndexTemplate.getDataStreamTemplate() != null) {
                // Check if the data stream has the failure store enabled
                return Optional.of(composableIndexTemplate.getDataStreamTemplate().hasFailureStore());
            }
        }

        // Could not locate a failure store via template
        return Optional.empty();
    }

    /**
     * Manages mutations to a bulk request that arise from the application of ingest pipelines. The modifier acts as an iterator over the
     * documents of a bulk request, keeping a record of all dropped and failed write requests in the overall bulk operation.
     * Once all pipelines have been applied, the modifier is used to create a new bulk request that will be used for executing the
     * remaining writes. When this final bulk operation is completed, the modifier is used to combine the results with those from the
     * ingest service to create the final bulk response.
     */
    static final class BulkRequestModifier implements Iterator<DocWriteRequest<?>> {

        final BulkRequest bulkRequest;
        final SparseFixedBitSet failedSlots;
        final List<BulkItemResponse> itemResponses;
        final AtomicIntegerArray originalSlots;

        volatile int currentSlot = -1;

        BulkRequestModifier(BulkRequest bulkRequest) {
            this.bulkRequest = bulkRequest;
            this.failedSlots = new SparseFixedBitSet(bulkRequest.requests().size());
            this.itemResponses = new ArrayList<>(bulkRequest.requests().size());
            this.originalSlots = new AtomicIntegerArray(bulkRequest.requests().size()); // oversize, but that's ok
        }

        @Override
        public DocWriteRequest<?> next() {
            return bulkRequest.requests().get(++currentSlot);
        }

        @Override
        public boolean hasNext() {
            return (currentSlot + 1) < bulkRequest.requests().size();
        }

        /**
         * Creates a new bulk request containing all documents from the original bulk request that have not been marked as failed
         * or dropped. Any failed or dropped documents are tracked as a side effect of this call so that they may be reflected in the
         * final bulk response.
         *
         * @return A new bulk request without the write operations removed during any ingest pipeline executions.
         */
        BulkRequest getBulkRequest() {
            if (itemResponses.isEmpty()) {
                return bulkRequest;
            } else {
                BulkRequest modifiedBulkRequest = new BulkRequest();
                modifiedBulkRequest.setRefreshPolicy(bulkRequest.getRefreshPolicy());
                modifiedBulkRequest.waitForActiveShards(bulkRequest.waitForActiveShards());
                modifiedBulkRequest.timeout(bulkRequest.timeout());

                int slot = 0;
                List<DocWriteRequest<?>> requests = bulkRequest.requests();
                for (int i = 0; i < requests.size(); i++) {
                    DocWriteRequest<?> request = requests.get(i);
                    if (failedSlots.get(i) == false) {
                        modifiedBulkRequest.add(request);
                        originalSlots.set(slot++, i);
                    }
                }
                return modifiedBulkRequest;
            }
        }

        /**
         * If documents were dropped or failed in ingest, this method wraps the action listener that will be notified when the
         * updated bulk operation is completed. The wrapped listener combines the dropped and failed document results from the ingest
         * service with the results returned from running the remaining write operations.
         *
         * @param ingestTookInMillis Time elapsed for ingestion to be passed to final result.
         * @param actionListener The action listener that expects the final bulk response.
         * @return An action listener that combines ingest failure results with the results from writing the remaining documents.
         */
        ActionListener<BulkResponse> wrapActionListenerIfNeeded(long ingestTookInMillis, ActionListener<BulkResponse> actionListener) {
            if (itemResponses.isEmpty()) {
                return actionListener.map(
                    response -> new BulkResponse(response.getItems(), response.getTook().getMillis(), ingestTookInMillis)
                );
            } else {
                return actionListener.map(response -> {
                    // these items are the responses from the subsequent bulk request, their 'slots'
                    // are not correct for this response we're building
                    final BulkItemResponse[] bulkResponses = response.getItems();

                    final BulkItemResponse[] allResponses = new BulkItemResponse[bulkResponses.length + itemResponses.size()];

                    // the item responses are from the original request, so their slots are correct.
                    // these are the responses for requests that failed early and were not passed on to the subsequent bulk.
                    for (BulkItemResponse item : itemResponses) {
                        allResponses[item.getItemId()] = item;
                    }

                    // use the original slots for the responses from the bulk
                    for (int i = 0; i < bulkResponses.length; i++) {
                        allResponses[originalSlots.get(i)] = bulkResponses[i];
                    }

                    if (Assertions.ENABLED) {
                        assertResponsesAreCorrect(bulkResponses, allResponses);
                    }

                    return new BulkResponse(allResponses, response.getTook().getMillis(), ingestTookInMillis);
                });
            }
        }

        private void assertResponsesAreCorrect(BulkItemResponse[] bulkResponses, BulkItemResponse[] allResponses) {
            // check for an empty intersection between the ids
            final Set<Integer> failedIds = itemResponses.stream().map(BulkItemResponse::getItemId).collect(Collectors.toSet());
            final Set<Integer> responseIds = IntStream.range(0, bulkResponses.length)
                .map(originalSlots::get) // resolve subsequent bulk ids back to the original slots
                .boxed()
                .collect(Collectors.toSet());
            assert Sets.haveEmptyIntersection(failedIds, responseIds)
                : "bulk item response slots cannot have failed and been processed in the subsequent bulk request, failed ids: "
                    + failedIds
                    + ", response ids: "
                    + responseIds;

            // check for the correct number of responses
            final int expectedResponseCount = bulkRequest.requests.size();
            final int actualResponseCount = failedIds.size() + responseIds.size();
            assert expectedResponseCount == actualResponseCount
                : "Expected [" + expectedResponseCount + "] responses, but found [" + actualResponseCount + "]";

            // check that every response is present
            for (int i = 0; i < allResponses.length; i++) {
                assert allResponses[i] != null : "BulkItemResponse at index [" + i + "] was null";
            }
        }

<<<<<<< HEAD
        /**
         * Mark the document at the given slot in the bulk request as having been dropped by the ingest service.
         * @param slot the slot in the bulk request to mark as dropped.
         */
        synchronized void markItemAsDropped(int slot) {
            IndexRequest indexRequest = getIndexWriteRequest(bulkRequest.requests().get(slot));
            failedSlots.set(slot);
            final String id = indexRequest.id() == null ? DROPPED_ITEM_WITH_AUTO_GENERATED_ID : indexRequest.id();
            itemResponses.add(
                BulkItemResponse.success(
                    slot,
                    indexRequest.opType(),
                    new UpdateResponse(
                        new ShardId(indexRequest.index(), IndexMetadata.INDEX_UUID_NA_VALUE, 0),
                        id,
                        SequenceNumbers.UNASSIGNED_SEQ_NO,
                        SequenceNumbers.UNASSIGNED_PRIMARY_TERM,
                        indexRequest.version(),
                        DocWriteResponse.Result.NOOP
                    )
                )
            );
        }

        /**
         * Mark the document at the given slot in the bulk request as having failed in the ingest service.
         * @param slot the slot in the bulk request to mark as failed.
         * @param e the failure encountered.
         */
=======
>>>>>>> 0623eb08
        synchronized void markItemAsFailed(int slot, Exception e) {
            final DocWriteRequest<?> docWriteRequest = bulkRequest.requests().get(slot);
            final String id = Objects.requireNonNullElse(docWriteRequest.id(), DROPPED_OR_FAILED_ITEM_WITH_AUTO_GENERATED_ID);
            // We hit a error during preprocessing a request, so we:
            // 1) Remember the request item slot from the bulk, so that when we're done processing all requests we know what failed
            // 2) Add a bulk item failure for this request
            // 3) Continue with the next request in the bulk.
            failedSlots.set(slot);
            BulkItemResponse.Failure failure = new BulkItemResponse.Failure(docWriteRequest.index(), id, e);
            itemResponses.add(BulkItemResponse.failure(slot, docWriteRequest.opType(), failure));
        }

        synchronized void markItemAsDropped(int slot) {
            final DocWriteRequest<?> docWriteRequest = bulkRequest.requests().get(slot);
            final String id = Objects.requireNonNullElse(docWriteRequest.id(), DROPPED_OR_FAILED_ITEM_WITH_AUTO_GENERATED_ID);
            failedSlots.set(slot);
            UpdateResponse dropped = new UpdateResponse(
                new ShardId(docWriteRequest.index(), IndexMetadata.INDEX_UUID_NA_VALUE, 0),
                id,
                UNASSIGNED_SEQ_NO,
                UNASSIGNED_PRIMARY_TERM,
                docWriteRequest.version(),
                DocWriteResponse.Result.NOOP
            );
            itemResponses.add(BulkItemResponse.success(slot, docWriteRequest.opType(), dropped));
        }

        /**
         * Mark the document at the given slot in the bulk request as having failed in the ingest service. The document will be redirected
         * to a data stream's failure store.
         * @param slot the slot in the bulk request to redirect.
         * @param targetIndexName the index that the document was targeting at the time of failure.
         * @param e the failure encountered.
         */
        public void markItemForFailureStore(int slot, String targetIndexName, Exception e) {
            if (DataStream.isFailureStoreEnabled() == false) {
                markItemAsFailed(slot, e);
            } else {
                IndexRequest indexRequest = getIndexWriteRequest(bulkRequest.requests().get(slot));
                if (indexRequest == null) {
                    // This is unlikely to happen ever since only index and update operations are considered for ingest, but if it does
                    // happen, attempt to trip an assertion. If running in production, be defensive: Mark it as failed as normal, and log
                    // the info for later debugging if needed.
                    assert false
                        : "Attempting to mark invalid write request type for failure store. Only IndexRequest or UpdateRequest allowed. "
                            + "type: ["
                            + bulkRequest.requests().get(slot).getClass().getName()
                            + "], index: ["
                            + targetIndexName
                            + "]";
                    markItemAsFailed(slot, e);
                    logger.debug(
                        () -> "Attempted to redirect an invalid write operation after ingest failure - type: ["
                            + bulkRequest.requests().get(slot).getClass().getName()
                            + "], index: ["
                            + targetIndexName
                            + "]"
                    );
                } else {
                    try {
                        IndexRequest errorDocument = FailureStoreDocument.transformFailedRequest(indexRequest, e, targetIndexName);
                        // This is a fresh index request! We need to do some preprocessing on it. If we do not, when this is returned to
                        // the bulk action, the action will see that it hasn't been processed by ingest yet and attempt to ingest it again.
                        errorDocument.isPipelineResolved(true);
                        errorDocument.setPipeline(IngestService.NOOP_PIPELINE_NAME);
                        errorDocument.setFinalPipeline(IngestService.NOOP_PIPELINE_NAME);
                        bulkRequest.requests.set(slot, errorDocument);
                    } catch (IOException ioException) {
                        // This is unlikely to happen because the conversion is so simple, but be defensive and attempt to report about it
                        // if we need the info later.
                        e.addSuppressed(ioException); // Prefer to return the original exception to the end user instead of this new one.
                        logger.debug(
                            () -> "Encountered exception while attempting to redirect a failed ingest operation: index ["
                                + targetIndexName
                                + "], source: ["
                                + indexRequest.source().utf8ToString()
                                + "]",
                            ioException
                        );
                        markItemAsFailed(slot, e);
                    }
                }
            }
        }
    }
}<|MERGE_RESOLUTION|>--- conflicted
+++ resolved
@@ -1222,38 +1222,11 @@
             }
         }
 
-<<<<<<< HEAD
-        /**
-         * Mark the document at the given slot in the bulk request as having been dropped by the ingest service.
-         * @param slot the slot in the bulk request to mark as dropped.
-         */
-        synchronized void markItemAsDropped(int slot) {
-            IndexRequest indexRequest = getIndexWriteRequest(bulkRequest.requests().get(slot));
-            failedSlots.set(slot);
-            final String id = indexRequest.id() == null ? DROPPED_ITEM_WITH_AUTO_GENERATED_ID : indexRequest.id();
-            itemResponses.add(
-                BulkItemResponse.success(
-                    slot,
-                    indexRequest.opType(),
-                    new UpdateResponse(
-                        new ShardId(indexRequest.index(), IndexMetadata.INDEX_UUID_NA_VALUE, 0),
-                        id,
-                        SequenceNumbers.UNASSIGNED_SEQ_NO,
-                        SequenceNumbers.UNASSIGNED_PRIMARY_TERM,
-                        indexRequest.version(),
-                        DocWriteResponse.Result.NOOP
-                    )
-                )
-            );
-        }
-
         /**
          * Mark the document at the given slot in the bulk request as having failed in the ingest service.
          * @param slot the slot in the bulk request to mark as failed.
          * @param e the failure encountered.
          */
-=======
->>>>>>> 0623eb08
         synchronized void markItemAsFailed(int slot, Exception e) {
             final DocWriteRequest<?> docWriteRequest = bulkRequest.requests().get(slot);
             final String id = Objects.requireNonNullElse(docWriteRequest.id(), DROPPED_OR_FAILED_ITEM_WITH_AUTO_GENERATED_ID);
@@ -1266,6 +1239,10 @@
             itemResponses.add(BulkItemResponse.failure(slot, docWriteRequest.opType(), failure));
         }
 
+        /**
+         * Mark the document at the given slot in the bulk request as having been dropped by the ingest service.
+         * @param slot the slot in the bulk request to mark as dropped.
+         */
         synchronized void markItemAsDropped(int slot) {
             final DocWriteRequest<?> docWriteRequest = bulkRequest.requests().get(slot);
             final String id = Objects.requireNonNullElse(docWriteRequest.id(), DROPPED_OR_FAILED_ITEM_WITH_AUTO_GENERATED_ID);
