/*
 * Copyright Elasticsearch B.V. and/or licensed to Elasticsearch B.V. under one
 * or more contributor license agreements. Licensed under the Elastic License
 * 2.0 and the Server Side Public License, v 1; you may not use this file except
 * in compliance with, at your election, the Elastic License 2.0 or the Server
 * Side Public License, v 1.
 */

package org.elasticsearch.action.bulk;

import org.apache.logging.log4j.LogManager;
import org.apache.logging.log4j.Logger;
import org.apache.lucene.util.SparseFixedBitSet;
import org.elasticsearch.ElasticsearchParseException;
import org.elasticsearch.ExceptionsHelper;
import org.elasticsearch.ResourceAlreadyExistsException;
import org.elasticsearch.ResourceNotFoundException;
import org.elasticsearch.action.ActionListener;
import org.elasticsearch.action.ActionRunnable;
import org.elasticsearch.action.ActionType;
import org.elasticsearch.action.DocWriteRequest;
import org.elasticsearch.action.DocWriteRequest.OpType;
import org.elasticsearch.action.DocWriteResponse;
import org.elasticsearch.action.RoutingMissingException;
import org.elasticsearch.action.admin.indices.create.AutoCreateAction;
import org.elasticsearch.action.admin.indices.create.CreateIndexRequest;
import org.elasticsearch.action.admin.indices.create.CreateIndexResponse;
import org.elasticsearch.action.admin.indices.rollover.RolloverAction;
import org.elasticsearch.action.admin.indices.rollover.RolloverRequest;
import org.elasticsearch.action.admin.indices.rollover.RolloverResponse;
import org.elasticsearch.action.index.IndexRequest;
import org.elasticsearch.action.ingest.IngestActionForwarder;
import org.elasticsearch.action.support.ActionFilters;
import org.elasticsearch.action.support.HandledTransportAction;
import org.elasticsearch.action.support.RefCountingRunnable;
import org.elasticsearch.action.support.WriteResponse;
import org.elasticsearch.action.support.replication.ReplicationResponse;
import org.elasticsearch.action.update.UpdateRequest;
import org.elasticsearch.action.update.UpdateResponse;
import org.elasticsearch.client.internal.node.NodeClient;
import org.elasticsearch.cluster.ClusterState;
import org.elasticsearch.cluster.ClusterStateObserver;
import org.elasticsearch.cluster.block.ClusterBlockException;
import org.elasticsearch.cluster.block.ClusterBlockLevel;
import org.elasticsearch.cluster.metadata.DataStream;
import org.elasticsearch.cluster.metadata.IndexAbstraction;
import org.elasticsearch.cluster.metadata.IndexMetadata;
import org.elasticsearch.cluster.metadata.IndexNameExpressionResolver;
import org.elasticsearch.cluster.metadata.Metadata;
import org.elasticsearch.cluster.routing.IndexRouting;
import org.elasticsearch.cluster.service.ClusterService;
import org.elasticsearch.common.inject.Inject;
import org.elasticsearch.common.io.stream.Writeable;
import org.elasticsearch.common.util.concurrent.AtomicArray;
import org.elasticsearch.common.util.concurrent.EsExecutors;
import org.elasticsearch.common.util.set.Sets;
import org.elasticsearch.core.Assertions;
import org.elasticsearch.core.RefCounted;
import org.elasticsearch.core.Releasable;
import org.elasticsearch.core.TimeValue;
import org.elasticsearch.index.Index;
import org.elasticsearch.index.IndexNotFoundException;
import org.elasticsearch.index.IndexingPressure;
import org.elasticsearch.index.VersionType;
import org.elasticsearch.index.seqno.SequenceNumbers;
import org.elasticsearch.index.shard.ShardId;
import org.elasticsearch.indices.IndexClosedException;
import org.elasticsearch.indices.SystemIndices;
import org.elasticsearch.ingest.IngestService;
import org.elasticsearch.node.NodeClosedException;
import org.elasticsearch.tasks.Task;
import org.elasticsearch.threadpool.ThreadPool;
import org.elasticsearch.threadpool.ThreadPool.Names;
import org.elasticsearch.transport.TransportService;

import java.util.ArrayList;
import java.util.HashMap;
import java.util.Iterator;
import java.util.List;
import java.util.Map;
import java.util.Objects;
import java.util.Set;
import java.util.SortedMap;
import java.util.concurrent.TimeUnit;
import java.util.concurrent.atomic.AtomicIntegerArray;
import java.util.function.LongSupplier;
import java.util.stream.Collectors;
import java.util.stream.IntStream;

import static org.elasticsearch.cluster.metadata.IndexNameExpressionResolver.EXCLUDED_DATA_STREAMS_KEY;
import static org.elasticsearch.index.seqno.SequenceNumbers.UNASSIGNED_PRIMARY_TERM;
import static org.elasticsearch.index.seqno.SequenceNumbers.UNASSIGNED_SEQ_NO;

/**
 * Groups bulk request items by shard, optionally creating non-existent indices and
 * delegates to {@link TransportShardBulkAction} for shard-level bulk execution
 */
public class TransportBulkAction extends HandledTransportAction<BulkRequest, BulkResponse> {

    private static final Logger logger = LogManager.getLogger(TransportBulkAction.class);

    private final ActionType<BulkResponse> bulkAction;
    private final ThreadPool threadPool;
    private final ClusterService clusterService;
    private final IngestService ingestService;
    private final LongSupplier relativeTimeProvider;
    private final IngestActionForwarder ingestForwarder;
    private final NodeClient client;
    private final IndexNameExpressionResolver indexNameExpressionResolver;
    private static final String DROPPED_ITEM_WITH_AUTO_GENERATED_ID = "auto-generated";
    private final IndexingPressure indexingPressure;
    private final SystemIndices systemIndices;

    @Inject
    public TransportBulkAction(
        ThreadPool threadPool,
        TransportService transportService,
        ClusterService clusterService,
        IngestService ingestService,
        NodeClient client,
        ActionFilters actionFilters,
        IndexNameExpressionResolver indexNameExpressionResolver,
        IndexingPressure indexingPressure,
        SystemIndices systemIndices
    ) {
        this(
            threadPool,
            transportService,
            clusterService,
            ingestService,
            client,
            actionFilters,
            indexNameExpressionResolver,
            indexingPressure,
            systemIndices,
            System::nanoTime
        );
    }

    public TransportBulkAction(
        ThreadPool threadPool,
        TransportService transportService,
        ClusterService clusterService,
        IngestService ingestService,
        NodeClient client,
        ActionFilters actionFilters,
        IndexNameExpressionResolver indexNameExpressionResolver,
        IndexingPressure indexingPressure,
        SystemIndices systemIndices,
        LongSupplier relativeTimeProvider
    ) {
        this(
            BulkAction.INSTANCE,
            BulkRequest::new,
            threadPool,
            transportService,
            clusterService,
            ingestService,
            client,
            actionFilters,
            indexNameExpressionResolver,
            indexingPressure,
            systemIndices,
            relativeTimeProvider
        );
    }

    TransportBulkAction(
        ActionType<BulkResponse> bulkAction,
        Writeable.Reader<BulkRequest> requestReader,
        ThreadPool threadPool,
        TransportService transportService,
        ClusterService clusterService,
        IngestService ingestService,
        NodeClient client,
        ActionFilters actionFilters,
        IndexNameExpressionResolver indexNameExpressionResolver,
        IndexingPressure indexingPressure,
        SystemIndices systemIndices,
        LongSupplier relativeTimeProvider
    ) {
        super(bulkAction.name(), transportService, actionFilters, requestReader, EsExecutors.DIRECT_EXECUTOR_SERVICE);
        Objects.requireNonNull(relativeTimeProvider);
        this.bulkAction = bulkAction;
        this.threadPool = threadPool;
        this.clusterService = clusterService;
        this.ingestService = ingestService;
        this.relativeTimeProvider = relativeTimeProvider;
        this.ingestForwarder = new IngestActionForwarder(transportService);
        this.client = client;
        this.indexNameExpressionResolver = indexNameExpressionResolver;
        this.indexingPressure = indexingPressure;
        this.systemIndices = systemIndices;
        clusterService.addStateApplier(this.ingestForwarder);
    }

    /**
     * Retrieves the {@link IndexRequest} from the provided {@link DocWriteRequest} for index or upsert actions.  Upserts are
     * modeled as {@link IndexRequest} inside the {@link UpdateRequest}. Ignores {@link org.elasticsearch.action.delete.DeleteRequest}'s
     *
     * @param docWriteRequest The request to find the {@link IndexRequest}
     * @return the found {@link IndexRequest} or {@code null} if one can not be found.
     */
    public static IndexRequest getIndexWriteRequest(DocWriteRequest<?> docWriteRequest) {
        IndexRequest indexRequest = null;
        if (docWriteRequest instanceof IndexRequest) {
            indexRequest = (IndexRequest) docWriteRequest;
        } else if (docWriteRequest instanceof UpdateRequest updateRequest) {
            indexRequest = updateRequest.docAsUpsert() ? updateRequest.doc() : updateRequest.upsertRequest();
        }
        return indexRequest;
    }

    public static <Response extends ReplicationResponse & WriteResponse> ActionListener<BulkResponse> unwrappingSingleItemBulkResponse(
        final ActionListener<Response> listener
    ) {
        return listener.delegateFailureAndWrap((l, bulkItemResponses) -> {
            assert bulkItemResponses.getItems().length == 1 : "expected exactly one item in bulk response";
            final BulkItemResponse bulkItemResponse = bulkItemResponses.getItems()[0];
            if (bulkItemResponse.isFailed() == false) {
                @SuppressWarnings("unchecked")
                final Response response = (Response) bulkItemResponse.getResponse();
                l.onResponse(response);
            } else {
                l.onFailure(bulkItemResponse.getFailure().getCause());
            }
        });
    }

    @Override
    protected void doExecute(Task task, BulkRequest bulkRequest, ActionListener<BulkResponse> listener) {
        /*
         * This is called on the Transport thread so we can check the indexing
         * memory pressure *quickly* but we don't want to keep the transport
         * thread busy. Then, as soon as we have the indexing pressure in we fork
         * to one of the write thread pools. We do this because juggling the
         * bulk request can get expensive for a few reasons:
         * 1. Figuring out which shard should receive a bulk request might require
         *    parsing the _source.
         * 2. When dispatching the sub-requests to shards we may have to compress
         *    them. LZ4 is super fast, but slow enough that it's best not to do it
         *    on the transport thread, especially for large sub-requests.
         *
         * We *could* detect these cases and only fork in then, but that is complex
         * to get right and the fork is fairly low overhead.
         */
        final int indexingOps = bulkRequest.numberOfActions();
        final long indexingBytes = bulkRequest.ramBytesUsed();
        final boolean isOnlySystem = isOnlySystem(bulkRequest, clusterService.state().metadata().getIndicesLookup(), systemIndices);
        final Releasable releasable = indexingPressure.markCoordinatingOperationStarted(indexingOps, indexingBytes, isOnlySystem);
        final ActionListener<BulkResponse> releasingListener = ActionListener.runBefore(listener, releasable::close);
        final String executorName = isOnlySystem ? Names.SYSTEM_WRITE : Names.WRITE;
        ensureClusterStateThenForkAndExecute(task, bulkRequest, executorName, releasingListener);
    }

    private void ensureClusterStateThenForkAndExecute(
        Task task,
        BulkRequest bulkRequest,
        String executorName,
        ActionListener<BulkResponse> releasingListener
    ) {
        final ClusterState initialState = clusterService.state();
        final ClusterBlockException blockException = initialState.blocks().globalBlockedException(ClusterBlockLevel.WRITE);
        if (blockException != null) {
            if (false == blockException.retryable()) {
                releasingListener.onFailure(blockException);
                return;
            }
            logger.trace("cluster is blocked, waiting for it to recover", blockException);
            final ClusterStateObserver clusterStateObserver = new ClusterStateObserver(
                initialState,
                clusterService,
                bulkRequest.timeout(),
                logger,
                threadPool.getThreadContext()
            );
            clusterStateObserver.waitForNextChange(new ClusterStateObserver.Listener() {
                @Override
                public void onNewClusterState(ClusterState state) {
                    forkAndExecute(task, bulkRequest, executorName, releasingListener);
                }

                @Override
                public void onClusterServiceClose() {
                    releasingListener.onFailure(new NodeClosedException(clusterService.localNode()));
                }

                @Override
                public void onTimeout(TimeValue timeout) {
                    releasingListener.onFailure(blockException);
                }
            }, newState -> false == newState.blocks().hasGlobalBlockWithLevel(ClusterBlockLevel.WRITE));
        } else {
            forkAndExecute(task, bulkRequest, executorName, releasingListener);
        }
    }

    private void forkAndExecute(Task task, BulkRequest bulkRequest, String executorName, ActionListener<BulkResponse> releasingListener) {
        bulkRequest.incRef();
        ActionListener<BulkResponse> listener = ActionListener.runAfter(releasingListener, bulkRequest::decRef);
        threadPool.executor(Names.WRITE).execute(new ActionRunnable<>(listener) {
            @Override
            protected void doRun() {
                doInternalExecute(task, bulkRequest, executorName, listener);
            }
        });
    }

    protected void doInternalExecute(Task task, BulkRequest bulkRequest, String executorName, ActionListener<BulkResponse> listener) {
        final long startTime = relativeTime();

        boolean hasIndexRequestsWithPipelines = false;
        final Metadata metadata = clusterService.state().getMetadata();
        for (DocWriteRequest<?> actionRequest : bulkRequest.requests) {
            IndexRequest indexRequest = getIndexWriteRequest(actionRequest);
            if (indexRequest != null) {
                IngestService.resolvePipelinesAndUpdateIndexRequest(actionRequest, indexRequest, metadata);
                hasIndexRequestsWithPipelines |= IngestService.hasPipeline(indexRequest);
            }

            if (actionRequest instanceof IndexRequest ir) {
                if (ir.getAutoGeneratedTimestamp() != IndexRequest.UNSET_AUTO_GENERATED_TIMESTAMP) {
                    throw new IllegalArgumentException("autoGeneratedTimestamp should not be set externally");
                }
            }
        }

        if (hasIndexRequestsWithPipelines) {
            // this method (doExecute) will be called again, but with the bulk requests updated from the ingest node processing but
            // also with IngestService.NOOP_PIPELINE_NAME on each request. This ensures that this on the second time through this method,
            // this path is never taken.
            ActionListener.run(listener, l -> {
                if (Assertions.ENABLED) {
                    final boolean arePipelinesResolved = bulkRequest.requests()
                        .stream()
                        .map(TransportBulkAction::getIndexWriteRequest)
                        .filter(Objects::nonNull)
                        .allMatch(IndexRequest::isPipelineResolved);
                    assert arePipelinesResolved : bulkRequest;
                }
                if (clusterService.localNode().isIngestNode()) {
                    processBulkIndexIngestRequest(task, bulkRequest, executorName, l);
                } else {
                    ingestForwarder.forwardIngestRequest(bulkAction, bulkRequest, l);
                }
            });
            return;
        }

        // Attempt to create all the indices that we're going to need during the bulk before we start.
        // Step 1: collect all the indices in the request
        final Map<String, ReducedRequestInfo> indices = bulkRequest.requests.stream()
            // delete requests should not attempt to create the index (if the index does not
            // exist), unless an external versioning is used
            .filter(
                request -> request.opType() != DocWriteRequest.OpType.DELETE
                    || request.versionType() == VersionType.EXTERNAL
                    || request.versionType() == VersionType.EXTERNAL_GTE
            )
            .collect(
                Collectors.toMap(
                    DocWriteRequest::index,
                    request -> new ReducedRequestInfo(request.isRequireAlias(), request.isRequireDataStream()),
                    ReducedRequestInfo::merge
                )
            );

        // Step 2: filter the list of indices to find those that don't currently exist.
        final Map<String, IndexNotFoundException> indicesThatCannotBeCreated = new HashMap<>();
        final ClusterState state = clusterService.state();
        Map<String, Boolean> indicesToAutoCreate = indices.entrySet()
            .stream()
            .filter(entry -> indexNameExpressionResolver.hasIndexAbstraction(entry.getKey(), state) == false)
            // We should only auto create if we are not requiring it to be an alias
            .filter(entry -> entry.getValue().isRequireAlias == false)
            .collect(Collectors.toMap(Map.Entry::getKey, entry -> entry.getValue().isRequireDataStream));

        // Step 3: Collect all the data streams that need to be rolled over before writing
        Set<String> dataStreamsToBeRolledOver = indices.keySet().stream().filter(target -> {
            DataStream dataStream = state.metadata().dataStreams().get(target);
            return dataStream != null && dataStream.rolloverOnWrite();
        }).collect(Collectors.toSet());

        // Step 4: create all the indices that are missing, if there are any missing. start the bulk after all the creates come back.
        createMissingIndicesAndIndexData(
            task,
            bulkRequest,
            executorName,
            listener,
            indicesToAutoCreate,
            dataStreamsToBeRolledOver,
            indicesThatCannotBeCreated,
            startTime
        );
    }

    /*
     * This method is responsible for creating any missing indices, rolling over a data stream when needed and then
     *  indexing the data in the BulkRequest
     */
    protected void createMissingIndicesAndIndexData(
        Task task,
        BulkRequest bulkRequest,
        String executorName,
        ActionListener<BulkResponse> listener,
        Map<String, Boolean> indicesToAutoCreate,
        Set<String> dataStreamsToBeRolledOver,
        Map<String, IndexNotFoundException> indicesThatCannotBeCreated,
        long startTime
    ) {
        final AtomicArray<BulkItemResponse> responses = new AtomicArray<>(bulkRequest.requests.size());
        // Optimizing when there are no prerequisite actions
        if (indicesToAutoCreate.isEmpty() && dataStreamsToBeRolledOver.isEmpty()) {
            executeBulk(task, bulkRequest, startTime, listener, executorName, responses, indicesThatCannotBeCreated);
            return;
        }
        Runnable executeBulkRunnable = () -> threadPool.executor(executorName).execute(new ActionRunnable<>(listener) {
            @Override
            protected void doRun() {
                executeBulk(task, bulkRequest, startTime, listener, executorName, responses, indicesThatCannotBeCreated);
            }
        });
        try (RefCountingRunnable refs = new RefCountingRunnable(executeBulkRunnable)) {
            for (Map.Entry<String, Boolean> indexEntry : indicesToAutoCreate.entrySet()) {
                final String index = indexEntry.getKey();
                createIndex(index, indexEntry.getValue(), bulkRequest.timeout(), ActionListener.releaseAfter(new ActionListener<>() {
                    @Override
                    public void onResponse(CreateIndexResponse createIndexResponse) {}

                    @Override
                    public void onFailure(Exception e) {
                        final Throwable cause = ExceptionsHelper.unwrapCause(e);
                        if (cause instanceof IndexNotFoundException indexNotFoundException) {
                            synchronized (indicesThatCannotBeCreated) {
                                indicesThatCannotBeCreated.put(index, indexNotFoundException);
                            }
                        } else if ((cause instanceof ResourceAlreadyExistsException) == false) {
                            // fail all requests involving this index, if create didn't work
                            failRequestsWhenPrerequisiteActionFailed(index, bulkRequest, responses, e);
                        }
                    }
                }, refs.acquire()));
            }
            for (String dataStream : dataStreamsToBeRolledOver) {
                rolloverDataStream(dataStream, bulkRequest.timeout(), ActionListener.releaseAfter(new ActionListener<>() {

                    @Override
                    public void onResponse(RolloverResponse result) {
                        // A successful response has rolled_over false when in the following cases:
                        // - A request had the parameter lazy or dry_run enabled
                        // - A request had conditions that were not met
                        // Since none of the above apply, getting a response with rolled_over false is considered a bug
                        // that should be caught here and inform the developer.
                        assert result.isRolledOver()
                            : "An successful unconditional rollover should always result in a rolled over data stream";
                    }

                    @Override
                    public void onFailure(Exception e) {
                        failRequestsWhenPrerequisiteActionFailed(dataStream, bulkRequest, responses, e);
                    }
                }, refs.acquire()));
            }
        }
    }

    /**
     * Fails all requests involving this index or data stream because the prerequisite action failed too.
     */
    private static void failRequestsWhenPrerequisiteActionFailed(
        String target,
        BulkRequest bulkRequest,
        AtomicArray<BulkItemResponse> responses,
        Exception error
    ) {
        for (int i = 0; i < bulkRequest.requests.size(); i++) {
            DocWriteRequest<?> request = bulkRequest.requests.get(i);
            if (request != null && setResponseFailureIfIndexMatches(responses, i, request, target, error)) {
                if (bulkRequest.requests.get(i) instanceof RefCounted refCounted) {
                    refCounted.decRef();
                }
                bulkRequest.requests.set(i, null);
            }
        }
    }

    /*
     * This returns the IngestService to be used for the given request. The default implementation ignores the request and always returns
     * the same ingestService, but child classes might use information in the request in creating an IngestService specific to that request.
     */
    protected IngestService getIngestService(BulkRequest request) {
        return ingestService;
    }

    static void prohibitAppendWritesInBackingIndices(DocWriteRequest<?> writeRequest, Metadata metadata) {
        DocWriteRequest.OpType opType = writeRequest.opType();
        if ((opType == OpType.CREATE || opType == OpType.INDEX) == false) {
            // op type not create or index, then bail early
            return;
        }
        IndexAbstraction indexAbstraction = metadata.getIndicesLookup().get(writeRequest.index());
        if (indexAbstraction == null) {
            return;
        }
        if (indexAbstraction.getType() != IndexAbstraction.Type.CONCRETE_INDEX) {
            return;
        }
        if (indexAbstraction.getParentDataStream() == null) {
            return;
        }

        DataStream dataStream = indexAbstraction.getParentDataStream();

        // At this point with write op is targeting a backing index of a data stream directly,
        // so checking if write op is append-only and if so fail.
        // (Updates and deletes are allowed to target a backing index)

        // CREATE op_type is considered append-only and
        // INDEX op_type is considered append-only when no if_primary_term and if_seq_no is specified.
        // (the latter maybe an update, but at this stage we can't determine that. In order to determine
        // that an engine level change is needed and for now this check is sufficient.)
        if (opType == DocWriteRequest.OpType.CREATE) {
            throw new IllegalArgumentException(
                "index request with op_type=create targeting backing indices is disallowed, "
                    + "target corresponding data stream ["
                    + dataStream.getName()
                    + "] instead"
            );
        }
        if (opType == DocWriteRequest.OpType.INDEX
            && writeRequest.ifPrimaryTerm() == UNASSIGNED_PRIMARY_TERM
            && writeRequest.ifSeqNo() == UNASSIGNED_SEQ_NO) {
            throw new IllegalArgumentException(
                "index request with op_type=index and no if_primary_term and if_seq_no set "
                    + "targeting backing indices is disallowed, target corresponding data stream ["
                    + dataStream.getName()
                    + "] instead"
            );
        }
    }

    static void prohibitCustomRoutingOnDataStream(DocWriteRequest<?> writeRequest, Metadata metadata) {
        IndexAbstraction indexAbstraction = metadata.getIndicesLookup().get(writeRequest.index());
        if (indexAbstraction == null) {
            return;
        }
        if (indexAbstraction.getType() != IndexAbstraction.Type.DATA_STREAM) {
            return;
        }

        if (writeRequest.routing() != null) {
            DataStream dataStream = (DataStream) indexAbstraction;
            if (dataStream.isAllowCustomRouting() == false) {
                throw new IllegalArgumentException(
                    "index request targeting data stream ["
                        + dataStream.getName()
                        + "] specifies a custom routing but the [allow_custom_routing] setting was "
                        + "not enabled in the data stream's template."
                );
            }
        }
    }

    static boolean isOnlySystem(BulkRequest request, SortedMap<String, IndexAbstraction> indicesLookup, SystemIndices systemIndices) {
        return request.getIndices().stream().allMatch(indexName -> isSystemIndex(indicesLookup, systemIndices, indexName));
    }

    private static boolean isSystemIndex(SortedMap<String, IndexAbstraction> indicesLookup, SystemIndices systemIndices, String indexName) {
        final IndexAbstraction abstraction = indicesLookup.get(indexName);
        if (abstraction != null) {
            return abstraction.isSystem();
        } else {
            return systemIndices.isSystemIndex(indexName);
        }
    }

    void createIndex(String index, boolean requireDataStream, TimeValue timeout, ActionListener<CreateIndexResponse> listener) {
        CreateIndexRequest createIndexRequest = new CreateIndexRequest();
        createIndexRequest.index(index);
        createIndexRequest.requireDataStream(requireDataStream);
        createIndexRequest.cause("auto(bulk api)");
        createIndexRequest.masterNodeTimeout(timeout);
        client.execute(AutoCreateAction.INSTANCE, createIndexRequest, listener);
    }

    void rolloverDataStream(String dataStream, TimeValue timeout, ActionListener<RolloverResponse> listener) {
        RolloverRequest rolloverRequest = new RolloverRequest(dataStream, null);
        rolloverRequest.masterNodeTimeout(timeout);
        client.execute(RolloverAction.INSTANCE, rolloverRequest, listener);
    }

    private static boolean setResponseFailureIfIndexMatches(
        AtomicArray<BulkItemResponse> responses,
        int idx,
        DocWriteRequest<?> request,
        String index,
        Exception e
    ) {
        if (index.equals(request.index())) {
            BulkItemResponse.Failure failure = new BulkItemResponse.Failure(request.index(), request.id(), e);
            responses.set(idx, BulkItemResponse.failure(idx, request.opType(), failure));
            return true;
        }
        return false;
    }

    protected long buildTookInMillis(long startTimeNanos) {
        return TimeUnit.NANOSECONDS.toMillis(relativeTime() - startTimeNanos);
    }

    private record ReducedRequestInfo(boolean isRequireAlias, boolean isRequireDataStream) {
        private ReducedRequestInfo merge(ReducedRequestInfo other) {
            return new ReducedRequestInfo(
                this.isRequireAlias || other.isRequireAlias,
                this.isRequireDataStream || other.isRequireDataStream
            );
        }
    }

    /**
     * retries on retryable cluster blocks, resolves item requests,
     * constructs shard bulk requests and delegates execution to shard bulk action
     * */
    private final class BulkOperation extends ActionRunnable<BulkResponse> {
        private final Task task;
        private BulkRequest bulkRequest; // set to null once all requests are sent out
        private final ActionListener<BulkResponse> listener;
        private final AtomicArray<BulkItemResponse> responses;
        private final long startTimeNanos;
        private final ClusterStateObserver observer;
        private final Map<String, IndexNotFoundException> indicesThatCannotBeCreated;
        private final String executorName;

        BulkOperation(
            Task task,
            BulkRequest bulkRequest,
            ActionListener<BulkResponse> listener,
            String executorName,
            AtomicArray<BulkItemResponse> responses,
            long startTimeNanos,
            Map<String, IndexNotFoundException> indicesThatCannotBeCreated
        ) {
            super(listener);
            this.task = task;
            this.bulkRequest = bulkRequest;
            this.listener = listener;
            this.responses = responses;
            this.startTimeNanos = startTimeNanos;
            this.indicesThatCannotBeCreated = indicesThatCannotBeCreated;
            this.executorName = executorName;
            this.observer = new ClusterStateObserver(clusterService, bulkRequest.timeout(), logger, threadPool.getThreadContext());
        }

        @Override
        protected void doRun() {
            assert bulkRequest != null;
            final ClusterState clusterState = observer.setAndGetObservedState();
            if (handleBlockExceptions(clusterState)) {
                return;
            }
            Map<ShardId, List<BulkItemRequest>> requestsByShard = groupRequestsByShards(clusterState);
            executeBulkRequestsByShard(requestsByShard, clusterState);
        }

        private Map<ShardId, List<BulkItemRequest>> groupRequestsByShards(ClusterState clusterState) {
            final ConcreteIndices concreteIndices = new ConcreteIndices(clusterState, indexNameExpressionResolver);
            Metadata metadata = clusterState.metadata();
            // Group the requests by ShardId -> Operations mapping
            Map<ShardId, List<BulkItemRequest>> requestsByShard = new HashMap<>();

            for (int i = 0; i < bulkRequest.requests.size(); i++) {
                DocWriteRequest<?> docWriteRequest = bulkRequest.requests.get(i);
                // the request can only be null because we set it to null in the previous step, so it gets ignored
                if (docWriteRequest == null) {
                    continue;
                }
                if (addFailureIfRequiresAliasAndAliasIsMissing(docWriteRequest, i, metadata)) {
                    continue;
                }
                if (addFailureIfIndexCannotBeCreated(docWriteRequest, i)) {
                    continue;
                }
                if (addFailureIfRequiresDataStreamAndNoParentDataStream(docWriteRequest, i, metadata)) {
                    continue;
                }
                IndexAbstraction ia = null;
                boolean includeDataStreams = docWriteRequest.opType() == OpType.CREATE;
                try {
                    ia = concreteIndices.resolveIfAbsent(docWriteRequest);
                    if (ia.isDataStreamRelated() && includeDataStreams == false) {
                        throw new IllegalArgumentException("only write ops with an op_type of create are allowed in data streams");
                    }
                    // The ConcreteIndices#resolveIfAbsent(...) method validates via IndexNameExpressionResolver whether
                    // an operation is allowed in index into a data stream, but this isn't done when resolve call is cached, so
                    // the validation needs to be performed here too.
                    if (ia.getParentDataStream() != null &&
                    // avoid valid cases when directly indexing into a backing index
                    // (for example when directly indexing into .ds-logs-foobar-000001)
                        ia.getName().equals(docWriteRequest.index()) == false && docWriteRequest.opType() != OpType.CREATE) {
                        throw new IllegalArgumentException("only write ops with an op_type of create are allowed in data streams");
                    }

                    prohibitCustomRoutingOnDataStream(docWriteRequest, metadata);
                    prohibitAppendWritesInBackingIndices(docWriteRequest, metadata);
                    docWriteRequest.routing(metadata.resolveWriteIndexRouting(docWriteRequest.routing(), docWriteRequest.index()));

                    final Index concreteIndex = docWriteRequest.getConcreteWriteIndex(ia, metadata);
                    if (addFailureIfIndexIsClosed(docWriteRequest, concreteIndex, i, metadata)) {
                        continue;
                    }
                    IndexRouting indexRouting = concreteIndices.routing(concreteIndex);
                    docWriteRequest.process(indexRouting);
                    int shardId = docWriteRequest.route(indexRouting);
                    List<BulkItemRequest> shardRequests = requestsByShard.computeIfAbsent(
                        new ShardId(concreteIndex, shardId),
                        shard -> new ArrayList<>()
                    );
                    shardRequests.add(new BulkItemRequest(i, docWriteRequest));
                } catch (ElasticsearchParseException | IllegalArgumentException | RoutingMissingException | ResourceNotFoundException e) {
                    String name = ia != null ? ia.getName() : docWriteRequest.index();
                    BulkItemResponse.Failure failure = new BulkItemResponse.Failure(name, docWriteRequest.id(), e);
                    BulkItemResponse bulkItemResponse = BulkItemResponse.failure(i, docWriteRequest.opType(), failure);
                    responses.set(i, bulkItemResponse);
                    // make sure the request gets never processed again
                    if (bulkRequest.requests.get(i) instanceof RefCounted refCounted) {
                        refCounted.decRef();
                    }
                    bulkRequest.requests.set(i, null);
                }
            }
            return requestsByShard;
        }

        private void executeBulkRequestsByShard(Map<ShardId, List<BulkItemRequest>> requestsByShard, ClusterState clusterState) {
            if (requestsByShard.isEmpty()) {
                listener.onResponse(
                    new BulkResponse(responses.toArray(new BulkItemResponse[responses.length()]), buildTookInMillis(startTimeNanos))
                );
                return;
            }

            String nodeId = clusterService.localNode().getId();
            Runnable onBulkItemsComplete = () -> {
                listener.onResponse(
                    new BulkResponse(responses.toArray(new BulkItemResponse[responses.length()]), buildTookInMillis(startTimeNanos))
                );
<<<<<<< HEAD
                for (BulkItemRequest request : requests) {
                    // The BulkShardRequest constructor has incremented the ref, and we are no longer directly referencing this object
                    request.decRef();
                }
                bulkShardRequest.waitForActiveShards(bulkRequest.waitForActiveShards());
                bulkShardRequest.timeout(bulkRequest.timeout());
                bulkShardRequest.routedBasedOnClusterVersion(clusterState.version());
                if (task != null) {
                    bulkShardRequest.setParentTask(nodeId, task.getId());
                }
                client.executeLocally(TransportShardBulkAction.TYPE, bulkShardRequest, new ActionListener<>() {
                    @Override
                    public void onResponse(BulkShardResponse bulkShardResponse) {
                        try {
                            for (BulkItemResponse bulkItemResponse : bulkShardResponse.getResponses()) {
                                // we may have no response if item failed
                                if (bulkItemResponse.getResponse() != null) {
                                    bulkItemResponse.getResponse().setShardInfo(bulkShardResponse.getShardInfo());
                                }
                                responses.set(bulkItemResponse.getItemId(), bulkItemResponse);
                            }
                            maybeFinishHim();
                        } finally {
                            bulkShardRequest.decRef();
                        }
=======
                // Allow memory for bulk shard request items to be reclaimed before all items have been completed
                bulkRequest = null;
            };

            try (RefCountingRunnable bulkItemRequestCompleteRefCount = new RefCountingRunnable(onBulkItemsComplete)) {
                for (Map.Entry<ShardId, List<BulkItemRequest>> entry : requestsByShard.entrySet()) {
                    final ShardId shardId = entry.getKey();
                    final List<BulkItemRequest> requests = entry.getValue();

                    BulkShardRequest bulkShardRequest = new BulkShardRequest(
                        shardId,
                        bulkRequest.getRefreshPolicy(),
                        requests.toArray(new BulkItemRequest[0])
                    );
                    bulkShardRequest.waitForActiveShards(bulkRequest.waitForActiveShards());
                    bulkShardRequest.timeout(bulkRequest.timeout());
                    bulkShardRequest.routedBasedOnClusterVersion(clusterState.version());
                    if (task != null) {
                        bulkShardRequest.setParentTask(nodeId, task.getId());
>>>>>>> bc8e0e78
                    }
                    executeBulkShardRequest(bulkShardRequest, bulkShardRequest, bulkItemRequestCompleteRefCount.acquire());
                }
            }
        }

<<<<<<< HEAD
                    @Override
                    public void onFailure(Exception e) {
                        try {
                            // create failures for all relevant requests
                            for (BulkItemRequest request : requests) {
                                final String indexName = request.index();
                                DocWriteRequest<?> docWriteRequest = request.request();
                                BulkItemResponse.Failure failure = new BulkItemResponse.Failure(indexName, docWriteRequest.id(), e);
                                responses.set(request.id(), BulkItemResponse.failure(request.id(), docWriteRequest.opType(), failure));
                            }
                            maybeFinishHim();
                        } finally {
                            bulkShardRequest.decRef();
=======
        private void executeBulkShardRequest(BulkShardRequest bulkShardRequest, Releasable... releaseOnFinish) {
            client.executeLocally(TransportShardBulkAction.TYPE, bulkShardRequest, ActionListener.runAfter(new ActionListener<>() {
                @Override
                public void onResponse(BulkShardResponse bulkShardResponse) {
                    for (BulkItemResponse bulkItemResponse : bulkShardResponse.getResponses()) {
                        // we may have no response if item failed
                        if (bulkItemResponse.getResponse() != null) {
                            bulkItemResponse.getResponse().setShardInfo(bulkShardResponse.getShardInfo());
>>>>>>> bc8e0e78
                        }
                        responses.set(bulkItemResponse.getItemId(), bulkItemResponse);
                    }
                }

                @Override
                public void onFailure(Exception e) {
                    // create failures for all relevant requests
                    for (BulkItemRequest request : bulkShardRequest.items()) {
                        final String indexName = request.index();
                        DocWriteRequest<?> docWriteRequest = request.request();
                        BulkItemResponse.Failure failure = new BulkItemResponse.Failure(indexName, docWriteRequest.id(), e);
                        responses.set(request.id(), BulkItemResponse.failure(request.id(), docWriteRequest.opType(), failure));
                    }
                }
            }, () -> {
                for (Releasable releaseable : releaseOnFinish) {
                    releaseable.close();
                }
            }));
        }

        private boolean handleBlockExceptions(ClusterState state) {
            ClusterBlockException blockException = state.blocks().globalBlockedException(ClusterBlockLevel.WRITE);
            if (blockException != null) {
                if (blockException.retryable()) {
                    logger.trace("cluster is blocked, scheduling a retry", blockException);
                    retry(blockException);
                } else {
                    onFailure(blockException);
                }
                return true;
            }
            return false;
        }

        void retry(Exception failure) {
            assert failure != null;
            if (observer.isTimedOut()) {
                // we running as a last attempt after a timeout has happened. don't retry
                onFailure(failure);
                return;
            }
            observer.waitForNextChange(new ClusterStateObserver.Listener() {
                @Override
                public void onNewClusterState(ClusterState state) {
                    /*
                     * This is called on the cluster state update thread pool
                     * but we'd prefer to coordinate the bulk request on the
                     * write thread pool just to make sure the cluster state
                     * update thread doesn't get clogged up.
                     */
                    dispatchRetry();
                }

                @Override
                public void onClusterServiceClose() {
                    onFailure(new NodeClosedException(clusterService.localNode()));
                }

                @Override
                public void onTimeout(TimeValue timeout) {
                    /*
                     * Try one more time.... This is called on the generic
                     * thread pool but out of an abundance of caution we
                     * switch over to the write thread pool that we expect
                     * to coordinate the bulk request.
                     */
                    dispatchRetry();
                }

                private void dispatchRetry() {
                    threadPool.executor(executorName).submit(BulkOperation.this);
                }
            });
        }

        private boolean addFailureIfRequiresAliasAndAliasIsMissing(DocWriteRequest<?> request, int idx, final Metadata metadata) {
            if (request.isRequireAlias() && (metadata.hasAlias(request.index()) == false)) {
                Exception exception = new IndexNotFoundException(
                    "[" + DocWriteRequest.REQUIRE_ALIAS + "] request flag is [true] and [" + request.index() + "] is not an alias",
                    request.index()
                );
                addFailure(request, idx, exception);
                return true;
            }
            return false;
        }

        private boolean addFailureIfRequiresDataStreamAndNoParentDataStream(DocWriteRequest<?> request, int idx, final Metadata metadata) {
            if (request.isRequireDataStream() && (metadata.indexIsADataStream(request.index()) == false)) {
                Exception exception = new ResourceNotFoundException(
                    "["
                        + DocWriteRequest.REQUIRE_DATA_STREAM
                        + "] request flag is [true] and ["
                        + request.index()
                        + "] is not a data stream",
                    request.index()
                );
                addFailure(request, idx, exception);
                return true;
            }
            return false;
        }

        private boolean addFailureIfIndexIsClosed(DocWriteRequest<?> request, Index concreteIndex, int idx, final Metadata metadata) {
            IndexMetadata indexMetadata = metadata.getIndexSafe(concreteIndex);
            if (indexMetadata.getState() == IndexMetadata.State.CLOSE) {
                addFailure(request, idx, new IndexClosedException(concreteIndex));
                return true;
            }
            return false;
        }

        private boolean addFailureIfIndexCannotBeCreated(DocWriteRequest<?> request, int idx) {
            IndexNotFoundException cannotCreate = indicesThatCannotBeCreated.get(request.index());
            if (cannotCreate != null) {
                addFailure(request, idx, cannotCreate);
                return true;
            }
            return false;
        }

        private void addFailure(DocWriteRequest<?> request, int idx, Exception unavailableException) {
            BulkItemResponse.Failure failure = new BulkItemResponse.Failure(request.index(), request.id(), unavailableException);
            BulkItemResponse bulkItemResponse = BulkItemResponse.failure(idx, request.opType(), failure);
            responses.set(idx, bulkItemResponse);
            // make sure the request gets never processed again
            if (bulkRequest.requests.get(idx) instanceof RefCounted refCounted) {
                refCounted.decRef();
            }
            bulkRequest.requests.set(idx, null);
        }
    }

    void executeBulk(
        Task task,
        BulkRequest bulkRequest,
        long startTimeNanos,
        ActionListener<BulkResponse> listener,
        String executorName,
        AtomicArray<BulkItemResponse> responses,
        Map<String, IndexNotFoundException> indicesThatCannotBeCreated
    ) {
        new BulkOperation(task, bulkRequest, listener, executorName, responses, startTimeNanos, indicesThatCannotBeCreated).run();
    }

    private static class ConcreteIndices {
        private final ClusterState state;
        private final IndexNameExpressionResolver indexNameExpressionResolver;
        private final Map<String, IndexAbstraction> indexAbstractions = new HashMap<>();
        private final Map<Index, IndexRouting> routings = new HashMap<>();

        ConcreteIndices(ClusterState state, IndexNameExpressionResolver indexNameExpressionResolver) {
            this.state = state;
            this.indexNameExpressionResolver = indexNameExpressionResolver;
        }

        IndexAbstraction resolveIfAbsent(DocWriteRequest<?> request) {
            try {
                return indexAbstractions.computeIfAbsent(
                    request.index(),
                    key -> indexNameExpressionResolver.resolveWriteIndexAbstraction(state, request)
                );
            } catch (IndexNotFoundException e) {
                if (e.getMetadataKeys().contains(EXCLUDED_DATA_STREAMS_KEY)) {
                    throw new IllegalArgumentException("only write ops with an op_type of create are allowed in data streams", e);
                } else {
                    throw e;
                }
            }
        }

        IndexRouting routing(Index index) {
            return routings.computeIfAbsent(index, idx -> IndexRouting.fromIndexMetadata(state.metadata().getIndexSafe(idx)));
        }
    }

    private long relativeTime() {
        return relativeTimeProvider.getAsLong();
    }

    private void processBulkIndexIngestRequest(
        Task task,
        BulkRequest original,
        String executorName,
        ActionListener<BulkResponse> listener
    ) {
        final long ingestStartTimeInNanos = System.nanoTime();
        final BulkRequestModifier bulkRequestModifier = new BulkRequestModifier(original);
        getIngestService(original).executeBulkRequest(
            original.numberOfActions(),
            () -> bulkRequestModifier,
            bulkRequestModifier::markItemAsDropped,
            bulkRequestModifier::markItemAsFailed,
            (originalThread, exception) -> {
                if (exception != null) {
                    logger.debug("failed to execute pipeline for a bulk request", exception);
                    listener.onFailure(exception);
                } else {
                    long ingestTookInMillis = TimeUnit.NANOSECONDS.toMillis(System.nanoTime() - ingestStartTimeInNanos);
                    BulkRequest bulkRequest = bulkRequestModifier.getBulkRequest();
                    boolean bulkRequestNeedsClosing = bulkRequest != original;
                    ActionListener<BulkResponse> actionListener = bulkRequestModifier.wrapActionListenerIfNeeded(
                        ingestTookInMillis,
                        listener
                    );
                    if (bulkRequest.requests().isEmpty()) {
                        // at this stage, the transport bulk action can't deal with a bulk request with no requests,
                        // so we stop and send an empty response back to the client.
                        // (this will happen if pre-processing all items in the bulk failed)
                        actionListener.onResponse(new BulkResponse(new BulkItemResponse[0], 0));
                        if (bulkRequestNeedsClosing) {
                            bulkRequest.close();
                        }
                    } else {
                        ActionRunnable<BulkResponse> runnable = new ActionRunnable<>(actionListener) {
                            @Override
                            protected void doRun() {
                                final ActionListener<BulkResponse> listener1;
                                if (bulkRequestNeedsClosing) {
                                    listener1 = ActionListener.releaseAfter(actionListener, bulkRequest);
                                } else {
                                    listener1 = actionListener;
                                }
                                doInternalExecute(task, bulkRequest, executorName, listener1);
                            }

                            @Override
                            public boolean isForceExecution() {
                                // If we fork back to a write thread we **not** should fail, because tp queue is full.
                                // (Otherwise the work done during ingest will be lost)
                                // It is okay to force execution here. Throttling of write requests happens prior to
                                // ingest when a node receives a bulk request.
                                return true;
                            }
                        };
                        // If a processor went async and returned a response on a different thread then
                        // before we continue the bulk request we should fork back on a write thread:
                        if (originalThread == Thread.currentThread()) {
                            runnable.run();
                        } else {
                            threadPool.executor(executorName).execute(runnable);
                        }
                    }
                }
            },
            executorName
        );
    }

    static final class BulkRequestModifier implements Iterator<DocWriteRequest<?>> {

        final BulkRequest bulkRequest;
        final SparseFixedBitSet failedSlots;
        final List<BulkItemResponse> itemResponses;
        final AtomicIntegerArray originalSlots;

        volatile int currentSlot = -1;

        BulkRequestModifier(BulkRequest bulkRequest) {
            this.bulkRequest = bulkRequest;
            this.failedSlots = new SparseFixedBitSet(bulkRequest.requests().size());
            this.itemResponses = new ArrayList<>(bulkRequest.requests().size());
            this.originalSlots = new AtomicIntegerArray(bulkRequest.requests().size()); // oversize, but that's ok
        }

        @Override
        public DocWriteRequest<?> next() {
            return bulkRequest.requests().get(++currentSlot);
        }

        @Override
        public boolean hasNext() {
            return (currentSlot + 1) < bulkRequest.requests().size();
        }

        BulkRequest getBulkRequest() {
            if (itemResponses.isEmpty()) {
                return bulkRequest;
            } else {
                BulkRequest modifiedBulkRequest = new BulkRequest();
                modifiedBulkRequest.setRefreshPolicy(bulkRequest.getRefreshPolicy());
                modifiedBulkRequest.waitForActiveShards(bulkRequest.waitForActiveShards());
                modifiedBulkRequest.timeout(bulkRequest.timeout());

                int slot = 0;
                List<DocWriteRequest<?>> requests = bulkRequest.requests();
                for (int i = 0; i < requests.size(); i++) {
                    DocWriteRequest<?> request = requests.get(i);
                    if (failedSlots.get(i) == false) {
                        modifiedBulkRequest.add(request);
                        originalSlots.set(slot++, i);
                    }
                }
                return modifiedBulkRequest;
            }
        }

        ActionListener<BulkResponse> wrapActionListenerIfNeeded(long ingestTookInMillis, ActionListener<BulkResponse> actionListener) {
            if (itemResponses.isEmpty()) {
                return actionListener.map(
                    response -> new BulkResponse(response.getItems(), response.getTook().getMillis(), ingestTookInMillis)
                );
            } else {
                return actionListener.map(response -> {
                    // these items are the responses from the subsequent bulk request, their 'slots'
                    // are not correct for this response we're building
                    final BulkItemResponse[] bulkResponses = response.getItems();

                    final BulkItemResponse[] allResponses = new BulkItemResponse[bulkResponses.length + itemResponses.size()];

                    // the item responses are from the original request, so their slots are correct.
                    // these are the responses for requests that failed early and were not passed on to the subsequent bulk.
                    for (BulkItemResponse item : itemResponses) {
                        allResponses[item.getItemId()] = item;
                    }

                    // use the original slots for the responses from the bulk
                    for (int i = 0; i < bulkResponses.length; i++) {
                        allResponses[originalSlots.get(i)] = bulkResponses[i];
                    }

                    if (Assertions.ENABLED) {
                        assertResponsesAreCorrect(bulkResponses, allResponses);
                    }

                    return new BulkResponse(allResponses, response.getTook().getMillis(), ingestTookInMillis);
                });
            }
        }

        private void assertResponsesAreCorrect(BulkItemResponse[] bulkResponses, BulkItemResponse[] allResponses) {
            // check for an empty intersection between the ids
            final Set<Integer> failedIds = itemResponses.stream().map(BulkItemResponse::getItemId).collect(Collectors.toSet());
            final Set<Integer> responseIds = IntStream.range(0, bulkResponses.length)
                .map(originalSlots::get) // resolve subsequent bulk ids back to the original slots
                .boxed()
                .collect(Collectors.toSet());
            assert Sets.haveEmptyIntersection(failedIds, responseIds)
                : "bulk item response slots cannot have failed and been processed in the subsequent bulk request, failed ids: "
                    + failedIds
                    + ", response ids: "
                    + responseIds;

            // check for the correct number of responses
            final int expectedResponseCount = bulkRequest.requests.size();
            final int actualResponseCount = failedIds.size() + responseIds.size();
            assert expectedResponseCount == actualResponseCount
                : "Expected [" + expectedResponseCount + "] responses, but found [" + actualResponseCount + "]";

            // check that every response is present
            for (int i = 0; i < allResponses.length; i++) {
                assert allResponses[i] != null : "BulkItemResponse at index [" + i + "] was null";
            }
        }

        synchronized void markItemAsDropped(int slot) {
            IndexRequest indexRequest = getIndexWriteRequest(bulkRequest.requests().get(slot));
            failedSlots.set(slot);
            final String id = indexRequest.id() == null ? DROPPED_ITEM_WITH_AUTO_GENERATED_ID : indexRequest.id();
            itemResponses.add(
                BulkItemResponse.success(
                    slot,
                    indexRequest.opType(),
                    new UpdateResponse(
                        new ShardId(indexRequest.index(), IndexMetadata.INDEX_UUID_NA_VALUE, 0),
                        id,
                        SequenceNumbers.UNASSIGNED_SEQ_NO,
                        SequenceNumbers.UNASSIGNED_PRIMARY_TERM,
                        indexRequest.version(),
                        DocWriteResponse.Result.NOOP
                    )
                )
            );
        }

        synchronized void markItemAsFailed(int slot, Exception e) {
            IndexRequest indexRequest = getIndexWriteRequest(bulkRequest.requests().get(slot));
            // We hit a error during preprocessing a request, so we:
            // 1) Remember the request item slot from the bulk, so that when we're done processing all requests we know what failed
            // 2) Add a bulk item failure for this request
            // 3) Continue with the next request in the bulk.
            failedSlots.set(slot);
            BulkItemResponse.Failure failure = new BulkItemResponse.Failure(indexRequest.index(), indexRequest.id(), e);
            itemResponses.add(BulkItemResponse.failure(slot, indexRequest.opType(), failure));
        }
    }
}<|MERGE_RESOLUTION|>--- conflicted
+++ resolved
@@ -744,33 +744,6 @@
                 listener.onResponse(
                     new BulkResponse(responses.toArray(new BulkItemResponse[responses.length()]), buildTookInMillis(startTimeNanos))
                 );
-<<<<<<< HEAD
-                for (BulkItemRequest request : requests) {
-                    // The BulkShardRequest constructor has incremented the ref, and we are no longer directly referencing this object
-                    request.decRef();
-                }
-                bulkShardRequest.waitForActiveShards(bulkRequest.waitForActiveShards());
-                bulkShardRequest.timeout(bulkRequest.timeout());
-                bulkShardRequest.routedBasedOnClusterVersion(clusterState.version());
-                if (task != null) {
-                    bulkShardRequest.setParentTask(nodeId, task.getId());
-                }
-                client.executeLocally(TransportShardBulkAction.TYPE, bulkShardRequest, new ActionListener<>() {
-                    @Override
-                    public void onResponse(BulkShardResponse bulkShardResponse) {
-                        try {
-                            for (BulkItemResponse bulkItemResponse : bulkShardResponse.getResponses()) {
-                                // we may have no response if item failed
-                                if (bulkItemResponse.getResponse() != null) {
-                                    bulkItemResponse.getResponse().setShardInfo(bulkShardResponse.getShardInfo());
-                                }
-                                responses.set(bulkItemResponse.getItemId(), bulkItemResponse);
-                            }
-                            maybeFinishHim();
-                        } finally {
-                            bulkShardRequest.decRef();
-                        }
-=======
                 // Allow memory for bulk shard request items to be reclaimed before all items have been completed
                 bulkRequest = null;
             };
@@ -785,33 +758,21 @@
                         bulkRequest.getRefreshPolicy(),
                         requests.toArray(new BulkItemRequest[0])
                     );
+                    for (BulkItemRequest request : requests) {
+                        // The BulkShardRequest constructor has incremented the ref, and we are no longer directly referencing this object
+                        request.decRef();
+                    }
                     bulkShardRequest.waitForActiveShards(bulkRequest.waitForActiveShards());
                     bulkShardRequest.timeout(bulkRequest.timeout());
                     bulkShardRequest.routedBasedOnClusterVersion(clusterState.version());
                     if (task != null) {
                         bulkShardRequest.setParentTask(nodeId, task.getId());
->>>>>>> bc8e0e78
                     }
                     executeBulkShardRequest(bulkShardRequest, bulkShardRequest, bulkItemRequestCompleteRefCount.acquire());
                 }
             }
         }
 
-<<<<<<< HEAD
-                    @Override
-                    public void onFailure(Exception e) {
-                        try {
-                            // create failures for all relevant requests
-                            for (BulkItemRequest request : requests) {
-                                final String indexName = request.index();
-                                DocWriteRequest<?> docWriteRequest = request.request();
-                                BulkItemResponse.Failure failure = new BulkItemResponse.Failure(indexName, docWriteRequest.id(), e);
-                                responses.set(request.id(), BulkItemResponse.failure(request.id(), docWriteRequest.opType(), failure));
-                            }
-                            maybeFinishHim();
-                        } finally {
-                            bulkShardRequest.decRef();
-=======
         private void executeBulkShardRequest(BulkShardRequest bulkShardRequest, Releasable... releaseOnFinish) {
             client.executeLocally(TransportShardBulkAction.TYPE, bulkShardRequest, ActionListener.runAfter(new ActionListener<>() {
                 @Override
@@ -820,7 +781,6 @@
                         // we may have no response if item failed
                         if (bulkItemResponse.getResponse() != null) {
                             bulkItemResponse.getResponse().setShardInfo(bulkShardResponse.getShardInfo());
->>>>>>> bc8e0e78
                         }
                         responses.set(bulkItemResponse.getItemId(), bulkItemResponse);
                     }
@@ -949,10 +909,10 @@
             BulkItemResponse bulkItemResponse = BulkItemResponse.failure(idx, request.opType(), failure);
             responses.set(idx, bulkItemResponse);
             // make sure the request gets never processed again
+            bulkRequest.requests.set(idx, null);
             if (bulkRequest.requests.get(idx) instanceof RefCounted refCounted) {
                 refCounted.decRef();
             }
-            bulkRequest.requests.set(idx, null);
         }
     }
 
