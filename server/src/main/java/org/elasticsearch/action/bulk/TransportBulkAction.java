--- conflicted
+++ resolved
@@ -536,25 +536,6 @@
     void processBulkIndexIngestRequest(Task task, BulkRequest original, ActionListener<BulkResponse> listener) {
         long ingestStartTimeInNanos = System.nanoTime();
         BulkRequestModifier bulkRequestModifier = new BulkRequestModifier(original);
-<<<<<<< HEAD
-        ingestService.getPipelineExecutionService().executeBulkRequest(() -> bulkRequestModifier, (indexRequest, exception) -> {
-            logger.debug(() -> new ParameterizedMessage("failed to execute pipeline [{}] for document [{}/{}/{}]",
-                indexRequest.getPipeline(), indexRequest.index(), indexRequest.type(), indexRequest.id()), exception);
-            bulkRequestModifier.markCurrentItemAsFailed(exception);
-        }, (exception) -> {
-            if (exception != null) {
-                logger.error("failed to execute pipeline for a bulk request", exception);
-                listener.onFailure(exception);
-            } else {
-                long ingestTookInMillis = TimeUnit.NANOSECONDS.toMillis(System.nanoTime() - ingestStartTimeInNanos);
-                BulkRequest bulkRequest = bulkRequestModifier.getBulkRequest();
-                ActionListener<BulkResponse> actionListener = bulkRequestModifier.wrapActionListenerIfNeeded(ingestTookInMillis, listener);
-                if (bulkRequest.requests().isEmpty()) {
-                    // at this stage, the transport bulk action can't deal with a bulk request with no requests,
-                    // so we stop and send an empty response back to the client.
-                    // (this will happen if pre-processing all items in the bulk failed)
-                    actionListener.onResponse(new BulkResponse(new BulkItemResponse[0], 0));
-=======
         ingestService.executeBulkRequest(() -> bulkRequestModifier,
             (indexRequest, exception) -> {
                 logger.debug(() -> new ParameterizedMessage("failed to execute pipeline [{}] for document [{}/{}/{}]",
@@ -564,7 +545,6 @@
                 if (exception != null) {
                     logger.error("failed to execute pipeline for a bulk request", exception);
                     listener.onFailure(exception);
->>>>>>> 0c7f6570
                 } else {
                     long ingestTookInMillis = TimeUnit.NANOSECONDS.toMillis(System.nanoTime() - ingestStartTimeInNanos);
                     BulkRequest bulkRequest = bulkRequestModifier.getBulkRequest();
