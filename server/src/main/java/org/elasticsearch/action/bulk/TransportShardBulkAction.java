--- conflicted
+++ resolved
@@ -90,12 +90,7 @@
                                     MappingUpdatedAction mappingUpdatedAction, UpdateHelper updateHelper, ActionFilters actionFilters,
                                     IndexNameExpressionResolver indexNameExpressionResolver) {
         super(settings, ACTION_NAME, transportService, clusterService, indicesService, threadPool, shardStateAction, actionFilters,
-<<<<<<< HEAD
-            indexNameExpressionResolver, BulkShardRequest::new, BulkShardRequest::new, ThreadPool.Names.WRITE);
-=======
-            indexNameExpressionResolver, BulkShardRequest::new, BulkShardRequest::new, ThreadPool.Names.WRITE, false);
-        this.threadPool = threadPool;
->>>>>>> cb5ec67e
+        indexNameExpressionResolver, BulkShardRequest::new, BulkShardRequest::new, ThreadPool.Names.WRITE, false);
         this.updateHelper = updateHelper;
         this.mappingUpdatedAction = mappingUpdatedAction;
     }
