/*
 * Copyright Elasticsearch B.V. and/or licensed to Elasticsearch B.V. under one
 * or more contributor license agreements. Licensed under the Elastic License
 * 2.0 and the Server Side Public License, v 1; you may not use this file except
 * in compliance with, at your election, the Elastic License 2.0 or the Server
 * Side Public License, v 1.
 */

package org.elasticsearch.action.bulk;

import org.apache.logging.log4j.Level;
import org.apache.logging.log4j.LogManager;
import org.apache.logging.log4j.Logger;
import org.elasticsearch.ExceptionsHelper;
import org.elasticsearch.action.ActionListener;
import org.elasticsearch.action.ActionRunnable;
import org.elasticsearch.action.ActionType;
import org.elasticsearch.action.DocWriteRequest;
import org.elasticsearch.action.DocWriteResponse;
import org.elasticsearch.action.delete.DeleteRequest;
import org.elasticsearch.action.delete.DeleteResponse;
import org.elasticsearch.action.index.IndexRequest;
import org.elasticsearch.action.index.IndexResponse;
import org.elasticsearch.action.support.ActionFilters;
import org.elasticsearch.action.support.replication.PostWriteRefresh;
import org.elasticsearch.action.support.replication.TransportReplicationAction;
import org.elasticsearch.action.support.replication.TransportWriteAction;
import org.elasticsearch.action.update.UpdateHelper;
import org.elasticsearch.action.update.UpdateRequest;
import org.elasticsearch.action.update.UpdateResponse;
import org.elasticsearch.cluster.ClusterState;
import org.elasticsearch.cluster.ClusterStateObserver;
import org.elasticsearch.cluster.action.index.MappingUpdatedAction;
import org.elasticsearch.cluster.action.shard.ShardStateAction;
import org.elasticsearch.cluster.service.ClusterService;
import org.elasticsearch.common.bytes.BytesReference;
import org.elasticsearch.common.compress.CompressedXContent;
import org.elasticsearch.common.inject.Inject;
import org.elasticsearch.common.io.stream.StreamInput;
import org.elasticsearch.common.settings.Settings;
import org.elasticsearch.common.xcontent.XContentHelper;
import org.elasticsearch.core.Nullable;
import org.elasticsearch.core.Strings;
import org.elasticsearch.core.TimeValue;
import org.elasticsearch.core.Tuple;
import org.elasticsearch.index.IndexingPressure;
import org.elasticsearch.index.engine.Engine;
import org.elasticsearch.index.engine.VersionConflictEngineException;
import org.elasticsearch.index.get.GetResult;
import org.elasticsearch.index.mapper.DocumentMapper;
import org.elasticsearch.index.mapper.MapperException;
import org.elasticsearch.index.mapper.MapperService;
import org.elasticsearch.index.mapper.SourceToParse;
import org.elasticsearch.index.seqno.SequenceNumbers;
import org.elasticsearch.index.shard.IndexShard;
import org.elasticsearch.index.translog.Translog;
import org.elasticsearch.indices.ExecutorSelector;
import org.elasticsearch.indices.IndicesService;
import org.elasticsearch.indices.SystemIndices;
import org.elasticsearch.node.NodeClosedException;
<<<<<<< HEAD
import org.elasticsearch.plugins.internal.DocumentParsingReporter;
import org.elasticsearch.plugins.internal.DocumentParsingSupplier;
import org.elasticsearch.plugins.internal.DocumentSizeObserver;
=======
import org.elasticsearch.plugins.internal.DocumentParsingProvider;
import org.elasticsearch.plugins.internal.DocumentSizeObserver;
import org.elasticsearch.plugins.internal.DocumentSizeReporter;
>>>>>>> a0ed9ba7
import org.elasticsearch.threadpool.ThreadPool;
import org.elasticsearch.transport.TransportRequestOptions;
import org.elasticsearch.transport.TransportService;
import org.elasticsearch.xcontent.XContentType;

import java.io.IOException;
import java.util.Map;
import java.util.Optional;
import java.util.concurrent.Executor;
import java.util.function.Consumer;
import java.util.function.LongSupplier;

import static org.elasticsearch.core.Strings.format;

/** Performs shard-level bulk (index, delete or update) operations */
public class TransportShardBulkAction extends TransportWriteAction<BulkShardRequest, BulkShardRequest, BulkShardResponse> {

    public static final String ACTION_NAME = BulkAction.NAME + "[s]";
    public static final ActionType<BulkShardResponse> TYPE = new ActionType<>(ACTION_NAME);

    private static final Logger logger = LogManager.getLogger(TransportShardBulkAction.class);

    private final UpdateHelper updateHelper;
    private final MappingUpdatedAction mappingUpdatedAction;
    private final Consumer<Runnable> postWriteAction;

<<<<<<< HEAD
    private final DocumentParsingSupplier documentParsingSupplier;
=======
    private final DocumentParsingProvider documentParsingProvider;
>>>>>>> a0ed9ba7

    @Inject
    public TransportShardBulkAction(
        Settings settings,
        TransportService transportService,
        ClusterService clusterService,
        IndicesService indicesService,
        ThreadPool threadPool,
        ShardStateAction shardStateAction,
        MappingUpdatedAction mappingUpdatedAction,
        UpdateHelper updateHelper,
        ActionFilters actionFilters,
        IndexingPressure indexingPressure,
        SystemIndices systemIndices,
<<<<<<< HEAD
        DocumentParsingSupplier documentParsingSupplier
=======
        DocumentParsingProvider documentParsingProvider
>>>>>>> a0ed9ba7
    ) {
        super(
            settings,
            ACTION_NAME,
            transportService,
            clusterService,
            indicesService,
            threadPool,
            shardStateAction,
            actionFilters,
            BulkShardRequest::new,
            BulkShardRequest::new,
            ExecutorSelector::getWriteExecutorForShard,
            false,
            indexingPressure,
            systemIndices
        );
        this.updateHelper = updateHelper;
        this.mappingUpdatedAction = mappingUpdatedAction;
        this.postWriteAction = WriteAckDelay.create(settings, threadPool);
<<<<<<< HEAD
        this.documentParsingSupplier = documentParsingSupplier;
=======
        this.documentParsingProvider = documentParsingProvider;
>>>>>>> a0ed9ba7
    }

    private static final TransportRequestOptions TRANSPORT_REQUEST_OPTIONS = TransportRequestOptions.of(
        null,
        TransportRequestOptions.Type.BULK
    );

    @Override
    protected TransportRequestOptions transportOptions() {
        return TRANSPORT_REQUEST_OPTIONS;
    }

    @Override
    protected BulkShardResponse newResponseInstance(StreamInput in) throws IOException {
        return new BulkShardResponse(in);
    }

    @Override
    protected void dispatchedShardOperationOnPrimary(
        BulkShardRequest request,
        IndexShard primary,
        ActionListener<PrimaryResult<BulkShardRequest, BulkShardResponse>> listener
    ) {
        ClusterStateObserver observer = new ClusterStateObserver(clusterService, request.timeout(), logger, threadPool.getThreadContext());
        performOnPrimary(request, primary, updateHelper, threadPool::absoluteTimeInMillis, (update, shardId, mappingListener) -> {
            assert update != null;
            assert shardId != null;
            mappingUpdatedAction.updateMappingOnMaster(shardId.getIndex(), update, mappingListener);
        }, mappingUpdateListener -> observer.waitForNextChange(new ClusterStateObserver.Listener() {
            @Override
            public void onNewClusterState(ClusterState state) {
                mappingUpdateListener.onResponse(null);
            }

            @Override
            public void onClusterServiceClose() {
                mappingUpdateListener.onFailure(new NodeClosedException(clusterService.localNode()));
            }

            @Override
            public void onTimeout(TimeValue timeout) {
                mappingUpdateListener.onFailure(new MapperException("timed out while waiting for a dynamic mapping update"));
            }
<<<<<<< HEAD
        }), listener, threadPool, executor(primary), postWriteRefresh, postWriteAction, documentParsingSupplier);
=======
        }), listener, threadPool, executor(primary), postWriteRefresh, postWriteAction, documentParsingProvider);
>>>>>>> a0ed9ba7
    }

    @Override
    protected long primaryOperationSize(BulkShardRequest request) {
        return request.ramBytesUsed();
    }

    @Override
    protected int primaryOperationCount(BulkShardRequest request) {
        return request.items().length;
    }

    // TODO PG this is just for testing?
    public static void performOnPrimary(
        BulkShardRequest request,
        IndexShard primary,
        UpdateHelper updateHelper,
        LongSupplier nowInMillisSupplier,
        MappingUpdatePerformer mappingUpdater,
        Consumer<ActionListener<Void>> waitForMappingUpdate,
        ActionListener<PrimaryResult<BulkShardRequest, BulkShardResponse>> listener,
        ThreadPool threadPool,
        String executorName
    ) {
        performOnPrimary(
            request,
            primary,
            updateHelper,
            nowInMillisSupplier,
            mappingUpdater,
            waitForMappingUpdate,
            listener,
            threadPool,
            executorName,
            null,
            null,
<<<<<<< HEAD
            DocumentParsingSupplier.EMPTY_INSTANCE
=======
            DocumentParsingProvider.EMPTY_INSTANCE
>>>>>>> a0ed9ba7
        );
    }

    public static void performOnPrimary(
        BulkShardRequest request,
        IndexShard primary,
        UpdateHelper updateHelper,
        LongSupplier nowInMillisSupplier,
        MappingUpdatePerformer mappingUpdater,
        Consumer<ActionListener<Void>> waitForMappingUpdate,
        ActionListener<PrimaryResult<BulkShardRequest, BulkShardResponse>> listener,
        ThreadPool threadPool,
        String executorName,
        @Nullable PostWriteRefresh postWriteRefresh,
        @Nullable Consumer<Runnable> postWriteAction,
<<<<<<< HEAD
        DocumentParsingSupplier documentParsingSupplier
=======
        DocumentParsingProvider documentParsingProvider
>>>>>>> a0ed9ba7
    ) {
        new ActionRunnable<>(listener) {

            private final Executor executor = threadPool.executor(executorName);

            private final BulkPrimaryExecutionContext context = new BulkPrimaryExecutionContext(request, primary);

            final long startBulkTime = System.nanoTime();

            @Override
            protected void doRun() throws Exception {
                while (context.hasMoreOperationsToExecute()) {
                    if (executeBulkItemRequest(
                        context,
                        updateHelper,
                        nowInMillisSupplier,
                        mappingUpdater,
                        waitForMappingUpdate,

                        ActionListener.wrap(v -> executor.execute(this), this::onRejection),
<<<<<<< HEAD
                        documentParsingSupplier
=======
                        documentParsingProvider
>>>>>>> a0ed9ba7
                    ) == false) {
                        // We are waiting for a mapping update on another thread, that will invoke this action again once its done
                        // so we just break out here.
                        return;
                    }
                    assert context.isInitial(); // either completed and moved to next or reset
                }
                primary.getBulkOperationListener().afterBulk(request.totalSizeInBytes(), System.nanoTime() - startBulkTime);
                // We're done, there's no more operations to execute so we resolve the wrapped listener
                finishRequest();
            }

            @Override
            public void onRejection(Exception e) {
                // We must finish the outstanding request. Finishing the outstanding request can include
                // refreshing and fsyncing. Therefore, we must force execution on the WRITE thread.
                executor.execute(new ActionRunnable<>(listener) {

                    @Override
                    protected void doRun() {
                        // Fail all operations after a bulk rejection hit an action that waited for a mapping update and finish the request
                        while (context.hasMoreOperationsToExecute()) {
                            context.setRequestToExecute(context.getCurrent());
                            final DocWriteRequest<?> docWriteRequest = context.getRequestToExecute();
                            onComplete(
                                exceptionToResult(
                                    e,
                                    primary,
                                    docWriteRequest.opType() == DocWriteRequest.OpType.DELETE,
                                    docWriteRequest.version(),
                                    docWriteRequest.id()
                                ),
                                context,
                                null,
<<<<<<< HEAD
                                documentParsingSupplier
=======
                                documentParsingProvider
>>>>>>> a0ed9ba7
                            );
                        }
                        finishRequest();
                    }

                    @Override
                    public boolean isForceExecution() {
                        return true;
                    }
                });
            }

            private void finishRequest() {
                ActionListener.completeWith(
                    listener,
                    () -> new WritePrimaryResult<>(
                        context.getBulkShardRequest(),
                        context.buildShardResponse(),
                        context.getLocationToSync(),
                        context.getPrimary(),
                        logger,
                        postWriteRefresh,
                        postWriteAction
                    )
                );
            }
        }.run();
    }

    /**
     * Executes bulk item requests and handles request execution exceptions.
     * @return {@code true} if request completed on this thread and the listener was invoked, {@code false} if the request triggered
     *                      a mapping update that will finish and invoke the listener on a different thread
     */
    static boolean executeBulkItemRequest(
        BulkPrimaryExecutionContext context,
        UpdateHelper updateHelper,
        LongSupplier nowInMillisSupplier,
        MappingUpdatePerformer mappingUpdater,
        Consumer<ActionListener<Void>> waitForMappingUpdate,
        ActionListener<Void> itemDoneListener,
<<<<<<< HEAD
        DocumentParsingSupplier documentParsingSupplier
=======
        DocumentParsingProvider documentParsingProvider
>>>>>>> a0ed9ba7
    ) throws Exception {
        final DocWriteRequest.OpType opType = context.getCurrent().opType();

        // Translate update requests into index or delete requests which can be executed directly
        final UpdateHelper.Result updateResult;
        if (opType == DocWriteRequest.OpType.UPDATE) {
            final UpdateRequest updateRequest = (UpdateRequest) context.getCurrent();
            try {
                updateResult = updateHelper.prepare(updateRequest, context.getPrimary(), nowInMillisSupplier);
            } catch (Exception failure) {
                // we may fail translating a update to index or delete operation
                // we use index result to communicate failure while translating update request
                final Engine.Result result = new Engine.IndexResult(failure, updateRequest.version(), updateRequest.id());
                context.setRequestToExecute(updateRequest);
                context.markOperationAsExecuted(result);
                context.markAsCompleted(context.getExecutionResult());
                return true;
            }
            if (updateResult.getResponseResult() == DocWriteResponse.Result.NOOP) {
                context.markOperationAsNoOp(updateResult.action());
                context.markAsCompleted(context.getExecutionResult());
                return true;
            }
            context.setRequestToExecute(updateResult.action());
        } else {
            context.setRequestToExecute(context.getCurrent());
            updateResult = null;
        }

        assert context.getRequestToExecute() != null; // also checks that we're in TRANSLATED state

        final IndexShard primary = context.getPrimary();
        final long version = context.getRequestToExecute().version();
        final boolean isDelete = context.getRequestToExecute().opType() == DocWriteRequest.OpType.DELETE;
        final Engine.Result result;
        if (isDelete) {
            final DeleteRequest request = context.getRequestToExecute();
            result = primary.applyDeleteOperationOnPrimary(
                version,
                request.id(),
                request.versionType(),
                request.ifSeqNo(),
                request.ifPrimaryTerm()
            );
        } else {
            final IndexRequest request = context.getRequestToExecute();
<<<<<<< HEAD
            DocumentSizeObserver documentSizeObserver = documentParsingSupplier.getDocumentSizeObserver(request.getNormalisedBytesParsed());
=======
            DocumentSizeObserver documentSizeObserver = getDocumentSizeObserver(documentParsingProvider, request);
>>>>>>> a0ed9ba7

            context.setDocumentSizeObserver(documentSizeObserver);
            final SourceToParse sourceToParse = new SourceToParse(
                request.id(),
                request.source(),
                request.getContentType(),
                request.routing(),
                request.getDynamicTemplates(),
                documentSizeObserver
            );
            result = primary.applyIndexOperationOnPrimary(
                version,
                request.versionType(),
                sourceToParse,
                request.ifSeqNo(),
                request.ifPrimaryTerm(),
                request.getAutoGeneratedTimestamp(),
                request.isRetry()
            );

        }
        if (result.getResultType() == Engine.Result.Type.MAPPING_UPDATE_REQUIRED) {

            try {
                Optional<CompressedXContent> mergedSource = Optional.ofNullable(
                    primary.mapperService()
                        .merge(
                            MapperService.SINGLE_MAPPING_NAME,
                            new CompressedXContent(result.getRequiredMappingUpdate()),
                            MapperService.MergeReason.MAPPING_AUTO_UPDATE_PREFLIGHT
                        )
                ).map(DocumentMapper::mappingSource);
                Optional<CompressedXContent> previousSource = Optional.ofNullable(primary.mapperService().documentMapper())
                    .map(DocumentMapper::mappingSource);

                if (mergedSource.equals(previousSource)) {
                    context.resetForNoopMappingUpdateRetry(primary.mapperService().mappingVersion());
                    return true;
                }
            } catch (Exception e) {
                logger.info(() -> format("%s mapping update rejected by primary", primary.shardId()), e);
                assert result.getId() != null;
                onComplete(
                    exceptionToResult(e, primary, isDelete, version, result.getId()),
                    context,
                    updateResult,
<<<<<<< HEAD
                    documentParsingSupplier
=======
                    documentParsingProvider
>>>>>>> a0ed9ba7
                );
                return true;
            }

            mappingUpdater.updateMappings(result.getRequiredMappingUpdate(), primary.shardId(), new ActionListener<>() {
                @Override
                public void onResponse(Void v) {
                    context.markAsRequiringMappingUpdate();
                    waitForMappingUpdate.accept(ActionListener.runAfter(new ActionListener<>() {
                        @Override
                        public void onResponse(Void v) {
                            assert context.requiresWaitingForMappingUpdate();
                            context.resetForMappingUpdateRetry();
                        }

                        @Override
                        public void onFailure(Exception e) {
                            context.failOnMappingUpdate(e);
                        }
                    }, () -> itemDoneListener.onResponse(null)));
                }

                @Override
                public void onFailure(Exception e) {
                    onComplete(
                        exceptionToResult(e, primary, isDelete, version, result.getId()),
                        context,
                        updateResult,
<<<<<<< HEAD
                        documentParsingSupplier
=======
                        documentParsingProvider
>>>>>>> a0ed9ba7
                    );
                    // Requesting mapping update failed, so we don't have to wait for a cluster state update
                    assert context.isInitial();
                    itemDoneListener.onResponse(null);
                }
            });
            return false;
        } else {
<<<<<<< HEAD
            onComplete(result, context, updateResult, documentParsingSupplier);
=======
            onComplete(result, context, updateResult, documentParsingProvider);
>>>>>>> a0ed9ba7
        }
        return true;
    }

    /**
     * Creates a new document size observerl
     * @param documentParsingProvider a provider to create a new observer.
     * @param request an index request to provide information about bytes being already parsed.
     * @return a Fixed version of DocumentSizeObserver if parsing already happened (in IngestService).
     * It would be pre-populated with information about how many bytes were already parsed
     * or return a new 'empty' DocumentSizeObserver.
     */
    private static DocumentSizeObserver getDocumentSizeObserver(DocumentParsingProvider documentParsingProvider, IndexRequest request) {
        if (request.getNormalisedBytesParsed() != -1) {
            return documentParsingProvider.newFixedSizeDocumentObserver(request.getNormalisedBytesParsed());
        }
        return documentParsingProvider.newDocumentSizeObserver();
    }

    private static Engine.Result exceptionToResult(Exception e, IndexShard primary, boolean isDelete, long version, String id) {
        assert id != null;
        return isDelete ? primary.getFailedDeleteResult(e, version, id) : primary.getFailedIndexResult(e, version, id);
    }

    private static void onComplete(
        Engine.Result r,
        BulkPrimaryExecutionContext context,
        UpdateHelper.Result updateResult,
<<<<<<< HEAD
        DocumentParsingSupplier documentParsingSupplier
=======
        DocumentParsingProvider documentParsingProvider
>>>>>>> a0ed9ba7
    ) {
        context.markOperationAsExecuted(r);
        final DocWriteRequest<?> docWriteRequest = context.getCurrent();
        final DocWriteRequest.OpType opType = docWriteRequest.opType();
        final boolean isUpdate = opType == DocWriteRequest.OpType.UPDATE;
        final BulkItemResponse executionResult = context.getExecutionResult();
        final boolean isFailed = executionResult.isFailed();
        if (isFailed == false && opType != DocWriteRequest.OpType.DELETE) {
<<<<<<< HEAD
            DocumentParsingReporter documentParsingReporter = documentParsingSupplier.getDocumentParsingReporter();
            DocumentSizeObserver documentSizeObserver = context.getDocumentSizeObserver();
            documentParsingReporter.onCompleted(docWriteRequest.index(), documentSizeObserver.normalisedBytesParsed());
=======
            DocumentSizeReporter documentSizeReporter = documentParsingProvider.getDocumentParsingReporter();
            DocumentSizeObserver documentSizeObserver = context.getDocumentSizeObserver();
            documentSizeReporter.onCompleted(docWriteRequest.index(), documentSizeObserver.normalisedBytesParsed());
>>>>>>> a0ed9ba7
        }
        if (isUpdate
            && isFailed
            && isConflictException(executionResult.getFailure().getCause())
            && context.getUpdateRetryCounter() < ((UpdateRequest) docWriteRequest).retryOnConflict()) {
            context.resetForUpdateRetry();
            return;
        }
        final BulkItemResponse response;
        if (isUpdate) {
            response = processUpdateResponse((UpdateRequest) docWriteRequest, context.getConcreteIndex(), executionResult, updateResult);
        } else {
            if (isFailed) {
                final Exception failure = executionResult.getFailure().getCause();
                Level level;
                if (TransportShardBulkAction.isConflictException(failure)) {
                    level = Level.TRACE;
                } else {
                    level = Level.DEBUG;
                }
                logger.log(
                    level,
                    () -> Strings.format(
                        "%s failed to execute bulk item (%s) %s",
                        context.getPrimary().shardId(),
                        opType.getLowercase(),
                        docWriteRequest
                    ),
                    failure
                );

            }
            response = executionResult;
        }
        context.markAsCompleted(response);
        assert context.isInitial();
    }

    private static boolean isConflictException(final Exception e) {
        return ExceptionsHelper.unwrapCause(e) instanceof VersionConflictEngineException;
    }

    /**
     * Creates a new bulk item result from the given requests and result of performing the update operation on the shard.
     */
    private static BulkItemResponse processUpdateResponse(
        final UpdateRequest updateRequest,
        final String concreteIndex,
        BulkItemResponse operationResponse,
        final UpdateHelper.Result translate
    ) {
        final BulkItemResponse response;
        if (operationResponse.isFailed()) {
            response = BulkItemResponse.failure(
                operationResponse.getItemId(),
                DocWriteRequest.OpType.UPDATE,
                operationResponse.getFailure()
            );
        } else {
            final DocWriteResponse.Result translatedResult = translate.getResponseResult();
            final UpdateResponse updateResponse;
            if (translatedResult == DocWriteResponse.Result.CREATED || translatedResult == DocWriteResponse.Result.UPDATED) {
                final IndexRequest updateIndexRequest = translate.action();
                final IndexResponse indexResponse = operationResponse.getResponse();
                updateResponse = new UpdateResponse(
                    indexResponse.getShardInfo(),
                    indexResponse.getShardId(),
                    indexResponse.getId(),
                    indexResponse.getSeqNo(),
                    indexResponse.getPrimaryTerm(),
                    indexResponse.getVersion(),
                    indexResponse.getResult()
                );

                if (updateRequest.fetchSource() != null && updateRequest.fetchSource().fetchSource()) {
                    final BytesReference indexSourceAsBytes = updateIndexRequest.source();
                    final Tuple<XContentType, Map<String, Object>> sourceAndContent = XContentHelper.convertToMap(
                        indexSourceAsBytes,
                        true,
                        updateIndexRequest.getContentType()
                    );
                    updateResponse.setGetResult(
                        UpdateHelper.extractGetResult(
                            updateRequest,
                            concreteIndex,
                            indexResponse.getSeqNo(),
                            indexResponse.getPrimaryTerm(),
                            indexResponse.getVersion(),
                            sourceAndContent.v2(),
                            sourceAndContent.v1(),
                            indexSourceAsBytes
                        )
                    );
                }
            } else if (translatedResult == DocWriteResponse.Result.DELETED) {
                final DeleteResponse deleteResponse = operationResponse.getResponse();
                updateResponse = new UpdateResponse(
                    deleteResponse.getShardInfo(),
                    deleteResponse.getShardId(),
                    deleteResponse.getId(),
                    deleteResponse.getSeqNo(),
                    deleteResponse.getPrimaryTerm(),
                    deleteResponse.getVersion(),
                    deleteResponse.getResult()
                );

                final GetResult getResult = UpdateHelper.extractGetResult(
                    updateRequest,
                    concreteIndex,
                    deleteResponse.getSeqNo(),
                    deleteResponse.getPrimaryTerm(),
                    deleteResponse.getVersion(),
                    translate.updatedSourceAsMap(),
                    translate.updateSourceContentType(),
                    null
                );

                updateResponse.setGetResult(getResult);
            } else {
                throw new IllegalArgumentException("unknown operation type: " + translatedResult);
            }
            response = BulkItemResponse.success(operationResponse.getItemId(), DocWriteRequest.OpType.UPDATE, updateResponse);
        }
        return response;
    }

    @Override
    protected void dispatchedShardOperationOnReplica(BulkShardRequest request, IndexShard replica, ActionListener<ReplicaResult> listener) {
        ActionListener.completeWith(listener, () -> {
            final long startBulkTime = System.nanoTime();
            final Translog.Location location = performOnReplica(request, replica);
            replica.getBulkOperationListener().afterBulk(request.totalSizeInBytes(), System.nanoTime() - startBulkTime);
            return new WriteReplicaResult<>(request, location, null, replica, logger, postWriteAction);
        });
    }

    @Override
    protected long replicaOperationSize(BulkShardRequest request) {
        return request.ramBytesUsed();
    }

    @Override
    protected int replicaOperationCount(BulkShardRequest request) {
        return request.items().length;
    }

    public static Translog.Location performOnReplica(BulkShardRequest request, IndexShard replica) throws Exception {
        Translog.Location location = null;
        for (int i = 0; i < request.items().length; i++) {
            final BulkItemRequest item = request.items()[i];
            final BulkItemResponse response = item.getPrimaryResponse();
            final Engine.Result operationResult;
            if (item.getPrimaryResponse().isFailed()) {
                if (response.getFailure().getSeqNo() == SequenceNumbers.UNASSIGNED_SEQ_NO) {
                    continue; // ignore replication as we didn't generate a sequence number for this request.
                }

                final long primaryTerm;
                if (response.getFailure().getTerm() == SequenceNumbers.UNASSIGNED_PRIMARY_TERM) {
                    // primary is on older version, just take the current primary term
                    primaryTerm = replica.getOperationPrimaryTerm();
                } else {
                    primaryTerm = response.getFailure().getTerm();
                }
                operationResult = replica.markSeqNoAsNoop(
                    response.getFailure().getSeqNo(),
                    primaryTerm,
                    response.getFailure().getMessage()
                );
            } else {
                if (response.getResponse().getResult() == DocWriteResponse.Result.NOOP) {
                    continue; // ignore replication as it's a noop
                }
                assert response.getResponse().getSeqNo() != SequenceNumbers.UNASSIGNED_SEQ_NO;
                operationResult = performOpOnReplica(response.getResponse(), item.request(), replica);
            }
            assert operationResult != null : "operation result must never be null when primary response has no failure";
            location = syncOperationResultOrThrow(operationResult, location);
        }
        return location;
    }

    private static Engine.Result performOpOnReplica(
        DocWriteResponse primaryResponse,
        DocWriteRequest<?> docWriteRequest,
        IndexShard replica
    ) throws Exception {
        final Engine.Result result;
        switch (docWriteRequest.opType()) {
            case CREATE, INDEX -> {
                final IndexRequest indexRequest = (IndexRequest) docWriteRequest;
                final SourceToParse sourceToParse = new SourceToParse(
                    indexRequest.id(),
                    indexRequest.source(),
                    indexRequest.getContentType(),
                    indexRequest.routing(),
                    Map.of(),
                    DocumentSizeObserver.EMPTY_INSTANCE
                );
                result = replica.applyIndexOperationOnReplica(
                    primaryResponse.getSeqNo(),
                    primaryResponse.getPrimaryTerm(),
                    primaryResponse.getVersion(),
                    indexRequest.getAutoGeneratedTimestamp(),
                    indexRequest.isRetry(),
                    sourceToParse
                );
            }
            case DELETE -> {
                DeleteRequest deleteRequest = (DeleteRequest) docWriteRequest;
                result = replica.applyDeleteOperationOnReplica(
                    primaryResponse.getSeqNo(),
                    primaryResponse.getPrimaryTerm(),
                    primaryResponse.getVersion(),
                    deleteRequest.id()
                );
            }
            default -> {
                assert false : "Unexpected request operation type on replica: " + docWriteRequest + ";primary result: " + primaryResponse;
                throw new IllegalStateException("Unexpected request operation type on replica: " + docWriteRequest.opType().getLowercase());
            }
        }
        if (result.getResultType() == Engine.Result.Type.MAPPING_UPDATE_REQUIRED) {
            // Even though the primary waits on all nodes to ack the mapping changes to the master
            // (see MappingUpdatedAction.updateMappingOnMaster) we still need to protect against missing mappings
            // and wait for them. The reason is concurrent requests. Request r1 which has new field f triggers a
            // mapping update. Assume that that update is first applied on the primary, and only later on the replica
            // (it’s happening concurrently). Request r2, which now arrives on the primary and which also has the new
            // field f might see the updated mapping (on the primary), and will therefore proceed to be replicated
            // to the replica. When it arrives on the replica, there’s no guarantee that the replica has already
            // applied the new mapping, so there is no other option than to wait.
            throw new TransportReplicationAction.RetryOnReplicaException(
                replica.shardId(),
                "Mappings are not available on the replica yet, triggered update: " + result.getRequiredMappingUpdate()
            );
        }
        return result;
    }
}<|MERGE_RESOLUTION|>--- conflicted
+++ resolved
@@ -58,15 +58,9 @@
 import org.elasticsearch.indices.IndicesService;
 import org.elasticsearch.indices.SystemIndices;
 import org.elasticsearch.node.NodeClosedException;
-<<<<<<< HEAD
-import org.elasticsearch.plugins.internal.DocumentParsingReporter;
-import org.elasticsearch.plugins.internal.DocumentParsingSupplier;
-import org.elasticsearch.plugins.internal.DocumentSizeObserver;
-=======
 import org.elasticsearch.plugins.internal.DocumentParsingProvider;
 import org.elasticsearch.plugins.internal.DocumentSizeObserver;
 import org.elasticsearch.plugins.internal.DocumentSizeReporter;
->>>>>>> a0ed9ba7
 import org.elasticsearch.threadpool.ThreadPool;
 import org.elasticsearch.transport.TransportRequestOptions;
 import org.elasticsearch.transport.TransportService;
@@ -93,11 +87,7 @@
     private final MappingUpdatedAction mappingUpdatedAction;
     private final Consumer<Runnable> postWriteAction;
 
-<<<<<<< HEAD
-    private final DocumentParsingSupplier documentParsingSupplier;
-=======
     private final DocumentParsingProvider documentParsingProvider;
->>>>>>> a0ed9ba7
 
     @Inject
     public TransportShardBulkAction(
@@ -112,11 +102,7 @@
         ActionFilters actionFilters,
         IndexingPressure indexingPressure,
         SystemIndices systemIndices,
-<<<<<<< HEAD
-        DocumentParsingSupplier documentParsingSupplier
-=======
         DocumentParsingProvider documentParsingProvider
->>>>>>> a0ed9ba7
     ) {
         super(
             settings,
@@ -137,11 +123,7 @@
         this.updateHelper = updateHelper;
         this.mappingUpdatedAction = mappingUpdatedAction;
         this.postWriteAction = WriteAckDelay.create(settings, threadPool);
-<<<<<<< HEAD
-        this.documentParsingSupplier = documentParsingSupplier;
-=======
         this.documentParsingProvider = documentParsingProvider;
->>>>>>> a0ed9ba7
     }
 
     private static final TransportRequestOptions TRANSPORT_REQUEST_OPTIONS = TransportRequestOptions.of(
@@ -185,11 +167,7 @@
             public void onTimeout(TimeValue timeout) {
                 mappingUpdateListener.onFailure(new MapperException("timed out while waiting for a dynamic mapping update"));
             }
-<<<<<<< HEAD
-        }), listener, threadPool, executor(primary), postWriteRefresh, postWriteAction, documentParsingSupplier);
-=======
         }), listener, threadPool, executor(primary), postWriteRefresh, postWriteAction, documentParsingProvider);
->>>>>>> a0ed9ba7
     }
 
     @Override
@@ -202,7 +180,6 @@
         return request.items().length;
     }
 
-    // TODO PG this is just for testing?
     public static void performOnPrimary(
         BulkShardRequest request,
         IndexShard primary,
@@ -226,11 +203,7 @@
             executorName,
             null,
             null,
-<<<<<<< HEAD
-            DocumentParsingSupplier.EMPTY_INSTANCE
-=======
             DocumentParsingProvider.EMPTY_INSTANCE
->>>>>>> a0ed9ba7
         );
     }
 
@@ -246,11 +219,7 @@
         String executorName,
         @Nullable PostWriteRefresh postWriteRefresh,
         @Nullable Consumer<Runnable> postWriteAction,
-<<<<<<< HEAD
-        DocumentParsingSupplier documentParsingSupplier
-=======
         DocumentParsingProvider documentParsingProvider
->>>>>>> a0ed9ba7
     ) {
         new ActionRunnable<>(listener) {
 
@@ -271,11 +240,7 @@
                         waitForMappingUpdate,
 
                         ActionListener.wrap(v -> executor.execute(this), this::onRejection),
-<<<<<<< HEAD
-                        documentParsingSupplier
-=======
                         documentParsingProvider
->>>>>>> a0ed9ba7
                     ) == false) {
                         // We are waiting for a mapping update on another thread, that will invoke this action again once its done
                         // so we just break out here.
@@ -310,11 +275,7 @@
                                 ),
                                 context,
                                 null,
-<<<<<<< HEAD
-                                documentParsingSupplier
-=======
                                 documentParsingProvider
->>>>>>> a0ed9ba7
                             );
                         }
                         finishRequest();
@@ -356,11 +317,7 @@
         MappingUpdatePerformer mappingUpdater,
         Consumer<ActionListener<Void>> waitForMappingUpdate,
         ActionListener<Void> itemDoneListener,
-<<<<<<< HEAD
-        DocumentParsingSupplier documentParsingSupplier
-=======
         DocumentParsingProvider documentParsingProvider
->>>>>>> a0ed9ba7
     ) throws Exception {
         final DocWriteRequest.OpType opType = context.getCurrent().opType();
 
@@ -407,11 +364,7 @@
             );
         } else {
             final IndexRequest request = context.getRequestToExecute();
-<<<<<<< HEAD
-            DocumentSizeObserver documentSizeObserver = documentParsingSupplier.getDocumentSizeObserver(request.getNormalisedBytesParsed());
-=======
             DocumentSizeObserver documentSizeObserver = getDocumentSizeObserver(documentParsingProvider, request);
->>>>>>> a0ed9ba7
 
             context.setDocumentSizeObserver(documentSizeObserver);
             final SourceToParse sourceToParse = new SourceToParse(
@@ -458,11 +411,7 @@
                     exceptionToResult(e, primary, isDelete, version, result.getId()),
                     context,
                     updateResult,
-<<<<<<< HEAD
-                    documentParsingSupplier
-=======
                     documentParsingProvider
->>>>>>> a0ed9ba7
                 );
                 return true;
             }
@@ -491,11 +440,7 @@
                         exceptionToResult(e, primary, isDelete, version, result.getId()),
                         context,
                         updateResult,
-<<<<<<< HEAD
-                        documentParsingSupplier
-=======
                         documentParsingProvider
->>>>>>> a0ed9ba7
                     );
                     // Requesting mapping update failed, so we don't have to wait for a cluster state update
                     assert context.isInitial();
@@ -504,11 +449,7 @@
             });
             return false;
         } else {
-<<<<<<< HEAD
-            onComplete(result, context, updateResult, documentParsingSupplier);
-=======
             onComplete(result, context, updateResult, documentParsingProvider);
->>>>>>> a0ed9ba7
         }
         return true;
     }
@@ -537,11 +478,7 @@
         Engine.Result r,
         BulkPrimaryExecutionContext context,
         UpdateHelper.Result updateResult,
-<<<<<<< HEAD
-        DocumentParsingSupplier documentParsingSupplier
-=======
         DocumentParsingProvider documentParsingProvider
->>>>>>> a0ed9ba7
     ) {
         context.markOperationAsExecuted(r);
         final DocWriteRequest<?> docWriteRequest = context.getCurrent();
@@ -550,15 +487,9 @@
         final BulkItemResponse executionResult = context.getExecutionResult();
         final boolean isFailed = executionResult.isFailed();
         if (isFailed == false && opType != DocWriteRequest.OpType.DELETE) {
-<<<<<<< HEAD
-            DocumentParsingReporter documentParsingReporter = documentParsingSupplier.getDocumentParsingReporter();
-            DocumentSizeObserver documentSizeObserver = context.getDocumentSizeObserver();
-            documentParsingReporter.onCompleted(docWriteRequest.index(), documentSizeObserver.normalisedBytesParsed());
-=======
             DocumentSizeReporter documentSizeReporter = documentParsingProvider.getDocumentParsingReporter();
             DocumentSizeObserver documentSizeObserver = context.getDocumentSizeObserver();
             documentSizeReporter.onCompleted(docWriteRequest.index(), documentSizeObserver.normalisedBytesParsed());
->>>>>>> a0ed9ba7
         }
         if (isUpdate
             && isFailed
