--- conflicted
+++ resolved
@@ -28,6 +28,7 @@
 import org.elasticsearch.transport.TransportService;
 
 import java.util.Map;
+import java.util.Set;
 
 public class TransportSimulateBulkAction extends TransportBulkAction {
     @Inject
@@ -68,12 +69,8 @@
         BulkRequest bulkRequest,
         String executorName,
         ActionListener<BulkResponse> listener,
-<<<<<<< HEAD
         Map<String, Boolean> indicesToAutoCreate,
-=======
-        Set<String> autoCreateIndices,
         Set<String> dataStreamsToRollover,
->>>>>>> f693d381
         Map<String, IndexNotFoundException> indicesThatCannotBeCreated,
         long startTime
     ) {
