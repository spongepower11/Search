/*
 * Copyright Elasticsearch B.V. and/or licensed to Elasticsearch B.V. under one
 * or more contributor license agreements. Licensed under the Elastic License
 * 2.0 and the Server Side Public License, v 1; you may not use this file except
 * in compliance with, at your election, the Elastic License 2.0 or the Server
 * Side Public License, v 1.
 */

package org.elasticsearch.action.bulk;

import org.apache.logging.log4j.LogManager;
import org.apache.logging.log4j.Logger;
import org.elasticsearch.ElasticsearchException;
import org.elasticsearch.ElasticsearchParseException;
import org.elasticsearch.ExceptionsHelper;
import org.elasticsearch.ResourceNotFoundException;
import org.elasticsearch.action.ActionListener;
import org.elasticsearch.action.ActionRunnable;
import org.elasticsearch.action.DocWriteRequest;
import org.elasticsearch.action.RoutingMissingException;
import org.elasticsearch.action.admin.indices.rollover.LazyRolloverAction;
import org.elasticsearch.action.admin.indices.rollover.RolloverRequest;
import org.elasticsearch.action.admin.indices.rollover.RolloverResponse;
import org.elasticsearch.action.index.IndexRequest;
import org.elasticsearch.action.support.IndicesOptions;
import org.elasticsearch.action.support.RefCountingRunnable;
import org.elasticsearch.client.internal.OriginSettingClient;
import org.elasticsearch.client.internal.node.NodeClient;
import org.elasticsearch.cluster.ClusterState;
import org.elasticsearch.cluster.ClusterStateObserver;
import org.elasticsearch.cluster.block.ClusterBlockException;
import org.elasticsearch.cluster.block.ClusterBlockLevel;
import org.elasticsearch.cluster.metadata.DataStream;
import org.elasticsearch.cluster.metadata.IndexAbstraction;
import org.elasticsearch.cluster.metadata.IndexMetadata;
import org.elasticsearch.cluster.metadata.IndexNameExpressionResolver;
import org.elasticsearch.cluster.metadata.Metadata;
import org.elasticsearch.cluster.routing.IndexRouting;
import org.elasticsearch.cluster.service.ClusterService;
import org.elasticsearch.common.collect.Iterators;
import org.elasticsearch.common.util.concurrent.AtomicArray;
import org.elasticsearch.common.util.concurrent.ConcurrentCollections;
import org.elasticsearch.core.Releasable;
import org.elasticsearch.core.TimeValue;
import org.elasticsearch.index.Index;
import org.elasticsearch.index.IndexNotFoundException;
import org.elasticsearch.index.engine.VersionConflictEngineException;
import org.elasticsearch.index.shard.ShardId;
import org.elasticsearch.indices.IndexClosedException;
import org.elasticsearch.node.NodeClosedException;
import org.elasticsearch.tasks.Task;
import org.elasticsearch.threadpool.ThreadPool;

import java.io.IOException;
import java.util.ArrayList;
import java.util.HashMap;
import java.util.Iterator;
import java.util.List;
import java.util.Map;
import java.util.Set;
import java.util.concurrent.ConcurrentLinkedQueue;
import java.util.concurrent.Executor;
import java.util.concurrent.TimeUnit;
import java.util.function.BiConsumer;
import java.util.function.Consumer;
import java.util.function.LongSupplier;

import static org.elasticsearch.action.bulk.TransportBulkAction.LAZY_ROLLOVER_ORIGIN;
import static org.elasticsearch.cluster.metadata.IndexNameExpressionResolver.EXCLUDED_DATA_STREAMS_KEY;

/**
 * retries on retryable cluster blocks, resolves item requests,
 * constructs shard bulk requests and delegates execution to shard bulk action
 */
final class BulkOperation extends ActionRunnable<BulkResponse> {

    private static final Logger logger = LogManager.getLogger(BulkOperation.class);

    private final Task task;
    private final ThreadPool threadPool;
    private final ClusterService clusterService;
    private BulkRequest bulkRequest; // set to null once all requests are completed
    private final ActionListener<BulkResponse> listener;
    private final AtomicArray<BulkItemResponse> responses;
    private final ConcurrentLinkedQueue<BulkItemRequest> failureStoreRedirects = new ConcurrentLinkedQueue<>();
    private final long startTimeNanos;
    private final ClusterStateObserver observer;
    private final Map<String, IndexNotFoundException> indicesThatCannotBeCreated;
    private final Executor executor;
    private final LongSupplier relativeTimeProvider;
    private final FailureStoreDocumentConverter failureStoreDocumentConverter;
    private final IndexNameExpressionResolver indexNameExpressionResolver;
    private final NodeClient client;
    private final OriginSettingClient rolloverClient;
    private final Set<String> failureStoresToBeRolledOver = ConcurrentCollections.newConcurrentSet();
    private final Set<Integer> failedRolloverRequests = ConcurrentCollections.newConcurrentSet();
    private final FailureStoreMetrics failureStoreMetrics;

    BulkOperation(
        Task task,
        ThreadPool threadPool,
        Executor executor,
        ClusterService clusterService,
        BulkRequest bulkRequest,
        NodeClient client,
        AtomicArray<BulkItemResponse> responses,
        Map<String, IndexNotFoundException> indicesThatCannotBeCreated,
        IndexNameExpressionResolver indexNameExpressionResolver,
        LongSupplier relativeTimeProvider,
        long startTimeNanos,
        ActionListener<BulkResponse> listener,
        FailureStoreMetrics failureStoreMetrics
    ) {
        this(
            task,
            threadPool,
            executor,
            clusterService,
            bulkRequest,
            client,
            responses,
            indicesThatCannotBeCreated,
            indexNameExpressionResolver,
            relativeTimeProvider,
            startTimeNanos,
            listener,
            new ClusterStateObserver(clusterService, bulkRequest.timeout(), logger, threadPool.getThreadContext()),
            new FailureStoreDocumentConverter(),
            failureStoreMetrics
        );
    }

    BulkOperation(
        Task task,
        ThreadPool threadPool,
        Executor executor,
        ClusterService clusterService,
        BulkRequest bulkRequest,
        NodeClient client,
        AtomicArray<BulkItemResponse> responses,
        Map<String, IndexNotFoundException> indicesThatCannotBeCreated,
        IndexNameExpressionResolver indexNameExpressionResolver,
        LongSupplier relativeTimeProvider,
        long startTimeNanos,
        ActionListener<BulkResponse> listener,
        ClusterStateObserver observer,
        FailureStoreDocumentConverter failureStoreDocumentConverter,
        FailureStoreMetrics failureStoreMetrics
    ) {
        super(listener);
        this.task = task;
        this.threadPool = threadPool;
        this.clusterService = clusterService;
        this.responses = responses;
        this.bulkRequest = bulkRequest;
        this.listener = listener;
        this.startTimeNanos = startTimeNanos;
        this.indicesThatCannotBeCreated = indicesThatCannotBeCreated;
        this.executor = executor;
        this.relativeTimeProvider = relativeTimeProvider;
        this.indexNameExpressionResolver = indexNameExpressionResolver;
        this.client = client;
        this.observer = observer;
        this.failureStoreDocumentConverter = failureStoreDocumentConverter;
        this.rolloverClient = new OriginSettingClient(client, LAZY_ROLLOVER_ORIGIN);
        this.failureStoreMetrics = failureStoreMetrics;
    }

    @Override
    protected void doRun() {
        assert bulkRequest != null;
        final ClusterState clusterState = observer.setAndGetObservedState();
        if (handleBlockExceptions(clusterState, BulkOperation.this, this::onFailure)) {
            return;
        }
        Map<ShardId, List<BulkItemRequest>> requestsByShard = groupBulkRequestsByShards(clusterState);
        executeBulkRequestsByShard(requestsByShard, clusterState, this::redirectFailuresOrCompleteBulkOperation);
    }

    private void doRedirectFailures() {
        assert failureStoreRedirects.isEmpty() != true : "Attempting to redirect failures, but none were present in the queue";
        final ClusterState clusterState = observer.setAndGetObservedState();
        // If the cluster is blocked at this point, discard the failure store redirects and complete the response with the original failures
        if (handleBlockExceptions(
            clusterState,
            ActionRunnable.wrap(listener, (l) -> this.doRedirectFailures()),
            this::discardRedirectsAndFinish
        )) {
            return;
        }
        Runnable executeRedirectRequests = () -> {
            // Get new cluster state that includes any potential failure store rollovers.
            var rolledOverState = observer.setAndGetObservedState();
            Map<ShardId, List<BulkItemRequest>> requestsByShard = drainAndGroupRedirectsByShards(rolledOverState);
            executeBulkRequestsByShard(requestsByShard, rolledOverState, this::completeBulkOperation);
        };
        rollOverFailureStores(executeRedirectRequests);
    }

    /**
     * Send rollover requests for all failure stores that need it. After all requests have completed, we execute the given runnable.
     * Any failures while rolling over will be added to the {@link BulkItemResponse} entries of the index requests that were redirected to
     * the failure store that failed to roll over.
     */
    private void rollOverFailureStores(Runnable runnable) {
        // Skip allocation of some objects if we don't need to roll over anything.
        if (failureStoresToBeRolledOver.isEmpty() || DataStream.isFailureStoreFeatureFlagEnabled() == false) {
            runnable.run();
            return;
        }
        try (RefCountingRunnable refs = new RefCountingRunnable(runnable)) {
            for (String dataStream : failureStoresToBeRolledOver) {
                RolloverRequest rolloverRequest = new RolloverRequest(dataStream, null);
                rolloverRequest.setIndicesOptions(
                    IndicesOptions.builder(rolloverRequest.indicesOptions())
                        .failureStoreOptions(new IndicesOptions.FailureStoreOptions(false, true))
                        .build()
                );
                // We are executing a lazy rollover because it is an action specialised for this situation, when we want an
                // unconditional and performant rollover.
                rolloverClient.execute(LazyRolloverAction.INSTANCE, rolloverRequest, ActionListener.releaseAfter(new ActionListener<>() {

                    @Override
                    public void onResponse(RolloverResponse result) {
                        logger.debug(
                            "Data stream failure store {} has {} over, the latest index is {}",
                            dataStream,
                            result.isRolledOver() ? "been successfully rolled" : "skipped rolling",
                            result.getNewIndex()
                        );
                    }

                    @Override
                    public void onFailure(Exception e) {
                        for (BulkItemRequest failureStoreRedirect : failureStoreRedirects) {
                            // Both these values are the name of the _data stream_ that the failure store belongs to.
                            if (failureStoreRedirect.index().equals(dataStream) == false) {
                                continue;
                            }
                            addFailure(
                                failureStoreRedirect.request(),
                                failureStoreRedirect.id(),
                                failureStoreRedirect.index(),
                                BulkItemResponse.FailureStoreStatus.FAILED,
                                e
                            );
                            failedRolloverRequests.add(failureStoreRedirect.id());
                        }
                    }

                }, refs.acquire()));
            }
        }
    }

    private long buildTookInMillis(long startTimeNanos) {
        return TimeUnit.NANOSECONDS.toMillis(relativeTimeProvider.getAsLong() - startTimeNanos);
    }

    private Map<ShardId, List<BulkItemRequest>> groupBulkRequestsByShards(ClusterState clusterState) {
        return groupRequestsByShards(
            clusterState,
            Iterators.enumerate(bulkRequest.requests.iterator(), BulkItemRequest::new),
            BulkOperation::validateWriteIndex
        );
    }

    private Map<ShardId, List<BulkItemRequest>> drainAndGroupRedirectsByShards(ClusterState clusterState) {
        return groupRequestsByShards(
            clusterState,
            Iterators.fromSupplier(failureStoreRedirects::poll),
            (ia, ignore) -> validateRedirectIndex(ia)
        );
    }

    private Map<ShardId, List<BulkItemRequest>> groupRequestsByShards(
        ClusterState clusterState,
        Iterator<BulkItemRequest> it,
        BiConsumer<IndexAbstraction, DocWriteRequest<?>> indexOperationValidator
    ) {
        final ConcreteIndices concreteIndices = new ConcreteIndices(clusterState, indexNameExpressionResolver);
        Metadata metadata = clusterState.metadata();
        // Group the requests by ShardId -> Operations mapping
        Map<ShardId, List<BulkItemRequest>> requestsByShard = new HashMap<>();

        while (it.hasNext()) {
            BulkItemRequest bulkItemRequest = it.next();
            DocWriteRequest<?> docWriteRequest = bulkItemRequest.request();

            // the request can only be null because we set it to null in the previous step, so it gets ignored
            if (docWriteRequest == null) {
                continue;
            }
            if (addFailureIfRequiresAliasAndAliasIsMissing(docWriteRequest, bulkItemRequest.id(), metadata)) {
                continue;
            }
            if (addFailureIfIndexCannotBeCreated(docWriteRequest, bulkItemRequest.id())) {
                continue;
            }
            if (addFailureIfRequiresDataStreamAndNoParentDataStream(docWriteRequest, bulkItemRequest.id(), metadata)) {
                continue;
            }
            if (failedRolloverRequests.contains(bulkItemRequest.id())) {
                continue;
            }
            IndexAbstraction ia = null;
            try {
                ia = concreteIndices.resolveIfAbsent(docWriteRequest);
                indexOperationValidator.accept(ia, docWriteRequest);

                TransportBulkAction.prohibitCustomRoutingOnDataStream(docWriteRequest, ia);
                TransportBulkAction.prohibitAppendWritesInBackingIndices(docWriteRequest, ia);
                docWriteRequest.routing(metadata.resolveWriteIndexRouting(docWriteRequest.routing(), docWriteRequest.index()));

                final Index concreteIndex = docWriteRequest.getConcreteWriteIndex(ia, metadata);
                if (addFailureIfIndexIsClosed(docWriteRequest, concreteIndex, bulkItemRequest.id(), metadata)) {
                    continue;
                }
                IndexRouting indexRouting = concreteIndices.routing(concreteIndex);
                docWriteRequest.process(indexRouting);
                int shardId = docWriteRequest.route(indexRouting);
                List<BulkItemRequest> shardRequests = requestsByShard.computeIfAbsent(
                    new ShardId(concreteIndex, shardId),
                    shard -> new ArrayList<>()
                );
                shardRequests.add(bulkItemRequest);
            } catch (ElasticsearchParseException | IllegalArgumentException | RoutingMissingException | ResourceNotFoundException e) {
                String name = ia != null ? ia.getName() : docWriteRequest.index();
                addFailureAndDiscardRequest(docWriteRequest, bulkItemRequest.id(), name, e);
            }
        }
        return requestsByShard;
    }

    /**
     * Validates that an index abstraction is capable of receiving the provided write request
     */
    private static void validateWriteIndex(IndexAbstraction ia, DocWriteRequest<?> docWriteRequest) {
        boolean includeDataStreams = docWriteRequest.opType() == DocWriteRequest.OpType.CREATE;
        if (ia.isDataStreamRelated() && includeDataStreams == false) {
            throw new IllegalArgumentException("only write ops with an op_type of create are allowed in data streams");
        }
        // The ConcreteIndices#resolveIfAbsent(...) method validates via IndexNameExpressionResolver whether
        // an operation is allowed in index into a data stream, but this isn't done when resolve call is cached, so
        // the validation needs to be performed here too.
        if (ia.getParentDataStream() != null &&
        // avoid valid cases when directly indexing into a backing index
        // (for example when directly indexing into .ds-logs-foobar-000001)
            ia.getName().equals(docWriteRequest.index()) == false && docWriteRequest.opType() != DocWriteRequest.OpType.CREATE) {
            throw new IllegalArgumentException("only write ops with an op_type of create are allowed in data streams");
        }
    }

    /**
     * Validates that an index abstraction is capable of receiving a failure store redirect
     */
    private static void validateRedirectIndex(IndexAbstraction ia) {
        if (ia.isDataStreamRelated() == false) {
            // We should only be dealing with traffic targeting concrete data streams.
            throw new IllegalArgumentException("only write ops to data streams with enabled failure stores can be redirected on failure.");
        }
    }

    private void executeBulkRequestsByShard(
        Map<ShardId, List<BulkItemRequest>> requestsByShard,
        ClusterState clusterState,
        Runnable onRequestsCompleted
    ) {
        if (requestsByShard.isEmpty()) {
            onRequestsCompleted.run();
            return;
        }

        String nodeId = clusterService.localNode().getId();
        try (RefCountingRunnable bulkItemRequestCompleteRefCount = new RefCountingRunnable(onRequestsCompleted)) {
            for (Map.Entry<ShardId, List<BulkItemRequest>> entry : requestsByShard.entrySet()) {
                final ShardId shardId = entry.getKey();

                final List<BulkItemRequest> requests = entry.getValue();

                BulkShardRequest bulkShardRequest = new BulkShardRequest(
                    shardId,
                    bulkRequest.getRefreshPolicy(),
                    requests.toArray(new BulkItemRequest[0]),
                    bulkRequest.isSimulated()
                );
                var indexMetadata = clusterState.getMetadata().index(shardId.getIndexName());
                if (indexMetadata != null && indexMetadata.getInferenceFields().isEmpty() == false) {
                    bulkShardRequest.setInferenceFieldMap(indexMetadata.getInferenceFields());
                }
                bulkShardRequest.waitForActiveShards(bulkRequest.waitForActiveShards());
                bulkShardRequest.timeout(bulkRequest.timeout());
                bulkShardRequest.routedBasedOnClusterVersion(clusterState.version());
                if (task != null) {
                    bulkShardRequest.setParentTask(nodeId, task.getId());
                }
                executeBulkShardRequest(bulkShardRequest, bulkItemRequestCompleteRefCount.acquire());
            }
        }
    }

    private void redirectFailuresOrCompleteBulkOperation() {
        if (DataStream.isFailureStoreFeatureFlagEnabled() && failureStoreRedirects.isEmpty() == false) {
            doRedirectFailures();
        } else {
            completeBulkOperation();
        }
    }

    private void completeBulkOperation() {
        listener.onResponse(
            new BulkResponse(responses.toArray(new BulkItemResponse[responses.length()]), buildTookInMillis(startTimeNanos))
        );
        // Allow memory for bulk shard request items to be reclaimed before all items have been completed
        bulkRequest = null;
    }

    /**
     * Discards all failure store redirections and completes the bulk request.
     * @param exception any documents that could have been redirected will have this exception added as a suppressed exception
     *                  on their original failure information.
     */
    private void discardRedirectsAndFinish(Exception exception) {
        assert failureStoreRedirects.isEmpty() != true : "Attempting to discard redirects, but there were none to discard";
        Iterator<BulkItemRequest> redirectedBulkItemIterator = Iterators.fromSupplier(failureStoreRedirects::poll);
        while (redirectedBulkItemIterator.hasNext()) {
            BulkItemRequest cancelledRedirectBulkItem = redirectedBulkItemIterator.next();
            int slot = cancelledRedirectBulkItem.id();
            BulkItemResponse originalFailure = responses.get(slot);
            if (originalFailure.isFailed()) {
                originalFailure.getFailure().getCause().addSuppressed(exception);
            }
            responses.set(slot, BulkItemResponse.updateFailureStoreStatus(originalFailure, BulkItemResponse.FailureStoreStatus.FAILED));
        }
        completeBulkOperation();
    }

    private void executeBulkShardRequest(BulkShardRequest bulkShardRequest, Releasable releaseOnFinish) {
        client.executeLocally(TransportShardBulkAction.TYPE, bulkShardRequest, new ActionListener<>() {

            // Lazily get the cluster state to avoid keeping it around longer than it is needed
            private ClusterState clusterState = null;

            private ClusterState getClusterState() {
                if (clusterState == null) {
                    clusterState = clusterService.state();
                }
                return clusterState;
            }

            @Override
            public void onResponse(BulkShardResponse bulkShardResponse) {
                for (int idx = 0; idx < bulkShardResponse.getResponses().length; idx++) {
                    // We zip the requests and responses together so that we can identify failed documents and potentially store them
                    BulkItemResponse bulkItemResponse = bulkShardResponse.getResponses()[idx];
                    BulkItemRequest bulkItemRequest = bulkShardRequest.items()[idx];
                    boolean isFailureStoreRequest = bulkItemRequest.request() instanceof IndexRequest indexRequest
                        && indexRequest.isWriteToFailureStore();

                    if (bulkItemResponse.isFailed()) {
                        assert bulkItemRequest.id() == bulkItemResponse.getItemId() : "Bulk items were returned out of order";
                        BulkItemResponse.FailureStoreStatus failureStoreStatus = processFailure(
                            bulkItemRequest,
                            bulkItemResponse.getFailure().getCause()
                        );
                        addFailure(bulkItemResponse, failureStoreStatus);
                    } else {
                        bulkItemResponse.getResponse().setShardInfo(bulkShardResponse.getShardInfo());
                        if (isFailureStoreRequest) {
                            bulkItemResponse = BulkItemResponse.updateFailureStoreStatus(
                                bulkItemResponse,
                                BulkItemResponse.FailureStoreStatus.USED
                            );
                        }
                        responses.set(bulkItemResponse.getItemId(), bulkItemResponse);
                    }
                }
                completeShardOperation();
            }

            @Override
            public void onFailure(Exception e) {
                // create failures for all relevant requests
                for (BulkItemRequest request : bulkShardRequest.items()) {
                    final String indexName = request.index();
                    DocWriteRequest<?> docWriteRequest = request.request();

                    BulkItemResponse.FailureStoreStatus failureStoreStatus = processFailure(request, e);
                    addFailure(docWriteRequest, request.id(), indexName, failureStoreStatus, e);
                }
                completeShardOperation();
            }

            private void completeShardOperation() {
                // Clear our handle on the cluster state to allow it to be cleaned up
                clusterState = null;
                releaseOnFinish.close();
            }

<<<<<<< HEAD
            private BulkItemResponse.FailureStoreStatus processFailure(BulkItemRequest bulkItemRequest, Exception cause) {
                var errorType = ElasticsearchException.getExceptionName(ExceptionsHelper.unwrapCause(cause));
=======
            private void processFailure(BulkItemRequest bulkItemRequest, Exception cause) {
                var error = ExceptionsHelper.unwrapCause(cause);
                var errorType = ElasticsearchException.getExceptionName(error);
>>>>>>> c946617d
                DocWriteRequest<?> docWriteRequest = bulkItemRequest.request();
                DataStream failureStoreCandidate = getRedirectTargetCandidate(docWriteRequest, getClusterState().metadata());
                // If the candidate is not null, the BulkItemRequest targets a data stream, but we'll still have to check if
                // it has the failure store enabled.
                if (failureStoreCandidate != null) {
                    // Do not redirect documents to a failure store that were already headed to one.
                    var isFailureStoreDoc = docWriteRequest instanceof IndexRequest indexRequest && indexRequest.isWriteToFailureStore();
                    if (isFailureStoreDoc == false
                        && failureStoreCandidate.isFailureStoreEnabled()
                        && error instanceof VersionConflictEngineException == false) {
                        // Redirect to failure store.
                        maybeMarkFailureStoreForRollover(failureStoreCandidate);
                        boolean successful = addDocumentToRedirectRequests(bulkItemRequest, cause, failureStoreCandidate.getName());
                        if (successful) {
                            failureStoreMetrics.incrementFailureStore(
                                bulkItemRequest.index(),
                                errorType,
                                FailureStoreMetrics.ErrorLocation.SHARD
                            );
                        } else {
                            failureStoreMetrics.incrementRejected(
                                bulkItemRequest.index(),
                                errorType,
                                FailureStoreMetrics.ErrorLocation.SHARD,
                                isFailureStoreDoc
                            );
                            return BulkItemResponse.FailureStoreStatus.FAILED;
                        }
                    } else {
                        // If we can't redirect to a failure store (because either the data stream doesn't have the failure store enabled
                        // or this request was already targeting a failure store), we increment the rejected counter.
                        failureStoreMetrics.incrementRejected(
                            bulkItemRequest.index(),
                            errorType,
                            FailureStoreMetrics.ErrorLocation.SHARD,
                            isFailureStoreDoc
                        );
                        if (isFailureStoreDoc) {
                            return BulkItemResponse.FailureStoreStatus.FAILED;
                        }
                        if (failureStoreCandidate.isFailureStoreEnabled() == false) {
                            return BulkItemResponse.FailureStoreStatus.NOT_ENABLED;
                        }
                    }
                }
                return BulkItemResponse.FailureStoreStatus.NOT_APPLICABLE_OR_UNKNOWN;
            }
        });
    }

    /**
     * Tries to find a <i>candidate</i> redirect target for this write request. A candidate redirect target is a data stream that may or
     * may not have the failure store enabled.
     *
     * @param docWriteRequest the write request to check
     * @param metadata cluster state metadata for resolving index abstractions
     * @return a data stream if the write request points to a data stream, or {@code null} if it does not
     */
    private static DataStream getRedirectTargetCandidate(DocWriteRequest<?> docWriteRequest, Metadata metadata) {
        // Feature flag guard
        if (DataStream.isFailureStoreFeatureFlagEnabled() == false) {
            return null;
        }
        // If there is no index abstraction, then the request is using a pattern of some sort, which data streams do not support
        IndexAbstraction ia = metadata.getIndicesLookup().get(docWriteRequest.index());
        return DataStream.resolveDataStream(ia, metadata);
    }

    /**
     * Marks a failed bulk item for redirection. At the end of the first round of shard requests, any documents in the
     * redirect list are processed to their final destinations.
     *
     * @param request The bulk item request that failed
     * @param cause The exception for the experienced the failure
     * @param failureStoreReference The data stream that contains the failure store for this item
     */
    private boolean addDocumentToRedirectRequests(BulkItemRequest request, Exception cause, String failureStoreReference) {
        // Convert the document into a failure document
        IndexRequest failureStoreRequest;
        try {
            failureStoreRequest = failureStoreDocumentConverter.transformFailedRequest(
                TransportBulkAction.getIndexWriteRequest(request.request()),
                cause,
                failureStoreReference,
                threadPool::absoluteTimeInMillis
            );
        } catch (IOException ioException) {
            logger.debug(
                () -> "Could not transform failed bulk request item into failure store document. Attempted for ["
                    + request.request().opType()
                    + ": index="
                    + request.index()
                    + "; id="
                    + request.request().id()
                    + "; bulk_slot="
                    + request.id()
                    + "] Proceeding with failing the original.",
                ioException
            );
            // Suppress and do not redirect
            cause.addSuppressed(ioException);
            return false;
        }

        // Store for second phase
        BulkItemRequest redirected = new BulkItemRequest(request.id(), failureStoreRequest);
        failureStoreRedirects.add(redirected);
        return true;
    }

    /**
     * Check whether the failure store of the given data stream is marked for lazy rollover.
     * If so, we'll need to roll it over before we index the failed documents into the failure store.
     */
    private void maybeMarkFailureStoreForRollover(DataStream dataStream) {
        if (dataStream.getFailureIndices().isRolloverOnWrite() == false) {
            return;
        }
        failureStoresToBeRolledOver.add(dataStream.getName());
    }

    /**
     * Examine the cluster state for blocks before continuing. If any block exists in the cluster state, this function will return
     * {@code true}. If the block is retryable, the {@code retryOperation} runnable will be called asynchronously if the cluster ever
     * becomes unblocked. If a non retryable block exists, or if we encounter a timeout before the blocks could be cleared, the
     * {@code onClusterBlocked} consumer will be invoked with the cluster block exception.
     *
     * @param state The current state to check for blocks
     * @param retryOperation If retryable blocks exist, the runnable to execute after they have cleared.
     * @param onClusterBlocked Consumes the block exception if the cluster has a non retryable block or if we encounter a timeout while
     *                         waiting for a block to clear.
     * @return {@code true} if the cluster is currently blocked at all, {@code false} if the cluster has no blocks.
     */
    private boolean handleBlockExceptions(ClusterState state, Runnable retryOperation, Consumer<Exception> onClusterBlocked) {
        ClusterBlockException blockException = state.blocks().globalBlockedException(ClusterBlockLevel.WRITE);
        if (blockException != null) {
            if (blockException.retryable()) {
                logger.trace("cluster is blocked, scheduling a retry", blockException);
                retry(blockException, retryOperation, onClusterBlocked);
            } else {
                onClusterBlocked.accept(blockException);
            }
            return true;
        }
        return false;
    }

    void retry(Exception failure, final Runnable operation, final Consumer<Exception> onClusterBlocked) {
        assert failure != null;
        if (observer.isTimedOut()) {
            // we are running as a last attempt after a timeout has happened. don't retry
            onClusterBlocked.accept(failure);
            return;
        }
        observer.waitForNextChange(new ClusterStateObserver.Listener() {
            @Override
            public void onNewClusterState(ClusterState state) {
                /*
                 * This is called on the cluster state update thread pool
                 * but we'd prefer to coordinate the bulk request on the
                 * write thread pool just to make sure the cluster state
                 * update thread doesn't get clogged up.
                 */
                dispatchRetry();
            }

            @Override
            public void onClusterServiceClose() {
                // There is very little we can do about this, and our time in this JVM is likely short.
                // Let's just try to get out of here ASAP.
                onFailure(new NodeClosedException(clusterService.localNode()));
            }

            @Override
            public void onTimeout(TimeValue timeout) {
                /*
                 * Try one more time.... This is called on the generic
                 * thread pool but out of an abundance of caution we
                 * switch over to the write thread pool that we expect
                 * to coordinate the bulk request.
                 */
                dispatchRetry();
            }

            private void dispatchRetry() {
                executor.execute(operation);
            }
        });
    }

    private boolean addFailureIfRequiresAliasAndAliasIsMissing(DocWriteRequest<?> request, int idx, final Metadata metadata) {
        if (request.isRequireAlias() && (metadata.hasAlias(request.index()) == false)) {
            Exception exception = new IndexNotFoundException(
                "[" + DocWriteRequest.REQUIRE_ALIAS + "] request flag is [true] and [" + request.index() + "] is not an alias",
                request.index()
            );
            addFailureAndDiscardRequest(request, idx, request.index(), exception);
            return true;
        }
        return false;
    }

    private boolean addFailureIfRequiresDataStreamAndNoParentDataStream(DocWriteRequest<?> request, int idx, final Metadata metadata) {
        if (request.isRequireDataStream() && (metadata.indexIsADataStream(request.index()) == false)) {
            Exception exception = new ResourceNotFoundException(
                "[" + DocWriteRequest.REQUIRE_DATA_STREAM + "] request flag is [true] and [" + request.index() + "] is not a data stream",
                request.index()
            );
            addFailureAndDiscardRequest(request, idx, request.index(), exception);
            return true;
        }
        return false;
    }

    private boolean addFailureIfIndexIsClosed(DocWriteRequest<?> request, Index concreteIndex, int idx, final Metadata metadata) {
        IndexMetadata indexMetadata = metadata.getIndexSafe(concreteIndex);
        if (indexMetadata.getState() == IndexMetadata.State.CLOSE) {
            addFailureAndDiscardRequest(request, idx, request.index(), new IndexClosedException(concreteIndex));
            return true;
        }
        return false;
    }

    private boolean addFailureIfIndexCannotBeCreated(DocWriteRequest<?> request, int idx) {
        IndexNotFoundException cannotCreate = indicesThatCannotBeCreated.get(request.index());
        if (cannotCreate != null) {
            addFailureAndDiscardRequest(request, idx, request.index(), cannotCreate);
            return true;
        }
        return false;
    }

    /**
     * Like {@link BulkOperation#addFailure(DocWriteRequest, int, String, org.elasticsearch.action.bulk.BulkItemResponse.FailureStoreStatus,
     * Exception)} but this method will remove the corresponding entry
     * from the working bulk request so that it never gets processed again during this operation.
     */
    private void addFailureAndDiscardRequest(DocWriteRequest<?> request, int idx, String index, Exception exception) {
        addFailure(request, idx, index, BulkItemResponse.FailureStoreStatus.NOT_APPLICABLE_OR_UNKNOWN, exception);
        // make sure the request gets never processed again
        bulkRequest.requests.set(idx, null);
    }

    /**
     * Checks if a bulk item response exists for this entry. If none exists, a failure response is created and set in the response array.
     * If a response exists already, the failure information provided to this call will be added to the existing failure as a suppressed
     * exception.
     *
     * @param request   The document write request that should be failed
     * @param idx       The slot of the bulk entry this request corresponds to
     * @param index     The resource that this entry was being written to when it failed
     * @param exception The exception encountered for this entry
     * @see BulkOperation#addFailure(BulkItemResponse, org.elasticsearch.action.bulk.BulkItemResponse.FailureStoreStatus)
     * BulkOperation.addFailure if you have a bulk item response object already
     */
    private void addFailure(
        DocWriteRequest<?> request,
        int idx,
        String index,
        BulkItemResponse.FailureStoreStatus failureStoreStatus,
        Exception exception
    ) {
        BulkItemResponse bulkItemResponse = responses.get(idx);
        if (bulkItemResponse == null) {
            BulkItemResponse.Failure failure = new BulkItemResponse.Failure(index, request.id(), exception);
            bulkItemResponse = BulkItemResponse.failure(idx, request.opType(), failure, failureStoreStatus);
        } else {
            // Response already recorded. We should only be here if the existing response is a failure and
            // we are encountering a new failure while redirecting.
            assert bulkItemResponse.isFailed() : "Attempting to overwrite successful bulk item result with a failure";
            bulkItemResponse.getFailure().getCause().addSuppressed(exception);
            bulkItemResponse = BulkItemResponse.updateFailureStoreStatus(bulkItemResponse, failureStoreStatus);
        }
        // Always replace the item in the responses for thread visibility of any mutations
        responses.set(idx, bulkItemResponse);
    }

    /**
     * Checks if a bulk item response exists for this entry. If none exists, the failure is set in the response array. If a response exists
     * already, the failure information provided to this call will be added to the existing failure as a suppressed exception.
     *
     * @param bulkItemResponse the item response to add to the overall result array
     * @see BulkOperation#addFailure(DocWriteRequest, int, String, org.elasticsearch.action.bulk.BulkItemResponse.FailureStoreStatus,
     * Exception) BulkOperation.addFailure which conditionally creates the
     * failure response only when one does not exist already
     */
    private void addFailure(BulkItemResponse bulkItemResponse, BulkItemResponse.FailureStoreStatus failureStoreStatus) {
        assert bulkItemResponse.isFailed() : "Attempting to add a successful bulk item response via the addFailure method";
        BulkItemResponse existingBulkItemResponse = responses.get(bulkItemResponse.getItemId());
        if (existingBulkItemResponse != null) {
            // Response already recorded. We should only be here if the existing response is a failure and
            // we are encountering a new failure while redirecting.
            assert existingBulkItemResponse.isFailed() : "Attempting to overwrite successful bulk item result with a failure";
            existingBulkItemResponse.getFailure().getCause().addSuppressed(bulkItemResponse.getFailure().getCause());
            bulkItemResponse = existingBulkItemResponse;
        }
        // Always replace the item in the responses for thread visibility of any mutations
        responses.set(bulkItemResponse.getItemId(), BulkItemResponse.updateFailureStoreStatus(bulkItemResponse, failureStoreStatus));
    }

    /**
     * Resolves and caches index and routing abstractions to more efficiently group write requests into shards.
     */
    private static class ConcreteIndices {
        private final ClusterState state;
        private final IndexNameExpressionResolver indexNameExpressionResolver;
        private final Map<String, IndexAbstraction> indexAbstractions = new HashMap<>();
        private final Map<Index, IndexRouting> routings = new HashMap<>();

        ConcreteIndices(ClusterState state, IndexNameExpressionResolver indexNameExpressionResolver) {
            this.state = state;
            this.indexNameExpressionResolver = indexNameExpressionResolver;
        }

        /**
         * Resolves the index abstraction that the write request is targeting, potentially obtaining it from a cache. This instance isn't
         * fully resolved, meaning that {@link IndexAbstraction#getWriteIndex()} should be invoked in order to get concrete write index.
         *
         * @param request a write request
         * @return the index abstraction that the write request is targeting
         */
        IndexAbstraction resolveIfAbsent(DocWriteRequest<?> request) {
            try {
                IndexAbstraction indexAbstraction = indexAbstractions.get(request.index());
                if (indexAbstraction == null) {
                    indexAbstraction = indexNameExpressionResolver.resolveWriteIndexAbstraction(state, request);
                    indexAbstractions.put(request.index(), indexAbstraction);
                }
                return indexAbstraction;
            } catch (IndexNotFoundException e) {
                if (e.getMetadataKeys().contains(EXCLUDED_DATA_STREAMS_KEY)) {
                    throw new IllegalArgumentException("only write ops with an op_type of create are allowed in data streams", e);
                } else {
                    throw e;
                }
            }
        }

        /**
         * Determines which routing strategy to use for a document being written to the provided index, potentially obtaining the result
         * from a cache.
         * @param index the index to determine routing strategy for
         * @return an {@link IndexRouting} object to use for assigning a write request to a shard
         */
        IndexRouting routing(Index index) {
            IndexRouting routing = routings.get(index);
            if (routing == null) {
                routing = IndexRouting.fromIndexMetadata(state.metadata().getIndexSafe(index));
                routings.put(index, routing);
            }
            return routing;
        }
    }
}<|MERGE_RESOLUTION|>--- conflicted
+++ resolved
@@ -375,7 +375,6 @@
         try (RefCountingRunnable bulkItemRequestCompleteRefCount = new RefCountingRunnable(onRequestsCompleted)) {
             for (Map.Entry<ShardId, List<BulkItemRequest>> entry : requestsByShard.entrySet()) {
                 final ShardId shardId = entry.getKey();
-
                 final List<BulkItemRequest> requests = entry.getValue();
 
                 BulkShardRequest bulkShardRequest = new BulkShardRequest(
@@ -497,14 +496,9 @@
                 releaseOnFinish.close();
             }
 
-<<<<<<< HEAD
             private BulkItemResponse.FailureStoreStatus processFailure(BulkItemRequest bulkItemRequest, Exception cause) {
-                var errorType = ElasticsearchException.getExceptionName(ExceptionsHelper.unwrapCause(cause));
-=======
-            private void processFailure(BulkItemRequest bulkItemRequest, Exception cause) {
                 var error = ExceptionsHelper.unwrapCause(cause);
                 var errorType = ElasticsearchException.getExceptionName(error);
->>>>>>> c946617d
                 DocWriteRequest<?> docWriteRequest = bulkItemRequest.request();
                 DataStream failureStoreCandidate = getRedirectTargetCandidate(docWriteRequest, getClusterState().metadata());
                 // If the candidate is not null, the BulkItemRequest targets a data stream, but we'll still have to check if
