/*
 * Licensed to Elasticsearch under one or more contributor
 * license agreements. See the NOTICE file distributed with
 * this work for additional information regarding copyright
 * ownership. Elasticsearch licenses this file to you under
 * the Apache License, Version 2.0 (the "License"); you may
 * not use this file except in compliance with the License.
 * You may obtain a copy of the License at
 *
 *    http://www.apache.org/licenses/LICENSE-2.0
 *
 * Unless required by applicable law or agreed to in writing,
 * software distributed under the License is distributed on an
 * "AS IS" BASIS, WITHOUT WARRANTIES OR CONDITIONS OF ANY
 * KIND, either express or implied.  See the License for the
 * specific language governing permissions and limitations
 * under the License.
 */

package org.elasticsearch.action.bulk;

import org.elasticsearch.action.ActionRequest;
import org.elasticsearch.action.ActionRequestValidationException;
import org.elasticsearch.action.CompositeIndicesRequest;
import org.elasticsearch.action.DocWriteRequest;
import org.elasticsearch.action.delete.DeleteRequest;
import org.elasticsearch.action.index.IndexRequest;
import org.elasticsearch.action.support.ActiveShardCount;
import org.elasticsearch.action.support.WriteRequest;
import org.elasticsearch.action.support.replication.ReplicationRequest;
import org.elasticsearch.action.update.UpdateRequest;
import org.elasticsearch.common.Nullable;
import org.elasticsearch.common.ParseField;
import org.elasticsearch.common.Strings;
import org.elasticsearch.common.bytes.BytesArray;
import org.elasticsearch.common.bytes.BytesReference;
import org.elasticsearch.common.io.stream.StreamInput;
import org.elasticsearch.common.io.stream.StreamOutput;
import org.elasticsearch.common.lucene.uid.Versions;
import org.elasticsearch.common.unit.TimeValue;
import org.elasticsearch.common.xcontent.LoggingDeprecationHandler;
import org.elasticsearch.common.xcontent.NamedXContentRegistry;
import org.elasticsearch.common.xcontent.XContent;
import org.elasticsearch.common.xcontent.XContentParser;
import org.elasticsearch.common.xcontent.XContentType;
import org.elasticsearch.index.VersionType;
import org.elasticsearch.index.seqno.SequenceNumbers;
import org.elasticsearch.search.fetch.subphase.FetchSourceContext;

import java.io.IOException;
import java.io.InputStream;
import java.util.ArrayList;
import java.util.HashSet;
import java.util.List;
import java.util.Objects;
import java.util.Set;

import static org.elasticsearch.action.ValidateActions.addValidationError;

/**
 * A bulk request holds an ordered {@link IndexRequest}s, {@link DeleteRequest}s and {@link UpdateRequest}s
 * and allows to executes it in a single batch.
 *
 * Note that we only support refresh on the bulk request not per item.
 * @see org.elasticsearch.client.Client#bulk(BulkRequest)
 */
public class BulkRequest extends ActionRequest implements CompositeIndicesRequest, WriteRequest<BulkRequest> {

    private static final int REQUEST_OVERHEAD = 50;

    private static final ParseField INDEX = new ParseField("_index");
    private static final ParseField TYPE = new ParseField("_type");
    private static final ParseField ID = new ParseField("_id");
    private static final ParseField ROUTING = new ParseField("routing");
    private static final ParseField OP_TYPE = new ParseField("op_type");
    private static final ParseField VERSION = new ParseField("version");
    private static final ParseField VERSION_TYPE = new ParseField("version_type");
    private static final ParseField RETRY_ON_CONFLICT = new ParseField("retry_on_conflict");
    private static final ParseField PIPELINE = new ParseField("pipeline");
    private static final ParseField SOURCE = new ParseField("_source");
<<<<<<< HEAD
    private static final ParseField if_seq_no_match = new ParseField("if_seq_no_match");
    private static final ParseField CAS_TERM = new ParseField("cas_term");
=======
    private static final ParseField IF_SEQ_NO_MATCH = new ParseField("if_seq_no_match");
    private static final ParseField IF_PRIMARY_TERM_MATCH = new ParseField("if_primary_term_match");
>>>>>>> 733a6d34

    /**
     * Requests that are part of this request. It is only possible to add things that are both {@link ActionRequest}s and
     * {@link WriteRequest}s to this but java doesn't support syntax to declare that everything in the array has both types so we declare
     * the one with the least casts.
     */
    final List<DocWriteRequest<?>> requests = new ArrayList<>();
    private final Set<String> indices = new HashSet<>();
    List<Object> payloads = null;

    protected TimeValue timeout = BulkShardRequest.DEFAULT_TIMEOUT;
    private ActiveShardCount waitForActiveShards = ActiveShardCount.DEFAULT;
    private RefreshPolicy refreshPolicy = RefreshPolicy.NONE;
    private String globalPipeline;
    private String globalRouting;
    private String globalIndex;
    private String globalType;

    private long sizeInBytes = 0;

    public BulkRequest() {
    }

    public BulkRequest(@Nullable String globalIndex, @Nullable String globalType) {
        this.globalIndex = globalIndex;
        this.globalType = globalType;
    }

    /**
     * Adds a list of requests to be executed. Either index or delete requests.
     */
    public BulkRequest add(DocWriteRequest<?>... requests) {
        for (DocWriteRequest<?> request : requests) {
            add(request, null);
        }
        return this;
    }

    public BulkRequest add(DocWriteRequest<?> request) {
        return add(request, null);
    }

    /**
     * Add a request to the current BulkRequest.
     * @param request Request to add
     * @param payload Optional payload
     * @return the current bulk request
     */
    public BulkRequest add(DocWriteRequest<?> request, @Nullable Object payload) {
        if (request instanceof IndexRequest) {
            add((IndexRequest) request, payload);
        } else if (request instanceof DeleteRequest) {
            add((DeleteRequest) request, payload);
        } else if (request instanceof UpdateRequest) {
            add((UpdateRequest) request, payload);
        } else {
            throw new IllegalArgumentException("No support for request [" + request + "]");
        }
        indices.add(request.index());
        return this;
    }

    /**
     * Adds a list of requests to be executed. Either index or delete requests.
     */
    public BulkRequest add(Iterable<DocWriteRequest<?>> requests) {
        for (DocWriteRequest<?> request : requests) {
            add(request);
        }
        return this;
    }

    /**
     * Adds an {@link IndexRequest} to the list of actions to execute. Follows the same behavior of {@link IndexRequest}
     * (for example, if no id is provided, one will be generated, or usage of the create flag).
     */
    public BulkRequest add(IndexRequest request) {
        return internalAdd(request, null);
    }

    public BulkRequest add(IndexRequest request, @Nullable Object payload) {
        return internalAdd(request, payload);
    }

    BulkRequest internalAdd(IndexRequest request, @Nullable Object payload) {
        Objects.requireNonNull(request, "'request' must not be null");
        applyGlobalMandatoryParameters(request);

        requests.add(request);
        addPayload(payload);
        // lack of source is validated in validate() method
        sizeInBytes += (request.source() != null ? request.source().length() : 0) + REQUEST_OVERHEAD;
        indices.add(request.index());
        return this;
    }

    /**
     * Adds an {@link UpdateRequest} to the list of actions to execute.
     */
    public BulkRequest add(UpdateRequest request) {
        return internalAdd(request, null);
    }

    public BulkRequest add(UpdateRequest request, @Nullable Object payload) {
        return internalAdd(request, payload);
    }

    BulkRequest internalAdd(UpdateRequest request, @Nullable Object payload) {
        Objects.requireNonNull(request, "'request' must not be null");
        applyGlobalMandatoryParameters(request);

        requests.add(request);
        addPayload(payload);
        if (request.doc() != null) {
            sizeInBytes += request.doc().source().length();
        }
        if (request.upsertRequest() != null) {
            sizeInBytes += request.upsertRequest().source().length();
        }
        if (request.script() != null) {
            sizeInBytes += request.script().getIdOrCode().length() * 2;
        }
        indices.add(request.index());
        return this;
    }

    /**
     * Adds an {@link DeleteRequest} to the list of actions to execute.
     */
    public BulkRequest add(DeleteRequest request) {
        return add(request, null);
    }

    public BulkRequest add(DeleteRequest request, @Nullable Object payload) {
        Objects.requireNonNull(request, "'request' must not be null");
        applyGlobalMandatoryParameters(request);

        requests.add(request);
        addPayload(payload);
        sizeInBytes += REQUEST_OVERHEAD;
        indices.add(request.index());
        return this;
    }

    private void addPayload(Object payload) {
        if (payloads == null) {
            if (payload == null) {
                return;
            }
            payloads = new ArrayList<>(requests.size() + 10);
            // add requests#size-1 elements to the payloads if it null (we add for an *existing* request)
            for (int i = 1; i < requests.size(); i++) {
                payloads.add(null);
            }
        }
        payloads.add(payload);
    }

    /**
     * The list of requests in this bulk request.
     */
    public List<DocWriteRequest<?>> requests() {
        return this.requests;
    }

    /**
     * The list of optional payloads associated with requests in the same order as the requests. Note, elements within
     * it might be null if no payload has been provided.
     * <p>
     * Note, if no payloads have been provided, this method will return null (as to conserve memory overhead).
     */
    @Nullable
    public List<Object> payloads() {
        return this.payloads;
    }

    /**
     * The number of actions in the bulk request.
     */
    public int numberOfActions() {
        return requests.size();
    }

    /**
     * The estimated size in bytes of the bulk request.
     */
    public long estimatedSizeInBytes() {
        return sizeInBytes;
    }

    /**
     * Adds a framed data in binary format
     */
    public BulkRequest add(byte[] data, int from, int length, XContentType xContentType) throws IOException {
        return add(data, from, length, null, null, xContentType);
    }

    /**
     * Adds a framed data in binary format
     */
    public BulkRequest add(byte[] data, int from, int length, @Nullable String defaultIndex, @Nullable String defaultType,
                           XContentType xContentType) throws IOException {
        return add(new BytesArray(data, from, length), defaultIndex, defaultType, xContentType);
    }

    /**
     * Adds a framed data in binary format
     */
    public BulkRequest add(BytesReference data, @Nullable String defaultIndex, @Nullable String defaultType,
                           XContentType xContentType) throws IOException {
        return add(data, defaultIndex, defaultType, null, null, null, null, true, xContentType);
    }

    /**
     * Adds a framed data in binary format
     */
    public BulkRequest add(BytesReference data, @Nullable String defaultIndex, @Nullable String defaultType, boolean allowExplicitIndex,
                           XContentType xContentType) throws IOException {
        return add(data, defaultIndex, defaultType, null, null, null, null, allowExplicitIndex, xContentType);
    }

    public BulkRequest add(BytesReference data, @Nullable String defaultIndex, @Nullable String defaultType,
                           @Nullable String defaultRouting, @Nullable FetchSourceContext defaultFetchSourceContext,
                           @Nullable String defaultPipeline, @Nullable Object payload, boolean allowExplicitIndex,
                           XContentType xContentType) throws IOException {
        XContent xContent = xContentType.xContent();
        int line = 0;
        int from = 0;
        int length = data.length();
        byte marker = xContent.streamSeparator();
        while (true) {
            int nextMarker = findNextMarker(marker, from, data, length);
            if (nextMarker == -1) {
                break;
            }
            line++;

            // now parse the action
            // EMPTY is safe here because we never call namedObject
            try (InputStream stream = data.slice(from, nextMarker - from).streamInput();
                 XContentParser parser = xContent
                     .createParser(NamedXContentRegistry.EMPTY, LoggingDeprecationHandler.INSTANCE, stream)) {
                // move pointers
                from = nextMarker + 1;

                // Move to START_OBJECT
                XContentParser.Token token = parser.nextToken();
                if (token == null) {
                    continue;
                }
                if (token != XContentParser.Token.START_OBJECT) {
                    throw new IllegalArgumentException("Malformed action/metadata line [" + line + "], expected "
                        + XContentParser.Token.START_OBJECT + " but found [" + token + "]");
                }
                // Move to FIELD_NAME, that's the action
                token = parser.nextToken();
                if (token != XContentParser.Token.FIELD_NAME) {
                    throw new IllegalArgumentException("Malformed action/metadata line [" + line + "], expected "
                        + XContentParser.Token.FIELD_NAME + " but found [" + token + "]");
                }
                String action = parser.currentName();

                String index = defaultIndex;
                String type = defaultType;
                String id = null;
                String routing = valueOrDefault(defaultRouting, globalRouting);
                FetchSourceContext fetchSourceContext = defaultFetchSourceContext;
                String opType = null;
                long version = Versions.MATCH_ANY;
                VersionType versionType = VersionType.INTERNAL;
                long ifSeqNoMatch = SequenceNumbers.UNASSIGNED_SEQ_NO;
                long ifPrimaryTermMatch = 0;
                int retryOnConflict = 0;
                String pipeline = valueOrDefault(defaultPipeline, globalPipeline);

                // at this stage, next token can either be END_OBJECT (and use default index and type, with auto generated id)
                // or START_OBJECT which will have another set of parameters
                token = parser.nextToken();

                if (token == XContentParser.Token.START_OBJECT) {
                    String currentFieldName = null;
                    while ((token = parser.nextToken()) != XContentParser.Token.END_OBJECT) {
                        if (token == XContentParser.Token.FIELD_NAME) {
                            currentFieldName = parser.currentName();
                        } else if (token.isValue()) {
                            if (INDEX.match(currentFieldName, parser.getDeprecationHandler())){
                                if (!allowExplicitIndex) {
                                    throw new IllegalArgumentException("explicit index in bulk is not allowed");
                                }
                                index = parser.text();
                            } else if (TYPE.match(currentFieldName, parser.getDeprecationHandler())) {
                                type = parser.text();
                            } else if (ID.match(currentFieldName, parser.getDeprecationHandler())) {
                                id = parser.text();
                            } else if (ROUTING.match(currentFieldName, parser.getDeprecationHandler())) {
                                routing = parser.text();
                            } else if (OP_TYPE.match(currentFieldName, parser.getDeprecationHandler())) {
                                opType = parser.text();
                            } else if (VERSION.match(currentFieldName, parser.getDeprecationHandler())) {
                                version = parser.longValue();
                            } else if (VERSION_TYPE.match(currentFieldName, parser.getDeprecationHandler())) {
                                versionType = VersionType.fromString(parser.text());
<<<<<<< HEAD
                            } else if (if_seq_no_match.match(currentFieldName, parser.getDeprecationHandler())) {
                                ifSeqNoMatch = parser.longValue();
                            } else if (CAS_TERM.match(currentFieldName, parser.getDeprecationHandler())) {
=======
                            } else if (IF_SEQ_NO_MATCH.match(currentFieldName, parser.getDeprecationHandler())) {
                                ifSeqNoMatch = parser.longValue();
                            } else if (IF_PRIMARY_TERM_MATCH.match(currentFieldName, parser.getDeprecationHandler())) {
>>>>>>> 733a6d34
                                ifPrimaryTermMatch = parser.longValue();
                            } else if (RETRY_ON_CONFLICT.match(currentFieldName, parser.getDeprecationHandler())) {
                                retryOnConflict = parser.intValue();
                            } else if (PIPELINE.match(currentFieldName, parser.getDeprecationHandler())) {
                                pipeline = parser.text();
                            } else if (SOURCE.match(currentFieldName, parser.getDeprecationHandler())) {
                                fetchSourceContext = FetchSourceContext.fromXContent(parser);
                            } else {
                                throw new IllegalArgumentException("Action/metadata line [" + line + "] contains an unknown parameter ["
                                    + currentFieldName + "]");
                            }
                        } else if (token == XContentParser.Token.START_ARRAY) {
                            throw new IllegalArgumentException("Malformed action/metadata line [" + line +
                                "], expected a simple value for field [" + currentFieldName + "] but found [" + token + "]");
                        } else if (token == XContentParser.Token.START_OBJECT && SOURCE.match(currentFieldName,
                            parser.getDeprecationHandler())) {
                            fetchSourceContext = FetchSourceContext.fromXContent(parser);
                        } else if (token != XContentParser.Token.VALUE_NULL) {
                            throw new IllegalArgumentException("Malformed action/metadata line [" + line
                                + "], expected a simple value for field [" + currentFieldName + "] but found [" + token + "]");
                        }
                    }
                } else if (token != XContentParser.Token.END_OBJECT) {
                    throw new IllegalArgumentException("Malformed action/metadata line [" + line + "], expected "
                        + XContentParser.Token.START_OBJECT + " or " + XContentParser.Token.END_OBJECT + " but found [" + token + "]");
                }

                if ("delete".equals(action)) {
                    add(new DeleteRequest(index, type, id).routing(routing)
<<<<<<< HEAD
                        .version(version).versionType(versionType).compareAndSet(ifSeqNoMatch, ifPrimaryTermMatch), payload);
=======
                        .version(version).versionType(versionType).setIfMatch(ifSeqNoMatch, ifPrimaryTermMatch), payload);
>>>>>>> 733a6d34
                } else {
                    nextMarker = findNextMarker(marker, from, data, length);
                    if (nextMarker == -1) {
                        break;
                    }
                    line++;

                    // we use internalAdd so we don't fork here, this allows us not to copy over the big byte array to small chunks
                    // of index request.
                    if ("index".equals(action)) {
                        if (opType == null) {
                            internalAdd(new IndexRequest(index, type, id).routing(routing).version(version).versionType(versionType)
<<<<<<< HEAD
                                    .setPipeline(pipeline).compareAndSet(ifSeqNoMatch, ifPrimaryTermMatch)
                                    .source(sliceTrimmingCarriageReturn(data, from, nextMarker,xContentType), xContentType), payload);
                        } else {
                            internalAdd(new IndexRequest(index, type, id).routing(routing).version(version).versionType(versionType)
                                    .create("create".equals(opType)).setPipeline(pipeline).compareAndSet(ifSeqNoMatch, ifPrimaryTermMatch)
=======
                                    .setPipeline(pipeline).ifMatch(ifSeqNoMatch, ifPrimaryTermMatch)
                                    .source(sliceTrimmingCarriageReturn(data, from, nextMarker,xContentType), xContentType), payload);
                        } else {
                            internalAdd(new IndexRequest(index, type, id).routing(routing).version(version).versionType(versionType)
                                    .create("create".equals(opType)).setPipeline(pipeline).ifMatch(ifSeqNoMatch, ifPrimaryTermMatch)
>>>>>>> 733a6d34
                                    .source(sliceTrimmingCarriageReturn(data, from, nextMarker, xContentType), xContentType), payload);
                        }
                    } else if ("create".equals(action)) {
                        internalAdd(new IndexRequest(index, type, id).routing(routing).version(version).versionType(versionType)
<<<<<<< HEAD
                                .create(true).setPipeline(pipeline).compareAndSet(ifSeqNoMatch, ifPrimaryTermMatch)
=======
                                .create(true).setPipeline(pipeline).ifMatch(ifSeqNoMatch, ifPrimaryTermMatch)
>>>>>>> 733a6d34
                                .source(sliceTrimmingCarriageReturn(data, from, nextMarker, xContentType), xContentType), payload);
                    } else if ("update".equals(action)) {
                        UpdateRequest updateRequest = new UpdateRequest(index, type, id).routing(routing).retryOnConflict(retryOnConflict)
                                .version(version).versionType(versionType)
                                .routing(routing);
                        // EMPTY is safe here because we never call namedObject
                        try (InputStream dataStream = sliceTrimmingCarriageReturn(data, from, nextMarker, xContentType).streamInput();
                             XContentParser sliceParser = xContent.createParser(NamedXContentRegistry.EMPTY,
                                 LoggingDeprecationHandler.INSTANCE, dataStream)) {
                            updateRequest.fromXContent(sliceParser);
                        }
                        if (fetchSourceContext != null) {
                            updateRequest.fetchSource(fetchSourceContext);
                        }
                        IndexRequest upsertRequest = updateRequest.upsertRequest();
                        if (upsertRequest != null) {
                            upsertRequest.version(version);
                            upsertRequest.versionType(versionType);
                            upsertRequest.setPipeline(defaultPipeline);
                        }
                        IndexRequest doc = updateRequest.doc();
                        if (doc != null) {
                            doc.version(version);
                            doc.versionType(versionType);
                        }

                        internalAdd(updateRequest, payload);
                    }
                    // move pointers
                    from = nextMarker + 1;
                }
            }
        }
        return this;
    }

    /**
     * Returns the sliced {@link BytesReference}. If the {@link XContentType} is JSON, the byte preceding the marker is checked to see
     * if it is a carriage return and if so, the BytesReference is sliced so that the carriage return is ignored
     */
    private BytesReference sliceTrimmingCarriageReturn(BytesReference bytesReference, int from, int nextMarker, XContentType xContentType) {
        final int length;
        if (XContentType.JSON == xContentType && bytesReference.get(nextMarker - 1) == (byte) '\r') {
            length = nextMarker - from - 1;
        } else {
            length = nextMarker - from;
        }
        return bytesReference.slice(from, length);
    }

    /**
     * Sets the number of shard copies that must be active before proceeding with the write.
     * See {@link ReplicationRequest#waitForActiveShards(ActiveShardCount)} for details.
     */
    public BulkRequest waitForActiveShards(ActiveShardCount waitForActiveShards) {
        this.waitForActiveShards = waitForActiveShards;
        return this;
    }

    /**
     * A shortcut for {@link #waitForActiveShards(ActiveShardCount)} where the numerical
     * shard count is passed in, instead of having to first call {@link ActiveShardCount#from(int)}
     * to get the ActiveShardCount.
     */
    public BulkRequest waitForActiveShards(final int waitForActiveShards) {
        return waitForActiveShards(ActiveShardCount.from(waitForActiveShards));
    }

    public ActiveShardCount waitForActiveShards() {
        return this.waitForActiveShards;
    }

    @Override
    public BulkRequest setRefreshPolicy(RefreshPolicy refreshPolicy) {
        this.refreshPolicy = refreshPolicy;
        return this;
    }

    @Override
    public RefreshPolicy getRefreshPolicy() {
        return refreshPolicy;
    }

    /**
     * A timeout to wait if the index operation can't be performed immediately. Defaults to {@code 1m}.
     */
    public final BulkRequest timeout(TimeValue timeout) {
        this.timeout = timeout;
        return this;
    }

    public final BulkRequest pipeline(String globalPipeline) {
        this.globalPipeline = globalPipeline;
        return this;
    }

    public final BulkRequest routing(String globalRouting){
        this.globalRouting = globalRouting;
        return this;
    }
    /**
     * A timeout to wait if the index operation can't be performed immediately. Defaults to {@code 1m}.
     */
    public final BulkRequest timeout(String timeout) {
        return timeout(TimeValue.parseTimeValue(timeout, null, getClass().getSimpleName() + ".timeout"));
    }

    public TimeValue timeout() {
        return timeout;
    }

    public String pipeline() {
        return globalPipeline;
    }

    public String routing() {
        return globalRouting;
    }

    private int findNextMarker(byte marker, int from, BytesReference data, int length) {
        for (int i = from; i < length; i++) {
            if (data.get(i) == marker) {
                return i;
            }
        }
        if (from != length) {
            throw new IllegalArgumentException("The bulk request must be terminated by a newline [\n]");
        }
        return -1;
    }

    @Override
    public ActionRequestValidationException validate() {
        ActionRequestValidationException validationException = null;
        if (requests.isEmpty()) {
            validationException = addValidationError("no requests added", validationException);
        }
        for (DocWriteRequest<?> request : requests) {
            // We first check if refresh has been set
            if (((WriteRequest<?>) request).getRefreshPolicy() != RefreshPolicy.NONE) {
                validationException = addValidationError(
                        "RefreshPolicy is not supported on an item request. Set it on the BulkRequest instead.", validationException);
            }
            ActionRequestValidationException ex = ((WriteRequest<?>) request).validate();
            if (ex != null) {
                if (validationException == null) {
                    validationException = new ActionRequestValidationException();
                }
                validationException.addValidationErrors(ex.validationErrors());
            }
        }

        return validationException;
    }

    @Override
    public void readFrom(StreamInput in) throws IOException {
        super.readFrom(in);
        waitForActiveShards = ActiveShardCount.readFrom(in);
        int size = in.readVInt();
        for (int i = 0; i < size; i++) {
            requests.add(DocWriteRequest.readDocumentRequest(in));
        }
        refreshPolicy = RefreshPolicy.readFrom(in);
        timeout = in.readTimeValue();
    }

    @Override
    public void writeTo(StreamOutput out) throws IOException {
        super.writeTo(out);
        waitForActiveShards.writeTo(out);
        out.writeVInt(requests.size());
        for (DocWriteRequest<?> request : requests) {
            DocWriteRequest.writeDocumentRequest(out, request);
        }
        refreshPolicy.writeTo(out);
        out.writeTimeValue(timeout);
    }

    @Override
    public String getDescription() {
        return "requests[" + requests.size() + "], indices[" + Strings.collectionToDelimitedString(indices, ", ") + "]";
    }

    private void applyGlobalMandatoryParameters(DocWriteRequest<?> request) {
        request.index(valueOrDefault(request.index(), globalIndex));
        request.type(valueOrDefault(request.type(), globalType));
    }

    private static String valueOrDefault(String value, String globalDefault) {
        if (Strings.isNullOrEmpty(value) && !Strings.isNullOrEmpty(globalDefault)) {
            return globalDefault;
        }
        return value;
    }
}<|MERGE_RESOLUTION|>--- conflicted
+++ resolved
@@ -78,13 +78,8 @@
     private static final ParseField RETRY_ON_CONFLICT = new ParseField("retry_on_conflict");
     private static final ParseField PIPELINE = new ParseField("pipeline");
     private static final ParseField SOURCE = new ParseField("_source");
-<<<<<<< HEAD
-    private static final ParseField if_seq_no_match = new ParseField("if_seq_no_match");
-    private static final ParseField CAS_TERM = new ParseField("cas_term");
-=======
     private static final ParseField IF_SEQ_NO_MATCH = new ParseField("if_seq_no_match");
     private static final ParseField IF_PRIMARY_TERM_MATCH = new ParseField("if_primary_term_match");
->>>>>>> 733a6d34
 
     /**
      * Requests that are part of this request. It is only possible to add things that are both {@link ActionRequest}s and
@@ -387,15 +382,9 @@
                                 version = parser.longValue();
                             } else if (VERSION_TYPE.match(currentFieldName, parser.getDeprecationHandler())) {
                                 versionType = VersionType.fromString(parser.text());
-<<<<<<< HEAD
-                            } else if (if_seq_no_match.match(currentFieldName, parser.getDeprecationHandler())) {
-                                ifSeqNoMatch = parser.longValue();
-                            } else if (CAS_TERM.match(currentFieldName, parser.getDeprecationHandler())) {
-=======
                             } else if (IF_SEQ_NO_MATCH.match(currentFieldName, parser.getDeprecationHandler())) {
                                 ifSeqNoMatch = parser.longValue();
                             } else if (IF_PRIMARY_TERM_MATCH.match(currentFieldName, parser.getDeprecationHandler())) {
->>>>>>> 733a6d34
                                 ifPrimaryTermMatch = parser.longValue();
                             } else if (RETRY_ON_CONFLICT.match(currentFieldName, parser.getDeprecationHandler())) {
                                 retryOnConflict = parser.intValue();
@@ -425,11 +414,7 @@
 
                 if ("delete".equals(action)) {
                     add(new DeleteRequest(index, type, id).routing(routing)
-<<<<<<< HEAD
-                        .version(version).versionType(versionType).compareAndSet(ifSeqNoMatch, ifPrimaryTermMatch), payload);
-=======
                         .version(version).versionType(versionType).setIfMatch(ifSeqNoMatch, ifPrimaryTermMatch), payload);
->>>>>>> 733a6d34
                 } else {
                     nextMarker = findNextMarker(marker, from, data, length);
                     if (nextMarker == -1) {
@@ -442,28 +427,16 @@
                     if ("index".equals(action)) {
                         if (opType == null) {
                             internalAdd(new IndexRequest(index, type, id).routing(routing).version(version).versionType(versionType)
-<<<<<<< HEAD
-                                    .setPipeline(pipeline).compareAndSet(ifSeqNoMatch, ifPrimaryTermMatch)
-                                    .source(sliceTrimmingCarriageReturn(data, from, nextMarker,xContentType), xContentType), payload);
-                        } else {
-                            internalAdd(new IndexRequest(index, type, id).routing(routing).version(version).versionType(versionType)
-                                    .create("create".equals(opType)).setPipeline(pipeline).compareAndSet(ifSeqNoMatch, ifPrimaryTermMatch)
-=======
                                     .setPipeline(pipeline).ifMatch(ifSeqNoMatch, ifPrimaryTermMatch)
                                     .source(sliceTrimmingCarriageReturn(data, from, nextMarker,xContentType), xContentType), payload);
                         } else {
                             internalAdd(new IndexRequest(index, type, id).routing(routing).version(version).versionType(versionType)
                                     .create("create".equals(opType)).setPipeline(pipeline).ifMatch(ifSeqNoMatch, ifPrimaryTermMatch)
->>>>>>> 733a6d34
                                     .source(sliceTrimmingCarriageReturn(data, from, nextMarker, xContentType), xContentType), payload);
                         }
                     } else if ("create".equals(action)) {
                         internalAdd(new IndexRequest(index, type, id).routing(routing).version(version).versionType(versionType)
-<<<<<<< HEAD
-                                .create(true).setPipeline(pipeline).compareAndSet(ifSeqNoMatch, ifPrimaryTermMatch)
-=======
                                 .create(true).setPipeline(pipeline).ifMatch(ifSeqNoMatch, ifPrimaryTermMatch)
->>>>>>> 733a6d34
                                 .source(sliceTrimmingCarriageReturn(data, from, nextMarker, xContentType), xContentType), payload);
                     } else if ("update".equals(action)) {
                         UpdateRequest updateRequest = new UpdateRequest(index, type, id).routing(routing).retryOnConflict(retryOnConflict)
