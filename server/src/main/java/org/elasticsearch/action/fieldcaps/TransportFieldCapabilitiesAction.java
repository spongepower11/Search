--- conflicted
+++ resolved
@@ -215,13 +215,8 @@
     }
 
     private FieldCapabilitiesResponse merge(
-<<<<<<< HEAD
-        Map<String, FieldCapabilitiesIndexResponse> indexResponses,
+        Map<String, FieldCapabilitiesIndexResponse> indexResponsesMap,
         FieldCapabilitiesRequest request,
-=======
-        Map<String, FieldCapabilitiesIndexResponse> indexResponsesMap,
-        boolean includeUnmapped,
->>>>>>> fed07a54
         List<FieldCapabilitiesFailure> failures
     ) {
         final List<FieldCapabilitiesIndexResponse> indexResponses = indexResponsesMap.values()
@@ -230,13 +225,8 @@
             .toList();
         final String[] indices = indexResponses.stream().map(FieldCapabilitiesIndexResponse::getIndexName).toArray(String[]::new);
         final Map<String, Map<String, FieldCapabilities.Builder>> responseMapBuilder = new HashMap<>();
-<<<<<<< HEAD
-        for (FieldCapabilitiesIndexResponse response : indexResponses.values()) {
+        for (FieldCapabilitiesIndexResponse response : indexResponses) {
             innerMerge(responseMapBuilder, request, response);
-=======
-        for (FieldCapabilitiesIndexResponse response : indexResponses) {
-            innerMerge(responseMapBuilder, response);
->>>>>>> fed07a54
         }
         final Map<String, Map<String, FieldCapabilities>> responseMap = new HashMap<>();
         for (Map.Entry<String, Map<String, FieldCapabilities.Builder>> entry : responseMapBuilder.entrySet()) {
