--- conflicted
+++ resolved
@@ -212,13 +212,8 @@
             for (Map.Entry<String, OriginalIndices> remoteIndices : remoteClusterIndices.entrySet()) {
                 String clusterAlias = remoteIndices.getKey();
                 OriginalIndices originalIndices = remoteIndices.getValue();
-<<<<<<< HEAD
-                Client remoteClusterClient = transportService.getRemoteClusterService()
+                var remoteClusterClient = transportService.getRemoteClusterService()
                     .getRemoteClusterClient(clusterAlias, searchCoordinationExecutor);
-=======
-                var remoteClusterClient = transportService.getRemoteClusterService()
-                    .getRemoteClusterClient(threadPool, clusterAlias, searchCoordinationExecutor);
->>>>>>> 4121cf6f
                 FieldCapabilitiesRequest remoteRequest = prepareRemoteRequest(request, originalIndices, nowInMillis);
                 ActionListener<FieldCapabilitiesResponse> remoteListener = ActionListener.wrap(response -> {
                     for (FieldCapabilitiesIndexResponse resp : response.getIndexResponses()) {
