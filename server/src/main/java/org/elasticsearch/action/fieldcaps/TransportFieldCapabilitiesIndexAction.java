--- conflicted
+++ resolved
@@ -112,7 +112,6 @@
     }
 
     private FieldCapabilitiesIndexResponse shardOperation(final FieldCapabilitiesIndexRequest request) throws IOException {
-<<<<<<< HEAD
         final ShardId shardId = request.shardId();
         final IndexService indexService = indicesService.indexServiceSafe(shardId.getIndex());
         final IndexShard indexShard = indexService.getShard(request.shardId().getId());
@@ -135,44 +134,13 @@
             for (String field : fieldNames) {
                 MappedFieldType ft = queryShardContext.getFieldType(field);
                 if (ft != null) {
-                    if (indicesService.isMetadataField(queryShardContext.getIndexSettings().getIndexVersionCreated(), field)
-                        || fieldPredicate.test(ft.name())) {
+                    if (queryShardContext.isMetadataField(field)
+                            || fieldPredicate.test(ft.name())) {
                         IndexFieldCapabilities fieldCap = new IndexFieldCapabilities(field, ft.familyTypeName(),
                             ft.isSearchable(), ft.isAggregatable(), ft.meta());
                         responseMap.put(field, fieldCap);
                     } else {
                         continue;
-=======
-        if (canMatchShard(request) == false) {
-            return new FieldCapabilitiesIndexResponse(request.index(), Collections.emptyMap(), false);
-        }
-        ShardId shardId = request.shardId();
-        MapperService mapperService = indicesService.indexServiceSafe(shardId.getIndex()).mapperService();
-        Set<String> fieldNames = new HashSet<>();
-        for (String field : request.fields()) {
-            fieldNames.addAll(mapperService.simpleMatchToFullName(field));
-        }
-        Predicate<String> fieldPredicate = indicesService.getFieldFilter().apply(shardId.getIndexName());
-        Map<String, IndexFieldCapabilities> responseMap = new HashMap<>();
-        for (String field : fieldNames) {
-            MappedFieldType ft = mapperService.fieldType(field);
-            if (ft != null) {
-                if (mapperService.isMetadataField(field)
-                    || fieldPredicate.test(ft.name())) {
-                    IndexFieldCapabilities fieldCap = new IndexFieldCapabilities(field, ft.familyTypeName(),
-                        ft.isSearchable(), ft.isAggregatable(), ft.meta());
-                    responseMap.put(field, fieldCap);
-                } else {
-                    continue;
-                }
-                // add nested and object fields
-                int dotIndex = ft.name().lastIndexOf('.');
-                while (dotIndex > -1) {
-                    String parentField = ft.name().substring(0, dotIndex);
-                    if (responseMap.containsKey(parentField)) {
-                        // we added this path on another field already
-                        break;
->>>>>>> 81343ac7
                     }
 
                     // Check the ancestor of the field to find nested and object fields.
@@ -210,7 +178,7 @@
         assert req.nowInMillis() != 0L;
         ShardSearchRequest searchRequest = new ShardSearchRequest(req.shardId(), req.nowInMillis(), AliasFilter.EMPTY);
         searchRequest.source(new SearchSourceBuilder().query(req.indexFilter()));
-        return searchService.canMatch(searchRequest, queryShardContext);
+        return searchService.queryStillMatchesAfterRewrite(searchRequest, queryShardContext);
     }
 
     private ClusterBlockException checkGlobalBlock(ClusterState state) {
