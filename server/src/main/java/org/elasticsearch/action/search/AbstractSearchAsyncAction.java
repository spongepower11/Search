--- conflicted
+++ resolved
@@ -103,9 +103,6 @@
                                         SearchTimeProvider timeProvider, long clusterStateVersion,
                                         MainSearchTask task, SearchPhaseResults<Result> resultConsumer, int maxConcurrentRequestsPerNode,
                                         SearchResponse.Clusters clusters) {
-<<<<<<< HEAD
-        super(name, request, task, shardsIts, logger, maxConcurrentRequestsPerNode, executor);
-=======
         super(name);
         final List<SearchShardIterator> toSkipIterators = new ArrayList<>();
         final List<SearchShardIterator> iterators = new ArrayList<>();
@@ -126,7 +123,6 @@
         this.maxConcurrentRequestsPerNode = maxConcurrentRequestsPerNode;
         // in the case were we have less shards than maxConcurrentRequestsPerNode we don't need to throttle
         this.throttleConcurrentRequests = maxConcurrentRequestsPerNode < shardsIts.size();
->>>>>>> 2ea8844b
         this.timeProvider = timeProvider;
         this.logger = logger;
         this.searchTransportService = searchTransportService;
@@ -171,6 +167,7 @@
 
     @Override
     public final void run() {
+        task.getStatus().phaseStarted(getName(), shardsIts.size());
         for (final SearchShardIterator iterator : toSkipShardsIts) {
             assert iterator.skip();
             skipShard(iterator);
@@ -335,6 +332,7 @@
                     return;
                 }
             }
+            task.getStatus().phaseCompleted(getName());
             if (logger.isTraceEnabled()) {
                 final String resultsFrom = results.getSuccessfulResults()
                     .map(r -> r.getSearchShardTarget().toString()).collect(Collectors.joining(","));
@@ -385,6 +383,7 @@
                     logger.trace(new ParameterizedMessage("{}: Failed to execute [{}]", shard, request), e);
                 }
             }
+            task.getStatus().shardFailed(getName(), shardIt.shardId(), e);
             onPhaseDone();
         } else {
             final ShardRouting nextShard = shardIt.nextOrNull();
@@ -393,9 +392,10 @@
             logger.trace(() -> new ParameterizedMessage(
                 "{}: Failed to execute [{}] lastShard [{}]",
                 shard != null ? shard.shortSummary() : shardIt.shardId(), request, lastShard), e);
-            if (!lastShard) {
+            if (lastShard == false) {
                 performPhaseOnShard(shardIndex, shardIt, nextShard);
             } else {
+                task.getStatus().shardFailed(getName(), shardIt.shardId(), e);
                 // no more shards active, add a failure
                 if (logger.isDebugEnabled() && !logger.isTraceEnabled()) { // do not double log this exception
                     if (e != null && !TransportActions.isShardNotAvailableException(e)) {
@@ -470,6 +470,7 @@
         if (shardFailures != null) {
             shardFailures.set(result.getShardIndex(), null);
         }
+        task.getStatus().shardProcessed(getName(), result);
         // we need to increment successful ops first before we compare the exit condition otherwise if we
         // are fast we could concurrently update totalOps but then preempt one of the threads which can
         // cause the successor to read a wrong value from successfulOps if second phase is very fast ie. count etc.
