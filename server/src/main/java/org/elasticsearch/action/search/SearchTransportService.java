/*
 * Licensed to Elasticsearch under one or more contributor
 * license agreements. See the NOTICE file distributed with
 * this work for additional information regarding copyright
 * ownership. Elasticsearch licenses this file to you under
 * the Apache License, Version 2.0 (the "License"); you may
 * not use this file except in compliance with the License.
 * You may obtain a copy of the License at
 *
 *    http://www.apache.org/licenses/LICENSE-2.0
 *
 * Unless required by applicable law or agreed to in writing,
 * software distributed under the License is distributed on an
 * "AS IS" BASIS, WITHOUT WARRANTIES OR CONDITIONS OF ANY
 * KIND, either express or implied.  See the License for the
 * specific language governing permissions and limitations
 * under the License.
 */

package org.elasticsearch.action.search;

import org.elasticsearch.action.ActionListener;
import org.elasticsearch.action.ActionListenerResponseHandler;
import org.elasticsearch.action.IndicesRequest;
import org.elasticsearch.action.OriginalIndices;
import org.elasticsearch.action.support.HandledTransportAction;
import org.elasticsearch.action.support.IndicesOptions;
import org.elasticsearch.cluster.node.DiscoveryNode;
import org.elasticsearch.common.component.AbstractComponent;
import org.elasticsearch.common.io.stream.StreamInput;
import org.elasticsearch.common.io.stream.StreamOutput;
import org.elasticsearch.common.settings.Settings;
import org.elasticsearch.common.util.concurrent.ConcurrentCollections;
import org.elasticsearch.search.SearchPhaseResult;
import org.elasticsearch.search.SearchService;
import org.elasticsearch.search.dfs.DfsSearchResult;
import org.elasticsearch.search.fetch.FetchSearchResult;
import org.elasticsearch.search.fetch.QueryFetchSearchResult;
import org.elasticsearch.search.fetch.ScrollQueryFetchSearchResult;
import org.elasticsearch.search.fetch.ShardFetchRequest;
import org.elasticsearch.search.fetch.ShardFetchSearchRequest;
import org.elasticsearch.search.internal.InternalScrollSearchRequest;
import org.elasticsearch.search.internal.ShardSearchRequest;
import org.elasticsearch.search.internal.ShardSearchTransportRequest;
import org.elasticsearch.search.query.QuerySearchRequest;
import org.elasticsearch.search.query.QuerySearchResult;
import org.elasticsearch.search.query.ScrollQuerySearchResult;
import org.elasticsearch.threadpool.ThreadPool;
import org.elasticsearch.transport.RemoteClusterService;
import org.elasticsearch.transport.Transport;
import org.elasticsearch.transport.TransportActionProxy;
import org.elasticsearch.transport.TransportChannel;
import org.elasticsearch.transport.TransportException;
import org.elasticsearch.transport.TransportRequest;
import org.elasticsearch.transport.TransportRequestOptions;
import org.elasticsearch.transport.TransportResponse;
import org.elasticsearch.transport.TransportService;

import java.io.IOException;
import java.io.UncheckedIOException;
import java.util.HashMap;
import java.util.Map;
import java.util.function.BiFunction;
import java.util.function.Supplier;

/**
 * An encapsulation of {@link org.elasticsearch.search.SearchService} operations exposed through
 * transport.
 */
public class SearchTransportService extends AbstractComponent {

    public static final String FREE_CONTEXT_SCROLL_ACTION_NAME = "indices:data/read/search[free_context/scroll]";
    public static final String FREE_CONTEXT_ACTION_NAME = "indices:data/read/search[free_context]";
    public static final String CLEAR_SCROLL_CONTEXTS_ACTION_NAME = "indices:data/read/search[clear_scroll_contexts]";
    public static final String DFS_ACTION_NAME = "indices:data/read/search[phase/dfs]";
    public static final String QUERY_ACTION_NAME = "indices:data/read/search[phase/query]";
    public static final String QUERY_ID_ACTION_NAME = "indices:data/read/search[phase/query/id]";
    public static final String QUERY_SCROLL_ACTION_NAME = "indices:data/read/search[phase/query/scroll]";
    public static final String QUERY_FETCH_SCROLL_ACTION_NAME = "indices:data/read/search[phase/query+fetch/scroll]";
    public static final String FETCH_ID_SCROLL_ACTION_NAME = "indices:data/read/search[phase/fetch/id/scroll]";
    public static final String FETCH_ID_ACTION_NAME = "indices:data/read/search[phase/fetch/id]";
    public static final String QUERY_CAN_MATCH_NAME = "indices:data/read/search[can_match]";

    private final TransportService transportService;
    private final BiFunction<Transport.Connection, SearchActionListener, ActionListener> responseWrapper;
    private final Map<String, Long> clientConnections = ConcurrentCollections.newConcurrentMapWithAggressiveConcurrency();

    public SearchTransportService(Settings settings, TransportService transportService,
                                  BiFunction<Transport.Connection, SearchActionListener, ActionListener> responseWrapper) {
        super(settings);
        this.transportService = transportService;
        this.responseWrapper = responseWrapper;
    }

    public void sendFreeContext(Transport.Connection connection, final long contextId, OriginalIndices originalIndices) {
        transportService.sendRequest(connection, FREE_CONTEXT_ACTION_NAME, new SearchFreeContextRequest(originalIndices, contextId),
            TransportRequestOptions.EMPTY, new ActionListenerResponseHandler<>(new ActionListener<SearchFreeContextResponse>() {
                @Override
                public void onResponse(SearchFreeContextResponse response) {
                    // no need to respond if it was freed or not
                }

                @Override
                public void onFailure(Exception e) {

                }
            }, SearchFreeContextResponse::new));
    }

    public void sendFreeContext(Transport.Connection connection, long contextId, final ActionListener<SearchFreeContextResponse> listener) {
        transportService.sendRequest(connection, FREE_CONTEXT_SCROLL_ACTION_NAME, new ScrollFreeContextRequest(contextId),
            TransportRequestOptions.EMPTY, new ActionListenerResponseHandler<>(listener, SearchFreeContextResponse::new));
    }

    public void sendCanMatch(Transport.Connection connection, final ShardSearchTransportRequest request, SearchTask task, final
                            ActionListener<SearchService.CanMatchResponse> listener) {
        transportService.sendChildRequest(connection, QUERY_CAN_MATCH_NAME, request, task,
            TransportRequestOptions.EMPTY, new ActionListenerResponseHandler<>(listener, SearchService.CanMatchResponse::new));
    }

    public void sendClearAllScrollContexts(Transport.Connection connection, final ActionListener<TransportResponse> listener) {
        transportService.sendRequest(connection, CLEAR_SCROLL_CONTEXTS_ACTION_NAME, TransportRequest.Empty.INSTANCE,
            TransportRequestOptions.EMPTY, new ActionListenerResponseHandler<>(listener, () -> TransportResponse.Empty.INSTANCE));
    }

    public void sendExecuteDfs(Transport.Connection connection, final ShardSearchTransportRequest request, SearchTask task,
                               final SearchActionListener<DfsSearchResult> listener) {
        transportService.sendChildRequest(connection, DFS_ACTION_NAME, request, task,
                new ConnectionCountingHandler<>(listener, DfsSearchResult::new, clientConnections, connection.getNode().getId()));
    }

    public void sendExecuteQuery(Transport.Connection connection, final ShardSearchTransportRequest request, SearchTask task,
                                 final SearchActionListener<SearchPhaseResult> listener) {
        // we optimize this and expect a QueryFetchSearchResult if we only have a single shard in the search request
        // this used to be the QUERY_AND_FETCH which doesn't exist anymore.
        final boolean fetchDocuments = request.numberOfShards() == 1;
        Supplier<SearchPhaseResult> supplier = fetchDocuments ? QueryFetchSearchResult::new : QuerySearchResult::new;

        final ActionListener handler = responseWrapper.apply(connection, listener);
        transportService.sendChildRequest(connection, QUERY_ACTION_NAME, request, task,
                new ConnectionCountingHandler<>(handler, supplier, clientConnections, connection.getNode().getId()));
    }

    public void sendExecuteQuery(Transport.Connection connection, final QuerySearchRequest request, SearchTask task,
                                 final SearchActionListener<QuerySearchResult> listener) {
        transportService.sendChildRequest(connection, QUERY_ID_ACTION_NAME, request, task,
                new ConnectionCountingHandler<>(listener, QuerySearchResult::new, clientConnections, connection.getNode().getId()));
    }

    public void sendExecuteScrollQuery(Transport.Connection connection, final InternalScrollSearchRequest request, SearchTask task,
                                       final SearchActionListener<ScrollQuerySearchResult> listener) {
        transportService.sendChildRequest(connection, QUERY_SCROLL_ACTION_NAME, request, task,
                new ConnectionCountingHandler<>(listener, ScrollQuerySearchResult::new, clientConnections, connection.getNode().getId()));
    }

    public void sendExecuteScrollFetch(Transport.Connection connection, final InternalScrollSearchRequest request, SearchTask task,
                                       final SearchActionListener<ScrollQueryFetchSearchResult> listener) {
        transportService.sendChildRequest(connection, QUERY_FETCH_SCROLL_ACTION_NAME, request, task,
                new ConnectionCountingHandler<>(listener, ScrollQueryFetchSearchResult::new,
                        clientConnections, connection.getNode().getId()));
    }

    public void sendExecuteFetch(Transport.Connection connection, final ShardFetchSearchRequest request, SearchTask task,
                                 final SearchActionListener<FetchSearchResult> listener) {
        sendExecuteFetch(connection, FETCH_ID_ACTION_NAME, request, task, listener);
    }

    public void sendExecuteFetchScroll(Transport.Connection connection, final ShardFetchRequest request, SearchTask task,
                                       final SearchActionListener<FetchSearchResult> listener) {
        sendExecuteFetch(connection, FETCH_ID_SCROLL_ACTION_NAME, request, task, listener);
    }

    private void sendExecuteFetch(Transport.Connection connection, String action, final ShardFetchRequest request, SearchTask task,
                                  final SearchActionListener<FetchSearchResult> listener) {
        transportService.sendChildRequest(connection, action, request, task,
                new ConnectionCountingHandler<>(listener, FetchSearchResult::new, clientConnections, connection.getNode().getId()));
    }

    /**
     * Used by {@link TransportSearchAction} to send the expand queries (field collapsing).
     */
    void sendExecuteMultiSearch(final MultiSearchRequest request, SearchTask task,
                                final ActionListener<MultiSearchResponse> listener) {
        final Transport.Connection connection = transportService.getConnection(transportService.getLocalNode());
        transportService.sendChildRequest(connection, MultiSearchAction.NAME, request, task,
                new ConnectionCountingHandler<>(listener, MultiSearchResponse::new, clientConnections, connection.getNode().getId()));
    }

    public RemoteClusterService getRemoteClusterService() {
        return transportService.getRemoteClusterService();
    }

    /**
     * Return a map of nodeId to pending number of search requests.
     * This is a snapshot of the current pending search and not a live map.
     */
    public Map<String, Long> getPendingSearchRequests() {
        return new HashMap<>(clientConnections);
    }

    static class ScrollFreeContextRequest extends TransportRequest {
        private long id;

        ScrollFreeContextRequest() {
        }

        ScrollFreeContextRequest(long id) {
            this.id = id;
        }

        ScrollFreeContextRequest(StreamInput in) throws IOException {
            super(in);
            id = in.readLong();
        }

        @Override
        public void writeTo(StreamOutput out) throws IOException {
            super.writeTo(out);
            out.writeLong(id);
        }

        public long id() {
            return this.id;
        }

        @Override
        public void readFrom(StreamInput in) throws IOException {
            throw new UnsupportedOperationException("usage of Streamable is to be replaced by Writeable");
        }
    }

    static class SearchFreeContextRequest extends ScrollFreeContextRequest implements IndicesRequest {
        private OriginalIndices originalIndices;

        SearchFreeContextRequest() {
        }

        SearchFreeContextRequest(OriginalIndices originalIndices, long id) {
            super(id);
            this.originalIndices = originalIndices;
        }

        SearchFreeContextRequest(StreamInput in) throws IOException {
            super(in);
            originalIndices = OriginalIndices.readOriginalIndices(in);
        }

        @Override
        public void writeTo(StreamOutput out) throws IOException {
            super.writeTo(out);
            OriginalIndices.writeOriginalIndices(originalIndices, out);
        }

        @Override
        public String[] indices() {
            if (originalIndices == null) {
                return null;
            }
            return originalIndices.indices();
        }

        @Override
        public IndicesOptions indicesOptions() {
            if (originalIndices == null) {
                return null;
            }
            return originalIndices.indicesOptions();
        }

        @Override
        public void readFrom(StreamInput in) throws IOException {
            throw new UnsupportedOperationException("usage of Streamable is to be replaced by Writeable");
        }
    }

    public static class SearchFreeContextResponse extends TransportResponse {

        private boolean freed;

        SearchFreeContextResponse() {
        }

        SearchFreeContextResponse(boolean freed) {
            this.freed = freed;
        }

        public boolean isFreed() {
            return freed;
        }

        @Override
        public void readFrom(StreamInput in) throws IOException {
            super.readFrom(in);
            freed = in.readBoolean();
        }

        @Override
        public void writeTo(StreamOutput out) throws IOException {
            super.writeTo(out);
            out.writeBoolean(freed);
        }
    }

    public static void registerRequestHandler(TransportService transportService, SearchService searchService) {
        transportService.registerRequestHandler(FREE_CONTEXT_SCROLL_ACTION_NAME, ThreadPool.Names.SAME, ScrollFreeContextRequest::new,
            (request, channel, task) -> {
                boolean freed = searchService.freeContext(request.id());
                channel.sendResponse(new SearchFreeContextResponse(freed));
        });
        TransportActionProxy.registerProxyAction(transportService, FREE_CONTEXT_SCROLL_ACTION_NAME,
                (Supplier<TransportResponse>) SearchFreeContextResponse::new);
        transportService.registerRequestHandler(FREE_CONTEXT_ACTION_NAME, ThreadPool.Names.SAME, SearchFreeContextRequest::new,
            (request, channel, task) -> {
                boolean freed = searchService.freeContext(request.id());
                channel.sendResponse(new SearchFreeContextResponse(freed));
        });
        TransportActionProxy.registerProxyAction(transportService, FREE_CONTEXT_ACTION_NAME,
                (Supplier<TransportResponse>) SearchFreeContextResponse::new);
        transportService.registerRequestHandler(CLEAR_SCROLL_CONTEXTS_ACTION_NAME, () -> TransportRequest.Empty.INSTANCE,
            ThreadPool.Names.SAME, (request, channel, task) -> {
                searchService.freeAllScrollContexts();
                channel.sendResponse(TransportResponse.Empty.INSTANCE);
        });
        TransportActionProxy.registerProxyAction(transportService, CLEAR_SCROLL_CONTEXTS_ACTION_NAME,
                () -> TransportResponse.Empty.INSTANCE);

        transportService.registerRequestHandler(DFS_ACTION_NAME, ThreadPool.Names.SAME, ShardSearchTransportRequest::new,
            (request, channel, task) -> {
                searchService.executeDfsPhase(request, (SearchTask) task, new ActionListener<SearchPhaseResult>() {
                    @Override
                    public void onResponse(SearchPhaseResult searchPhaseResult) {
                        try {
                            channel.sendResponse(searchPhaseResult);
                        } catch (IOException e) {
                            throw new UncheckedIOException(e);
                        }
                    }

                    @Override
                    public void onFailure(Exception e) {
                        try {
                            channel.sendResponse(e);
                        } catch (IOException e1) {
                            throw new UncheckedIOException(e1);
                        }
                    }
                });
            });
        TransportActionProxy.registerProxyAction(transportService, DFS_ACTION_NAME, DfsSearchResult::new);

        transportService.registerRequestHandler(QUERY_ACTION_NAME, ThreadPool.Names.SAME, ShardSearchTransportRequest::new,
            (request, channel, task) -> {
<<<<<<< HEAD
                searchService.executeQueryPhase(request, (SearchTask) task, new ChannelActionListener<>(channel));
=======
                searchService.executeQueryPhase(request, (SearchTask) task, new HandledTransportAction.ChannelActionListener<>(
                    channel, QUERY_ACTION_NAME, request));
>>>>>>> 9026c3ee
            });
        TransportActionProxy.registerProxyAction(transportService, QUERY_ACTION_NAME,
                (request) -> ((ShardSearchRequest)request).numberOfShards() == 1 ? QueryFetchSearchResult::new : QuerySearchResult::new);

        transportService.registerRequestHandler(QUERY_ID_ACTION_NAME, ThreadPool.Names.SAME, QuerySearchRequest::new,
            (request, channel, task) -> {
                searchService.executeQueryPhase(request, (SearchTask)task, new ChannelActionListener<>(channel));
            });
        TransportActionProxy.registerProxyAction(transportService, QUERY_ID_ACTION_NAME, QuerySearchResult::new);

        transportService.registerRequestHandler(QUERY_SCROLL_ACTION_NAME, ThreadPool.Names.SAME, InternalScrollSearchRequest::new,
            (request, channel, task) -> {
                searchService.executeQueryPhase(request, (SearchTask)task, new ChannelActionListener<>(channel));
            });
        TransportActionProxy.registerProxyAction(transportService, QUERY_SCROLL_ACTION_NAME, ScrollQuerySearchResult::new);

        transportService.registerRequestHandler(QUERY_FETCH_SCROLL_ACTION_NAME, ThreadPool.Names.SAME, InternalScrollSearchRequest::new,
            (request, channel, task) -> {
                searchService.executeFetchPhase(request, (SearchTask)task, new ChannelActionListener<>(channel));
            });
        TransportActionProxy.registerProxyAction(transportService, QUERY_FETCH_SCROLL_ACTION_NAME, ScrollQueryFetchSearchResult::new);

        transportService.registerRequestHandler(FETCH_ID_SCROLL_ACTION_NAME, ThreadPool.Names.SAME, ShardFetchRequest::new,
            (request, channel, task) -> {
                searchService.executeFetchPhase(request, (SearchTask)task, new ChannelActionListener<>(channel));
            });
        TransportActionProxy.registerProxyAction(transportService, FETCH_ID_SCROLL_ACTION_NAME, FetchSearchResult::new);

        transportService.registerRequestHandler(FETCH_ID_ACTION_NAME, ThreadPool.Names.SAME, true, true, ShardFetchSearchRequest::new,
            (request, channel, task) -> {
                searchService.executeFetchPhase(request, (SearchTask)task, new ChannelActionListener<>(channel));
            });
        TransportActionProxy.registerProxyAction(transportService, FETCH_ID_ACTION_NAME, FetchSearchResult::new);

        // this is cheap, it does not fetch during the rewrite phase, so we can let it quickly execute on a networking thread
        transportService.registerRequestHandler(QUERY_CAN_MATCH_NAME, ThreadPool.Names.SAME, ShardSearchTransportRequest::new,
            (request, channel, task) -> {
                searchService.canMatch(request, new ChannelActionListener<>(channel));
            });
        TransportActionProxy.registerProxyAction(transportService, QUERY_CAN_MATCH_NAME,
                (Supplier<TransportResponse>) SearchService.CanMatchResponse::new);
    }

    public static class ChannelActionListener<T extends TransportResponse> implements ActionListener<T>{

        private final TransportChannel channel;

        private ChannelActionListener(TransportChannel channel) {
            this.channel = channel;
        }

        @Override
        public void onResponse(T result) {
            try {
                channel.sendResponse(result);
            } catch (IOException e) {
                throw new UncheckedIOException(e);
            }
        }

        @Override
        public void onFailure(Exception e) {
            try {
                channel.sendResponse(e);
            } catch (IOException e1) {
                throw new UncheckedIOException(e1);
            }
        }
    }


    /**
     * Returns a connection to the given node on the provided cluster. If the cluster alias is <code>null</code> the node will be resolved
     * against the local cluster.
     * @param clusterAlias the cluster alias the node should be resolve against
     * @param node the node to resolve
     * @return a connection to the given node belonging to the cluster with the provided alias.
     */
    Transport.Connection getConnection(String clusterAlias, DiscoveryNode node) {
        if (clusterAlias == null) {
            return transportService.getConnection(node);
        } else {
            return transportService.getRemoteClusterService().getConnection(node, clusterAlias);
        }
    }

    final class ConnectionCountingHandler<Response extends TransportResponse> extends ActionListenerResponseHandler<Response> {
        private final Map<String, Long> clientConnections;
        private final String nodeId;

        ConnectionCountingHandler(final ActionListener<? super Response> listener, final Supplier<Response> responseSupplier,
                                  final Map<String, Long> clientConnections, final String nodeId) {
            super(listener, responseSupplier);
            this.clientConnections = clientConnections;
            this.nodeId = nodeId;
            // Increment the number of connections for this node by one
            clientConnections.compute(nodeId, (id, conns) -> conns == null ? 1 : conns + 1);
        }

        @Override
        public void handleResponse(Response response) {
            super.handleResponse(response);
            // Decrement the number of connections or remove it entirely if there are no more connections
            // We need to remove the entry here so we don't leak when nodes go away forever
            assert assertNodePresent();
            clientConnections.computeIfPresent(nodeId, (id, conns) -> conns.longValue() == 1 ? null : conns - 1);
        }

        @Override
        public void handleException(TransportException e) {
            super.handleException(e);
            // Decrement the number of connections or remove it entirely if there are no more connections
            // We need to remove the entry here so we don't leak when nodes go away forever
            assert assertNodePresent();
            clientConnections.computeIfPresent(nodeId, (id, conns) -> conns.longValue() == 1 ? null : conns - 1);
        }

        private boolean assertNodePresent() {
            clientConnections.compute(nodeId, (id, conns) -> {
                assert conns != null : "number of connections for " + id + " is null, but should be an integer";
                assert conns >= 1 : "number of connections for " + id + " should be >= 1 but was " + conns;
                return conns;
            });
            // Always return true, there is additional asserting here, the boolean is just so this
            // can be skipped when assertions are not enabled
            return true;
        }
    }
}<|MERGE_RESOLUTION|>--- conflicted
+++ resolved
@@ -23,7 +23,7 @@
 import org.elasticsearch.action.ActionListenerResponseHandler;
 import org.elasticsearch.action.IndicesRequest;
 import org.elasticsearch.action.OriginalIndices;
-import org.elasticsearch.action.support.HandledTransportAction;
+import org.elasticsearch.action.support.HandledTransportAction.ChannelActionListener;
 import org.elasticsearch.action.support.IndicesOptions;
 import org.elasticsearch.cluster.node.DiscoveryNode;
 import org.elasticsearch.common.component.AbstractComponent;
@@ -49,7 +49,6 @@
 import org.elasticsearch.transport.RemoteClusterService;
 import org.elasticsearch.transport.Transport;
 import org.elasticsearch.transport.TransportActionProxy;
-import org.elasticsearch.transport.TransportChannel;
 import org.elasticsearch.transport.TransportException;
 import org.elasticsearch.transport.TransportRequest;
 import org.elasticsearch.transport.TransportRequestOptions;
@@ -350,80 +349,54 @@
 
         transportService.registerRequestHandler(QUERY_ACTION_NAME, ThreadPool.Names.SAME, ShardSearchTransportRequest::new,
             (request, channel, task) -> {
-<<<<<<< HEAD
-                searchService.executeQueryPhase(request, (SearchTask) task, new ChannelActionListener<>(channel));
-=======
-                searchService.executeQueryPhase(request, (SearchTask) task, new HandledTransportAction.ChannelActionListener<>(
+                searchService.executeQueryPhase(request, (SearchTask) task, new ChannelActionListener<>(
                     channel, QUERY_ACTION_NAME, request));
->>>>>>> 9026c3ee
             });
         TransportActionProxy.registerProxyAction(transportService, QUERY_ACTION_NAME,
                 (request) -> ((ShardSearchRequest)request).numberOfShards() == 1 ? QueryFetchSearchResult::new : QuerySearchResult::new);
 
         transportService.registerRequestHandler(QUERY_ID_ACTION_NAME, ThreadPool.Names.SAME, QuerySearchRequest::new,
             (request, channel, task) -> {
-                searchService.executeQueryPhase(request, (SearchTask)task, new ChannelActionListener<>(channel));
+                searchService.executeQueryPhase(request, (SearchTask)task, new ChannelActionListener<>(channel, QUERY_ID_ACTION_NAME,
+                    request));
             });
         TransportActionProxy.registerProxyAction(transportService, QUERY_ID_ACTION_NAME, QuerySearchResult::new);
 
         transportService.registerRequestHandler(QUERY_SCROLL_ACTION_NAME, ThreadPool.Names.SAME, InternalScrollSearchRequest::new,
             (request, channel, task) -> {
-                searchService.executeQueryPhase(request, (SearchTask)task, new ChannelActionListener<>(channel));
+                searchService.executeQueryPhase(request, (SearchTask)task, new ChannelActionListener<>(channel, QUERY_SCROLL_ACTION_NAME,
+                 request));
             });
         TransportActionProxy.registerProxyAction(transportService, QUERY_SCROLL_ACTION_NAME, ScrollQuerySearchResult::new);
 
         transportService.registerRequestHandler(QUERY_FETCH_SCROLL_ACTION_NAME, ThreadPool.Names.SAME, InternalScrollSearchRequest::new,
             (request, channel, task) -> {
-                searchService.executeFetchPhase(request, (SearchTask)task, new ChannelActionListener<>(channel));
+                searchService.executeFetchPhase(request, (SearchTask)task, new ChannelActionListener<>(channel,
+                    QUERY_FETCH_SCROLL_ACTION_NAME, request));
             });
         TransportActionProxy.registerProxyAction(transportService, QUERY_FETCH_SCROLL_ACTION_NAME, ScrollQueryFetchSearchResult::new);
 
         transportService.registerRequestHandler(FETCH_ID_SCROLL_ACTION_NAME, ThreadPool.Names.SAME, ShardFetchRequest::new,
             (request, channel, task) -> {
-                searchService.executeFetchPhase(request, (SearchTask)task, new ChannelActionListener<>(channel));
+                searchService.executeFetchPhase(request, (SearchTask)task, new ChannelActionListener<>(channel,
+                    FETCH_ID_SCROLL_ACTION_NAME, request));
             });
         TransportActionProxy.registerProxyAction(transportService, FETCH_ID_SCROLL_ACTION_NAME, FetchSearchResult::new);
 
         transportService.registerRequestHandler(FETCH_ID_ACTION_NAME, ThreadPool.Names.SAME, true, true, ShardFetchSearchRequest::new,
             (request, channel, task) -> {
-                searchService.executeFetchPhase(request, (SearchTask)task, new ChannelActionListener<>(channel));
+                searchService.executeFetchPhase(request, (SearchTask)task, new ChannelActionListener<>(channel, FETCH_ID_ACTION_NAME,
+                    request));
             });
         TransportActionProxy.registerProxyAction(transportService, FETCH_ID_ACTION_NAME, FetchSearchResult::new);
 
         // this is cheap, it does not fetch during the rewrite phase, so we can let it quickly execute on a networking thread
         transportService.registerRequestHandler(QUERY_CAN_MATCH_NAME, ThreadPool.Names.SAME, ShardSearchTransportRequest::new,
             (request, channel, task) -> {
-                searchService.canMatch(request, new ChannelActionListener<>(channel));
+                searchService.canMatch(request, new ChannelActionListener<>(channel, QUERY_CAN_MATCH_NAME, request));
             });
         TransportActionProxy.registerProxyAction(transportService, QUERY_CAN_MATCH_NAME,
                 (Supplier<TransportResponse>) SearchService.CanMatchResponse::new);
-    }
-
-    public static class ChannelActionListener<T extends TransportResponse> implements ActionListener<T>{
-
-        private final TransportChannel channel;
-
-        private ChannelActionListener(TransportChannel channel) {
-            this.channel = channel;
-        }
-
-        @Override
-        public void onResponse(T result) {
-            try {
-                channel.sendResponse(result);
-            } catch (IOException e) {
-                throw new UncheckedIOException(e);
-            }
-        }
-
-        @Override
-        public void onFailure(Exception e) {
-            try {
-                channel.sendResponse(e);
-            } catch (IOException e1) {
-                throw new UncheckedIOException(e1);
-            }
-        }
     }
 
 
