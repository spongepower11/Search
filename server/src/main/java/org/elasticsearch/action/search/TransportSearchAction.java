--- conflicted
+++ resolved
@@ -379,16 +379,10 @@
             remoteClusterClient.search(ccsSearchRequest, new ActionListener<SearchResponse>() {
                 @Override
                 public void onResponse(SearchResponse searchResponse) {
-<<<<<<< HEAD
                     finalAdapter.adaptResponse(searchResponse.getHits().getHits());
-                    Map<String, ProfileShardResult> profileResults = searchResponse.getProfileResults();
-                    SearchProfileShardResults profile = profileResults == null || profileResults.isEmpty()
-                        ? null : new SearchProfileShardResults(profileResults);
-=======
                     Map<String, SearchProfileQueryPhaseResult> profileResults = searchResponse.getProfileResults();
                     SearchProfileResults profile = profileResults == null || profileResults.isEmpty()
                         ? null : new SearchProfileResults(profileResults);
->>>>>>> b2d873f3
                     InternalSearchResponse internalSearchResponse = new InternalSearchResponse(searchResponse.getHits(),
                         (InternalAggregations) searchResponse.getAggregations(), searchResponse.getSuggest(), profile,
                         searchResponse.isTimedOut(), searchResponse.isTerminatedEarly(), searchResponse.getNumReducePhases());
