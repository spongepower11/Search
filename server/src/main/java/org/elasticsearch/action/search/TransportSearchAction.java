--- conflicted
+++ resolved
@@ -907,31 +907,7 @@
             );
         } else {
             final Index[] indices = resolveLocalIndices(localIndices, clusterState, timeProvider);
-<<<<<<< HEAD
-            Map<String, Set<String>> routingMap = indexNameExpressionResolver.resolveSearchRouting(
-                clusterState,
-                searchRequest.routing(),
-                searchRequest.indices()
-            );
-            routingMap = routingMap == null ? Collections.emptyMap() : Collections.unmodifiableMap(routingMap);
-            concreteLocalIndices = new String[indices.length];
-            for (int i = 0; i < indices.length; i++) {
-                concreteLocalIndices[i] = indices[i].getName();
-            }
-            Map<String, Long> nodeSearchCounts = searchTransportService.getPendingSearchRequests();
-            GroupShardsIterator<ShardIterator> localShardRoutings = clusterService.operationRouting()
-                .searchShards(
-                    clusterState,
-                    concreteLocalIndices,
-                    ShardRouting::isSearchable,
-                    routingMap,
-                    searchRequest.preference(),
-                    searchService.getResponseCollectorService(),
-                    nodeSearchCounts
-                );
-=======
             concreteLocalIndices = Arrays.stream(indices).map(Index::getName).toArray(String[]::new);
->>>>>>> fef9c241
             final Set<String> indicesAndAliases = indexNameExpressionResolver.resolveExpressions(clusterState, searchRequest.indices());
             aliasFilter = buildIndexAliasFilters(clusterState, indicesAndAliases, indices);
             aliasFilter.putAll(remoteAliasMap);
@@ -1426,6 +1402,7 @@
             .searchShards(
                 clusterState,
                 concreteIndices,
+                ShardRouting::isSearchable,
                 Objects.requireNonNullElseGet(routingMap, Map::of),
                 searchRequest.preference(),
                 searchService.getResponseCollectorService(),
