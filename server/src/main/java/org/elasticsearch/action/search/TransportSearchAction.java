/*
 * Licensed to Elasticsearch under one or more contributor
 * license agreements. See the NOTICE file distributed with
 * this work for additional information regarding copyright
 * ownership. Elasticsearch licenses this file to you under
 * the Apache License, Version 2.0 (the "License"); you may
 * not use this file except in compliance with the License.
 * You may obtain a copy of the License at
 *
 *    http://www.apache.org/licenses/LICENSE-2.0
 *
 * Unless required by applicable law or agreed to in writing,
 * software distributed under the License is distributed on an
 * "AS IS" BASIS, WITHOUT WARRANTIES OR CONDITIONS OF ANY
 * KIND, either express or implied.  See the License for the
 * specific language governing permissions and limitations
 * under the License.
 */

package org.elasticsearch.action.search;

import org.elasticsearch.action.ActionListener;
import org.elasticsearch.action.OriginalIndices;
import org.elasticsearch.action.admin.cluster.shards.ClusterSearchShardsGroup;
import org.elasticsearch.action.admin.cluster.shards.ClusterSearchShardsRequest;
import org.elasticsearch.action.admin.cluster.shards.ClusterSearchShardsResponse;
import org.elasticsearch.action.support.ActionFilters;
import org.elasticsearch.action.support.HandledTransportAction;
import org.elasticsearch.action.support.IndicesOptions;
import org.elasticsearch.client.Client;
import org.elasticsearch.cluster.ClusterState;
import org.elasticsearch.cluster.block.ClusterBlockException;
import org.elasticsearch.cluster.block.ClusterBlockLevel;
import org.elasticsearch.cluster.metadata.IndexNameExpressionResolver;
import org.elasticsearch.cluster.node.DiscoveryNode;
import org.elasticsearch.cluster.node.DiscoveryNodes;
import org.elasticsearch.cluster.routing.GroupShardsIterator;
import org.elasticsearch.cluster.routing.OperationRouting;
import org.elasticsearch.cluster.routing.ShardIterator;
import org.elasticsearch.cluster.routing.ShardRouting;
import org.elasticsearch.cluster.service.ClusterService;
import org.elasticsearch.common.Nullable;
import org.elasticsearch.common.inject.Inject;
import org.elasticsearch.common.io.stream.Writeable;
import org.elasticsearch.common.settings.Setting;
import org.elasticsearch.common.settings.Setting.Property;
import org.elasticsearch.common.unit.TimeValue;
import org.elasticsearch.common.util.concurrent.CountDown;
import org.elasticsearch.index.Index;
import org.elasticsearch.index.query.Rewriteable;
import org.elasticsearch.index.shard.ShardId;
import org.elasticsearch.search.SearchPhaseResult;
import org.elasticsearch.search.SearchService;
import org.elasticsearch.search.aggregations.InternalAggregation;
import org.elasticsearch.search.aggregations.InternalAggregations;
import org.elasticsearch.search.builder.SearchSourceBuilder;
import org.elasticsearch.search.internal.AliasFilter;
import org.elasticsearch.search.internal.InternalSearchResponse;
import org.elasticsearch.search.internal.SearchContext;
import org.elasticsearch.search.profile.ProfileShardResult;
import org.elasticsearch.search.profile.SearchProfileShardResults;
import org.elasticsearch.tasks.Task;
import org.elasticsearch.threadpool.ThreadPool;
import org.elasticsearch.transport.RemoteClusterAware;
import org.elasticsearch.transport.RemoteClusterService;
import org.elasticsearch.transport.RemoteTransportException;
import org.elasticsearch.transport.Transport;
import org.elasticsearch.transport.TransportService;

import java.util.ArrayList;
import java.util.Arrays;
import java.util.Collections;
import java.util.HashMap;
import java.util.List;
import java.util.Map;
import java.util.Set;
import java.util.concurrent.ConcurrentHashMap;
import java.util.concurrent.Executor;
import java.util.concurrent.TimeUnit;
import java.util.concurrent.atomic.AtomicInteger;
import java.util.concurrent.atomic.AtomicReference;
import java.util.function.BiConsumer;
import java.util.function.BiFunction;
import java.util.function.Function;
import java.util.function.LongSupplier;
import java.util.stream.Collectors;
import java.util.stream.StreamSupport;

import static org.elasticsearch.action.search.SearchType.DFS_QUERY_THEN_FETCH;
import static org.elasticsearch.action.search.SearchType.QUERY_THEN_FETCH;
import static org.elasticsearch.search.sort.FieldSortBuilder.hasPrimaryFieldSort;

public class TransportSearchAction extends HandledTransportAction<SearchRequest, SearchResponse> {

    /** The maximum number of shards for a single search request. */
    public static final Setting<Long> SHARD_COUNT_LIMIT_SETTING = Setting.longSetting(
            "action.search.shard_count.limit", Long.MAX_VALUE, 1L, Property.Dynamic, Property.NodeScope);

    private final ThreadPool threadPool;
    private final ClusterService clusterService;
    private final SearchTransportService searchTransportService;
    private final RemoteClusterService remoteClusterService;
    private final SearchPhaseController searchPhaseController;
    private final SearchService searchService;
    private final IndexNameExpressionResolver indexNameExpressionResolver;

    @Inject
    public TransportSearchAction(ThreadPool threadPool, TransportService transportService, SearchService searchService,
                                 SearchTransportService searchTransportService, SearchPhaseController searchPhaseController,
                                 ClusterService clusterService, ActionFilters actionFilters,
                                 IndexNameExpressionResolver indexNameExpressionResolver) {
        super(SearchAction.NAME, transportService, actionFilters, (Writeable.Reader<SearchRequest>) SearchRequest::new);
        this.threadPool = threadPool;
        this.searchPhaseController = searchPhaseController;
        this.searchTransportService = searchTransportService;
        this.remoteClusterService = searchTransportService.getRemoteClusterService();
        SearchTransportService.registerRequestHandler(transportService, searchService);
        this.clusterService = clusterService;
        this.searchService = searchService;
        this.indexNameExpressionResolver = indexNameExpressionResolver;
    }

    private Map<String, AliasFilter> buildPerIndexAliasFilter(SearchRequest request, ClusterState clusterState,
                                                              Index[] concreteIndices, Map<String, AliasFilter> remoteAliasMap) {
        final Map<String, AliasFilter> aliasFilterMap = new HashMap<>();
        final Set<String> indicesAndAliases = indexNameExpressionResolver.resolveExpressions(clusterState, request.indices());
        for (Index index : concreteIndices) {
            clusterState.blocks().indexBlockedRaiseException(ClusterBlockLevel.READ, index.getName());
            AliasFilter aliasFilter = searchService.buildAliasFilter(clusterState, index.getName(), indicesAndAliases);
            assert aliasFilter != null;
            aliasFilterMap.put(index.getUUID(), aliasFilter);
        }
        aliasFilterMap.putAll(remoteAliasMap);
        return aliasFilterMap;
    }

    private Map<String, Float> resolveIndexBoosts(SearchRequest searchRequest, ClusterState clusterState) {
        if (searchRequest.source() == null) {
            return Collections.emptyMap();
        }

        SearchSourceBuilder source = searchRequest.source();
        if (source.indexBoosts() == null) {
            return Collections.emptyMap();
        }

        Map<String, Float> concreteIndexBoosts = new HashMap<>();
        for (SearchSourceBuilder.IndexBoost ib : source.indexBoosts()) {
            Index[] concreteIndices =
                indexNameExpressionResolver.concreteIndices(clusterState, searchRequest.indicesOptions(), ib.getIndex());

            for (Index concreteIndex : concreteIndices) {
                concreteIndexBoosts.putIfAbsent(concreteIndex.getUUID(), ib.getBoost());
            }
        }
        return Collections.unmodifiableMap(concreteIndexBoosts);
    }

    /**
     * Search operations need two clocks. One clock is to fulfill real clock needs (e.g., resolving
     * "now" to an index name). Another clock is needed for measuring how long a search operation
     * took. These two uses are at odds with each other. There are many issues with using a real
     * clock for measuring how long an operation took (they often lack precision, they are subject
     * to moving backwards due to NTP and other such complexities, etc.). There are also issues with
     * using a relative clock for reporting real time. Thus, we simply separate these two uses.
     */
    static final class SearchTimeProvider {

        private final long absoluteStartMillis;
        private final long relativeStartNanos;
        private final LongSupplier relativeCurrentNanosProvider;

        /**
         * Instantiates a new search time provider. The absolute start time is the real clock time
         * used for resolving index expressions that include dates. The relative start time is the
         * start of the search operation according to a relative clock. The total time the search
         * operation took can be measured against the provided relative clock and the relative start
         * time.
         *
         * @param absoluteStartMillis the absolute start time in milliseconds since the epoch
         * @param relativeStartNanos the relative start time in nanoseconds
         * @param relativeCurrentNanosProvider provides the current relative time
         */
        SearchTimeProvider(
                final long absoluteStartMillis,
                final long relativeStartNanos,
                final LongSupplier relativeCurrentNanosProvider) {
            this.absoluteStartMillis = absoluteStartMillis;
            this.relativeStartNanos = relativeStartNanos;
            this.relativeCurrentNanosProvider = relativeCurrentNanosProvider;
        }

        long getAbsoluteStartMillis() {
            return absoluteStartMillis;
        }

        long buildTookInMillis() {
            return TimeUnit.NANOSECONDS.toMillis(relativeCurrentNanosProvider.getAsLong() - relativeStartNanos);
        }
    }

    @Override
    protected void doExecute(Task task, SearchRequest searchRequest, ActionListener<SearchResponse> listener) {
        executeRequest(task, searchRequest, this::searchAsyncAction, listener);
    }

    void executeRequest(Task task, SearchRequest searchRequest,
                        SearchAsyncActionProvider searchAsyncActionProvider, ActionListener<SearchResponse> listener) {
        final long relativeStartNanos = System.nanoTime();
        final SearchTimeProvider timeProvider =
            new SearchTimeProvider(searchRequest.getOrCreateAbsoluteStartMillis(), relativeStartNanos, System::nanoTime);
        ActionListener<SearchSourceBuilder> rewriteListener = ActionListener.wrap(source -> {
            if (source != searchRequest.source()) {
                // only set it if it changed - we don't allow null values to be set but it might be already null. this way we catch
                // situations when source is rewritten to null due to a bug
                searchRequest.source(source);
            }
            final SearchContextId searchContext;
            final Map<String, OriginalIndices> remoteClusterIndices;
            if (searchRequest.searchContextBuilder() != null) {
                searchContext = SearchContextId.decode(searchRequest.searchContextBuilder().getId());
                remoteClusterIndices = getIndicesFromSearchContexts(searchContext, searchRequest.indicesOptions());
            } else {
                searchContext = null;
                remoteClusterIndices = remoteClusterService.groupIndices(searchRequest.indicesOptions(), searchRequest.indices());
            }
            OriginalIndices localIndices = remoteClusterIndices.remove(RemoteClusterAware.LOCAL_CLUSTER_GROUP_KEY);
            final ClusterState clusterState = clusterService.state();
            if (remoteClusterIndices.isEmpty()) {
                executeLocalSearch(
                    task, timeProvider, searchRequest, localIndices, clusterState, listener, searchContext, searchAsyncActionProvider);
            } else {
                if (shouldMinimizeRoundtrips(searchRequest)) {
                    ccsRemoteReduce(searchRequest, localIndices, remoteClusterIndices, timeProvider,
                        searchService.aggReduceContextBuilder(searchRequest),
                        remoteClusterService, threadPool, listener,
                        (r, l) -> executeLocalSearch(
                            task, timeProvider, r, localIndices, clusterState, l, searchContext, searchAsyncActionProvider));
                } else {
                    AtomicInteger skippedClusters = new AtomicInteger(0);
                    collectSearchShards(searchRequest.indicesOptions(), searchRequest.preference(), searchRequest.routing(),
                        skippedClusters, remoteClusterIndices, remoteClusterService, threadPool,
                        ActionListener.wrap(
                            searchShardsResponses -> {
                                List<SearchShardIterator> remoteShardIterators = new ArrayList<>();
                                Map<String, AliasFilter> remoteAliasFilters = new HashMap<>();
                                BiFunction<String, String, DiscoveryNode> clusterNodeLookup = processRemoteShards(
                                    searchShardsResponses, remoteClusterIndices, remoteShardIterators, remoteAliasFilters);
                                int localClusters = localIndices == null ? 0 : 1;
                                int totalClusters = remoteClusterIndices.size() + localClusters;
                                int successfulClusters = searchShardsResponses.size() + localClusters;
                                executeSearch((SearchTask) task, timeProvider, searchRequest, localIndices, remoteShardIterators,
                                    clusterNodeLookup, clusterState, remoteAliasFilters, listener,
                                    new SearchResponse.Clusters(totalClusters, successfulClusters, skippedClusters.get()),
                                    searchContext, searchAsyncActionProvider);
                            },
                            listener::onFailure));
                }
            }
        }, listener::onFailure);
        if (searchRequest.source() == null) {
            rewriteListener.onResponse(searchRequest.source());
        } else {
            Rewriteable.rewriteAndFetch(searchRequest.source(), searchService.getRewriteContext(timeProvider::getAbsoluteStartMillis),
                rewriteListener);
        }
    }

    static boolean shouldMinimizeRoundtrips(SearchRequest searchRequest) {
        if (searchRequest.isCcsMinimizeRoundtrips() == false) {
            return false;
        }
        if (searchRequest.scroll() != null) {
            return false;
        }
        if (searchRequest.searchContextBuilder() != null) {
            return false;
        }
        if (searchRequest.searchType() == DFS_QUERY_THEN_FETCH) {
            return false;
        }
        SearchSourceBuilder source = searchRequest.source();
        return source == null || source.collapse() == null || source.collapse().getInnerHits() == null ||
            source.collapse().getInnerHits().isEmpty();
    }

    static void ccsRemoteReduce(SearchRequest searchRequest, OriginalIndices localIndices, Map<String, OriginalIndices> remoteIndices,
                                SearchTimeProvider timeProvider, InternalAggregation.ReduceContextBuilder aggReduceContextBuilder,
                                RemoteClusterService remoteClusterService, ThreadPool threadPool, ActionListener<SearchResponse> listener,
                                BiConsumer<SearchRequest, ActionListener<SearchResponse>> localSearchConsumer) {

        if (localIndices == null && remoteIndices.size() == 1) {
            //if we are searching against a single remote cluster, we simply forward the original search request to such cluster
            //and we directly perform final reduction in the remote cluster
            Map.Entry<String, OriginalIndices> entry = remoteIndices.entrySet().iterator().next();
            String clusterAlias = entry.getKey();
            boolean skipUnavailable = remoteClusterService.isSkipUnavailable(clusterAlias);
            OriginalIndices indices = entry.getValue();
            SearchRequest ccsSearchRequest = SearchRequest.subSearchRequest(searchRequest, indices.indices(),
                clusterAlias, timeProvider.getAbsoluteStartMillis(), true);
            Client remoteClusterClient = remoteClusterService.getRemoteClusterClient(threadPool, clusterAlias);
            remoteClusterClient.search(ccsSearchRequest, new ActionListener<SearchResponse>() {
                @Override
                public void onResponse(SearchResponse searchResponse) {
                    Map<String, ProfileShardResult> profileResults = searchResponse.getProfileResults();
                    SearchProfileShardResults profile = profileResults == null || profileResults.isEmpty()
                        ? null : new SearchProfileShardResults(profileResults);
                    InternalSearchResponse internalSearchResponse = new InternalSearchResponse(searchResponse.getHits(),
                        (InternalAggregations) searchResponse.getAggregations(), searchResponse.getSuggest(), profile,
                        searchResponse.isTimedOut(), searchResponse.isTerminatedEarly(), searchResponse.getNumReducePhases());
                    listener.onResponse(new SearchResponse(internalSearchResponse, searchResponse.getScrollId(),
                        searchResponse.getTotalShards(), searchResponse.getSuccessfulShards(), searchResponse.getSkippedShards(),
                        timeProvider.buildTookInMillis(), searchResponse.getShardFailures(), new SearchResponse.Clusters(1, 1, 0),
                        searchResponse.searchContextId()));
                }

                @Override
                public void onFailure(Exception e) {
                    if (skipUnavailable) {
                        listener.onResponse(SearchResponse.empty(timeProvider::buildTookInMillis, new SearchResponse.Clusters(1, 0, 1)));
                    } else {
                        listener.onFailure(wrapRemoteClusterFailure(clusterAlias, e));
                    }
                }
            });
        } else {
            SearchResponseMerger searchResponseMerger = createSearchResponseMerger(
                    searchRequest.source(), timeProvider, aggReduceContextBuilder);
            AtomicInteger skippedClusters = new AtomicInteger(0);
            final AtomicReference<Exception> exceptions = new AtomicReference<>();
            int totalClusters = remoteIndices.size() + (localIndices == null ? 0 : 1);
            final CountDown countDown = new CountDown(totalClusters);
            for (Map.Entry<String, OriginalIndices> entry : remoteIndices.entrySet()) {
                String clusterAlias = entry.getKey();
                boolean skipUnavailable = remoteClusterService.isSkipUnavailable(clusterAlias);
                OriginalIndices indices = entry.getValue();
                SearchRequest ccsSearchRequest = SearchRequest.subSearchRequest(searchRequest, indices.indices(),
                    clusterAlias, timeProvider.getAbsoluteStartMillis(), false);
                ActionListener<SearchResponse> ccsListener = createCCSListener(clusterAlias, skipUnavailable, countDown,
                    skippedClusters, exceptions, searchResponseMerger, totalClusters,  listener);
                Client remoteClusterClient = remoteClusterService.getRemoteClusterClient(threadPool, clusterAlias);
                remoteClusterClient.search(ccsSearchRequest, ccsListener);
            }
            if (localIndices != null) {
                ActionListener<SearchResponse> ccsListener = createCCSListener(RemoteClusterAware.LOCAL_CLUSTER_GROUP_KEY,
                    false, countDown, skippedClusters, exceptions, searchResponseMerger, totalClusters, listener);
                SearchRequest ccsLocalSearchRequest = SearchRequest.subSearchRequest(searchRequest, localIndices.indices(),
                    RemoteClusterAware.LOCAL_CLUSTER_GROUP_KEY, timeProvider.getAbsoluteStartMillis(), false);
                localSearchConsumer.accept(ccsLocalSearchRequest, ccsListener);
            }
        }
    }

    static SearchResponseMerger createSearchResponseMerger(SearchSourceBuilder source, SearchTimeProvider timeProvider,
                                                           InternalAggregation.ReduceContextBuilder aggReduceContextBuilder) {
        final int from;
        final int size;
        final int trackTotalHitsUpTo;
        if (source == null) {
            from = SearchService.DEFAULT_FROM;
            size = SearchService.DEFAULT_SIZE;
            trackTotalHitsUpTo = SearchContext.DEFAULT_TRACK_TOTAL_HITS_UP_TO;
        } else {
            from = source.from() == -1 ? SearchService.DEFAULT_FROM : source.from();
            size = source.size() == -1 ? SearchService.DEFAULT_SIZE : source.size();
            trackTotalHitsUpTo = source.trackTotalHitsUpTo() == null
                ? SearchContext.DEFAULT_TRACK_TOTAL_HITS_UP_TO : source.trackTotalHitsUpTo();
            //here we modify the original source so we can re-use it by setting it to each outgoing search request
            source.from(0);
            source.size(from + size);
        }
        return new SearchResponseMerger(from, size, trackTotalHitsUpTo, timeProvider, aggReduceContextBuilder);
    }

    static void collectSearchShards(IndicesOptions indicesOptions, String preference, String routing, AtomicInteger skippedClusters,
                                    Map<String, OriginalIndices> remoteIndicesByCluster, RemoteClusterService remoteClusterService,
                                    ThreadPool threadPool, ActionListener<Map<String, ClusterSearchShardsResponse>> listener) {
        final CountDown responsesCountDown = new CountDown(remoteIndicesByCluster.size());
        final Map<String, ClusterSearchShardsResponse> searchShardsResponses = new ConcurrentHashMap<>();
        final AtomicReference<Exception> exceptions = new AtomicReference<>();
        for (Map.Entry<String, OriginalIndices> entry : remoteIndicesByCluster.entrySet()) {
            final String clusterAlias = entry.getKey();
            boolean skipUnavailable = remoteClusterService.isSkipUnavailable(clusterAlias);
            Client clusterClient = remoteClusterService.getRemoteClusterClient(threadPool, clusterAlias);
            final String[] indices = entry.getValue().indices();
            ClusterSearchShardsRequest searchShardsRequest = new ClusterSearchShardsRequest(indices)
                .indicesOptions(indicesOptions).local(true).preference(preference).routing(routing);
            clusterClient.admin().cluster().searchShards(searchShardsRequest,
                new CCSActionListener<ClusterSearchShardsResponse, Map<String, ClusterSearchShardsResponse>>(
                    clusterAlias, skipUnavailable, responsesCountDown, skippedClusters, exceptions, listener) {
                    @Override
                    void innerOnResponse(ClusterSearchShardsResponse clusterSearchShardsResponse) {
                        searchShardsResponses.put(clusterAlias, clusterSearchShardsResponse);
                    }

                    @Override
                    Map<String, ClusterSearchShardsResponse> createFinalResponse() {
                        return searchShardsResponses;
                    }
                }
            );
        }
    }

    private static ActionListener<SearchResponse> createCCSListener(String clusterAlias, boolean skipUnavailable, CountDown countDown,
                                                             AtomicInteger skippedClusters, AtomicReference<Exception> exceptions,
                                                             SearchResponseMerger searchResponseMerger, int totalClusters,
                                                             ActionListener<SearchResponse> originalListener) {
        return new CCSActionListener<SearchResponse, SearchResponse>(clusterAlias, skipUnavailable, countDown, skippedClusters,
            exceptions, originalListener) {
            @Override
            void innerOnResponse(SearchResponse searchResponse) {
                searchResponseMerger.add(searchResponse);
            }

            @Override
            SearchResponse createFinalResponse() {
                SearchResponse.Clusters clusters = new SearchResponse.Clusters(totalClusters, searchResponseMerger.numResponses(),
                    skippedClusters.get());
                return searchResponseMerger.getMergedResponse(clusters);
            }
        };
    }

    private void executeLocalSearch(Task task, SearchTimeProvider timeProvider, SearchRequest searchRequest, OriginalIndices localIndices,
                                    ClusterState clusterState, ActionListener<SearchResponse> listener,
                                    SearchContextId searchContext,
                                    SearchAsyncActionProvider searchAsyncActionProvider) {
        executeSearch((SearchTask)task, timeProvider, searchRequest, localIndices, Collections.emptyList(),
            (clusterName, nodeId) -> null, clusterState, Collections.emptyMap(), listener, SearchResponse.Clusters.EMPTY,
            searchContext, searchAsyncActionProvider);
    }

    static BiFunction<String, String, DiscoveryNode> processRemoteShards(Map<String, ClusterSearchShardsResponse> searchShardsResponses,
                                                                         Map<String, OriginalIndices> remoteIndicesByCluster,
                                                                         List<SearchShardIterator> remoteShardIterators,
                                                                         Map<String, AliasFilter> aliasFilterMap) {
        Map<String, Map<String, DiscoveryNode>> clusterToNode = new HashMap<>();
        for (Map.Entry<String, ClusterSearchShardsResponse> entry : searchShardsResponses.entrySet()) {
            String clusterAlias = entry.getKey();
            ClusterSearchShardsResponse searchShardsResponse = entry.getValue();
            HashMap<String, DiscoveryNode> idToDiscoveryNode = new HashMap<>();
            clusterToNode.put(clusterAlias, idToDiscoveryNode);
            for (DiscoveryNode remoteNode : searchShardsResponse.getNodes()) {
                idToDiscoveryNode.put(remoteNode.getId(), remoteNode);
            }
            final Map<String, AliasFilter> indicesAndFilters = searchShardsResponse.getIndicesAndFilters();
            for (ClusterSearchShardsGroup clusterSearchShardsGroup : searchShardsResponse.getGroups()) {
                //add the cluster name to the remote index names for indices disambiguation
                //this ends up in the hits returned with the search response
                ShardId shardId = clusterSearchShardsGroup.getShardId();
                final AliasFilter aliasFilter;
                if (indicesAndFilters == null) {
                    aliasFilter = AliasFilter.EMPTY;
                } else {
                    aliasFilter = indicesAndFilters.get(shardId.getIndexName());
                    assert aliasFilter != null : "alias filter must not be null for index: " + shardId.getIndex();
                }
                String[] aliases = aliasFilter.getAliases();
                String[] finalIndices = aliases.length == 0 ? new String[] {shardId.getIndexName()} : aliases;
                // here we have to map the filters to the UUID since from now on we use the uuid for the lookup
                aliasFilterMap.put(shardId.getIndex().getUUID(), aliasFilter);
                final OriginalIndices originalIndices = remoteIndicesByCluster.get(clusterAlias);
                assert originalIndices != null : "original indices are null for clusterAlias: " + clusterAlias;
                SearchShardIterator shardIterator = new SearchShardIterator(clusterAlias, shardId,
                    Arrays.asList(clusterSearchShardsGroup.getShards()), new OriginalIndices(finalIndices,
                    originalIndices.indicesOptions()));
                remoteShardIterators.add(shardIterator);
            }
        }
        return (clusterAlias, nodeId) -> {
                Map<String, DiscoveryNode> clusterNodes = clusterToNode.get(clusterAlias);
                if (clusterNodes == null) {
                    throw new IllegalArgumentException("unknown remote cluster: " + clusterAlias);
                }
            return clusterNodes.get(nodeId);
        };
    }

    private Index[] resolveLocalIndices(OriginalIndices localIndices,
                                ClusterState clusterState,
                                SearchTimeProvider timeProvider) {
        if (localIndices == null) {
            return Index.EMPTY_ARRAY; //don't search on any local index (happens when only remote indices were specified)
        }
        return indexNameExpressionResolver.concreteIndices(clusterState, localIndices, timeProvider.getAbsoluteStartMillis());
    }

    private void executeSearch(SearchTask task, SearchTimeProvider timeProvider, SearchRequest searchRequest,
                               OriginalIndices localIndices, List<SearchShardIterator> remoteShardIterators,
                               BiFunction<String, String, DiscoveryNode> remoteConnections, ClusterState clusterState,
                               Map<String, AliasFilter> remoteAliasMap, ActionListener<SearchResponse> listener,
                               SearchResponse.Clusters clusters, @Nullable SearchContextId searchContext,
                               SearchAsyncActionProvider searchAsyncActionProvider) {

        clusterState.blocks().globalBlockedRaiseException(ClusterBlockLevel.READ);

        // TODO: I think startTime() should become part of ActionRequest and that should be used both for index name
        // date math expressions and $now in scripts. This way all apis will deal with now in the same way instead
        // of just for the _search api
<<<<<<< HEAD
        final List<SearchShardIterator> localShardIterators;
        final Map<String, AliasFilter> aliasFilter;
        final Map<String, Set<String>> indexRoutings;

        boolean preFilterSearchShards;
        if (searchContext != null) {
            assert searchRequest.searchContextBuilder() != null;
            aliasFilter = searchContext.aliasFilter();
            indexRoutings = Map.of();
            localShardIterators = getSearchShardsFromSearchContexts(clusterState, localIndices, searchRequest.getLocalClusterAlias(),
                searchContext, searchRequest.searchContextBuilder().getKeepAlive());
            preFilterSearchShards = shouldPreFilterSearchShards(clusterState, searchRequest, localIndices.indices(),
                localShardIterators.size() + remoteShardIterators.size());
        } else {
            final Index[] indices = resolveLocalIndices(localIndices, searchRequest.indicesOptions(), clusterState, timeProvider);
            Map<String, Set<String>> routingMap = indexNameExpressionResolver.resolveSearchRouting(clusterState, searchRequest.routing(),
                searchRequest.indices());
            routingMap = routingMap == null ? Collections.emptyMap() : Collections.unmodifiableMap(routingMap);
            final String[] concreteIndices = new String[indices.length];
            for (int i = 0; i < indices.length; i++) {
                concreteIndices[i] = indices[i].getName();
            }
            Map<String, Long> nodeSearchCounts = searchTransportService.getPendingSearchRequests();
            GroupShardsIterator<ShardIterator> localShardRoutings = clusterService.operationRouting().searchShards(clusterState,
=======
        final Index[] indices = resolveLocalIndices(localIndices, clusterState, timeProvider);
        Map<String, AliasFilter> aliasFilter = buildPerIndexAliasFilter(searchRequest, clusterState, indices, remoteAliasMap);
        Map<String, Set<String>> routingMap = indexNameExpressionResolver.resolveSearchRouting(clusterState, searchRequest.routing(),
            searchRequest.indices());
        routingMap = routingMap == null ? Collections.emptyMap() : Collections.unmodifiableMap(routingMap);
        String[] concreteIndices = new String[indices.length];
        for (int i = 0; i < indices.length; i++) {
            concreteIndices[i] = indices[i].getName();
        }
        Map<String, Long> nodeSearchCounts = searchTransportService.getPendingSearchRequests();
        GroupShardsIterator<ShardIterator> localShardsIterator = clusterService.operationRouting().searchShards(clusterState,
>>>>>>> 6cd9770f
                concreteIndices, routingMap, searchRequest.preference(), searchService.getResponseCollectorService(), nodeSearchCounts);
            localShardIterators = StreamSupport.stream(localShardRoutings.spliterator(), false)
                .map(it -> new SearchShardIterator(
                    searchRequest.getLocalClusterAlias(), it.shardId(), it.getShardRoutings(), localIndices, null, null))
                .collect(Collectors.toList());
            aliasFilter = buildPerIndexAliasFilter(searchRequest, clusterState, indices, remoteAliasMap);
            indexRoutings = routingMap;
            preFilterSearchShards = shouldPreFilterSearchShards(clusterState, searchRequest, concreteIndices,
                localShardIterators.size() + remoteShardIterators.size());
        }
        final GroupShardsIterator<SearchShardIterator> shardIterators = mergeShardsIterators(localShardIterators, remoteShardIterators);

        failIfOverShardCountLimit(clusterService, shardIterators.size());

        Map<String, Float> concreteIndexBoosts = resolveIndexBoosts(searchRequest, clusterState);

        // optimize search type for cases where there is only one shard group to search on
        if (shardIterators.size() == 1) {
            // if we only have one group, then we always want Q_T_F, no need for DFS, and no need to do THEN since we hit one shard
            searchRequest.searchType(QUERY_THEN_FETCH);
        }
        if (searchRequest.allowPartialSearchResults() == null) {
            // No user preference defined in search request - apply cluster service default
            searchRequest.allowPartialSearchResults(searchService.defaultAllowPartialSearchResults());
        }
        if (searchRequest.isSuggestOnly()) {
            // disable request cache if we have only suggest
            searchRequest.requestCache(false);
            switch (searchRequest.searchType()) {
                case DFS_QUERY_THEN_FETCH:
                    // convert to Q_T_F if we have only suggest
                    searchRequest.searchType(QUERY_THEN_FETCH);
                    break;
            }
        }
        final DiscoveryNodes nodes = clusterState.nodes();
        BiFunction<String, String, Transport.Connection> connectionLookup = buildConnectionLookup(searchRequest.getLocalClusterAlias(),
            nodes::get, remoteConnections, searchTransportService::getConnection);
        searchAsyncActionProvider.asyncSearchAction(
            task, searchRequest, shardIterators, timeProvider, connectionLookup, clusterState,
            Collections.unmodifiableMap(aliasFilter), concreteIndexBoosts, indexRoutings, listener,
            preFilterSearchShards, threadPool, clusters).start();
    }

    static BiFunction<String, String, Transport.Connection> buildConnectionLookup(String requestClusterAlias,
                                                              Function<String, DiscoveryNode> localNodes,
                                                              BiFunction<String, String, DiscoveryNode> remoteNodes,
                                                              BiFunction<String, DiscoveryNode, Transport.Connection> nodeToConnection) {
        return (clusterAlias, nodeId) -> {
            final DiscoveryNode discoveryNode;
            final boolean remoteCluster;
            if (clusterAlias == null || requestClusterAlias != null) {
                assert requestClusterAlias == null || requestClusterAlias.equals(clusterAlias);
                discoveryNode = localNodes.apply(nodeId);
                remoteCluster = false;
            } else {
                discoveryNode = remoteNodes.apply(clusterAlias, nodeId);
                remoteCluster = true;
            }
            if (discoveryNode == null) {
                throw new IllegalStateException("no node found for id: " + nodeId);
            }
            return nodeToConnection.apply(remoteCluster ? clusterAlias : null, discoveryNode);
        };
    }

    static boolean shouldPreFilterSearchShards(ClusterState clusterState,
                                               SearchRequest searchRequest,
                                               String[] indices,
                                               int numShards) {
        SearchSourceBuilder source = searchRequest.source();
        Integer preFilterShardSize = searchRequest.getPreFilterShardSize();
        if (preFilterShardSize == null
                && (hasReadOnlyIndices(indices, clusterState) || hasPrimaryFieldSort(source))) {
            preFilterShardSize = 1;
        } else if (preFilterShardSize == null) {
            preFilterShardSize = SearchRequest.DEFAULT_PRE_FILTER_SHARD_SIZE;
        }
        return searchRequest.searchType() == QUERY_THEN_FETCH // we can't do this for DFS it needs to fan out to all shards all the time
                    && (SearchService.canRewriteToMatchNone(source) || hasPrimaryFieldSort(source))
                    && preFilterShardSize < numShards;
    }

    private static boolean hasReadOnlyIndices(String[] indices, ClusterState clusterState) {
        for (String index : indices) {
            ClusterBlockException writeBlock = clusterState.blocks().indexBlockedException(ClusterBlockLevel.WRITE, index);
            if (writeBlock != null) {
                return true;
            }
        }
        return false;
    }

    static GroupShardsIterator<SearchShardIterator> mergeShardsIterators(List<SearchShardIterator> localShardIterators,
                                                                         List<SearchShardIterator> remoteShardIterators) {
        List<SearchShardIterator> shards = new ArrayList<>(remoteShardIterators);
        shards.addAll(localShardIterators);
        return GroupShardsIterator.sortAndCreate(shards);
    }

    interface SearchAsyncActionProvider {
        AbstractSearchAsyncAction<? extends SearchPhaseResult> asyncSearchAction(
            SearchTask task, SearchRequest searchRequest, GroupShardsIterator<SearchShardIterator> shardIterators,
            SearchTimeProvider timeProvider, BiFunction<String, String, Transport.Connection> connectionLookup,
            ClusterState clusterState, Map<String, AliasFilter> aliasFilter, Map<String, Float> concreteIndexBoosts,
            Map<String, Set<String>> indexRoutings, ActionListener<SearchResponse> listener, boolean preFilter,
            ThreadPool threadPool, SearchResponse.Clusters clusters);
    }

    private AbstractSearchAsyncAction<? extends SearchPhaseResult> searchAsyncAction(SearchTask task, SearchRequest searchRequest,
                                                        GroupShardsIterator<SearchShardIterator> shardIterators,
                                                        SearchTimeProvider timeProvider,
                                                        BiFunction<String, String, Transport.Connection> connectionLookup,
                                                        ClusterState clusterState,
                                                        Map<String, AliasFilter> aliasFilter,
                                                        Map<String, Float> concreteIndexBoosts,
                                                        Map<String, Set<String>> indexRoutings,
                                                        ActionListener<SearchResponse> listener,
                                                        boolean preFilter,
                                                        ThreadPool threadPool,
                                                        SearchResponse.Clusters clusters) {
        Executor executor = threadPool.executor(ThreadPool.Names.SEARCH);
        if (preFilter) {
            return new CanMatchPreFilterSearchPhase(logger, searchTransportService, connectionLookup,
                aliasFilter, concreteIndexBoosts, indexRoutings, executor, searchRequest, listener, shardIterators,
                timeProvider, clusterState, task, (iter) -> {
                AbstractSearchAsyncAction<? extends SearchPhaseResult> action = searchAsyncAction(
                    task,
                    searchRequest,
                    iter,
                    timeProvider,
                    connectionLookup,
                    clusterState,
                    aliasFilter,
                    concreteIndexBoosts,
                    indexRoutings,
                    listener,
                    false,
                    threadPool,
                    clusters);
                return new SearchPhase(action.getName()) {
                    @Override
                    public void run() {
                        action.start();
                    }
                };
            }, clusters);
        } else {
            AbstractSearchAsyncAction<? extends SearchPhaseResult> searchAsyncAction;
            switch (searchRequest.searchType()) {
                case DFS_QUERY_THEN_FETCH:
                    searchAsyncAction = new SearchDfsQueryThenFetchAsyncAction(logger, searchTransportService, connectionLookup,
                        aliasFilter, concreteIndexBoosts, indexRoutings, searchPhaseController, executor, searchRequest, listener,
                        shardIterators, timeProvider, clusterState, task, clusters);
                    break;
                case QUERY_THEN_FETCH:
                    searchAsyncAction = new SearchQueryThenFetchAsyncAction(logger, searchTransportService, connectionLookup,
                        aliasFilter, concreteIndexBoosts, indexRoutings, searchPhaseController, executor, searchRequest, listener,
                        shardIterators, timeProvider, clusterState, task, clusters);
                    break;
                default:
                    throw new IllegalStateException("Unknown search type: [" + searchRequest.searchType() + "]");
            }
            return searchAsyncAction;
        }
    }

    private static void failIfOverShardCountLimit(ClusterService clusterService, int shardCount) {
        final long shardCountLimit = clusterService.getClusterSettings().get(SHARD_COUNT_LIMIT_SETTING);
        if (shardCount > shardCountLimit) {
            throw new IllegalArgumentException("Trying to query " + shardCount + " shards, which is over the limit of "
                + shardCountLimit + ". This limit exists because querying many shards at the same time can make the "
                + "job of the coordinating node very CPU and/or memory intensive. It is usually a better idea to "
                + "have a smaller number of larger shards. Update [" + SHARD_COUNT_LIMIT_SETTING.getKey()
                + "] to a greater value if you really want to query that many shards at the same time.");
        }
    }

    abstract static class CCSActionListener<Response, FinalResponse> implements ActionListener<Response> {
        private final String clusterAlias;
        private final boolean skipUnavailable;
        private final CountDown countDown;
        private final AtomicInteger skippedClusters;
        private final AtomicReference<Exception> exceptions;
        private final ActionListener<FinalResponse> originalListener;

        CCSActionListener(String clusterAlias, boolean skipUnavailable, CountDown countDown, AtomicInteger skippedClusters,
                          AtomicReference<Exception> exceptions, ActionListener<FinalResponse> originalListener) {
            this.clusterAlias = clusterAlias;
            this.skipUnavailable = skipUnavailable;
            this.countDown = countDown;
            this.skippedClusters = skippedClusters;
            this.exceptions = exceptions;
            this.originalListener = originalListener;
        }

        @Override
        public final void onResponse(Response response) {
            innerOnResponse(response);
            maybeFinish();
        }

        abstract void innerOnResponse(Response response);

        @Override
        public final void onFailure(Exception e) {
            if (skipUnavailable) {
                skippedClusters.incrementAndGet();
            } else {
                Exception exception = e;
                if (RemoteClusterAware.LOCAL_CLUSTER_GROUP_KEY.equals(clusterAlias) == false) {
                    exception = wrapRemoteClusterFailure(clusterAlias, e);
                }
                if (exceptions.compareAndSet(null, exception) == false) {
                    exceptions.accumulateAndGet(exception, (previous, current) -> {
                        current.addSuppressed(previous);
                        return current;
                    });
                }
            }
            maybeFinish();
        }

        private void maybeFinish() {
            if (countDown.countDown()) {
                Exception exception = exceptions.get();
                if (exception == null) {
                    FinalResponse response;
                    try {
                        response = createFinalResponse();
                    } catch(Exception e) {
                        originalListener.onFailure(e);
                        return;
                    }
                    originalListener.onResponse(response);
                } else {
                    originalListener.onFailure(exceptions.get());
                }
            }
        }

        abstract FinalResponse createFinalResponse();
    }

    private static RemoteTransportException wrapRemoteClusterFailure(String clusterAlias, Exception e) {
        return new RemoteTransportException("error while communicating with remote cluster [" + clusterAlias + "]", e);
    }

    static Map<String, OriginalIndices> getIndicesFromSearchContexts(SearchContextId searchContext,
                                                                     IndicesOptions indicesOptions) {
        final Map<String, List<String>> indices = new HashMap<>();
        for (Map.Entry<ShardId, SearchContextIdForNode> entry : searchContext.shards().entrySet()) {
            String clusterAlias = entry.getValue().getClusterAlias() == null ?
                RemoteClusterAware.LOCAL_CLUSTER_GROUP_KEY : entry.getValue().getClusterAlias();
            indices.computeIfAbsent(clusterAlias, k -> new ArrayList<>()).add(entry.getKey().getIndexName());
        }
        return indices.entrySet().stream()
            .collect(Collectors.toMap(Map.Entry::getKey, e -> new OriginalIndices(e.getValue().toArray(String[]::new), indicesOptions)));
    }

    static List<SearchShardIterator> getSearchShardsFromSearchContexts(ClusterState clusterState, OriginalIndices originalIndices,
                                                                       String localClusterAlias,
                                                                       SearchContextId searchContext,
                                                                       TimeValue keepAlive) {
        final List<SearchShardIterator> iterators = new ArrayList<>(searchContext.shards().size());
        for (Map.Entry<ShardId, SearchContextIdForNode> entry : searchContext.shards().entrySet()) {
            final ShardId shardId = entry.getKey();
            final ShardIterator shards = OperationRouting.getShards(clusterState, shardId);
            final List<ShardRouting> matchingNodeFirstRoutings = new ArrayList<>();
            for (ShardRouting shard : shards) {
                if (shard.currentNodeId().equals(entry.getValue().getNode())) {
                    matchingNodeFirstRoutings.add(0, shard);
                } else {
                    matchingNodeFirstRoutings.add(shard);
                }
            }
            iterators.add(new SearchShardIterator(localClusterAlias, shardId, matchingNodeFirstRoutings, originalIndices,
                entry.getValue().getSearchContextId(), keepAlive));
        }
        return iterators;
    }
}<|MERGE_RESOLUTION|>--- conflicted
+++ resolved
@@ -498,7 +498,6 @@
         // TODO: I think startTime() should become part of ActionRequest and that should be used both for index name
         // date math expressions and $now in scripts. This way all apis will deal with now in the same way instead
         // of just for the _search api
-<<<<<<< HEAD
         final List<SearchShardIterator> localShardIterators;
         final Map<String, AliasFilter> aliasFilter;
         final Map<String, Set<String>> indexRoutings;
@@ -513,7 +512,7 @@
             preFilterSearchShards = shouldPreFilterSearchShards(clusterState, searchRequest, localIndices.indices(),
                 localShardIterators.size() + remoteShardIterators.size());
         } else {
-            final Index[] indices = resolveLocalIndices(localIndices, searchRequest.indicesOptions(), clusterState, timeProvider);
+            final Index[] indices = resolveLocalIndices(localIndices, clusterState, timeProvider);
             Map<String, Set<String>> routingMap = indexNameExpressionResolver.resolveSearchRouting(clusterState, searchRequest.routing(),
                 searchRequest.indices());
             routingMap = routingMap == null ? Collections.emptyMap() : Collections.unmodifiableMap(routingMap);
@@ -523,19 +522,6 @@
             }
             Map<String, Long> nodeSearchCounts = searchTransportService.getPendingSearchRequests();
             GroupShardsIterator<ShardIterator> localShardRoutings = clusterService.operationRouting().searchShards(clusterState,
-=======
-        final Index[] indices = resolveLocalIndices(localIndices, clusterState, timeProvider);
-        Map<String, AliasFilter> aliasFilter = buildPerIndexAliasFilter(searchRequest, clusterState, indices, remoteAliasMap);
-        Map<String, Set<String>> routingMap = indexNameExpressionResolver.resolveSearchRouting(clusterState, searchRequest.routing(),
-            searchRequest.indices());
-        routingMap = routingMap == null ? Collections.emptyMap() : Collections.unmodifiableMap(routingMap);
-        String[] concreteIndices = new String[indices.length];
-        for (int i = 0; i < indices.length; i++) {
-            concreteIndices[i] = indices[i].getName();
-        }
-        Map<String, Long> nodeSearchCounts = searchTransportService.getPendingSearchRequests();
-        GroupShardsIterator<ShardIterator> localShardsIterator = clusterService.operationRouting().searchShards(clusterState,
->>>>>>> 6cd9770f
                 concreteIndices, routingMap, searchRequest.preference(), searchService.getResponseCollectorService(), nodeSearchCounts);
             localShardIterators = StreamSupport.stream(localShardRoutings.spliterator(), false)
                 .map(it -> new SearchShardIterator(
