/*
 * Copyright Elasticsearch B.V. and/or licensed to Elasticsearch B.V. under one
 * or more contributor license agreements. Licensed under the Elastic License
 * 2.0 and the Server Side Public License, v 1; you may not use this file except
 * in compliance with, at your election, the Elastic License 2.0 or the Server
 * Side Public License, v 1.
 */
package org.elasticsearch.action.search;

import org.apache.logging.log4j.Logger;
import org.apache.lucene.search.ScoreDoc;
import org.elasticsearch.common.util.concurrent.AbstractRunnable;
import org.elasticsearch.common.util.concurrent.AtomicArray;
import org.elasticsearch.search.SearchPhaseResult;
import org.elasticsearch.search.SearchShardTarget;
import org.elasticsearch.search.dfs.AggregatedDfs;
import org.elasticsearch.search.fetch.FetchSearchResult;
import org.elasticsearch.search.fetch.ShardFetchSearchRequest;
import org.elasticsearch.search.internal.ShardSearchContextId;
<<<<<<< HEAD
import org.elasticsearch.search.query.QuerySearchResult;
import org.elasticsearch.search.rank.RankDoc;
import org.elasticsearch.search.rank.RankDocShardInfo;
import org.elasticsearch.transport.Transport;
=======
>>>>>>> d89dae2a

import java.util.ArrayList;
import java.util.HashMap;
import java.util.List;
import java.util.Map;
import java.util.function.BiFunction;

/**
 * This search phase merges the query results from the previous phase together and calculates the topN hits for this search.
 * Then it reaches out to all relevant shards to fetch the topN hits.
 */
final class FetchSearchPhase extends SearchPhase {
    private final ArraySearchPhaseResults<FetchSearchResult> fetchResults;
    private final AtomicArray<SearchPhaseResult> searchPhaseShardResults;
    private final BiFunction<SearchResponseSections, AtomicArray<SearchPhaseResult>, SearchPhase> nextPhaseFactory;
    private final SearchPhaseContext context;
    private final Logger logger;
    private final SearchProgressListener progressListener;
    private final AggregatedDfs aggregatedDfs;
    private final SearchPhaseController.ReducedQueryPhase reducedQueryPhase;

    FetchSearchPhase(
        SearchPhaseResults<SearchPhaseResult> resultConsumer,
        AggregatedDfs aggregatedDfs,
        SearchPhaseContext context,
        SearchPhaseController.ReducedQueryPhase reducedQueryPhase
    ) {
        this(
            resultConsumer,
            aggregatedDfs,
            context,
            reducedQueryPhase,
            (response, queryPhaseResults) -> new ExpandSearchPhase(
                context,
                response.hits,
                () -> new FetchLookupFieldsPhase(context, response, queryPhaseResults)
            )
        );
    }

    FetchSearchPhase(
        SearchPhaseResults<SearchPhaseResult> resultConsumer,
        AggregatedDfs aggregatedDfs,
        SearchPhaseContext context,
        SearchPhaseController.ReducedQueryPhase reducedQueryPhase,
        BiFunction<SearchResponseSections, AtomicArray<SearchPhaseResult>, SearchPhase> nextPhaseFactory
    ) {
        super("fetch");
        if (context.getNumShards() != resultConsumer.getNumShards()) {
            throw new IllegalStateException(
                "number of shards must match the length of the query results but doesn't:"
                    + context.getNumShards()
                    + "!="
                    + resultConsumer.getNumShards()
            );
        }
        this.fetchResults = new ArraySearchPhaseResults<>(resultConsumer.getNumShards());
        context.addReleasable(fetchResults);
        this.searchPhaseShardResults = resultConsumer.getAtomicArray();
        this.aggregatedDfs = aggregatedDfs;
        this.nextPhaseFactory = nextPhaseFactory;
        this.context = context;
        this.logger = context.getLogger();
        this.progressListener = context.getTask().getProgressListener();
        this.reducedQueryPhase = reducedQueryPhase;
    }

    @Override
    public void run() {
        context.execute(new AbstractRunnable() {

            @Override
            protected void doRun() {
                innerRun();
            }

            @Override
            public void onFailure(Exception e) {
                context.onPhaseFailure(FetchSearchPhase.this, "", e);
            }
        });
    }

    private void innerRun() {
        final int numShards = context.getNumShards();
        // Usually when there is a single shard, we force the search type QUERY_THEN_FETCH. But when there's kNN, we might
        // still use DFS_QUERY_THEN_FETCH, which does not perform the "query and fetch" optimization during the query phase.
        final boolean queryAndFetchOptimization = searchPhaseShardResults.length() == 1
            && context.getRequest().hasKnnSearch() == false
            && reducedQueryPhase.queryPhaseRankCoordinatorContext() == null;
        if (queryAndFetchOptimization) {
            assert assertConsistentWithQueryAndFetchOptimization();
            // query AND fetch optimization
            moveToNextPhase(searchPhaseShardResults);
        } else {
            ScoreDoc[] scoreDocs = reducedQueryPhase.sortedTopDocs().scoreDocs();
            // no docs to fetch -- sidestep everything and return
            if (scoreDocs.length == 0) {
                // we have to release contexts here to free up resources
                searchPhaseShardResults.asList()
                    .forEach(searchPhaseShardResult -> releaseIrrelevantSearchContext(searchPhaseShardResult, context));
                moveToNextPhase(fetchResults.getAtomicArray());
            } else {
                final boolean shouldExplainRank = shouldExplainRankScores(context.getRequest());
                final List<Map<Integer, RankDoc>> rankDocsPerShard = false == shouldExplainRank
                    ? null
                    : splitRankDocsPerShard(scoreDocs, numShards);
                final ScoreDoc[] lastEmittedDocPerShard = context.getRequest().scroll() != null
                    ? SearchPhaseController.getLastEmittedDocPerShard(reducedQueryPhase, numShards)
                    : null;
                final List<Integer>[] docIdsToLoad = SearchPhaseController.fillDocIdsToLoad(numShards, scoreDocs);
                final CountedCollector<FetchSearchResult> counter = new CountedCollector<>(
                    fetchResults,
                    docIdsToLoad.length, // we count down every shard in the result no matter if we got any results or not
                    () -> moveToNextPhase(fetchResults.getAtomicArray()),
                    context
                );
                for (int i = 0; i < docIdsToLoad.length; i++) {
                    List<Integer> entry = docIdsToLoad[i];
<<<<<<< HEAD
                    RankDocShardInfo rankDocs = rankDocsPerShard == null || rankDocsPerShard.get(i).isEmpty()
                        ? null
                        : new RankDocShardInfo(rankDocsPerShard.get(i));
                    SearchPhaseResult queryResult = queryResults.get(i);
=======
                    SearchPhaseResult shardPhaseResult = searchPhaseShardResults.get(i);
>>>>>>> d89dae2a
                    if (entry == null) { // no results for this shard ID
                        if (shardPhaseResult != null) {
                            // if we got some hits from this shard we have to release the context there
                            // we do this as we go since it will free up resources and passing on the request on the
                            // transport layer is cheap.
                            releaseIrrelevantSearchContext(shardPhaseResult, context);
                            progressListener.notifyFetchResult(i);
                        }
                        // in any case we count down this result since we don't talk to this shard anymore
                        counter.countDown();
                    } else {
<<<<<<< HEAD
                        executeFetch(
                            queryResult,
                            counter,
                            entry,
                            rankDocs,
                            (lastEmittedDocPerShard != null) ? lastEmittedDocPerShard[i] : null
                        );
=======
                        executeFetch(shardPhaseResult, counter, entry, (lastEmittedDocPerShard != null) ? lastEmittedDocPerShard[i] : null);
>>>>>>> d89dae2a
                    }
                }
            }
        }
    }

    private List<Map<Integer, RankDoc>> splitRankDocsPerShard(ScoreDoc[] scoreDocs, int numShards) {
        List<Map<Integer, RankDoc>> rankDocsPerShard = new ArrayList<>(numShards);
        for (int i = 0; i < numShards; i++) {
            rankDocsPerShard.add(new HashMap<>());
        }
        for (ScoreDoc scoreDoc : scoreDocs) {
            assert scoreDoc instanceof RankDoc : "ScoreDoc is not a RankDoc";
            assert scoreDoc.shardIndex >= 0 && scoreDoc.shardIndex <= numShards;
            RankDoc rankDoc = (RankDoc) scoreDoc;
            Map<Integer, RankDoc> shardScoreDocs = rankDocsPerShard.get(rankDoc.shardIndex);
            shardScoreDocs.put(rankDoc.doc, rankDoc);
        }
        return rankDocsPerShard;
    }

    private boolean assertConsistentWithQueryAndFetchOptimization() {
        var phaseResults = searchPhaseShardResults.asList();
        assert phaseResults.isEmpty() || phaseResults.get(0).fetchResult() != null
            : "phaseResults empty [" + phaseResults.isEmpty() + "], single result: " + phaseResults.get(0).fetchResult();
        return true;
    }

    private void executeFetch(
        SearchPhaseResult shardPhaseResult,
        final CountedCollector<FetchSearchResult> counter,
        final List<Integer> entry,
        final RankDocShardInfo rankDocs,
        ScoreDoc lastEmittedDocForShard
    ) {
        final SearchShardTarget shardTarget = shardPhaseResult.getSearchShardTarget();
        final int shardIndex = shardPhaseResult.getShardIndex();
        final ShardSearchContextId contextId = shardPhaseResult.queryResult() != null
            ? shardPhaseResult.queryResult().getContextId()
            : shardPhaseResult.rankFeatureResult().getContextId();
        context.getSearchTransport()
            .sendExecuteFetch(
                context.getConnection(shardTarget.getClusterAlias(), shardTarget.getNodeId()),
                new ShardFetchSearchRequest(
                    context.getOriginalIndices(shardPhaseResult.getShardIndex()),
                    contextId,
                    shardPhaseResult.getShardSearchRequest(),
                    entry,
                    rankDocs,
                    lastEmittedDocForShard,
                    shardPhaseResult.getRescoreDocIds(),
                    aggregatedDfs
                ),
                context.getTask(),
                new SearchActionListener<>(shardTarget, shardIndex) {
                    @Override
                    public void innerOnResponse(FetchSearchResult result) {
                        try {
                            progressListener.notifyFetchResult(shardIndex);
                            counter.onResult(result);
                        } catch (Exception e) {
                            context.onPhaseFailure(FetchSearchPhase.this, "", e);
                        }
                    }

                    @Override
                    public void onFailure(Exception e) {
                        try {
                            logger.debug(() -> "[" + contextId + "] Failed to execute fetch phase", e);
                            progressListener.notifyFetchFailure(shardIndex, shardTarget, e);
                            counter.onFailure(shardIndex, shardTarget, e);
                        } finally {
                            // the search context might not be cleared on the node where the fetch was executed for example
                            // because the action was rejected by the thread pool. in this case we need to send a dedicated
                            // request to clear the search context.
                            releaseIrrelevantSearchContext(shardPhaseResult, context);
                        }
                    }
                }
            );
    }

    private void moveToNextPhase(AtomicArray<? extends SearchPhaseResult> fetchResultsArr) {
        var resp = SearchPhaseController.merge(context.getRequest().scroll() != null, reducedQueryPhase, fetchResultsArr);
        context.addReleasable(resp::decRef);
        fetchResults.close();
        context.executeNextPhase(this, nextPhaseFactory.apply(resp, searchPhaseShardResults));
    }

    private boolean shouldExplainRankScores(SearchRequest request) {
        return request.source() != null
            && request.source().explain() != null
            && request.source().explain()
            && request.source().rankBuilder() != null;
    }

}<|MERGE_RESOLUTION|>--- conflicted
+++ resolved
@@ -17,13 +17,10 @@
 import org.elasticsearch.search.fetch.FetchSearchResult;
 import org.elasticsearch.search.fetch.ShardFetchSearchRequest;
 import org.elasticsearch.search.internal.ShardSearchContextId;
-<<<<<<< HEAD
 import org.elasticsearch.search.query.QuerySearchResult;
 import org.elasticsearch.search.rank.RankDoc;
 import org.elasticsearch.search.rank.RankDocShardInfo;
 import org.elasticsearch.transport.Transport;
-=======
->>>>>>> d89dae2a
 
 import java.util.ArrayList;
 import java.util.HashMap;
@@ -143,14 +140,10 @@
                 );
                 for (int i = 0; i < docIdsToLoad.length; i++) {
                     List<Integer> entry = docIdsToLoad[i];
-<<<<<<< HEAD
                     RankDocShardInfo rankDocs = rankDocsPerShard == null || rankDocsPerShard.get(i).isEmpty()
                         ? null
                         : new RankDocShardInfo(rankDocsPerShard.get(i));
-                    SearchPhaseResult queryResult = queryResults.get(i);
-=======
-                    SearchPhaseResult shardPhaseResult = searchPhaseShardResults.get(i);
->>>>>>> d89dae2a
+                    SearchPhaseResult shardPhaseResult = queryResults.get(i);
                     if (entry == null) { // no results for this shard ID
                         if (shardPhaseResult != null) {
                             // if we got some hits from this shard we have to release the context there
@@ -162,17 +155,13 @@
                         // in any case we count down this result since we don't talk to this shard anymore
                         counter.countDown();
                     } else {
-<<<<<<< HEAD
                         executeFetch(
-                            queryResult,
+                            shardPhaseResult,
                             counter,
                             entry,
                             rankDocs,
                             (lastEmittedDocPerShard != null) ? lastEmittedDocPerShard[i] : null
                         );
-=======
-                        executeFetch(shardPhaseResult, counter, entry, (lastEmittedDocPerShard != null) ? lastEmittedDocPerShard[i] : null);
->>>>>>> d89dae2a
                     }
                 }
             }
