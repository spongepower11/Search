/*
 * Licensed to Elasticsearch under one or more contributor
 * license agreements. See the NOTICE file distributed with
 * this work for additional information regarding copyright
 * ownership. Elasticsearch licenses this file to you under
 * the Apache License, Version 2.0 (the "License"); you may
 * not use this file except in compliance with the License.
 * You may obtain a copy of the License at
 *
 *    http://www.apache.org/licenses/LICENSE-2.0
 *
 * Unless required by applicable law or agreed to in writing,
 * software distributed under the License is distributed on an
 * "AS IS" BASIS, WITHOUT WARRANTIES OR CONDITIONS OF ANY
 * KIND, either express or implied.  See the License for the
 * specific language governing permissions and limitations
 * under the License.
 */

package org.elasticsearch.action.search;

import com.carrotsearch.hppc.IntArrayList;
import com.carrotsearch.hppc.ObjectObjectHashMap;

import org.apache.lucene.index.Term;
import org.apache.lucene.search.CollectionStatistics;
import org.apache.lucene.search.FieldDoc;
import org.apache.lucene.search.ScoreDoc;
import org.apache.lucene.search.Sort;
import org.apache.lucene.search.SortField;
import org.apache.lucene.search.TermStatistics;
import org.apache.lucene.search.TopDocs;
import org.apache.lucene.search.TopFieldDocs;
import org.apache.lucene.search.TotalHits;
import org.apache.lucene.search.TotalHits.Relation;
import org.apache.lucene.search.grouping.CollapseTopFieldDocs;
import org.elasticsearch.common.collect.HppcMaps;
import org.elasticsearch.common.lucene.search.TopDocsAndMaxScore;
import org.elasticsearch.search.DocValueFormat;
import org.elasticsearch.search.SearchHit;
import org.elasticsearch.search.SearchHits;
import org.elasticsearch.search.SearchPhaseResult;
import org.elasticsearch.search.SearchService;
import org.elasticsearch.search.SearchShardTarget;
import org.elasticsearch.search.aggregations.InternalAggregation;
import org.elasticsearch.search.aggregations.InternalAggregation.ReduceContext;
import org.elasticsearch.search.aggregations.InternalAggregations;
import org.elasticsearch.search.builder.SearchSourceBuilder;
import org.elasticsearch.search.dfs.AggregatedDfs;
import org.elasticsearch.search.dfs.DfsSearchResult;
import org.elasticsearch.search.fetch.FetchSearchResult;
import org.elasticsearch.search.internal.InternalSearchResponse;
import org.elasticsearch.search.internal.SearchContext;
import org.elasticsearch.search.profile.ProfileShardResult;
import org.elasticsearch.search.profile.SearchProfileShardResults;
import org.elasticsearch.search.query.QuerySearchResult;
import org.elasticsearch.search.suggest.Suggest;
import org.elasticsearch.search.suggest.Suggest.Suggestion;
import org.elasticsearch.search.suggest.completion.CompletionSuggestion;

import java.util.ArrayList;
import java.util.Arrays;
import java.util.Collection;
import java.util.Collections;
import java.util.HashMap;
import java.util.List;
import java.util.Map;
import java.util.function.Function;
import java.util.function.IntFunction;
import java.util.stream.Collectors;

public final class SearchPhaseController {
    private static final ScoreDoc[] EMPTY_DOCS = new ScoreDoc[0];

    private final Function<SearchRequest, InternalAggregation.ReduceContextBuilder> requestToAggReduceContextBuilder;

    public SearchPhaseController(
            Function<SearchRequest, InternalAggregation.ReduceContextBuilder> requestToAggReduceContextBuilder) {
        this.requestToAggReduceContextBuilder = requestToAggReduceContextBuilder;
    }

    public AggregatedDfs aggregateDfs(Collection<DfsSearchResult> results) {
        ObjectObjectHashMap<Term, TermStatistics> termStatistics = HppcMaps.newNoNullKeysMap();
        ObjectObjectHashMap<String, CollectionStatistics> fieldStatistics = HppcMaps.newNoNullKeysMap();
        long aggMaxDoc = 0;
        for (DfsSearchResult lEntry : results) {
            final Term[] terms = lEntry.terms();
            final TermStatistics[] stats = lEntry.termStatistics();
            assert terms.length == stats.length;
            for (int i = 0; i < terms.length; i++) {
                assert terms[i] != null;
                if (stats[i] == null) {
                    continue;
                }
                TermStatistics existing = termStatistics.get(terms[i]);
                if (existing != null) {
                    assert terms[i].bytes().equals(existing.term());
                    termStatistics.put(terms[i], new TermStatistics(existing.term(),
                        existing.docFreq() + stats[i].docFreq(),
                        existing.totalTermFreq() + stats[i].totalTermFreq()));
                } else {
                    termStatistics.put(terms[i], stats[i]);
                }

            }

            assert !lEntry.fieldStatistics().containsKey(null);
            final Object[] keys = lEntry.fieldStatistics().keys;
            final Object[] values = lEntry.fieldStatistics().values;
            for (int i = 0; i < keys.length; i++) {
                if (keys[i] != null) {
                    String key = (String) keys[i];
                    CollectionStatistics value = (CollectionStatistics) values[i];
                    if (value == null) {
                        continue;
                    }
                    assert key != null;
                    CollectionStatistics existing = fieldStatistics.get(key);
                    if (existing != null) {
                        CollectionStatistics merged = new CollectionStatistics(key,
                            existing.maxDoc() + value.maxDoc(),
                            existing.docCount() + value.docCount(),
                            existing.sumTotalTermFreq() + value.sumTotalTermFreq(),
                            existing.sumDocFreq() + value.sumDocFreq()
                        );
                        fieldStatistics.put(key, merged);
                    } else {
                        fieldStatistics.put(key, value);
                    }
                }
            }
            aggMaxDoc += lEntry.maxDoc();
        }
        return new AggregatedDfs(termStatistics, fieldStatistics, aggMaxDoc);
    }

    /**
     * Returns a score doc array of top N search docs across all shards, followed by top suggest docs for each
     * named completion suggestion across all shards. If more than one named completion suggestion is specified in the
     * request, the suggest docs for a named suggestion are ordered by the suggestion name.
     *
     * Note: The order of the sorted score docs depends on the shard index in the result array if the merge process needs to disambiguate
     * the result. In oder to obtain stable results the shard index (index of the result in the result array) must be the same.
     *
     * @param ignoreFrom Whether to ignore the from and sort all hits in each shard result.
     *                   Enabled only for scroll search, because that only retrieves hits of length 'size' in the query phase.
     * @param results the search phase results to obtain the sort docs from
     * @param bufferedTopDocs the pre-consumed buffered top docs
     * @param topDocsStats the top docs stats to fill
     * @param from the offset into the search results top docs
     * @param size the number of hits to return from the merged top docs
     */
    static SortedTopDocs sortDocs(boolean ignoreFrom, Collection<? extends SearchPhaseResult> results,
                                  final Collection<TopDocs> bufferedTopDocs, final TopDocsStats topDocsStats, int from, int size,
                                  List<CompletionSuggestion> reducedCompletionSuggestions) {
        if (results.isEmpty()) {
            return SortedTopDocs.EMPTY;
        }
        final Collection<TopDocs> topDocs = bufferedTopDocs == null ? new ArrayList<>() : bufferedTopDocs;
        for (SearchPhaseResult sortedResult : results) { // TODO we can move this loop into the reduce call to only loop over this once
            /* We loop over all results once, group together the completion suggestions if there are any and collect relevant
             * top docs results. Each top docs gets it's shard index set on all top docs to simplify top docs merging down the road
             * this allowed to remove a single shared optimization code here since now we don't materialized a dense array of
             * top docs anymore but instead only pass relevant results / top docs to the merge method*/
            QuerySearchResult queryResult = sortedResult.queryResult();
            if (queryResult.hasConsumedTopDocs() == false) { // already consumed?
                final TopDocsAndMaxScore td = queryResult.consumeTopDocs();
                assert td != null;
                topDocsStats.add(td, queryResult.searchTimedOut(), queryResult.terminatedEarly());
                // make sure we set the shard index before we add it - the consumer didn't do that yet
                if (td.topDocs.scoreDocs.length > 0) {
                    setShardIndex(td.topDocs, queryResult.getShardIndex());
                    topDocs.add(td.topDocs);
                }
            }
        }
        final boolean hasHits = (reducedCompletionSuggestions.isEmpty() && topDocs.isEmpty()) == false;
        if (hasHits) {
            final TopDocs mergedTopDocs = mergeTopDocs(topDocs, size, ignoreFrom ? 0 : from);
            final ScoreDoc[] mergedScoreDocs = mergedTopDocs == null ? EMPTY_DOCS : mergedTopDocs.scoreDocs;
            ScoreDoc[] scoreDocs = mergedScoreDocs;
            if (reducedCompletionSuggestions.isEmpty() == false) {
                int numSuggestDocs = 0;
                for (CompletionSuggestion completionSuggestion : reducedCompletionSuggestions) {
                    assert completionSuggestion != null;
                    numSuggestDocs += completionSuggestion.getOptions().size();
                }
                scoreDocs = new ScoreDoc[mergedScoreDocs.length + numSuggestDocs];
                System.arraycopy(mergedScoreDocs, 0, scoreDocs, 0, mergedScoreDocs.length);
                int offset = mergedScoreDocs.length;
                for (CompletionSuggestion completionSuggestion : reducedCompletionSuggestions) {
                    for (CompletionSuggestion.Entry.Option option : completionSuggestion.getOptions()) {
                        scoreDocs[offset++] = option.getDoc();
                    }
                }
            }
            boolean isSortedByField = false;
            SortField[] sortFields = null;
            String collapseField = null;
            Object[] collapseValues = null;
            if (mergedTopDocs instanceof TopFieldDocs) {
                TopFieldDocs fieldDocs = (TopFieldDocs) mergedTopDocs;
                sortFields = fieldDocs.fields;
                if (fieldDocs instanceof CollapseTopFieldDocs) {
                    isSortedByField = (fieldDocs.fields.length == 1 && fieldDocs.fields[0].getType() == SortField.Type.SCORE) == false;
                    CollapseTopFieldDocs collapseTopFieldDocs = (CollapseTopFieldDocs) fieldDocs;
                    collapseField = collapseTopFieldDocs.field;
                    collapseValues = collapseTopFieldDocs.collapseValues;
                } else {
                    isSortedByField = true;
                }
            }
            return new SortedTopDocs(scoreDocs, isSortedByField, sortFields, collapseField, collapseValues);
        } else {
            // no relevant docs
            return SortedTopDocs.EMPTY;
        }
    }

    static TopDocs mergeTopDocs(Collection<TopDocs> results, int topN, int from) {
        if (results.isEmpty()) {
            return null;
        }
        final boolean setShardIndex = false;
        final TopDocs topDocs = results.stream().findFirst().get();
        final TopDocs mergedTopDocs;
        final int numShards = results.size();
        if (numShards == 1 && from == 0) { // only one shard and no pagination we can just return the topDocs as we got them.
            return topDocs;
        } else if (topDocs instanceof CollapseTopFieldDocs) {
            CollapseTopFieldDocs firstTopDocs = (CollapseTopFieldDocs) topDocs;
            final Sort sort = new Sort(firstTopDocs.fields);
            final CollapseTopFieldDocs[] shardTopDocs = results.toArray(new CollapseTopFieldDocs[numShards]);
            mergedTopDocs = CollapseTopFieldDocs.merge(sort, from, topN, shardTopDocs, setShardIndex);
        } else if (topDocs instanceof TopFieldDocs) {
            TopFieldDocs firstTopDocs = (TopFieldDocs) topDocs;
            final Sort sort = new Sort(firstTopDocs.fields);
            final TopFieldDocs[] shardTopDocs = results.toArray(new TopFieldDocs[numShards]);
            mergedTopDocs = TopDocs.merge(sort, from, topN, shardTopDocs, setShardIndex);
        } else {
            final TopDocs[] shardTopDocs = results.toArray(new TopDocs[numShards]);
            mergedTopDocs = TopDocs.merge(from, topN, shardTopDocs, setShardIndex);
        }
        return mergedTopDocs;
    }

    private static void setShardIndex(TopDocs topDocs, int shardIndex) {
        assert topDocs.scoreDocs.length == 0 || topDocs.scoreDocs[0].shardIndex == -1 : "shardIndex is already set";
        for (ScoreDoc doc : topDocs.scoreDocs) {
            doc.shardIndex = shardIndex;
        }
    }

    public ScoreDoc[] getLastEmittedDocPerShard(ReducedQueryPhase reducedQueryPhase, int numShards) {
        final ScoreDoc[] lastEmittedDocPerShard = new ScoreDoc[numShards];
        if (reducedQueryPhase.isEmptyResult == false) {
            final ScoreDoc[] sortedScoreDocs = reducedQueryPhase.sortedTopDocs.scoreDocs;
            // from is always zero as when we use scroll, we ignore from
            long size = Math.min(reducedQueryPhase.fetchHits, reducedQueryPhase.size);
            // with collapsing we can have more hits than sorted docs
            size = Math.min(sortedScoreDocs.length, size);
            for (int sortedDocsIndex = 0; sortedDocsIndex < size; sortedDocsIndex++) {
                ScoreDoc scoreDoc = sortedScoreDocs[sortedDocsIndex];
                lastEmittedDocPerShard[scoreDoc.shardIndex] = scoreDoc;
            }
        }
        return lastEmittedDocPerShard;
    }

    /**
     * Builds an array, with potential null elements, with docs to load.
     */
    public IntArrayList[] fillDocIdsToLoad(int numShards, ScoreDoc[] shardDocs) {
        IntArrayList[] docIdsToLoad = new IntArrayList[numShards];
        for (ScoreDoc shardDoc : shardDocs) {
            IntArrayList shardDocIdsToLoad = docIdsToLoad[shardDoc.shardIndex];
            if (shardDocIdsToLoad == null) {
                shardDocIdsToLoad = docIdsToLoad[shardDoc.shardIndex] = new IntArrayList();
            }
            shardDocIdsToLoad.add(shardDoc.doc);
        }
        return docIdsToLoad;
    }

    /**
     * Enriches search hits and completion suggestion hits from <code>sortedDocs</code> using <code>fetchResultsArr</code>,
     * merges suggestions, aggregations and profile results
     *
     * Expects sortedDocs to have top search docs across all shards, optionally followed by top suggest docs for each named
     * completion suggestion ordered by suggestion name
     */
    public InternalSearchResponse merge(boolean ignoreFrom, ReducedQueryPhase reducedQueryPhase,
                                        Collection<? extends SearchPhaseResult> fetchResults,
                                        IntFunction<SearchPhaseResult> resultsLookup) {
        if (reducedQueryPhase.isEmptyResult) {
            return InternalSearchResponse.empty();
        }
        ScoreDoc[] sortedDocs = reducedQueryPhase.sortedTopDocs.scoreDocs;
        SearchHits hits = getHits(reducedQueryPhase, ignoreFrom, fetchResults, resultsLookup);
        if (reducedQueryPhase.suggest != null) {
            if (!fetchResults.isEmpty()) {
                int currentOffset = hits.getHits().length;
                for (CompletionSuggestion suggestion : reducedQueryPhase.suggest.filter(CompletionSuggestion.class)) {
                    final List<CompletionSuggestion.Entry.Option> suggestionOptions = suggestion.getOptions();
                    for (int scoreDocIndex = currentOffset; scoreDocIndex < currentOffset + suggestionOptions.size(); scoreDocIndex++) {
                        ScoreDoc shardDoc = sortedDocs[scoreDocIndex];
                        SearchPhaseResult searchResultProvider = resultsLookup.apply(shardDoc.shardIndex);
                        if (searchResultProvider == null) {
                            // this can happen if we are hitting a shard failure during the fetch phase
                            // in this case we referenced the shard result via the ScoreDoc but never got a
                            // result from fetch.
                            // TODO it would be nice to assert this in the future
                            continue;
                        }
                        FetchSearchResult fetchResult = searchResultProvider.fetchResult();
                        final int index = fetchResult.counterGetAndIncrement();
                        assert index < fetchResult.hits().getHits().length : "not enough hits fetched. index [" + index + "] length: "
                            + fetchResult.hits().getHits().length;
                        SearchHit hit = fetchResult.hits().getHits()[index];
                        CompletionSuggestion.Entry.Option suggestOption =
                            suggestionOptions.get(scoreDocIndex - currentOffset);
                        hit.score(shardDoc.score);
                        hit.shard(fetchResult.getSearchShardTarget());
                        suggestOption.setHit(hit);
                    }
                    currentOffset += suggestionOptions.size();
                }
                assert currentOffset == sortedDocs.length : "expected no more score doc slices";
            }
        }
        return reducedQueryPhase.buildResponse(hits);
    }

    private SearchHits getHits(ReducedQueryPhase reducedQueryPhase, boolean ignoreFrom,
                               Collection<? extends SearchPhaseResult> fetchResults, IntFunction<SearchPhaseResult> resultsLookup) {
        SortedTopDocs sortedTopDocs = reducedQueryPhase.sortedTopDocs;
        int sortScoreIndex = -1;
        if (sortedTopDocs.isSortedByField) {
            SortField[] sortFields = sortedTopDocs.sortFields;
            for (int i = 0; i < sortFields.length; i++) {
                if (sortFields[i].getType() == SortField.Type.SCORE) {
                    sortScoreIndex = i;
                }
            }
        }
        // clean the fetch counter
        for (SearchPhaseResult entry : fetchResults) {
            entry.fetchResult().initCounter();
        }
        int from = ignoreFrom ? 0 : reducedQueryPhase.from;
        int numSearchHits = (int) Math.min(reducedQueryPhase.fetchHits - from, reducedQueryPhase.size);
        // with collapsing we can have more fetch hits than sorted docs
        numSearchHits = Math.min(sortedTopDocs.scoreDocs.length, numSearchHits);
        // merge hits
        List<SearchHit> hits = new ArrayList<>();
        if (!fetchResults.isEmpty()) {
            for (int i = 0; i < numSearchHits; i++) {
                ScoreDoc shardDoc = sortedTopDocs.scoreDocs[i];
                SearchPhaseResult fetchResultProvider = resultsLookup.apply(shardDoc.shardIndex);
                if (fetchResultProvider == null) {
                    // this can happen if we are hitting a shard failure during the fetch phase
                    // in this case we referenced the shard result via the ScoreDoc but never got a
                    // result from fetch.
                    // TODO it would be nice to assert this in the future
                    continue;
                }
                FetchSearchResult fetchResult = fetchResultProvider.fetchResult();
                final int index = fetchResult.counterGetAndIncrement();
                assert index < fetchResult.hits().getHits().length : "not enough hits fetched. index [" + index + "] length: "
                    + fetchResult.hits().getHits().length;
                SearchHit searchHit = fetchResult.hits().getHits()[index];
                searchHit.shard(fetchResult.getSearchShardTarget());
                if (sortedTopDocs.isSortedByField) {
                    FieldDoc fieldDoc = (FieldDoc) shardDoc;
                    searchHit.sortValues(fieldDoc.fields, reducedQueryPhase.sortValueFormats);
                    if (sortScoreIndex != -1) {
                        searchHit.score(((Number) fieldDoc.fields[sortScoreIndex]).floatValue());
                    }
                } else {
                    searchHit.score(shardDoc.score);
                }
                hits.add(searchHit);
            }
        }
        return new SearchHits(hits.toArray(new SearchHit[0]), reducedQueryPhase.totalHits,
            reducedQueryPhase.maxScore, sortedTopDocs.sortFields, sortedTopDocs.collapseField, sortedTopDocs.collapseValues);
    }

    /**
     * Reduces the given query results and consumes all aggregations and profile results.
     * @param queryResults a list of non-null query shard results
     */
    ReducedQueryPhase reducedScrollQueryPhase(Collection<? extends SearchPhaseResult> queryResults) {
        InternalAggregation.ReduceContextBuilder aggReduceContextBuilder = new InternalAggregation.ReduceContextBuilder() {
            @Override
            public ReduceContext forPartialReduction() {
                throw new UnsupportedOperationException("Scroll requests don't have aggs");
            }

            @Override
            public ReduceContext forFinalReduction() {
                throw new UnsupportedOperationException("Scroll requests don't have aggs");
            }
        };
        return reducedQueryPhase(queryResults, true, SearchContext.TRACK_TOTAL_HITS_ACCURATE, aggReduceContextBuilder, true);
    }

    /**
     * Reduces the given query results and consumes all aggregations and profile results.
     * @param queryResults a list of non-null query shard results
     */
    public ReducedQueryPhase reducedQueryPhase(Collection<? extends SearchPhaseResult> queryResults,
                                               boolean isScrollRequest, int trackTotalHitsUpTo,
                                               InternalAggregation.ReduceContextBuilder aggReduceContextBuilder,
                                               boolean performFinalReduce) {
        return reducedQueryPhase(queryResults, null, new ArrayList<>(), new TopDocsStats(trackTotalHitsUpTo),
            0, isScrollRequest, aggReduceContextBuilder, performFinalReduce);
    }

    /**
     * Reduces the given query results and consumes all aggregations and profile results.
     * @param queryResults a list of non-null query shard results
     * @param bufferedAggs a list of pre-collected / buffered aggregations. if this list is non-null all aggregations have been consumed
     *                    from all non-null query results.
     * @param bufferedTopDocs a list of pre-collected / buffered top docs. if this list is non-null all top docs have been consumed
     *                    from all non-null query results.
     * @param numReducePhases the number of non-final reduce phases applied to the query results.
     * @see QuerySearchResult#consumeAggs()
     * @see QuerySearchResult#consumeProfileResult()
     */
    private ReducedQueryPhase reducedQueryPhase(Collection<? extends SearchPhaseResult> queryResults,
                                                List<InternalAggregations> bufferedAggs, List<TopDocs> bufferedTopDocs,
                                                TopDocsStats topDocsStats, int numReducePhases, boolean isScrollRequest,
                                                InternalAggregation.ReduceContextBuilder aggReduceContextBuilder,
                                                boolean performFinalReduce) {
        assert numReducePhases >= 0 : "num reduce phases must be >= 0 but was: " + numReducePhases;
        numReducePhases++; // increment for this phase
        if (queryResults.isEmpty()) { // early terminate we have nothing to reduce
            final TotalHits totalHits = topDocsStats.getTotalHits();
            return new ReducedQueryPhase(totalHits, topDocsStats.fetchHits, topDocsStats.getMaxScore(),
                false, null, null, null, null, SortedTopDocs.EMPTY, null, numReducePhases, 0, 0, true);
        }
        int total = queryResults.size();
        queryResults = queryResults.stream()
            .filter(res -> res.queryResult().isNull() == false)
            .collect(Collectors.toList());
        String errorMsg = "must have at least one non-empty search result, got 0 out of " + total;
        assert queryResults.isEmpty() == false : errorMsg;
        if (queryResults.isEmpty()) {
            throw new IllegalStateException(errorMsg);
        }
        final QuerySearchResult firstResult = queryResults.stream().findFirst().get().queryResult();
        final boolean hasSuggest = firstResult.suggest() != null;
        final boolean hasProfileResults = firstResult.hasProfileResults();
        final boolean consumeAggs;
        final List<InternalAggregations> aggregationsList;
        if (bufferedAggs != null) {
            consumeAggs = false;
            // we already have results from intermediate reduces and just need to perform the final reduce
            assert firstResult.hasAggs() : "firstResult has no aggs but we got non null buffered aggs?";
            aggregationsList = bufferedAggs;
        } else if (firstResult.hasAggs()) {
            // the number of shards was less than the buffer size so we reduce agg results directly
            aggregationsList = new ArrayList<>(queryResults.size());
            consumeAggs = true;
        } else {
            // no aggregations
            aggregationsList = Collections.emptyList();
            consumeAggs = false;
        }

        // count the total (we use the query result provider here, since we might not get any hits (we scrolled past them))
        final Map<String, List<Suggestion>> groupedSuggestions = hasSuggest ? new HashMap<>() : Collections.emptyMap();
        final Map<String, ProfileShardResult> profileResults = hasProfileResults ? new HashMap<>(queryResults.size())
            : Collections.emptyMap();
        int from = 0;
        int size = 0;
        for (SearchPhaseResult entry : queryResults) {
            QuerySearchResult result = entry.queryResult();
            from = result.from();
            // sorted queries can set the size to 0 if they have enough competitive hits.
            size = Math.max(result.size(), size);
            if (hasSuggest) {
                assert result.suggest() != null;
                for (Suggestion<? extends Suggestion.Entry<? extends Suggestion.Entry.Option>> suggestion : result.suggest()) {
                    List<Suggestion> suggestionList = groupedSuggestions.computeIfAbsent(suggestion.getName(), s -> new ArrayList<>());
                    suggestionList.add(suggestion);
                    if (suggestion instanceof CompletionSuggestion) {
                        CompletionSuggestion completionSuggestion = (CompletionSuggestion) suggestion;
                        completionSuggestion.setShardIndex(result.getShardIndex());
                    }
                }
            }
            if (consumeAggs) {
                aggregationsList.add((InternalAggregations) result.consumeAggs());
            }
            if (hasProfileResults) {
                String key = result.getSearchShardTarget().toString();
                profileResults.put(key, result.consumeProfileResult());
            }
        }
        final Suggest reducedSuggest;
        final List<CompletionSuggestion> reducedCompletionSuggestions;
        if (groupedSuggestions.isEmpty()) {
            reducedSuggest = null;
            reducedCompletionSuggestions = Collections.emptyList();
        } else {
            reducedSuggest = new Suggest(Suggest.reduce(groupedSuggestions));
            reducedCompletionSuggestions = reducedSuggest.filter(CompletionSuggestion.class);
        }
        final InternalAggregations aggregations = aggregationsList.isEmpty() ? null : InternalAggregations.topLevelReduce(aggregationsList,
                    performFinalReduce ? aggReduceContextBuilder.forFinalReduction() : aggReduceContextBuilder.forPartialReduction());
        final SearchProfileShardResults shardResults = profileResults.isEmpty() ? null : new SearchProfileShardResults(profileResults);
        final SortedTopDocs sortedTopDocs = sortDocs(isScrollRequest, queryResults, bufferedTopDocs, topDocsStats, from, size,
            reducedCompletionSuggestions);
        final TotalHits totalHits = topDocsStats.getTotalHits();
        return new ReducedQueryPhase(totalHits, topDocsStats.fetchHits, topDocsStats.getMaxScore(),
            topDocsStats.timedOut, topDocsStats.terminatedEarly, reducedSuggest, aggregations, shardResults, sortedTopDocs,
            firstResult.sortValueFormats(), numReducePhases, size, from, false);
    }

    /*
     * Returns the size of the requested top documents (from + size)
     */
    static int getTopDocsSize(SearchRequest request) {
        if (request.source() == null) {
            return SearchService.DEFAULT_SIZE;
        }
        SearchSourceBuilder source = request.source();
        return (source.size() == -1 ? SearchService.DEFAULT_SIZE : source.size()) +
            (source.from() == -1 ? SearchService.DEFAULT_FROM : source.from());
    }

    public static final class ReducedQueryPhase {
        // the sum of all hits across all reduces shards
        final TotalHits totalHits;
        // the number of returned hits (doc IDs) across all reduces shards
        final long fetchHits;
        // the max score across all reduces hits or {@link Float#NaN} if no hits returned
        final float maxScore;
        // <code>true</code> if at least one reduced result timed out
        final boolean timedOut;
        // non null and true if at least one reduced result was terminated early
        final Boolean terminatedEarly;
        // the reduced suggest results
        final Suggest suggest;
        // the reduced internal aggregations
        final InternalAggregations aggregations;
        // the reduced profile results
        final SearchProfileShardResults shardResults;
        // the number of reduces phases
        final int numReducePhases;
        //encloses info about the merged top docs, the sort fields used to sort the score docs etc.
        final SortedTopDocs sortedTopDocs;
        // the size of the top hits to return
        final int size;
        // <code>true</code> iff the query phase had no results. Otherwise <code>false</code>
        final boolean isEmptyResult;
        // the offset into the merged top hits
        final int from;
        // sort value formats used to sort / format the result
        final DocValueFormat[] sortValueFormats;

        ReducedQueryPhase(TotalHits totalHits, long fetchHits, float maxScore, boolean timedOut, Boolean terminatedEarly, Suggest suggest,
                          InternalAggregations aggregations, SearchProfileShardResults shardResults, SortedTopDocs sortedTopDocs,
                          DocValueFormat[] sortValueFormats, int numReducePhases, int size, int from, boolean isEmptyResult) {
            if (numReducePhases <= 0) {
                throw new IllegalArgumentException("at least one reduce phase must have been applied but was: " + numReducePhases);
            }
            this.totalHits = totalHits;
            this.fetchHits = fetchHits;
            this.maxScore = maxScore;
            this.timedOut = timedOut;
            this.terminatedEarly = terminatedEarly;
            this.suggest = suggest;
            this.aggregations = aggregations;
            this.shardResults = shardResults;
            this.numReducePhases = numReducePhases;
            this.sortedTopDocs = sortedTopDocs;
            this.size = size;
            this.from = from;
            this.isEmptyResult = isEmptyResult;
            this.sortValueFormats = sortValueFormats;
        }

        /**
         * Creates a new search response from the given merged hits.
         * @see #merge(boolean, ReducedQueryPhase, Collection, IntFunction)
         */
        public InternalSearchResponse buildResponse(SearchHits hits) {
            return new InternalSearchResponse(hits, aggregations, suggest, shardResults, timedOut, terminatedEarly, numReducePhases);
        }
    }

    /**
     * A {@link ArraySearchPhaseResults} implementation
     * that incrementally reduces aggregation results as shard results are consumed.
     * This implementation can be configured to batch up a certain amount of results and only reduce them
     * iff the buffer is exhausted.
     */
    static final class QueryPhaseResultConsumer extends ArraySearchPhaseResults<SearchPhaseResult> {
        private final SearchShardTarget[] processedShards;
        private final InternalAggregations[] aggsBuffer;
        private final TopDocs[] topDocsBuffer;
        private final boolean hasAggs;
        private final boolean hasTopDocs;
        private final int bufferSize;
        private int index;
        private final SearchPhaseController controller;
        private final SearchProgressListener progressListener;
        private int numReducePhases = 0;
        private final TopDocsStats topDocsStats;
        private final int topNSize;
        private final InternalAggregation.ReduceContextBuilder aggReduceContextBuilder;
        private final boolean performFinalReduce;

        /**
         * Creates a new {@link QueryPhaseResultConsumer}
         * @param progressListener a progress listener to be notified when a successful response is received
         *                         and when a partial or final reduce has completed.
         * @param controller a controller instance to reduce the query response objects
         * @param expectedResultSize the expected number of query results. Corresponds to the number of shards queried
         * @param bufferSize the size of the reduce buffer. if the buffer size is smaller than the number of expected results
         *                   the buffer is used to incrementally reduce aggregation results before all shards responded.
         */
        private QueryPhaseResultConsumer(SearchProgressListener progressListener, SearchPhaseController controller,
                                         int expectedResultSize, int bufferSize, boolean hasTopDocs, boolean hasAggs,
                                         int trackTotalHitsUpTo, int topNSize,
                                         InternalAggregation.ReduceContextBuilder aggReduceContextBuilder,
                                         boolean performFinalReduce) {
            super(expectedResultSize);
            if (expectedResultSize != 1 && bufferSize < 2) {
                throw new IllegalArgumentException("buffer size must be >= 2 if there is more than one expected result");
            }
            if (expectedResultSize <= bufferSize) {
                throw new IllegalArgumentException("buffer size must be less than the expected result size");
            }
            if (hasAggs == false && hasTopDocs == false) {
                throw new IllegalArgumentException("either aggs or top docs must be present");
            }
            this.controller = controller;
            this.progressListener = progressListener;
            this.processedShards = new SearchShardTarget[expectedResultSize];
            // no need to buffer anything if we have less expected results. in this case we don't consume any results ahead of time.
            this.aggsBuffer = new InternalAggregations[hasAggs ? bufferSize : 0];
            this.topDocsBuffer = new TopDocs[hasTopDocs ? bufferSize : 0];
            this.hasTopDocs = hasTopDocs;
            this.hasAggs = hasAggs;
            this.bufferSize = bufferSize;
            this.topDocsStats = new TopDocsStats(trackTotalHitsUpTo);
            this.topNSize = topNSize;
            this.aggReduceContextBuilder = aggReduceContextBuilder;
            this.performFinalReduce = performFinalReduce;
        }

        @Override
        public void consumeResult(SearchPhaseResult result) {
            super.consumeResult(result);
            QuerySearchResult queryResult = result.queryResult();
            consumeInternal(queryResult);
            progressListener.notifyQueryResult(queryResult.getShardIndex());
        }

        private synchronized void consumeInternal(QuerySearchResult querySearchResult) {
            if (querySearchResult.isNull() == false) {
                if (index == bufferSize) {
                    if (hasAggs) {
                        ReduceContext reduceContext = aggReduceContextBuilder.forPartialReduction();
                        InternalAggregations reducedAggs = InternalAggregations.topLevelReduce(Arrays.asList(aggsBuffer), reduceContext);
                        Arrays.fill(aggsBuffer, null);
                        aggsBuffer[0] = reducedAggs;
                    }
                    if (hasTopDocs) {
                        TopDocs reducedTopDocs = mergeTopDocs(Arrays.asList(topDocsBuffer),
                            // we have to merge here in the same way we collect on a shard
                            topNSize, 0);
                        Arrays.fill(topDocsBuffer, null);
                        topDocsBuffer[0] = reducedTopDocs;
                    }
                    numReducePhases++;
                    index = 1;
                    if (hasAggs || hasTopDocs) {
                        progressListener.notifyPartialReduce(SearchProgressListener.buildSearchShards(processedShards),
                            topDocsStats.getTotalHits(), hasAggs ? aggsBuffer[0] : null, numReducePhases);
                    }
                }
                final int i = index++;
                if (hasAggs) {
                    aggsBuffer[i] = (InternalAggregations) querySearchResult.consumeAggs();
                }
                if (hasTopDocs) {
                    final TopDocsAndMaxScore topDocs = querySearchResult.consumeTopDocs(); // can't be null
                    topDocsStats.add(topDocs, querySearchResult.searchTimedOut(), querySearchResult.terminatedEarly());
                    setShardIndex(topDocs.topDocs, querySearchResult.getShardIndex());
                    topDocsBuffer[i] = topDocs.topDocs;
                }
            }
            processedShards[querySearchResult.getShardIndex()] = querySearchResult.getSearchShardTarget();
        }

        private synchronized List<InternalAggregations> getRemainingAggs() {
            return hasAggs ? Arrays.asList(aggsBuffer).subList(0, index) : null;
        }

        private synchronized List<TopDocs> getRemainingTopDocs() {
            return hasTopDocs ? Arrays.asList(topDocsBuffer).subList(0, index) : null;
        }

        @Override
        public ReducedQueryPhase reduce() {
            ReducedQueryPhase reducePhase = controller.reducedQueryPhase(results.asList(), getRemainingAggs(), getRemainingTopDocs(),
                    topDocsStats, numReducePhases, false, aggReduceContextBuilder, performFinalReduce);
            progressListener.notifyFinalReduce(SearchProgressListener.buildSearchShards(results.asList()),
                reducePhase.totalHits, reducePhase.aggregations, reducePhase.numReducePhases);
            return reducePhase;
        }

        /**
         * Returns the number of buffered results
         */
        int getNumBuffered() {
            return index;
        }

        int getNumReducePhases() { return numReducePhases; }
    }

    /**
     * Returns a new ArraySearchPhaseResults instance. This might return an instance that reduces search responses incrementally.
     */
    ArraySearchPhaseResults<SearchPhaseResult> newSearchPhaseResults(SearchProgressListener listener,
                                                                     SearchRequest request,
                                                                     int numShards) {
        SearchSourceBuilder source = request.source();
        boolean isScrollRequest = request.scroll() != null;
        final boolean hasAggs = source != null && source.aggregations() != null;
        final boolean hasTopDocs = source == null || source.size() != 0;
<<<<<<< HEAD
        final int trackTotalHitsUpTo = request.resolveTrackTotalHitsUpTo();
=======
        final int trackTotalHitsUpTo = resolveTrackTotalHits(request);
        InternalAggregation.ReduceContextBuilder aggReduceContextBuilder = requestToAggReduceContextBuilder.apply(request);
>>>>>>> b67863e6
        if (isScrollRequest == false && (hasAggs || hasTopDocs)) {
            // no incremental reduce if scroll is used - we only hit a single shard or sometimes more...
            if (request.getBatchedReduceSize() < numShards) {
                int topNSize = getTopDocsSize(request);
                // only use this if there are aggs and if there are more shards than we should reduce at once
                return new QueryPhaseResultConsumer(listener, this, numShards, request.getBatchedReduceSize(), hasTopDocs, hasAggs,
                    trackTotalHitsUpTo, topNSize, aggReduceContextBuilder, request.isFinalReduce());
            }
        }
        return new ArraySearchPhaseResults<SearchPhaseResult>(numShards) {
            @Override
            void consumeResult(SearchPhaseResult result) {
                super.consumeResult(result);
                listener.notifyQueryResult(result.queryResult().getShardIndex());
            }

            @Override
            ReducedQueryPhase reduce() {
                List<SearchPhaseResult> resultList = results.asList();
                final ReducedQueryPhase reducePhase =
                    reducedQueryPhase(resultList, isScrollRequest, trackTotalHitsUpTo, aggReduceContextBuilder, request.isFinalReduce());
                listener.notifyFinalReduce(SearchProgressListener.buildSearchShards(resultList),
                    reducePhase.totalHits, reducePhase.aggregations, reducePhase.numReducePhases);
                return reducePhase;
            }
        };
    }

    static final class TopDocsStats {
        final int trackTotalHitsUpTo;
        long totalHits;
        private TotalHits.Relation totalHitsRelation;
        long fetchHits;
        private float maxScore = Float.NEGATIVE_INFINITY;
        boolean timedOut;
        Boolean terminatedEarly;

        TopDocsStats(int trackTotalHitsUpTo) {
            this.trackTotalHitsUpTo = trackTotalHitsUpTo;
            this.totalHits = 0;
            this.totalHitsRelation = Relation.EQUAL_TO;
        }

        float getMaxScore() {
            return Float.isInfinite(maxScore) ? Float.NaN : maxScore;
        }

        TotalHits getTotalHits() {
            if (trackTotalHitsUpTo == SearchContext.TRACK_TOTAL_HITS_DISABLED) {
                return null;
            } else if (trackTotalHitsUpTo == SearchContext.TRACK_TOTAL_HITS_ACCURATE) {
                assert totalHitsRelation == Relation.EQUAL_TO;
                return new TotalHits(totalHits, totalHitsRelation);
            } else {
                if (totalHits <= trackTotalHitsUpTo) {
                    return new TotalHits(totalHits, totalHitsRelation);
                } else {
                    /*
                     * The user requested to count the total hits up to <code>trackTotalHitsUpTo</code>
                     * so we return this lower bound when the total hits is greater than this value.
                     * This can happen when multiple shards are merged since the limit to track total hits
                     * is applied per shard.
                     */
                    return new TotalHits(trackTotalHitsUpTo, Relation.GREATER_THAN_OR_EQUAL_TO);
                }
            }
        }

        void add(TopDocsAndMaxScore topDocs, boolean timedOut, Boolean terminatedEarly) {
            if (trackTotalHitsUpTo != SearchContext.TRACK_TOTAL_HITS_DISABLED) {
                totalHits += topDocs.topDocs.totalHits.value;
                if (topDocs.topDocs.totalHits.relation == Relation.GREATER_THAN_OR_EQUAL_TO) {
                    totalHitsRelation = TotalHits.Relation.GREATER_THAN_OR_EQUAL_TO;
                }
            }
            fetchHits += topDocs.topDocs.scoreDocs.length;
            if (!Float.isNaN(topDocs.maxScore)) {
                maxScore = Math.max(maxScore, topDocs.maxScore);
            }
            if (timedOut) {
                this.timedOut = true;
            }
            if (terminatedEarly != null) {
                if (this.terminatedEarly == null) {
                    this.terminatedEarly = terminatedEarly;
                } else if (terminatedEarly) {
                    this.terminatedEarly = true;
                }
            }
        }
    }

    static final class SortedTopDocs {
        static final SortedTopDocs EMPTY = new SortedTopDocs(EMPTY_DOCS, false, null, null, null);
        // the searches merged top docs
        final ScoreDoc[] scoreDocs;
        // <code>true</code> iff the result score docs is sorted by a field (not score), this implies that <code>sortField</code> is set.
        final boolean isSortedByField;
        // the top docs sort fields used to sort the score docs, <code>null</code> if the results are not sorted
        final SortField[] sortFields;
        final String collapseField;
        final Object[] collapseValues;

        SortedTopDocs(ScoreDoc[] scoreDocs, boolean isSortedByField, SortField[] sortFields,
                      String collapseField, Object[] collapseValues) {
            this.scoreDocs = scoreDocs;
            this.isSortedByField = isSortedByField;
            this.sortFields = sortFields;
            this.collapseField = collapseField;
            this.collapseValues = collapseValues;
        }
    }
}<|MERGE_RESOLUTION|>--- conflicted
+++ resolved
@@ -735,12 +735,8 @@
         boolean isScrollRequest = request.scroll() != null;
         final boolean hasAggs = source != null && source.aggregations() != null;
         final boolean hasTopDocs = source == null || source.size() != 0;
-<<<<<<< HEAD
         final int trackTotalHitsUpTo = request.resolveTrackTotalHitsUpTo();
-=======
-        final int trackTotalHitsUpTo = resolveTrackTotalHits(request);
         InternalAggregation.ReduceContextBuilder aggReduceContextBuilder = requestToAggReduceContextBuilder.apply(request);
->>>>>>> b67863e6
         if (isScrollRequest == false && (hasAggs || hasTopDocs)) {
             // no incremental reduce if scroll is used - we only hit a single shard or sometimes more...
             if (request.getBatchedReduceSize() < numShards) {
