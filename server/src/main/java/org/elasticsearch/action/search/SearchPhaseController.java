--- conflicted
+++ resolved
@@ -67,11 +67,8 @@
 import java.util.function.Function;
 import java.util.function.IntFunction;
 import java.util.stream.Collectors;
-<<<<<<< HEAD
 
 import static org.elasticsearch.action.search.SearchQueryThenFetchAsyncAction.getTopDocsSize;
-=======
->>>>>>> 662972cf
 
 public final class SearchPhaseController {
 
@@ -616,15 +613,9 @@
          * @param bufferSize the size of the reduce buffer. if the buffer size is smaller than the number of expected results
          *                   the buffer is used to incrementally reduce aggregation results before all shards responded.
          */
-<<<<<<< HEAD
         QueryPhaseResultConsumer(SearchProgressListener progressListener, SearchPhaseController controller,
                                  int expectedResultSize, int bufferSize, boolean hasTopDocs, boolean hasAggs,
                                  int trackTotalHitsUpTo, int topNSize, boolean performFinalReduce) {
-=======
-        private QueryPhaseResultConsumer(SearchProgressListener progressListener, SearchPhaseController controller,
-                                         int expectedResultSize, int bufferSize, boolean hasTopDocs, boolean hasAggs,
-                                         int trackTotalHitsUpTo, int topNSize, boolean performFinalReduce) {
->>>>>>> 662972cf
             super(expectedResultSize);
             if (expectedResultSize != 1 && bufferSize < 2) {
                 throw new IllegalArgumentException("buffer size must be >= 2 if there is more than one expected result");
@@ -690,7 +681,6 @@
                     setShardIndex(topDocs.topDocs, querySearchResult.getShardIndex());
                     topDocsBuffer[i] = topDocs.topDocs;
                 }
-<<<<<<< HEAD
             }
             processedShards[querySearchResult.getShardIndex()] = querySearchResult.getSearchShardTarget();
         }
@@ -700,8 +690,6 @@
                 synchronized (this) {
                     return topDocsBuffer[0];
                 }
-=======
->>>>>>> 662972cf
             }
             return null;
         }
