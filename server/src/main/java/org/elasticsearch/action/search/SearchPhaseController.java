/*
 * Copyright Elasticsearch B.V. and/or licensed to Elasticsearch B.V. under one
 * or more contributor license agreements. Licensed under the Elastic License
 * 2.0 and the Server Side Public License, v 1; you may not use this file except
 * in compliance with, at your election, the Elastic License 2.0 or the Server
 * Side Public License, v 1.
 */

package org.elasticsearch.action.search;

import com.carrotsearch.hppc.IntArrayList;
import com.carrotsearch.hppc.ObjectObjectHashMap;

import org.apache.lucene.index.Term;
import org.apache.lucene.search.CollectionStatistics;
import org.apache.lucene.search.FieldDoc;
import org.apache.lucene.search.ScoreDoc;
import org.apache.lucene.search.Sort;
import org.apache.lucene.search.SortField;
import org.apache.lucene.search.TermStatistics;
import org.apache.lucene.search.TopDocs;
import org.apache.lucene.search.TopFieldDocs;
import org.apache.lucene.search.TotalHits;
import org.apache.lucene.search.TotalHits.Relation;
import org.apache.lucene.search.grouping.CollapseTopFieldDocs;
import org.elasticsearch.common.breaker.CircuitBreaker;
import org.elasticsearch.common.collect.HppcMaps;
import org.elasticsearch.common.lucene.search.TopDocsAndMaxScore;
import org.elasticsearch.search.DocValueFormat;
import org.elasticsearch.search.SearchHit;
import org.elasticsearch.search.SearchHits;
import org.elasticsearch.search.SearchPhaseResult;
import org.elasticsearch.search.SearchService;
import org.elasticsearch.search.aggregations.InternalAggregation;
import org.elasticsearch.search.aggregations.InternalAggregation.ReduceContext;
import org.elasticsearch.search.aggregations.InternalAggregations;
import org.elasticsearch.search.builder.SearchSourceBuilder;
import org.elasticsearch.search.dfs.AggregatedDfs;
import org.elasticsearch.search.dfs.DfsSearchResult;
import org.elasticsearch.search.fetch.FetchSearchResult;
import org.elasticsearch.search.internal.InternalSearchResponse;
import org.elasticsearch.search.internal.SearchContext;
<<<<<<< HEAD
import org.elasticsearch.search.profile.SearchProfileResults;
import org.elasticsearch.search.profile.SearchProfileQueryPhaseResult;
import org.elasticsearch.search.profile.SearchProfileQueryPhaseResults;
=======
import org.elasticsearch.search.profile.SearchProfileQueryPhaseResult;
import org.elasticsearch.search.profile.SearchProfileResults;
>>>>>>> 370bfa04
import org.elasticsearch.search.query.QuerySearchResult;
import org.elasticsearch.search.suggest.Suggest;
import org.elasticsearch.search.suggest.Suggest.Suggestion;
import org.elasticsearch.search.suggest.completion.CompletionSuggestion;

import java.util.ArrayList;
import java.util.Collection;
import java.util.Collections;
import java.util.HashMap;
import java.util.List;
import java.util.Map;
import java.util.concurrent.Executor;
import java.util.function.Consumer;
import java.util.function.Function;
import java.util.function.IntFunction;
import java.util.stream.Collectors;

public final class SearchPhaseController {
    private static final ScoreDoc[] EMPTY_DOCS = new ScoreDoc[0];

    private final Function<SearchRequest, InternalAggregation.ReduceContextBuilder> requestToAggReduceContextBuilder;

    public SearchPhaseController(Function<SearchRequest, InternalAggregation.ReduceContextBuilder> requestToAggReduceContextBuilder) {
        this.requestToAggReduceContextBuilder = requestToAggReduceContextBuilder;
    }

    public AggregatedDfs aggregateDfs(Collection<DfsSearchResult> results) {
        ObjectObjectHashMap<Term, TermStatistics> termStatistics = HppcMaps.newNoNullKeysMap();
        ObjectObjectHashMap<String, CollectionStatistics> fieldStatistics = HppcMaps.newNoNullKeysMap();
        long aggMaxDoc = 0;
        for (DfsSearchResult lEntry : results) {
            final Term[] terms = lEntry.terms();
            final TermStatistics[] stats = lEntry.termStatistics();
            assert terms.length == stats.length;
            for (int i = 0; i < terms.length; i++) {
                assert terms[i] != null;
                if (stats[i] == null) {
                    continue;
                }
                TermStatistics existing = termStatistics.get(terms[i]);
                if (existing != null) {
                    assert terms[i].bytes().equals(existing.term());
                    termStatistics.put(terms[i], new TermStatistics(existing.term(),
                        existing.docFreq() + stats[i].docFreq(),
                        existing.totalTermFreq() + stats[i].totalTermFreq()));
                } else {
                    termStatistics.put(terms[i], stats[i]);
                }

            }

            assert lEntry.fieldStatistics().containsKey(null) == false;
            final Object[] keys = lEntry.fieldStatistics().keys;
            final Object[] values = lEntry.fieldStatistics().values;
            for (int i = 0; i < keys.length; i++) {
                if (keys[i] != null) {
                    String key = (String) keys[i];
                    CollectionStatistics value = (CollectionStatistics) values[i];
                    if (value == null) {
                        continue;
                    }
                    assert key != null;
                    CollectionStatistics existing = fieldStatistics.get(key);
                    if (existing != null) {
                        CollectionStatistics merged = new CollectionStatistics(key,
                            existing.maxDoc() + value.maxDoc(),
                            existing.docCount() + value.docCount(),
                            existing.sumTotalTermFreq() + value.sumTotalTermFreq(),
                            existing.sumDocFreq() + value.sumDocFreq()
                        );
                        fieldStatistics.put(key, merged);
                    } else {
                        fieldStatistics.put(key, value);
                    }
                }
            }
            aggMaxDoc += lEntry.maxDoc();
        }
        return new AggregatedDfs(termStatistics, fieldStatistics, aggMaxDoc);
    }

    /**
     * Returns a score doc array of top N search docs across all shards, followed by top suggest docs for each
     * named completion suggestion across all shards. If more than one named completion suggestion is specified in the
     * request, the suggest docs for a named suggestion are ordered by the suggestion name.
     *
     * Note: The order of the sorted score docs depends on the shard index in the result array if the merge process needs to disambiguate
     * the result. In oder to obtain stable results the shard index (index of the result in the result array) must be the same.
     *
     * @param ignoreFrom Whether to ignore the from and sort all hits in each shard result.
     *                   Enabled only for scroll search, because that only retrieves hits of length 'size' in the query phase.
     * @param topDocs the buffered top docs
     * @param from the offset into the search results top docs
     * @param size the number of hits to return from the merged top docs
     */
    static SortedTopDocs sortDocs(boolean ignoreFrom, final Collection<TopDocs> topDocs, int from, int size,
                                  List<CompletionSuggestion> reducedCompletionSuggestions) {
        if (topDocs.isEmpty() && reducedCompletionSuggestions.isEmpty()) {
            return SortedTopDocs.EMPTY;
        }
        final TopDocs mergedTopDocs = mergeTopDocs(topDocs, size, ignoreFrom ? 0 : from);
        final ScoreDoc[] mergedScoreDocs = mergedTopDocs == null ? EMPTY_DOCS : mergedTopDocs.scoreDocs;
        ScoreDoc[] scoreDocs = mergedScoreDocs;
        int numSuggestDocs = 0;
        if (reducedCompletionSuggestions.isEmpty() == false) {
            for (CompletionSuggestion completionSuggestion : reducedCompletionSuggestions) {
                assert completionSuggestion != null;
                numSuggestDocs += completionSuggestion.getOptions().size();
            }
            scoreDocs = new ScoreDoc[mergedScoreDocs.length + numSuggestDocs];
            System.arraycopy(mergedScoreDocs, 0, scoreDocs, 0, mergedScoreDocs.length);
            int offset = mergedScoreDocs.length;
            for (CompletionSuggestion completionSuggestion : reducedCompletionSuggestions) {
                for (CompletionSuggestion.Entry.Option option : completionSuggestion.getOptions()) {
                    scoreDocs[offset++] = option.getDoc();
                }
            }
        }
        boolean isSortedByField = false;
        SortField[] sortFields = null;
        String collapseField = null;
        Object[] collapseValues = null;
        if (mergedTopDocs instanceof TopFieldDocs) {
            TopFieldDocs fieldDocs = (TopFieldDocs) mergedTopDocs;
            sortFields = fieldDocs.fields;
            if (fieldDocs instanceof CollapseTopFieldDocs) {
                isSortedByField = (fieldDocs.fields.length == 1 && fieldDocs.fields[0].getType() == SortField.Type.SCORE) == false;
                CollapseTopFieldDocs collapseTopFieldDocs = (CollapseTopFieldDocs) fieldDocs;
                collapseField = collapseTopFieldDocs.field;
                collapseValues = collapseTopFieldDocs.collapseValues;
            } else {
                isSortedByField = true;
            }
        }
        return new SortedTopDocs(scoreDocs, isSortedByField, sortFields, collapseField, collapseValues, numSuggestDocs);
    }

    static TopDocs mergeTopDocs(Collection<TopDocs> results, int topN, int from) {
        if (results.isEmpty()) {
            return null;
        }
        final boolean setShardIndex = false;
        final TopDocs topDocs = results.stream().findFirst().get();
        final TopDocs mergedTopDocs;
        final int numShards = results.size();
        if (numShards == 1 && from == 0) { // only one shard and no pagination we can just return the topDocs as we got them.
            return topDocs;
        } else if (topDocs instanceof CollapseTopFieldDocs) {
            CollapseTopFieldDocs firstTopDocs = (CollapseTopFieldDocs) topDocs;
            final Sort sort = new Sort(firstTopDocs.fields);
            final CollapseTopFieldDocs[] shardTopDocs = results.toArray(new CollapseTopFieldDocs[numShards]);
            mergedTopDocs = CollapseTopFieldDocs.merge(sort, from, topN, shardTopDocs, setShardIndex);
        } else if (topDocs instanceof TopFieldDocs) {
            TopFieldDocs firstTopDocs = (TopFieldDocs) topDocs;
            final Sort sort = new Sort(firstTopDocs.fields);
            final TopFieldDocs[] shardTopDocs = results.toArray(new TopFieldDocs[numShards]);
            mergedTopDocs = TopDocs.merge(sort, from, topN, shardTopDocs, setShardIndex);
        } else {
            final TopDocs[] shardTopDocs = results.toArray(new TopDocs[numShards]);
            mergedTopDocs = TopDocs.merge(from, topN, shardTopDocs, setShardIndex);
        }
        return mergedTopDocs;
    }

    static void setShardIndex(TopDocs topDocs, int shardIndex) {
        assert topDocs.scoreDocs.length == 0 || topDocs.scoreDocs[0].shardIndex == -1 : "shardIndex is already set";
        for (ScoreDoc doc : topDocs.scoreDocs) {
            doc.shardIndex = shardIndex;
        }
    }

    public ScoreDoc[] getLastEmittedDocPerShard(ReducedQueryPhase reducedQueryPhase, int numShards) {
        final ScoreDoc[] lastEmittedDocPerShard = new ScoreDoc[numShards];
        if (reducedQueryPhase.isEmptyResult == false) {
            final ScoreDoc[] sortedScoreDocs = reducedQueryPhase.sortedTopDocs.scoreDocs;
            // from is always zero as when we use scroll, we ignore from
            long size = Math.min(reducedQueryPhase.fetchHits, reducedQueryPhase.size);
            // with collapsing we can have more hits than sorted docs
            size = Math.min(sortedScoreDocs.length, size);
            for (int sortedDocsIndex = 0; sortedDocsIndex < size; sortedDocsIndex++) {
                ScoreDoc scoreDoc = sortedScoreDocs[sortedDocsIndex];
                lastEmittedDocPerShard[scoreDoc.shardIndex] = scoreDoc;
            }
        }
        return lastEmittedDocPerShard;
    }

    /**
     * Builds an array, with potential null elements, with docs to load.
     */
    public IntArrayList[] fillDocIdsToLoad(int numShards, ScoreDoc[] shardDocs) {
        IntArrayList[] docIdsToLoad = new IntArrayList[numShards];
        for (ScoreDoc shardDoc : shardDocs) {
            IntArrayList shardDocIdsToLoad = docIdsToLoad[shardDoc.shardIndex];
            if (shardDocIdsToLoad == null) {
                shardDocIdsToLoad = docIdsToLoad[shardDoc.shardIndex] = new IntArrayList();
            }
            shardDocIdsToLoad.add(shardDoc.doc);
        }
        return docIdsToLoad;
    }

    /**
     * Enriches search hits and completion suggestion hits from <code>sortedDocs</code> using <code>fetchResultsArr</code>,
     * merges suggestions, aggregations and profile results
     *
     * Expects sortedDocs to have top search docs across all shards, optionally followed by top suggest docs for each named
     * completion suggestion ordered by suggestion name
     */
    public InternalSearchResponse merge(boolean ignoreFrom, ReducedQueryPhase reducedQueryPhase,
                                        Collection<? extends SearchPhaseResult> fetchResults,
                                        IntFunction<SearchPhaseResult> resultsLookup) {
        if (reducedQueryPhase.isEmptyResult) {
            return InternalSearchResponse.empty();
        }
        ScoreDoc[] sortedDocs = reducedQueryPhase.sortedTopDocs.scoreDocs;
        SearchHits hits = getHits(reducedQueryPhase, ignoreFrom, fetchResults, resultsLookup);
        if (reducedQueryPhase.suggest != null) {
            if (fetchResults.isEmpty() == false) {
                int currentOffset = hits.getHits().length;
                for (CompletionSuggestion suggestion : reducedQueryPhase.suggest.filter(CompletionSuggestion.class)) {
                    final List<CompletionSuggestion.Entry.Option> suggestionOptions = suggestion.getOptions();
                    for (int scoreDocIndex = currentOffset; scoreDocIndex < currentOffset + suggestionOptions.size(); scoreDocIndex++) {
                        ScoreDoc shardDoc = sortedDocs[scoreDocIndex];
                        SearchPhaseResult searchResultProvider = resultsLookup.apply(shardDoc.shardIndex);
                        if (searchResultProvider == null) {
                            // this can happen if we are hitting a shard failure during the fetch phase
                            // in this case we referenced the shard result via the ScoreDoc but never got a
                            // result from fetch.
                            // TODO it would be nice to assert this in the future
                            continue;
                        }
                        FetchSearchResult fetchResult = searchResultProvider.fetchResult();
                        final int index = fetchResult.counterGetAndIncrement();
                        assert index < fetchResult.hits().getHits().length : "not enough hits fetched. index [" + index + "] length: "
                            + fetchResult.hits().getHits().length;
                        SearchHit hit = fetchResult.hits().getHits()[index];
                        CompletionSuggestion.Entry.Option suggestOption =
                            suggestionOptions.get(scoreDocIndex - currentOffset);
                        hit.score(shardDoc.score);
                        hit.shard(fetchResult.getSearchShardTarget());
                        suggestOption.setHit(hit);
                    }
                    currentOffset += suggestionOptions.size();
                }
                assert currentOffset == sortedDocs.length : "expected no more score doc slices";
            }
        }
        return reducedQueryPhase.buildResponse(hits, fetchResults);
    }

    private SearchHits getHits(ReducedQueryPhase reducedQueryPhase, boolean ignoreFrom,
                               Collection<? extends SearchPhaseResult> fetchResults, IntFunction<SearchPhaseResult> resultsLookup) {
        SortedTopDocs sortedTopDocs = reducedQueryPhase.sortedTopDocs;
        int sortScoreIndex = -1;
        if (sortedTopDocs.isSortedByField) {
            SortField[] sortFields = sortedTopDocs.sortFields;
            for (int i = 0; i < sortFields.length; i++) {
                if (sortFields[i].getType() == SortField.Type.SCORE) {
                    sortScoreIndex = i;
                }
            }
        }
        // clean the fetch counter
        for (SearchPhaseResult entry : fetchResults) {
            entry.fetchResult().initCounter();
        }
        int from = ignoreFrom ? 0 : reducedQueryPhase.from;
        int numSearchHits = (int) Math.min(reducedQueryPhase.fetchHits - from, reducedQueryPhase.size);
        // with collapsing we can have more fetch hits than sorted docs
        // also we need to take into account that we potentially have completion suggestions stored in the scoreDocs array
        numSearchHits = Math.min(sortedTopDocs.scoreDocs.length - sortedTopDocs.numberOfCompletionsSuggestions, numSearchHits);
        // merge hits
        List<SearchHit> hits = new ArrayList<>();
        if (fetchResults.isEmpty() == false) {
            for (int i = 0; i < numSearchHits; i++) {
                ScoreDoc shardDoc = sortedTopDocs.scoreDocs[i];
                SearchPhaseResult fetchResultProvider = resultsLookup.apply(shardDoc.shardIndex);
                if (fetchResultProvider == null) {
                    // this can happen if we are hitting a shard failure during the fetch phase
                    // in this case we referenced the shard result via the ScoreDoc but never got a
                    // result from fetch.
                    // TODO it would be nice to assert this in the future
                    continue;
                }
                FetchSearchResult fetchResult = fetchResultProvider.fetchResult();
                final int index = fetchResult.counterGetAndIncrement();
                assert index < fetchResult.hits().getHits().length : "not enough hits fetched. index [" + index + "] length: "
                    + fetchResult.hits().getHits().length;
                SearchHit searchHit = fetchResult.hits().getHits()[index];
                searchHit.shard(fetchResult.getSearchShardTarget());
                if (sortedTopDocs.isSortedByField) {
                    FieldDoc fieldDoc = (FieldDoc) shardDoc;
                    searchHit.sortValues(fieldDoc.fields, reducedQueryPhase.sortValueFormats);
                    if (sortScoreIndex != -1) {
                        searchHit.score(((Number) fieldDoc.fields[sortScoreIndex]).floatValue());
                    }
                } else {
                    searchHit.score(shardDoc.score);
                }
                hits.add(searchHit);
            }
        }
        return new SearchHits(hits.toArray(new SearchHit[0]), reducedQueryPhase.totalHits,
            reducedQueryPhase.maxScore, sortedTopDocs.sortFields, sortedTopDocs.collapseField, sortedTopDocs.collapseValues);
    }

    /**
     * Reduces the given query results and consumes all aggregations and profile results.
     * @param queryResults a list of non-null query shard results
     */
    ReducedQueryPhase reducedScrollQueryPhase(Collection<? extends SearchPhaseResult> queryResults) {
        InternalAggregation.ReduceContextBuilder aggReduceContextBuilder = new InternalAggregation.ReduceContextBuilder() {
            @Override
            public ReduceContext forPartialReduction() {
                throw new UnsupportedOperationException("Scroll requests don't have aggs");
            }

            @Override
            public ReduceContext forFinalReduction() {
                throw new UnsupportedOperationException("Scroll requests don't have aggs");
            }
        };
        final TopDocsStats topDocsStats = new TopDocsStats(SearchContext.TRACK_TOTAL_HITS_ACCURATE);
        final List<TopDocs> topDocs = new ArrayList<>();
        for (SearchPhaseResult sortedResult : queryResults) {
            QuerySearchResult queryResult = sortedResult.queryResult();
            final TopDocsAndMaxScore td = queryResult.consumeTopDocs();
            assert td != null;
            topDocsStats.add(td, queryResult.searchTimedOut(), queryResult.terminatedEarly());
            // make sure we set the shard index before we add it - the consumer didn't do that yet
            if (td.topDocs.scoreDocs.length > 0) {
                setShardIndex(td.topDocs, queryResult.getShardIndex());
                topDocs.add(td.topDocs);
            }
        }
        return reducedQueryPhase(queryResults, Collections.emptyList(), topDocs, topDocsStats,
            0, true, aggReduceContextBuilder, true);
    }

    /**
     * Reduces the given query results and consumes all aggregations and profile results.
     * @param queryResults a list of non-null query shard results
     * @param bufferedAggs a list of pre-collected aggregations.
     * @param bufferedTopDocs a list of pre-collected top docs.
     * @param numReducePhases the number of non-final reduce phases applied to the query results.
     * @see QuerySearchResult#consumeAggs()
     * @see QuerySearchResult#consumeProfileResult()
     */
    ReducedQueryPhase reducedQueryPhase(Collection<? extends SearchPhaseResult> queryResults,
                                        List<InternalAggregations> bufferedAggs,
                                        List<TopDocs> bufferedTopDocs,
                                        TopDocsStats topDocsStats, int numReducePhases, boolean isScrollRequest,
                                        InternalAggregation.ReduceContextBuilder aggReduceContextBuilder,
                                        boolean performFinalReduce) {
        assert numReducePhases >= 0 : "num reduce phases must be >= 0 but was: " + numReducePhases;
        numReducePhases++; // increment for this phase
        if (queryResults.isEmpty()) { // early terminate we have nothing to reduce
            final TotalHits totalHits = topDocsStats.getTotalHits();
            return new ReducedQueryPhase(totalHits, topDocsStats.fetchHits, topDocsStats.getMaxScore(),
                false, null, null, null, null, SortedTopDocs.EMPTY, null, numReducePhases, 0, 0, true);
        }
        int total = queryResults.size();
        queryResults = queryResults.stream()
            .filter(res -> res.queryResult().isNull() == false)
            .collect(Collectors.toList());
        String errorMsg = "must have at least one non-empty search result, got 0 out of " + total;
        assert queryResults.isEmpty() == false : errorMsg;
        if (queryResults.isEmpty()) {
            throw new IllegalStateException(errorMsg);
        }
        validateMergeSortValueFormats(queryResults);
        final boolean hasSuggest = queryResults.stream().anyMatch(res -> res.queryResult().suggest() != null);
        final boolean hasProfileResults =  queryResults.stream().anyMatch(res -> res.queryResult().hasProfileResults());

        // count the total (we use the query result provider here, since we might not get any hits (we scrolled past them))
        final Map<String, List<Suggestion<?>>> groupedSuggestions = hasSuggest ? new HashMap<>() : Collections.emptyMap();
<<<<<<< HEAD
        final Map<String, SearchProfileQueryPhaseResult> profileShardResults = hasProfileResults ? new HashMap<>(queryResults.size())
=======
        final Map<String, SearchProfileQueryPhaseResult> profileResults = hasProfileResults ? new HashMap<>(queryResults.size())
>>>>>>> 370bfa04
            : Collections.emptyMap();
        int from = 0;
        int size = 0;
        DocValueFormat[] sortValueFormats = null;
        for (SearchPhaseResult entry : queryResults) {
            QuerySearchResult result = entry.queryResult();
            from = result.from();
            // sorted queries can set the size to 0 if they have enough competitive hits.
            size = Math.max(result.size(), size);
            if (result.sortValueFormats() != null) {
                sortValueFormats = result.sortValueFormats();
            }

            if (hasSuggest) {
                assert result.suggest() != null;
                for (Suggestion<? extends Suggestion.Entry<? extends Suggestion.Entry.Option>> suggestion : result.suggest()) {
                    List<Suggestion<?>> suggestionList = groupedSuggestions.computeIfAbsent(suggestion.getName(), s -> new ArrayList<>());
                    suggestionList.add(suggestion);
                    if (suggestion instanceof CompletionSuggestion) {
                        CompletionSuggestion completionSuggestion = (CompletionSuggestion) suggestion;
                        completionSuggestion.setShardIndex(result.getShardIndex());
                    }
                }
            }
            if (bufferedTopDocs.isEmpty() == false) {
                assert result.hasConsumedTopDocs() : "firstResult has no aggs but we got non null buffered aggs?";
            }
            if (hasProfileResults) {
                String key = result.getSearchShardTarget().toString();
                profileShardResults.put(key, result.consumeProfileResult());
            }
        }
        final Suggest reducedSuggest;
        final List<CompletionSuggestion> reducedCompletionSuggestions;
        if (groupedSuggestions.isEmpty()) {
            reducedSuggest = null;
            reducedCompletionSuggestions = Collections.emptyList();
        } else {
            reducedSuggest = new Suggest(Suggest.reduce(groupedSuggestions));
            reducedCompletionSuggestions = reducedSuggest.filter(CompletionSuggestion.class);
        }
        final InternalAggregations aggregations = reduceAggs(aggReduceContextBuilder, performFinalReduce, bufferedAggs);
<<<<<<< HEAD
        final SearchProfileQueryPhaseResults profileResults = profileShardResults.isEmpty()
            ? null
            : new SearchProfileQueryPhaseResults(profileShardResults);
=======
        final SearchProfileResults shardResults = profileResults.isEmpty() ? null : new SearchProfileResults(profileResults);
>>>>>>> 370bfa04
        final SortedTopDocs sortedTopDocs = sortDocs(isScrollRequest, bufferedTopDocs, from, size, reducedCompletionSuggestions);
        final TotalHits totalHits = topDocsStats.getTotalHits();
        return new ReducedQueryPhase(totalHits, topDocsStats.fetchHits, topDocsStats.getMaxScore(),
            topDocsStats.timedOut, topDocsStats.terminatedEarly, reducedSuggest, aggregations, profileResults, sortedTopDocs,
            sortValueFormats, numReducePhases, size, from, false);
    }

    private static InternalAggregations reduceAggs(InternalAggregation.ReduceContextBuilder aggReduceContextBuilder,
                                                   boolean performFinalReduce,
                                                   List<InternalAggregations> toReduce) {
        return toReduce.isEmpty() ? null : InternalAggregations.topLevelReduce(toReduce,
            performFinalReduce ? aggReduceContextBuilder.forFinalReduction() : aggReduceContextBuilder.forPartialReduction());
    }

    /**
     * Checks that query results from all shards have consistent unsigned_long format.
     * Sort queries on a field that has long type in one index, and unsigned_long in another index
     * don't work correctly. Throw an error if this kind of sorting is detected.
     * //TODO: instead of throwing error, find a way to sort long and unsigned_long together
     */
    private static void validateMergeSortValueFormats(Collection<? extends SearchPhaseResult> queryResults) {
        boolean[] ulFormats = null;
        boolean firstResult = true;
        for (SearchPhaseResult entry : queryResults) {
            DocValueFormat[] formats = entry.queryResult().sortValueFormats();
            if (formats == null) return;
            if (firstResult) {
                firstResult = false;
                ulFormats = new boolean[formats.length];
                for (int i = 0; i < formats.length; i++) {
                    ulFormats[i] = formats[i] == DocValueFormat.UNSIGNED_LONG_SHIFTED ? true : false;
                }
            } else {
                for (int i = 0; i < formats.length; i++) {
                    // if the format is unsigned_long in one shard, and something different in another shard
                    if (ulFormats[i] ^ (formats[i] == DocValueFormat.UNSIGNED_LONG_SHIFTED)) {
                        throw new IllegalArgumentException("Can't do sort across indices, as a field has [unsigned_long] type " +
                            "in one index, and different type in another index!");
                    }
                }
            }
        }
    }

    /*
     * Returns the size of the requested top documents (from + size)
     */
    static int getTopDocsSize(SearchRequest request) {
        if (request.source() == null) {
            return SearchService.DEFAULT_SIZE;
        }
        SearchSourceBuilder source = request.source();
        return (source.size() == -1 ? SearchService.DEFAULT_SIZE : source.size()) +
            (source.from() == -1 ? SearchService.DEFAULT_FROM : source.from());
    }

    public static final class ReducedQueryPhase {
        // the sum of all hits across all reduces shards
        final TotalHits totalHits;
        // the number of returned hits (doc IDs) across all reduces shards
        final long fetchHits;
        // the max score across all reduces hits or {@link Float#NaN} if no hits returned
        final float maxScore;
        // <code>true</code> if at least one reduced result timed out
        final boolean timedOut;
        // non null and true if at least one reduced result was terminated early
        final Boolean terminatedEarly;
        // the reduced suggest results
        final Suggest suggest;
        // the reduced internal aggregations
        final InternalAggregations aggregations;
        // the reduced profile results
<<<<<<< HEAD
        final SearchProfileQueryPhaseResults searchPhaseProfileResults;
=======
        final SearchProfileResults shardResults;
>>>>>>> 370bfa04
        // the number of reduces phases
        final int numReducePhases;
        //encloses info about the merged top docs, the sort fields used to sort the score docs etc.
        final SortedTopDocs sortedTopDocs;
        // the size of the top hits to return
        final int size;
        // <code>true</code> iff the query phase had no results. Otherwise <code>false</code>
        final boolean isEmptyResult;
        // the offset into the merged top hits
        final int from;
        // sort value formats used to sort / format the result
        final DocValueFormat[] sortValueFormats;

<<<<<<< HEAD
        ReducedQueryPhase(
            TotalHits totalHits,
            long fetchHits,
            float maxScore,
            boolean timedOut,
            Boolean terminatedEarly,
            Suggest suggest,
            InternalAggregations aggregations,
            SearchProfileQueryPhaseResults searchPhaseProfileResults,
            SortedTopDocs sortedTopDocs,
            DocValueFormat[] sortValueFormats,
            int numReducePhases,
            int size,
            int from,
            boolean isEmptyResult
        ) {
=======
        ReducedQueryPhase(TotalHits totalHits, long fetchHits, float maxScore, boolean timedOut, Boolean terminatedEarly, Suggest suggest,
                          InternalAggregations aggregations, SearchProfileResults shardResults, SortedTopDocs sortedTopDocs,
                          DocValueFormat[] sortValueFormats, int numReducePhases, int size, int from, boolean isEmptyResult) {
>>>>>>> 370bfa04
            if (numReducePhases <= 0) {
                throw new IllegalArgumentException("at least one reduce phase must have been applied but was: " + numReducePhases);
            }
            this.totalHits = totalHits;
            this.fetchHits = fetchHits;
            this.maxScore = maxScore;
            this.timedOut = timedOut;
            this.terminatedEarly = terminatedEarly;
            this.suggest = suggest;
            this.aggregations = aggregations;
            this.searchPhaseProfileResults = searchPhaseProfileResults;
            this.numReducePhases = numReducePhases;
            this.sortedTopDocs = sortedTopDocs;
            this.size = size;
            this.from = from;
            this.isEmptyResult = isEmptyResult;
            this.sortValueFormats = sortValueFormats;
        }

        /**
         * Creates a new search response from the given merged hits.
         * @see #merge(boolean, ReducedQueryPhase, Collection, IntFunction)
         */
        public InternalSearchResponse buildResponse(SearchHits hits, Collection<? extends SearchPhaseResult> fetchResults) {
            SearchProfileResults profileResults = mergeProfile(fetchResults);
            return new InternalSearchResponse(hits, aggregations, suggest, profileResults, timedOut, terminatedEarly, numReducePhases);
        }

        private SearchProfileResults mergeProfile(Collection<? extends SearchPhaseResult> fetchResults) {
            if (searchPhaseProfileResults == null) {
                assert fetchResults.stream()
                    .allMatch(r -> r.fetchResult().profileResult() == null) : "found fetch profile without search profile";
                return null;
            }
            return searchPhaseProfileResults.merge(fetchResults);
        }
    }

    InternalAggregation.ReduceContextBuilder getReduceContext(SearchRequest request) {
        return requestToAggReduceContextBuilder.apply(request);
    }

    /**
     * Returns a new {@link QueryPhaseResultConsumer} instance that reduces search responses incrementally.
     */
    QueryPhaseResultConsumer newSearchPhaseResults(Executor executor,
                                                   CircuitBreaker circuitBreaker,
                                                   SearchProgressListener listener,
                                                   SearchRequest request,
                                                   int numShards,
                                                   Consumer<Exception> onPartialMergeFailure) {
        return new QueryPhaseResultConsumer(request, executor, circuitBreaker, this,  listener, numShards, onPartialMergeFailure);
    }

    static final class TopDocsStats {
        final int trackTotalHitsUpTo;
        long totalHits;
        private TotalHits.Relation totalHitsRelation;
        long fetchHits;
        private float maxScore = Float.NEGATIVE_INFINITY;
        boolean timedOut;
        Boolean terminatedEarly;

        TopDocsStats(int trackTotalHitsUpTo) {
            this.trackTotalHitsUpTo = trackTotalHitsUpTo;
            this.totalHits = 0;
            this.totalHitsRelation = Relation.EQUAL_TO;
        }

        float getMaxScore() {
            return Float.isInfinite(maxScore) ? Float.NaN : maxScore;
        }

        TotalHits getTotalHits() {
            if (trackTotalHitsUpTo == SearchContext.TRACK_TOTAL_HITS_DISABLED) {
                return null;
            } else if (trackTotalHitsUpTo == SearchContext.TRACK_TOTAL_HITS_ACCURATE) {
                assert totalHitsRelation == Relation.EQUAL_TO;
                return new TotalHits(totalHits, totalHitsRelation);
            } else {
                if (totalHits <= trackTotalHitsUpTo) {
                    return new TotalHits(totalHits, totalHitsRelation);
                } else {
                    /*
                     * The user requested to count the total hits up to <code>trackTotalHitsUpTo</code>
                     * so we return this lower bound when the total hits is greater than this value.
                     * This can happen when multiple shards are merged since the limit to track total hits
                     * is applied per shard.
                     */
                    return new TotalHits(trackTotalHitsUpTo, Relation.GREATER_THAN_OR_EQUAL_TO);
                }
            }
        }

        void add(TopDocsAndMaxScore topDocs, boolean timedOut, Boolean terminatedEarly) {
            if (trackTotalHitsUpTo != SearchContext.TRACK_TOTAL_HITS_DISABLED) {
                totalHits += topDocs.topDocs.totalHits.value;
                if (topDocs.topDocs.totalHits.relation == Relation.GREATER_THAN_OR_EQUAL_TO) {
                    totalHitsRelation = TotalHits.Relation.GREATER_THAN_OR_EQUAL_TO;
                }
            }
            fetchHits += topDocs.topDocs.scoreDocs.length;
            if (Float.isNaN(topDocs.maxScore) == false) {
                maxScore = Math.max(maxScore, topDocs.maxScore);
            }
            if (timedOut) {
                this.timedOut = true;
            }
            if (terminatedEarly != null) {
                if (this.terminatedEarly == null) {
                    this.terminatedEarly = terminatedEarly;
                } else if (terminatedEarly) {
                    this.terminatedEarly = true;
                }
            }
        }
    }

    static final class SortedTopDocs {
        static final SortedTopDocs EMPTY = new SortedTopDocs(EMPTY_DOCS, false, null, null, null, 0);
        // the searches merged top docs
        final ScoreDoc[] scoreDocs;
        // <code>true</code> iff the result score docs is sorted by a field (not score), this implies that <code>sortField</code> is set.
        final boolean isSortedByField;
        // the top docs sort fields used to sort the score docs, <code>null</code> if the results are not sorted
        final SortField[] sortFields;
        final String collapseField;
        final Object[] collapseValues;
        final int numberOfCompletionsSuggestions;

        SortedTopDocs(ScoreDoc[] scoreDocs, boolean isSortedByField, SortField[] sortFields,
                      String collapseField, Object[] collapseValues, int numberOfCompletionsSuggestions) {
            this.scoreDocs = scoreDocs;
            this.isSortedByField = isSortedByField;
            this.sortFields = sortFields;
            this.collapseField = collapseField;
            this.collapseValues = collapseValues;
            this.numberOfCompletionsSuggestions = numberOfCompletionsSuggestions;
        }
    }
}<|MERGE_RESOLUTION|>--- conflicted
+++ resolved
@@ -40,14 +40,9 @@
 import org.elasticsearch.search.fetch.FetchSearchResult;
 import org.elasticsearch.search.internal.InternalSearchResponse;
 import org.elasticsearch.search.internal.SearchContext;
-<<<<<<< HEAD
-import org.elasticsearch.search.profile.SearchProfileResults;
 import org.elasticsearch.search.profile.SearchProfileQueryPhaseResult;
 import org.elasticsearch.search.profile.SearchProfileQueryPhaseResults;
-=======
-import org.elasticsearch.search.profile.SearchProfileQueryPhaseResult;
 import org.elasticsearch.search.profile.SearchProfileResults;
->>>>>>> 370bfa04
 import org.elasticsearch.search.query.QuerySearchResult;
 import org.elasticsearch.search.suggest.Suggest;
 import org.elasticsearch.search.suggest.Suggest.Suggestion;
@@ -425,11 +420,8 @@
 
         // count the total (we use the query result provider here, since we might not get any hits (we scrolled past them))
         final Map<String, List<Suggestion<?>>> groupedSuggestions = hasSuggest ? new HashMap<>() : Collections.emptyMap();
-<<<<<<< HEAD
-        final Map<String, SearchProfileQueryPhaseResult> profileShardResults = hasProfileResults ? new HashMap<>(queryResults.size())
-=======
-        final Map<String, SearchProfileQueryPhaseResult> profileResults = hasProfileResults ? new HashMap<>(queryResults.size())
->>>>>>> 370bfa04
+        final Map<String, SearchProfileQueryPhaseResult> profileShardResults = hasProfileResults
+            ? new HashMap<>(queryResults.size())
             : Collections.emptyMap();
         int from = 0;
         int size = 0;
@@ -472,13 +464,9 @@
             reducedCompletionSuggestions = reducedSuggest.filter(CompletionSuggestion.class);
         }
         final InternalAggregations aggregations = reduceAggs(aggReduceContextBuilder, performFinalReduce, bufferedAggs);
-<<<<<<< HEAD
         final SearchProfileQueryPhaseResults profileResults = profileShardResults.isEmpty()
             ? null
             : new SearchProfileQueryPhaseResults(profileShardResults);
-=======
-        final SearchProfileResults shardResults = profileResults.isEmpty() ? null : new SearchProfileResults(profileResults);
->>>>>>> 370bfa04
         final SortedTopDocs sortedTopDocs = sortDocs(isScrollRequest, bufferedTopDocs, from, size, reducedCompletionSuggestions);
         final TotalHits totalHits = topDocsStats.getTotalHits();
         return new ReducedQueryPhase(totalHits, topDocsStats.fetchHits, topDocsStats.getMaxScore(),
@@ -551,11 +539,7 @@
         // the reduced internal aggregations
         final InternalAggregations aggregations;
         // the reduced profile results
-<<<<<<< HEAD
         final SearchProfileQueryPhaseResults searchPhaseProfileResults;
-=======
-        final SearchProfileResults shardResults;
->>>>>>> 370bfa04
         // the number of reduces phases
         final int numReducePhases;
         //encloses info about the merged top docs, the sort fields used to sort the score docs etc.
@@ -569,7 +553,6 @@
         // sort value formats used to sort / format the result
         final DocValueFormat[] sortValueFormats;
 
-<<<<<<< HEAD
         ReducedQueryPhase(
             TotalHits totalHits,
             long fetchHits,
@@ -586,11 +569,6 @@
             int from,
             boolean isEmptyResult
         ) {
-=======
-        ReducedQueryPhase(TotalHits totalHits, long fetchHits, float maxScore, boolean timedOut, Boolean terminatedEarly, Suggest suggest,
-                          InternalAggregations aggregations, SearchProfileResults shardResults, SortedTopDocs sortedTopDocs,
-                          DocValueFormat[] sortValueFormats, int numReducePhases, int size, int from, boolean isEmptyResult) {
->>>>>>> 370bfa04
             if (numReducePhases <= 0) {
                 throw new IllegalArgumentException("at least one reduce phase must have been applied but was: " + numReducePhases);
             }
