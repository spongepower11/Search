/*
 * Licensed to Elasticsearch under one or more contributor
 * license agreements. See the NOTICE file distributed with
 * this work for additional information regarding copyright
 * ownership. Elasticsearch licenses this file to you under
 * the Apache License, Version 2.0 (the "License"); you may
 * not use this file except in compliance with the License.
 * You may obtain a copy of the License at
 *
 *    http://www.apache.org/licenses/LICENSE-2.0
 *
 * Unless required by applicable law or agreed to in writing,
 * software distributed under the License is distributed on an
 * "AS IS" BASIS, WITHOUT WARRANTIES OR CONDITIONS OF ANY
 * KIND, either express or implied.  See the License for the
 * specific language governing permissions and limitations
 * under the License.
 */
package org.elasticsearch.action.ingest;

import org.elasticsearch.ElasticsearchException;
import org.elasticsearch.Version;
import org.elasticsearch.common.ParseField;
import org.elasticsearch.common.collect.Tuple;
import org.elasticsearch.common.io.stream.StreamInput;
import org.elasticsearch.common.io.stream.StreamOutput;
import org.elasticsearch.common.io.stream.Writeable;
import org.elasticsearch.common.xcontent.ConstructingObjectParser;
import org.elasticsearch.common.xcontent.ToXContentObject;
import org.elasticsearch.common.xcontent.XContentBuilder;
import org.elasticsearch.common.xcontent.XContentParser;
import org.elasticsearch.ingest.ConfigurationUtils;
import org.elasticsearch.ingest.IngestDocument;

import java.io.IOException;
import java.util.Locale;

import static org.elasticsearch.common.xcontent.ConstructingObjectParser.constructorArg;
import static org.elasticsearch.common.xcontent.ConstructingObjectParser.optionalConstructorArg;

public class SimulateProcessorResult implements Writeable, ToXContentObject {

    private static final String IGNORED_ERROR_FIELD = "ignored_error";
    private static final String STATUS_FIELD = "status";
    private static final String TYPE_FIELD = "processor_type";

    private enum Status {
        SUCCESS,
        ERROR,
        ERROR_IGNORED,
        SKIPPED,
        DROPPED;

        @Override
        public String toString() {
            return this.name().toLowerCase(Locale.ROOT);
        }

        public static Status fromString(String string) {
            return Status.valueOf(string.toUpperCase(Locale.ROOT));
        }
    }
    private final String type;
    private final String processorTag;
    private final String description;
    private final WriteableIngestDocument ingestDocument;
    private final Exception failure;
    private final Tuple<String, Boolean> conditionalWithResult;

    private static final ConstructingObjectParser<ElasticsearchException, Void> IGNORED_ERROR_PARSER =
        new ConstructingObjectParser<>(
            "ignored_error_parser",
            true,
            a -> (ElasticsearchException)a[0]
        );
    static {
        IGNORED_ERROR_PARSER.declareObject(
            constructorArg(),
            (p, c) -> ElasticsearchException.fromXContent(p),
            new ParseField("error")
        );
    }

    public static final ConstructingObjectParser<SimulateProcessorResult, Void> PARSER =
        new ConstructingObjectParser<>(
            "simulate_processor_result",
            true,
            a -> {
<<<<<<< HEAD
                String type = (String) a[0];
                String processorTag = a[1] == null ? null : (String)a[1];
                String description = a[2] == null ? null : (String)a[2];
                IngestDocument document = a[3] == null ? null : ((WriteableIngestDocument)a[3]).getIngestDocument();
                Exception failure = null;
                if (a[4] != null) {
                    failure = (ElasticsearchException)a[4];
                } else if (a[5] != null) {
                    failure = (ElasticsearchException)a[5];
                }
                //TODO:
                Tuple<String, Boolean> conditionalWithResult = null;
                //Status status = Status.fromString((String) a[6]);
                //FIXME

                return new SimulateProcessorResult(type, processorTag, description, document, failure, conditionalWithResult);
=======
                String processorTag = a[0] == null ? null : (String)a[0];
                String description = a[1] == null ? null : (String)a[1];
                IngestDocument document = a[2] == null ? null : ((WriteableIngestDocument)a[2]).getIngestDocument();
                Exception failure = null;
                if (a[3] != null) {
                    failure = (ElasticsearchException)a[3];
                } else if (a[4] != null) {
                    failure = (ElasticsearchException)a[4];
                }
                return new SimulateProcessorResult(processorTag, description, document, failure);
>>>>>>> 4a45c2da
            }
        );
    static {
        PARSER.declareString(optionalConstructorArg(), new ParseField(TYPE_FIELD));
        PARSER.declareString(optionalConstructorArg(), new ParseField(ConfigurationUtils.TAG_KEY));
        PARSER.declareString(optionalConstructorArg(), new ParseField(ConfigurationUtils.DESCRIPTION_KEY));
        PARSER.declareObject(
            optionalConstructorArg(),
            WriteableIngestDocument.INGEST_DOC_PARSER,
            new ParseField(WriteableIngestDocument.DOC_FIELD)
        );
        PARSER.declareObject(
            optionalConstructorArg(),
            IGNORED_ERROR_PARSER,
            new ParseField(IGNORED_ERROR_FIELD)
        );
        PARSER.declareObject(
            optionalConstructorArg(),
            (p, c) -> ElasticsearchException.fromXContent(p),
            new ParseField("error")
        );
        PARSER.declareString(optionalConstructorArg(), new ParseField(STATUS_FIELD)); //fixme ... don't acutually need the status field, only the if condition object
    }

<<<<<<< HEAD
    public SimulateProcessorResult(String type, String processorTag, String description, IngestDocument ingestDocument,
                                   Exception failure, Tuple<String, Boolean> conditionalWithResult) {
=======
    public SimulateProcessorResult(String processorTag, String description, IngestDocument ingestDocument,
                                   Exception failure) {
>>>>>>> 4a45c2da
        this.processorTag = processorTag;
        this.description = description;
        this.ingestDocument = (ingestDocument == null) ? null : new WriteableIngestDocument(ingestDocument);
        this.failure = failure;
        this.conditionalWithResult = conditionalWithResult;
        this.type = type;
    }

<<<<<<< HEAD
    public SimulateProcessorResult(String type, String processorTag, String description, IngestDocument ingestDocument,
                                   Tuple<String, Boolean> conditionalWithResult) {
        this(type, processorTag, description, ingestDocument, null, conditionalWithResult);
    }

    public SimulateProcessorResult(String type, String processorTag, String description, Exception failure,
                                   Tuple<String, Boolean> conditionalWithResult ) {
        this(type, processorTag, description, null, failure, conditionalWithResult);
    }

    public SimulateProcessorResult(String type, String processorTag, String description, Tuple<String, Boolean> conditionalWithResult) {
        this(type, processorTag, description, null, null, conditionalWithResult);
=======
    public SimulateProcessorResult(String processorTag, String description, IngestDocument ingestDocument) {
        this(processorTag, description, ingestDocument, null);
    }

    public SimulateProcessorResult(String processorTag, String description, Exception failure) {
        this(processorTag, description, null, failure);
    }

    public SimulateProcessorResult(String processorTag, String description) {
        this(processorTag, description, null, null);
>>>>>>> 4a45c2da
    }

    /**
     * Read from a stream.
     */
    SimulateProcessorResult(StreamInput in) throws IOException {
        this.processorTag = in.readString();
        this.ingestDocument = in.readOptionalWriteable(WriteableIngestDocument::new);
        this.failure = in.readException();
        if (in.getVersion().onOrAfter(Version.V_7_9_0)) {
<<<<<<< HEAD
            this.type = in.readString();
            this.description = in.readOptionalString();
            boolean hasConditional = in.readBoolean();
            if (hasConditional) {
                this.conditionalWithResult = new Tuple<>(in.readString(), in.readBoolean());
            } else{
                this.conditionalWithResult = null; //no condition exists
            }
        } else {
            this.description = null;
            this.conditionalWithResult = null;
            this.type = null;
=======
            this.description = in.readOptionalString();
        } else {
            this.description = null;
>>>>>>> 4a45c2da
        }
    }

    @Override
    public void writeTo(StreamOutput out) throws IOException {
        out.writeString(processorTag);
        out.writeOptionalWriteable(ingestDocument);
        out.writeException(failure);
        if (out.getVersion().onOrAfter(Version.V_7_9_0)) {
<<<<<<< HEAD
            out.writeString(type);
            out.writeOptionalString(description);
            out.writeBoolean(conditionalWithResult != null);
            if (conditionalWithResult != null) {
                out.writeString(conditionalWithResult.v1());
                out.writeBoolean(conditionalWithResult.v2());
            }
=======
            out.writeOptionalString(description);
>>>>>>> 4a45c2da
        }
    }

    public IngestDocument getIngestDocument() {
        if (ingestDocument == null) {
            return null;
        }
        return ingestDocument.getIngestDocument();
    }

    public String getProcessorTag() {
        return processorTag;
    }

    public Exception getFailure() {
        return failure;
    }

<<<<<<< HEAD
=======
    public String getDescription() {
        return description;
    }
>>>>>>> 4a45c2da

    @Override
    public XContentBuilder toXContent(XContentBuilder builder, Params params) throws IOException {
        builder.startObject();


        if(type != null){
            builder.field(TYPE_FIELD, type);
        }

        builder.field(STATUS_FIELD, getStatus());

        if (description != null) {
            builder.field(ConfigurationUtils.DESCRIPTION_KEY, description);
        }

        if (processorTag != null) {
            builder.field(ConfigurationUtils.TAG_KEY, processorTag);
        }

<<<<<<< HEAD
        if(conditionalWithResult != null){
            builder.startObject("if");
            builder.field("condition", conditionalWithResult.v1());
            builder.field("result", conditionalWithResult.v2());
            builder.endObject();
        }


=======
        if (description != null) {
            builder.field(ConfigurationUtils.DESCRIPTION_KEY, description);
        }

>>>>>>> 4a45c2da
        if (failure != null && ingestDocument != null) {
            builder.startObject(IGNORED_ERROR_FIELD);
            ElasticsearchException.generateFailureXContent(builder, params, failure, true);
            builder.endObject();
        } else if (failure != null) {
            ElasticsearchException.generateFailureXContent(builder, params, failure, true);
        }

        if (ingestDocument != null) {
            ingestDocument.toXContent(builder, params);
        }

        builder.endObject();
        return builder;
    }

    public static SimulateProcessorResult fromXContent(XContentParser parser) {
        return PARSER.apply(parser, null);
    }

    //TODO: clean this up and this
    private Status getStatus() {
        if (conditionalWithResult != null) {
            if (conditionalWithResult.v2() == false) {
                return Status.SKIPPED;
            }
            return getStatusTrueCondition();
        }
        return getStatusTrueCondition();
    }
    private Status getStatusTrueCondition(){
        if (failure != null) {
            if (ingestDocument == null) {
                return Status.ERROR;
            } else {
                return Status.ERROR_IGNORED;
            }
        } else if (ingestDocument == null) {
            return Status.DROPPED;
        }
        return Status.SUCCESS;
    }
}<|MERGE_RESOLUTION|>--- conflicted
+++ resolved
@@ -86,7 +86,6 @@
             "simulate_processor_result",
             true,
             a -> {
-<<<<<<< HEAD
                 String type = (String) a[0];
                 String processorTag = a[1] == null ? null : (String)a[1];
                 String description = a[2] == null ? null : (String)a[2];
@@ -103,18 +102,6 @@
                 //FIXME
 
                 return new SimulateProcessorResult(type, processorTag, description, document, failure, conditionalWithResult);
-=======
-                String processorTag = a[0] == null ? null : (String)a[0];
-                String description = a[1] == null ? null : (String)a[1];
-                IngestDocument document = a[2] == null ? null : ((WriteableIngestDocument)a[2]).getIngestDocument();
-                Exception failure = null;
-                if (a[3] != null) {
-                    failure = (ElasticsearchException)a[3];
-                } else if (a[4] != null) {
-                    failure = (ElasticsearchException)a[4];
-                }
-                return new SimulateProcessorResult(processorTag, description, document, failure);
->>>>>>> 4a45c2da
             }
         );
     static {
@@ -139,13 +126,8 @@
         PARSER.declareString(optionalConstructorArg(), new ParseField(STATUS_FIELD)); //fixme ... don't acutually need the status field, only the if condition object
     }
 
-<<<<<<< HEAD
     public SimulateProcessorResult(String type, String processorTag, String description, IngestDocument ingestDocument,
                                    Exception failure, Tuple<String, Boolean> conditionalWithResult) {
-=======
-    public SimulateProcessorResult(String processorTag, String description, IngestDocument ingestDocument,
-                                   Exception failure) {
->>>>>>> 4a45c2da
         this.processorTag = processorTag;
         this.description = description;
         this.ingestDocument = (ingestDocument == null) ? null : new WriteableIngestDocument(ingestDocument);
@@ -154,7 +136,6 @@
         this.type = type;
     }
 
-<<<<<<< HEAD
     public SimulateProcessorResult(String type, String processorTag, String description, IngestDocument ingestDocument,
                                    Tuple<String, Boolean> conditionalWithResult) {
         this(type, processorTag, description, ingestDocument, null, conditionalWithResult);
@@ -167,18 +148,6 @@
 
     public SimulateProcessorResult(String type, String processorTag, String description, Tuple<String, Boolean> conditionalWithResult) {
         this(type, processorTag, description, null, null, conditionalWithResult);
-=======
-    public SimulateProcessorResult(String processorTag, String description, IngestDocument ingestDocument) {
-        this(processorTag, description, ingestDocument, null);
-    }
-
-    public SimulateProcessorResult(String processorTag, String description, Exception failure) {
-        this(processorTag, description, null, failure);
-    }
-
-    public SimulateProcessorResult(String processorTag, String description) {
-        this(processorTag, description, null, null);
->>>>>>> 4a45c2da
     }
 
     /**
@@ -189,7 +158,6 @@
         this.ingestDocument = in.readOptionalWriteable(WriteableIngestDocument::new);
         this.failure = in.readException();
         if (in.getVersion().onOrAfter(Version.V_7_9_0)) {
-<<<<<<< HEAD
             this.type = in.readString();
             this.description = in.readOptionalString();
             boolean hasConditional = in.readBoolean();
@@ -202,11 +170,6 @@
             this.description = null;
             this.conditionalWithResult = null;
             this.type = null;
-=======
-            this.description = in.readOptionalString();
-        } else {
-            this.description = null;
->>>>>>> 4a45c2da
         }
     }
 
@@ -216,7 +179,6 @@
         out.writeOptionalWriteable(ingestDocument);
         out.writeException(failure);
         if (out.getVersion().onOrAfter(Version.V_7_9_0)) {
-<<<<<<< HEAD
             out.writeString(type);
             out.writeOptionalString(description);
             out.writeBoolean(conditionalWithResult != null);
@@ -224,9 +186,6 @@
                 out.writeString(conditionalWithResult.v1());
                 out.writeBoolean(conditionalWithResult.v2());
             }
-=======
-            out.writeOptionalString(description);
->>>>>>> 4a45c2da
         }
     }
 
@@ -245,12 +204,9 @@
         return failure;
     }
 
-<<<<<<< HEAD
-=======
     public String getDescription() {
         return description;
     }
->>>>>>> 4a45c2da
 
     @Override
     public XContentBuilder toXContent(XContentBuilder builder, Params params) throws IOException {
@@ -271,7 +227,6 @@
             builder.field(ConfigurationUtils.TAG_KEY, processorTag);
         }
 
-<<<<<<< HEAD
         if(conditionalWithResult != null){
             builder.startObject("if");
             builder.field("condition", conditionalWithResult.v1());
@@ -280,12 +235,6 @@
         }
 
 
-=======
-        if (description != null) {
-            builder.field(ConfigurationUtils.DESCRIPTION_KEY, description);
-        }
-
->>>>>>> 4a45c2da
         if (failure != null && ingestDocument != null) {
             builder.startObject(IGNORED_ERROR_FIELD);
             ElasticsearchException.generateFailureXContent(builder, params, failure, true);
