/*
 * Licensed to Elasticsearch under one or more contributor
 * license agreements. See the NOTICE file distributed with
 * this work for additional information regarding copyright
 * ownership. Elasticsearch licenses this file to you under
 * the Apache License, Version 2.0 (the "License"); you may
 * not use this file except in compliance with the License.
 * You may obtain a copy of the License at
 *
 *    http://www.apache.org/licenses/LICENSE-2.0
 *
 * Unless required by applicable law or agreed to in writing,
 * software distributed under the License is distributed on an
 * "AS IS" BASIS, WITHOUT WARRANTIES OR CONDITIONS OF ANY
 * KIND, either express or implied.  See the License for the
 * specific language governing permissions and limitations
 * under the License.
 */

package org.elasticsearch.action.explain;

import org.elasticsearch.Version;
import org.elasticsearch.action.ActionRequestValidationException;
import org.elasticsearch.action.ValidateActions;
import org.elasticsearch.action.support.single.shard.SingleShardRequest;
import org.elasticsearch.common.ParseField;
import org.elasticsearch.common.Strings;
import org.elasticsearch.common.io.stream.StreamInput;
import org.elasticsearch.common.io.stream.StreamOutput;
import org.elasticsearch.common.xcontent.ToXContentObject;
import org.elasticsearch.common.xcontent.XContentBuilder;
import org.elasticsearch.index.mapper.MapperService;
import org.elasticsearch.index.query.QueryBuilder;
import org.elasticsearch.search.fetch.subphase.FetchSourceContext;
import org.elasticsearch.search.internal.AliasFilter;

import java.io.IOException;

import static org.elasticsearch.action.ValidateActions.addValidationError;

/**
 * Explain request encapsulating the explain query and document identifier to get an explanation for.
 */
public class ExplainRequest extends SingleShardRequest<ExplainRequest> implements ToXContentObject {

    private static final ParseField QUERY_FIELD = new ParseField("query");

    private String id;
    private String routing;
    private String preference;
    private QueryBuilder query;
    private String[] storedFields;
    private FetchSourceContext fetchSourceContext;

    private AliasFilter filteringAlias = new AliasFilter(null, Strings.EMPTY_ARRAY);

    long nowInMillis;

    public ExplainRequest() {
    }

    public ExplainRequest(String index, String id) {
        this.index = index;
        this.id = id;
    }

    ExplainRequest(StreamInput in) throws IOException {
        super(in);
        if (in.getVersion().before(Version.V_8_0_0)) {
<<<<<<< HEAD
            in.readString();
=======
            String type = in.readString();
            assert MapperService.SINGLE_MAPPING_NAME.equals(type);
>>>>>>> 8927735a
        }
        id = in.readString();
        routing = in.readOptionalString();
        preference = in.readOptionalString();
        query = in.readNamedWriteable(QueryBuilder.class);
        filteringAlias = new AliasFilter(in);
        storedFields = in.readOptionalStringArray();
        fetchSourceContext = in.readOptionalWriteable(FetchSourceContext::new);
        nowInMillis = in.readVLong();
    }

    public String id() {
        return id;
    }

    public ExplainRequest id(String id) {
        this.id = id;
        return this;
    }

    public String routing() {
        return routing;
    }

    public ExplainRequest routing(String routing) {
        this.routing = routing;
        return this;
    }

    /**
     * Simple sets the routing. Since the parent is only used to get to the right shard.
     */
    public ExplainRequest parent(String parent) {
        this.routing = parent;
        return this;
    }

    public String preference() {
        return preference;
    }

    public ExplainRequest preference(String preference) {
        this.preference = preference;
        return this;
    }

    public QueryBuilder query() {
        return query;
    }

    public ExplainRequest query(QueryBuilder query) {
        this.query = query;
        return this;
    }

    /**
     * Allows setting the {@link FetchSourceContext} for this request, controlling if and how _source should be returned.
     */
    public ExplainRequest fetchSourceContext(FetchSourceContext context) {
        this.fetchSourceContext = context;
        return this;
    }

    public FetchSourceContext fetchSourceContext() {
        return fetchSourceContext;
    }


    public String[] storedFields() {
        return storedFields;
    }

    public ExplainRequest storedFields(String[] fields) {
        this.storedFields = fields;
        return this;
    }

    public AliasFilter filteringAlias() {
        return filteringAlias;
    }

    public ExplainRequest filteringAlias(AliasFilter filteringAlias) {
        if (filteringAlias != null) {
            this.filteringAlias = filteringAlias;
        }

        return this;
    }

    @Override
    public ActionRequestValidationException validate() {
        ActionRequestValidationException validationException = super.validateNonNullIndex();
        if (Strings.isEmpty(id)) {
            validationException = addValidationError("id is missing", validationException);
        }
        if (query == null) {
            validationException = ValidateActions.addValidationError("query is missing", validationException);
        }
        return validationException;
    }

    @Override
    public void writeTo(StreamOutput out) throws IOException {
        super.writeTo(out);
        if (out.getVersion().before(Version.V_8_0_0)) {
            out.writeString(MapperService.SINGLE_MAPPING_NAME);
        }
        out.writeString(id);
        out.writeOptionalString(routing);
        out.writeOptionalString(preference);
        out.writeNamedWriteable(query);
        filteringAlias.writeTo(out);
        out.writeOptionalStringArray(storedFields);
        out.writeOptionalWriteable(fetchSourceContext);
        out.writeVLong(nowInMillis);
    }

    @Override
    public XContentBuilder toXContent(XContentBuilder builder, Params params) throws IOException {
        builder.startObject();
        builder.field(QUERY_FIELD.getPreferredName(), query);
        builder.endObject();
        return builder;
    }
}<|MERGE_RESOLUTION|>--- conflicted
+++ resolved
@@ -67,12 +67,8 @@
     ExplainRequest(StreamInput in) throws IOException {
         super(in);
         if (in.getVersion().before(Version.V_8_0_0)) {
-<<<<<<< HEAD
-            in.readString();
-=======
             String type = in.readString();
             assert MapperService.SINGLE_MAPPING_NAME.equals(type);
->>>>>>> 8927735a
         }
         id = in.readString();
         routing = in.readOptionalString();
