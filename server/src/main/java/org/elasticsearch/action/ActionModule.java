/*
 * Copyright Elasticsearch B.V. and/or licensed to Elasticsearch B.V. under one
 * or more contributor license agreements. Licensed under the Elastic License
 * 2.0 and the Server Side Public License, v 1; you may not use this file except
 * in compliance with, at your election, the Elastic License 2.0 or the Server
 * Side Public License, v 1.
 */

package org.elasticsearch.action;

import org.apache.logging.log4j.LogManager;
import org.apache.logging.log4j.Logger;
import org.elasticsearch.action.admin.cluster.allocation.ClusterAllocationExplainAction;
import org.elasticsearch.action.admin.cluster.allocation.TransportClusterAllocationExplainAction;
import org.elasticsearch.action.admin.cluster.configuration.AddVotingConfigExclusionsAction;
import org.elasticsearch.action.admin.cluster.configuration.ClearVotingConfigExclusionsAction;
import org.elasticsearch.action.admin.cluster.configuration.TransportAddVotingConfigExclusionsAction;
import org.elasticsearch.action.admin.cluster.configuration.TransportClearVotingConfigExclusionsAction;
import org.elasticsearch.action.admin.cluster.health.ClusterHealthAction;
import org.elasticsearch.action.admin.cluster.health.TransportClusterHealthAction;
import org.elasticsearch.action.admin.cluster.node.hotthreads.NodesHotThreadsAction;
import org.elasticsearch.action.admin.cluster.node.hotthreads.TransportNodesHotThreadsAction;
import org.elasticsearch.action.admin.cluster.node.info.NodesInfoAction;
import org.elasticsearch.action.admin.cluster.node.info.TransportNodesInfoAction;
import org.elasticsearch.action.admin.cluster.node.reload.NodesReloadSecureSettingsAction;
import org.elasticsearch.action.admin.cluster.node.reload.TransportNodesReloadSecureSettingsAction;
import org.elasticsearch.action.admin.cluster.node.stats.NodesStatsAction;
import org.elasticsearch.action.admin.cluster.node.stats.TransportNodesStatsAction;
import org.elasticsearch.action.admin.cluster.node.tasks.cancel.CancelTasksAction;
import org.elasticsearch.action.admin.cluster.node.tasks.cancel.TransportCancelTasksAction;
import org.elasticsearch.action.admin.cluster.node.tasks.get.GetTaskAction;
import org.elasticsearch.action.admin.cluster.node.tasks.get.TransportGetTaskAction;
import org.elasticsearch.action.admin.cluster.node.tasks.list.ListTasksAction;
import org.elasticsearch.action.admin.cluster.node.tasks.list.TransportListTasksAction;
import org.elasticsearch.action.admin.cluster.node.usage.NodesUsageAction;
import org.elasticsearch.action.admin.cluster.node.usage.TransportNodesUsageAction;
import org.elasticsearch.action.admin.cluster.remote.RemoteInfoAction;
import org.elasticsearch.action.admin.cluster.remote.TransportRemoteInfoAction;
import org.elasticsearch.action.admin.cluster.repositories.cleanup.CleanupRepositoryAction;
import org.elasticsearch.action.admin.cluster.repositories.cleanup.TransportCleanupRepositoryAction;
import org.elasticsearch.action.admin.cluster.repositories.delete.DeleteRepositoryAction;
import org.elasticsearch.action.admin.cluster.repositories.delete.TransportDeleteRepositoryAction;
import org.elasticsearch.action.admin.cluster.repositories.get.GetRepositoriesAction;
import org.elasticsearch.action.admin.cluster.repositories.get.TransportGetRepositoriesAction;
import org.elasticsearch.action.admin.cluster.repositories.put.PutRepositoryAction;
import org.elasticsearch.action.admin.cluster.repositories.put.TransportPutRepositoryAction;
import org.elasticsearch.action.admin.cluster.repositories.verify.TransportVerifyRepositoryAction;
import org.elasticsearch.action.admin.cluster.repositories.verify.VerifyRepositoryAction;
import org.elasticsearch.action.admin.cluster.reroute.ClusterRerouteAction;
import org.elasticsearch.action.admin.cluster.reroute.TransportClusterRerouteAction;
import org.elasticsearch.action.admin.cluster.settings.ClusterUpdateSettingsAction;
import org.elasticsearch.action.admin.cluster.settings.TransportClusterUpdateSettingsAction;
import org.elasticsearch.action.admin.cluster.shards.ClusterSearchShardsAction;
import org.elasticsearch.action.admin.cluster.shards.TransportClusterSearchShardsAction;
import org.elasticsearch.action.admin.cluster.snapshots.clone.CloneSnapshotAction;
import org.elasticsearch.action.admin.cluster.snapshots.clone.TransportCloneSnapshotAction;
import org.elasticsearch.action.admin.cluster.snapshots.create.CreateSnapshotAction;
import org.elasticsearch.action.admin.cluster.snapshots.create.TransportCreateSnapshotAction;
import org.elasticsearch.action.admin.cluster.snapshots.delete.DeleteSnapshotAction;
import org.elasticsearch.action.admin.cluster.snapshots.delete.TransportDeleteSnapshotAction;
import org.elasticsearch.action.admin.cluster.snapshots.features.ResetFeatureStateAction;
import org.elasticsearch.action.admin.cluster.snapshots.features.SnapshottableFeaturesAction;
import org.elasticsearch.action.admin.cluster.snapshots.features.TransportResetFeatureStateAction;
import org.elasticsearch.action.admin.cluster.snapshots.features.TransportSnapshottableFeaturesAction;
import org.elasticsearch.action.admin.cluster.snapshots.get.GetSnapshotsAction;
import org.elasticsearch.action.admin.cluster.snapshots.get.TransportGetSnapshotsAction;
import org.elasticsearch.action.admin.cluster.snapshots.get.shard.GetShardSnapshotAction;
import org.elasticsearch.action.admin.cluster.snapshots.get.shard.TransportGetShardSnapshotAction;
import org.elasticsearch.action.admin.cluster.snapshots.restore.RestoreSnapshotAction;
import org.elasticsearch.action.admin.cluster.snapshots.restore.TransportRestoreSnapshotAction;
import org.elasticsearch.action.admin.cluster.snapshots.status.SnapshotsStatusAction;
import org.elasticsearch.action.admin.cluster.snapshots.status.TransportNodesSnapshotsStatus;
import org.elasticsearch.action.admin.cluster.snapshots.status.TransportSnapshotsStatusAction;
import org.elasticsearch.action.admin.cluster.state.ClusterStateAction;
import org.elasticsearch.action.admin.cluster.state.TransportClusterStateAction;
import org.elasticsearch.action.admin.cluster.stats.ClusterStatsAction;
import org.elasticsearch.action.admin.cluster.stats.TransportClusterStatsAction;
import org.elasticsearch.action.admin.cluster.storedscripts.DeleteStoredScriptAction;
import org.elasticsearch.action.admin.cluster.storedscripts.GetScriptContextAction;
import org.elasticsearch.action.admin.cluster.storedscripts.GetScriptLanguageAction;
import org.elasticsearch.action.admin.cluster.storedscripts.GetStoredScriptAction;
import org.elasticsearch.action.admin.cluster.storedscripts.PutStoredScriptAction;
import org.elasticsearch.action.admin.cluster.storedscripts.TransportDeleteStoredScriptAction;
import org.elasticsearch.action.admin.cluster.storedscripts.TransportGetScriptContextAction;
import org.elasticsearch.action.admin.cluster.storedscripts.TransportGetScriptLanguageAction;
import org.elasticsearch.action.admin.cluster.storedscripts.TransportGetStoredScriptAction;
import org.elasticsearch.action.admin.cluster.storedscripts.TransportPutStoredScriptAction;
import org.elasticsearch.action.admin.cluster.tasks.PendingClusterTasksAction;
import org.elasticsearch.action.admin.cluster.tasks.TransportPendingClusterTasksAction;
import org.elasticsearch.action.admin.indices.alias.IndicesAliasesAction;
import org.elasticsearch.action.admin.indices.alias.IndicesAliasesRequest;
import org.elasticsearch.action.admin.indices.alias.TransportIndicesAliasesAction;
import org.elasticsearch.action.admin.indices.alias.get.GetAliasesAction;
import org.elasticsearch.action.admin.indices.alias.get.TransportGetAliasesAction;
import org.elasticsearch.action.admin.indices.analyze.AnalyzeAction;
import org.elasticsearch.action.admin.indices.analyze.TransportAnalyzeAction;
import org.elasticsearch.action.admin.indices.cache.clear.ClearIndicesCacheAction;
import org.elasticsearch.action.admin.indices.cache.clear.TransportClearIndicesCacheAction;
import org.elasticsearch.action.admin.indices.close.CloseIndexAction;
import org.elasticsearch.action.admin.indices.close.TransportCloseIndexAction;
import org.elasticsearch.action.admin.indices.close.TransportVerifyShardBeforeCloseAction;
import org.elasticsearch.action.admin.indices.create.AutoCreateAction;
import org.elasticsearch.action.admin.indices.create.CreateIndexAction;
import org.elasticsearch.action.admin.indices.create.TransportCreateIndexAction;
import org.elasticsearch.action.admin.indices.dangling.delete.DeleteDanglingIndexAction;
import org.elasticsearch.action.admin.indices.dangling.delete.TransportDeleteDanglingIndexAction;
import org.elasticsearch.action.admin.indices.dangling.find.FindDanglingIndexAction;
import org.elasticsearch.action.admin.indices.dangling.find.TransportFindDanglingIndexAction;
import org.elasticsearch.action.admin.indices.dangling.import_index.ImportDanglingIndexAction;
import org.elasticsearch.action.admin.indices.dangling.import_index.TransportImportDanglingIndexAction;
import org.elasticsearch.action.admin.indices.dangling.list.ListDanglingIndicesAction;
import org.elasticsearch.action.admin.indices.dangling.list.TransportListDanglingIndicesAction;
import org.elasticsearch.action.admin.indices.delete.DeleteIndexAction;
import org.elasticsearch.action.admin.indices.delete.TransportDeleteIndexAction;
import org.elasticsearch.action.admin.indices.diskusage.AnalyzeIndexDiskUsageAction;
import org.elasticsearch.action.admin.indices.diskusage.TransportAnalyzeIndexDiskUsageAction;
import org.elasticsearch.action.admin.indices.flush.FlushAction;
import org.elasticsearch.action.admin.indices.flush.TransportFlushAction;
import org.elasticsearch.action.admin.indices.flush.TransportShardFlushAction;
import org.elasticsearch.action.admin.indices.forcemerge.ForceMergeAction;
import org.elasticsearch.action.admin.indices.forcemerge.TransportForceMergeAction;
import org.elasticsearch.action.admin.indices.get.GetIndexAction;
import org.elasticsearch.action.admin.indices.get.TransportGetIndexAction;
import org.elasticsearch.action.admin.indices.mapping.get.GetFieldMappingsAction;
import org.elasticsearch.action.admin.indices.mapping.get.GetMappingsAction;
import org.elasticsearch.action.admin.indices.mapping.get.TransportGetFieldMappingsAction;
import org.elasticsearch.action.admin.indices.mapping.get.TransportGetFieldMappingsIndexAction;
import org.elasticsearch.action.admin.indices.mapping.get.TransportGetMappingsAction;
import org.elasticsearch.action.admin.indices.mapping.put.AutoPutMappingAction;
import org.elasticsearch.action.admin.indices.mapping.put.PutMappingAction;
import org.elasticsearch.action.admin.indices.mapping.put.PutMappingRequest;
import org.elasticsearch.action.admin.indices.mapping.put.TransportAutoPutMappingAction;
import org.elasticsearch.action.admin.indices.mapping.put.TransportPutMappingAction;
import org.elasticsearch.action.admin.indices.open.OpenIndexAction;
import org.elasticsearch.action.admin.indices.open.TransportOpenIndexAction;
import org.elasticsearch.action.admin.indices.readonly.AddIndexBlockAction;
import org.elasticsearch.action.admin.indices.readonly.TransportAddIndexBlockAction;
import org.elasticsearch.action.admin.indices.readonly.TransportVerifyShardIndexBlockAction;
import org.elasticsearch.action.admin.indices.recovery.RecoveryAction;
import org.elasticsearch.action.admin.indices.recovery.TransportRecoveryAction;
import org.elasticsearch.action.admin.indices.refresh.RefreshAction;
import org.elasticsearch.action.admin.indices.refresh.TransportRefreshAction;
import org.elasticsearch.action.admin.indices.refresh.TransportShardRefreshAction;
import org.elasticsearch.action.admin.indices.resolve.ResolveIndexAction;
import org.elasticsearch.action.admin.indices.rollover.RolloverAction;
import org.elasticsearch.action.admin.indices.rollover.TransportRolloverAction;
import org.elasticsearch.action.admin.indices.segments.IndicesSegmentsAction;
import org.elasticsearch.action.admin.indices.segments.TransportIndicesSegmentsAction;
import org.elasticsearch.action.admin.indices.settings.get.GetSettingsAction;
import org.elasticsearch.action.admin.indices.settings.get.TransportGetSettingsAction;
import org.elasticsearch.action.admin.indices.settings.put.TransportUpdateSettingsAction;
import org.elasticsearch.action.admin.indices.settings.put.UpdateSettingsAction;
import org.elasticsearch.action.admin.indices.shards.IndicesShardStoresAction;
import org.elasticsearch.action.admin.indices.shards.TransportIndicesShardStoresAction;
import org.elasticsearch.action.admin.indices.shrink.ResizeAction;
import org.elasticsearch.action.admin.indices.shrink.TransportResizeAction;
import org.elasticsearch.action.admin.indices.stats.FieldUsageStatsAction;
import org.elasticsearch.action.admin.indices.stats.IndicesStatsAction;
import org.elasticsearch.action.admin.indices.stats.TransportFieldUsageAction;
import org.elasticsearch.action.admin.indices.stats.TransportIndicesStatsAction;
import org.elasticsearch.action.admin.indices.template.delete.DeleteComponentTemplateAction;
import org.elasticsearch.action.admin.indices.template.delete.DeleteComposableIndexTemplateAction;
import org.elasticsearch.action.admin.indices.template.delete.DeleteIndexTemplateAction;
import org.elasticsearch.action.admin.indices.template.delete.TransportDeleteComponentTemplateAction;
import org.elasticsearch.action.admin.indices.template.delete.TransportDeleteComposableIndexTemplateAction;
import org.elasticsearch.action.admin.indices.template.delete.TransportDeleteIndexTemplateAction;
import org.elasticsearch.action.admin.indices.template.get.GetComponentTemplateAction;
import org.elasticsearch.action.admin.indices.template.get.GetComposableIndexTemplateAction;
import org.elasticsearch.action.admin.indices.template.get.GetIndexTemplatesAction;
import org.elasticsearch.action.admin.indices.template.get.TransportGetComponentTemplateAction;
import org.elasticsearch.action.admin.indices.template.get.TransportGetComposableIndexTemplateAction;
import org.elasticsearch.action.admin.indices.template.get.TransportGetIndexTemplatesAction;
import org.elasticsearch.action.admin.indices.template.post.SimulateIndexTemplateAction;
import org.elasticsearch.action.admin.indices.template.post.SimulateTemplateAction;
import org.elasticsearch.action.admin.indices.template.post.TransportSimulateIndexTemplateAction;
import org.elasticsearch.action.admin.indices.template.post.TransportSimulateTemplateAction;
import org.elasticsearch.action.admin.indices.template.put.PutComponentTemplateAction;
import org.elasticsearch.action.admin.indices.template.put.PutComposableIndexTemplateAction;
import org.elasticsearch.action.admin.indices.template.put.PutIndexTemplateAction;
import org.elasticsearch.action.admin.indices.template.put.TransportPutComponentTemplateAction;
import org.elasticsearch.action.admin.indices.template.put.TransportPutComposableIndexTemplateAction;
import org.elasticsearch.action.admin.indices.template.put.TransportPutIndexTemplateAction;
import org.elasticsearch.action.admin.indices.validate.query.TransportValidateQueryAction;
import org.elasticsearch.action.admin.indices.validate.query.ValidateQueryAction;
import org.elasticsearch.action.bulk.BulkAction;
import org.elasticsearch.action.bulk.TransportBulkAction;
import org.elasticsearch.action.bulk.TransportShardBulkAction;
import org.elasticsearch.action.delete.DeleteAction;
import org.elasticsearch.action.delete.TransportDeleteAction;
import org.elasticsearch.action.explain.ExplainAction;
import org.elasticsearch.action.explain.TransportExplainAction;
import org.elasticsearch.action.fieldcaps.FieldCapabilitiesAction;
import org.elasticsearch.action.fieldcaps.TransportFieldCapabilitiesAction;
import org.elasticsearch.action.get.GetAction;
import org.elasticsearch.action.get.MultiGetAction;
import org.elasticsearch.action.get.TransportGetAction;
import org.elasticsearch.action.get.TransportMultiGetAction;
import org.elasticsearch.action.get.TransportShardMultiGetAction;
import org.elasticsearch.action.index.IndexAction;
import org.elasticsearch.action.index.TransportIndexAction;
import org.elasticsearch.action.ingest.DeletePipelineAction;
import org.elasticsearch.action.ingest.DeletePipelineTransportAction;
import org.elasticsearch.action.ingest.GetPipelineAction;
import org.elasticsearch.action.ingest.GetPipelineTransportAction;
import org.elasticsearch.action.ingest.PutPipelineAction;
import org.elasticsearch.action.ingest.PutPipelineTransportAction;
import org.elasticsearch.action.ingest.SimulatePipelineAction;
import org.elasticsearch.action.ingest.SimulatePipelineTransportAction;
import org.elasticsearch.action.main.MainAction;
import org.elasticsearch.action.main.TransportMainAction;
import org.elasticsearch.action.search.ClearScrollAction;
import org.elasticsearch.action.search.ClosePointInTimeAction;
import org.elasticsearch.action.search.MultiSearchAction;
import org.elasticsearch.action.search.OpenPointInTimeAction;
import org.elasticsearch.action.search.RestClosePointInTimeAction;
import org.elasticsearch.action.search.RestOpenPointInTimeAction;
import org.elasticsearch.action.search.SearchAction;
import org.elasticsearch.action.search.SearchScrollAction;
import org.elasticsearch.action.search.TransportClearScrollAction;
import org.elasticsearch.action.search.TransportClosePointInTimeAction;
import org.elasticsearch.action.search.TransportMultiSearchAction;
import org.elasticsearch.action.search.TransportOpenPointInTimeAction;
import org.elasticsearch.action.search.TransportSearchAction;
import org.elasticsearch.action.search.TransportSearchScrollAction;
import org.elasticsearch.action.support.ActionFilters;
import org.elasticsearch.action.support.AutoCreateIndex;
import org.elasticsearch.action.support.DestructiveOperations;
import org.elasticsearch.action.support.TransportAction;
import org.elasticsearch.action.termvectors.MultiTermVectorsAction;
import org.elasticsearch.action.termvectors.TermVectorsAction;
import org.elasticsearch.action.termvectors.TransportMultiTermVectorsAction;
import org.elasticsearch.action.termvectors.TransportShardMultiTermsVectorAction;
import org.elasticsearch.action.termvectors.TransportTermVectorsAction;
import org.elasticsearch.action.update.TransportUpdateAction;
import org.elasticsearch.action.update.UpdateAction;
import org.elasticsearch.client.node.NodeClient;
import org.elasticsearch.cluster.metadata.IndexNameExpressionResolver;
import org.elasticsearch.cluster.node.DiscoveryNodes;
import org.elasticsearch.common.NamedRegistry;
import org.elasticsearch.common.inject.AbstractModule;
import org.elasticsearch.common.inject.TypeLiteral;
import org.elasticsearch.common.inject.multibindings.MapBinder;
import org.elasticsearch.common.settings.ClusterSettings;
import org.elasticsearch.common.settings.IndexScopedSettings;
import org.elasticsearch.common.settings.Settings;
import org.elasticsearch.common.settings.SettingsFilter;
import org.elasticsearch.gateway.TransportNodesListGatewayMetaState;
import org.elasticsearch.gateway.TransportNodesListGatewayStartedShards;
import org.elasticsearch.index.seqno.GlobalCheckpointSyncAction;
import org.elasticsearch.index.seqno.RetentionLeaseActions;
import org.elasticsearch.indices.SystemIndices;
import org.elasticsearch.indices.breaker.CircuitBreakerService;
import org.elasticsearch.indices.store.TransportNodesListShardStoreMetadata;
import org.elasticsearch.persistent.CompletionPersistentTaskAction;
import org.elasticsearch.persistent.RemovePersistentTaskAction;
import org.elasticsearch.persistent.StartPersistentTaskAction;
import org.elasticsearch.persistent.UpdatePersistentTaskStatusAction;
import org.elasticsearch.plugins.ActionPlugin;
import org.elasticsearch.plugins.ActionPlugin.ActionHandler;
import org.elasticsearch.rest.RestController;
import org.elasticsearch.rest.RestHandler;
import org.elasticsearch.rest.RestHeaderDefinition;
import org.elasticsearch.rest.action.RestFieldCapabilitiesAction;
import org.elasticsearch.rest.action.RestMainAction;
import org.elasticsearch.rest.action.admin.cluster.RestAddVotingConfigExclusionAction;
import org.elasticsearch.rest.action.admin.cluster.RestCancelTasksAction;
import org.elasticsearch.rest.action.admin.cluster.RestCleanupRepositoryAction;
import org.elasticsearch.rest.action.admin.cluster.RestClearVotingConfigExclusionsAction;
import org.elasticsearch.rest.action.admin.cluster.RestCloneSnapshotAction;
import org.elasticsearch.rest.action.admin.cluster.RestClusterAllocationExplainAction;
import org.elasticsearch.rest.action.admin.cluster.RestClusterGetSettingsAction;
import org.elasticsearch.rest.action.admin.cluster.RestClusterHealthAction;
import org.elasticsearch.rest.action.admin.cluster.RestClusterRerouteAction;
import org.elasticsearch.rest.action.admin.cluster.RestClusterSearchShardsAction;
import org.elasticsearch.rest.action.admin.cluster.RestClusterStateAction;
import org.elasticsearch.rest.action.admin.cluster.RestClusterStatsAction;
import org.elasticsearch.rest.action.admin.cluster.RestClusterUpdateSettingsAction;
import org.elasticsearch.rest.action.admin.cluster.RestCreateSnapshotAction;
import org.elasticsearch.rest.action.admin.cluster.RestDeleteRepositoryAction;
import org.elasticsearch.rest.action.admin.cluster.RestDeleteSnapshotAction;
import org.elasticsearch.rest.action.admin.cluster.RestDeleteStoredScriptAction;
import org.elasticsearch.rest.action.admin.cluster.RestGetRepositoriesAction;
import org.elasticsearch.rest.action.admin.cluster.RestGetScriptContextAction;
import org.elasticsearch.rest.action.admin.cluster.RestGetScriptLanguageAction;
import org.elasticsearch.rest.action.admin.cluster.RestGetSnapshotsAction;
import org.elasticsearch.rest.action.admin.cluster.RestGetStoredScriptAction;
import org.elasticsearch.rest.action.admin.cluster.RestGetTaskAction;
import org.elasticsearch.rest.action.admin.cluster.RestListTasksAction;
import org.elasticsearch.rest.action.admin.cluster.RestNodesHotThreadsAction;
import org.elasticsearch.rest.action.admin.cluster.RestNodesInfoAction;
import org.elasticsearch.rest.action.admin.cluster.RestNodesStatsAction;
import org.elasticsearch.rest.action.admin.cluster.RestNodesUsageAction;
import org.elasticsearch.rest.action.admin.cluster.RestPendingClusterTasksAction;
import org.elasticsearch.rest.action.admin.cluster.RestPutRepositoryAction;
import org.elasticsearch.rest.action.admin.cluster.RestPutStoredScriptAction;
import org.elasticsearch.rest.action.admin.cluster.RestReloadSecureSettingsAction;
import org.elasticsearch.rest.action.admin.cluster.RestRemoteClusterInfoAction;
import org.elasticsearch.rest.action.admin.cluster.RestResetFeatureStateAction;
import org.elasticsearch.rest.action.admin.cluster.RestRestoreSnapshotAction;
import org.elasticsearch.rest.action.admin.cluster.RestSnapshotsStatusAction;
import org.elasticsearch.rest.action.admin.cluster.RestSnapshottableFeaturesAction;
import org.elasticsearch.rest.action.admin.cluster.RestVerifyRepositoryAction;
import org.elasticsearch.rest.action.admin.cluster.dangling.RestDeleteDanglingIndexAction;
import org.elasticsearch.rest.action.admin.cluster.dangling.RestImportDanglingIndexAction;
import org.elasticsearch.rest.action.admin.cluster.dangling.RestListDanglingIndicesAction;
import org.elasticsearch.rest.action.admin.indices.RestAddIndexBlockAction;
import org.elasticsearch.rest.action.admin.indices.RestAnalyzeAction;
import org.elasticsearch.rest.action.admin.indices.RestAnalyzeIndexDiskUsageAction;
import org.elasticsearch.rest.action.admin.indices.RestClearIndicesCacheAction;
import org.elasticsearch.rest.action.admin.indices.RestCloseIndexAction;
import org.elasticsearch.rest.action.admin.indices.RestCreateIndexAction;
import org.elasticsearch.rest.action.admin.indices.RestDeleteComponentTemplateAction;
import org.elasticsearch.rest.action.admin.indices.RestDeleteComposableIndexTemplateAction;
import org.elasticsearch.rest.action.admin.indices.RestDeleteIndexAction;
import org.elasticsearch.rest.action.admin.indices.RestDeleteIndexTemplateAction;
import org.elasticsearch.rest.action.admin.indices.RestFieldUsageStatsAction;
import org.elasticsearch.rest.action.admin.indices.RestFlushAction;
import org.elasticsearch.rest.action.admin.indices.RestForceMergeAction;
import org.elasticsearch.rest.action.admin.indices.RestGetAliasesAction;
import org.elasticsearch.rest.action.admin.indices.RestGetComponentTemplateAction;
import org.elasticsearch.rest.action.admin.indices.RestGetComposableIndexTemplateAction;
import org.elasticsearch.rest.action.admin.indices.RestGetFieldMappingAction;
import org.elasticsearch.rest.action.admin.indices.RestGetIndexTemplateAction;
import org.elasticsearch.rest.action.admin.indices.RestGetIndicesAction;
import org.elasticsearch.rest.action.admin.indices.RestGetMappingAction;
import org.elasticsearch.rest.action.admin.indices.RestGetSettingsAction;
import org.elasticsearch.rest.action.admin.indices.RestIndexDeleteAliasesAction;
import org.elasticsearch.rest.action.admin.indices.RestIndexPutAliasAction;
import org.elasticsearch.rest.action.admin.indices.RestIndicesAliasesAction;
import org.elasticsearch.rest.action.admin.indices.RestIndicesSegmentsAction;
import org.elasticsearch.rest.action.admin.indices.RestIndicesShardStoresAction;
import org.elasticsearch.rest.action.admin.indices.RestIndicesStatsAction;
import org.elasticsearch.rest.action.admin.indices.RestOpenIndexAction;
import org.elasticsearch.rest.action.admin.indices.RestPutComponentTemplateAction;
import org.elasticsearch.rest.action.admin.indices.RestPutComposableIndexTemplateAction;
import org.elasticsearch.rest.action.admin.indices.RestPutIndexTemplateAction;
import org.elasticsearch.rest.action.admin.indices.RestPutMappingAction;
import org.elasticsearch.rest.action.admin.indices.RestRecoveryAction;
import org.elasticsearch.rest.action.admin.indices.RestRefreshAction;
import org.elasticsearch.rest.action.admin.indices.RestResizeHandler;
import org.elasticsearch.rest.action.admin.indices.RestResolveIndexAction;
import org.elasticsearch.rest.action.admin.indices.RestRolloverIndexAction;
import org.elasticsearch.rest.action.admin.indices.RestSimulateIndexTemplateAction;
import org.elasticsearch.rest.action.admin.indices.RestSimulateTemplateAction;
import org.elasticsearch.rest.action.admin.indices.RestSyncedFlushAction;
import org.elasticsearch.rest.action.admin.indices.RestUpdateSettingsAction;
import org.elasticsearch.rest.action.admin.indices.RestUpgradeActionDeprecated;
import org.elasticsearch.rest.action.admin.indices.RestValidateQueryAction;
import org.elasticsearch.rest.action.cat.AbstractCatAction;
import org.elasticsearch.rest.action.cat.RestAliasAction;
import org.elasticsearch.rest.action.cat.RestAllocationAction;
import org.elasticsearch.rest.action.cat.RestCatAction;
import org.elasticsearch.rest.action.cat.RestCatComponentTemplateAction;
import org.elasticsearch.rest.action.cat.RestCatRecoveryAction;
import org.elasticsearch.rest.action.cat.RestFielddataAction;
import org.elasticsearch.rest.action.cat.RestHealthAction;
import org.elasticsearch.rest.action.cat.RestIndicesAction;
import org.elasticsearch.rest.action.cat.RestMasterAction;
import org.elasticsearch.rest.action.cat.RestNodeAttrsAction;
import org.elasticsearch.rest.action.cat.RestNodesAction;
import org.elasticsearch.rest.action.cat.RestPluginsAction;
import org.elasticsearch.rest.action.cat.RestRepositoriesAction;
import org.elasticsearch.rest.action.cat.RestSegmentsAction;
import org.elasticsearch.rest.action.cat.RestShardsAction;
import org.elasticsearch.rest.action.cat.RestSnapshotAction;
import org.elasticsearch.rest.action.cat.RestTasksAction;
import org.elasticsearch.rest.action.cat.RestTemplatesAction;
import org.elasticsearch.rest.action.cat.RestThreadPoolAction;
import org.elasticsearch.rest.action.document.RestBulkAction;
import org.elasticsearch.rest.action.document.RestDeleteAction;
import org.elasticsearch.rest.action.document.RestGetAction;
import org.elasticsearch.rest.action.document.RestGetSourceAction;
import org.elasticsearch.rest.action.document.RestIndexAction;
import org.elasticsearch.rest.action.document.RestIndexAction.AutoIdHandler;
import org.elasticsearch.rest.action.document.RestIndexAction.CreateHandler;
import org.elasticsearch.rest.action.document.RestMultiGetAction;
import org.elasticsearch.rest.action.document.RestMultiTermVectorsAction;
import org.elasticsearch.rest.action.document.RestTermVectorsAction;
import org.elasticsearch.rest.action.document.RestUpdateAction;
import org.elasticsearch.rest.action.ingest.RestDeletePipelineAction;
import org.elasticsearch.rest.action.ingest.RestGetPipelineAction;
import org.elasticsearch.rest.action.ingest.RestPutPipelineAction;
import org.elasticsearch.rest.action.ingest.RestSimulatePipelineAction;
import org.elasticsearch.rest.action.search.RestClearScrollAction;
import org.elasticsearch.rest.action.search.RestCountAction;
import org.elasticsearch.rest.action.search.RestExplainAction;
import org.elasticsearch.rest.action.search.RestMultiSearchAction;
import org.elasticsearch.rest.action.search.RestSearchAction;
import org.elasticsearch.rest.action.search.RestSearchScrollAction;
import org.elasticsearch.tasks.Task;
import org.elasticsearch.threadpool.ThreadPool;
import org.elasticsearch.usage.UsageService;

import java.util.ArrayList;
import java.util.Collections;
import java.util.List;
import java.util.Map;
import java.util.Set;
import java.util.function.Consumer;
import java.util.function.Supplier;
import java.util.function.UnaryOperator;
import java.util.stream.Collectors;
import java.util.stream.Stream;

import static java.util.Collections.unmodifiableMap;

/**
 * Builds and binds the generic action map, all {@link TransportAction}s, and {@link ActionFilters}.
 */
public class ActionModule extends AbstractModule {

    private static final Logger logger = LogManager.getLogger(ActionModule.class);

    private final Settings settings;
    private final IndexNameExpressionResolver indexNameExpressionResolver;
    private final IndexScopedSettings indexScopedSettings;
    private final ClusterSettings clusterSettings;
    private final SettingsFilter settingsFilter;
    private final List<ActionPlugin> actionPlugins;
    private final Map<String, ActionHandler<?, ?>> actions;
    private final ActionFilters actionFilters;
    private final AutoCreateIndex autoCreateIndex;
    private final DestructiveOperations destructiveOperations;
    private final RestController restController;
    private final RequestValidators<PutMappingRequest> mappingRequestValidators;
    private final RequestValidators<IndicesAliasesRequest> indicesAliasesRequestRequestValidators;
    private final ThreadPool threadPool;

    public ActionModule(Settings settings, IndexNameExpressionResolver indexNameExpressionResolver,
                        IndexScopedSettings indexScopedSettings, ClusterSettings clusterSettings, SettingsFilter settingsFilter,
                        ThreadPool threadPool, List<ActionPlugin> actionPlugins, NodeClient nodeClient,
                        CircuitBreakerService circuitBreakerService, UsageService usageService, SystemIndices systemIndices) {
        this.settings = settings;
        this.indexNameExpressionResolver = indexNameExpressionResolver;
        this.indexScopedSettings = indexScopedSettings;
        this.clusterSettings = clusterSettings;
        this.settingsFilter = settingsFilter;
        this.actionPlugins = actionPlugins;
        this.threadPool = threadPool;
        actions = setupActions(actionPlugins);
        actionFilters = setupActionFilters(actionPlugins);
        autoCreateIndex = new AutoCreateIndex(settings, clusterSettings, indexNameExpressionResolver, systemIndices);
        destructiveOperations = new DestructiveOperations(settings, clusterSettings);
        Set<RestHeaderDefinition> headers = Stream.concat(
            actionPlugins.stream().flatMap(p -> p.getRestHeaders().stream()),
            Stream.of(
                new RestHeaderDefinition(Task.X_OPAQUE_ID, false),
                new RestHeaderDefinition(Task.TRACE_PARENT, false)
            )
        ).collect(Collectors.toSet());
        UnaryOperator<RestHandler> restWrapper = null;
        for (ActionPlugin plugin : actionPlugins) {
            UnaryOperator<RestHandler> newRestWrapper = plugin.getRestHandlerWrapper(threadPool.getThreadContext());
            if (newRestWrapper != null) {
                logger.debug("Using REST wrapper from plugin " + plugin.getClass().getName());
                if (plugin.getClass().getCanonicalName() == null ||
                    plugin.getClass().getCanonicalName().startsWith("org.elasticsearch.xpack") == false) {
                    throw new IllegalArgumentException("The " + plugin.getClass().getName() + " plugin tried to install a custom REST " +
                        "wrapper. This functionality is not available anymore.");
                }
                if (restWrapper != null) {
                    throw new IllegalArgumentException("Cannot have more than one plugin implementing a REST wrapper");
                }
                restWrapper = newRestWrapper;
            }
        }
        mappingRequestValidators = new RequestValidators<>(
            actionPlugins.stream().flatMap(p -> p.mappingRequestValidators().stream()).collect(Collectors.toList()));
        indicesAliasesRequestRequestValidators = new RequestValidators<>(
                actionPlugins.stream().flatMap(p -> p.indicesAliasesRequestValidators().stream()).collect(Collectors.toList()));

        restController = new RestController(headers, restWrapper, nodeClient, circuitBreakerService, usageService);
    }


    public Map<String, ActionHandler<?, ?>> getActions() {
        return actions;
    }

    static Map<String, ActionHandler<?, ?>> setupActions(List<ActionPlugin> actionPlugins) {
        // Subclass NamedRegistry for easy registration
        class ActionRegistry extends NamedRegistry<ActionHandler<?, ?>> {
            ActionRegistry() {
                super("action");
            }

            public void register(ActionHandler<?, ?> handler) {
                register(handler.getAction().name(), handler);
            }

            public <Request extends ActionRequest, Response extends ActionResponse> void register(
                ActionType<Response> action, Class<? extends TransportAction<Request, Response>> transportAction) {
                register(new ActionHandler<>(action, transportAction));
            }
        }
        ActionRegistry actions = new ActionRegistry();

        actions.register(MainAction.INSTANCE, TransportMainAction.class);
        actions.register(NodesInfoAction.INSTANCE, TransportNodesInfoAction.class);
        actions.register(RemoteInfoAction.INSTANCE, TransportRemoteInfoAction.class);
        actions.register(NodesStatsAction.INSTANCE, TransportNodesStatsAction.class);
        actions.register(NodesUsageAction.INSTANCE, TransportNodesUsageAction.class);
        actions.register(NodesHotThreadsAction.INSTANCE, TransportNodesHotThreadsAction.class);
        actions.register(ListTasksAction.INSTANCE, TransportListTasksAction.class);
        actions.register(GetTaskAction.INSTANCE, TransportGetTaskAction.class);
        actions.register(CancelTasksAction.INSTANCE, TransportCancelTasksAction.class);

        actions.register(AddVotingConfigExclusionsAction.INSTANCE, TransportAddVotingConfigExclusionsAction.class);
        actions.register(ClearVotingConfigExclusionsAction.INSTANCE, TransportClearVotingConfigExclusionsAction.class);
        actions.register(ClusterAllocationExplainAction.INSTANCE, TransportClusterAllocationExplainAction.class);
        actions.register(ClusterStatsAction.INSTANCE, TransportClusterStatsAction.class);
        actions.register(ClusterStateAction.INSTANCE, TransportClusterStateAction.class);
        actions.register(ClusterHealthAction.INSTANCE, TransportClusterHealthAction.class);
        actions.register(ClusterUpdateSettingsAction.INSTANCE, TransportClusterUpdateSettingsAction.class);
        actions.register(ClusterRerouteAction.INSTANCE, TransportClusterRerouteAction.class);
        actions.register(ClusterSearchShardsAction.INSTANCE, TransportClusterSearchShardsAction.class);
        actions.register(PendingClusterTasksAction.INSTANCE, TransportPendingClusterTasksAction.class);
        actions.register(PutRepositoryAction.INSTANCE, TransportPutRepositoryAction.class);
        actions.register(GetRepositoriesAction.INSTANCE, TransportGetRepositoriesAction.class);
        actions.register(DeleteRepositoryAction.INSTANCE, TransportDeleteRepositoryAction.class);
        actions.register(VerifyRepositoryAction.INSTANCE, TransportVerifyRepositoryAction.class);
        actions.register(CleanupRepositoryAction.INSTANCE, TransportCleanupRepositoryAction.class);
        actions.register(GetSnapshotsAction.INSTANCE, TransportGetSnapshotsAction.class);
        actions.register(DeleteSnapshotAction.INSTANCE, TransportDeleteSnapshotAction.class);
        actions.register(CreateSnapshotAction.INSTANCE, TransportCreateSnapshotAction.class);
        actions.register(CloneSnapshotAction.INSTANCE, TransportCloneSnapshotAction.class);
        actions.register(RestoreSnapshotAction.INSTANCE, TransportRestoreSnapshotAction.class);
        actions.register(SnapshotsStatusAction.INSTANCE, TransportSnapshotsStatusAction.class);
        actions.register(SnapshottableFeaturesAction.INSTANCE, TransportSnapshottableFeaturesAction.class);
        actions.register(ResetFeatureStateAction.INSTANCE, TransportResetFeatureStateAction.class);
        actions.register(GetShardSnapshotAction.INSTANCE, TransportGetShardSnapshotAction.class);

        actions.register(IndicesStatsAction.INSTANCE, TransportIndicesStatsAction.class);
        actions.register(IndicesSegmentsAction.INSTANCE, TransportIndicesSegmentsAction.class);
        actions.register(IndicesShardStoresAction.INSTANCE, TransportIndicesShardStoresAction.class);
        actions.register(CreateIndexAction.INSTANCE, TransportCreateIndexAction.class);
        actions.register(ResizeAction.INSTANCE, TransportResizeAction.class);
        actions.register(RolloverAction.INSTANCE, TransportRolloverAction.class);
        actions.register(DeleteIndexAction.INSTANCE, TransportDeleteIndexAction.class);
        actions.register(GetIndexAction.INSTANCE, TransportGetIndexAction.class);
        actions.register(OpenIndexAction.INSTANCE, TransportOpenIndexAction.class);
        actions.register(CloseIndexAction.INSTANCE, TransportCloseIndexAction.class);
        actions.register(AddIndexBlockAction.INSTANCE, TransportAddIndexBlockAction.class);
        actions.register(GetMappingsAction.INSTANCE, TransportGetMappingsAction.class);
        actions.register(GetFieldMappingsAction.INSTANCE, TransportGetFieldMappingsAction.class);
        actions.register(TransportGetFieldMappingsIndexAction.TYPE, TransportGetFieldMappingsIndexAction.class);
        actions.register(PutMappingAction.INSTANCE, TransportPutMappingAction.class);
        actions.register(AutoPutMappingAction.INSTANCE, TransportAutoPutMappingAction.class);
        actions.register(IndicesAliasesAction.INSTANCE, TransportIndicesAliasesAction.class);
        actions.register(UpdateSettingsAction.INSTANCE, TransportUpdateSettingsAction.class);
        actions.register(AnalyzeAction.INSTANCE, TransportAnalyzeAction.class);
        actions.register(PutIndexTemplateAction.INSTANCE, TransportPutIndexTemplateAction.class);
        actions.register(GetIndexTemplatesAction.INSTANCE, TransportGetIndexTemplatesAction.class);
        actions.register(DeleteIndexTemplateAction.INSTANCE, TransportDeleteIndexTemplateAction.class);
        actions.register(PutComponentTemplateAction.INSTANCE, TransportPutComponentTemplateAction.class);
        actions.register(GetComponentTemplateAction.INSTANCE, TransportGetComponentTemplateAction.class);
        actions.register(DeleteComponentTemplateAction.INSTANCE, TransportDeleteComponentTemplateAction.class);
        actions.register(PutComposableIndexTemplateAction.INSTANCE, TransportPutComposableIndexTemplateAction.class);
        actions.register(GetComposableIndexTemplateAction.INSTANCE, TransportGetComposableIndexTemplateAction.class);
        actions.register(DeleteComposableIndexTemplateAction.INSTANCE, TransportDeleteComposableIndexTemplateAction.class);
        actions.register(SimulateIndexTemplateAction.INSTANCE, TransportSimulateIndexTemplateAction.class);
        actions.register(SimulateTemplateAction.INSTANCE, TransportSimulateTemplateAction.class);
        actions.register(ValidateQueryAction.INSTANCE, TransportValidateQueryAction.class);
        actions.register(RefreshAction.INSTANCE, TransportRefreshAction.class);
        actions.register(FlushAction.INSTANCE, TransportFlushAction.class);
        actions.register(ForceMergeAction.INSTANCE, TransportForceMergeAction.class);
        actions.register(ClearIndicesCacheAction.INSTANCE, TransportClearIndicesCacheAction.class);
        actions.register(GetAliasesAction.INSTANCE, TransportGetAliasesAction.class);
        actions.register(GetSettingsAction.INSTANCE, TransportGetSettingsAction.class);

        actions.register(IndexAction.INSTANCE, TransportIndexAction.class);
        actions.register(GetAction.INSTANCE, TransportGetAction.class);
        actions.register(TermVectorsAction.INSTANCE, TransportTermVectorsAction.class);
        actions.register(MultiTermVectorsAction.INSTANCE, TransportMultiTermVectorsAction.class);
        actions.register(TransportShardMultiTermsVectorAction.TYPE, TransportShardMultiTermsVectorAction.class);
        actions.register(DeleteAction.INSTANCE, TransportDeleteAction.class);
        actions.register(UpdateAction.INSTANCE, TransportUpdateAction.class);
        actions.register(MultiGetAction.INSTANCE, TransportMultiGetAction.class);
        actions.register(TransportShardMultiGetAction.TYPE, TransportShardMultiGetAction.class);
        actions.register(BulkAction.INSTANCE, TransportBulkAction.class);
        actions.register(TransportShardBulkAction.TYPE, TransportShardBulkAction.class);
        actions.register(SearchAction.INSTANCE, TransportSearchAction.class);
        actions.register(SearchScrollAction.INSTANCE, TransportSearchScrollAction.class);
        actions.register(OpenPointInTimeAction.INSTANCE, TransportOpenPointInTimeAction.class);
        actions.register(ClosePointInTimeAction.INSTANCE, TransportClosePointInTimeAction.class);
        actions.register(MultiSearchAction.INSTANCE, TransportMultiSearchAction.class);
        actions.register(ExplainAction.INSTANCE, TransportExplainAction.class);
        actions.register(ClearScrollAction.INSTANCE, TransportClearScrollAction.class);
        actions.register(RecoveryAction.INSTANCE, TransportRecoveryAction.class);
        actions.register(NodesReloadSecureSettingsAction.INSTANCE, TransportNodesReloadSecureSettingsAction.class);
        actions.register(AutoCreateAction.INSTANCE, AutoCreateAction.TransportAction.class);
        actions.register(ResolveIndexAction.INSTANCE, ResolveIndexAction.TransportAction.class);
        actions.register(AnalyzeIndexDiskUsageAction.INSTANCE, TransportAnalyzeIndexDiskUsageAction.class);
        actions.register(FieldUsageStatsAction.INSTANCE, TransportFieldUsageAction.class);

        //Indexed scripts
        actions.register(PutStoredScriptAction.INSTANCE, TransportPutStoredScriptAction.class);
        actions.register(GetStoredScriptAction.INSTANCE, TransportGetStoredScriptAction.class);
        actions.register(DeleteStoredScriptAction.INSTANCE, TransportDeleteStoredScriptAction.class);
        actions.register(GetScriptContextAction.INSTANCE, TransportGetScriptContextAction.class);
        actions.register(GetScriptLanguageAction.INSTANCE, TransportGetScriptLanguageAction.class);

        actions.register(FieldCapabilitiesAction.INSTANCE, TransportFieldCapabilitiesAction.class);

        actions.register(PutPipelineAction.INSTANCE, PutPipelineTransportAction.class);
        actions.register(GetPipelineAction.INSTANCE, GetPipelineTransportAction.class);
        actions.register(DeletePipelineAction.INSTANCE, DeletePipelineTransportAction.class);
        actions.register(SimulatePipelineAction.INSTANCE, SimulatePipelineTransportAction.class);

        actionPlugins.stream().flatMap(p -> p.getActions().stream()).forEach(actions::register);

        // Persistent tasks:
        actions.register(StartPersistentTaskAction.INSTANCE, StartPersistentTaskAction.TransportAction.class);
        actions.register(UpdatePersistentTaskStatusAction.INSTANCE, UpdatePersistentTaskStatusAction.TransportAction.class);
        actions.register(CompletionPersistentTaskAction.INSTANCE, CompletionPersistentTaskAction.TransportAction.class);
        actions.register(RemovePersistentTaskAction.INSTANCE, RemovePersistentTaskAction.TransportAction.class);

        // retention leases
        actions.register(RetentionLeaseActions.Add.INSTANCE, RetentionLeaseActions.Add.TransportAction.class);
        actions.register(RetentionLeaseActions.Renew.INSTANCE, RetentionLeaseActions.Renew.TransportAction.class);
        actions.register(RetentionLeaseActions.Remove.INSTANCE, RetentionLeaseActions.Remove.TransportAction.class);

        // Dangling indices
        actions.register(ListDanglingIndicesAction.INSTANCE, TransportListDanglingIndicesAction.class);
        actions.register(ImportDanglingIndexAction.INSTANCE, TransportImportDanglingIndexAction.class);
        actions.register(DeleteDanglingIndexAction.INSTANCE, TransportDeleteDanglingIndexAction.class);
        actions.register(FindDanglingIndexAction.INSTANCE, TransportFindDanglingIndexAction.class);

        // internal actions
        actions.register(GlobalCheckpointSyncAction.TYPE, GlobalCheckpointSyncAction.class);
        actions.register(TransportNodesSnapshotsStatus.TYPE, TransportNodesSnapshotsStatus.class);
        actions.register(TransportNodesListGatewayMetaState.TYPE, TransportNodesListGatewayMetaState.class);
        actions.register(TransportVerifyShardBeforeCloseAction.TYPE, TransportVerifyShardBeforeCloseAction.class);
        actions.register(TransportVerifyShardIndexBlockAction.TYPE, TransportVerifyShardIndexBlockAction.class);
        actions.register(TransportNodesListGatewayStartedShards.TYPE, TransportNodesListGatewayStartedShards.class);
        actions.register(TransportNodesListShardStoreMetadata.TYPE, TransportNodesListShardStoreMetadata.class);
        actions.register(TransportShardFlushAction.TYPE, TransportShardFlushAction.class);
        actions.register(TransportShardRefreshAction.TYPE, TransportShardRefreshAction.class);

        return unmodifiableMap(actions.getRegistry());
    }

    private ActionFilters setupActionFilters(List<ActionPlugin> actionPlugins) {
        return new ActionFilters(
            Collections.unmodifiableSet(actionPlugins.stream().flatMap(p -> p.getActionFilters().stream()).collect(Collectors.toSet())));
    }

    public void initRestHandlers(Supplier<DiscoveryNodes> nodesInCluster) {
        List<AbstractCatAction> catActions = new ArrayList<>();
        Consumer<RestHandler> registerHandler = handler -> {
            if (handler instanceof AbstractCatAction) {
                catActions.add((AbstractCatAction) handler);
            }
            restController.registerHandler(handler);
        };
        registerHandler.accept(new RestAddVotingConfigExclusionAction());
        registerHandler.accept(new RestClearVotingConfigExclusionsAction());
        registerHandler.accept(new RestMainAction());
        registerHandler.accept(new RestNodesInfoAction(settingsFilter));
        registerHandler.accept(new RestRemoteClusterInfoAction());
        registerHandler.accept(new RestNodesStatsAction());
        registerHandler.accept(new RestNodesUsageAction());
        registerHandler.accept(new RestNodesHotThreadsAction());
        registerHandler.accept(new RestClusterAllocationExplainAction());
        registerHandler.accept(new RestClusterStatsAction());
        registerHandler.accept(new RestClusterStateAction(settingsFilter, threadPool));
        registerHandler.accept(new RestClusterHealthAction());
        registerHandler.accept(new RestClusterUpdateSettingsAction());
        registerHandler.accept(new RestClusterGetSettingsAction(settings, clusterSettings, settingsFilter));
        registerHandler.accept(new RestClusterRerouteAction(settingsFilter));
        registerHandler.accept(new RestClusterSearchShardsAction());
        registerHandler.accept(new RestPendingClusterTasksAction());
        registerHandler.accept(new RestPutRepositoryAction());
        registerHandler.accept(new RestGetRepositoriesAction(settingsFilter));
        registerHandler.accept(new RestDeleteRepositoryAction());
        registerHandler.accept(new RestVerifyRepositoryAction());
        registerHandler.accept(new RestCleanupRepositoryAction());
        registerHandler.accept(new RestGetSnapshotsAction());
        registerHandler.accept(new RestCreateSnapshotAction());
        registerHandler.accept(new RestCloneSnapshotAction());
        registerHandler.accept(new RestRestoreSnapshotAction());
        registerHandler.accept(new RestDeleteSnapshotAction());
        registerHandler.accept(new RestSnapshotsStatusAction());
        registerHandler.accept(new RestSnapshottableFeaturesAction());
        registerHandler.accept(new RestResetFeatureStateAction());
        registerHandler.accept(new RestGetIndicesAction());
        registerHandler.accept(new RestIndicesStatsAction());
        registerHandler.accept(new RestIndicesSegmentsAction(threadPool));
        registerHandler.accept(new RestIndicesShardStoresAction());
        registerHandler.accept(new RestGetAliasesAction());
        registerHandler.accept(new RestIndexDeleteAliasesAction());
        registerHandler.accept(new RestIndexPutAliasAction());
        registerHandler.accept(new RestIndicesAliasesAction());
        registerHandler.accept(new RestCreateIndexAction());
        registerHandler.accept(new RestResizeHandler.RestShrinkIndexAction());
        registerHandler.accept(new RestResizeHandler.RestSplitIndexAction());
        registerHandler.accept(new RestResizeHandler.RestCloneIndexAction());
        registerHandler.accept(new RestRolloverIndexAction());
        registerHandler.accept(new RestDeleteIndexAction());
        registerHandler.accept(new RestCloseIndexAction());
        registerHandler.accept(new RestOpenIndexAction());
        registerHandler.accept(new RestAddIndexBlockAction());

        registerHandler.accept(new RestUpdateSettingsAction());
        registerHandler.accept(new RestGetSettingsAction());

        registerHandler.accept(new RestAnalyzeAction());
        registerHandler.accept(new RestGetIndexTemplateAction());
        registerHandler.accept(new RestPutIndexTemplateAction());
        registerHandler.accept(new RestDeleteIndexTemplateAction());
        registerHandler.accept(new RestPutComponentTemplateAction());
        registerHandler.accept(new RestGetComponentTemplateAction());
        registerHandler.accept(new RestDeleteComponentTemplateAction());
        registerHandler.accept(new RestPutComposableIndexTemplateAction());
        registerHandler.accept(new RestGetComposableIndexTemplateAction());
        registerHandler.accept(new RestDeleteComposableIndexTemplateAction());
        registerHandler.accept(new RestSimulateIndexTemplateAction());
        registerHandler.accept(new RestSimulateTemplateAction());

        registerHandler.accept(new RestPutMappingAction());
        registerHandler.accept(new RestGetMappingAction(threadPool));
        registerHandler.accept(new RestGetFieldMappingAction());

        registerHandler.accept(new RestRefreshAction());
        registerHandler.accept(new RestFlushAction());
        registerHandler.accept(new RestSyncedFlushAction());
        registerHandler.accept(new RestForceMergeAction());
        registerHandler.accept(new RestClearIndicesCacheAction());
        registerHandler.accept(new RestResolveIndexAction());

        registerHandler.accept(new RestIndexAction());
        registerHandler.accept(new CreateHandler());
        registerHandler.accept(new AutoIdHandler(nodesInCluster));
        registerHandler.accept(new RestGetAction());
        registerHandler.accept(new RestGetSourceAction());
        registerHandler.accept(new RestMultiGetAction(settings));
        registerHandler.accept(new RestDeleteAction());
        registerHandler.accept(new RestCountAction());
        registerHandler.accept(new RestTermVectorsAction());
        registerHandler.accept(new RestMultiTermVectorsAction());
        registerHandler.accept(new RestBulkAction(settings));
        registerHandler.accept(new RestUpdateAction());

        registerHandler.accept(new RestSearchAction());
        registerHandler.accept(new RestSearchScrollAction());
        registerHandler.accept(new RestClearScrollAction());
        registerHandler.accept(new RestOpenPointInTimeAction());
        registerHandler.accept(new RestClosePointInTimeAction());
        registerHandler.accept(new RestMultiSearchAction(settings));

        registerHandler.accept(new RestValidateQueryAction());

        registerHandler.accept(new RestExplainAction());

        registerHandler.accept(new RestRecoveryAction());

        registerHandler.accept(new RestReloadSecureSettingsAction());

        // Scripts API
        registerHandler.accept(new RestGetStoredScriptAction());
        registerHandler.accept(new RestPutStoredScriptAction());
        registerHandler.accept(new RestDeleteStoredScriptAction());
        registerHandler.accept(new RestGetScriptContextAction());
        registerHandler.accept(new RestGetScriptLanguageAction());

        registerHandler.accept(new RestFieldCapabilitiesAction());

        // Tasks API
        registerHandler.accept(new RestListTasksAction(nodesInCluster));
        registerHandler.accept(new RestGetTaskAction());
        registerHandler.accept(new RestCancelTasksAction(nodesInCluster));

        // Ingest API
        registerHandler.accept(new RestPutPipelineAction());
        registerHandler.accept(new RestGetPipelineAction());
        registerHandler.accept(new RestDeletePipelineAction());
        registerHandler.accept(new RestSimulatePipelineAction());

        // Dangling indices API
        registerHandler.accept(new RestListDanglingIndicesAction());
        registerHandler.accept(new RestImportDanglingIndexAction());
        registerHandler.accept(new RestDeleteDanglingIndexAction());

        // CAT API
        registerHandler.accept(new RestAllocationAction());
        registerHandler.accept(new RestShardsAction());
        registerHandler.accept(new RestMasterAction());
        registerHandler.accept(new RestNodesAction());
        registerHandler.accept(new RestTasksAction(nodesInCluster));
        registerHandler.accept(new RestIndicesAction());
        registerHandler.accept(new RestSegmentsAction());
        // Fully qualified to prevent interference with rest.action.count.RestCountAction
        registerHandler.accept(new org.elasticsearch.rest.action.cat.RestCountAction());
        // Fully qualified to prevent interference with rest.action.indices.RestRecoveryAction
        registerHandler.accept(new RestCatRecoveryAction());
        registerHandler.accept(new RestHealthAction());
        registerHandler.accept(new org.elasticsearch.rest.action.cat.RestPendingClusterTasksAction());
        registerHandler.accept(new RestAliasAction());
        registerHandler.accept(new RestThreadPoolAction());
        registerHandler.accept(new RestPluginsAction());
        registerHandler.accept(new RestFielddataAction());
        registerHandler.accept(new RestNodeAttrsAction());
        registerHandler.accept(new RestRepositoriesAction());
        registerHandler.accept(new RestSnapshotAction());
        registerHandler.accept(new RestTemplatesAction());
<<<<<<< HEAD
        registerHandler.accept(new RestCatComponentTemplateAction());
=======
        registerHandler.accept(new RestAnalyzeIndexDiskUsageAction());
        registerHandler.accept(new RestFieldUsageStatsAction());

        registerHandler.accept(new RestUpgradeActionDeprecated());

>>>>>>> 61e56e51
        for (ActionPlugin plugin : actionPlugins) {
            for (RestHandler handler : plugin.getRestHandlers(settings, restController, clusterSettings, indexScopedSettings,
                    settingsFilter, indexNameExpressionResolver, nodesInCluster)) {
                registerHandler.accept(handler);
            }
        }
        registerHandler.accept(new RestCatAction(catActions));
    }

    @Override
    protected void configure() {
        bind(ActionFilters.class).toInstance(actionFilters);
        bind(DestructiveOperations.class).toInstance(destructiveOperations);
        bind(new TypeLiteral<RequestValidators<PutMappingRequest>>() {}).toInstance(mappingRequestValidators);
        bind(new TypeLiteral<RequestValidators<IndicesAliasesRequest>>() {}).toInstance(indicesAliasesRequestRequestValidators);
        bind(AutoCreateIndex.class).toInstance(autoCreateIndex);

        // register ActionType -> transportAction Map used by NodeClient
        @SuppressWarnings("rawtypes")
        MapBinder<ActionType, TransportAction> transportActionsBinder
                = MapBinder.newMapBinder(binder(), ActionType.class, TransportAction.class);
        for (ActionHandler<?, ?> action : actions.values()) {
            // bind the action as eager singleton, so the map binder one will reuse it
            bind(action.getTransportAction()).asEagerSingleton();
            transportActionsBinder.addBinding(action.getAction()).to(action.getTransportAction()).asEagerSingleton();
        }

    }

    public ActionFilters getActionFilters() {
        return actionFilters;
    }

    public RestController getRestController() {
        return restController;
    }
}<|MERGE_RESOLUTION|>--- conflicted
+++ resolved
@@ -803,15 +803,12 @@
         registerHandler.accept(new RestRepositoriesAction());
         registerHandler.accept(new RestSnapshotAction());
         registerHandler.accept(new RestTemplatesAction());
-<<<<<<< HEAD
         registerHandler.accept(new RestCatComponentTemplateAction());
-=======
         registerHandler.accept(new RestAnalyzeIndexDiskUsageAction());
         registerHandler.accept(new RestFieldUsageStatsAction());
 
         registerHandler.accept(new RestUpgradeActionDeprecated());
 
->>>>>>> 61e56e51
         for (ActionPlugin plugin : actionPlugins) {
             for (RestHandler handler : plugin.getRestHandlers(settings, restController, clusterSettings, indexScopedSettings,
                     settingsFilter, indexNameExpressionResolver, nodesInCluster)) {
