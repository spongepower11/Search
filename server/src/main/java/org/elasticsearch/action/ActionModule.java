/*
 * Copyright Elasticsearch B.V. and/or licensed to Elasticsearch B.V. under one
 * or more contributor license agreements. Licensed under the Elastic License
 * 2.0 and the Server Side Public License, v 1; you may not use this file except
 * in compliance with, at your election, the Elastic License 2.0 or the Server
 * Side Public License, v 1.
 */

package org.elasticsearch.action;

import org.apache.logging.log4j.LogManager;
import org.apache.logging.log4j.Logger;
import org.elasticsearch.action.admin.cluster.allocation.ClusterAllocationExplainAction;
import org.elasticsearch.action.admin.cluster.allocation.TransportClusterAllocationExplainAction;
import org.elasticsearch.action.admin.cluster.configuration.AddVotingConfigExclusionsAction;
import org.elasticsearch.action.admin.cluster.configuration.ClearVotingConfigExclusionsAction;
import org.elasticsearch.action.admin.cluster.configuration.TransportAddVotingConfigExclusionsAction;
import org.elasticsearch.action.admin.cluster.configuration.TransportClearVotingConfigExclusionsAction;
import org.elasticsearch.action.admin.cluster.coordination.MasterHistoryAction;
import org.elasticsearch.action.admin.cluster.desirednodes.DeleteDesiredNodesAction;
import org.elasticsearch.action.admin.cluster.desirednodes.GetDesiredNodesAction;
import org.elasticsearch.action.admin.cluster.desirednodes.TransportDeleteDesiredNodesAction;
import org.elasticsearch.action.admin.cluster.desirednodes.TransportGetDesiredNodesAction;
import org.elasticsearch.action.admin.cluster.desirednodes.TransportUpdateDesiredNodesAction;
import org.elasticsearch.action.admin.cluster.desirednodes.UpdateDesiredNodesAction;
import org.elasticsearch.action.admin.cluster.health.ClusterHealthAction;
import org.elasticsearch.action.admin.cluster.health.TransportClusterHealthAction;
import org.elasticsearch.action.admin.cluster.migration.GetFeatureUpgradeStatusAction;
import org.elasticsearch.action.admin.cluster.migration.PostFeatureUpgradeAction;
import org.elasticsearch.action.admin.cluster.migration.TransportGetFeatureUpgradeStatusAction;
import org.elasticsearch.action.admin.cluster.migration.TransportPostFeatureUpgradeAction;
import org.elasticsearch.action.admin.cluster.node.hotthreads.NodesHotThreadsAction;
import org.elasticsearch.action.admin.cluster.node.hotthreads.TransportNodesHotThreadsAction;
import org.elasticsearch.action.admin.cluster.node.info.NodesInfoAction;
import org.elasticsearch.action.admin.cluster.node.info.TransportNodesInfoAction;
import org.elasticsearch.action.admin.cluster.node.reload.NodesReloadSecureSettingsAction;
import org.elasticsearch.action.admin.cluster.node.reload.TransportNodesReloadSecureSettingsAction;
import org.elasticsearch.action.admin.cluster.node.stats.NodesStatsAction;
import org.elasticsearch.action.admin.cluster.node.stats.TransportNodesStatsAction;
import org.elasticsearch.action.admin.cluster.node.tasks.cancel.CancelTasksAction;
import org.elasticsearch.action.admin.cluster.node.tasks.cancel.TransportCancelTasksAction;
import org.elasticsearch.action.admin.cluster.node.tasks.get.GetTaskAction;
import org.elasticsearch.action.admin.cluster.node.tasks.get.TransportGetTaskAction;
import org.elasticsearch.action.admin.cluster.node.tasks.list.ListTasksAction;
import org.elasticsearch.action.admin.cluster.node.tasks.list.TransportListTasksAction;
import org.elasticsearch.action.admin.cluster.node.usage.NodesUsageAction;
import org.elasticsearch.action.admin.cluster.node.usage.TransportNodesUsageAction;
import org.elasticsearch.action.admin.cluster.remote.RemoteInfoAction;
import org.elasticsearch.action.admin.cluster.remote.TransportRemoteInfoAction;
import org.elasticsearch.action.admin.cluster.repositories.cleanup.CleanupRepositoryAction;
import org.elasticsearch.action.admin.cluster.repositories.cleanup.TransportCleanupRepositoryAction;
import org.elasticsearch.action.admin.cluster.repositories.delete.DeleteRepositoryAction;
import org.elasticsearch.action.admin.cluster.repositories.delete.TransportDeleteRepositoryAction;
import org.elasticsearch.action.admin.cluster.repositories.get.GetRepositoriesAction;
import org.elasticsearch.action.admin.cluster.repositories.get.TransportGetRepositoriesAction;
import org.elasticsearch.action.admin.cluster.repositories.put.PutRepositoryAction;
import org.elasticsearch.action.admin.cluster.repositories.put.TransportPutRepositoryAction;
import org.elasticsearch.action.admin.cluster.repositories.verify.TransportVerifyRepositoryAction;
import org.elasticsearch.action.admin.cluster.repositories.verify.VerifyRepositoryAction;
import org.elasticsearch.action.admin.cluster.reroute.ClusterRerouteAction;
import org.elasticsearch.action.admin.cluster.reroute.TransportClusterRerouteAction;
import org.elasticsearch.action.admin.cluster.settings.ClusterGetSettingsAction;
import org.elasticsearch.action.admin.cluster.settings.ClusterUpdateSettingsAction;
import org.elasticsearch.action.admin.cluster.settings.TransportClusterGetSettingsAction;
import org.elasticsearch.action.admin.cluster.settings.TransportClusterUpdateSettingsAction;
import org.elasticsearch.action.admin.cluster.shards.ClusterSearchShardsAction;
import org.elasticsearch.action.admin.cluster.shards.TransportClusterSearchShardsAction;
import org.elasticsearch.action.admin.cluster.snapshots.clone.CloneSnapshotAction;
import org.elasticsearch.action.admin.cluster.snapshots.clone.TransportCloneSnapshotAction;
import org.elasticsearch.action.admin.cluster.snapshots.create.CreateSnapshotAction;
import org.elasticsearch.action.admin.cluster.snapshots.create.TransportCreateSnapshotAction;
import org.elasticsearch.action.admin.cluster.snapshots.delete.DeleteSnapshotAction;
import org.elasticsearch.action.admin.cluster.snapshots.delete.TransportDeleteSnapshotAction;
import org.elasticsearch.action.admin.cluster.snapshots.features.ResetFeatureStateAction;
import org.elasticsearch.action.admin.cluster.snapshots.features.SnapshottableFeaturesAction;
import org.elasticsearch.action.admin.cluster.snapshots.features.TransportResetFeatureStateAction;
import org.elasticsearch.action.admin.cluster.snapshots.features.TransportSnapshottableFeaturesAction;
import org.elasticsearch.action.admin.cluster.snapshots.get.GetSnapshotsAction;
import org.elasticsearch.action.admin.cluster.snapshots.get.TransportGetSnapshotsAction;
import org.elasticsearch.action.admin.cluster.snapshots.get.shard.GetShardSnapshotAction;
import org.elasticsearch.action.admin.cluster.snapshots.get.shard.TransportGetShardSnapshotAction;
import org.elasticsearch.action.admin.cluster.snapshots.restore.RestoreSnapshotAction;
import org.elasticsearch.action.admin.cluster.snapshots.restore.TransportRestoreSnapshotAction;
import org.elasticsearch.action.admin.cluster.snapshots.status.SnapshotsStatusAction;
import org.elasticsearch.action.admin.cluster.snapshots.status.TransportNodesSnapshotsStatus;
import org.elasticsearch.action.admin.cluster.snapshots.status.TransportSnapshotsStatusAction;
import org.elasticsearch.action.admin.cluster.state.ClusterStateAction;
import org.elasticsearch.action.admin.cluster.state.TransportClusterStateAction;
import org.elasticsearch.action.admin.cluster.stats.ClusterStatsAction;
import org.elasticsearch.action.admin.cluster.stats.TransportClusterStatsAction;
import org.elasticsearch.action.admin.cluster.storedscripts.DeleteStoredScriptAction;
import org.elasticsearch.action.admin.cluster.storedscripts.GetScriptContextAction;
import org.elasticsearch.action.admin.cluster.storedscripts.GetScriptLanguageAction;
import org.elasticsearch.action.admin.cluster.storedscripts.GetStoredScriptAction;
import org.elasticsearch.action.admin.cluster.storedscripts.PutStoredScriptAction;
import org.elasticsearch.action.admin.cluster.storedscripts.TransportDeleteStoredScriptAction;
import org.elasticsearch.action.admin.cluster.storedscripts.TransportGetScriptContextAction;
import org.elasticsearch.action.admin.cluster.storedscripts.TransportGetScriptLanguageAction;
import org.elasticsearch.action.admin.cluster.storedscripts.TransportGetStoredScriptAction;
import org.elasticsearch.action.admin.cluster.storedscripts.TransportPutStoredScriptAction;
import org.elasticsearch.action.admin.cluster.tasks.PendingClusterTasksAction;
import org.elasticsearch.action.admin.cluster.tasks.TransportPendingClusterTasksAction;
import org.elasticsearch.action.admin.indices.alias.IndicesAliasesAction;
import org.elasticsearch.action.admin.indices.alias.IndicesAliasesRequest;
import org.elasticsearch.action.admin.indices.alias.TransportIndicesAliasesAction;
import org.elasticsearch.action.admin.indices.alias.get.GetAliasesAction;
import org.elasticsearch.action.admin.indices.alias.get.TransportGetAliasesAction;
import org.elasticsearch.action.admin.indices.analyze.AnalyzeAction;
import org.elasticsearch.action.admin.indices.analyze.TransportAnalyzeAction;
import org.elasticsearch.action.admin.indices.cache.clear.ClearIndicesCacheAction;
import org.elasticsearch.action.admin.indices.cache.clear.TransportClearIndicesCacheAction;
import org.elasticsearch.action.admin.indices.close.CloseIndexAction;
import org.elasticsearch.action.admin.indices.close.TransportCloseIndexAction;
import org.elasticsearch.action.admin.indices.close.TransportVerifyShardBeforeCloseAction;
import org.elasticsearch.action.admin.indices.create.AutoCreateAction;
import org.elasticsearch.action.admin.indices.create.CreateIndexAction;
import org.elasticsearch.action.admin.indices.create.TransportCreateIndexAction;
import org.elasticsearch.action.admin.indices.dangling.delete.DeleteDanglingIndexAction;
import org.elasticsearch.action.admin.indices.dangling.delete.TransportDeleteDanglingIndexAction;
import org.elasticsearch.action.admin.indices.dangling.find.FindDanglingIndexAction;
import org.elasticsearch.action.admin.indices.dangling.find.TransportFindDanglingIndexAction;
import org.elasticsearch.action.admin.indices.dangling.import_index.ImportDanglingIndexAction;
import org.elasticsearch.action.admin.indices.dangling.import_index.TransportImportDanglingIndexAction;
import org.elasticsearch.action.admin.indices.dangling.list.ListDanglingIndicesAction;
import org.elasticsearch.action.admin.indices.dangling.list.TransportListDanglingIndicesAction;
import org.elasticsearch.action.admin.indices.delete.DeleteIndexAction;
import org.elasticsearch.action.admin.indices.delete.TransportDeleteIndexAction;
import org.elasticsearch.action.admin.indices.diskusage.AnalyzeIndexDiskUsageAction;
import org.elasticsearch.action.admin.indices.diskusage.TransportAnalyzeIndexDiskUsageAction;
import org.elasticsearch.action.admin.indices.flush.FlushAction;
import org.elasticsearch.action.admin.indices.flush.TransportFlushAction;
import org.elasticsearch.action.admin.indices.flush.TransportShardFlushAction;
import org.elasticsearch.action.admin.indices.forcemerge.ForceMergeAction;
import org.elasticsearch.action.admin.indices.forcemerge.TransportForceMergeAction;
import org.elasticsearch.action.admin.indices.get.GetIndexAction;
import org.elasticsearch.action.admin.indices.get.TransportGetIndexAction;
import org.elasticsearch.action.admin.indices.mapping.get.GetFieldMappingsAction;
import org.elasticsearch.action.admin.indices.mapping.get.GetMappingsAction;
import org.elasticsearch.action.admin.indices.mapping.get.TransportGetFieldMappingsAction;
import org.elasticsearch.action.admin.indices.mapping.get.TransportGetFieldMappingsIndexAction;
import org.elasticsearch.action.admin.indices.mapping.get.TransportGetMappingsAction;
import org.elasticsearch.action.admin.indices.mapping.put.AutoPutMappingAction;
import org.elasticsearch.action.admin.indices.mapping.put.PutMappingAction;
import org.elasticsearch.action.admin.indices.mapping.put.PutMappingRequest;
import org.elasticsearch.action.admin.indices.mapping.put.TransportAutoPutMappingAction;
import org.elasticsearch.action.admin.indices.mapping.put.TransportPutMappingAction;
import org.elasticsearch.action.admin.indices.open.OpenIndexAction;
import org.elasticsearch.action.admin.indices.open.TransportOpenIndexAction;
import org.elasticsearch.action.admin.indices.readonly.AddIndexBlockAction;
import org.elasticsearch.action.admin.indices.readonly.TransportAddIndexBlockAction;
import org.elasticsearch.action.admin.indices.readonly.TransportVerifyShardIndexBlockAction;
import org.elasticsearch.action.admin.indices.recovery.RecoveryAction;
import org.elasticsearch.action.admin.indices.recovery.TransportRecoveryAction;
import org.elasticsearch.action.admin.indices.refresh.RefreshAction;
import org.elasticsearch.action.admin.indices.refresh.TransportRefreshAction;
import org.elasticsearch.action.admin.indices.refresh.TransportShardRefreshAction;
import org.elasticsearch.action.admin.indices.resolve.ResolveIndexAction;
import org.elasticsearch.action.admin.indices.rollover.RolloverAction;
import org.elasticsearch.action.admin.indices.rollover.TransportRolloverAction;
import org.elasticsearch.action.admin.indices.segments.IndicesSegmentsAction;
import org.elasticsearch.action.admin.indices.segments.TransportIndicesSegmentsAction;
import org.elasticsearch.action.admin.indices.settings.get.GetSettingsAction;
import org.elasticsearch.action.admin.indices.settings.get.TransportGetSettingsAction;
import org.elasticsearch.action.admin.indices.settings.put.TransportUpdateSettingsAction;
import org.elasticsearch.action.admin.indices.settings.put.UpdateSettingsAction;
import org.elasticsearch.action.admin.indices.shards.IndicesShardStoresAction;
import org.elasticsearch.action.admin.indices.shards.TransportIndicesShardStoresAction;
import org.elasticsearch.action.admin.indices.shrink.ResizeAction;
import org.elasticsearch.action.admin.indices.shrink.TransportResizeAction;
import org.elasticsearch.action.admin.indices.stats.FieldUsageStatsAction;
import org.elasticsearch.action.admin.indices.stats.IndicesStatsAction;
import org.elasticsearch.action.admin.indices.stats.TransportFieldUsageAction;
import org.elasticsearch.action.admin.indices.stats.TransportIndicesStatsAction;
import org.elasticsearch.action.admin.indices.template.delete.DeleteComponentTemplateAction;
import org.elasticsearch.action.admin.indices.template.delete.DeleteComposableIndexTemplateAction;
import org.elasticsearch.action.admin.indices.template.delete.DeleteIndexTemplateAction;
import org.elasticsearch.action.admin.indices.template.delete.TransportDeleteComponentTemplateAction;
import org.elasticsearch.action.admin.indices.template.delete.TransportDeleteComposableIndexTemplateAction;
import org.elasticsearch.action.admin.indices.template.delete.TransportDeleteIndexTemplateAction;
import org.elasticsearch.action.admin.indices.template.get.GetComponentTemplateAction;
import org.elasticsearch.action.admin.indices.template.get.GetComposableIndexTemplateAction;
import org.elasticsearch.action.admin.indices.template.get.GetIndexTemplatesAction;
import org.elasticsearch.action.admin.indices.template.get.TransportGetComponentTemplateAction;
import org.elasticsearch.action.admin.indices.template.get.TransportGetComposableIndexTemplateAction;
import org.elasticsearch.action.admin.indices.template.get.TransportGetIndexTemplatesAction;
import org.elasticsearch.action.admin.indices.template.post.SimulateIndexTemplateAction;
import org.elasticsearch.action.admin.indices.template.post.SimulateTemplateAction;
import org.elasticsearch.action.admin.indices.template.post.TransportSimulateIndexTemplateAction;
import org.elasticsearch.action.admin.indices.template.post.TransportSimulateTemplateAction;
import org.elasticsearch.action.admin.indices.template.put.PutComponentTemplateAction;
import org.elasticsearch.action.admin.indices.template.put.PutComposableIndexTemplateAction;
import org.elasticsearch.action.admin.indices.template.put.PutIndexTemplateAction;
import org.elasticsearch.action.admin.indices.template.put.TransportPutComponentTemplateAction;
import org.elasticsearch.action.admin.indices.template.put.TransportPutComposableIndexTemplateAction;
import org.elasticsearch.action.admin.indices.template.put.TransportPutIndexTemplateAction;
import org.elasticsearch.action.admin.indices.validate.query.TransportValidateQueryAction;
import org.elasticsearch.action.admin.indices.validate.query.ValidateQueryAction;
import org.elasticsearch.action.bulk.BulkAction;
import org.elasticsearch.action.bulk.TransportBulkAction;
import org.elasticsearch.action.bulk.TransportShardBulkAction;
import org.elasticsearch.action.delete.DeleteAction;
import org.elasticsearch.action.delete.TransportDeleteAction;
import org.elasticsearch.action.explain.ExplainAction;
import org.elasticsearch.action.explain.TransportExplainAction;
import org.elasticsearch.action.fieldcaps.FieldCapabilitiesAction;
import org.elasticsearch.action.fieldcaps.TransportFieldCapabilitiesAction;
import org.elasticsearch.action.get.GetAction;
import org.elasticsearch.action.get.MultiGetAction;
import org.elasticsearch.action.get.TransportGetAction;
import org.elasticsearch.action.get.TransportMultiGetAction;
import org.elasticsearch.action.get.TransportShardMultiGetAction;
import org.elasticsearch.action.index.IndexAction;
import org.elasticsearch.action.index.TransportIndexAction;
import org.elasticsearch.action.ingest.DeletePipelineAction;
import org.elasticsearch.action.ingest.DeletePipelineTransportAction;
import org.elasticsearch.action.ingest.GetPipelineAction;
import org.elasticsearch.action.ingest.GetPipelineTransportAction;
import org.elasticsearch.action.ingest.PutPipelineAction;
import org.elasticsearch.action.ingest.PutPipelineTransportAction;
import org.elasticsearch.action.ingest.SimulatePipelineAction;
import org.elasticsearch.action.ingest.SimulatePipelineTransportAction;
import org.elasticsearch.action.main.MainAction;
import org.elasticsearch.action.main.TransportMainAction;
import org.elasticsearch.action.search.ClearScrollAction;
import org.elasticsearch.action.search.ClosePointInTimeAction;
import org.elasticsearch.action.search.MultiSearchAction;
import org.elasticsearch.action.search.OpenPointInTimeAction;
import org.elasticsearch.action.search.RestClosePointInTimeAction;
import org.elasticsearch.action.search.RestOpenPointInTimeAction;
import org.elasticsearch.action.search.SearchAction;
import org.elasticsearch.action.search.SearchScrollAction;
import org.elasticsearch.action.search.TransportClearScrollAction;
import org.elasticsearch.action.search.TransportClosePointInTimeAction;
import org.elasticsearch.action.search.TransportMultiSearchAction;
import org.elasticsearch.action.search.TransportOpenPointInTimeAction;
import org.elasticsearch.action.search.TransportSearchAction;
import org.elasticsearch.action.search.TransportSearchScrollAction;
import org.elasticsearch.action.support.ActionFilters;
import org.elasticsearch.action.support.AutoCreateIndex;
import org.elasticsearch.action.support.DestructiveOperations;
import org.elasticsearch.action.support.TransportAction;
import org.elasticsearch.action.termvectors.MultiTermVectorsAction;
import org.elasticsearch.action.termvectors.TermVectorsAction;
import org.elasticsearch.action.termvectors.TransportMultiTermVectorsAction;
import org.elasticsearch.action.termvectors.TransportShardMultiTermsVectorAction;
import org.elasticsearch.action.termvectors.TransportTermVectorsAction;
import org.elasticsearch.action.update.TransportUpdateAction;
import org.elasticsearch.action.update.UpdateAction;
import org.elasticsearch.client.internal.node.NodeClient;
import org.elasticsearch.cluster.metadata.IndexNameExpressionResolver;
import org.elasticsearch.cluster.node.DiscoveryNodes;
import org.elasticsearch.cluster.service.ClusterService;
import org.elasticsearch.common.NamedRegistry;
import org.elasticsearch.common.inject.AbstractModule;
import org.elasticsearch.common.inject.TypeLiteral;
import org.elasticsearch.common.inject.multibindings.MapBinder;
import org.elasticsearch.common.settings.ClusterSettings;
import org.elasticsearch.common.settings.IndexScopedSettings;
import org.elasticsearch.common.settings.Settings;
import org.elasticsearch.common.settings.SettingsFilter;
import org.elasticsearch.gateway.TransportNodesListGatewayStartedShards;
import org.elasticsearch.health.GetHealthAction;
import org.elasticsearch.health.RestGetHealthAction;
import org.elasticsearch.index.seqno.GlobalCheckpointSyncAction;
import org.elasticsearch.index.seqno.RetentionLeaseActions;
import org.elasticsearch.indices.SystemIndices;
import org.elasticsearch.indices.breaker.CircuitBreakerService;
import org.elasticsearch.indices.store.TransportNodesListShardStoreMetadata;
import org.elasticsearch.operator.OperatorClusterStateController;
import org.elasticsearch.operator.OperatorHandler;
import org.elasticsearch.operator.action.OperatorClusterUpdateSettingsAction;
import org.elasticsearch.persistent.CompletionPersistentTaskAction;
import org.elasticsearch.persistent.RemovePersistentTaskAction;
import org.elasticsearch.persistent.StartPersistentTaskAction;
import org.elasticsearch.persistent.UpdatePersistentTaskStatusAction;
import org.elasticsearch.plugins.ActionPlugin;
import org.elasticsearch.plugins.ActionPlugin.ActionHandler;
import org.elasticsearch.plugins.interceptor.RestInterceptorActionPlugin;
import org.elasticsearch.rest.RestController;
import org.elasticsearch.rest.RestHandler;
import org.elasticsearch.rest.RestHeaderDefinition;
import org.elasticsearch.rest.action.RestFieldCapabilitiesAction;
import org.elasticsearch.rest.action.RestMainAction;
import org.elasticsearch.rest.action.admin.cluster.RestAddVotingConfigExclusionAction;
import org.elasticsearch.rest.action.admin.cluster.RestCancelTasksAction;
import org.elasticsearch.rest.action.admin.cluster.RestCleanupRepositoryAction;
import org.elasticsearch.rest.action.admin.cluster.RestClearVotingConfigExclusionsAction;
import org.elasticsearch.rest.action.admin.cluster.RestCloneSnapshotAction;
import org.elasticsearch.rest.action.admin.cluster.RestClusterAllocationExplainAction;
import org.elasticsearch.rest.action.admin.cluster.RestClusterGetSettingsAction;
import org.elasticsearch.rest.action.admin.cluster.RestClusterHealthAction;
import org.elasticsearch.rest.action.admin.cluster.RestClusterRerouteAction;
import org.elasticsearch.rest.action.admin.cluster.RestClusterSearchShardsAction;
import org.elasticsearch.rest.action.admin.cluster.RestClusterStateAction;
import org.elasticsearch.rest.action.admin.cluster.RestClusterStatsAction;
import org.elasticsearch.rest.action.admin.cluster.RestClusterUpdateSettingsAction;
import org.elasticsearch.rest.action.admin.cluster.RestCreateSnapshotAction;
import org.elasticsearch.rest.action.admin.cluster.RestDeleteDesiredNodesAction;
import org.elasticsearch.rest.action.admin.cluster.RestDeleteRepositoryAction;
import org.elasticsearch.rest.action.admin.cluster.RestDeleteSnapshotAction;
import org.elasticsearch.rest.action.admin.cluster.RestDeleteStoredScriptAction;
import org.elasticsearch.rest.action.admin.cluster.RestGetDesiredNodesAction;
import org.elasticsearch.rest.action.admin.cluster.RestGetFeatureUpgradeStatusAction;
import org.elasticsearch.rest.action.admin.cluster.RestGetRepositoriesAction;
import org.elasticsearch.rest.action.admin.cluster.RestGetScriptContextAction;
import org.elasticsearch.rest.action.admin.cluster.RestGetScriptLanguageAction;
import org.elasticsearch.rest.action.admin.cluster.RestGetSnapshotsAction;
import org.elasticsearch.rest.action.admin.cluster.RestGetStoredScriptAction;
import org.elasticsearch.rest.action.admin.cluster.RestGetTaskAction;
import org.elasticsearch.rest.action.admin.cluster.RestListTasksAction;
import org.elasticsearch.rest.action.admin.cluster.RestNodesHotThreadsAction;
import org.elasticsearch.rest.action.admin.cluster.RestNodesInfoAction;
import org.elasticsearch.rest.action.admin.cluster.RestNodesStatsAction;
import org.elasticsearch.rest.action.admin.cluster.RestNodesUsageAction;
import org.elasticsearch.rest.action.admin.cluster.RestPendingClusterTasksAction;
import org.elasticsearch.rest.action.admin.cluster.RestPostFeatureUpgradeAction;
import org.elasticsearch.rest.action.admin.cluster.RestPutRepositoryAction;
import org.elasticsearch.rest.action.admin.cluster.RestPutStoredScriptAction;
import org.elasticsearch.rest.action.admin.cluster.RestReloadSecureSettingsAction;
import org.elasticsearch.rest.action.admin.cluster.RestRemoteClusterInfoAction;
import org.elasticsearch.rest.action.admin.cluster.RestResetFeatureStateAction;
import org.elasticsearch.rest.action.admin.cluster.RestRestoreSnapshotAction;
import org.elasticsearch.rest.action.admin.cluster.RestSnapshotsStatusAction;
import org.elasticsearch.rest.action.admin.cluster.RestSnapshottableFeaturesAction;
import org.elasticsearch.rest.action.admin.cluster.RestUpdateDesiredNodesAction;
import org.elasticsearch.rest.action.admin.cluster.RestVerifyRepositoryAction;
import org.elasticsearch.rest.action.admin.cluster.dangling.RestDeleteDanglingIndexAction;
import org.elasticsearch.rest.action.admin.cluster.dangling.RestImportDanglingIndexAction;
import org.elasticsearch.rest.action.admin.cluster.dangling.RestListDanglingIndicesAction;
import org.elasticsearch.rest.action.admin.indices.RestAddIndexBlockAction;
import org.elasticsearch.rest.action.admin.indices.RestAnalyzeAction;
import org.elasticsearch.rest.action.admin.indices.RestAnalyzeIndexDiskUsageAction;
import org.elasticsearch.rest.action.admin.indices.RestClearIndicesCacheAction;
import org.elasticsearch.rest.action.admin.indices.RestCloseIndexAction;
import org.elasticsearch.rest.action.admin.indices.RestCreateIndexAction;
import org.elasticsearch.rest.action.admin.indices.RestDeleteComponentTemplateAction;
import org.elasticsearch.rest.action.admin.indices.RestDeleteComposableIndexTemplateAction;
import org.elasticsearch.rest.action.admin.indices.RestDeleteIndexAction;
import org.elasticsearch.rest.action.admin.indices.RestDeleteIndexTemplateAction;
import org.elasticsearch.rest.action.admin.indices.RestFieldUsageStatsAction;
import org.elasticsearch.rest.action.admin.indices.RestFlushAction;
import org.elasticsearch.rest.action.admin.indices.RestForceMergeAction;
import org.elasticsearch.rest.action.admin.indices.RestGetAliasesAction;
import org.elasticsearch.rest.action.admin.indices.RestGetComponentTemplateAction;
import org.elasticsearch.rest.action.admin.indices.RestGetComposableIndexTemplateAction;
import org.elasticsearch.rest.action.admin.indices.RestGetFieldMappingAction;
import org.elasticsearch.rest.action.admin.indices.RestGetIndexTemplateAction;
import org.elasticsearch.rest.action.admin.indices.RestGetIndicesAction;
import org.elasticsearch.rest.action.admin.indices.RestGetMappingAction;
import org.elasticsearch.rest.action.admin.indices.RestGetSettingsAction;
import org.elasticsearch.rest.action.admin.indices.RestIndexDeleteAliasesAction;
import org.elasticsearch.rest.action.admin.indices.RestIndexPutAliasAction;
import org.elasticsearch.rest.action.admin.indices.RestIndicesAliasesAction;
import org.elasticsearch.rest.action.admin.indices.RestIndicesSegmentsAction;
import org.elasticsearch.rest.action.admin.indices.RestIndicesShardStoresAction;
import org.elasticsearch.rest.action.admin.indices.RestIndicesStatsAction;
import org.elasticsearch.rest.action.admin.indices.RestOpenIndexAction;
import org.elasticsearch.rest.action.admin.indices.RestPutComponentTemplateAction;
import org.elasticsearch.rest.action.admin.indices.RestPutComposableIndexTemplateAction;
import org.elasticsearch.rest.action.admin.indices.RestPutIndexTemplateAction;
import org.elasticsearch.rest.action.admin.indices.RestPutMappingAction;
import org.elasticsearch.rest.action.admin.indices.RestRecoveryAction;
import org.elasticsearch.rest.action.admin.indices.RestRefreshAction;
import org.elasticsearch.rest.action.admin.indices.RestResizeHandler;
import org.elasticsearch.rest.action.admin.indices.RestResolveIndexAction;
import org.elasticsearch.rest.action.admin.indices.RestRolloverIndexAction;
import org.elasticsearch.rest.action.admin.indices.RestSimulateIndexTemplateAction;
import org.elasticsearch.rest.action.admin.indices.RestSimulateTemplateAction;
import org.elasticsearch.rest.action.admin.indices.RestSyncedFlushAction;
import org.elasticsearch.rest.action.admin.indices.RestUpdateSettingsAction;
import org.elasticsearch.rest.action.admin.indices.RestUpgradeActionDeprecated;
import org.elasticsearch.rest.action.admin.indices.RestValidateQueryAction;
import org.elasticsearch.rest.action.cat.AbstractCatAction;
import org.elasticsearch.rest.action.cat.RestAliasAction;
import org.elasticsearch.rest.action.cat.RestAllocationAction;
import org.elasticsearch.rest.action.cat.RestCatAction;
import org.elasticsearch.rest.action.cat.RestCatComponentTemplateAction;
import org.elasticsearch.rest.action.cat.RestCatRecoveryAction;
import org.elasticsearch.rest.action.cat.RestFielddataAction;
import org.elasticsearch.rest.action.cat.RestHealthAction;
import org.elasticsearch.rest.action.cat.RestIndicesAction;
import org.elasticsearch.rest.action.cat.RestMasterAction;
import org.elasticsearch.rest.action.cat.RestNodeAttrsAction;
import org.elasticsearch.rest.action.cat.RestNodesAction;
import org.elasticsearch.rest.action.cat.RestPluginsAction;
import org.elasticsearch.rest.action.cat.RestRepositoriesAction;
import org.elasticsearch.rest.action.cat.RestSegmentsAction;
import org.elasticsearch.rest.action.cat.RestShardsAction;
import org.elasticsearch.rest.action.cat.RestSnapshotAction;
import org.elasticsearch.rest.action.cat.RestTasksAction;
import org.elasticsearch.rest.action.cat.RestTemplatesAction;
import org.elasticsearch.rest.action.cat.RestThreadPoolAction;
import org.elasticsearch.rest.action.document.RestBulkAction;
import org.elasticsearch.rest.action.document.RestDeleteAction;
import org.elasticsearch.rest.action.document.RestGetAction;
import org.elasticsearch.rest.action.document.RestGetSourceAction;
import org.elasticsearch.rest.action.document.RestIndexAction;
import org.elasticsearch.rest.action.document.RestIndexAction.AutoIdHandler;
import org.elasticsearch.rest.action.document.RestIndexAction.CreateHandler;
import org.elasticsearch.rest.action.document.RestMultiGetAction;
import org.elasticsearch.rest.action.document.RestMultiTermVectorsAction;
import org.elasticsearch.rest.action.document.RestTermVectorsAction;
import org.elasticsearch.rest.action.document.RestUpdateAction;
import org.elasticsearch.rest.action.ingest.RestDeletePipelineAction;
import org.elasticsearch.rest.action.ingest.RestGetPipelineAction;
import org.elasticsearch.rest.action.ingest.RestPutPipelineAction;
import org.elasticsearch.rest.action.ingest.RestSimulatePipelineAction;
import org.elasticsearch.rest.action.search.RestClearScrollAction;
import org.elasticsearch.rest.action.search.RestCountAction;
import org.elasticsearch.rest.action.search.RestExplainAction;
import org.elasticsearch.rest.action.search.RestMultiSearchAction;
import org.elasticsearch.rest.action.search.RestSearchAction;
import org.elasticsearch.rest.action.search.RestSearchScrollAction;
import org.elasticsearch.tasks.Task;
import org.elasticsearch.threadpool.ThreadPool;
import org.elasticsearch.usage.UsageService;

import java.util.ArrayList;
import java.util.Collections;
import java.util.List;
import java.util.Map;
import java.util.Set;
import java.util.function.Consumer;
import java.util.function.Supplier;
import java.util.function.UnaryOperator;
import java.util.stream.Collectors;
import java.util.stream.Stream;

import static java.util.Collections.unmodifiableMap;

/**
 * Builds and binds the generic action map, all {@link TransportAction}s, and {@link ActionFilters}.
 */
public class ActionModule extends AbstractModule {

    private static final Logger logger = LogManager.getLogger(ActionModule.class);

    private final Settings settings;
    private final IndexNameExpressionResolver indexNameExpressionResolver;
    private final IndexScopedSettings indexScopedSettings;
    private final ClusterSettings clusterSettings;
    private final SettingsFilter settingsFilter;
    private final List<ActionPlugin> actionPlugins;
    private final Map<String, ActionHandler<?, ?>> actions;
    private final ActionFilters actionFilters;
    private final AutoCreateIndex autoCreateIndex;
    private final DestructiveOperations destructiveOperations;
    private final RestController restController;
    private final RequestValidators<PutMappingRequest> mappingRequestValidators;
    private final RequestValidators<IndicesAliasesRequest> indicesAliasesRequestRequestValidators;
    private final ThreadPool threadPool;
    private final OperatorClusterStateController operatorController;
    private final ClusterService clusterService;

    public ActionModule(
        Settings settings,
        IndexNameExpressionResolver indexNameExpressionResolver,
        IndexScopedSettings indexScopedSettings,
        ClusterSettings clusterSettings,
        SettingsFilter settingsFilter,
        ThreadPool threadPool,
        List<ActionPlugin> actionPlugins,
        NodeClient nodeClient,
        CircuitBreakerService circuitBreakerService,
        UsageService usageService,
        SystemIndices systemIndices,
        ClusterService clusterService
    ) {
        this.settings = settings;
        this.indexNameExpressionResolver = indexNameExpressionResolver;
        this.indexScopedSettings = indexScopedSettings;
        this.clusterSettings = clusterSettings;
        this.settingsFilter = settingsFilter;
        this.actionPlugins = actionPlugins;
        this.threadPool = threadPool;
        this.clusterService = clusterService;
        actions = setupActions(actionPlugins);
        actionFilters = setupActionFilters(actionPlugins);
        autoCreateIndex = new AutoCreateIndex(settings, clusterSettings, indexNameExpressionResolver, systemIndices);
        destructiveOperations = new DestructiveOperations(settings, clusterSettings);
        Set<RestHeaderDefinition> headers = Stream.concat(
            actionPlugins.stream().flatMap(p -> p.getRestHeaders().stream()),
            Stream.of(
                new RestHeaderDefinition(Task.X_OPAQUE_ID_HTTP_HEADER, false),
                new RestHeaderDefinition(Task.TRACE_PARENT_HTTP_HEADER, false),
                new RestHeaderDefinition(Task.X_ELASTIC_PRODUCT_ORIGIN_HTTP_HEADER, false)
            )
        ).collect(Collectors.toSet());
        UnaryOperator<RestHandler> restInterceptor = null;
        for (ActionPlugin plugin : actionPlugins) {
            if (plugin instanceof RestInterceptorActionPlugin riplugin) {
                UnaryOperator<RestHandler> newRestInterceptor = riplugin.getRestHandlerInterceptor(threadPool.getThreadContext());
                if (newRestInterceptor != null) {
                    logger.debug("Using REST interceptor from plugin " + plugin.getClass().getName());
                    if (plugin.getClass().getCanonicalName() == null
                        || plugin.getClass().getCanonicalName().startsWith("org.elasticsearch.xpack") == false) {
                        throw new IllegalArgumentException(
                            "The "
                                + plugin.getClass().getName()
                                + " plugin tried to install a custom REST "
                                + "interceptor. This functionality is not available anymore."
                        );
                    }
                    if (restInterceptor != null) {
                        throw new IllegalArgumentException("Cannot have more than one plugin implementing a REST interceptor");
                    }
                    restInterceptor = newRestInterceptor;
                }
            }
        }
        mappingRequestValidators = new RequestValidators<>(
            actionPlugins.stream().flatMap(p -> p.mappingRequestValidators().stream()).toList()
        );
        indicesAliasesRequestRequestValidators = new RequestValidators<>(
            actionPlugins.stream().flatMap(p -> p.indicesAliasesRequestValidators().stream()).toList()
        );

<<<<<<< HEAD
        restController = new RestController(headers, restWrapper, nodeClient, circuitBreakerService, usageService);
        operatorController = new OperatorClusterStateController(clusterService);
=======
        restController = new RestController(headers, restInterceptor, nodeClient, circuitBreakerService, usageService);
>>>>>>> 1ff0ce45
    }

    public Map<String, ActionHandler<?, ?>> getActions() {
        return actions;
    }

    static Map<String, ActionHandler<?, ?>> setupActions(List<ActionPlugin> actionPlugins) {
        // Subclass NamedRegistry for easy registration
        class ActionRegistry extends NamedRegistry<ActionHandler<?, ?>> {
            ActionRegistry() {
                super("action");
            }

            public void register(ActionHandler<?, ?> handler) {
                register(handler.getAction().name(), handler);
            }

            public <Request extends ActionRequest, Response extends ActionResponse> void register(
                ActionType<Response> action,
                Class<? extends TransportAction<Request, Response>> transportAction
            ) {
                register(new ActionHandler<>(action, transportAction));
            }
        }
        ActionRegistry actions = new ActionRegistry();

        actions.register(MainAction.INSTANCE, TransportMainAction.class);
        actions.register(NodesInfoAction.INSTANCE, TransportNodesInfoAction.class);
        actions.register(RemoteInfoAction.INSTANCE, TransportRemoteInfoAction.class);
        actions.register(NodesStatsAction.INSTANCE, TransportNodesStatsAction.class);
        actions.register(NodesUsageAction.INSTANCE, TransportNodesUsageAction.class);
        actions.register(NodesHotThreadsAction.INSTANCE, TransportNodesHotThreadsAction.class);
        actions.register(ListTasksAction.INSTANCE, TransportListTasksAction.class);
        actions.register(GetTaskAction.INSTANCE, TransportGetTaskAction.class);
        actions.register(CancelTasksAction.INSTANCE, TransportCancelTasksAction.class);
        actions.register(GetHealthAction.INSTANCE, GetHealthAction.TransportAction.class);

        actions.register(AddVotingConfigExclusionsAction.INSTANCE, TransportAddVotingConfigExclusionsAction.class);
        actions.register(ClearVotingConfigExclusionsAction.INSTANCE, TransportClearVotingConfigExclusionsAction.class);
        actions.register(ClusterAllocationExplainAction.INSTANCE, TransportClusterAllocationExplainAction.class);
        actions.register(ClusterStatsAction.INSTANCE, TransportClusterStatsAction.class);
        actions.register(ClusterStateAction.INSTANCE, TransportClusterStateAction.class);
        actions.register(ClusterHealthAction.INSTANCE, TransportClusterHealthAction.class);
        actions.register(ClusterUpdateSettingsAction.INSTANCE, TransportClusterUpdateSettingsAction.class);
        actions.register(ClusterGetSettingsAction.INSTANCE, TransportClusterGetSettingsAction.class);
        actions.register(ClusterRerouteAction.INSTANCE, TransportClusterRerouteAction.class);
        actions.register(ClusterSearchShardsAction.INSTANCE, TransportClusterSearchShardsAction.class);
        actions.register(PendingClusterTasksAction.INSTANCE, TransportPendingClusterTasksAction.class);
        actions.register(PutRepositoryAction.INSTANCE, TransportPutRepositoryAction.class);
        actions.register(GetRepositoriesAction.INSTANCE, TransportGetRepositoriesAction.class);
        actions.register(DeleteRepositoryAction.INSTANCE, TransportDeleteRepositoryAction.class);
        actions.register(VerifyRepositoryAction.INSTANCE, TransportVerifyRepositoryAction.class);
        actions.register(CleanupRepositoryAction.INSTANCE, TransportCleanupRepositoryAction.class);
        actions.register(GetSnapshotsAction.INSTANCE, TransportGetSnapshotsAction.class);
        actions.register(DeleteSnapshotAction.INSTANCE, TransportDeleteSnapshotAction.class);
        actions.register(CreateSnapshotAction.INSTANCE, TransportCreateSnapshotAction.class);
        actions.register(CloneSnapshotAction.INSTANCE, TransportCloneSnapshotAction.class);
        actions.register(RestoreSnapshotAction.INSTANCE, TransportRestoreSnapshotAction.class);
        actions.register(SnapshotsStatusAction.INSTANCE, TransportSnapshotsStatusAction.class);
        actions.register(SnapshottableFeaturesAction.INSTANCE, TransportSnapshottableFeaturesAction.class);
        actions.register(ResetFeatureStateAction.INSTANCE, TransportResetFeatureStateAction.class);
        actions.register(GetFeatureUpgradeStatusAction.INSTANCE, TransportGetFeatureUpgradeStatusAction.class);
        actions.register(PostFeatureUpgradeAction.INSTANCE, TransportPostFeatureUpgradeAction.class);
        actions.register(GetShardSnapshotAction.INSTANCE, TransportGetShardSnapshotAction.class);

        actions.register(IndicesStatsAction.INSTANCE, TransportIndicesStatsAction.class);
        actions.register(IndicesSegmentsAction.INSTANCE, TransportIndicesSegmentsAction.class);
        actions.register(IndicesShardStoresAction.INSTANCE, TransportIndicesShardStoresAction.class);
        actions.register(CreateIndexAction.INSTANCE, TransportCreateIndexAction.class);
        actions.register(ResizeAction.INSTANCE, TransportResizeAction.class);
        actions.register(RolloverAction.INSTANCE, TransportRolloverAction.class);
        actions.register(DeleteIndexAction.INSTANCE, TransportDeleteIndexAction.class);
        actions.register(GetIndexAction.INSTANCE, TransportGetIndexAction.class);
        actions.register(OpenIndexAction.INSTANCE, TransportOpenIndexAction.class);
        actions.register(CloseIndexAction.INSTANCE, TransportCloseIndexAction.class);
        actions.register(AddIndexBlockAction.INSTANCE, TransportAddIndexBlockAction.class);
        actions.register(GetMappingsAction.INSTANCE, TransportGetMappingsAction.class);
        actions.register(GetFieldMappingsAction.INSTANCE, TransportGetFieldMappingsAction.class);
        actions.register(TransportGetFieldMappingsIndexAction.TYPE, TransportGetFieldMappingsIndexAction.class);
        actions.register(PutMappingAction.INSTANCE, TransportPutMappingAction.class);
        actions.register(AutoPutMappingAction.INSTANCE, TransportAutoPutMappingAction.class);
        actions.register(IndicesAliasesAction.INSTANCE, TransportIndicesAliasesAction.class);
        actions.register(UpdateSettingsAction.INSTANCE, TransportUpdateSettingsAction.class);
        actions.register(AnalyzeAction.INSTANCE, TransportAnalyzeAction.class);
        actions.register(PutIndexTemplateAction.INSTANCE, TransportPutIndexTemplateAction.class);
        actions.register(GetIndexTemplatesAction.INSTANCE, TransportGetIndexTemplatesAction.class);
        actions.register(DeleteIndexTemplateAction.INSTANCE, TransportDeleteIndexTemplateAction.class);
        actions.register(PutComponentTemplateAction.INSTANCE, TransportPutComponentTemplateAction.class);
        actions.register(GetComponentTemplateAction.INSTANCE, TransportGetComponentTemplateAction.class);
        actions.register(DeleteComponentTemplateAction.INSTANCE, TransportDeleteComponentTemplateAction.class);
        actions.register(PutComposableIndexTemplateAction.INSTANCE, TransportPutComposableIndexTemplateAction.class);
        actions.register(GetComposableIndexTemplateAction.INSTANCE, TransportGetComposableIndexTemplateAction.class);
        actions.register(DeleteComposableIndexTemplateAction.INSTANCE, TransportDeleteComposableIndexTemplateAction.class);
        actions.register(SimulateIndexTemplateAction.INSTANCE, TransportSimulateIndexTemplateAction.class);
        actions.register(SimulateTemplateAction.INSTANCE, TransportSimulateTemplateAction.class);
        actions.register(ValidateQueryAction.INSTANCE, TransportValidateQueryAction.class);
        actions.register(RefreshAction.INSTANCE, TransportRefreshAction.class);
        actions.register(FlushAction.INSTANCE, TransportFlushAction.class);
        actions.register(ForceMergeAction.INSTANCE, TransportForceMergeAction.class);
        actions.register(ClearIndicesCacheAction.INSTANCE, TransportClearIndicesCacheAction.class);
        actions.register(GetAliasesAction.INSTANCE, TransportGetAliasesAction.class);
        actions.register(GetSettingsAction.INSTANCE, TransportGetSettingsAction.class);

        actions.register(IndexAction.INSTANCE, TransportIndexAction.class);
        actions.register(GetAction.INSTANCE, TransportGetAction.class);
        actions.register(TermVectorsAction.INSTANCE, TransportTermVectorsAction.class);
        actions.register(MultiTermVectorsAction.INSTANCE, TransportMultiTermVectorsAction.class);
        actions.register(TransportShardMultiTermsVectorAction.TYPE, TransportShardMultiTermsVectorAction.class);
        actions.register(DeleteAction.INSTANCE, TransportDeleteAction.class);
        actions.register(UpdateAction.INSTANCE, TransportUpdateAction.class);
        actions.register(MultiGetAction.INSTANCE, TransportMultiGetAction.class);
        actions.register(TransportShardMultiGetAction.TYPE, TransportShardMultiGetAction.class);
        actions.register(BulkAction.INSTANCE, TransportBulkAction.class);
        actions.register(TransportShardBulkAction.TYPE, TransportShardBulkAction.class);
        actions.register(SearchAction.INSTANCE, TransportSearchAction.class);
        actions.register(SearchScrollAction.INSTANCE, TransportSearchScrollAction.class);
        actions.register(OpenPointInTimeAction.INSTANCE, TransportOpenPointInTimeAction.class);
        actions.register(ClosePointInTimeAction.INSTANCE, TransportClosePointInTimeAction.class);
        actions.register(MultiSearchAction.INSTANCE, TransportMultiSearchAction.class);
        actions.register(ExplainAction.INSTANCE, TransportExplainAction.class);
        actions.register(ClearScrollAction.INSTANCE, TransportClearScrollAction.class);
        actions.register(RecoveryAction.INSTANCE, TransportRecoveryAction.class);
        actions.register(NodesReloadSecureSettingsAction.INSTANCE, TransportNodesReloadSecureSettingsAction.class);
        actions.register(AutoCreateAction.INSTANCE, AutoCreateAction.TransportAction.class);
        actions.register(ResolveIndexAction.INSTANCE, ResolveIndexAction.TransportAction.class);
        actions.register(AnalyzeIndexDiskUsageAction.INSTANCE, TransportAnalyzeIndexDiskUsageAction.class);
        actions.register(FieldUsageStatsAction.INSTANCE, TransportFieldUsageAction.class);
        actions.register(MasterHistoryAction.INSTANCE, MasterHistoryAction.TransportAction.class);

        // Indexed scripts
        actions.register(PutStoredScriptAction.INSTANCE, TransportPutStoredScriptAction.class);
        actions.register(GetStoredScriptAction.INSTANCE, TransportGetStoredScriptAction.class);
        actions.register(DeleteStoredScriptAction.INSTANCE, TransportDeleteStoredScriptAction.class);
        actions.register(GetScriptContextAction.INSTANCE, TransportGetScriptContextAction.class);
        actions.register(GetScriptLanguageAction.INSTANCE, TransportGetScriptLanguageAction.class);

        actions.register(FieldCapabilitiesAction.INSTANCE, TransportFieldCapabilitiesAction.class);

        actions.register(PutPipelineAction.INSTANCE, PutPipelineTransportAction.class);
        actions.register(GetPipelineAction.INSTANCE, GetPipelineTransportAction.class);
        actions.register(DeletePipelineAction.INSTANCE, DeletePipelineTransportAction.class);
        actions.register(SimulatePipelineAction.INSTANCE, SimulatePipelineTransportAction.class);

        actionPlugins.stream().flatMap(p -> p.getActions().stream()).forEach(actions::register);

        // Persistent tasks:
        actions.register(StartPersistentTaskAction.INSTANCE, StartPersistentTaskAction.TransportAction.class);
        actions.register(UpdatePersistentTaskStatusAction.INSTANCE, UpdatePersistentTaskStatusAction.TransportAction.class);
        actions.register(CompletionPersistentTaskAction.INSTANCE, CompletionPersistentTaskAction.TransportAction.class);
        actions.register(RemovePersistentTaskAction.INSTANCE, RemovePersistentTaskAction.TransportAction.class);

        // retention leases
        actions.register(RetentionLeaseActions.Add.INSTANCE, RetentionLeaseActions.Add.TransportAction.class);
        actions.register(RetentionLeaseActions.Renew.INSTANCE, RetentionLeaseActions.Renew.TransportAction.class);
        actions.register(RetentionLeaseActions.Remove.INSTANCE, RetentionLeaseActions.Remove.TransportAction.class);

        // Dangling indices
        actions.register(ListDanglingIndicesAction.INSTANCE, TransportListDanglingIndicesAction.class);
        actions.register(ImportDanglingIndexAction.INSTANCE, TransportImportDanglingIndexAction.class);
        actions.register(DeleteDanglingIndexAction.INSTANCE, TransportDeleteDanglingIndexAction.class);
        actions.register(FindDanglingIndexAction.INSTANCE, TransportFindDanglingIndexAction.class);

        // internal actions
        actions.register(GlobalCheckpointSyncAction.TYPE, GlobalCheckpointSyncAction.class);
        actions.register(TransportNodesSnapshotsStatus.TYPE, TransportNodesSnapshotsStatus.class);
        actions.register(TransportVerifyShardBeforeCloseAction.TYPE, TransportVerifyShardBeforeCloseAction.class);
        actions.register(TransportVerifyShardIndexBlockAction.TYPE, TransportVerifyShardIndexBlockAction.class);
        actions.register(TransportNodesListGatewayStartedShards.TYPE, TransportNodesListGatewayStartedShards.class);
        actions.register(TransportNodesListShardStoreMetadata.TYPE, TransportNodesListShardStoreMetadata.class);
        actions.register(TransportShardFlushAction.TYPE, TransportShardFlushAction.class);
        actions.register(TransportShardRefreshAction.TYPE, TransportShardRefreshAction.class);

        // desired nodes
        actions.register(GetDesiredNodesAction.INSTANCE, TransportGetDesiredNodesAction.class);
        actions.register(UpdateDesiredNodesAction.INSTANCE, TransportUpdateDesiredNodesAction.class);
        actions.register(DeleteDesiredNodesAction.INSTANCE, TransportDeleteDesiredNodesAction.class);

        return unmodifiableMap(actions.getRegistry());
    }

    private static ActionFilters setupActionFilters(List<ActionPlugin> actionPlugins) {
        return new ActionFilters(
            Collections.unmodifiableSet(actionPlugins.stream().flatMap(p -> p.getActionFilters().stream()).collect(Collectors.toSet()))
        );
    }

    public void initRestHandlers(Supplier<DiscoveryNodes> nodesInCluster) {
        List<AbstractCatAction> catActions = new ArrayList<>();
        Consumer<RestHandler> registerHandler = handler -> {
            if (handler instanceof AbstractCatAction) {
                catActions.add((AbstractCatAction) handler);
            }
            restController.registerHandler(handler);
        };
        registerHandler.accept(new RestAddVotingConfigExclusionAction());
        registerHandler.accept(new RestClearVotingConfigExclusionsAction());
        registerHandler.accept(new RestMainAction());
        registerHandler.accept(new RestNodesInfoAction(settingsFilter));
        registerHandler.accept(new RestRemoteClusterInfoAction());
        registerHandler.accept(new RestNodesStatsAction());
        registerHandler.accept(new RestNodesUsageAction());
        registerHandler.accept(new RestNodesHotThreadsAction());
        registerHandler.accept(new RestClusterAllocationExplainAction());
        registerHandler.accept(new RestClusterStatsAction());
        registerHandler.accept(new RestClusterStateAction(settingsFilter, threadPool));
        registerHandler.accept(new RestClusterHealthAction());
        registerHandler.accept(new RestClusterUpdateSettingsAction());
        registerHandler.accept(new RestClusterGetSettingsAction(settings, clusterSettings, settingsFilter, nodesInCluster));
        registerHandler.accept(new RestClusterRerouteAction(settingsFilter));
        registerHandler.accept(new RestClusterSearchShardsAction());
        registerHandler.accept(new RestPendingClusterTasksAction());
        registerHandler.accept(new RestPutRepositoryAction());
        registerHandler.accept(new RestGetRepositoriesAction(settingsFilter));
        registerHandler.accept(new RestDeleteRepositoryAction());
        registerHandler.accept(new RestVerifyRepositoryAction());
        registerHandler.accept(new RestCleanupRepositoryAction());
        registerHandler.accept(new RestGetSnapshotsAction(threadPool));
        registerHandler.accept(new RestCreateSnapshotAction());
        registerHandler.accept(new RestCloneSnapshotAction());
        registerHandler.accept(new RestRestoreSnapshotAction());
        registerHandler.accept(new RestDeleteSnapshotAction());
        registerHandler.accept(new RestSnapshotsStatusAction());
        registerHandler.accept(new RestSnapshottableFeaturesAction());
        registerHandler.accept(new RestResetFeatureStateAction());
        registerHandler.accept(new RestGetFeatureUpgradeStatusAction());
        registerHandler.accept(new RestPostFeatureUpgradeAction());
        registerHandler.accept(new RestGetIndicesAction());
        registerHandler.accept(new RestIndicesStatsAction());
        registerHandler.accept(new RestIndicesSegmentsAction(threadPool));
        registerHandler.accept(new RestIndicesShardStoresAction());
        registerHandler.accept(new RestGetAliasesAction());
        registerHandler.accept(new RestIndexDeleteAliasesAction());
        registerHandler.accept(new RestIndexPutAliasAction());
        registerHandler.accept(new RestIndicesAliasesAction());
        registerHandler.accept(new RestCreateIndexAction());
        registerHandler.accept(new RestResizeHandler.RestShrinkIndexAction());
        registerHandler.accept(new RestResizeHandler.RestSplitIndexAction());
        registerHandler.accept(new RestResizeHandler.RestCloneIndexAction());
        registerHandler.accept(new RestRolloverIndexAction());
        registerHandler.accept(new RestDeleteIndexAction());
        registerHandler.accept(new RestCloseIndexAction());
        registerHandler.accept(new RestOpenIndexAction());
        registerHandler.accept(new RestAddIndexBlockAction());
        registerHandler.accept(new RestGetHealthAction());

        registerHandler.accept(new RestUpdateSettingsAction());
        registerHandler.accept(new RestGetSettingsAction());

        registerHandler.accept(new RestAnalyzeAction());
        registerHandler.accept(new RestGetIndexTemplateAction());
        registerHandler.accept(new RestPutIndexTemplateAction());
        registerHandler.accept(new RestDeleteIndexTemplateAction());
        registerHandler.accept(new RestPutComponentTemplateAction());
        registerHandler.accept(new RestGetComponentTemplateAction());
        registerHandler.accept(new RestDeleteComponentTemplateAction());
        registerHandler.accept(new RestPutComposableIndexTemplateAction());
        registerHandler.accept(new RestGetComposableIndexTemplateAction());
        registerHandler.accept(new RestDeleteComposableIndexTemplateAction());
        registerHandler.accept(new RestSimulateIndexTemplateAction());
        registerHandler.accept(new RestSimulateTemplateAction());

        registerHandler.accept(new RestPutMappingAction());
        registerHandler.accept(new RestGetMappingAction(threadPool));
        registerHandler.accept(new RestGetFieldMappingAction());

        registerHandler.accept(new RestRefreshAction());
        registerHandler.accept(new RestFlushAction());
        registerHandler.accept(new RestSyncedFlushAction());
        registerHandler.accept(new RestForceMergeAction());
        registerHandler.accept(new RestClearIndicesCacheAction());
        registerHandler.accept(new RestResolveIndexAction());

        registerHandler.accept(new RestIndexAction());
        registerHandler.accept(new CreateHandler());
        registerHandler.accept(new AutoIdHandler(nodesInCluster));
        registerHandler.accept(new RestGetAction());
        registerHandler.accept(new RestGetSourceAction());
        registerHandler.accept(new RestMultiGetAction(settings));
        registerHandler.accept(new RestDeleteAction());
        registerHandler.accept(new RestCountAction());
        registerHandler.accept(new RestTermVectorsAction());
        registerHandler.accept(new RestMultiTermVectorsAction());
        registerHandler.accept(new RestBulkAction(settings));
        registerHandler.accept(new RestUpdateAction());

        registerHandler.accept(new RestSearchAction());
        registerHandler.accept(new RestSearchScrollAction());
        registerHandler.accept(new RestClearScrollAction());
        registerHandler.accept(new RestOpenPointInTimeAction());
        registerHandler.accept(new RestClosePointInTimeAction());
        registerHandler.accept(new RestMultiSearchAction(settings));

        registerHandler.accept(new RestValidateQueryAction());

        registerHandler.accept(new RestExplainAction());

        registerHandler.accept(new RestRecoveryAction());

        registerHandler.accept(new RestReloadSecureSettingsAction());

        // Scripts API
        registerHandler.accept(new RestGetStoredScriptAction());
        registerHandler.accept(new RestPutStoredScriptAction());
        registerHandler.accept(new RestDeleteStoredScriptAction());
        registerHandler.accept(new RestGetScriptContextAction());
        registerHandler.accept(new RestGetScriptLanguageAction());

        registerHandler.accept(new RestFieldCapabilitiesAction());

        // Tasks API
        registerHandler.accept(new RestListTasksAction(nodesInCluster));
        registerHandler.accept(new RestGetTaskAction());
        registerHandler.accept(new RestCancelTasksAction(nodesInCluster));

        // Ingest API
        registerHandler.accept(new RestPutPipelineAction());
        registerHandler.accept(new RestGetPipelineAction());
        registerHandler.accept(new RestDeletePipelineAction());
        registerHandler.accept(new RestSimulatePipelineAction());

        // Dangling indices API
        registerHandler.accept(new RestListDanglingIndicesAction());
        registerHandler.accept(new RestImportDanglingIndexAction());
        registerHandler.accept(new RestDeleteDanglingIndexAction());

        // CAT API
        registerHandler.accept(new RestAllocationAction());
        registerHandler.accept(new RestShardsAction());
        registerHandler.accept(new RestMasterAction());
        registerHandler.accept(new RestNodesAction());
        registerHandler.accept(new RestTasksAction(nodesInCluster));
        registerHandler.accept(new RestIndicesAction());
        registerHandler.accept(new RestSegmentsAction());
        // Fully qualified to prevent interference with rest.action.count.RestCountAction
        registerHandler.accept(new org.elasticsearch.rest.action.cat.RestCountAction());
        // Fully qualified to prevent interference with rest.action.indices.RestRecoveryAction
        registerHandler.accept(new RestCatRecoveryAction());
        registerHandler.accept(new RestHealthAction());
        registerHandler.accept(new org.elasticsearch.rest.action.cat.RestPendingClusterTasksAction());
        registerHandler.accept(new RestAliasAction());
        registerHandler.accept(new RestThreadPoolAction());
        registerHandler.accept(new RestPluginsAction());
        registerHandler.accept(new RestFielddataAction());
        registerHandler.accept(new RestNodeAttrsAction());
        registerHandler.accept(new RestRepositoriesAction());
        registerHandler.accept(new RestSnapshotAction());
        registerHandler.accept(new RestTemplatesAction());
        registerHandler.accept(new RestCatComponentTemplateAction());
        registerHandler.accept(new RestAnalyzeIndexDiskUsageAction());
        registerHandler.accept(new RestFieldUsageStatsAction());

        registerHandler.accept(new RestUpgradeActionDeprecated());

        // Desired nodes
        registerHandler.accept(new RestGetDesiredNodesAction());
        registerHandler.accept(new RestUpdateDesiredNodesAction());
        registerHandler.accept(new RestDeleteDesiredNodesAction());

        for (ActionPlugin plugin : actionPlugins) {
            for (RestHandler handler : plugin.getRestHandlers(
                settings,
                restController,
                clusterSettings,
                indexScopedSettings,
                settingsFilter,
                indexNameExpressionResolver,
                nodesInCluster
            )) {
                registerHandler.accept(handler);
            }
        }
        registerHandler.accept(new RestCatAction(catActions));
    }

    public void initOperatorHandlers() {
        List<OperatorHandler<?>> handlers = new ArrayList<>();

        handlers.add(new OperatorClusterUpdateSettingsAction(clusterSettings));
        for (ActionPlugin plugin : actionPlugins) {
            handlers.addAll(plugin.getOperatorHandlers());
        }

        operatorController.initHandlers(handlers);
    }

    @Override
    protected void configure() {
        bind(ActionFilters.class).toInstance(actionFilters);
        bind(DestructiveOperations.class).toInstance(destructiveOperations);
        bind(new TypeLiteral<RequestValidators<PutMappingRequest>>() {
        }).toInstance(mappingRequestValidators);
        bind(new TypeLiteral<RequestValidators<IndicesAliasesRequest>>() {
        }).toInstance(indicesAliasesRequestRequestValidators);
        bind(AutoCreateIndex.class).toInstance(autoCreateIndex);

        // register ActionType -> transportAction Map used by NodeClient
        @SuppressWarnings("rawtypes")
        MapBinder<ActionType, TransportAction> transportActionsBinder = MapBinder.newMapBinder(
            binder(),
            ActionType.class,
            TransportAction.class
        );
        for (ActionHandler<?, ?> action : actions.values()) {
            // bind the action as eager singleton, so the map binder one will reuse it
            bind(action.getTransportAction()).asEagerSingleton();
            transportActionsBinder.addBinding(action.getAction()).to(action.getTransportAction()).asEagerSingleton();
        }

    }

    public ActionFilters getActionFilters() {
        return actionFilters;
    }

    public RestController getRestController() {
        return restController;
    }
}<|MERGE_RESOLUTION|>--- conflicted
+++ resolved
@@ -515,12 +515,8 @@
             actionPlugins.stream().flatMap(p -> p.indicesAliasesRequestValidators().stream()).toList()
         );
 
-<<<<<<< HEAD
-        restController = new RestController(headers, restWrapper, nodeClient, circuitBreakerService, usageService);
+        restController = new RestController(headers, restInterceptor, nodeClient, circuitBreakerService, usageService);
         operatorController = new OperatorClusterStateController(clusterService);
-=======
-        restController = new RestController(headers, restInterceptor, nodeClient, circuitBreakerService, usageService);
->>>>>>> 1ff0ce45
     }
 
     public Map<String, ActionHandler<?, ?>> getActions() {
