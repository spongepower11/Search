--- conflicted
+++ resolved
@@ -46,11 +46,7 @@
         indexShardRoutingTable = null;
         shardId = new ShardId(in);
         indices = new String[] { shardId.getIndex().getName() };
-<<<<<<< HEAD
-        failShardOnError = in.getTransportVersion().onOrAfter(TransportVersions.V_8_500_010) && in.readBoolean();
-=======
-        failShardOnError = in.getTransportVersion().onOrAfter(TransportVersion.V_8_500_020) && in.readBoolean();
->>>>>>> 8752d804
+        failShardOnError = in.getTransportVersion().onOrAfter(TransportVersions.V_8_500_020) && in.readBoolean();
     }
 
     public BroadcastUnpromotableRequest(IndexShardRoutingTable indexShardRoutingTable) {
