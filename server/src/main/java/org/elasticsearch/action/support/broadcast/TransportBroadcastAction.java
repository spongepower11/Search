/*
 * Licensed to Elasticsearch under one or more contributor
 * license agreements. See the NOTICE file distributed with
 * this work for additional information regarding copyright
 * ownership. Elasticsearch licenses this file to you under
 * the Apache License, Version 2.0 (the "License"); you may
 * not use this file except in compliance with the License.
 * You may obtain a copy of the License at
 *
 *    http://www.apache.org/licenses/LICENSE-2.0
 *
 * Unless required by applicable law or agreed to in writing,
 * software distributed under the License is distributed on an
 * "AS IS" BASIS, WITHOUT WARRANTIES OR CONDITIONS OF ANY
 * KIND, either express or implied.  See the License for the
 * specific language governing permissions and limitations
 * under the License.
 */

package org.elasticsearch.action.support.broadcast;

import org.apache.logging.log4j.message.ParameterizedMessage;
import org.elasticsearch.action.ActionListener;
import org.elasticsearch.action.NoShardAvailableActionException;
import org.elasticsearch.action.support.ActionFilters;
import org.elasticsearch.action.support.HandledTransportAction;
import org.elasticsearch.action.support.TransportActions;
import org.elasticsearch.cluster.ClusterState;
import org.elasticsearch.cluster.block.ClusterBlockException;
import org.elasticsearch.cluster.metadata.IndexNameExpressionResolver;
import org.elasticsearch.cluster.node.DiscoveryNode;
import org.elasticsearch.cluster.node.DiscoveryNodes;
import org.elasticsearch.cluster.routing.GroupShardsIterator;
import org.elasticsearch.cluster.routing.ShardIterator;
import org.elasticsearch.cluster.routing.ShardRouting;
import org.elasticsearch.cluster.service.ClusterService;
import org.elasticsearch.common.Nullable;
import org.elasticsearch.common.io.stream.StreamInput;
import org.elasticsearch.common.settings.Settings;
import org.elasticsearch.common.util.concurrent.AbstractRunnable;
import org.elasticsearch.tasks.Task;
import org.elasticsearch.threadpool.ThreadPool;
import org.elasticsearch.transport.TransportChannel;
import org.elasticsearch.transport.TransportException;
import org.elasticsearch.transport.TransportRequestHandler;
import org.elasticsearch.transport.TransportResponseHandler;
import org.elasticsearch.transport.TransportService;

import java.io.IOException;
import java.util.concurrent.atomic.AtomicInteger;
import java.util.concurrent.atomic.AtomicReferenceArray;
import java.util.function.Supplier;

public abstract class TransportBroadcastAction<
            Request extends BroadcastRequest<Request>,
            Response extends BroadcastResponse,
            ShardRequest extends BroadcastShardRequest,
            ShardResponse extends BroadcastShardResponse
        > extends HandledTransportAction<Request, Response> {

    protected final ClusterService clusterService;
    protected final TransportService transportService;

    final String transportShardAction;
    private final String shardExecutor;

    protected TransportBroadcastAction(Settings settings, String actionName, ThreadPool threadPool, ClusterService clusterService,
                                       TransportService transportService, ActionFilters actionFilters,
                                       IndexNameExpressionResolver indexNameExpressionResolver, Supplier<Request> request,
                                       Supplier<ShardRequest> shardRequest, String shardExecutor) {
        super(settings, actionName, threadPool, transportService, actionFilters, indexNameExpressionResolver, request);
        this.clusterService = clusterService;
        this.transportService = transportService;
        this.transportShardAction = actionName + "[s]";
        this.shardExecutor = shardExecutor;

        transportService.registerRequestHandler(transportShardAction, shardRequest, ThreadPool.Names.SAME, new ShardTransportHandler());
    }

    @Override
    protected void doExecute(Task task, Request request, ActionListener<Response> listener) {
        new AsyncBroadcastAction(task, request, listener).start();
    }

    @Override
    protected final void doExecute(Request request, ActionListener<Response> listener) {
        throw new UnsupportedOperationException("the task parameter is required for this operation");
    }

    protected abstract Response newResponse(Request request, AtomicReferenceArray shardsResponses, ClusterState clusterState);

    protected abstract ShardRequest newShardRequest(int numShards, ShardRouting shard, Request request);

    protected abstract ShardResponse newShardResponse();

    protected abstract ShardResponse shardOperation(ShardRequest request, Task task) throws IOException;

    /**
     * Determines the shards this operation will be executed on. The operation is executed once per shard iterator, typically
     * on the first shard in it. If the operation fails, it will be retried on the next shard in the iterator.
     */
    protected abstract GroupShardsIterator<ShardIterator> shards(ClusterState clusterState, Request request, String[] concreteIndices);

    protected abstract ClusterBlockException checkGlobalBlock(ClusterState state, Request request);

    protected abstract ClusterBlockException checkRequestBlock(ClusterState state, Request request, String[] concreteIndices);

    protected class AsyncBroadcastAction {

        private final Task task;
        private final Request request;
        private final ActionListener<Response> listener;
        private final ClusterState clusterState;
        private final DiscoveryNodes nodes;
        private final GroupShardsIterator<ShardIterator> shardsIts;
        private final int expectedOps;
        private final AtomicInteger counterOps = new AtomicInteger();
        private final AtomicReferenceArray shardsResponses;

        protected AsyncBroadcastAction(Task task, Request request, ActionListener<Response> listener) {
            this.task = task;
            this.request = request;
            this.listener = listener;

            clusterState = clusterService.state();

            ClusterBlockException blockException = checkGlobalBlock(clusterState, request);
            if (blockException != null) {
                throw blockException;
            }
            // update to concrete indices
            String[] concreteIndices = indexNameExpressionResolver.concreteIndexNames(clusterState, request);
            blockException = checkRequestBlock(clusterState, request, concreteIndices);
            if (blockException != null) {
                throw blockException;
            }

            nodes = clusterState.nodes();
            logger.trace("resolving shards based on cluster state version [{}]", clusterState.version());
            shardsIts = shards(clusterState, request, concreteIndices);
            expectedOps = shardsIts.size();

            shardsResponses = new AtomicReferenceArray<>(expectedOps);
        }

        public void start() {
            if (shardsIts.size() == 0) {
                // no shards
                try {
                    listener.onResponse(newResponse(request, new AtomicReferenceArray(0), clusterState));
                } catch (Exception e) {
                    listener.onFailure(e);
                }
                return;
            }
            // count the local operations, and perform the non local ones
            int shardIndex = -1;
            for (final ShardIterator shardIt : shardsIts) {
                shardIndex++;
                final ShardRouting shard = shardIt.nextOrNull();
                if (shard != null) {
                    performOperation(shardIt, shard, shardIndex);
                } else {
                    // really, no shards active in this group
                    onOperation(null, shardIt, shardIndex, new NoShardAvailableActionException(shardIt.shardId()));
                }
            }
        }

        protected void performOperation(final ShardIterator shardIt, final ShardRouting shard, final int shardIndex) {
            if (shard == null) {
                // no more active shards... (we should not really get here, just safety)
                onOperation(null, shardIt, shardIndex, new NoShardAvailableActionException(shardIt.shardId()));
            } else {
                try {
                    final ShardRequest shardRequest = newShardRequest(shardIt.size(), shard, request);
                    shardRequest.setParentTask(clusterService.localNode().getId(), task.getId());
                    DiscoveryNode node = nodes.get(shard.currentNodeId());
                    if (node == null) {
                        // no node connected, act as failure
                        onOperation(shard, shardIt, shardIndex, new NoShardAvailableActionException(shardIt.shardId()));
                    } else {
<<<<<<< HEAD
                        transportService.sendRequest(node, transportShardAction, shardRequest,
                            new TransportResponseHandler<ShardResponse>() {
                                @Override
                                public ShardResponse newInstance() {
                                    return newShardResponse();
                                }

                                @Override
                                public String executor() {
                                    return ThreadPool.Names.SAME;
                                }

                                @Override
                                public void handleResponse(ShardResponse response) {
                                    onOperation(shard, shardIndex, response);
                                }

                                @Override
                                public void handleException(TransportException e) {
                                    onOperation(shard, shardIt, shardIndex, e);
                                }
=======
                        transportService.sendRequest(node, transportShardAction, shardRequest, new TransportResponseHandler<ShardResponse>() {
                            @Override
                            public ShardResponse read(StreamInput in) throws IOException {
                                ShardResponse response = newShardResponse();
                                response.readFrom(in);
                                return response;
                            }

                            @Override
                            public String executor() {
                                return ThreadPool.Names.SAME;
                            }

                            @Override
                            public void handleResponse(ShardResponse response) {
                                onOperation(shard, shardIndex, response);
                            }

                            @Override
                            public void handleException(TransportException e) {
                                onOperation(shard, shardIt, shardIndex, e);
                            }
>>>>>>> 47a09351
                        });
                    }
                } catch (Exception e) {
                    onOperation(shard, shardIt, shardIndex, e);
                }
            }
        }

        @SuppressWarnings({"unchecked"})
        protected void onOperation(ShardRouting shard, int shardIndex, ShardResponse response) {
            logger.trace("received response for {}", shard);
            shardsResponses.set(shardIndex, response);
            if (expectedOps == counterOps.incrementAndGet()) {
                finishHim();
            }
        }

        @SuppressWarnings({"unchecked"})
        void onOperation(@Nullable ShardRouting shard, final ShardIterator shardIt, int shardIndex, Exception e) {
            // we set the shard failure always, even if its the first in the replication group, and the next one
            // will work (it will just override it...)
            setFailure(shardIt, shardIndex, e);
            ShardRouting nextShard = shardIt.nextOrNull();
            if (nextShard != null) {
                if (e != null) {
                    if (logger.isTraceEnabled()) {
                        if (!TransportActions.isShardNotAvailableException(e)) {
                            logger.trace(new ParameterizedMessage(
                                "{}: failed to execute [{}]", shard != null ? shard.shortSummary() : shardIt.shardId(),
                                request), e);
                        }
                    }
                }
                performOperation(shardIt, nextShard, shardIndex);
            } else {
                if (logger.isDebugEnabled()) {
                    if (e != null) {
                        if (!TransportActions.isShardNotAvailableException(e)) {
                            logger.debug(new ParameterizedMessage(
                                "{}: failed to execute [{}]", shard != null ? shard.shortSummary() : shardIt.shardId(),
                                request), e);
                        }
                    }
                }
                if (expectedOps == counterOps.incrementAndGet()) {
                    finishHim();
                }
            }
        }

        protected void finishHim() {
            try {
                listener.onResponse(newResponse(request, shardsResponses, clusterState));
            } catch (Exception e) {
                listener.onFailure(e);
            }
        }

        void setFailure(ShardIterator shardIt, int shardIndex, Exception e) {
            // we don't aggregate shard failures on non active shards (but do keep the header counts right)
            if (TransportActions.isShardNotAvailableException(e)) {
                return;
            }

            if (!(e instanceof BroadcastShardOperationFailedException)) {
                e = new BroadcastShardOperationFailedException(shardIt.shardId(), e);
            }

            Object response = shardsResponses.get(shardIndex);
            if (response == null) {
                // just override it and return
                shardsResponses.set(shardIndex, e);
            }

            if (!(response instanceof Throwable)) {
                // we should never really get here...
                return;
            }

            // the failure is already present, try and not override it with an exception that is less meaningless
            // for example, getting illegal shard state
            if (TransportActions.isReadOverrideException(e)) {
                shardsResponses.set(shardIndex, e);
            }
        }
    }

    class ShardTransportHandler implements TransportRequestHandler<ShardRequest> {

        @Override
        public void messageReceived(ShardRequest request, TransportChannel channel, Task task) throws Exception {
            asyncShardOperation(request, task,  new ActionListener<ShardResponse>() {
                @Override
                public void onResponse(ShardResponse response) {
                    try {
                        channel.sendResponse(response);
                    } catch (Exception e) {
                        onFailure(e);
                    }
                }

                @Override
                public void onFailure(Exception e) {
                    try {
                        channel.sendResponse(e);
                    } catch (Exception e1) {
                        logger.warn(() -> new ParameterizedMessage(
                            "Failed to send error response for action [{}] and request [{}]", actionName, request), e1);
                    }
                }
            });
        }

        @Override
        public final void messageReceived(final ShardRequest request, final TransportChannel channel) throws Exception {
            throw new UnsupportedOperationException("the task parameter is required");
        }
    }

    protected void asyncShardOperation(ShardRequest request, Task task, ActionListener<ShardResponse> listener) {
        transportService.getThreadPool().executor(getExecutor(request)).execute(new AbstractRunnable() {
            @Override
            public void onFailure(Exception e) {
                listener.onFailure(e);
            }

            @Override
            protected void doRun() throws Exception {
                listener.onResponse(shardOperation(request, task));
            }
        });
    }

    protected String getExecutor(ShardRequest request) {
        return shardExecutor;
    }

}<|MERGE_RESOLUTION|>--- conflicted
+++ resolved
@@ -180,12 +180,13 @@
                         // no node connected, act as failure
                         onOperation(shard, shardIt, shardIndex, new NoShardAvailableActionException(shardIt.shardId()));
                     } else {
-<<<<<<< HEAD
                         transportService.sendRequest(node, transportShardAction, shardRequest,
                             new TransportResponseHandler<ShardResponse>() {
                                 @Override
-                                public ShardResponse newInstance() {
-                                    return newShardResponse();
+                                public ShardResponse read(StreamInput in) throws IOException {
+                                    ShardResponse response = newShardResponse();
+                                    response.readFrom(in);
+                                    return response;
                                 }
 
                                 @Override
@@ -202,31 +203,7 @@
                                 public void handleException(TransportException e) {
                                     onOperation(shard, shardIt, shardIndex, e);
                                 }
-=======
-                        transportService.sendRequest(node, transportShardAction, shardRequest, new TransportResponseHandler<ShardResponse>() {
-                            @Override
-                            public ShardResponse read(StreamInput in) throws IOException {
-                                ShardResponse response = newShardResponse();
-                                response.readFrom(in);
-                                return response;
-                            }
-
-                            @Override
-                            public String executor() {
-                                return ThreadPool.Names.SAME;
-                            }
-
-                            @Override
-                            public void handleResponse(ShardResponse response) {
-                                onOperation(shard, shardIndex, response);
-                            }
-
-                            @Override
-                            public void handleException(TransportException e) {
-                                onOperation(shard, shardIt, shardIndex, e);
-                            }
->>>>>>> 47a09351
-                        });
+                            });
                     }
                 } catch (Exception e) {
                     onOperation(shard, shardIt, shardIndex, e);
