/*
 * Licensed to Elasticsearch under one or more contributor
 * license agreements. See the NOTICE file distributed with
 * this work for additional information regarding copyright
 * ownership. Elasticsearch licenses this file to you under
 * the Apache License, Version 2.0 (the "License"); you may
 * not use this file except in compliance with the License.
 * You may obtain a copy of the License at
 *
 *    http://www.apache.org/licenses/LICENSE-2.0
 *
 * Unless required by applicable law or agreed to in writing,
 * software distributed under the License is distributed on an
 * "AS IS" BASIS, WITHOUT WARRANTIES OR CONDITIONS OF ANY
 * KIND, either express or implied.  See the License for the
 * specific language governing permissions and limitations
 * under the License.
 */

package org.elasticsearch.action.support.nodes;

import org.apache.logging.log4j.message.ParameterizedMessage;
import org.elasticsearch.action.ActionListener;
import org.elasticsearch.action.FailedNodeException;
import org.elasticsearch.action.support.ActionFilters;
import org.elasticsearch.action.support.HandledTransportAction;
import org.elasticsearch.cluster.ClusterState;
import org.elasticsearch.cluster.node.DiscoveryNode;
import org.elasticsearch.cluster.service.ClusterService;
import org.elasticsearch.common.io.stream.StreamInput;
import org.elasticsearch.common.io.stream.Writeable;
import org.elasticsearch.tasks.Task;
import org.elasticsearch.threadpool.ThreadPool;
import org.elasticsearch.transport.NodeShouldNotConnectException;
import org.elasticsearch.transport.TransportChannel;
import org.elasticsearch.transport.TransportException;
import org.elasticsearch.transport.TransportRequest;
import org.elasticsearch.transport.TransportRequestHandler;
import org.elasticsearch.transport.TransportRequestOptions;
import org.elasticsearch.transport.TransportResponseHandler;
import org.elasticsearch.transport.TransportService;

import java.io.IOException;
import java.util.ArrayList;
import java.util.Arrays;
import java.util.List;
import java.util.Objects;
import java.util.concurrent.atomic.AtomicInteger;
import java.util.concurrent.atomic.AtomicReferenceArray;

public abstract class TransportNodesAction<NodesRequest extends BaseNodesRequest<NodesRequest>,
<<<<<<< HEAD
                                           NodesResponse extends BaseNodesResponse<NodeResponse>,
=======
                                           NodesResponse extends BaseNodesResponse,
>>>>>>> 7e3a1f41
                                           NodeRequest extends TransportRequest,
                                           NodeResponse extends BaseNodeResponse>
    extends HandledTransportAction<NodesRequest, NodesResponse> {

    protected final ThreadPool threadPool;
    protected final ClusterService clusterService;
    protected final TransportService transportService;
    protected final Class<NodeResponse> nodeResponseClass;

    final String transportNodeAction;

    protected TransportNodesAction(String actionName, ThreadPool threadPool,
                                   ClusterService clusterService, TransportService transportService, ActionFilters actionFilters,
                                   Writeable.Reader<NodesRequest> request, Writeable.Reader<NodeRequest> nodeRequest, String nodeExecutor,
                                   Class<NodeResponse> nodeResponseClass) {
        super(actionName, transportService, actionFilters, request);
        this.threadPool = threadPool;
        this.clusterService = Objects.requireNonNull(clusterService);
        this.transportService = Objects.requireNonNull(transportService);
        this.nodeResponseClass = Objects.requireNonNull(nodeResponseClass);

        this.transportNodeAction = actionName + "[n]";

        transportService.registerRequestHandler(
            transportNodeAction, nodeExecutor, nodeRequest, new NodeTransportHandler());
    }

    @Override
    protected void doExecute(Task task, NodesRequest request, ActionListener<NodesResponse> listener) {
        new AsyncAction(task, request, listener).start();
    }

    /**
     * Map the responses into {@code nodeResponseClass} responses and {@link FailedNodeException}s.
     *
     * @param request The associated request.
     * @param nodesResponses All node-level responses
     * @return Never {@code null}.
     * @throws NullPointerException if {@code nodesResponses} is {@code null}
     * @see #newResponse(BaseNodesRequest, List, List)
     */
    protected NodesResponse newResponse(NodesRequest request, AtomicReferenceArray<?> nodesResponses) {
        final List<NodeResponse> responses = new ArrayList<>();
        final List<FailedNodeException> failures = new ArrayList<>();

        for (int i = 0; i < nodesResponses.length(); ++i) {
            Object response = nodesResponses.get(i);

            if (response instanceof FailedNodeException) {
                failures.add((FailedNodeException)response);
            } else {
                responses.add(nodeResponseClass.cast(response));
            }
        }

        return newResponse(request, responses, failures);
    }

    /**
     * Create a new {@link NodesResponse} (multi-node response).
     *
     * @param request The associated request.
     * @param responses All successful node-level responses.
     * @param failures All node-level failures.
     * @return Never {@code null}.
     * @throws NullPointerException if any parameter is {@code null}.
     */
    protected abstract NodesResponse newResponse(NodesRequest request, List<NodeResponse> responses, List<FailedNodeException> failures);

    protected abstract NodeRequest newNodeRequest(NodesRequest request);

    protected abstract NodeResponse newNodeResponse(StreamInput in) throws IOException;

    protected abstract NodeResponse nodeOperation(NodeRequest request, Task task);

    /**
     * resolve node ids to concrete nodes of the incoming request
     **/
    protected void resolveRequest(NodesRequest request, ClusterState clusterState) {
        assert request.concreteNodes() == null : "request concreteNodes shouldn't be set";
        String[] nodesIds = clusterState.nodes().resolveNodes(request.nodesIds());
        request.setConcreteNodes(Arrays.stream(nodesIds).map(clusterState.nodes()::get).toArray(DiscoveryNode[]::new));
    }


    class AsyncAction {

        private final NodesRequest request;
        private final ActionListener<NodesResponse> listener;
        private final AtomicReferenceArray<Object> responses;
        private final AtomicInteger counter = new AtomicInteger();
        private final Task task;

        AsyncAction(Task task, NodesRequest request, ActionListener<NodesResponse> listener) {
            this.task = task;
            this.request = request;
            this.listener = listener;
            if (request.concreteNodes() == null) {
                resolveRequest(request, clusterService.state());
                assert request.concreteNodes() != null;
            }
            this.responses = new AtomicReferenceArray<>(request.concreteNodes().length);
        }

        void start() {
            final DiscoveryNode[] nodes = request.concreteNodes();
            if (nodes.length == 0) {
                // nothing to notify
                threadPool.generic().execute(() -> listener.onResponse(newResponse(request, responses)));
                return;
            }
            TransportRequestOptions.Builder builder = TransportRequestOptions.builder();
            if (request.timeout() != null) {
                builder.withTimeout(request.timeout());
            }
            for (int i = 0; i < nodes.length; i++) {
                final int idx = i;
                final DiscoveryNode node = nodes[i];
                final String nodeId = node.getId();
                try {
                    TransportRequest nodeRequest = newNodeRequest(request);
                    if (task != null) {
                        nodeRequest.setParentTask(clusterService.localNode().getId(), task.getId());
                    }

                    transportService.sendRequest(node, transportNodeAction, nodeRequest, builder.build(),
                            new TransportResponseHandler<NodeResponse>() {
                                @Override
                                public NodeResponse read(StreamInput in) throws IOException {
                                    return newNodeResponse(in);
                                }

                                @Override
                                public void handleResponse(NodeResponse response) {
                                    onOperation(idx, response);
                                }

                                @Override
                                public void handleException(TransportException exp) {
                                    onFailure(idx, node.getId(), exp);
                                }

                                @Override
                                public String executor() {
                                    return ThreadPool.Names.SAME;
                                }
                            });
                } catch (Exception e) {
                    onFailure(idx, nodeId, e);
                }
            }
        }

        private void onOperation(int idx, NodeResponse nodeResponse) {
            responses.set(idx, nodeResponse);
            if (counter.incrementAndGet() == responses.length()) {
                finishHim();
            }
        }

        private void onFailure(int idx, String nodeId, Throwable t) {
            if (logger.isDebugEnabled() && !(t instanceof NodeShouldNotConnectException)) {
                logger.debug(new ParameterizedMessage("failed to execute on node [{}]", nodeId), t);
            }
            responses.set(idx, new FailedNodeException(nodeId, "Failed node [" + nodeId + "]", t));
            if (counter.incrementAndGet() == responses.length()) {
                finishHim();
            }
        }

        private void finishHim() {
            NodesResponse finalResponse;
            try {
                finalResponse = newResponse(request, responses);
            } catch (Exception e) {
                logger.debug("failed to combine responses from nodes", e);
                listener.onFailure(e);
                return;
            }
            listener.onResponse(finalResponse);
        }
    }

    class NodeTransportHandler implements TransportRequestHandler<NodeRequest> {

        @Override
        public void messageReceived(NodeRequest request, TransportChannel channel, Task task) throws Exception {
            channel.sendResponse(nodeOperation(request, task));
        }
    }

}<|MERGE_RESOLUTION|>--- conflicted
+++ resolved
@@ -49,11 +49,7 @@
 import java.util.concurrent.atomic.AtomicReferenceArray;
 
 public abstract class TransportNodesAction<NodesRequest extends BaseNodesRequest<NodesRequest>,
-<<<<<<< HEAD
-                                           NodesResponse extends BaseNodesResponse<NodeResponse>,
-=======
                                            NodesResponse extends BaseNodesResponse,
->>>>>>> 7e3a1f41
                                            NodeRequest extends TransportRequest,
                                            NodeResponse extends BaseNodeResponse>
     extends HandledTransportAction<NodesRequest, NodesResponse> {
