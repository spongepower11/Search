--- conflicted
+++ resolved
@@ -76,13 +76,9 @@
         Writeable.Reader<Request> request,
         Writeable.Reader<ReplicaRequest> replicaRequest,
         BiFunction<ExecutorSelector, IndexShard, Executor> executorFunction,
-<<<<<<< HEAD
-=======
         PrimaryActionExecution primaryActionExecution,
->>>>>>> 251c6526
         IndexingPressure indexingPressure,
         SystemIndices systemIndices,
-        PrimaryActionExecution primaryActionExecution,
         ReplicaActionExecution replicaActionExecution
     ) {
         // We pass ThreadPool.Names.SAME to the super class as we control the dispatching to the
@@ -100,12 +96,8 @@
             replicaRequest,
             EsExecutors.DIRECT_EXECUTOR_SERVICE,
             SyncGlobalCheckpointAfterOperation.AttemptAfterSuccess,
-<<<<<<< HEAD
             primaryActionExecution,
             replicaActionExecution
-=======
-            primaryActionExecution
->>>>>>> 251c6526
         );
         this.executorFunction = executorFunction;
         this.indexingPressure = indexingPressure;
