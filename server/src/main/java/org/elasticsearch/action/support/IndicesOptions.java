--- conflicted
+++ resolved
@@ -31,10 +31,7 @@
 import java.util.Collection;
 import java.util.EnumSet;
 import java.util.HashSet;
-<<<<<<< HEAD
-=======
 import java.util.Locale;
->>>>>>> 0c7f6570
 import java.util.Map;
 import java.util.Set;
 
@@ -76,8 +73,6 @@
             }
 
             return states.isEmpty() ? NONE : EnumSet.copyOf(states);
-<<<<<<< HEAD
-=======
         }
     }
 
@@ -146,7 +141,6 @@
         }
         if ((id & 16) != 0) {
             opts.add(Option.FORBID_ALIASES_TO_MULTIPLE_INDICES);
->>>>>>> 0c7f6570
         }
         if ((id & 32) != 0) {
             opts.add(Option.FORBID_CLOSED_INDICES);
@@ -188,115 +182,8 @@
         return id;
     }
 
-<<<<<<< HEAD
-    public enum Option {
-        IGNORE_UNAVAILABLE,
-        IGNORE_ALIASES,
-        ALLOW_NO_INDICES,
-        FORBID_ALIASES_TO_MULTIPLE_INDICES,
-        FORBID_CLOSED_INDICES;
-
-        public static final EnumSet<Option> NONE = EnumSet.noneOf(Option.class);
-    }
-
-    public static final IndicesOptions STRICT_EXPAND_OPEN =
-        new IndicesOptions(EnumSet.of(Option.ALLOW_NO_INDICES), EnumSet.of(WildcardStates.OPEN));
-    public static final IndicesOptions LENIENT_EXPAND_OPEN =
-        new IndicesOptions(EnumSet.of(Option.ALLOW_NO_INDICES, Option.IGNORE_UNAVAILABLE), EnumSet.of(WildcardStates.OPEN));
-    public static final IndicesOptions STRICT_EXPAND_OPEN_CLOSED =
-        new IndicesOptions(EnumSet.of(Option.ALLOW_NO_INDICES), EnumSet.of(WildcardStates.OPEN, WildcardStates.CLOSED));
-    public static final IndicesOptions STRICT_EXPAND_OPEN_FORBID_CLOSED =
-        new IndicesOptions(EnumSet.of(Option.ALLOW_NO_INDICES, Option.FORBID_CLOSED_INDICES), EnumSet.of(WildcardStates.OPEN));
-    public static final IndicesOptions STRICT_SINGLE_INDEX_NO_EXPAND_FORBID_CLOSED =
-        new IndicesOptions(EnumSet.of(Option.FORBID_ALIASES_TO_MULTIPLE_INDICES, Option.FORBID_CLOSED_INDICES),
-            EnumSet.noneOf(WildcardStates.class));
-
-    private final EnumSet<Option> options;
-    private final EnumSet<WildcardStates> expandWildcards;
-
-    public IndicesOptions(EnumSet<Option> options, EnumSet<WildcardStates> expandWildcards) {
-        this.options = options;
-        this.expandWildcards = expandWildcards;
-    }
-
-    private IndicesOptions(Collection<Option> options, Collection<WildcardStates> expandWildcards) {
-        this(options.isEmpty() ? Option.NONE : EnumSet.copyOf(options),
-            expandWildcards.isEmpty() ? WildcardStates.NONE : EnumSet.copyOf(expandWildcards));
-    }
-
-    // Package visible for testing
-    static IndicesOptions fromByte(final byte id) {
-        // IGNORE_UNAVAILABLE = 1;
-        // ALLOW_NO_INDICES = 2;
-        // EXPAND_WILDCARDS_OPEN = 4;
-        // EXPAND_WILDCARDS_CLOSED = 8;
-        // FORBID_ALIASES_TO_MULTIPLE_INDICES = 16;
-        // FORBID_CLOSED_INDICES = 32;
-        // IGNORE_ALIASES = 64;
-
-        Set<Option> opts = new HashSet<>();
-        Set<WildcardStates> wildcards = new HashSet<>();
-        if ((id & 1) != 0) {
-            opts.add(Option.IGNORE_UNAVAILABLE);
-        }
-        if ((id & 2) != 0) {
-            opts.add(Option.ALLOW_NO_INDICES);
-        }
-        if ((id & 4) != 0) {
-            wildcards.add(WildcardStates.OPEN);
-        }
-        if ((id & 8) != 0) {
-            wildcards.add(WildcardStates.CLOSED);
-        }
-        if ((id & 16) != 0) {
-            opts.add(Option.FORBID_ALIASES_TO_MULTIPLE_INDICES);
-        }
-        if ((id & 32) != 0) {
-            opts.add(Option.FORBID_CLOSED_INDICES);
-        }
-        if ((id & 64) != 0) {
-            opts.add(Option.IGNORE_ALIASES);
-        }
-        return new IndicesOptions(opts, wildcards);
-    }
-
-    /**
-     * See: {@link #fromByte(byte)}
-     */
-    private static byte toByte(IndicesOptions options) {
-        byte id = 0;
-        if (options.ignoreUnavailable()) {
-            id |= 1;
-        }
-        if (options.allowNoIndices()) {
-            id |= 2;
-        }
-        if (options.expandWildcardsOpen()) {
-            id |= 4;
-        }
-        if (options.expandWildcardsClosed()) {
-            id |= 8;
-        }
-        // true is default here, for bw comp we keep the first 16 values
-        // in the array same as before + the default value for the new flag
-        if (options.allowAliasesToMultipleIndices() == false) {
-            id |= 16;
-        }
-        if (options.forbidClosedIndices()) {
-            id |= 32;
-        }
-        if (options.ignoreAliases()) {
-            id |= 64;
-        }
-        return id;
-    }
-
     private static final IndicesOptions[] OLD_VALUES;
 
-=======
-    private static final IndicesOptions[] OLD_VALUES;
-
->>>>>>> 0c7f6570
     static {
         short max = 1 << 7;
         OLD_VALUES = new IndicesOptions[max];
@@ -359,9 +246,6 @@
         return options.contains(Option.IGNORE_ALIASES);
     }
 
-<<<<<<< HEAD
-    public void writeIndicesOptions(StreamOutput out) throws IOException {
-=======
     /**
      *
      * @return whether indices that are marked as throttled should be ignored
@@ -377,7 +261,6 @@
             options = EnumSet.copyOf(options);
             options.remove(Option.IGNORE_THROTTLED);
         }
->>>>>>> 0c7f6570
         if (out.getVersion().onOrAfter(Version.V_6_4_0)) {
             out.writeEnumSet(options);
             out.writeEnumSet(expandWildcards);
@@ -417,12 +300,8 @@
     }
 
     public static IndicesOptions fromOptions(boolean ignoreUnavailable, boolean allowNoIndices, boolean expandToOpenIndices,
-<<<<<<< HEAD
-            boolean expandToClosedIndices, boolean allowAliasesToMultipleIndices, boolean forbidClosedIndices, boolean ignoreAliases) {
-=======
             boolean expandToClosedIndices, boolean allowAliasesToMultipleIndices, boolean forbidClosedIndices, boolean ignoreAliases,
                                              boolean ignoreThrottled) {
->>>>>>> 0c7f6570
         final Set<Option> opts = new HashSet<>();
         final Set<WildcardStates> wildcards = new HashSet<>();
 
@@ -447,12 +326,9 @@
         if (ignoreAliases) {
             opts.add(Option.IGNORE_ALIASES);
         }
-<<<<<<< HEAD
-=======
         if (ignoreThrottled) {
             opts.add(Option.IGNORE_THROTTLED);
         }
->>>>>>> 0c7f6570
 
         return new IndicesOptions(opts, wildcards);
     }
@@ -535,8 +411,6 @@
      */
     public static IndicesOptions strictExpandOpenAndForbidClosed() {
         return STRICT_EXPAND_OPEN_FORBID_CLOSED;
-<<<<<<< HEAD
-=======
     }
 
     /**
@@ -546,7 +420,6 @@
      */
     public static IndicesOptions strictExpandOpenAndForbidClosedIgnoreThrottled() {
         return STRICT_EXPAND_OPEN_FORBID_CLOSED_IGNORE_THROTTLED;
->>>>>>> 0c7f6570
     }
 
     /**
