--- conflicted
+++ resolved
@@ -226,13 +226,8 @@
                 .waitForActiveShards(request.waitForActiveShards())
                 .timeout(request.timeout())
                 .setRefreshPolicy(request.getRefreshPolicy())
-<<<<<<< HEAD
                 .setOriginatesFromUpdateByDoc(true);
             documentSizeObserver.setNormalisedBytesParsedOn(finalIndexRequest);
-=======
-                .setNormalisedBytesParsed(documentSizeObserver.normalisedBytesParsed());
-
->>>>>>> ff2c4dea
             return new Result(finalIndexRequest, DocWriteResponse.Result.UPDATED, updatedSourceAsMap, updateSourceContentType);
         }
     }
@@ -243,8 +238,6 @@
      * primary and replicas.
      */
     Result prepareUpdateScriptRequest(ShardId shardId, UpdateRequest request, GetResult getResult, LongSupplier nowInMillis) {
-        final DocumentSizeObserver documentSizeObserver = documentParsingProvider.newDocumentSizeObserver(request);
-
         final IndexRequest currentRequest = request.doc();
         final String routing = calculateRouting(getResult, currentRequest);
         final Tuple<XContentType, Map<String, Object>> sourceAndContent = XContentHelper.convertToMap(getResult.internalSourceRef(), true);
