--- conflicted
+++ resolved
@@ -69,14 +69,8 @@
      * Prepares an update request by converting it into an index or delete request or an update response (no action).
      */
     public Result prepare(UpdateRequest request, IndexShard indexShard, LongSupplier nowInMillis) {
-<<<<<<< HEAD
-        final GetResult getResult = indexShard.getService().get(request.type(), request.id(),
-                new String[]{RoutingFieldMapper.NAME},
-                true, request.version(), request.versionType(), FetchSourceContext.FETCH_SOURCE);
-=======
         final GetResult getResult = indexShard.getService().getForUpdate(request.type(), request.id(), request.version(),
             request.versionType());
->>>>>>> b6568d0c
         return prepare(indexShard.shardId(), request, getResult, nowInMillis);
     }
 
