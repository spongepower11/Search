/*
 * Licensed to Elasticsearch under one or more contributor
 * license agreements. See the NOTICE file distributed with
 * this work for additional information regarding copyright
 * ownership. Elasticsearch licenses this file to you under
 * the Apache License, Version 2.0 (the "License"); you may
 * not use this file except in compliance with the License.
 * You may obtain a copy of the License at
 *
 *    http://www.apache.org/licenses/LICENSE-2.0
 *
 * Unless required by applicable law or agreed to in writing,
 * software distributed under the License is distributed on an
 * "AS IS" BASIS, WITHOUT WARRANTIES OR CONDITIONS OF ANY
 * KIND, either express or implied.  See the License for the
 * specific language governing permissions and limitations
 * under the License.
 */
package org.elasticsearch.action.admin.indices.analyze;

import org.elasticsearch.action.ActionResponse;
import org.elasticsearch.common.ParseField;
import org.elasticsearch.common.Strings;
import org.elasticsearch.common.io.stream.StreamInput;
import org.elasticsearch.common.io.stream.StreamOutput;
import org.elasticsearch.common.io.stream.Writeable;
import org.elasticsearch.common.xcontent.ConstructingObjectParser;
import org.elasticsearch.common.xcontent.ToXContentObject;
import org.elasticsearch.common.xcontent.XContentBuilder;
import org.elasticsearch.common.xcontent.XContentParser;

import java.io.IOException;
import java.util.ArrayList;
import java.util.HashMap;
import java.util.Iterator;
import java.util.List;
import java.util.Map;
import java.util.Objects;
import java.util.TreeMap;

import static org.elasticsearch.common.xcontent.ConstructingObjectParser.optionalConstructorArg;
import static org.elasticsearch.common.xcontent.XContentParserUtils.ensureExpectedToken;

public class AnalyzeResponse extends ActionResponse implements Iterable<AnalyzeResponse.AnalyzeToken>, ToXContentObject {

    public static class AnalyzeToken implements Writeable, ToXContentObject {
        private final String term;
        private final int startOffset;
        private final int endOffset;
        private final int position;
        private final int positionLength;
        private final Map<String, Object> attributes;
        private final String type;
<<<<<<< HEAD

        AnalyzeToken(StreamInput in) throws IOException {
            term = in.readString();
            startOffset = in.readInt();
            endOffset = in.readInt();
            position = in.readVInt();
            Integer len = in.readOptionalVInt();
            if (len != null) {
                positionLength = len;
            } else {
                positionLength = 1;
            }
            type = in.readOptionalString();
            attributes = in.readMap();
        }
=======
>>>>>>> 8a068935

        @Override
        public boolean equals(Object o) {
            if (this == o) return true;
            if (o == null || getClass() != o.getClass()) return false;
            AnalyzeToken that = (AnalyzeToken) o;
            return startOffset == that.startOffset &&
                endOffset == that.endOffset &&
                position == that.position &&
                positionLength == that.positionLength &&
                Objects.equals(term, that.term) &&
                Objects.equals(attributes, that.attributes) &&
                Objects.equals(type, that.type);
        }

        @Override
        public int hashCode() {
            return Objects.hash(term, startOffset, endOffset, position, positionLength, attributes, type);
        }

        public AnalyzeToken(String term, int position, int startOffset, int endOffset, int positionLength,
                            String type, Map<String, Object> attributes) {
            this.term = term;
            this.position = position;
            this.startOffset = startOffset;
            this.endOffset = endOffset;
            this.positionLength = positionLength;
            this.type = type;
            this.attributes = attributes;
        }

        public AnalyzeToken(StreamInput in) throws IOException {
            term = in.readString();
            startOffset = in.readInt();
            endOffset = in.readInt();
            position = in.readVInt();
            Integer len = in.readOptionalVInt();
            if (len != null) {
                positionLength = len;
            } else {
                positionLength = 1;
            }
            type = in.readOptionalString();
            attributes = in.readMap();
        }

        public String getTerm() {
            return this.term;
        }

        public int getStartOffset() {
            return this.startOffset;
        }

        public int getEndOffset() {
            return this.endOffset;
        }

        public int getPosition() {
            return this.position;
        }

        public int getPositionLength() {
            return this.positionLength;
        }

        public String getType() {
            return this.type;
        }

        public Map<String, Object> getAttributes(){
            return this.attributes;
        }

        @Override
        public XContentBuilder toXContent(XContentBuilder builder, Params params) throws IOException {
            builder.startObject();
            builder.field(Fields.TOKEN, term);
            builder.field(Fields.START_OFFSET, startOffset);
            builder.field(Fields.END_OFFSET, endOffset);
            builder.field(Fields.TYPE, type);
            builder.field(Fields.POSITION, position);
            if (positionLength > 1) {
                builder.field(Fields.POSITION_LENGTH, positionLength);
            }
            if (attributes != null && !attributes.isEmpty()) {
                Map<String, Object> sortedAttributes = new TreeMap<>(attributes);
                for (Map.Entry<String, Object> entity : sortedAttributes.entrySet()) {
                    builder.field(entity.getKey(), entity.getValue());
                }
            }
            builder.endObject();
            return builder;
        }

        public static AnalyzeToken fromXContent(XContentParser parser) throws IOException {
            ensureExpectedToken(XContentParser.Token.START_OBJECT, parser.currentToken(), parser::getTokenLocation);
            String field = null;
            String term = "";
            int position = -1;
            int startOffset = -1;
            int endOffset = -1;
            int positionLength = 1;
            String type = "";
            Map<String, Object> attributes = new HashMap<>();
            for (XContentParser.Token t = parser.nextToken(); t != XContentParser.Token.END_OBJECT; t = parser.nextToken()) {
                if (t == XContentParser.Token.FIELD_NAME) {
                    field = parser.currentName();
                    continue;
                }
                if (Fields.TOKEN.equals(field)) {
                    term = parser.text();
                } else if (Fields.POSITION.equals(field)) {
                    position = parser.intValue();
                } else if (Fields.START_OFFSET.equals(field)) {
                    startOffset = parser.intValue();
                } else if (Fields.END_OFFSET.equals(field)) {
                    endOffset = parser.intValue();
                } else if (Fields.POSITION_LENGTH.equals(field)) {
                    positionLength = parser.intValue();
                } else if (Fields.TYPE.equals(field)) {
                    type = parser.text();
                } else {
                    if (t == XContentParser.Token.VALUE_STRING) {
                        attributes.put(field, parser.text());
                    } else if (t == XContentParser.Token.VALUE_NUMBER) {
                        attributes.put(field, parser.numberValue());
                    } else if (t == XContentParser.Token.VALUE_BOOLEAN) {
                        attributes.put(field, parser.booleanValue());
                    } else if (t == XContentParser.Token.START_OBJECT) {
                        attributes.put(field, parser.map());
                    } else if (t == XContentParser.Token.START_ARRAY) {
                        attributes.put(field, parser.list());
                    }
                }
            }
            return new AnalyzeToken(term, position, startOffset, endOffset, positionLength, type, attributes);
        }

        @Override
        public void writeTo(StreamOutput out) throws IOException {
            out.writeString(term);
            out.writeInt(startOffset);
            out.writeInt(endOffset);
            out.writeVInt(position);
            out.writeOptionalVInt(positionLength > 1 ? positionLength : null);
            out.writeOptionalString(type);
            out.writeMapWithConsistentOrder(attributes);
        }
    }

    private final DetailAnalyzeResponse detail;
<<<<<<< HEAD

    private final List<AnalyzeToken> tokens;

    AnalyzeResponse(StreamInput in) throws IOException {
        super(in);
        int size = in.readVInt();
        if (size > 0) {
            tokens = new ArrayList<>(size);
            for (int i = 0; i < size; i++) {
                tokens.add(new AnalyzeToken(in));
            }
        } else {
            tokens = null;
        }
        detail = in.readOptionalStreamable(DetailAnalyzeResponse::new);
    }
=======

    private final List<AnalyzeToken> tokens;
>>>>>>> 8a068935

    public AnalyzeResponse(List<AnalyzeToken> tokens, DetailAnalyzeResponse detail) {
        this.tokens = tokens;
        this.detail = detail;
    }

    public AnalyzeResponse(StreamInput in) throws IOException {
        super.readFrom(in);
        int size = in.readVInt();
        if (size > 0) {
            tokens = new ArrayList<>(size);
            for (int i = 0; i < size; i++) {
                tokens.add(new AnalyzeToken(in));
            }
        }
        else {
            tokens = null;
        }
        detail = in.readOptionalWriteable(DetailAnalyzeResponse::new);
    }

    @Override
    public void readFrom(StreamInput in) throws IOException {
        throw new UnsupportedOperationException("usage of Streamable is to be replaced by Writeable");
    }

    public List<AnalyzeToken> getTokens() {
        return this.tokens;
    }

    public DetailAnalyzeResponse detail() {
        return this.detail;
    }

    @Override
    public Iterator<AnalyzeToken> iterator() {
        return tokens.iterator();
    }

    @Override
    public XContentBuilder toXContent(XContentBuilder builder, Params params) throws IOException {
        builder.startObject();
        if (tokens != null) {
            builder.startArray(Fields.TOKENS);
            for (AnalyzeToken token : tokens) {
                token.toXContent(builder, params);
            }
            builder.endArray();
        }

        if (detail != null) {
            builder.startObject(Fields.DETAIL);
            detail.toXContent(builder, params);
            builder.endObject();
        }
        builder.endObject();
        return builder;
    }

    private static final ConstructingObjectParser<AnalyzeResponse, Void> PARSER = new ConstructingObjectParser<>("analyze_response",
        true, args -> new AnalyzeResponse((List<AnalyzeToken>) args[0], (DetailAnalyzeResponse) args[1]));
    static {
        PARSER.declareObjectArray(optionalConstructorArg(), (p, c) -> AnalyzeToken.fromXContent(p), new ParseField(Fields.TOKENS));
        PARSER.declareObject(optionalConstructorArg(), DetailAnalyzeResponse.PARSER, new ParseField(Fields.DETAIL));
    }

    public static AnalyzeResponse fromXContent(XContentParser parser) throws IOException {
        return PARSER.parse(parser, null);
    }

    @Override
<<<<<<< HEAD
    public void readFrom(StreamInput in) throws IOException {
        throw new UnsupportedOperationException("usage of Streamable is to be replaced by Writeable");
    }

    @Override
=======
>>>>>>> 8a068935
    public void writeTo(StreamOutput out) throws IOException {
        super.writeTo(out);
        if (tokens != null) {
            out.writeVInt(tokens.size());
            for (AnalyzeToken token : tokens) {
                token.writeTo(out);
            }
        } else {
            out.writeVInt(0);
        }
        out.writeOptionalWriteable(detail);
    }

    @Override
    public boolean equals(Object o) {
        if (this == o) return true;
        if (o == null || getClass() != o.getClass()) return false;
        AnalyzeResponse that = (AnalyzeResponse) o;
        return Objects.equals(detail, that.detail) &&
            Objects.equals(tokens, that.tokens);
    }

    @Override
    public int hashCode() {
        return Objects.hash(detail, tokens);
    }

    @Override
    public String toString() {
        return Strings.toString(this, true, true);
    }

    static final class Fields {
        static final String TOKENS = "tokens";
        static final String TOKEN = "token";
        static final String START_OFFSET = "start_offset";
        static final String END_OFFSET = "end_offset";
        static final String TYPE = "type";
        static final String POSITION = "position";
        static final String POSITION_LENGTH = "positionLength";
        static final String DETAIL = "detail";
    }
}<|MERGE_RESOLUTION|>--- conflicted
+++ resolved
@@ -51,24 +51,6 @@
         private final int positionLength;
         private final Map<String, Object> attributes;
         private final String type;
-<<<<<<< HEAD
-
-        AnalyzeToken(StreamInput in) throws IOException {
-            term = in.readString();
-            startOffset = in.readInt();
-            endOffset = in.readInt();
-            position = in.readVInt();
-            Integer len = in.readOptionalVInt();
-            if (len != null) {
-                positionLength = len;
-            } else {
-                positionLength = 1;
-            }
-            type = in.readOptionalString();
-            attributes = in.readMap();
-        }
-=======
->>>>>>> 8a068935
 
         @Override
         public boolean equals(Object o) {
@@ -89,7 +71,7 @@
             return Objects.hash(term, startOffset, endOffset, position, positionLength, attributes, type);
         }
 
-        public AnalyzeToken(String term, int position, int startOffset, int endOffset, int positionLength,
+        AnalyzeToken(String term, int position, int startOffset, int endOffset, int positionLength,
                             String type, Map<String, Object> attributes) {
             this.term = term;
             this.position = position;
@@ -100,7 +82,7 @@
             this.attributes = attributes;
         }
 
-        public AnalyzeToken(StreamInput in) throws IOException {
+        AnalyzeToken(StreamInput in) throws IOException {
             term = in.readString();
             startOffset = in.readInt();
             endOffset = in.readInt();
@@ -221,27 +203,7 @@
     }
 
     private final DetailAnalyzeResponse detail;
-<<<<<<< HEAD
-
     private final List<AnalyzeToken> tokens;
-
-    AnalyzeResponse(StreamInput in) throws IOException {
-        super(in);
-        int size = in.readVInt();
-        if (size > 0) {
-            tokens = new ArrayList<>(size);
-            for (int i = 0; i < size; i++) {
-                tokens.add(new AnalyzeToken(in));
-            }
-        } else {
-            tokens = null;
-        }
-        detail = in.readOptionalStreamable(DetailAnalyzeResponse::new);
-    }
-=======
-
-    private final List<AnalyzeToken> tokens;
->>>>>>> 8a068935
 
     public AnalyzeResponse(List<AnalyzeToken> tokens, DetailAnalyzeResponse detail) {
         this.tokens = tokens;
@@ -313,14 +275,6 @@
     }
 
     @Override
-<<<<<<< HEAD
-    public void readFrom(StreamInput in) throws IOException {
-        throw new UnsupportedOperationException("usage of Streamable is to be replaced by Writeable");
-    }
-
-    @Override
-=======
->>>>>>> 8a068935
     public void writeTo(StreamOutput out) throws IOException {
         super.writeTo(out);
         if (tokens != null) {
