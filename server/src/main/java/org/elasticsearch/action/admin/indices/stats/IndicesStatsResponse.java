--- conflicted
+++ resolved
@@ -204,18 +204,6 @@
 
     @Override
     public String toString() {
-<<<<<<< HEAD
-        return Strings.toString(this::toXContent, true, false);
-=======
-        try {
-            XContentBuilder builder = XContentFactory.jsonBuilder().prettyPrint();
-            builder.startObject();
-            toXContent(builder, EMPTY_PARAMS);
-            builder.endObject();
-            return Strings.toString(builder);
-        } catch (IOException e) {
-            return "{ \"error\" : \"" + e.getMessage() + "\"}";
-        }
->>>>>>> ff09c823
+        return Strings.toString(this, true, false);
     }
 }