/*
 * Licensed to Elasticsearch under one or more contributor
 * license agreements. See the NOTICE file distributed with
 * this work for additional information regarding copyright
 * ownership. Elasticsearch licenses this file to you under
 * the Apache License, Version 2.0 (the "License"); you may
 * not use this file except in compliance with the License.
 * You may obtain a copy of the License at
 *
 *    http://www.apache.org/licenses/LICENSE-2.0
 *
 * Unless required by applicable law or agreed to in writing,
 * software distributed under the License is distributed on an
 * "AS IS" BASIS, WITHOUT WARRANTIES OR CONDITIONS OF ANY
 * KIND, either express or implied.  See the License for the
 * specific language governing permissions and limitations
 * under the License.
 */

package org.elasticsearch.action.admin.cluster.node.reload;

import org.apache.logging.log4j.message.ParameterizedMessage;
import org.apache.logging.log4j.util.Supplier;
import org.elasticsearch.ExceptionsHelper;
import org.elasticsearch.action.FailedNodeException;
import org.elasticsearch.action.support.ActionFilters;
import org.elasticsearch.action.support.nodes.BaseNodeRequest;
import org.elasticsearch.action.support.nodes.TransportNodesAction;
import org.elasticsearch.cluster.service.ClusterService;
import org.elasticsearch.common.inject.Inject;
import org.elasticsearch.common.io.stream.StreamInput;
import org.elasticsearch.common.io.stream.StreamOutput;
import org.elasticsearch.common.settings.KeyStoreWrapper;
import org.elasticsearch.common.settings.Settings;
import org.elasticsearch.env.Environment;
import org.elasticsearch.plugins.PluginsService;
import org.elasticsearch.plugins.ReloadablePlugin;
import org.elasticsearch.tasks.Task;
import org.elasticsearch.threadpool.ThreadPool;
import org.elasticsearch.transport.TransportService;

import java.io.IOException;
import java.util.ArrayList;
import java.util.List;

public class TransportNodesReloadSecureSettingsAction extends TransportNodesAction<NodesReloadSecureSettingsRequest,
                                                                    NodesReloadSecureSettingsResponse,
                                                                    TransportNodesReloadSecureSettingsAction.NodeRequest,
                                                                    NodesReloadSecureSettingsResponse.NodeResponse> {

    private final Environment environment;
    private final PluginsService pluginsService;

    @Inject
    public TransportNodesReloadSecureSettingsAction(Settings settings, ThreadPool threadPool, ClusterService clusterService,
                                      TransportService transportService, ActionFilters actionFilters,
                                      Environment environment,
                                      PluginsService pluginService) {
        super(settings, NodesReloadSecureSettingsAction.NAME, threadPool, clusterService, transportService, actionFilters,
              NodesReloadSecureSettingsRequest::new, NodeRequest::new, ThreadPool.Names.GENERIC,
              NodesReloadSecureSettingsResponse.NodeResponse.class);
        this.environment = environment;
        this.pluginsService = pluginService;
    }

    @Override
    protected NodesReloadSecureSettingsResponse newResponse(NodesReloadSecureSettingsRequest request,
                                                            List<NodesReloadSecureSettingsResponse.NodeResponse> responses,
                                                            List<FailedNodeException> failures) {
        return new NodesReloadSecureSettingsResponse(clusterService.getClusterName(), responses, failures);
    }

    @Override
    protected NodeRequest newNodeRequest(String nodeId, NodesReloadSecureSettingsRequest request) {
        return new NodeRequest(nodeId, request);
    }

    @Override
    protected NodesReloadSecureSettingsResponse.NodeResponse newNodeResponse() {
        return new NodesReloadSecureSettingsResponse.NodeResponse();
    }

    @Override
<<<<<<< HEAD
    protected NodesReloadSecureSettingsResponse.NodeResponse nodeOperation(NodeRequest nodeReloadRequest, Task task) {
        final NodesReloadSecureSettingsRequest request = nodeReloadRequest.request;
        final SecureString secureSettingsPassword = request.secureSettingsPassword();
=======
    protected NodesReloadSecureSettingsResponse.NodeResponse nodeOperation(NodeRequest nodeReloadRequest) {
>>>>>>> c783488e
        try (KeyStoreWrapper keystore = KeyStoreWrapper.load(environment.configFile())) {
            // reread keystore from config file
            if (keystore == null) {
                return new NodesReloadSecureSettingsResponse.NodeResponse(clusterService.localNode(),
                        new IllegalStateException("Keystore is missing"));
            }
            keystore.decrypt(new char[0]);
            // add the keystore to the original node settings object
            final Settings settingsWithKeystore = Settings.builder()
                    .put(environment.settings(), false)
                    .setSecureSettings(keystore)
                    .build();
            final List<Exception> exceptions = new ArrayList<>();
            // broadcast the new settings object (with the open embedded keystore) to all reloadable plugins
            pluginsService.filterPlugins(ReloadablePlugin.class).stream().forEach(p -> {
                try {
                    p.reload(settingsWithKeystore);
                } catch (final Exception e) {
                    logger.warn((Supplier<?>) () -> new ParameterizedMessage("Reload failed for plugin [{}]", p.getClass().getSimpleName()),
                            e);
                    exceptions.add(e);
                }
            });
            ExceptionsHelper.rethrowAndSuppress(exceptions);
            return new NodesReloadSecureSettingsResponse.NodeResponse(clusterService.localNode(), null);
        } catch (final Exception e) {
            return new NodesReloadSecureSettingsResponse.NodeResponse(clusterService.localNode(), e);
        }
    }

    public static class NodeRequest extends BaseNodeRequest {

        NodesReloadSecureSettingsRequest request;

        public NodeRequest() {
        }

        NodeRequest(String nodeId, NodesReloadSecureSettingsRequest request) {
            super(nodeId);
            this.request = request;
        }

        @Override
        public void readFrom(StreamInput in) throws IOException {
            super.readFrom(in);
            request = new NodesReloadSecureSettingsRequest();
            request.readFrom(in);
        }

        @Override
        public void writeTo(StreamOutput out) throws IOException {
            super.writeTo(out);
            request.writeTo(out);
        }
    }
}<|MERGE_RESOLUTION|>--- conflicted
+++ resolved
@@ -81,13 +81,7 @@
     }
 
     @Override
-<<<<<<< HEAD
     protected NodesReloadSecureSettingsResponse.NodeResponse nodeOperation(NodeRequest nodeReloadRequest, Task task) {
-        final NodesReloadSecureSettingsRequest request = nodeReloadRequest.request;
-        final SecureString secureSettingsPassword = request.secureSettingsPassword();
-=======
-    protected NodesReloadSecureSettingsResponse.NodeResponse nodeOperation(NodeRequest nodeReloadRequest) {
->>>>>>> c783488e
         try (KeyStoreWrapper keystore = KeyStoreWrapper.load(environment.configFile())) {
             // reread keystore from config file
             if (keystore == null) {
