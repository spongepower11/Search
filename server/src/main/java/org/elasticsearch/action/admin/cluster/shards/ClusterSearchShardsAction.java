/*
 * Licensed to Elasticsearch under one or more contributor
 * license agreements. See the NOTICE file distributed with
 * this work for additional information regarding copyright
 * ownership. Elasticsearch licenses this file to you under
 * the Apache License, Version 2.0 (the "License"); you may
 * not use this file except in compliance with the License.
 * You may obtain a copy of the License at
 *
 *    http://www.apache.org/licenses/LICENSE-2.0
 *
 * Unless required by applicable law or agreed to in writing,
 * software distributed under the License is distributed on an
 * "AS IS" BASIS, WITHOUT WARRANTIES OR CONDITIONS OF ANY
 * KIND, either express or implied.  See the License for the
 * specific language governing permissions and limitations
 * under the License.
 */

package org.elasticsearch.action.admin.cluster.shards;

import org.elasticsearch.action.Action;
import org.elasticsearch.client.ElasticsearchClient;
import org.elasticsearch.common.io.stream.Writeable;

public class ClusterSearchShardsAction
<<<<<<< HEAD
    extends Action<ClusterSearchShardsRequest, ClusterSearchShardsResponse, ClusterSearchShardsRequestBuilder> {
=======
        extends Action<ClusterSearchShardsRequest, ClusterSearchShardsResponse, ClusterSearchShardsRequestBuilder> {
>>>>>>> 1e405c44

    public static final ClusterSearchShardsAction INSTANCE = new ClusterSearchShardsAction();
    public static final String NAME = "indices:admin/shards/search_shards";

    private ClusterSearchShardsAction() {
        super(NAME);
    }

    @Override
    public ClusterSearchShardsResponse newResponse() {
        throw new UnsupportedOperationException("usage of Streamable is to be replaced by Writeable");
    }

    @Override
    public Writeable.Reader<ClusterSearchShardsResponse> getResponseReader() {
        return ClusterSearchShardsResponse::new;
    }

    @Override
    public ClusterSearchShardsRequestBuilder newRequestBuilder(ElasticsearchClient client) {
        return new ClusterSearchShardsRequestBuilder(client, this);
    }
}<|MERGE_RESOLUTION|>--- conflicted
+++ resolved
@@ -24,11 +24,7 @@
 import org.elasticsearch.common.io.stream.Writeable;
 
 public class ClusterSearchShardsAction
-<<<<<<< HEAD
-    extends Action<ClusterSearchShardsRequest, ClusterSearchShardsResponse, ClusterSearchShardsRequestBuilder> {
-=======
         extends Action<ClusterSearchShardsRequest, ClusterSearchShardsResponse, ClusterSearchShardsRequestBuilder> {
->>>>>>> 1e405c44
 
     public static final ClusterSearchShardsAction INSTANCE = new ClusterSearchShardsAction();
     public static final String NAME = "indices:admin/shards/search_shards";
