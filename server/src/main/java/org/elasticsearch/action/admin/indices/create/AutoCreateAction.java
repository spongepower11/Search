/*
 * Licensed to Elasticsearch under one or more contributor
 * license agreements. See the NOTICE file distributed with
 * this work for additional information regarding copyright
 * ownership. Elasticsearch licenses this file to you under
 * the Apache License, Version 2.0 (the "License"); you may
 * not use this file except in compliance with the License.
 * You may obtain a copy of the License at
 *
 *     http://www.apache.org/licenses/LICENSE-2.0
 *
 * Unless required by applicable law or agreed to in writing,
 * software distributed under the License is distributed on an
 * "AS IS" BASIS, WITHOUT WARRANTIES OR CONDITIONS OF ANY
 * KIND, either express or implied.  See the License for the
 * specific language governing permissions and limitations
 * under the License.
 */
package org.elasticsearch.action.admin.indices.create;

import org.elasticsearch.action.ActionListener;
import org.elasticsearch.action.ActionType;
import org.elasticsearch.action.support.ActionFilters;
import org.elasticsearch.action.support.ActiveShardCount;
import org.elasticsearch.action.support.ActiveShardsObserver;
<<<<<<< HEAD
import org.elasticsearch.action.support.master.AcknowledgedResponse;
=======
import org.elasticsearch.action.support.AutoCreateIndex;
>>>>>>> 2251a7ac
import org.elasticsearch.action.support.master.TransportMasterNodeAction;
import org.elasticsearch.cluster.AckedClusterStateUpdateTask;
import org.elasticsearch.cluster.ClusterState;
import org.elasticsearch.cluster.block.ClusterBlockException;
import org.elasticsearch.cluster.block.ClusterBlockLevel;
import org.elasticsearch.cluster.metadata.ComposableIndexTemplate;
import org.elasticsearch.cluster.metadata.IndexNameExpressionResolver;
import org.elasticsearch.cluster.metadata.Metadata;
import org.elasticsearch.cluster.metadata.MetadataCreateDataStreamService;
import org.elasticsearch.cluster.metadata.MetadataCreateDataStreamService.CreateDataStreamClusterStateUpdateRequest;
import org.elasticsearch.cluster.metadata.MetadataCreateIndexService;
import org.elasticsearch.cluster.metadata.MetadataIndexTemplateService;
import org.elasticsearch.cluster.service.ClusterService;
import org.elasticsearch.common.Priority;
import org.elasticsearch.common.inject.Inject;
import org.elasticsearch.index.IndexNotFoundException;
import org.elasticsearch.tasks.Task;
import org.elasticsearch.threadpool.ThreadPool;
import org.elasticsearch.transport.TransportService;

import java.util.concurrent.atomic.AtomicReference;

/**
 * Api that auto creates an index or data stream that originate from requests that write into an index that doesn't yet exist.
 */
public final class AutoCreateAction extends ActionType<CreateIndexResponse> {

    public static final AutoCreateAction INSTANCE = new AutoCreateAction();
    public static final String NAME = "indices:admin/auto_create";

    private AutoCreateAction() {
        super(NAME, CreateIndexResponse::new);
    }

    public static final class TransportAction extends TransportMasterNodeAction<CreateIndexRequest, CreateIndexResponse> {

        private final ActiveShardsObserver activeShardsObserver;
        private final MetadataCreateIndexService createIndexService;
        private final MetadataCreateDataStreamService metadataCreateDataStreamService;
        private final AutoCreateIndex autoCreateIndex;

        @Inject
        public TransportAction(TransportService transportService, ClusterService clusterService, ThreadPool threadPool,
                               ActionFilters actionFilters, IndexNameExpressionResolver indexNameExpressionResolver,
                               MetadataCreateIndexService createIndexService,
                               MetadataCreateDataStreamService metadataCreateDataStreamService,
                               AutoCreateIndex autoCreateIndex) {
            super(NAME, transportService, clusterService, threadPool, actionFilters, CreateIndexRequest::new, indexNameExpressionResolver,
                    CreateIndexResponse::new, ThreadPool.Names.SAME);
            this.activeShardsObserver = new ActiveShardsObserver(clusterService, threadPool);
            this.createIndexService = createIndexService;
            this.metadataCreateDataStreamService = metadataCreateDataStreamService;
            this.autoCreateIndex = autoCreateIndex;
        }

        @Override
        protected void masterOperation(Task task,
                                       CreateIndexRequest request,
                                       ClusterState state,
                                       ActionListener<CreateIndexResponse> finalListener) {
            AtomicReference<String> indexNameRef = new AtomicReference<>();
            ActionListener<AcknowledgedResponse> listener = ActionListener.wrap(
                response -> {
                    String indexName = indexNameRef.get();
                    assert indexName != null;
                    if (response.isAcknowledged()) {
                        activeShardsObserver.waitForActiveShards(
                            new String[]{indexName},
                            ActiveShardCount.DEFAULT,
                            request.timeout(),
                            shardsAcked -> {
                                finalListener.onResponse(new CreateIndexResponse(true, shardsAcked, indexName));
                            },
                            finalListener::onFailure
                        );
                    } else {
                        finalListener.onResponse(new CreateIndexResponse(false, false, indexName));
                    }
                },
                finalListener::onFailure
            );
            clusterService.submitStateUpdateTask("auto create [" + request.index() + "]",
                new AckedClusterStateUpdateTask<>(Priority.URGENT, request, listener) {
<<<<<<< HEAD
                    @Override
                    public ClusterState execute(ClusterState currentState) throws Exception {
                        DataStreamTemplate dataStreamTemplate = resolveAutoCreateDataStream(request, currentState.metadata());
                        if (dataStreamTemplate != null) {
                            CreateDataStreamClusterStateUpdateRequest createRequest = new CreateDataStreamClusterStateUpdateRequest(
                                request.index(), request.masterNodeTimeout(), request.timeout());
                            ClusterState clusterState = metadataCreateDataStreamService.createDataStream(createRequest, currentState);
                            indexNameRef.set(clusterState.metadata().dataStreams().get(request.index()).getIndices().get(0).getName());
                            return clusterState;
                        } else {
                            String indexName = indexNameExpressionResolver.resolveDateMathExpression(request.index());
                            indexNameRef.set(indexName);
                            CreateIndexClusterStateUpdateRequest updateRequest =
                                new CreateIndexClusterStateUpdateRequest(request.cause(), indexName, request.index())
                                    .ackTimeout(request.timeout()).masterNodeTimeout(request.masterNodeTimeout());
                            return createIndexService.applyCreateIndexRequest(currentState, updateRequest, false);
                        }
=======

                @Override
                protected ClusterStateUpdateResponse newResponse(boolean acknowledged) {
                    return new ClusterStateUpdateResponse(acknowledged);
                }

                @Override
                public ClusterState execute(ClusterState currentState) throws Exception {
                    final ComposableIndexTemplate template = resolveTemplate(request, currentState.metadata());

                    if (template != null && template.getDataStreamTemplate() != null) {
                        // This expression only evaluates to true when the argument is non-null and false
                        if (Boolean.FALSE.equals(template.getAllowAutoCreate())) {
                            throw new IndexNotFoundException(
                                "composable template " + template.indexPatterns() + " forbids index auto creation"
                            );
                        }

                        CreateDataStreamClusterStateUpdateRequest createRequest = new CreateDataStreamClusterStateUpdateRequest(
                            request.index(),
                            request.masterNodeTimeout(),
                            request.timeout()
                        );
                        ClusterState clusterState = metadataCreateDataStreamService.createDataStream(createRequest, currentState);
                        indexNameRef.set(clusterState.metadata().dataStreams().get(request.index()).getIndices().get(0).getName());
                        return clusterState;
                    } else {
                        String indexName = indexNameExpressionResolver.resolveDateMathExpression(request.index());
                        indexNameRef.set(indexName);

                        // This will throw an exception if the index does not exist and creating it is prohibited
                        final boolean shouldAutoCreate = autoCreateIndex.shouldAutoCreate(indexName, currentState);

                        if (shouldAutoCreate == false) {
                            // The index already exists.
                            return currentState;
                        }

                        CreateIndexClusterStateUpdateRequest updateRequest =
                            new CreateIndexClusterStateUpdateRequest(request.cause(), indexName, request.index())
                                .ackTimeout(request.timeout()).masterNodeTimeout(request.masterNodeTimeout());
                        return createIndexService.applyCreateIndexRequest(currentState, updateRequest, false);
>>>>>>> 2251a7ac
                    }
            });
        }

        @Override
        protected ClusterBlockException checkBlock(CreateIndexRequest request, ClusterState state) {
            return state.blocks().indexBlockedException(ClusterBlockLevel.METADATA_WRITE, request.index());
        }
    }

    static ComposableIndexTemplate resolveTemplate(CreateIndexRequest request, Metadata metadata) {
        String v2Template = MetadataIndexTemplateService.findV2Template(metadata, request.index(), false);
        return v2Template != null ? metadata.templatesV2().get(v2Template) : null;
    }
}<|MERGE_RESOLUTION|>--- conflicted
+++ resolved
@@ -23,11 +23,8 @@
 import org.elasticsearch.action.support.ActionFilters;
 import org.elasticsearch.action.support.ActiveShardCount;
 import org.elasticsearch.action.support.ActiveShardsObserver;
-<<<<<<< HEAD
 import org.elasticsearch.action.support.master.AcknowledgedResponse;
-=======
 import org.elasticsearch.action.support.AutoCreateIndex;
->>>>>>> 2251a7ac
 import org.elasticsearch.action.support.master.TransportMasterNodeAction;
 import org.elasticsearch.cluster.AckedClusterStateUpdateTask;
 import org.elasticsearch.cluster.ClusterState;
@@ -111,30 +108,6 @@
             );
             clusterService.submitStateUpdateTask("auto create [" + request.index() + "]",
                 new AckedClusterStateUpdateTask<>(Priority.URGENT, request, listener) {
-<<<<<<< HEAD
-                    @Override
-                    public ClusterState execute(ClusterState currentState) throws Exception {
-                        DataStreamTemplate dataStreamTemplate = resolveAutoCreateDataStream(request, currentState.metadata());
-                        if (dataStreamTemplate != null) {
-                            CreateDataStreamClusterStateUpdateRequest createRequest = new CreateDataStreamClusterStateUpdateRequest(
-                                request.index(), request.masterNodeTimeout(), request.timeout());
-                            ClusterState clusterState = metadataCreateDataStreamService.createDataStream(createRequest, currentState);
-                            indexNameRef.set(clusterState.metadata().dataStreams().get(request.index()).getIndices().get(0).getName());
-                            return clusterState;
-                        } else {
-                            String indexName = indexNameExpressionResolver.resolveDateMathExpression(request.index());
-                            indexNameRef.set(indexName);
-                            CreateIndexClusterStateUpdateRequest updateRequest =
-                                new CreateIndexClusterStateUpdateRequest(request.cause(), indexName, request.index())
-                                    .ackTimeout(request.timeout()).masterNodeTimeout(request.masterNodeTimeout());
-                            return createIndexService.applyCreateIndexRequest(currentState, updateRequest, false);
-                        }
-=======
-
-                @Override
-                protected ClusterStateUpdateResponse newResponse(boolean acknowledged) {
-                    return new ClusterStateUpdateResponse(acknowledged);
-                }
 
                 @Override
                 public ClusterState execute(ClusterState currentState) throws Exception {
@@ -172,8 +145,8 @@
                             new CreateIndexClusterStateUpdateRequest(request.cause(), indexName, request.index())
                                 .ackTimeout(request.timeout()).masterNodeTimeout(request.masterNodeTimeout());
                         return createIndexService.applyCreateIndexRequest(currentState, updateRequest, false);
->>>>>>> 2251a7ac
                     }
+                }
             });
         }
 
