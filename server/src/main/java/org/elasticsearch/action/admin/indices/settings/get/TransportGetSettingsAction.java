--- conflicted
+++ resolved
@@ -39,10 +39,6 @@
 import org.elasticsearch.transport.TransportService;
 import org.elasticsearch.common.settings.IndexScopedSettings;
 
-<<<<<<< HEAD
-import java.util.Arrays;
-=======
->>>>>>> 0c7f6570
 
 public class TransportGetSettingsAction extends TransportMasterNodeReadAction<GetSettingsRequest, GetSettingsResponse> {
 
@@ -54,12 +50,8 @@
     public TransportGetSettingsAction(Settings settings, TransportService transportService, ClusterService clusterService,
                                       ThreadPool threadPool, SettingsFilter settingsFilter, ActionFilters actionFilters,
                                       IndexNameExpressionResolver indexNameExpressionResolver, IndexScopedSettings indexedScopedSettings) {
-<<<<<<< HEAD
-        super(settings, GetSettingsAction.NAME, transportService, clusterService, threadPool, actionFilters, indexNameExpressionResolver, GetSettingsRequest::new);
-=======
         super(settings, GetSettingsAction.NAME, transportService, clusterService, threadPool, actionFilters, indexNameExpressionResolver,
             GetSettingsRequest::new);
->>>>>>> 0c7f6570
         this.settingsFilter = settingsFilter;
         this.indexScopedSettings = indexedScopedSettings;
     }
