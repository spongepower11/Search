--- conflicted
+++ resolved
@@ -537,127 +537,6 @@
             }
         }
 
-<<<<<<< HEAD
-        private static List<String> resolveIndexAbstractions(String[] indices, IndicesOptions indicesOptions, Metadata metadata,
-                                                             IndexNameExpressionResolver indexNameExpressionResolver) {
-            final boolean replaceWildcards = indicesOptions.expandWildcardsOpen() || indicesOptions.expandWildcardsClosed();
-            Set<String> availableIndexAbstractions = metadata.getIndicesLookup().keySet();
-            List<String> finalIndices = new ArrayList<>();
-            for (String index : indices) {
-                String indexAbstraction;
-                boolean minus = false;
-                if (index.charAt(0) == '-') {
-                    indexAbstraction = index.substring(1);
-                    minus = true;
-                } else {
-                    indexAbstraction = index;
-                }
-
-                // we always need to check for date math expressions
-                final String dateMathName = indexNameExpressionResolver.resolveDateMathExpression(indexAbstraction);
-                if (dateMathName != indexAbstraction) {
-                    assert dateMathName.equals(indexAbstraction) == false;
-                    if (replaceWildcards && Regex.isSimpleMatchPattern(dateMathName)) {
-                        // continue
-                        indexAbstraction = dateMathName;
-                    } else if (availableIndexAbstractions.contains(dateMathName) &&
-                        isIndexVisible(indexAbstraction, dateMathName, indicesOptions, metadata, true)) {
-                        if (minus) {
-                            finalIndices.remove(dateMathName);
-                        } else {
-                            finalIndices.add(dateMathName);
-                        }
-                    } else {
-                        if (indicesOptions.ignoreUnavailable() == false) {
-                            throw new IndexNotFoundException(dateMathName);
-                        }
-                    }
-                }
-
-                if (replaceWildcards && Regex.isSimpleMatchPattern(indexAbstraction)) {
-                    Set<String> resolvedIndices = new HashSet<>();
-                    for (String authorizedIndex : availableIndexAbstractions) {
-                        if (Regex.simpleMatch(indexAbstraction, authorizedIndex) &&
-                            isIndexVisible(indexAbstraction, authorizedIndex, indicesOptions, metadata)) {
-                            resolvedIndices.add(authorizedIndex);
-                        }
-                    }
-                    if (resolvedIndices.isEmpty()) {
-                        //es core honours allow_no_indices for each wildcard expression, we do the same here by throwing index not found.
-                        if (indicesOptions.allowNoIndices() == false) {
-                            throw new IndexNotFoundException(indexAbstraction);
-                        }
-                    } else {
-                        if (minus) {
-                            finalIndices.removeAll(resolvedIndices);
-                        } else {
-                            finalIndices.addAll(resolvedIndices);
-                        }
-                    }
-                } else if (dateMathName.equals(indexAbstraction)) {
-                    if (minus) {
-                        finalIndices.remove(indexAbstraction);
-                    } else {
-                        finalIndices.add(indexAbstraction);
-                    }
-                }
-            }
-            return finalIndices;
-        }
-
-        private static boolean isIndexVisible(String expression, String index, IndicesOptions indicesOptions, Metadata metadata) {
-            return isIndexVisible(expression, index, indicesOptions, metadata, false);
-        }
-
-        private static boolean isIndexVisible(String expression, String index, IndicesOptions indicesOptions, Metadata metadata,
-                                              boolean dateMathExpression) {
-            IndexAbstraction indexAbstraction = metadata.getIndicesLookup().get(index);
-            final boolean isHidden = indexAbstraction.isHidden();
-            if (indexAbstraction.getType() == IndexAbstraction.Type.ALIAS) {
-                //it's an alias, ignore expandWildcardsOpen and expandWildcardsClosed.
-                //complicated to support those options with aliases pointing to multiple indices...
-                if (indicesOptions.ignoreAliases()) {
-                    return false;
-                } else if (isHidden == false || indicesOptions.expandWildcardsHidden() || isVisibleDueToImplicitHidden(expression, index)) {
-                    return true;
-                } else {
-                    return false;
-                }
-            }
-            if (indexAbstraction.getType() == IndexAbstraction.Type.DATA_STREAM) {
-                // If indicesOptions.includeDataStreams() returns false then we fail later in IndexNameExpressionResolver.
-                if (isHidden == false || indicesOptions.expandWildcardsHidden()) {
-                    return true;
-                } else {
-                    return false;
-                }
-            }
-            assert indexAbstraction.getIndices().size() == 1 : "concrete index must point to a single index";
-            IndexMetadata indexMetadata = indexAbstraction.getIndices().get(0);
-            if (isHidden && indicesOptions.expandWildcardsHidden() == false && isVisibleDueToImplicitHidden(expression, index) == false) {
-                return false;
-            }
-
-            // the index is not hidden and since it is a date math expression, we consider it visible regardless of open/closed
-            if (dateMathExpression) {
-                assert IndexMetadata.State.values().length == 2 : "a new IndexMetadata.State value may need to be handled!";
-                return true;
-            }
-            if (indexMetadata.getState() == IndexMetadata.State.CLOSE && indicesOptions.expandWildcardsClosed()) {
-                return true;
-            }
-            if (indexMetadata.getState() == IndexMetadata.State.OPEN && indicesOptions.expandWildcardsOpen()) {
-                return true;
-            }
-            return false;
-        }
-
-        private static boolean isVisibleDueToImplicitHidden(String expression, String index) {
-            return index.startsWith(".") && expression.startsWith(".") && Regex.isSimpleMatchPattern(expression);
-        }
-
-=======
->>>>>>> a6d612d0
         private static void enrichIndexAbstraction(String indexAbstraction, SortedMap<String, IndexAbstraction> lookup,
                                                    List<ResolvedIndex> indices, List<ResolvedAlias> aliases,
                                                    List<ResolvedDataStream> dataStreams) {
