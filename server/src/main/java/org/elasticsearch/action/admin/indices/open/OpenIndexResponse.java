--- conflicted
+++ resolved
@@ -21,14 +21,10 @@
 
 import org.elasticsearch.Version;
 import org.elasticsearch.action.support.master.ShardsAcknowledgedResponse;
+import org.elasticsearch.common.ParseField;
 import org.elasticsearch.common.io.stream.StreamInput;
 import org.elasticsearch.common.io.stream.StreamOutput;
 import org.elasticsearch.common.xcontent.ConstructingObjectParser;
-<<<<<<< HEAD
-import org.elasticsearch.common.xcontent.ObjectParser;
-=======
-import org.elasticsearch.common.xcontent.ToXContentObject;
->>>>>>> 7d8fb69d
 import org.elasticsearch.common.xcontent.XContentBuilder;
 import org.elasticsearch.common.xcontent.XContentParser;
 
@@ -37,13 +33,7 @@
 /**
  * A response for a open index action.
  */
-<<<<<<< HEAD
-public class OpenIndexResponse extends AcknowledgedResponse {
-    private static final String SHARDS_ACKNOWLEDGED = "shards_acknowledged";
-    private static final ParseField SHARDS_ACKNOWLEDGED_PARSER = new ParseField(SHARDS_ACKNOWLEDGED);
-=======
-public class OpenIndexResponse extends ShardsAcknowledgedResponse implements ToXContentObject {
->>>>>>> 7d8fb69d
+public class OpenIndexResponse extends ShardsAcknowledgedResponse {
 
     private static final ConstructingObjectParser<OpenIndexResponse, Void> PARSER = new ConstructingObjectParser<>("open_index", true,
             args -> new OpenIndexResponse((boolean) args[0], (boolean) args[1]));
@@ -77,20 +67,6 @@
         }
     }
 
-    @Override
-<<<<<<< HEAD
-    protected void addCustomFields(XContentBuilder builder, Params params) throws IOException {
-        builder.field(SHARDS_ACKNOWLEDGED, isShardsAcknowledged());
-=======
-    public XContentBuilder toXContent(XContentBuilder builder, Params params) throws IOException {
-        builder.startObject();
-        addAcknowledgedField(builder);
-        addShardsAcknowledgedField(builder);
-        builder.endObject();
-        return builder;
->>>>>>> 7d8fb69d
-    }
-
     public static OpenIndexResponse fromXContent(XContentParser parser) {
         return PARSER.apply(parser, null);
     }
