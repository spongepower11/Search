/*
 * Copyright Elasticsearch B.V. and/or licensed to Elasticsearch B.V. under one
 * or more contributor license agreements. Licensed under the Elastic License
 * 2.0 and the Server Side Public License, v 1; you may not use this file except
 * in compliance with, at your election, the Elastic License 2.0 or the Server
 * Side Public License, v 1.
 */

package org.elasticsearch.action.admin.indices.validate.query;

import org.apache.lucene.search.MatchNoDocsQuery;
import org.apache.lucene.search.Query;
import org.elasticsearch.action.ActionListener;
<<<<<<< HEAD
import org.elasticsearch.action.OriginalIndices;
=======
import org.elasticsearch.action.ResolvedIndices;
>>>>>>> fe1fca00
import org.elasticsearch.action.support.ActionFilters;
import org.elasticsearch.action.support.DefaultShardOperationFailedException;
import org.elasticsearch.action.support.broadcast.BroadcastShardOperationFailedException;
import org.elasticsearch.action.support.broadcast.TransportBroadcastAction;
import org.elasticsearch.cluster.ClusterState;
import org.elasticsearch.cluster.block.ClusterBlockException;
import org.elasticsearch.cluster.block.ClusterBlockLevel;
import org.elasticsearch.cluster.metadata.IndexNameExpressionResolver;
import org.elasticsearch.cluster.routing.GroupShardsIterator;
import org.elasticsearch.cluster.routing.ShardIterator;
import org.elasticsearch.cluster.routing.ShardRouting;
import org.elasticsearch.cluster.service.ClusterService;
import org.elasticsearch.common.ParsingException;
import org.elasticsearch.common.Randomness;
import org.elasticsearch.common.inject.Inject;
import org.elasticsearch.common.io.stream.StreamInput;
import org.elasticsearch.index.Index;
import org.elasticsearch.index.IndexNotFoundException;
import org.elasticsearch.index.query.ParsedQuery;
import org.elasticsearch.index.query.QueryShardException;
import org.elasticsearch.index.query.Rewriteable;
import org.elasticsearch.indices.IndexClosedException;
import org.elasticsearch.search.SearchService;
import org.elasticsearch.search.internal.AliasFilter;
import org.elasticsearch.search.internal.SearchContext;
import org.elasticsearch.search.internal.ShardSearchRequest;
import org.elasticsearch.tasks.Task;
import org.elasticsearch.threadpool.ThreadPool;
<<<<<<< HEAD
import org.elasticsearch.transport.RemoteClusterAware;
=======
>>>>>>> fe1fca00
import org.elasticsearch.transport.RemoteClusterService;
import org.elasticsearch.transport.TransportService;

import java.io.IOException;
import java.util.ArrayList;
import java.util.List;
import java.util.Map;
import java.util.Set;
import java.util.concurrent.atomic.AtomicReference;
import java.util.concurrent.atomic.AtomicReferenceArray;
import java.util.function.LongSupplier;
import java.util.function.Supplier;

public class TransportValidateQueryAction extends TransportBroadcastAction<
    ValidateQueryRequest,
    ValidateQueryResponse,
    ShardValidateQueryRequest,
    ShardValidateQueryResponse> {

    private final SearchService searchService;
    private final RemoteClusterService remoteClusterService;

    @Inject
    public TransportValidateQueryAction(
        ClusterService clusterService,
        TransportService transportService,
        SearchService searchService,
        ActionFilters actionFilters,
        IndexNameExpressionResolver indexNameExpressionResolver
    ) {
        super(
            ValidateQueryAction.NAME,
            clusterService,
            transportService,
            actionFilters,
            indexNameExpressionResolver,
            ValidateQueryRequest::new,
            ShardValidateQueryRequest::new,
            transportService.getThreadPool().executor(ThreadPool.Names.SEARCH)
        );
        this.searchService = searchService;
        this.remoteClusterService = transportService.getRemoteClusterService();
    }

    @Override
    protected void doExecute(Task task, ValidateQueryRequest request, ActionListener<ValidateQueryResponse> listener) {
        request.nowInMillis = System.currentTimeMillis();
        LongSupplier timeProvider = () -> request.nowInMillis;

<<<<<<< HEAD
        final AtomicReference<Index[]> resolvedLocalIndices = new AtomicReference<>();
        Supplier<Index[]> resolvedLocalIndicesSupplier = () -> {
            resolvedLocalIndices.compareAndSet(null, resolveLocalIndices(request));
            return resolvedLocalIndices.get();
        };
=======
        // Indices are resolved twice (they are resolved again later by the base class), but that's ok for this action type
        ResolvedIndices resolvedIndices = ResolvedIndices.resolveWithIndicesRequest(
            request,
            clusterService.state(),
            indexNameExpressionResolver,
            remoteClusterService,
            request.nowInMillis
        );
>>>>>>> fe1fca00

        ActionListener<org.elasticsearch.index.query.QueryBuilder> rewriteListener = ActionListener.wrap(rewrittenQuery -> {
            request.query(rewrittenQuery);
            super.doExecute(task, request, listener);
        }, ex -> {
            if (ex instanceof IndexNotFoundException || ex instanceof IndexClosedException) {
                listener.onFailure(ex);
                return;
            }
            List<QueryExplanation> explanations = new ArrayList<>();
            explanations.add(new QueryExplanation(null, QueryExplanation.RANDOM_SHARD, false, null, ex.getMessage()));
            listener.onResponse(
                new ValidateQueryResponse(
                    false,
                    explanations,
                    // totalShards is documented as "the total shards this request ran against",
                    // which is 0 since the failure is happening on the coordinating node.
                    0,
                    0,
                    0,
                    null
                )
            );
        });
        if (request.query() == null) {
            rewriteListener.onResponse(request.query());
        } else {
<<<<<<< HEAD
            Rewriteable.rewriteAndFetch(
                request.query(),
                searchService.getRewriteContext(timeProvider, resolvedLocalIndicesSupplier),
                rewriteListener
            );
=======
            Rewriteable.rewriteAndFetch(request.query(), searchService.getRewriteContext(timeProvider, resolvedIndices), rewriteListener);
>>>>>>> fe1fca00
        }
    }

    @Override
    protected ShardValidateQueryRequest newShardRequest(int numShards, ShardRouting shard, ValidateQueryRequest request) {
        final ClusterState clusterState = clusterService.state();
        final Set<String> indicesAndAliases = indexNameExpressionResolver.resolveExpressions(clusterState, request.indices());
        final AliasFilter aliasFilter = searchService.buildAliasFilter(clusterState, shard.getIndexName(), indicesAndAliases);
        return new ShardValidateQueryRequest(shard.shardId(), aliasFilter, request);
    }

    @Override
    protected ShardValidateQueryResponse readShardResponse(StreamInput in) throws IOException {
        return new ShardValidateQueryResponse(in);
    }

    @Override
    protected GroupShardsIterator<ShardIterator> shards(ClusterState clusterState, ValidateQueryRequest request, String[] concreteIndices) {
        final String routing;
        if (request.allShards()) {
            routing = null;
        } else {
            // Random routing to limit request to a single shard
            routing = Integer.toString(Randomness.get().nextInt(1000));
        }
        Map<String, Set<String>> routingMap = indexNameExpressionResolver.resolveSearchRouting(clusterState, routing, request.indices());
        return clusterService.operationRouting().searchShards(clusterState, concreteIndices, routingMap, "_local");
    }

    @Override
    protected ClusterBlockException checkGlobalBlock(ClusterState state, ValidateQueryRequest request) {
        return state.blocks().globalBlockedException(ClusterBlockLevel.READ);
    }

    @Override
    protected ClusterBlockException checkRequestBlock(ClusterState state, ValidateQueryRequest countRequest, String[] concreteIndices) {
        return state.blocks().indicesBlockedException(ClusterBlockLevel.READ, concreteIndices);
    }

    @Override
    protected ValidateQueryResponse newResponse(
        ValidateQueryRequest request,
        AtomicReferenceArray<?> shardsResponses,
        ClusterState clusterState
    ) {
        int successfulShards = 0;
        int failedShards = 0;
        boolean valid = true;
        List<DefaultShardOperationFailedException> shardFailures = null;
        List<QueryExplanation> queryExplanations = null;
        for (int i = 0; i < shardsResponses.length(); i++) {
            Object shardResponse = shardsResponses.get(i);
            if (shardResponse == null) {
                // simply ignore non active shards
            } else if (shardResponse instanceof BroadcastShardOperationFailedException) {
                failedShards++;
                if (shardFailures == null) {
                    shardFailures = new ArrayList<>();
                }
                shardFailures.add(new DefaultShardOperationFailedException((BroadcastShardOperationFailedException) shardResponse));
            } else {
                ShardValidateQueryResponse validateQueryResponse = (ShardValidateQueryResponse) shardResponse;
                valid = valid && validateQueryResponse.isValid();
                if (request.explain() || request.rewrite() || request.allShards()) {
                    if (queryExplanations == null) {
                        queryExplanations = new ArrayList<>();
                    }
                    queryExplanations.add(
                        new QueryExplanation(
                            validateQueryResponse.getIndex(),
                            request.allShards() ? validateQueryResponse.getShardId().getId() : QueryExplanation.RANDOM_SHARD,
                            validateQueryResponse.isValid(),
                            validateQueryResponse.getExplanation(),
                            validateQueryResponse.getError()
                        )
                    );
                }
                successfulShards++;
            }
        }
        return new ValidateQueryResponse(valid, queryExplanations, shardsResponses.length(), successfulShards, failedShards, shardFailures);
    }

    @Override
    protected ShardValidateQueryResponse shardOperation(ShardValidateQueryRequest request, Task task) throws IOException {
        boolean valid;
        String explanation = null;
        String error = null;
        ShardSearchRequest shardSearchLocalRequest = new ShardSearchRequest(
            request.shardId(),
            request.nowInMillis(),
            request.filteringAliases()
        );
        try (SearchContext searchContext = searchService.createSearchContext(shardSearchLocalRequest, SearchService.NO_TIMEOUT)) {
            ParsedQuery parsedQuery = searchContext.getSearchExecutionContext().toQuery(request.query());
            searchContext.parsedQuery(parsedQuery);
            searchContext.preProcess();
            valid = true;
            explanation = explain(searchContext, request.rewrite());
        } catch (QueryShardException | ParsingException e) {
            valid = false;
            error = e.getDetailedMessage();
        } catch (AssertionError e) {
            valid = false;
            error = e.getMessage();
        }

        return new ShardValidateQueryResponse(request.shardId(), valid, explanation, error);
    }

    private static String explain(SearchContext context, boolean rewritten) {
        Query query = rewritten ? context.rewrittenQuery() : context.query();
        if (rewritten && query instanceof MatchNoDocsQuery) {
            return context.parsedQuery().query().toString();
        } else {
            return query.toString();
        }
    }

    private Index[] resolveLocalIndices(ValidateQueryRequest request) {
        OriginalIndices localIndices = remoteClusterService.groupIndices(request.indicesOptions(), request.indices())
            .get(RemoteClusterAware.LOCAL_CLUSTER_GROUP_KEY);

        if (localIndices == null) {
            return Index.EMPTY_ARRAY;
        }

        // TODO: Need to provide start time?
        return indexNameExpressionResolver.concreteIndices(clusterService.state(), localIndices);
    }
}<|MERGE_RESOLUTION|>--- conflicted
+++ resolved
@@ -11,11 +11,7 @@
 import org.apache.lucene.search.MatchNoDocsQuery;
 import org.apache.lucene.search.Query;
 import org.elasticsearch.action.ActionListener;
-<<<<<<< HEAD
-import org.elasticsearch.action.OriginalIndices;
-=======
 import org.elasticsearch.action.ResolvedIndices;
->>>>>>> fe1fca00
 import org.elasticsearch.action.support.ActionFilters;
 import org.elasticsearch.action.support.DefaultShardOperationFailedException;
 import org.elasticsearch.action.support.broadcast.BroadcastShardOperationFailedException;
@@ -32,7 +28,6 @@
 import org.elasticsearch.common.Randomness;
 import org.elasticsearch.common.inject.Inject;
 import org.elasticsearch.common.io.stream.StreamInput;
-import org.elasticsearch.index.Index;
 import org.elasticsearch.index.IndexNotFoundException;
 import org.elasticsearch.index.query.ParsedQuery;
 import org.elasticsearch.index.query.QueryShardException;
@@ -44,10 +39,6 @@
 import org.elasticsearch.search.internal.ShardSearchRequest;
 import org.elasticsearch.tasks.Task;
 import org.elasticsearch.threadpool.ThreadPool;
-<<<<<<< HEAD
-import org.elasticsearch.transport.RemoteClusterAware;
-=======
->>>>>>> fe1fca00
 import org.elasticsearch.transport.RemoteClusterService;
 import org.elasticsearch.transport.TransportService;
 
@@ -56,10 +47,8 @@
 import java.util.List;
 import java.util.Map;
 import java.util.Set;
-import java.util.concurrent.atomic.AtomicReference;
 import java.util.concurrent.atomic.AtomicReferenceArray;
 import java.util.function.LongSupplier;
-import java.util.function.Supplier;
 
 public class TransportValidateQueryAction extends TransportBroadcastAction<
     ValidateQueryRequest,
@@ -97,13 +86,6 @@
         request.nowInMillis = System.currentTimeMillis();
         LongSupplier timeProvider = () -> request.nowInMillis;
 
-<<<<<<< HEAD
-        final AtomicReference<Index[]> resolvedLocalIndices = new AtomicReference<>();
-        Supplier<Index[]> resolvedLocalIndicesSupplier = () -> {
-            resolvedLocalIndices.compareAndSet(null, resolveLocalIndices(request));
-            return resolvedLocalIndices.get();
-        };
-=======
         // Indices are resolved twice (they are resolved again later by the base class), but that's ok for this action type
         ResolvedIndices resolvedIndices = ResolvedIndices.resolveWithIndicesRequest(
             request,
@@ -112,7 +94,6 @@
             remoteClusterService,
             request.nowInMillis
         );
->>>>>>> fe1fca00
 
         ActionListener<org.elasticsearch.index.query.QueryBuilder> rewriteListener = ActionListener.wrap(rewrittenQuery -> {
             request.query(rewrittenQuery);
@@ -140,15 +121,7 @@
         if (request.query() == null) {
             rewriteListener.onResponse(request.query());
         } else {
-<<<<<<< HEAD
-            Rewriteable.rewriteAndFetch(
-                request.query(),
-                searchService.getRewriteContext(timeProvider, resolvedLocalIndicesSupplier),
-                rewriteListener
-            );
-=======
             Rewriteable.rewriteAndFetch(request.query(), searchService.getRewriteContext(timeProvider, resolvedIndices), rewriteListener);
->>>>>>> fe1fca00
         }
     }
 
@@ -267,16 +240,4 @@
             return query.toString();
         }
     }
-
-    private Index[] resolveLocalIndices(ValidateQueryRequest request) {
-        OriginalIndices localIndices = remoteClusterService.groupIndices(request.indicesOptions(), request.indices())
-            .get(RemoteClusterAware.LOCAL_CLUSTER_GROUP_KEY);
-
-        if (localIndices == null) {
-            return Index.EMPTY_ARRAY;
-        }
-
-        // TODO: Need to provide start time?
-        return indexNameExpressionResolver.concreteIndices(clusterService.state(), localIndices);
-    }
 }