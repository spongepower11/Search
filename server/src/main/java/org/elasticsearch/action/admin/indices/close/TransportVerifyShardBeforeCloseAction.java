/*
 * Licensed to Elasticsearch under one or more contributor
 * license agreements. See the NOTICE file distributed with
 * this work for additional information regarding copyright
 * ownership. Elasticsearch licenses this file to you under
 * the Apache License, Version 2.0 (the "License"); you may
 * not use this file except in compliance with the License.
 * You may obtain a copy of the License at
 *
 *    http://www.apache.org/licenses/LICENSE-2.0
 *
 * Unless required by applicable law or agreed to in writing,
 * software distributed under the License is distributed on an
 * "AS IS" BASIS, WITHOUT WARRANTIES OR CONDITIONS OF ANY
 * KIND, either express or implied.  See the License for the
 * specific language governing permissions and limitations
 * under the License.
 */
package org.elasticsearch.action.admin.indices.close;

import org.elasticsearch.action.ActionListener;
import org.elasticsearch.action.admin.indices.flush.FlushRequest;
import org.elasticsearch.action.support.ActionFilters;
import org.elasticsearch.action.support.replication.ReplicationOperation;
import org.elasticsearch.action.support.replication.ReplicationRequest;
import org.elasticsearch.action.support.replication.ReplicationResponse;
import org.elasticsearch.action.support.replication.TransportReplicationAction;
import org.elasticsearch.cluster.action.shard.ShardStateAction;
import org.elasticsearch.cluster.block.ClusterBlock;
import org.elasticsearch.cluster.block.ClusterBlocks;
import org.elasticsearch.cluster.metadata.IndexNameExpressionResolver;
import org.elasticsearch.cluster.service.ClusterService;
import org.elasticsearch.common.inject.Inject;
import org.elasticsearch.common.io.stream.StreamInput;
import org.elasticsearch.common.io.stream.StreamOutput;
import org.elasticsearch.common.lease.Releasable;
import org.elasticsearch.common.settings.Settings;
import org.elasticsearch.index.shard.IndexShard;
import org.elasticsearch.index.shard.ShardId;
import org.elasticsearch.indices.IndicesService;
import org.elasticsearch.tasks.TaskId;
import org.elasticsearch.threadpool.ThreadPool;
import org.elasticsearch.transport.TransportService;

import java.io.IOException;
import java.util.Objects;
import java.util.function.Consumer;

public class TransportVerifyShardBeforeCloseAction extends TransportReplicationAction<
    TransportVerifyShardBeforeCloseAction.ShardRequest, TransportVerifyShardBeforeCloseAction.ShardRequest, ReplicationResponse> {

    public static final String NAME = CloseIndexAction.NAME + "[s]";

    @Inject
    public TransportVerifyShardBeforeCloseAction(final Settings settings, final TransportService transportService,
                                                 final ClusterService clusterService, final IndicesService indicesService,
                                                 final ThreadPool threadPool, final ShardStateAction stateAction,
                                                 final ActionFilters actionFilters, final IndexNameExpressionResolver resolver) {
        super(settings, NAME, transportService, clusterService, indicesService, threadPool, stateAction, actionFilters, resolver,
            ShardRequest::new, ShardRequest::new, ThreadPool.Names.MANAGEMENT);
    }

    @Override
    protected ReplicationResponse newResponseInstance() {
        return new ReplicationResponse();
    }

    @Override
    protected void acquirePrimaryOperationPermit(final IndexShard primary,
                                                 final ShardRequest request,
                                                 final ActionListener<Releasable> onAcquired) {
        primary.acquireAllPrimaryOperationsPermits(onAcquired, request.timeout());
    }

    @Override
    protected void acquireReplicaOperationPermit(final IndexShard replica,
                                                 final ShardRequest request,
                                                 final ActionListener<Releasable> onAcquired,
                                                 final long primaryTerm,
                                                 final long globalCheckpoint,
                                                 final long maxSeqNoOfUpdateOrDeletes) {
        replica.acquireAllReplicaOperationsPermits(primaryTerm, globalCheckpoint, maxSeqNoOfUpdateOrDeletes, onAcquired, request.timeout());
    }

    @Override
    protected PrimaryResult<ShardRequest, ReplicationResponse> shardOperationOnPrimary(final ShardRequest shardRequest,
                                                                                       final IndexShard primary) throws Exception {
        executeShardOperation(shardRequest, primary);
        return new PrimaryResult<>(shardRequest, new ReplicationResponse());
    }

    @Override
    protected ReplicaResult shardOperationOnReplica(final ShardRequest shardRequest, final IndexShard replica) throws Exception {
        executeShardOperation(shardRequest, replica);
        return new ReplicaResult();
    }

    private void executeShardOperation(final ShardRequest request, final IndexShard indexShard) {
        final ShardId shardId = indexShard.shardId();
        if (indexShard.getActiveOperationsCount() != 0) {
            throw new IllegalStateException("On-going operations in progress while checking index shard " + shardId + " before closing");
        }

        final ClusterBlocks clusterBlocks = clusterService.state().blocks();
        if (clusterBlocks.hasIndexBlock(shardId.getIndexName(), request.clusterBlock()) == false) {
            throw new IllegalStateException("Index shard " + shardId + " must be blocked by " + request.clusterBlock() + " before closing");
        }

        final long maxSeqNo = indexShard.seqNoStats().getMaxSeqNo();
        if (indexShard.getGlobalCheckpoint() != maxSeqNo) {
            throw new IllegalStateException("Global checkpoint [" + indexShard.getGlobalCheckpoint()
                + "] mismatches maximum sequence number [" + maxSeqNo + "] on index shard " + shardId);
        }
        indexShard.flush(new FlushRequest());
        logger.debug("{} shard is ready for closing", shardId);
    }

    @Override
    protected ReplicationOperation.Replicas<ShardRequest> newReplicasProxy(final long primaryTerm) {
        return new VerifyShardBeforeCloseActionReplicasProxy(primaryTerm);
    }

    /**
     * A {@link ReplicasProxy} that marks as stale the shards that are unavailable during the verification
     * and the flush of the shard. This is done to ensure that such shards won't be later promoted as primary
     * or reopened in an unverified state with potential non flushed translog operations.
     */
    class VerifyShardBeforeCloseActionReplicasProxy extends ReplicasProxy {

        VerifyShardBeforeCloseActionReplicasProxy(final long primaryTerm) {
            super(primaryTerm);
        }

        @Override
        public void markShardCopyAsStaleIfNeeded(final ShardId shardId, final String allocationId, final Runnable onSuccess,
                                                 final Consumer<Exception> onPrimaryDemoted, final Consumer<Exception> onIgnoredFailure) {
            shardStateAction.remoteShardFailed(shardId, allocationId, primaryTerm, true, "mark copy as stale", null,
                createShardActionListener(onSuccess, onPrimaryDemoted, onIgnoredFailure));
        }
    }

    public static class ShardRequest extends ReplicationRequest<ShardRequest> {

        private ClusterBlock clusterBlock;

        ShardRequest(){
        }

<<<<<<< HEAD
        public ShardRequest(final ShardId shardId, final ClusterBlock clusterBlock) {
            super(shardId);
            this.clusterBlock = Objects.requireNonNull(clusterBlock);
=======
        public ShardRequest(final ShardId shardId, final TaskId parentTaskId) {
            super(shardId);
            setParentTask(parentTaskId);
>>>>>>> 19593884
        }

        @Override
        public String toString() {
            return "verify shard " + shardId + " before close with block " + clusterBlock;
        }

        @Override
        public void readFrom(final StreamInput in) throws IOException {
            super.readFrom(in);
            clusterBlock = ClusterBlock.readClusterBlock(in);
        }

        @Override
        public void writeTo(final StreamOutput out) throws IOException {
            super.writeTo(out);
            clusterBlock.writeTo(out);
        }

        public ClusterBlock clusterBlock() {
            return clusterBlock;
        }
    }
}<|MERGE_RESOLUTION|>--- conflicted
+++ resolved
@@ -146,15 +146,10 @@
         ShardRequest(){
         }
 
-<<<<<<< HEAD
-        public ShardRequest(final ShardId shardId, final ClusterBlock clusterBlock) {
+        public ShardRequest(final ShardId shardId, final ClusterBlock clusterBlock, final TaskId parentTaskId) {
             super(shardId);
             this.clusterBlock = Objects.requireNonNull(clusterBlock);
-=======
-        public ShardRequest(final ShardId shardId, final TaskId parentTaskId) {
-            super(shardId);
             setParentTask(parentTaskId);
->>>>>>> 19593884
         }
 
         @Override
