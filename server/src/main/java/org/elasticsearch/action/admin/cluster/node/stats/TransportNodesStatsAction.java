--- conflicted
+++ resolved
@@ -69,11 +69,6 @@
     @Override
     protected NodeStats nodeOperation(NodeStatsRequest nodeStatsRequest, Task task) {
         NodesStatsRequest request = nodeStatsRequest.request;
-<<<<<<< HEAD
-        return nodeService.stats(request.indices(), request.os(), request.process(), request.jvm(), request.threadPool(),
-                request.fs(), request.transport(), request.http(), request.breaker(), request.script(), request.discovery(),
-                request.ingest(), request.adaptiveSelection(), request.scriptCache());
-=======
         Set<String> metrics = request.requestedMetrics();
         return nodeService.stats(
             request.indices(),
@@ -88,8 +83,8 @@
             NodesStatsRequest.Metric.SCRIPT.containedIn(metrics),
             NodesStatsRequest.Metric.DISCOVERY.containedIn(metrics),
             NodesStatsRequest.Metric.INGEST.containedIn(metrics),
-            NodesStatsRequest.Metric.ADAPTIVE_SELECTION.containedIn(metrics));
->>>>>>> 7bc130bc
+            NodesStatsRequest.Metric.ADAPTIVE_SELECTION.containedIn(metrics),
+            NodesStatsRequest.Metric.SCRIPT_CACHE.containedIn(metrics));
     }
 
     public static class NodeStatsRequest extends BaseNodeRequest {
