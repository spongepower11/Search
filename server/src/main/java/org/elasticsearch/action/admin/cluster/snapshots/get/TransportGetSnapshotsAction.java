/*
 * Copyright Elasticsearch B.V. and/or licensed to Elasticsearch B.V. under one
 * or more contributor license agreements. Licensed under the Elastic License
 * 2.0 and the Server Side Public License, v 1; you may not use this file except
 * in compliance with, at your election, the Elastic License 2.0 or the Server
 * Side Public License, v 1.
 */

package org.elasticsearch.action.admin.cluster.snapshots.get;

import org.elasticsearch.ElasticsearchException;
import org.elasticsearch.action.ActionListener;
import org.elasticsearch.action.support.ActionFilters;
import org.elasticsearch.action.support.RefCountingListener;
import org.elasticsearch.action.support.master.TransportMasterNodeAction;
import org.elasticsearch.cluster.ClusterState;
import org.elasticsearch.cluster.SnapshotsInProgress;
import org.elasticsearch.cluster.block.ClusterBlockException;
import org.elasticsearch.cluster.block.ClusterBlockLevel;
import org.elasticsearch.cluster.metadata.IndexNameExpressionResolver;
import org.elasticsearch.cluster.metadata.RepositoryMetadata;
import org.elasticsearch.cluster.service.ClusterService;
import org.elasticsearch.common.Strings;
import org.elasticsearch.common.inject.Inject;
import org.elasticsearch.common.regex.Regex;
import org.elasticsearch.common.util.concurrent.ConcurrentCollections;
import org.elasticsearch.common.util.concurrent.ListenableFuture;
import org.elasticsearch.core.Nullable;
import org.elasticsearch.core.Predicates;
import org.elasticsearch.repositories.IndexId;
import org.elasticsearch.repositories.RepositoriesService;
import org.elasticsearch.repositories.Repository;
import org.elasticsearch.repositories.RepositoryData;
import org.elasticsearch.repositories.RepositoryMissingException;
import org.elasticsearch.repositories.ResolvedRepositories;
import org.elasticsearch.search.sort.SortOrder;
import org.elasticsearch.snapshots.Snapshot;
import org.elasticsearch.snapshots.SnapshotId;
import org.elasticsearch.snapshots.SnapshotInfo;
import org.elasticsearch.snapshots.SnapshotMissingException;
import org.elasticsearch.snapshots.SnapshotsService;
import org.elasticsearch.tasks.CancellableTask;
import org.elasticsearch.tasks.Task;
import org.elasticsearch.threadpool.ThreadPool;
import org.elasticsearch.transport.TransportService;

import java.util.ArrayList;
import java.util.Collection;
import java.util.Collections;
import java.util.Comparator;
import java.util.HashMap;
import java.util.HashSet;
import java.util.List;
import java.util.Map;
import java.util.Queue;
import java.util.Set;
import java.util.concurrent.atomic.AtomicInteger;
import java.util.function.BiPredicate;
import java.util.function.Predicate;
import java.util.function.ToLongFunction;
import java.util.stream.Stream;

/**
 * Transport Action for get snapshots operation
 */
public class TransportGetSnapshotsAction extends TransportMasterNodeAction<GetSnapshotsRequest, GetSnapshotsResponse> {

    private final RepositoriesService repositoriesService;

    @Inject
    public TransportGetSnapshotsAction(
        TransportService transportService,
        ClusterService clusterService,
        ThreadPool threadPool,
        RepositoriesService repositoriesService,
        ActionFilters actionFilters,
        IndexNameExpressionResolver indexNameExpressionResolver
    ) {
        super(
            GetSnapshotsAction.NAME,
            transportService,
            clusterService,
            threadPool,
            actionFilters,
            GetSnapshotsRequest::new,
            indexNameExpressionResolver,
            GetSnapshotsResponse::new,
            // Execute this on the management pool because creating the response can become fairly expensive
            // for large repositories in the verbose=false case when there are a lot of indices per snapshot.
            // This is intentionally not using the snapshot_meta pool because that pool is sized rather large
            // to accommodate concurrent IO and could consume excessive CPU resources through concurrent
            // verbose=false requests that are CPU bound only.
            threadPool.executor(ThreadPool.Names.MANAGEMENT)
        );
        this.repositoriesService = repositoriesService;
    }

    @Override
    protected ClusterBlockException checkBlock(GetSnapshotsRequest request, ClusterState state) {
        return state.blocks().globalBlockedException(ClusterBlockLevel.METADATA_READ);
    }

    @Override
    protected void masterOperation(
        Task task,
        final GetSnapshotsRequest request,
        final ClusterState state,
        final ActionListener<GetSnapshotsResponse> listener
    ) {
        assert task instanceof CancellableTask : task + " not cancellable";

        new GetSnapshotsOperation(
            (CancellableTask) task,
            ResolvedRepositories.resolve(state, request.repositories()),
            request.isSingleRepositoryRequest() == false,
            request.snapshots(),
            request.ignoreUnavailable(),
            SnapshotPredicates.fromRequest(request),
            request.sort(),
            request.order(),
            request.fromSortValue(),
            request.offset(),
            request.after(),
            request.size(),
            SnapshotsInProgress.get(state),
            request.verbose(),
            request.includeIndexNames()
        ).getMultipleReposSnapshotInfo(listener);
    }

    /**
     * A single invocation of the get-snapshots API.
     * <p>
     * Decides which repositories to query, picks a collection of candidate {@link SnapshotId} values from each {@link RepositoryData},
     * chosen according to the request parameters, loads the relevant {@link SnapshotInfo} blobs, and finally sorts and filters the
     * results.
     */
    private class GetSnapshotsOperation {
        private final CancellableTask cancellableTask;

        // repositories
        private final List<RepositoryMetadata> repositories;
        private final boolean isMultiRepoRequest;

        // snapshots selection
        private final String[] snapshots;
        private final boolean ignoreUnavailable;
        private final SnapshotPredicates predicates;

        // snapshot ordering/pagination
        private final SnapshotSortKey sortBy;
        private final SortOrder order;
        @Nullable
        private final String fromSortValue;
        private final int offset;
        @Nullable
        private final GetSnapshotsRequest.After after;
        private final int size;

        // current state
        private final SnapshotsInProgress snapshotsInProgress;

        // output detail
        private final boolean verbose;
        private final boolean indices;

        // results
        private final Map<String, ElasticsearchException> failuresByRepository = ConcurrentCollections.newConcurrentMap();
        private final Queue<List<SnapshotInfo>> allSnapshotInfos = ConcurrentCollections.newQueue();
        private final AtomicInteger remaining = new AtomicInteger();
        private final AtomicInteger totalCount = new AtomicInteger();

        GetSnapshotsOperation(
            CancellableTask cancellableTask,
            ResolvedRepositories resolvedRepositories,
            boolean isMultiRepoRequest,
            String[] snapshots,
            boolean ignoreUnavailable,
            SnapshotPredicates predicates,
            SnapshotSortKey sortBy,
            SortOrder order,
            String fromSortValue,
            int offset,
            GetSnapshotsRequest.After after,
            int size,
            SnapshotsInProgress snapshotsInProgress,
            boolean verbose,
            boolean indices
        ) {
            this.cancellableTask = cancellableTask;
            this.repositories = resolvedRepositories.repositoryMetadata();
            this.isMultiRepoRequest = isMultiRepoRequest;
            this.snapshots = snapshots;
            this.ignoreUnavailable = ignoreUnavailable;
            this.predicates = predicates;
            this.sortBy = sortBy;
            this.order = order;
            this.fromSortValue = fromSortValue;
            this.offset = offset;
            this.after = after;
            this.size = size;
            this.snapshotsInProgress = snapshotsInProgress;
            this.verbose = verbose;
            this.indices = indices;

            for (final var missingRepo : resolvedRepositories.missing()) {
                failuresByRepository.put(missingRepo, new RepositoryMissingException(missingRepo));
            }
        }

<<<<<<< HEAD
=======
        /**
         * Filters the list of repositories that a request will fetch snapshots from in the special case of sorting by repository
         * name and having a non-null value for {@link GetSnapshotsRequest#fromSortValue()} on the request to exclude repositories outside
         * the sort value range if possible.
         */
        private List<RepositoryMetadata> maybeFilterRepositories() {
            if (sortBy != SnapshotSortKey.REPOSITORY || fromSortValue == null) {
                return repositories;
            }
            final Predicate<RepositoryMetadata> predicate = order == SortOrder.ASC
                ? repositoryMetadata -> fromSortValue.compareTo(repositoryMetadata.name()) <= 0
                : repositoryMetadata -> fromSortValue.compareTo(repositoryMetadata.name()) >= 0;
            return repositories.stream().filter(predicate).toList();
        }

>>>>>>> 1fae3e75
        void getMultipleReposSnapshotInfo(ActionListener<GetSnapshotsResponse> listener) {
            try (var listeners = new RefCountingListener(listener.map(ignored -> {
                cancellableTask.ensureNotCancelled();
                final var sortedSnapshotsInRepos = sortSnapshots(
                    allSnapshotInfos.stream().flatMap(Collection::stream),
                    totalCount.get(),
                    offset,
                    size
                );
                final var snapshotInfos = sortedSnapshotsInRepos.snapshotInfos();
                assert indices || snapshotInfos.stream().allMatch(snapshotInfo -> snapshotInfo.indices().isEmpty());
                final int finalRemaining = sortedSnapshotsInRepos.remaining() + remaining.get();
                return new GetSnapshotsResponse(
                    snapshotInfos,
                    failuresByRepository,
                    finalRemaining > 0
                        ? GetSnapshotsRequest.After.from(snapshotInfos.get(snapshotInfos.size() - 1), sortBy).asQueryParam()
                        : null,
                    totalCount.get(),
                    finalRemaining
                );
            }))) {
                for (final RepositoryMetadata repository : repositories) {
                    final String repoName = repository.name();
                    if (skipRepository(repoName)) {
                        // TODO we should still count the matching snapshots in totalCount
                        continue;
                    }

                    getSingleRepoSnapshotInfo(repoName, listeners.acquire((SnapshotsInRepo snapshotsInRepo) -> {
                        allSnapshotInfos.add(snapshotsInRepo.snapshotInfos());
                        remaining.addAndGet(snapshotsInRepo.remaining());
                        totalCount.addAndGet(snapshotsInRepo.totalCount());
                    }).delegateResponse((l, e) -> {
                        if (isMultiRepoRequest && e instanceof ElasticsearchException elasticsearchException) {
                            failuresByRepository.put(repoName, elasticsearchException);
                            l.onResponse(SnapshotsInRepo.EMPTY);
                        } else {
                            l.onFailure(e);
                        }
                    }));
                }
            }
        }

        private boolean skipRepository(String repositoryName) {
            if (sortBy == GetSnapshotsRequest.SortBy.REPOSITORY && fromSortValue != null) {
                // If we are sorting by repository name with an offset given by fromSortValue, skip earlier repositories
                return order == SortOrder.ASC ? fromSortValue.compareTo(repositoryName) > 0 : fromSortValue.compareTo(repositoryName) < 0;
            } else {
                return false;
            }
        }

        private void getSingleRepoSnapshotInfo(String repo, ActionListener<SnapshotsInRepo> listener) {
            final Map<String, Snapshot> allSnapshotIds = new HashMap<>();
            final List<SnapshotInfo> currentSnapshots = new ArrayList<>();
            for (final SnapshotInfo snapshotInfo : currentSnapshots(repo)) {
                Snapshot snapshot = snapshotInfo.snapshot();
                allSnapshotIds.put(snapshot.getSnapshotId().getName(), snapshot);
                currentSnapshots.add(snapshotInfo.maybeWithoutIndices(indices));
            }

            final ListenableFuture<RepositoryData> repositoryDataListener = new ListenableFuture<>();
            if (isCurrentSnapshotsOnly()) {
                repositoryDataListener.onResponse(null);
            } else {
                repositoriesService.getRepositoryData(repo, repositoryDataListener);
            }

            repositoryDataListener.addListener(
                listener.delegateFailureAndWrap(
                    (l, repositoryData) -> loadSnapshotInfos(repo, allSnapshotIds, currentSnapshots, repositoryData, l)
                )
            );
        }

        /**
         * Returns a list of currently running snapshots from repository sorted by snapshot creation date
         *
         * @param repositoryName      repository name
         * @return list of snapshots
         */
        private List<SnapshotInfo> currentSnapshots(String repositoryName) {
            List<SnapshotInfo> snapshotList = new ArrayList<>();
            List<SnapshotsInProgress.Entry> entries = SnapshotsService.currentSnapshots(
                snapshotsInProgress,
                repositoryName,
                Collections.emptyList()
            );
            for (SnapshotsInProgress.Entry entry : entries) {
                snapshotList.add(SnapshotInfo.inProgress(entry));
            }
            return snapshotList;
        }

        private void loadSnapshotInfos(
            String repo,
            Map<String, Snapshot> allSnapshotIds,
            List<SnapshotInfo> currentSnapshots,
            @Nullable RepositoryData repositoryData,
            ActionListener<SnapshotsInRepo> listener
        ) {
            if (cancellableTask.notifyIfCancelled(listener)) {
                return;
            }

            if (repositoryData != null) {
                for (SnapshotId snapshotId : repositoryData.getSnapshotIds()) {
                    if (predicates.test(snapshotId, repositoryData)) {
                        allSnapshotIds.put(snapshotId.getName(), new Snapshot(repo, snapshotId));
                    }
                }
            }

            final Set<Snapshot> toResolve = new HashSet<>();
            if (ResolvedRepositories.isMatchAll(snapshots)) {
                toResolve.addAll(allSnapshotIds.values());
            } else {
                final List<String> includePatterns = new ArrayList<>();
                final List<String> excludePatterns = new ArrayList<>();
                boolean hasCurrent = false;
                boolean seenWildcard = false;
                for (String snapshotOrPattern : snapshots) {
                    if (seenWildcard && snapshotOrPattern.length() > 1 && snapshotOrPattern.startsWith("-")) {
                        excludePatterns.add(snapshotOrPattern.substring(1));
                    } else {
                        if (Regex.isSimpleMatchPattern(snapshotOrPattern)) {
                            seenWildcard = true;
                            includePatterns.add(snapshotOrPattern);
                        } else if (GetSnapshotsRequest.CURRENT_SNAPSHOT.equalsIgnoreCase(snapshotOrPattern)) {
                            hasCurrent = true;
                            seenWildcard = true;
                        } else {
                            if (ignoreUnavailable == false && allSnapshotIds.containsKey(snapshotOrPattern) == false) {
                                throw new SnapshotMissingException(repo, snapshotOrPattern);
                            }
                            includePatterns.add(snapshotOrPattern);
                        }
                    }
                }
                final String[] includes = includePatterns.toArray(Strings.EMPTY_ARRAY);
                final String[] excludes = excludePatterns.toArray(Strings.EMPTY_ARRAY);
                for (Map.Entry<String, Snapshot> entry : allSnapshotIds.entrySet()) {
                    final Snapshot snapshot = entry.getValue();
                    if (toResolve.contains(snapshot) == false
                        && Regex.simpleMatch(includes, entry.getKey())
                        && Regex.simpleMatch(excludes, entry.getKey()) == false) {
                        toResolve.add(snapshot);
                    }
                }
                if (hasCurrent) {
                    for (SnapshotInfo snapshotInfo : currentSnapshots) {
                        final Snapshot snapshot = snapshotInfo.snapshot();
                        if (Regex.simpleMatch(excludes, snapshot.getSnapshotId().getName()) == false) {
                            toResolve.add(snapshot);
                        }
                    }
                }
                if (toResolve.isEmpty() && ignoreUnavailable == false && isCurrentSnapshotsOnly() == false) {
                    throw new SnapshotMissingException(repo, snapshots[0]);
                }
            }

            if (verbose) {
                snapshots(repo, toResolve.stream().map(Snapshot::getSnapshotId).toList(), listener);
            } else {
                assert predicates.isMatchAll() : "filtering is not supported in non-verbose mode";
                final SnapshotsInRepo snapshotInfos;
                if (repositoryData != null) {
                    // want non-current snapshots as well, which are found in the repository data
                    snapshotInfos = buildSimpleSnapshotInfos(toResolve, repo, repositoryData, currentSnapshots);
                } else {
                    // only want current snapshots
                    snapshotInfos = sortSnapshotsWithNoOffsetOrLimit(currentSnapshots.stream().map(SnapshotInfo::basic).toList());
                }
                listener.onResponse(snapshotInfos);
            }
        }

        /**
         * Returns a list of snapshots from repository sorted by snapshot creation date
         *
         * @param repositoryName repository name
         * @param snapshotIds    snapshots for which to fetch snapshot information
         */
        private void snapshots(String repositoryName, Collection<SnapshotId> snapshotIds, ActionListener<SnapshotsInRepo> listener) {
            if (cancellableTask.notifyIfCancelled(listener)) {
                return;
            }
            final List<SnapshotInfo> snapshots = new ArrayList<>(snapshotIds.size());
            final Set<SnapshotId> snapshotIdsToIterate = new HashSet<>(snapshotIds);
            // first, look at the snapshots in progress
            final List<SnapshotsInProgress.Entry> entries = SnapshotsService.currentSnapshots(
                snapshotsInProgress,
                repositoryName,
                snapshotIdsToIterate.stream().map(SnapshotId::getName).toList()
            );
            for (SnapshotsInProgress.Entry entry : entries) {
                if (snapshotIdsToIterate.remove(entry.snapshot().getSnapshotId())) {
                    final SnapshotInfo snapshotInfo = SnapshotInfo.inProgress(entry);
                    if (predicates.test(snapshotInfo)) {
                        snapshots.add(snapshotInfo.maybeWithoutIndices(indices));
                    }
                }
            }
            // then, look in the repository if there's any matching snapshots left
            try (
                var listeners = new RefCountingListener(
                    // no need to synchronize access to snapshots: Repository#getSnapshotInfo fails fast but we're on the success path here
                    listener.safeMap(v -> sortSnapshotsWithNoOffsetOrLimit(snapshots))
                )
            ) {
                if (snapshotIdsToIterate.isEmpty()) {
                    return;
                }

                final Repository repository;
                try {
                    repository = repositoriesService.repository(repositoryName);
                } catch (RepositoryMissingException e) {
                    listeners.acquire().onFailure(e);
                    return;
                }

                // only need to synchronize accesses related to reading SnapshotInfo from the repo
                final List<SnapshotInfo> syncSnapshots = Collections.synchronizedList(snapshots);

                repository.getSnapshotInfo(snapshotIdsToIterate, ignoreUnavailable == false, cancellableTask::isCancelled, snapshotInfo -> {
                    if (predicates.test(snapshotInfo)) {
                        syncSnapshots.add(snapshotInfo.maybeWithoutIndices(indices));
                    }
                }, listeners.acquire());
            }
        }

        private boolean isCurrentSnapshotsOnly() {
            return snapshots.length == 1 && GetSnapshotsRequest.CURRENT_SNAPSHOT.equalsIgnoreCase(snapshots[0]);
        }

        private SnapshotsInRepo buildSimpleSnapshotInfos(
            final Set<Snapshot> toResolve,
            final String repoName,
            final RepositoryData repositoryData,
            final List<SnapshotInfo> currentSnapshots
        ) {
            List<SnapshotInfo> snapshotInfos = new ArrayList<>();
            for (SnapshotInfo snapshotInfo : currentSnapshots) {
                if (toResolve.remove(snapshotInfo.snapshot())) {
                    snapshotInfos.add(snapshotInfo.basic());
                }
            }
            Map<SnapshotId, List<String>> snapshotsToIndices = new HashMap<>();
            if (indices) {
                for (IndexId indexId : repositoryData.getIndices().values()) {
                    for (SnapshotId snapshotId : repositoryData.getSnapshots(indexId)) {
                        if (toResolve.contains(new Snapshot(repoName, snapshotId))) {
                            snapshotsToIndices.computeIfAbsent(snapshotId, (k) -> new ArrayList<>()).add(indexId.getName());
                        }
                    }
                }
            }
            for (Snapshot snapshot : toResolve) {
                snapshotInfos.add(
                    new SnapshotInfo(
                        snapshot,
                        snapshotsToIndices.getOrDefault(snapshot.getSnapshotId(), Collections.emptyList()),
                        Collections.emptyList(),
                        Collections.emptyList(),
                        repositoryData.getSnapshotState(snapshot.getSnapshotId())
                    )
                );
            }
            return sortSnapshotsWithNoOffsetOrLimit(snapshotInfos);
        }

        private SnapshotsInRepo sortSnapshotsWithNoOffsetOrLimit(List<SnapshotInfo> snapshotInfos) {
            return sortSnapshots(snapshotInfos.stream(), snapshotInfos.size(), 0, GetSnapshotsRequest.NO_LIMIT);
        }

        private SnapshotsInRepo sortSnapshots(Stream<SnapshotInfo> snapshotInfoStream, int totalCount, int offset, int size) {
            final var resultsStream = snapshotInfoStream.filter(buildAfterPredicate()).sorted(buildComparator()).skip(offset);
            if (size == GetSnapshotsRequest.NO_LIMIT) {
                return new SnapshotsInRepo(resultsStream.toList(), totalCount, 0);
            } else {
                final var allocateSize = Math.min(size, 1000); // ignore excessively-large sizes in request params
                final var results = new ArrayList<SnapshotInfo>(allocateSize);
                var remaining = 0;
                for (var iterator = resultsStream.iterator(); iterator.hasNext();) {
                    final var snapshotInfo = iterator.next();
                    if (results.size() < size) {
                        results.add(snapshotInfo);
                    } else {
                        remaining += 1;
                    }
                }
                return new SnapshotsInRepo(results, totalCount, remaining);
            }
        }

        private Comparator<SnapshotInfo> buildComparator() {
            final var comparator = sortBy.getSnapshotInfoComparator();
            return order == SortOrder.DESC ? comparator.reversed() : comparator;
        }

        private Predicate<SnapshotInfo> buildAfterPredicate() {
            if (after == null) {
                return Predicates.always();
            }
            assert offset == 0 : "can't combine after and offset but saw [" + after + "] and offset [" + offset + "]";

            final String snapshotName = after.snapshotName();
            final String repoName = after.repoName();
            final String value = after.value();
            return switch (sortBy) {
                case START_TIME -> filterByLongOffset(SnapshotInfo::startTime, Long.parseLong(value), snapshotName, repoName, order);
                case NAME ->
                    // TODO: cover via pre-flight predicate
                    order == SortOrder.ASC
                        ? (info -> compareName(snapshotName, repoName, info) < 0)
                        : (info -> compareName(snapshotName, repoName, info) > 0);
                case DURATION -> filterByLongOffset(
                    info -> info.endTime() - info.startTime(),
                    Long.parseLong(value),
                    snapshotName,
                    repoName,
                    order
                );
                case INDICES ->
                    // TODO: cover via pre-flight predicate
                    filterByLongOffset(info -> info.indices().size(), Integer.parseInt(value), snapshotName, repoName, order);
                case SHARDS -> filterByLongOffset(SnapshotInfo::totalShards, Integer.parseInt(value), snapshotName, repoName, order);
                case FAILED_SHARDS -> filterByLongOffset(
                    SnapshotInfo::failedShards,
                    Integer.parseInt(value),
                    snapshotName,
                    repoName,
                    order
                );
                case REPOSITORY ->
                    // TODO: cover via pre-flight predicate
                    order == SortOrder.ASC
                        ? (info -> compareRepositoryName(snapshotName, repoName, info) < 0)
                        : (info -> compareRepositoryName(snapshotName, repoName, info) > 0);
            };
        }

        private static Predicate<SnapshotInfo> filterByLongOffset(
            ToLongFunction<SnapshotInfo> extractor,
            long after,
            String snapshotName,
            String repoName,
            SortOrder order
        ) {
            return order == SortOrder.ASC ? info -> {
                final long val = extractor.applyAsLong(info);
                return after < val || (after == val && compareName(snapshotName, repoName, info) < 0);
            } : info -> {
                final long val = extractor.applyAsLong(info);
                return after > val || (after == val && compareName(snapshotName, repoName, info) > 0);
            };
        }

        private static int compareRepositoryName(String name, String repoName, SnapshotInfo info) {
            final int res = repoName.compareTo(info.repository());
            if (res != 0) {
                return res;
            }
            return name.compareTo(info.snapshotId().getName());
        }

        private static int compareName(String name, String repoName, SnapshotInfo info) {
            final int res = name.compareTo(info.snapshotId().getName());
            if (res != 0) {
                return res;
            }
            return repoName.compareTo(info.repository());
        }

    }

    /**
     * A pair of predicates for the get snapshots action. The {@link #test(SnapshotId, RepositoryData)} predicate is applied to combinations
     * of snapshot id and repository data to determine which snapshots to fully load from the repository and rules out all snapshots that do
     * not match the given {@link GetSnapshotsRequest} that can be ruled out through the information in {@link RepositoryData}.
     * The predicate returned by {@link #test(SnapshotInfo)} predicate is then applied the instances of {@link SnapshotInfo} that were
     * loaded from the repository to filter out those remaining that did not match the request but could not be ruled out without loading
     * their {@link SnapshotInfo}.
     */
    private static final class SnapshotPredicates {

        private static final SnapshotPredicates MATCH_ALL = new SnapshotPredicates(null, null);

        @Nullable // if all snapshot IDs match
        private final BiPredicate<SnapshotId, RepositoryData> preflightPredicate;

        @Nullable // if all snapshots match
        private final Predicate<SnapshotInfo> snapshotPredicate;

        private SnapshotPredicates(
            @Nullable BiPredicate<SnapshotId, RepositoryData> preflightPredicate,
            @Nullable Predicate<SnapshotInfo> snapshotPredicate
        ) {
            this.snapshotPredicate = snapshotPredicate;
            this.preflightPredicate = preflightPredicate;
        }

        boolean test(SnapshotId snapshotId, RepositoryData repositoryData) {
            return preflightPredicate == null || preflightPredicate.test(snapshotId, repositoryData);
        }

        boolean isMatchAll() {
            return snapshotPredicate == null;
        }

        boolean test(SnapshotInfo snapshotInfo) {
            return snapshotPredicate == null || snapshotPredicate.test(snapshotInfo);
        }

        private SnapshotPredicates and(SnapshotPredicates other) {
            return this == MATCH_ALL ? other
                : other == MATCH_ALL ? this
                : new SnapshotPredicates(
                    preflightPredicate == null ? other.preflightPredicate : other.preflightPredicate == null ? preflightPredicate : null,
                    snapshotPredicate == null ? other.snapshotPredicate : other.snapshotPredicate == null ? snapshotPredicate : null
                );
        }

        static SnapshotPredicates fromRequest(GetSnapshotsRequest request) {
            return getSortValuePredicate(request.fromSortValue(), request.sort(), request.order()).and(
                getSlmPredicates(request.policies())
            );
        }

        private static SnapshotPredicates getSlmPredicates(String[] slmPolicies) {
            if (slmPolicies.length == 0) {
                return MATCH_ALL;
            }

            final List<String> includePatterns = new ArrayList<>();
            final List<String> excludePatterns = new ArrayList<>();
            boolean seenWildcard = false;
            boolean matchNoPolicy = false;
            for (String slmPolicy : slmPolicies) {
                if (seenWildcard && slmPolicy.length() > 1 && slmPolicy.startsWith("-")) {
                    excludePatterns.add(slmPolicy.substring(1));
                } else {
                    if (Regex.isSimpleMatchPattern(slmPolicy)) {
                        seenWildcard = true;
                    } else if (GetSnapshotsRequest.NO_POLICY_PATTERN.equals(slmPolicy)) {
                        matchNoPolicy = true;
                    }
                    includePatterns.add(slmPolicy);
                }
            }
            final String[] includes = includePatterns.toArray(Strings.EMPTY_ARRAY);
            final String[] excludes = excludePatterns.toArray(Strings.EMPTY_ARRAY);
            final boolean matchWithoutPolicy = matchNoPolicy;
            return new SnapshotPredicates(((snapshotId, repositoryData) -> {
                final RepositoryData.SnapshotDetails details = repositoryData.getSnapshotDetails(snapshotId);
                final String policy;
                if (details == null || (details.getSlmPolicy() == null)) {
                    // no SLM policy recorded
                    return true;
                } else {
                    final String policyFound = details.getSlmPolicy();
                    // empty string means that snapshot was not created by an SLM policy
                    policy = policyFound.isEmpty() ? null : policyFound;
                }
                return matchPolicy(includes, excludes, matchWithoutPolicy, policy);
            }), snapshotInfo -> {
                final Map<String, Object> metadata = snapshotInfo.userMetadata();
                final String policy;
                if (metadata == null) {
                    policy = null;
                } else {
                    final Object policyFound = metadata.get(SnapshotsService.POLICY_ID_METADATA_FIELD);
                    policy = policyFound instanceof String ? (String) policyFound : null;
                }
                return matchPolicy(includes, excludes, matchWithoutPolicy, policy);
            });
        }

        private static boolean matchPolicy(String[] includes, String[] excludes, boolean matchWithoutPolicy, @Nullable String policy) {
            if (policy == null) {
                return matchWithoutPolicy;
            }
            if (Regex.simpleMatch(includes, policy) == false) {
                return false;
            }
            return excludes.length == 0 || Regex.simpleMatch(excludes, policy) == false;
        }

        private static SnapshotPredicates getSortValuePredicate(String fromSortValue, SnapshotSortKey sortBy, SortOrder order) {
            if (fromSortValue == null) {
                return MATCH_ALL;
            }

            switch (sortBy) {
                case START_TIME:
                    final long after = Long.parseLong(fromSortValue);
                    return new SnapshotPredicates(order == SortOrder.ASC ? (snapshotId, repositoryData) -> {
                        final long startTime = getStartTime(snapshotId, repositoryData);
                        return startTime == -1 || after <= startTime;
                    } : (snapshotId, repositoryData) -> {
                        final long startTime = getStartTime(snapshotId, repositoryData);
                        return startTime == -1 || after >= startTime;
                    }, filterByLongOffset(SnapshotInfo::startTime, after, order));

                case NAME:
                    return new SnapshotPredicates(
                        order == SortOrder.ASC
                            ? (snapshotId, repositoryData) -> fromSortValue.compareTo(snapshotId.getName()) <= 0
                            : (snapshotId, repositoryData) -> fromSortValue.compareTo(snapshotId.getName()) >= 0,
                        null
                    );

                case DURATION:
                    final long afterDuration = Long.parseLong(fromSortValue);
                    return new SnapshotPredicates(order == SortOrder.ASC ? (snapshotId, repositoryData) -> {
                        final long duration = getDuration(snapshotId, repositoryData);
                        return duration == -1 || afterDuration <= duration;
                    } : (snapshotId, repositoryData) -> {
                        final long duration = getDuration(snapshotId, repositoryData);
                        return duration == -1 || afterDuration >= duration;
                    }, filterByLongOffset(info -> info.endTime() - info.startTime(), afterDuration, order));

                case INDICES:
                    final int afterIndexCount = Integer.parseInt(fromSortValue);
                    return new SnapshotPredicates(
                        order == SortOrder.ASC
                            ? (snapshotId, repositoryData) -> afterIndexCount <= indexCount(snapshotId, repositoryData)
                            : (snapshotId, repositoryData) -> afterIndexCount >= indexCount(snapshotId, repositoryData),
                        null
                    );

                case REPOSITORY:
                    // already handled in #maybeFilterRepositories
                    return MATCH_ALL;

                case SHARDS:
                    return new SnapshotPredicates(
                        null,
                        filterByLongOffset(SnapshotInfo::totalShards, Integer.parseInt(fromSortValue), order)
                    );
                case FAILED_SHARDS:
                    return new SnapshotPredicates(
                        null,
                        filterByLongOffset(SnapshotInfo::failedShards, Integer.parseInt(fromSortValue), order)
                    );
                default:
                    throw new AssertionError("unexpected sort column [" + sortBy + "]");
            }
        }

        private static Predicate<SnapshotInfo> filterByLongOffset(ToLongFunction<SnapshotInfo> extractor, long after, SortOrder order) {
            return order == SortOrder.ASC ? info -> after <= extractor.applyAsLong(info) : info -> after >= extractor.applyAsLong(info);
        }

        private static long getDuration(SnapshotId snapshotId, RepositoryData repositoryData) {
            final RepositoryData.SnapshotDetails details = repositoryData.getSnapshotDetails(snapshotId);
            if (details == null) {
                return -1;
            }
            final long startTime = details.getStartTimeMillis();
            if (startTime == -1) {
                return -1;
            }
            final long endTime = details.getEndTimeMillis();
            if (endTime == -1) {
                return -1;
            }
            return endTime - startTime;
        }

        private static long getStartTime(SnapshotId snapshotId, RepositoryData repositoryData) {
            final RepositoryData.SnapshotDetails details = repositoryData.getSnapshotDetails(snapshotId);
            return details == null ? -1 : details.getStartTimeMillis();
        }

        private static int indexCount(SnapshotId snapshotId, RepositoryData repositoryData) {
            // TODO: this could be made more efficient by caching this number in RepositoryData
            int indexCount = 0;
            for (IndexId idx : repositoryData.getIndices().values()) {
                if (repositoryData.getSnapshots(idx).contains(snapshotId)) {
                    indexCount++;
                }
            }
            return indexCount;
        }
    }

    private record SnapshotsInRepo(List<SnapshotInfo> snapshotInfos, int totalCount, int remaining) {
        private static final SnapshotsInRepo EMPTY = new SnapshotsInRepo(List.of(), 0, 0);
    }
}<|MERGE_RESOLUTION|>--- conflicted
+++ resolved
@@ -208,24 +208,6 @@
             }
         }
 
-<<<<<<< HEAD
-=======
-        /**
-         * Filters the list of repositories that a request will fetch snapshots from in the special case of sorting by repository
-         * name and having a non-null value for {@link GetSnapshotsRequest#fromSortValue()} on the request to exclude repositories outside
-         * the sort value range if possible.
-         */
-        private List<RepositoryMetadata> maybeFilterRepositories() {
-            if (sortBy != SnapshotSortKey.REPOSITORY || fromSortValue == null) {
-                return repositories;
-            }
-            final Predicate<RepositoryMetadata> predicate = order == SortOrder.ASC
-                ? repositoryMetadata -> fromSortValue.compareTo(repositoryMetadata.name()) <= 0
-                : repositoryMetadata -> fromSortValue.compareTo(repositoryMetadata.name()) >= 0;
-            return repositories.stream().filter(predicate).toList();
-        }
-
->>>>>>> 1fae3e75
         void getMultipleReposSnapshotInfo(ActionListener<GetSnapshotsResponse> listener) {
             try (var listeners = new RefCountingListener(listener.map(ignored -> {
                 cancellableTask.ensureNotCancelled();
@@ -272,7 +254,7 @@
         }
 
         private boolean skipRepository(String repositoryName) {
-            if (sortBy == GetSnapshotsRequest.SortBy.REPOSITORY && fromSortValue != null) {
+            if (sortBy == SnapshotSortKey.REPOSITORY && fromSortValue != null) {
                 // If we are sorting by repository name with an offset given by fromSortValue, skip earlier repositories
                 return order == SortOrder.ASC ? fromSortValue.compareTo(repositoryName) > 0 : fromSortValue.compareTo(repositoryName) < 0;
             } else {
