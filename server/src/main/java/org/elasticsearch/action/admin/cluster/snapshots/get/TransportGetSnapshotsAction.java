/*
 * Copyright Elasticsearch B.V. and/or licensed to Elasticsearch B.V. under one
 * or more contributor license agreements. Licensed under the Elastic License
 * 2.0 and the Server Side Public License, v 1; you may not use this file except
 * in compliance with, at your election, the Elastic License 2.0 or the Server
 * Side Public License, v 1.
 */

package org.elasticsearch.action.admin.cluster.snapshots.get;

import org.elasticsearch.ElasticsearchException;
import org.elasticsearch.action.ActionListener;
import org.elasticsearch.action.support.ActionFilters;
import org.elasticsearch.action.support.RefCountingListener;
import org.elasticsearch.action.support.SubscribableListener;
import org.elasticsearch.action.support.master.TransportMasterNodeAction;
import org.elasticsearch.cluster.ClusterState;
import org.elasticsearch.cluster.SnapshotsInProgress;
import org.elasticsearch.cluster.block.ClusterBlockException;
import org.elasticsearch.cluster.block.ClusterBlockLevel;
import org.elasticsearch.cluster.metadata.IndexNameExpressionResolver;
import org.elasticsearch.cluster.metadata.RepositoryMetadata;
import org.elasticsearch.cluster.service.ClusterService;
import org.elasticsearch.common.Strings;
import org.elasticsearch.common.collect.Iterators;
import org.elasticsearch.common.inject.Inject;
import org.elasticsearch.common.regex.Regex;
import org.elasticsearch.common.util.concurrent.AbstractThrottledTaskRunner;
import org.elasticsearch.common.util.concurrent.ConcurrentCollections;
import org.elasticsearch.common.util.concurrent.EsExecutors;
import org.elasticsearch.common.util.concurrent.ThrottledIterator;
import org.elasticsearch.core.Nullable;
import org.elasticsearch.core.Predicates;
import org.elasticsearch.core.Releasable;
import org.elasticsearch.logging.LogManager;
import org.elasticsearch.logging.Logger;
import org.elasticsearch.repositories.IndexId;
import org.elasticsearch.repositories.RepositoriesService;
import org.elasticsearch.repositories.Repository;
import org.elasticsearch.repositories.RepositoryData;
import org.elasticsearch.repositories.RepositoryMissingException;
import org.elasticsearch.repositories.ResolvedRepositories;
import org.elasticsearch.search.sort.SortOrder;
import org.elasticsearch.snapshots.Snapshot;
import org.elasticsearch.snapshots.SnapshotId;
import org.elasticsearch.snapshots.SnapshotInfo;
import org.elasticsearch.snapshots.SnapshotMissingException;
import org.elasticsearch.snapshots.SnapshotsService;
import org.elasticsearch.tasks.CancellableTask;
import org.elasticsearch.tasks.Task;
import org.elasticsearch.tasks.TaskCancelledException;
import org.elasticsearch.threadpool.ThreadPool;
import org.elasticsearch.transport.TransportService;

import java.util.ArrayList;
import java.util.Collection;
import java.util.Collections;
import java.util.HashMap;
import java.util.HashSet;
import java.util.List;
import java.util.Map;
import java.util.Queue;
import java.util.Set;
import java.util.concurrent.atomic.AtomicInteger;
import java.util.function.BiPredicate;
import java.util.function.BooleanSupplier;
import java.util.function.Function;
import java.util.function.Predicate;
import java.util.function.ToLongFunction;

/**
 * Transport Action for get snapshots operation
 */
public class TransportGetSnapshotsAction extends TransportMasterNodeAction<GetSnapshotsRequest, GetSnapshotsResponse> {

    private static final Logger logger = LogManager.getLogger(TransportGetSnapshotsAction.class);

    private final RepositoriesService repositoriesService;

    @Inject
    public TransportGetSnapshotsAction(
        TransportService transportService,
        ClusterService clusterService,
        ThreadPool threadPool,
        RepositoriesService repositoriesService,
        ActionFilters actionFilters,
        IndexNameExpressionResolver indexNameExpressionResolver
    ) {
        super(
            GetSnapshotsAction.NAME,
            transportService,
            clusterService,
            threadPool,
            actionFilters,
            GetSnapshotsRequest::new,
            indexNameExpressionResolver,
            GetSnapshotsResponse::new,
            // Execute this on the management pool because creating the response can become fairly expensive
            // for large repositories in the verbose=false case when there are a lot of indices per snapshot.
            // This is intentionally not using the snapshot_meta pool because that pool is sized rather large
            // to accommodate concurrent IO and could consume excessive CPU resources through concurrent
            // verbose=false requests that are CPU bound only.
            threadPool.executor(ThreadPool.Names.MANAGEMENT)
        );
        this.repositoriesService = repositoriesService;
    }

    @Override
    protected ClusterBlockException checkBlock(GetSnapshotsRequest request, ClusterState state) {
        return state.blocks().globalBlockedException(ClusterBlockLevel.METADATA_READ);
    }

    @Override
    protected void masterOperation(
        Task task,
        final GetSnapshotsRequest request,
        final ClusterState state,
        final ActionListener<GetSnapshotsResponse> listener
    ) {
        assert task instanceof CancellableTask : task + " not cancellable";

        new GetSnapshotsOperation(
            (CancellableTask) task,
            ResolvedRepositories.resolve(state, request.repositories()),
            request.isSingleRepositoryRequest() == false,
            request.snapshots(),
            request.ignoreUnavailable(),
            request.policies(),
            request.sort(),
            request.order(),
            request.fromSortValue(),
            request.offset(),
            request.after(),
            request.size(),
            SnapshotsInProgress.get(state),
            request.verbose(),
            request.includeIndexNames()
        ).getMultipleReposSnapshotInfo(listener);
    }

    /**
     * A single invocation of the get-snapshots API.
     * <p>
     * Decides which repositories to query, picks a collection of candidate {@link SnapshotId} values from each {@link RepositoryData},
     * chosen according to the request parameters, loads the relevant {@link SnapshotInfo} blobs, and finally sorts and filters the
     * results.
     */
    private class GetSnapshotsOperation {
        private final CancellableTask cancellableTask;

        // repositories
        private final List<RepositoryMetadata> repositories;
        private final boolean isMultiRepoRequest;

        // snapshots selection
        private final SnapshotNamePredicate snapshotNamePredicate;
        private final SnapshotPredicates fromSortValuePredicates;
        private final Predicate<String> slmPolicyPredicate;

        // snapshot ordering/pagination
        private final SnapshotSortKey sortBy;
        private final SortOrder order;
        @Nullable
        private final String fromSortValue;
        private final int offset;
        private final Predicate<SnapshotInfo> afterPredicate;
        private final int size;

        // current state
        private final SnapshotsInProgress snapshotsInProgress;

        // output detail
        private final boolean ignoreUnavailable;
        private final boolean verbose;
        private final boolean indices;

        // snapshot info throttling
        private final GetSnapshotInfoExecutor getSnapshotInfoExecutor;

        // results
        private final Map<String, ElasticsearchException> failuresByRepository = ConcurrentCollections.newConcurrentMap();
<<<<<<< HEAD
        private final Queue<Stream<SnapshotInfo>> allSnapshotInfos = ConcurrentCollections.newQueue();

        /**
         * Accumulates number of snapshots that match the name/fromSortValue/slmPolicy predicates, to be returned in the response.
         */
=======
        private final Queue<List<SnapshotInfo>> allSnapshotInfos = ConcurrentCollections.newQueue();
>>>>>>> 0eca03ca
        private final AtomicInteger totalCount = new AtomicInteger();

        /**
         * Accumulates the number of snapshots that match the name/fromSortValue/slmPolicy/after predicates, for sizing the final result
         * list.
         */
        private final AtomicInteger resultsCount = new AtomicInteger();

        GetSnapshotsOperation(
            CancellableTask cancellableTask,
            ResolvedRepositories resolvedRepositories,
            boolean isMultiRepoRequest,
            String[] snapshots,
            boolean ignoreUnavailable,
            String[] policies,
            SnapshotSortKey sortBy,
            SortOrder order,
            String fromSortValue,
            int offset,
            SnapshotSortKey.After after,
            int size,
            SnapshotsInProgress snapshotsInProgress,
            boolean verbose,
            boolean indices
        ) {
            this.cancellableTask = cancellableTask;
            this.repositories = resolvedRepositories.repositoryMetadata();
            this.isMultiRepoRequest = isMultiRepoRequest;
            this.ignoreUnavailable = ignoreUnavailable;
            this.sortBy = sortBy;
            this.order = order;
            this.fromSortValue = fromSortValue;
            this.offset = offset;
            this.size = size;
            this.snapshotsInProgress = snapshotsInProgress;
            this.verbose = verbose;
            this.indices = indices;

            this.snapshotNamePredicate = SnapshotNamePredicate.forSnapshots(ignoreUnavailable, snapshots);
            this.fromSortValuePredicates = SnapshotPredicates.forFromSortValue(fromSortValue, sortBy, order);
            this.slmPolicyPredicate = SlmPolicyPredicate.forPolicies(policies);
            this.afterPredicate = sortBy.getAfterPredicate(after, order);

            this.getSnapshotInfoExecutor = new GetSnapshotInfoExecutor(
                threadPool.info(ThreadPool.Names.SNAPSHOT_META).getMax(),
                cancellableTask::isCancelled
            );

            for (final var missingRepo : resolvedRepositories.missing()) {
                failuresByRepository.put(missingRepo, new RepositoryMissingException(missingRepo));
            }
        }

        void getMultipleReposSnapshotInfo(ActionListener<GetSnapshotsResponse> listener) {
            SubscribableListener

                .<Void>newForked(repositoriesDoneListener -> {
                    try (var listeners = new RefCountingListener(repositoriesDoneListener)) {
                        for (final RepositoryMetadata repository : repositories) {
                            final String repoName = repository.name();
                            if (skipRepository(repoName)) {
                                continue;
                            }

                            SubscribableListener

                                .<RepositoryData>newForked(repositoryDataListener -> {
                                    if (snapshotNamePredicate == SnapshotNamePredicate.MATCH_CURRENT_ONLY) {
                                        repositoryDataListener.onResponse(null);
                                    } else {
                                        repositoriesService.repository(repoName).getRepositoryData(executor, repositoryDataListener);
                                    }
                                })

<<<<<<< HEAD
                                .<Void>andThen((l, repositoryData) -> loadSnapshotInfos(repoName, repositoryData, l))
=======
                                .<SnapshotsInRepo>andThen((l, repositoryData) -> loadSnapshotInfos(repoName, repositoryData, l))

                                .addListener(new DelegatingActionListener<>(listeners.acquire()) {
                                    @Override
                                    public void onResponse(SnapshotsInRepo snapshotsInRepo) {
                                        allSnapshotInfos.add(snapshotsInRepo.snapshotInfos());
                                        totalCount.addAndGet(snapshotsInRepo.totalCount());
                                        delegate.onResponse(null);
                                    }
>>>>>>> 0eca03ca

                                .addListener(listeners.acquire().delegateResponse((l, e) -> {
                                    if (isMultiRepoRequest && e instanceof ElasticsearchException elasticsearchException) {
                                        failuresByRepository.put(repoName, elasticsearchException);
                                        l.onResponse(null);
                                    } else {
                                        l.onFailure(e);
                                    }
                                }));
                        }
                    }
                })

<<<<<<< HEAD
                .addListener(listener.map(ignored -> buildResponse()), executor, threadPool.getThreadContext());
=======
                .addListener(listener.map(ignored -> buildResponse()));
>>>>>>> 0eca03ca
        }

        private boolean skipRepository(String repositoryName) {
            if (sortBy == SnapshotSortKey.REPOSITORY && fromSortValue != null) {
                // If we are sorting by repository name with an offset given by fromSortValue, skip earlier repositories
                return order == SortOrder.ASC ? fromSortValue.compareTo(repositoryName) > 0 : fromSortValue.compareTo(repositoryName) < 0;
            } else {
                return false;
            }
        }

        private void loadSnapshotInfos(String repo, @Nullable RepositoryData repositoryData, ActionListener<Void> listener) {
            assert ThreadPool.assertCurrentThreadPool(ThreadPool.Names.MANAGEMENT);

            if (cancellableTask.notifyIfCancelled(listener)) {
                return;
            }

            final Set<String> unmatchedRequiredNames = new HashSet<>(snapshotNamePredicate.requiredNames());
            final Set<Snapshot> toResolve = new HashSet<>();

            for (final var snapshotInProgress : snapshotsInProgress.forRepo(repo)) {
                final var snapshotName = snapshotInProgress.snapshot().getSnapshotId().getName();
                unmatchedRequiredNames.remove(snapshotName);
                if (snapshotNamePredicate.test(snapshotName, true)) {
                    toResolve.add(snapshotInProgress.snapshot());
                }
            }

            if (repositoryData != null) {
                for (final var snapshotId : repositoryData.getSnapshotIds()) {
                    final var snapshotName = snapshotId.getName();
                    unmatchedRequiredNames.remove(snapshotName);
                    if (snapshotNamePredicate.test(snapshotName, false) && matchesPredicates(snapshotId, repositoryData)) {
                        toResolve.add(new Snapshot(repo, snapshotId));
                    }
                }
            }

            if (unmatchedRequiredNames.isEmpty() == false) {
                throw new SnapshotMissingException(repo, unmatchedRequiredNames.iterator().next());
            }

            if (verbose) {
                loadSnapshotInfos(repo, toResolve.stream().map(Snapshot::getSnapshotId).toList(), listener);
            } else {
                assert fromSortValuePredicates.isMatchAll() : "filtering is not supported in non-verbose mode";
                assert slmPolicyPredicate == SlmPolicyPredicate.MATCH_ALL_POLICIES : "filtering is not supported in non-verbose mode";
                addSimpleSnapshotInfos(
                    toResolve,
                    repo,
                    repositoryData,
                    snapshotsInProgress.forRepo(repo).stream().map(entry -> SnapshotInfo.inProgress(entry).basic()).toList()
                );
                listener.onResponse(null);
            }
        }

        private void loadSnapshotInfos(String repositoryName, Collection<SnapshotId> snapshotIds, ActionListener<Void> listener) {
            if (cancellableTask.notifyIfCancelled(listener)) {
                return;
            }
            final AtomicInteger repositoryTotalCount = new AtomicInteger();
            final List<SnapshotInfo> snapshots = new ArrayList<>(snapshotIds.size());
            final Set<SnapshotId> snapshotIdsToIterate = new HashSet<>(snapshotIds);
            // first, look at the snapshots in progress
            final List<SnapshotsInProgress.Entry> entries = SnapshotsService.currentSnapshots(
                snapshotsInProgress,
                repositoryName,
                snapshotIdsToIterate.stream().map(SnapshotId::getName).toList()
            );
            for (SnapshotsInProgress.Entry entry : entries) {
                if (snapshotIdsToIterate.remove(entry.snapshot().getSnapshotId())) {
                    final SnapshotInfo snapshotInfo = SnapshotInfo.inProgress(entry);
                    if (matchesPredicates(snapshotInfo)) {
                        repositoryTotalCount.incrementAndGet();
                        if (afterPredicate.test(snapshotInfo)) {
                            snapshots.add(snapshotInfo.maybeWithoutIndices(indices));
                        }
                    }
                }
            }
            // then, look in the repository if there's any matching snapshots left
            SubscribableListener

                .<Void>newForked(l -> {
                    try (var listeners = new RefCountingListener(l)) {
                        if (snapshotIdsToIterate.isEmpty()) {
                            return;
                        }

                        final Repository repository;
                        try {
                            repository = repositoriesService.repository(repositoryName);
                        } catch (RepositoryMissingException e) {
                            listeners.acquire().onFailure(e);
                            return;
                        }

                        // only need to synchronize accesses related to reading SnapshotInfo from the repo
                        final List<SnapshotInfo> syncSnapshots = Collections.synchronizedList(snapshots);

                        ThrottledIterator.run(
                            Iterators.failFast(
                                snapshotIdsToIterate.iterator(),
                                () -> cancellableTask.isCancelled() || listeners.isFailing()
                            ),
                            (ref, snapshotId) -> {
                                final var refListener = ActionListener.runBefore(listeners.acquire(), ref::close);
                                getSnapshotInfoExecutor.getSnapshotInfo(repository, snapshotId, new ActionListener<>() {
                                    @Override
                                    public void onResponse(SnapshotInfo snapshotInfo) {
                                        if (matchesPredicates(snapshotInfo)) {
                                            repositoryTotalCount.incrementAndGet();
                                            if (afterPredicate.test(snapshotInfo)) {
                                                syncSnapshots.add(snapshotInfo.maybeWithoutIndices(indices));
                                            }
                                        }
                                        refListener.onResponse(null);
                                    }

                                    @Override
                                    public void onFailure(Exception e) {
                                        if (ignoreUnavailable) {
                                            logger.warn(
                                                Strings.format("failed to fetch snapshot info for [%s:%s]", repository, snapshotId),
                                                e
                                            );
                                            refListener.onResponse(null);
                                        } else {
                                            refListener.onFailure(e);
                                        }
                                    }
                                });
                            },
                            getSnapshotInfoExecutor.getMaxRunningTasks(),
                            () -> {},
                            () -> {}
                        );
                    }
                })

                // no need to synchronize access to snapshots: Repository#getSnapshotInfo fails fast but we're on the success path here
                .andThenAccept(ignored -> addResults(repositoryTotalCount.get(), snapshots))

                .addListener(listener);
        }

        private void addResults(int repositoryTotalCount, List<SnapshotInfo> snapshots) {
            totalCount.addAndGet(repositoryTotalCount);
            resultsCount.addAndGet(snapshots.size());
            allSnapshotInfos.add(snapshots.stream());
        }

        private void addSimpleSnapshotInfos(
            final Set<Snapshot> toResolve,
            final String repoName,
            final RepositoryData repositoryData,
            final List<SnapshotInfo> currentSnapshots
        ) {
            if (repositoryData == null) {
                // only want current snapshots
                addResults(currentSnapshots.size(), currentSnapshots.stream().filter(afterPredicate).toList());
                return;
            }

            List<SnapshotInfo> snapshotInfos = new ArrayList<>(currentSnapshots.size() + toResolve.size());
            int repositoryTotalCount = 0;
            for (SnapshotInfo snapshotInfo : currentSnapshots) {
                assert snapshotInfo.startTime() == 0L && snapshotInfo.endTime() == 0L && snapshotInfo.totalShards() == 0L : snapshotInfo;
                if (toResolve.remove(snapshotInfo.snapshot())) {
                    repositoryTotalCount += 1;
                    if (afterPredicate.test(snapshotInfo)) {
                        snapshotInfos.add(snapshotInfo);
                    }
                }
            }
            Map<SnapshotId, List<String>> snapshotsToIndices = new HashMap<>();
            if (indices) {
                for (IndexId indexId : repositoryData.getIndices().values()) {
                    for (SnapshotId snapshotId : repositoryData.getSnapshots(indexId)) {
                        if (toResolve.contains(new Snapshot(repoName, snapshotId))) {
                            snapshotsToIndices.computeIfAbsent(snapshotId, (k) -> new ArrayList<>()).add(indexId.getName());
                        }
                    }
                }
            }
            for (Snapshot snapshot : toResolve) {
                final var snapshotInfo = new SnapshotInfo(
                    snapshot,
                    snapshotsToIndices.getOrDefault(snapshot.getSnapshotId(), Collections.emptyList()),
                    Collections.emptyList(),
                    Collections.emptyList(),
                    repositoryData.getSnapshotState(snapshot.getSnapshotId())
                );
                repositoryTotalCount += 1;
                if (afterPredicate.test(snapshotInfo)) {
                    snapshotInfos.add(snapshotInfo);
                }
            }
<<<<<<< HEAD
            addResults(repositoryTotalCount, snapshotInfos);
=======
            return applyAfterPredicate(snapshotInfos);
        }

        private SnapshotsInRepo applyAfterPredicate(List<SnapshotInfo> snapshotInfos) {
            return new SnapshotsInRepo(snapshotInfos.stream().filter(afterPredicate).toList(), snapshotInfos.size());
>>>>>>> 0eca03ca
        }

        private GetSnapshotsResponse buildResponse() {
            assert ThreadPool.assertCurrentThreadPool(ThreadPool.Names.MANAGEMENT);
            cancellableTask.ensureNotCancelled();
            int remaining = 0;
            final var resultsStream = allSnapshotInfos.stream()
<<<<<<< HEAD
                .flatMap(Function.identity())
=======
                .flatMap(Collection::stream)
>>>>>>> 0eca03ca
                .peek(this::assertSatisfiesAllPredicates)
                .sorted(sortBy.getSnapshotInfoComparator(order))
                .skip(offset);
            final List<SnapshotInfo> snapshotInfos;
<<<<<<< HEAD
            if (size == GetSnapshotsRequest.NO_LIMIT || resultsCount.get() <= size) {
                snapshotInfos = resultsStream.toList();
            } else {
                snapshotInfos = new ArrayList<>(size);
=======
            if (size == GetSnapshotsRequest.NO_LIMIT) {
                snapshotInfos = resultsStream.toList();
            } else {
                final var allocateSize = Math.min(size, 1000); // ignore excessively-large sizes in request params
                snapshotInfos = new ArrayList<>(allocateSize);
>>>>>>> 0eca03ca
                for (var iterator = resultsStream.iterator(); iterator.hasNext();) {
                    final var snapshotInfo = iterator.next();
                    if (snapshotInfos.size() < size) {
                        snapshotInfos.add(snapshotInfo);
                    } else {
                        remaining += 1;
                    }
                }
            }
            return new GetSnapshotsResponse(
                snapshotInfos,
                failuresByRepository,
                remaining > 0 ? sortBy.encodeAfterQueryParam(snapshotInfos.get(snapshotInfos.size() - 1)) : null,
                totalCount.get(),
                remaining
            );
        }

        private void assertSatisfiesAllPredicates(SnapshotInfo snapshotInfo) {
            assert matchesPredicates(snapshotInfo);
            assert afterPredicate.test(snapshotInfo);
            assert indices || snapshotInfo.indices().isEmpty();
        }

        private boolean matchesPredicates(SnapshotId snapshotId, RepositoryData repositoryData) {
            if (fromSortValuePredicates.test(snapshotId, repositoryData) == false) {
                return false;
            }

            if (slmPolicyPredicate == SlmPolicyPredicate.MATCH_ALL_POLICIES) {
                return true;
            }

            final var details = repositoryData.getSnapshotDetails(snapshotId);
            return details == null || details.getSlmPolicy() == null || slmPolicyPredicate.test(details.getSlmPolicy());
        }

        private boolean matchesPredicates(SnapshotInfo snapshotInfo) {
            if (fromSortValuePredicates.test(snapshotInfo) == false) {
                return false;
            }

            if (slmPolicyPredicate == SlmPolicyPredicate.MATCH_ALL_POLICIES) {
                return true;
            }

            final var metadata = snapshotInfo.userMetadata();
            return slmPolicyPredicate.test(
                metadata != null && metadata.get(SnapshotsService.POLICY_ID_METADATA_FIELD) instanceof String s ? s : ""
            );
        }
    }

    /**
     * A pair of predicates for the get snapshots action. The {@link #test(SnapshotId, RepositoryData)} predicate is applied to combinations
     * of snapshot id and repository data to determine which snapshots to fully load from the repository and rules out all snapshots that do
     * not match the given {@link GetSnapshotsRequest} that can be ruled out through the information in {@link RepositoryData}.
     * The predicate returned by {@link #test(SnapshotInfo)} predicate is then applied the instances of {@link SnapshotInfo} that were
     * loaded from the repository to filter out those remaining that did not match the request but could not be ruled out without loading
     * their {@link SnapshotInfo}.
     */
    private static final class SnapshotPredicates {

        private static final SnapshotPredicates MATCH_ALL = new SnapshotPredicates(null, null);

        @Nullable // if all snapshot IDs match
        private final BiPredicate<SnapshotId, RepositoryData> preflightPredicate;

        @Nullable // if all snapshots match
        private final Predicate<SnapshotInfo> snapshotPredicate;

        private SnapshotPredicates(
            @Nullable BiPredicate<SnapshotId, RepositoryData> preflightPredicate,
            @Nullable Predicate<SnapshotInfo> snapshotPredicate
        ) {
            this.snapshotPredicate = snapshotPredicate;
            this.preflightPredicate = preflightPredicate;
        }

        boolean test(SnapshotId snapshotId, RepositoryData repositoryData) {
            return preflightPredicate == null || preflightPredicate.test(snapshotId, repositoryData);
        }

        boolean isMatchAll() {
            return snapshotPredicate == null;
        }

        boolean test(SnapshotInfo snapshotInfo) {
            return snapshotPredicate == null || snapshotPredicate.test(snapshotInfo);
        }

        static SnapshotPredicates forFromSortValue(String fromSortValue, SnapshotSortKey sortBy, SortOrder order) {
            if (fromSortValue == null) {
                return MATCH_ALL;
            }

            switch (sortBy) {
                case START_TIME:
                    final long after = Long.parseLong(fromSortValue);
                    return new SnapshotPredicates(order == SortOrder.ASC ? (snapshotId, repositoryData) -> {
                        final long startTime = getStartTime(snapshotId, repositoryData);
                        return startTime == -1 || after <= startTime;
                    } : (snapshotId, repositoryData) -> {
                        final long startTime = getStartTime(snapshotId, repositoryData);
                        return startTime == -1 || after >= startTime;
                    }, filterByLongOffset(SnapshotInfo::startTime, after, order));

                case NAME:
                    return new SnapshotPredicates(
                        order == SortOrder.ASC
                            ? (snapshotId, repositoryData) -> fromSortValue.compareTo(snapshotId.getName()) <= 0
                            : (snapshotId, repositoryData) -> fromSortValue.compareTo(snapshotId.getName()) >= 0,
                        null
                    );

                case DURATION:
                    final long afterDuration = Long.parseLong(fromSortValue);
                    return new SnapshotPredicates(order == SortOrder.ASC ? (snapshotId, repositoryData) -> {
                        final long duration = getDuration(snapshotId, repositoryData);
                        return duration == -1 || afterDuration <= duration;
                    } : (snapshotId, repositoryData) -> {
                        final long duration = getDuration(snapshotId, repositoryData);
                        return duration == -1 || afterDuration >= duration;
                    }, filterByLongOffset(info -> info.endTime() - info.startTime(), afterDuration, order));

                case INDICES:
                    final int afterIndexCount = Integer.parseInt(fromSortValue);
                    return new SnapshotPredicates(
                        order == SortOrder.ASC
                            ? (snapshotId, repositoryData) -> afterIndexCount <= indexCount(snapshotId, repositoryData)
                            : (snapshotId, repositoryData) -> afterIndexCount >= indexCount(snapshotId, repositoryData),
                        null
                    );

                case REPOSITORY:
                    // already handled in #maybeFilterRepositories
                    return MATCH_ALL;

                case SHARDS:
                    return new SnapshotPredicates(
                        null,
                        filterByLongOffset(SnapshotInfo::totalShards, Integer.parseInt(fromSortValue), order)
                    );
                case FAILED_SHARDS:
                    return new SnapshotPredicates(
                        null,
                        filterByLongOffset(SnapshotInfo::failedShards, Integer.parseInt(fromSortValue), order)
                    );
                default:
                    throw new AssertionError("unexpected sort column [" + sortBy + "]");
            }
        }

        private static Predicate<SnapshotInfo> filterByLongOffset(ToLongFunction<SnapshotInfo> extractor, long after, SortOrder order) {
            return order == SortOrder.ASC ? info -> after <= extractor.applyAsLong(info) : info -> after >= extractor.applyAsLong(info);
        }

        private static long getDuration(SnapshotId snapshotId, RepositoryData repositoryData) {
            final RepositoryData.SnapshotDetails details = repositoryData.getSnapshotDetails(snapshotId);
            if (details == null) {
                return -1;
            }
            final long startTime = details.getStartTimeMillis();
            if (startTime == -1) {
                return -1;
            }
            final long endTime = details.getEndTimeMillis();
            if (endTime == -1) {
                return -1;
            }
            return endTime - startTime;
        }

        private static long getStartTime(SnapshotId snapshotId, RepositoryData repositoryData) {
            final RepositoryData.SnapshotDetails details = repositoryData.getSnapshotDetails(snapshotId);
            return details == null ? -1 : details.getStartTimeMillis();
        }

        private static int indexCount(SnapshotId snapshotId, RepositoryData repositoryData) {
            // TODO: this could be made more efficient by caching this number in RepositoryData
            int indexCount = 0;
            for (IndexId idx : repositoryData.getIndices().values()) {
                if (repositoryData.getSnapshots(idx).contains(snapshotId)) {
                    indexCount++;
                }
            }
            return indexCount;
        }
    }

<<<<<<< HEAD
=======
    private record SnapshotsInRepo(List<SnapshotInfo> snapshotInfos, int totalCount) {}

>>>>>>> 0eca03ca
    /**
     * Throttling executor for retrieving {@link SnapshotInfo} instances from the repository without spamming the SNAPSHOT_META threadpool
     * and starving other users of access to it. Similar to {@link Repository#getSnapshotInfo} but allows for finer-grained control over
     * which snapshots are retrieved.
     */
    private static class GetSnapshotInfoExecutor extends AbstractThrottledTaskRunner<ActionListener<Releasable>> {
        private final int maxRunningTasks;
        private final BooleanSupplier isCancelledSupplier;

        GetSnapshotInfoExecutor(int maxRunningTasks, BooleanSupplier isCancelledSupplier) {
            super(GetSnapshotsAction.NAME, maxRunningTasks, EsExecutors.DIRECT_EXECUTOR_SERVICE, ConcurrentCollections.newBlockingQueue());
            this.maxRunningTasks = maxRunningTasks;
            this.isCancelledSupplier = isCancelledSupplier;
        }

        int getMaxRunningTasks() {
            return maxRunningTasks;
        }

        void getSnapshotInfo(Repository repository, SnapshotId snapshotId, ActionListener<SnapshotInfo> listener) {
            enqueueTask(listener.delegateFailure((l, ref) -> {
                if (isCancelledSupplier.getAsBoolean()) {
                    l.onFailure(new TaskCancelledException("task cancelled"));
                } else {
                    repository.getSnapshotInfo(snapshotId, ActionListener.releaseAfter(l, ref));
                }
            }));
        }
    }

    /**
     * Encapsulates a filter on snapshots according to SLM policy, for the {@code ?slm_policy_filter} query parameter.
     */
    private record SlmPolicyPredicate(String[] includes, String[] excludes, boolean matchWithoutPolicy) implements Predicate<String> {

        static final Predicate<String> MATCH_ALL_POLICIES = Predicates.always();

        @Override
        public boolean test(String policy) {
            if (policy.equals("")) {
                // empty string means that snapshot was not created by an SLM policy
                return matchWithoutPolicy;
            }
            if (Regex.simpleMatch(includes, policy) == false) {
                return false;
            }
            return excludes.length == 0 || Regex.simpleMatch(excludes, policy) == false;
        }

        static Predicate<String> forPolicies(String[] slmPolicies) {
            if (slmPolicies.length == 0) {
                return MATCH_ALL_POLICIES;
            }

            final List<String> includePatterns = new ArrayList<>(slmPolicies.length);
            final List<String> excludePatterns = new ArrayList<>(slmPolicies.length);
            boolean seenWildcard = false;
            boolean matchNoPolicy = false;
            for (final var slmPolicy : slmPolicies) {
                if (seenWildcard && slmPolicy.length() > 1 && slmPolicy.startsWith("-")) {
                    excludePatterns.add(slmPolicy.substring(1));
                } else {
                    if (Regex.isSimpleMatchPattern(slmPolicy)) {
                        seenWildcard = true;
                    } else if (GetSnapshotsRequest.NO_POLICY_PATTERN.equals(slmPolicy)) {
                        matchNoPolicy = true;
                    }
                    includePatterns.add(slmPolicy);
                }
            }

            return new SlmPolicyPredicate(
                includePatterns.toArray(Strings.EMPTY_ARRAY),
                excludePatterns.toArray(Strings.EMPTY_ARRAY),
                matchNoPolicy
            );
        }
    }
}<|MERGE_RESOLUTION|>--- conflicted
+++ resolved
@@ -64,7 +64,6 @@
 import java.util.concurrent.atomic.AtomicInteger;
 import java.util.function.BiPredicate;
 import java.util.function.BooleanSupplier;
-import java.util.function.Function;
 import java.util.function.Predicate;
 import java.util.function.ToLongFunction;
 
@@ -179,15 +178,11 @@
 
         // results
         private final Map<String, ElasticsearchException> failuresByRepository = ConcurrentCollections.newConcurrentMap();
-<<<<<<< HEAD
-        private final Queue<Stream<SnapshotInfo>> allSnapshotInfos = ConcurrentCollections.newQueue();
+        private final Queue<List<SnapshotInfo>> allSnapshotInfos = ConcurrentCollections.newQueue();
 
         /**
          * Accumulates number of snapshots that match the name/fromSortValue/slmPolicy predicates, to be returned in the response.
          */
-=======
-        private final Queue<List<SnapshotInfo>> allSnapshotInfos = ConcurrentCollections.newQueue();
->>>>>>> 0eca03ca
         private final AtomicInteger totalCount = new AtomicInteger();
 
         /**
@@ -262,19 +257,7 @@
                                     }
                                 })
 
-<<<<<<< HEAD
                                 .<Void>andThen((l, repositoryData) -> loadSnapshotInfos(repoName, repositoryData, l))
-=======
-                                .<SnapshotsInRepo>andThen((l, repositoryData) -> loadSnapshotInfos(repoName, repositoryData, l))
-
-                                .addListener(new DelegatingActionListener<>(listeners.acquire()) {
-                                    @Override
-                                    public void onResponse(SnapshotsInRepo snapshotsInRepo) {
-                                        allSnapshotInfos.add(snapshotsInRepo.snapshotInfos());
-                                        totalCount.addAndGet(snapshotsInRepo.totalCount());
-                                        delegate.onResponse(null);
-                                    }
->>>>>>> 0eca03ca
 
                                 .addListener(listeners.acquire().delegateResponse((l, e) -> {
                                     if (isMultiRepoRequest && e instanceof ElasticsearchException elasticsearchException) {
@@ -288,11 +271,7 @@
                     }
                 })
 
-<<<<<<< HEAD
                 .addListener(listener.map(ignored -> buildResponse()), executor, threadPool.getThreadContext());
-=======
-                .addListener(listener.map(ignored -> buildResponse()));
->>>>>>> 0eca03ca
         }
 
         private boolean skipRepository(String repositoryName) {
@@ -444,7 +423,7 @@
         private void addResults(int repositoryTotalCount, List<SnapshotInfo> snapshots) {
             totalCount.addAndGet(repositoryTotalCount);
             resultsCount.addAndGet(snapshots.size());
-            allSnapshotInfos.add(snapshots.stream());
+            allSnapshotInfos.add(snapshots);
         }
 
         private void addSimpleSnapshotInfos(
@@ -493,15 +472,7 @@
                     snapshotInfos.add(snapshotInfo);
                 }
             }
-<<<<<<< HEAD
             addResults(repositoryTotalCount, snapshotInfos);
-=======
-            return applyAfterPredicate(snapshotInfos);
-        }
-
-        private SnapshotsInRepo applyAfterPredicate(List<SnapshotInfo> snapshotInfos) {
-            return new SnapshotsInRepo(snapshotInfos.stream().filter(afterPredicate).toList(), snapshotInfos.size());
->>>>>>> 0eca03ca
         }
 
         private GetSnapshotsResponse buildResponse() {
@@ -509,27 +480,15 @@
             cancellableTask.ensureNotCancelled();
             int remaining = 0;
             final var resultsStream = allSnapshotInfos.stream()
-<<<<<<< HEAD
-                .flatMap(Function.identity())
-=======
                 .flatMap(Collection::stream)
->>>>>>> 0eca03ca
                 .peek(this::assertSatisfiesAllPredicates)
                 .sorted(sortBy.getSnapshotInfoComparator(order))
                 .skip(offset);
             final List<SnapshotInfo> snapshotInfos;
-<<<<<<< HEAD
             if (size == GetSnapshotsRequest.NO_LIMIT || resultsCount.get() <= size) {
                 snapshotInfos = resultsStream.toList();
             } else {
                 snapshotInfos = new ArrayList<>(size);
-=======
-            if (size == GetSnapshotsRequest.NO_LIMIT) {
-                snapshotInfos = resultsStream.toList();
-            } else {
-                final var allocateSize = Math.min(size, 1000); // ignore excessively-large sizes in request params
-                snapshotInfos = new ArrayList<>(allocateSize);
->>>>>>> 0eca03ca
                 for (var iterator = resultsStream.iterator(); iterator.hasNext();) {
                     final var snapshotInfo = iterator.next();
                     if (snapshotInfos.size() < size) {
@@ -720,11 +679,10 @@
         }
     }
 
-<<<<<<< HEAD
-=======
-    private record SnapshotsInRepo(List<SnapshotInfo> snapshotInfos, int totalCount) {}
-
->>>>>>> 0eca03ca
+    private record SnapshotsInRepo(List<SnapshotInfo> snapshotInfos, int totalCount, int remaining) {
+        private static final SnapshotsInRepo EMPTY = new SnapshotsInRepo(List.of(), 0, 0);
+    }
+
     /**
      * Throttling executor for retrieving {@link SnapshotInfo} instances from the repository without spamming the SNAPSHOT_META threadpool
      * and starving other users of access to it. Similar to {@link Repository#getSnapshotInfo} but allows for finer-grained control over
