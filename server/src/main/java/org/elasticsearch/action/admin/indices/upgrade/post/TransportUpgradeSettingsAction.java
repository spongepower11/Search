--- conflicted
+++ resolved
@@ -81,12 +81,8 @@
 
             @Override
             public void onFailure(Exception t) {
-<<<<<<< HEAD
-                logger.debug(() -> new ParameterizedMessage("failed to upgrade minimum compatibility version settings on indices [{}]", request.versions().keySet()), t);
-=======
                 logger.debug(() -> new ParameterizedMessage("failed to upgrade minimum compatibility version settings on indices [{}]",
                     request.versions().keySet()), t);
->>>>>>> 0c7f6570
                 listener.onFailure(t);
             }
         });
