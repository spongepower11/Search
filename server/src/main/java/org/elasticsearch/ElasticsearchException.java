/*
 * Copyright Elasticsearch B.V. and/or licensed to Elasticsearch B.V. under one
 * or more contributor license agreements. Licensed under the Elastic License
 * 2.0 and the Server Side Public License, v 1; you may not use this file except
 * in compliance with, at your election, the Elastic License 2.0 or the Server
 * Side Public License, v 1.
 */

package org.elasticsearch;

import org.elasticsearch.action.support.replication.ReplicationOperation;
import org.elasticsearch.cluster.action.shard.ShardStateAction;
import org.elasticsearch.common.io.stream.StreamInput;
import org.elasticsearch.common.io.stream.StreamOutput;
import org.elasticsearch.common.io.stream.Writeable;
import org.elasticsearch.common.logging.LoggerMessageFormat;
import org.elasticsearch.core.CheckedFunction;
import org.elasticsearch.core.Nullable;
import org.elasticsearch.core.Tuple;
import org.elasticsearch.health.node.action.HealthNodeNotDiscoveredException;
import org.elasticsearch.index.Index;
import org.elasticsearch.index.mapper.DocumentParsingException;
import org.elasticsearch.index.shard.ShardId;
import org.elasticsearch.rest.RestStatus;
import org.elasticsearch.search.SearchException;
import org.elasticsearch.search.aggregations.MultiBucketConsumerService;
import org.elasticsearch.search.aggregations.UnsupportedAggregationOnDownsampledIndex;
import org.elasticsearch.transport.TcpTransport;
import org.elasticsearch.xcontent.ParseField;
import org.elasticsearch.xcontent.ToXContentFragment;
import org.elasticsearch.xcontent.XContentBuilder;
import org.elasticsearch.xcontent.XContentParseException;
import org.elasticsearch.xcontent.XContentParser;

import java.io.IOException;
import java.util.ArrayList;
import java.util.Arrays;
import java.util.Collections;
import java.util.HashMap;
import java.util.List;
import java.util.Map;
import java.util.Set;
import java.util.stream.Collectors;

import static java.util.Collections.emptyMap;
import static java.util.Collections.singletonMap;
import static java.util.Collections.unmodifiableMap;
import static org.elasticsearch.cluster.metadata.IndexMetadata.INDEX_UUID_NA_VALUE;
import static org.elasticsearch.common.xcontent.XContentParserUtils.ensureExpectedToken;
import static org.elasticsearch.common.xcontent.XContentParserUtils.ensureFieldName;

/**
 * A base class for all elasticsearch exceptions.
 */
public class ElasticsearchException extends RuntimeException implements ToXContentFragment, Writeable {

    private static final TransportVersion UNKNOWN_VERSION_ADDED = TransportVersion.ZERO;

    /**
     * Passed in the {@link Params} of {@link #generateThrowableXContent(XContentBuilder, Params, Throwable)}
     * to control if the {@code caused_by} element should render. Unlike most parameters to {@code toXContent} methods this parameter is
     * internal only and not available as a URL parameter.
     */
    public static final String REST_EXCEPTION_SKIP_CAUSE = "rest.exception.cause.skip";
    /**
     * Passed in the {@link Params} of {@link #generateThrowableXContent(XContentBuilder, Params, Throwable)}
     * to control if the {@code stack_trace} element should render. Unlike most parameters to {@code toXContent} methods this parameter is
     * internal only and not available as a URL parameter. Use the {@code error_trace} parameter instead.
     */
    public static final String REST_EXCEPTION_SKIP_STACK_TRACE = "rest.exception.stacktrace.skip";
    public static final boolean REST_EXCEPTION_SKIP_STACK_TRACE_DEFAULT = true;
    private static final boolean REST_EXCEPTION_SKIP_CAUSE_DEFAULT = false;
    private static final String INDEX_METADATA_KEY = "es.index";
    private static final String INDEX_METADATA_KEY_UUID = "es.index_uuid";
    private static final String SHARD_METADATA_KEY = "es.shard";
    private static final String RESOURCE_METADATA_TYPE_KEY = "es.resource.type";
    private static final String RESOURCE_METADATA_ID_KEY = "es.resource.id";

    private static final String TYPE = "type";
    private static final String REASON = "reason";
    private static final String CAUSED_BY = "caused_by";
    private static final ParseField SUPPRESSED = new ParseField("suppressed");
    public static final String STACK_TRACE = "stack_trace";
    private static final String HEADER = "header";
    private static final String ERROR = "error";
    private static final String ROOT_CAUSE = "root_cause";

    private static final Map<Integer, CheckedFunction<StreamInput, ? extends ElasticsearchException, IOException>> ID_TO_SUPPLIER;
    private static final Map<Class<? extends ElasticsearchException>, ElasticsearchExceptionHandle> CLASS_TO_ELASTICSEARCH_EXCEPTION_HANDLE;
    private final Map<String, List<String>> metadata = new HashMap<>();
    private final Map<String, List<String>> headers = new HashMap<>();

    /**
     * Construct a <code>ElasticsearchException</code> with the specified cause exception.
     */
    public ElasticsearchException(Throwable cause) {
        super(cause);
    }

    /**
     * Construct a <code>ElasticsearchException</code> with the specified detail message.
     *
     * The message can be parameterized using <code>{}</code> as placeholders for the given
     * arguments
     *
     * @param msg  the detail message
     * @param args the arguments for the message
     */
    public ElasticsearchException(String msg, Object... args) {
        super(LoggerMessageFormat.format(msg, args));
    }

    /**
     * Construct a <code>ElasticsearchException</code> with the specified detail message
     * and nested exception.
     *
     * The message can be parameterized using <code>{}</code> as placeholders for the given
     * arguments
     *
     * @param msg   the detail message
     * @param cause the nested exception
     * @param args  the arguments for the message
     */
    public ElasticsearchException(String msg, Throwable cause, Object... args) {
        super(LoggerMessageFormat.format(msg, args), cause);
    }

    public ElasticsearchException(StreamInput in) throws IOException {
        super(in.readOptionalString(), in.readException());
        readStackTrace(this, in);
        headers.putAll(in.readMapOfLists(StreamInput::readString, StreamInput::readString));
        metadata.putAll(in.readMapOfLists(StreamInput::readString, StreamInput::readString));
    }

    /**
     * Adds a new piece of metadata with the given key.
     * If the provided key is already present, the corresponding metadata will be replaced
     */
    public void addMetadata(String key, String... values) {
        addMetadata(key, Arrays.asList(values));
    }

    /**
     * Adds a new piece of metadata with the given key.
     * If the provided key is already present, the corresponding metadata will be replaced
     */
    public void addMetadata(String key, List<String> values) {
        // we need to enforce this otherwise bw comp doesn't work properly, as "es." was the previous criteria to split headers in two sets
        if (key.startsWith("es.") == false) {
            throw new IllegalArgumentException("exception metadata must start with [es.], found [" + key + "] instead");
        }
        this.metadata.put(key, values);
    }

    /**
     * Returns a set of all metadata keys on this exception
     */
    public Set<String> getMetadataKeys() {
        return metadata.keySet();
    }

    /**
     * Returns the list of metadata values for the given key or {@code null} if no metadata for the
     * given key exists.
     */
    public List<String> getMetadata(String key) {
        return metadata.get(key);
    }

    protected Map<String, List<String>> getMetadata() {
        return metadata;
    }

    /**
     * Adds a new header with the given key.
     * This method will replace existing header if a header with the same key already exists
     */
    public void addHeader(String key, List<String> value) {
        // we need to enforce this otherwise bw comp doesn't work properly, as "es." was the previous criteria to split headers in two sets
        if (key.startsWith("es.")) {
            throw new IllegalArgumentException("exception headers must not start with [es.], found [" + key + "] instead");
        }
        this.headers.put(key, value);
    }

    /**
     * Adds a new header with the given key.
     * This method will replace existing header if a header with the same key already exists
     */
    public void addHeader(String key, String... value) {
        addHeader(key, Arrays.asList(value));
    }

    /**
     * Returns a set of all header keys on this exception
     */
    public Set<String> getHeaderKeys() {
        return headers.keySet();
    }

    /**
     * Returns the list of header values for the given key or {@code null} if no header for the
     * given key exists.
     */
    public List<String> getHeader(String key) {
        return headers.get(key);
    }

    protected Map<String, List<String>> getHeaders() {
        return headers;
    }

    /**
     * Returns the rest status code associated with this exception.
     */
    public RestStatus status() {
        Throwable cause = unwrapCause();
        if (cause == this) {
            return RestStatus.INTERNAL_SERVER_ERROR;
        } else {
            return ExceptionsHelper.status(cause);
        }
    }

    /**
     * Unwraps the actual cause from the exception for cases when the exception is a
     * {@link ElasticsearchWrapperException}.
     *
     * @see ExceptionsHelper#unwrapCause(Throwable)
     */
    public Throwable unwrapCause() {
        return ExceptionsHelper.unwrapCause(this);
    }

    /**
     * Return the detail message, including the message from the nested exception
     * if there is one.
     */
    public String getDetailedMessage() {
        if (getCause() != null) {
            StringBuilder sb = new StringBuilder();
            sb.append(toString()).append("; ");
            if (getCause() instanceof ElasticsearchException) {
                sb.append(((ElasticsearchException) getCause()).getDetailedMessage());
            } else {
                sb.append(getCause());
            }
            return sb.toString();
        } else {
            return super.toString();
        }
    }

    /**
     * Retrieve the innermost cause of this exception, if none, returns the current exception.
     */
    public Throwable getRootCause() {
        Throwable rootCause = this;
        Throwable cause = getCause();
        while (cause != null && cause != rootCause) {
            rootCause = cause;
            cause = cause.getCause();
        }
        return rootCause;
    }

    @Override
    public void writeTo(StreamOutput out) throws IOException {
        out.writeOptionalString(this.getMessage());
        out.writeException(this.getCause());
        writeStackTraces(this, out, StreamOutput::writeException);
        out.writeMapOfLists(headers, StreamOutput::writeString, StreamOutput::writeString);
        out.writeMapOfLists(metadata, StreamOutput::writeString, StreamOutput::writeString);
    }

    public static ElasticsearchException readException(StreamInput input, int id) throws IOException {
        CheckedFunction<StreamInput, ? extends ElasticsearchException, IOException> elasticsearchException = ID_TO_SUPPLIER.get(id);
        if (elasticsearchException == null) {
            if (id == 127 && input.getTransportVersion().before(TransportVersion.V_7_5_0)) {
                // was SearchContextException
                return new SearchException(input);
            }
            throw new IllegalStateException("unknown exception for id: " + id);
        }
        return elasticsearchException.apply(input);
    }

    /**
     * Returns <code>true</code> iff the given class is a registered for an exception to be read.
     */
    public static boolean isRegistered(Class<? extends Throwable> exception, TransportVersion version) {
        ElasticsearchExceptionHandle elasticsearchExceptionHandle = CLASS_TO_ELASTICSEARCH_EXCEPTION_HANDLE.get(exception);
        if (elasticsearchExceptionHandle != null) {
            return version.onOrAfter(elasticsearchExceptionHandle.versionAdded);
        }
        return false;
    }

    static Set<Class<? extends ElasticsearchException>> getRegisteredKeys() { // for testing
        return CLASS_TO_ELASTICSEARCH_EXCEPTION_HANDLE.keySet();
    }

    /**
     * Returns the serialization id the given exception.
     */
    public static int getId(Class<? extends ElasticsearchException> exception) {
        return CLASS_TO_ELASTICSEARCH_EXCEPTION_HANDLE.get(exception).id;
    }

    @Override
    public XContentBuilder toXContent(XContentBuilder builder, Params params) throws IOException {
        Throwable ex = ExceptionsHelper.unwrapCause(this);
        if (ex != this) {
            generateThrowableXContent(builder, params, this);
        } else {
            innerToXContent(builder, params, this, getExceptionName(), getMessage(), headers, metadata, getCause());
        }
        return builder;
    }

    protected static void innerToXContent(
        XContentBuilder builder,
        Params params,
        Throwable throwable,
        String type,
        String message,
        Map<String, List<String>> headers,
        Map<String, List<String>> metadata,
        Throwable cause
    ) throws IOException {
        builder.field(TYPE, type);
        builder.field(REASON, message);

        for (Map.Entry<String, List<String>> entry : metadata.entrySet()) {
            headerToXContent(builder, entry.getKey().substring("es.".length()), entry.getValue());
        }

        if (throwable instanceof ElasticsearchException exception) {
            exception.metadataToXContent(builder, params);
        }

        if (params.paramAsBoolean(REST_EXCEPTION_SKIP_CAUSE, REST_EXCEPTION_SKIP_CAUSE_DEFAULT) == false) {
            if (cause != null) {
                builder.field(CAUSED_BY);
                builder.startObject();
                generateThrowableXContent(builder, params, cause);
                builder.endObject();
            }
        }

        if (headers.isEmpty() == false) {
            builder.startObject(HEADER);
            for (Map.Entry<String, List<String>> entry : headers.entrySet()) {
                headerToXContent(builder, entry.getKey(), entry.getValue());
            }
            builder.endObject();
        }

        if (params.paramAsBoolean(REST_EXCEPTION_SKIP_STACK_TRACE, REST_EXCEPTION_SKIP_STACK_TRACE_DEFAULT) == false) {
            builder.field(STACK_TRACE, ExceptionsHelper.stackTrace(throwable));
        }

        Throwable[] allSuppressed = throwable.getSuppressed();
        if (allSuppressed.length > 0) {
            builder.startArray(SUPPRESSED.getPreferredName());
            for (Throwable suppressed : allSuppressed) {
                builder.startObject();
                generateThrowableXContent(builder, params, suppressed);
                builder.endObject();
            }
            builder.endArray();
        }
    }

    private static void headerToXContent(XContentBuilder builder, String key, List<String> values) throws IOException {
        if (values != null && values.isEmpty() == false) {
            if (values.size() == 1) {
                builder.field(key, values.get(0));
            } else {
                builder.startArray(key);
                for (String value : values) {
                    builder.value(value);
                }
                builder.endArray();
            }
        }
    }

    /**
     * Renders additional per exception information into the XContent
     */
    protected void metadataToXContent(XContentBuilder builder, Params params) throws IOException {}

    /**
     * Generate a {@link ElasticsearchException} from a {@link XContentParser}. This does not
     * return the original exception type (ie NodeClosedException for example) but just wraps
     * the type, the reason and the cause of the exception. It also recursively parses the
     * tree structure of the cause, returning it as a tree structure of {@link ElasticsearchException}
     * instances.
     */
    public static ElasticsearchException fromXContent(XContentParser parser) throws IOException {
        XContentParser.Token token = parser.nextToken();
        ensureExpectedToken(XContentParser.Token.FIELD_NAME, token, parser);
        return innerFromXContent(parser, false);
    }

    public static ElasticsearchException innerFromXContent(XContentParser parser, boolean parseRootCauses) throws IOException {
        XContentParser.Token token = parser.currentToken();
        ensureExpectedToken(XContentParser.Token.FIELD_NAME, token, parser);

        String type = null, reason = null, stack = null;
        ElasticsearchException cause = null;
        Map<String, List<String>> metadata = new HashMap<>();
        Map<String, List<String>> headers = new HashMap<>();
        List<ElasticsearchException> rootCauses = new ArrayList<>();
        List<ElasticsearchException> suppressed = new ArrayList<>();

        for (; token == XContentParser.Token.FIELD_NAME; token = parser.nextToken()) {
            String currentFieldName = parser.currentName();
            token = parser.nextToken();

            if (token.isValue()) {
                if (TYPE.equals(currentFieldName)) {
                    type = parser.text();
                } else if (REASON.equals(currentFieldName)) {
                    reason = parser.text();
                } else if (STACK_TRACE.equals(currentFieldName)) {
                    stack = parser.text();
                } else if (token == XContentParser.Token.VALUE_STRING) {
                    metadata.put(currentFieldName, Collections.singletonList(parser.text()));
                }
            } else if (token == XContentParser.Token.START_OBJECT) {
                if (CAUSED_BY.equals(currentFieldName)) {
                    cause = fromXContent(parser);
                } else if (HEADER.equals(currentFieldName)) {
                    while ((token = parser.nextToken()) != XContentParser.Token.END_OBJECT) {
                        if (token == XContentParser.Token.FIELD_NAME) {
                            currentFieldName = parser.currentName();
                        } else {
                            List<String> values = headers.getOrDefault(currentFieldName, new ArrayList<>());
                            if (token == XContentParser.Token.VALUE_STRING) {
                                values.add(parser.text());
                            } else if (token == XContentParser.Token.START_ARRAY) {
                                while ((token = parser.nextToken()) != XContentParser.Token.END_ARRAY) {
                                    if (token == XContentParser.Token.VALUE_STRING) {
                                        values.add(parser.text());
                                    } else {
                                        parser.skipChildren();
                                    }
                                }
                            } else if (token == XContentParser.Token.START_OBJECT) {
                                parser.skipChildren();
                            }
                            headers.put(currentFieldName, values);
                        }
                    }
                } else {
                    // Any additional metadata object added by the metadataToXContent method is ignored
                    // and skipped, so that the parser does not fail on unknown fields. The parser only
                    // support metadata key-pairs and metadata arrays of values.
                    parser.skipChildren();
                }
            } else if (token == XContentParser.Token.START_ARRAY) {
                if (parseRootCauses && ROOT_CAUSE.equals(currentFieldName)) {
                    while ((token = parser.nextToken()) != XContentParser.Token.END_ARRAY) {
                        rootCauses.add(fromXContent(parser));
                    }
                } else if (SUPPRESSED.match(currentFieldName, parser.getDeprecationHandler())) {
                    while ((token = parser.nextToken()) != XContentParser.Token.END_ARRAY) {
                        suppressed.add(fromXContent(parser));
                    }
                } else {
                    // Parse the array and add each item to the corresponding list of metadata.
                    // Arrays of objects are not supported yet and just ignored and skipped.
                    List<String> values = new ArrayList<>();
                    while ((token = parser.nextToken()) != XContentParser.Token.END_ARRAY) {
                        if (token == XContentParser.Token.VALUE_STRING) {
                            values.add(parser.text());
                        } else {
                            parser.skipChildren();
                        }
                    }
                    if (values.size() > 0) {
                        if (metadata.containsKey(currentFieldName)) {
                            values.addAll(metadata.get(currentFieldName));
                        }
                        metadata.put(currentFieldName, values);
                    }
                }
            }
        }

        ElasticsearchException e = new ElasticsearchException(buildMessage(type, reason, stack), cause);
        for (Map.Entry<String, List<String>> entry : metadata.entrySet()) {
            // subclasses can print out additional metadata through the metadataToXContent method. Simple key-value pairs will be
            // parsed back and become part of this metadata set, while objects and arrays are not supported when parsing back.
            // Those key-value pairs become part of the metadata set and inherit the "es." prefix as that is currently required
            // by addMetadata. The prefix will get stripped out when printing metadata out so it will be effectively invisible.
            // TODO move subclasses that print out simple metadata to using addMetadata directly and support also numbers and booleans.
            // TODO rename metadataToXContent and have only SearchPhaseExecutionException use it, which prints out complex objects
            e.addMetadata("es." + entry.getKey(), entry.getValue());
        }
        for (Map.Entry<String, List<String>> header : headers.entrySet()) {
            e.addHeader(header.getKey(), header.getValue());
        }

        // Adds root causes as suppressed exception. This way they are not lost
        // after parsing and can be retrieved using getSuppressed() method.
        for (ElasticsearchException rootCause : rootCauses) {
            e.addSuppressed(rootCause);
        }
        for (ElasticsearchException s : suppressed) {
            e.addSuppressed(s);
        }
        return e;
    }

    /**
     * Static toXContent helper method that renders {@link org.elasticsearch.ElasticsearchException} or {@link Throwable} instances
     * as XContent, delegating the rendering to {@link #toXContent(XContentBuilder, Params)}
     * or {@link #innerToXContent(XContentBuilder, Params, Throwable, String, String, Map, Map, Throwable)}.
     *
     * This method is usually used when the {@link Throwable} is rendered as a part of another XContent object, and its result can
     * be parsed back using the {@link #fromXContent(XContentParser)} method.
     */
    public static void generateThrowableXContent(XContentBuilder builder, Params params, Throwable t) throws IOException {
        t = ExceptionsHelper.unwrapCause(t);

        if (t instanceof ElasticsearchException) {
            ((ElasticsearchException) t).toXContent(builder, params);
        } else {
            innerToXContent(builder, params, t, getExceptionName(t), t.getMessage(), emptyMap(), emptyMap(), t.getCause());
        }
    }

    /**
     * Render any exception as a xcontent, encapsulated within a field or object named "error". The level of details that are rendered
     * depends on the value of the "detailed" parameter: when it's false only a simple message based on the type and message of the
     * exception is rendered. When it's true all detail are provided including guesses root causes, cause and potentially stack
     * trace.
     *
     * This method is usually used when the {@link Exception} is rendered as a full XContent object, and its output can be parsed
     * by the {@link #failureFromXContent(XContentParser)} method.
     */
    public static void generateFailureXContent(XContentBuilder builder, Params params, @Nullable Exception e, boolean detailed)
        throws IOException {
        // No exception to render as an error
        if (e == null) {
            builder.field(ERROR, "unknown");
            return;
        }

        // Render the exception with a simple message
        if (detailed == false) {
            String message = "No ElasticsearchException found";
            Throwable t = e;
            for (int counter = 0; counter < 10 && t != null; counter++) {
                if (t instanceof ElasticsearchException) {
                    message = t.getClass().getSimpleName() + "[" + t.getMessage() + "]";
                    break;
                }
                t = t.getCause();
            }
            builder.field(ERROR, message);
            return;
        }

        // Render the exception with all details
        final ElasticsearchException[] rootCauses = ElasticsearchException.guessRootCauses(e);
        builder.startObject(ERROR);
        {
            builder.startArray(ROOT_CAUSE);
            for (ElasticsearchException rootCause : rootCauses) {
                builder.startObject();
                rootCause.toXContent(builder, new DelegatingMapParams(singletonMap(REST_EXCEPTION_SKIP_CAUSE, "true"), params));
                builder.endObject();
            }
            builder.endArray();
        }
        generateThrowableXContent(builder, params, e);
        builder.endObject();
    }

    /**
     * Parses the output of {@link #generateFailureXContent(XContentBuilder, Params, Exception, boolean)}
     */
    public static ElasticsearchException failureFromXContent(XContentParser parser) throws IOException {
        XContentParser.Token token = parser.currentToken();
        ensureFieldName(parser, token, ERROR);

        token = parser.nextToken();
        if (token.isValue()) {
            return new ElasticsearchException(buildMessage("exception", parser.text(), null));
        }

        ensureExpectedToken(XContentParser.Token.START_OBJECT, token, parser);
        token = parser.nextToken();

        // Root causes are parsed in the innerFromXContent() and are added as suppressed exceptions.
        return innerFromXContent(parser, true);
    }

    /**
     * Returns the root cause of this exception or multiple if different shards caused different exceptions
     */
    public ElasticsearchException[] guessRootCauses() {
        final Throwable cause = getCause();
        if (cause != null && cause instanceof ElasticsearchException) {
            return ((ElasticsearchException) cause).guessRootCauses();
        }
        return new ElasticsearchException[] { this };
    }

    /**
     * Returns the root cause of this exception or multiple if different shards caused different exceptions.
     * If the given exception is not an instance of {@link org.elasticsearch.ElasticsearchException} an empty array
     * is returned.
     */
    public static ElasticsearchException[] guessRootCauses(Throwable t) {
        Throwable ex = ExceptionsHelper.unwrapCause(t);
        if (ex instanceof ElasticsearchException) {
            // ElasticsearchException knows how to guess its own root cause
            return ((ElasticsearchException) ex).guessRootCauses();
        }
        if (ex instanceof XContentParseException) {
            /*
             * We'd like to unwrap parsing exceptions to the inner-most
             * parsing exception because that is generally the most interesting
             * exception to return to the user. If that exception is caused by
             * an ElasticsearchException we'd like to keep unwrapping because
             * ElasticsearchExceptions tend to contain useful information for
             * the user.
             */
            Throwable cause = ex.getCause();
            if (cause != null) {
                if (cause instanceof XContentParseException || cause instanceof ElasticsearchException) {
                    return guessRootCauses(ex.getCause());
                }
            }
        }
        return new ElasticsearchException[] { new ElasticsearchException(ex.getMessage(), ex) {
            @Override
            protected String getExceptionName() {
                return getExceptionName(getCause());
            }
        } };
    }

    protected String getExceptionName() {
        return getExceptionName(this);
    }

    /**
     * Returns a underscore case name for the given exception. This method strips {@code Elasticsearch} prefixes from exception names.
     */
    public static String getExceptionName(Throwable ex) {
        String simpleName = ex.getClass().getSimpleName();
        if (simpleName.startsWith("Elasticsearch")) {
            simpleName = simpleName.substring("Elasticsearch".length());
        }
        // TODO: do we really need to make the exception name in underscore casing?
        return toUnderscoreCase(simpleName);
    }

    static String buildMessage(String type, String reason, String stack) {
        StringBuilder message = new StringBuilder("Elasticsearch exception [");
        message.append(TYPE).append('=').append(type).append(", ");
        message.append(REASON).append('=').append(reason);
        if (stack != null) {
            message.append(", ").append(STACK_TRACE).append('=').append(stack);
        }
        message.append(']');
        return message.toString();
    }

    @Override
    public String toString() {
        StringBuilder builder = new StringBuilder();
        if (metadata.containsKey(INDEX_METADATA_KEY)) {
            builder.append(getIndex());
            if (metadata.containsKey(SHARD_METADATA_KEY)) {
                builder.append('[').append(getShardId()).append(']');
            }
            builder.append(' ');
        }
        return builder.append(super.toString().trim()).toString();
    }

    /**
     * Deserializes stacktrace elements as well as suppressed exceptions from the given output stream and
     * adds it to the given exception.
     */
    public static <T extends Throwable> T readStackTrace(T throwable, StreamInput in) throws IOException {
        throwable.setStackTrace(in.readArray(i -> {
            final String declaringClasss = i.readString();
            final String fileName = i.readOptionalString();
            final String methodName = i.readString();
            final int lineNumber = i.readVInt();
            return new StackTraceElement(declaringClasss, methodName, fileName, lineNumber);
        }, StackTraceElement[]::new));

        int numSuppressed = in.readVInt();
        for (int i = 0; i < numSuppressed; i++) {
            throwable.addSuppressed(in.readException());
        }
        return throwable;
    }

    /**
     * Serializes the given exceptions stacktrace elements as well as it's suppressed exceptions to the given output stream.
     */
    public static <T extends Throwable> T writeStackTraces(T throwable, StreamOutput out, Writer<Throwable> exceptionWriter)
        throws IOException {
        out.writeArray((o, v) -> {
            o.writeString(v.getClassName());
            o.writeOptionalString(v.getFileName());
            o.writeString(v.getMethodName());
            o.writeVInt(v.getLineNumber());
        }, throwable.getStackTrace());
        out.writeArray(exceptionWriter, throwable.getSuppressed());
        return throwable;
    }

    /**
     * This is the list of Exceptions Elasticsearch can throw over the wire or save into a corruption marker. Each value in the enum is a
     * single exception tying the Class to an id for use of the encode side and the id back to a constructor for use on the decode side. As
     * such it's ok if the exceptions to change names so long as their constructor can still read the exception. Each exception is listed
     * in id order below. If you want to remove an exception leave a tombstone comment and mark the id as null in
     * ExceptionSerializationTests.testIds.ids.
     */
    private enum ElasticsearchExceptionHandle {
        INDEX_SHARD_SNAPSHOT_FAILED_EXCEPTION(
            org.elasticsearch.index.snapshots.IndexShardSnapshotFailedException.class,
            org.elasticsearch.index.snapshots.IndexShardSnapshotFailedException::new,
            0,
            UNKNOWN_VERSION_ADDED
        ),
        DFS_PHASE_EXECUTION_EXCEPTION(
            org.elasticsearch.search.dfs.DfsPhaseExecutionException.class,
            org.elasticsearch.search.dfs.DfsPhaseExecutionException::new,
            1,
            UNKNOWN_VERSION_ADDED
        ),
        EXECUTION_CANCELLED_EXCEPTION(
            org.elasticsearch.common.util.CancellableThreads.ExecutionCancelledException.class,
            org.elasticsearch.common.util.CancellableThreads.ExecutionCancelledException::new,
            2,
            UNKNOWN_VERSION_ADDED
        ),
        MASTER_NOT_DISCOVERED_EXCEPTION(
            org.elasticsearch.discovery.MasterNotDiscoveredException.class,
            org.elasticsearch.discovery.MasterNotDiscoveredException::new,
            3,
            UNKNOWN_VERSION_ADDED
        ),
        ELASTICSEARCH_SECURITY_EXCEPTION(
            org.elasticsearch.ElasticsearchSecurityException.class,
            org.elasticsearch.ElasticsearchSecurityException::new,
            4,
            UNKNOWN_VERSION_ADDED
        ),
        INDEX_SHARD_RESTORE_EXCEPTION(
            org.elasticsearch.index.snapshots.IndexShardRestoreException.class,
            org.elasticsearch.index.snapshots.IndexShardRestoreException::new,
            5,
            UNKNOWN_VERSION_ADDED
        ),
        INDEX_CLOSED_EXCEPTION(
            org.elasticsearch.indices.IndexClosedException.class,
            org.elasticsearch.indices.IndexClosedException::new,
            6,
            UNKNOWN_VERSION_ADDED
        ),
        BIND_HTTP_EXCEPTION(
            org.elasticsearch.http.BindHttpException.class,
            org.elasticsearch.http.BindHttpException::new,
            7,
            UNKNOWN_VERSION_ADDED
        ),
        REDUCE_SEARCH_PHASE_EXCEPTION(
            org.elasticsearch.action.search.ReduceSearchPhaseException.class,
            org.elasticsearch.action.search.ReduceSearchPhaseException::new,
            8,
            UNKNOWN_VERSION_ADDED
        ),
        NODE_CLOSED_EXCEPTION(
            org.elasticsearch.node.NodeClosedException.class,
            org.elasticsearch.node.NodeClosedException::new,
            9,
            UNKNOWN_VERSION_ADDED
        ),
        // 10 was for SnapshotFailedEngineException, never instantiated in 6.2.0+ and never thrown across clusters
        SHARD_NOT_FOUND_EXCEPTION(
            org.elasticsearch.index.shard.ShardNotFoundException.class,
            org.elasticsearch.index.shard.ShardNotFoundException::new,
            11,
            UNKNOWN_VERSION_ADDED
        ),
        CONNECT_TRANSPORT_EXCEPTION(
            org.elasticsearch.transport.ConnectTransportException.class,
            org.elasticsearch.transport.ConnectTransportException::new,
            12,
            UNKNOWN_VERSION_ADDED
        ),
        NOT_SERIALIZABLE_TRANSPORT_EXCEPTION(
            org.elasticsearch.transport.NotSerializableTransportException.class,
            org.elasticsearch.transport.NotSerializableTransportException::new,
            13,
            UNKNOWN_VERSION_ADDED
        ),
        RESPONSE_HANDLER_FAILURE_TRANSPORT_EXCEPTION(
            org.elasticsearch.transport.ResponseHandlerFailureTransportException.class,
            org.elasticsearch.transport.ResponseHandlerFailureTransportException::new,
            14,
            UNKNOWN_VERSION_ADDED
        ),
        INDEX_CREATION_EXCEPTION(
            org.elasticsearch.indices.IndexCreationException.class,
            org.elasticsearch.indices.IndexCreationException::new,
            15,
            UNKNOWN_VERSION_ADDED
        ),
        INDEX_NOT_FOUND_EXCEPTION(
            org.elasticsearch.index.IndexNotFoundException.class,
            org.elasticsearch.index.IndexNotFoundException::new,
            16,
            UNKNOWN_VERSION_ADDED
        ),
        ILLEGAL_SHARD_ROUTING_STATE_EXCEPTION(
            org.elasticsearch.cluster.routing.IllegalShardRoutingStateException.class,
            org.elasticsearch.cluster.routing.IllegalShardRoutingStateException::new,
            17,
            UNKNOWN_VERSION_ADDED
        ),
        BROADCAST_SHARD_OPERATION_FAILED_EXCEPTION(
            org.elasticsearch.action.support.broadcast.BroadcastShardOperationFailedException.class,
            org.elasticsearch.action.support.broadcast.BroadcastShardOperationFailedException::new,
            18,
            UNKNOWN_VERSION_ADDED
        ),
        RESOURCE_NOT_FOUND_EXCEPTION(
            org.elasticsearch.ResourceNotFoundException.class,
            org.elasticsearch.ResourceNotFoundException::new,
            19,
            UNKNOWN_VERSION_ADDED
        ),
        ACTION_TRANSPORT_EXCEPTION(
            org.elasticsearch.transport.ActionTransportException.class,
            org.elasticsearch.transport.ActionTransportException::new,
            20,
            UNKNOWN_VERSION_ADDED
        ),
        ELASTICSEARCH_GENERATION_EXCEPTION(
            org.elasticsearch.ElasticsearchGenerationException.class,
            org.elasticsearch.ElasticsearchGenerationException::new,
            21,
            UNKNOWN_VERSION_ADDED
        ),
        // 22 was CreateFailedEngineException
        INDEX_SHARD_STARTED_EXCEPTION(
            org.elasticsearch.index.shard.IndexShardStartedException.class,
            org.elasticsearch.index.shard.IndexShardStartedException::new,
            23,
            UNKNOWN_VERSION_ADDED
        ),
        SEARCH_CONTEXT_MISSING_EXCEPTION(
            org.elasticsearch.search.SearchContextMissingException.class,
            org.elasticsearch.search.SearchContextMissingException::new,
            24,
            UNKNOWN_VERSION_ADDED
        ),
        GENERAL_SCRIPT_EXCEPTION(
            org.elasticsearch.script.GeneralScriptException.class,
            org.elasticsearch.script.GeneralScriptException::new,
            25,
            UNKNOWN_VERSION_ADDED
        ),
        // 26 was BatchOperationException
        SNAPSHOT_CREATION_EXCEPTION(
            org.elasticsearch.snapshots.SnapshotCreationException.class,
            org.elasticsearch.snapshots.SnapshotCreationException::new,
            27,
            UNKNOWN_VERSION_ADDED
        ),
        // 28 was DeleteFailedEngineException, deprecated in 6.0, removed in 7.0
        DOCUMENT_MISSING_EXCEPTION(
            org.elasticsearch.index.engine.DocumentMissingException.class,
            org.elasticsearch.index.engine.DocumentMissingException::new,
            29,
            UNKNOWN_VERSION_ADDED
        ),
        SNAPSHOT_EXCEPTION(
            org.elasticsearch.snapshots.SnapshotException.class,
            org.elasticsearch.snapshots.SnapshotException::new,
            30,
            UNKNOWN_VERSION_ADDED
        ),
        INVALID_ALIAS_NAME_EXCEPTION(
            org.elasticsearch.indices.InvalidAliasNameException.class,
            org.elasticsearch.indices.InvalidAliasNameException::new,
            31,
            UNKNOWN_VERSION_ADDED
        ),
        INVALID_INDEX_NAME_EXCEPTION(
            org.elasticsearch.indices.InvalidIndexNameException.class,
            org.elasticsearch.indices.InvalidIndexNameException::new,
            32,
            UNKNOWN_VERSION_ADDED
        ),
        INDEX_PRIMARY_SHARD_NOT_ALLOCATED_EXCEPTION(
            org.elasticsearch.indices.IndexPrimaryShardNotAllocatedException.class,
            org.elasticsearch.indices.IndexPrimaryShardNotAllocatedException::new,
            33,
            UNKNOWN_VERSION_ADDED
        ),
        TRANSPORT_EXCEPTION(
            org.elasticsearch.transport.TransportException.class,
            org.elasticsearch.transport.TransportException::new,
            34,
            UNKNOWN_VERSION_ADDED
        ),
        ELASTICSEARCH_PARSE_EXCEPTION(
            org.elasticsearch.ElasticsearchParseException.class,
            org.elasticsearch.ElasticsearchParseException::new,
            35,
            UNKNOWN_VERSION_ADDED
        ),
        SEARCH_EXCEPTION(
            org.elasticsearch.search.SearchException.class,
            org.elasticsearch.search.SearchException::new,
            36,
            UNKNOWN_VERSION_ADDED
        ),
        MAPPER_EXCEPTION(
            org.elasticsearch.index.mapper.MapperException.class,
            org.elasticsearch.index.mapper.MapperException::new,
            37,
            UNKNOWN_VERSION_ADDED
        ),
        INVALID_TYPE_NAME_EXCEPTION(
            org.elasticsearch.indices.InvalidTypeNameException.class,
            org.elasticsearch.indices.InvalidTypeNameException::new,
            38,
            UNKNOWN_VERSION_ADDED
        ),
        SNAPSHOT_RESTORE_EXCEPTION(
            org.elasticsearch.snapshots.SnapshotRestoreException.class,
            org.elasticsearch.snapshots.SnapshotRestoreException::new,
            39,
            UNKNOWN_VERSION_ADDED
        ),
        PARSING_EXCEPTION(
            org.elasticsearch.common.ParsingException.class,
            org.elasticsearch.common.ParsingException::new,
            40,
            UNKNOWN_VERSION_ADDED
        ),
        INDEX_SHARD_CLOSED_EXCEPTION(
            org.elasticsearch.index.shard.IndexShardClosedException.class,
            org.elasticsearch.index.shard.IndexShardClosedException::new,
            41,
            UNKNOWN_VERSION_ADDED
        ),
        RECOVER_FILES_RECOVERY_EXCEPTION(
            org.elasticsearch.indices.recovery.RecoverFilesRecoveryException.class,
            org.elasticsearch.indices.recovery.RecoverFilesRecoveryException::new,
            42,
            UNKNOWN_VERSION_ADDED
        ),
        TRUNCATED_TRANSLOG_EXCEPTION(
            org.elasticsearch.index.translog.TruncatedTranslogException.class,
            org.elasticsearch.index.translog.TruncatedTranslogException::new,
            43,
            UNKNOWN_VERSION_ADDED
        ),
        RECOVERY_FAILED_EXCEPTION(
            org.elasticsearch.indices.recovery.RecoveryFailedException.class,
            org.elasticsearch.indices.recovery.RecoveryFailedException::new,
            44,
            UNKNOWN_VERSION_ADDED
        ),
        INDEX_SHARD_RELOCATED_EXCEPTION(
            org.elasticsearch.index.shard.IndexShardRelocatedException.class,
            org.elasticsearch.index.shard.IndexShardRelocatedException::new,
            45,
            UNKNOWN_VERSION_ADDED
        ),
        // 46 was for NodeShouldNotConnectException, never instantiated in 5.0+
        // 47 used to be for IndexTemplateAlreadyExistsException which was deprecated in 5.1 removed in 6.0
        TRANSLOG_CORRUPTED_EXCEPTION(
            org.elasticsearch.index.translog.TranslogCorruptedException.class,
            org.elasticsearch.index.translog.TranslogCorruptedException::new,
            48,
            UNKNOWN_VERSION_ADDED
        ),
        CLUSTER_BLOCK_EXCEPTION(
            org.elasticsearch.cluster.block.ClusterBlockException.class,
            org.elasticsearch.cluster.block.ClusterBlockException::new,
            49,
            UNKNOWN_VERSION_ADDED
        ),
        FETCH_PHASE_EXECUTION_EXCEPTION(
            org.elasticsearch.search.fetch.FetchPhaseExecutionException.class,
            org.elasticsearch.search.fetch.FetchPhaseExecutionException::new,
            50,
            UNKNOWN_VERSION_ADDED
        ),
        // 51 used to be for IndexShardAlreadyExistsException which was deprecated in 5.1 removed in 6.0
        VERSION_CONFLICT_ENGINE_EXCEPTION(
            org.elasticsearch.index.engine.VersionConflictEngineException.class,
            org.elasticsearch.index.engine.VersionConflictEngineException::new,
            52,
            UNKNOWN_VERSION_ADDED
        ),
        ENGINE_EXCEPTION(
            org.elasticsearch.index.engine.EngineException.class,
            org.elasticsearch.index.engine.EngineException::new,
            53,
            UNKNOWN_VERSION_ADDED
        ),
        // 54 was DocumentAlreadyExistsException, which is superseded by VersionConflictEngineException
        NO_SUCH_NODE_EXCEPTION(
            org.elasticsearch.action.NoSuchNodeException.class,
            org.elasticsearch.action.NoSuchNodeException::new,
            55,
            UNKNOWN_VERSION_ADDED
        ),
        SETTINGS_EXCEPTION(
            org.elasticsearch.common.settings.SettingsException.class,
            org.elasticsearch.common.settings.SettingsException::new,
            56,
            UNKNOWN_VERSION_ADDED
        ),
        INDEX_TEMPLATE_MISSING_EXCEPTION(
            org.elasticsearch.indices.IndexTemplateMissingException.class,
            org.elasticsearch.indices.IndexTemplateMissingException::new,
            57,
            UNKNOWN_VERSION_ADDED
        ),
        SEND_REQUEST_TRANSPORT_EXCEPTION(
            org.elasticsearch.transport.SendRequestTransportException.class,
            org.elasticsearch.transport.SendRequestTransportException::new,
            58,
            UNKNOWN_VERSION_ADDED
        ),
        // 59 used to be EsRejectedExecutionException
        // 60 used to be for EarlyTerminationException
        // 61 used to be for RoutingValidationException
        NOT_SERIALIZABLE_EXCEPTION_WRAPPER(
            org.elasticsearch.common.io.stream.NotSerializableExceptionWrapper.class,
            org.elasticsearch.common.io.stream.NotSerializableExceptionWrapper::new,
            62,
            UNKNOWN_VERSION_ADDED
        ),
        ALIAS_FILTER_PARSING_EXCEPTION(
            org.elasticsearch.indices.AliasFilterParsingException.class,
            org.elasticsearch.indices.AliasFilterParsingException::new,
            63,
            UNKNOWN_VERSION_ADDED
        ),
        // 64 was DeleteByQueryFailedEngineException, which was removed in 5.0
        // 65 was for GatewayException, never instantiated in 5.0+
        INDEX_SHARD_NOT_RECOVERING_EXCEPTION(
            org.elasticsearch.index.shard.IndexShardNotRecoveringException.class,
            org.elasticsearch.index.shard.IndexShardNotRecoveringException::new,
            66,
            UNKNOWN_VERSION_ADDED
        ),
        HTTP_EXCEPTION(org.elasticsearch.http.HttpException.class, org.elasticsearch.http.HttpException::new, 67, UNKNOWN_VERSION_ADDED),
        ELASTICSEARCH_EXCEPTION(
            org.elasticsearch.ElasticsearchException.class,
            org.elasticsearch.ElasticsearchException::new,
            68,
            UNKNOWN_VERSION_ADDED
        ),
        SNAPSHOT_MISSING_EXCEPTION(
            org.elasticsearch.snapshots.SnapshotMissingException.class,
            org.elasticsearch.snapshots.SnapshotMissingException::new,
            69,
            UNKNOWN_VERSION_ADDED
        ),
        PRIMARY_MISSING_ACTION_EXCEPTION(
            org.elasticsearch.action.PrimaryMissingActionException.class,
            org.elasticsearch.action.PrimaryMissingActionException::new,
            70,
            UNKNOWN_VERSION_ADDED
        ),
        FAILED_NODE_EXCEPTION(
            org.elasticsearch.action.FailedNodeException.class,
            org.elasticsearch.action.FailedNodeException::new,
            71,
            UNKNOWN_VERSION_ADDED
        ),
        // 72 was SearchParseException, only used in tests after 7.11
        CONCURRENT_SNAPSHOT_EXECUTION_EXCEPTION(
            org.elasticsearch.snapshots.ConcurrentSnapshotExecutionException.class,
            org.elasticsearch.snapshots.ConcurrentSnapshotExecutionException::new,
            73,
            UNKNOWN_VERSION_ADDED
        ),
        BLOB_STORE_EXCEPTION(
            org.elasticsearch.common.blobstore.BlobStoreException.class,
            org.elasticsearch.common.blobstore.BlobStoreException::new,
            74,
            UNKNOWN_VERSION_ADDED
        ),
        INCOMPATIBLE_CLUSTER_STATE_VERSION_EXCEPTION(
            org.elasticsearch.cluster.IncompatibleClusterStateVersionException.class,
            org.elasticsearch.cluster.IncompatibleClusterStateVersionException::new,
            75,
            UNKNOWN_VERSION_ADDED
        ),
        RECOVERY_ENGINE_EXCEPTION(
            org.elasticsearch.index.engine.RecoveryEngineException.class,
            org.elasticsearch.index.engine.RecoveryEngineException::new,
            76,
            UNKNOWN_VERSION_ADDED
        ),
        UNCATEGORIZED_EXECUTION_EXCEPTION(
            org.elasticsearch.common.util.concurrent.UncategorizedExecutionException.class,
            org.elasticsearch.common.util.concurrent.UncategorizedExecutionException::new,
            77,
            UNKNOWN_VERSION_ADDED
        ),
        TIMESTAMP_PARSING_EXCEPTION(
            org.elasticsearch.action.TimestampParsingException.class,
            org.elasticsearch.action.TimestampParsingException::new,
            78,
            UNKNOWN_VERSION_ADDED
        ),
        ROUTING_MISSING_EXCEPTION(
            org.elasticsearch.action.RoutingMissingException.class,
            org.elasticsearch.action.RoutingMissingException::new,
            79,
            UNKNOWN_VERSION_ADDED
        ),
        // 80 was IndexFailedEngineException, deprecated in 6.0, removed in 7.0
        INDEX_SHARD_RESTORE_FAILED_EXCEPTION(
            org.elasticsearch.index.snapshots.IndexShardRestoreFailedException.class,
            org.elasticsearch.index.snapshots.IndexShardRestoreFailedException::new,
            81,
            UNKNOWN_VERSION_ADDED
        ),
        REPOSITORY_EXCEPTION(
            org.elasticsearch.repositories.RepositoryException.class,
            org.elasticsearch.repositories.RepositoryException::new,
            82,
            UNKNOWN_VERSION_ADDED
        ),
        RECEIVE_TIMEOUT_TRANSPORT_EXCEPTION(
            org.elasticsearch.transport.ReceiveTimeoutTransportException.class,
            org.elasticsearch.transport.ReceiveTimeoutTransportException::new,
            83,
            UNKNOWN_VERSION_ADDED
        ),
        NODE_DISCONNECTED_EXCEPTION(
            org.elasticsearch.transport.NodeDisconnectedException.class,
            org.elasticsearch.transport.NodeDisconnectedException::new,
            84,
            UNKNOWN_VERSION_ADDED
        ),
        // 85 used to be for AlreadyExpiredException
        AGGREGATION_EXECUTION_EXCEPTION(
            org.elasticsearch.search.aggregations.AggregationExecutionException.class,
            org.elasticsearch.search.aggregations.AggregationExecutionException::new,
            86,
            UNKNOWN_VERSION_ADDED
        ),
        // 87 used to be for MergeMappingException
        INVALID_INDEX_TEMPLATE_EXCEPTION(
            org.elasticsearch.indices.InvalidIndexTemplateException.class,
            org.elasticsearch.indices.InvalidIndexTemplateException::new,
            88,
            UNKNOWN_VERSION_ADDED
        ),
        REFRESH_FAILED_ENGINE_EXCEPTION(
            org.elasticsearch.index.engine.RefreshFailedEngineException.class,
            org.elasticsearch.index.engine.RefreshFailedEngineException::new,
            90,
            UNKNOWN_VERSION_ADDED
        ),
        AGGREGATION_INITIALIZATION_EXCEPTION(
            org.elasticsearch.search.aggregations.AggregationInitializationException.class,
            org.elasticsearch.search.aggregations.AggregationInitializationException::new,
            91,
            UNKNOWN_VERSION_ADDED
        ),
        DELAY_RECOVERY_EXCEPTION(
            org.elasticsearch.indices.recovery.DelayRecoveryException.class,
            org.elasticsearch.indices.recovery.DelayRecoveryException::new,
            92,
            UNKNOWN_VERSION_ADDED
        ),
        // 93 used to be for IndexWarmerMissingException
        NO_NODE_AVAILABLE_EXCEPTION(
            org.elasticsearch.client.internal.transport.NoNodeAvailableException.class,
            org.elasticsearch.client.internal.transport.NoNodeAvailableException::new,
            94,
            UNKNOWN_VERSION_ADDED
        ),
        INVALID_SNAPSHOT_NAME_EXCEPTION(
            org.elasticsearch.snapshots.InvalidSnapshotNameException.class,
            org.elasticsearch.snapshots.InvalidSnapshotNameException::new,
            96,
            UNKNOWN_VERSION_ADDED
        ),
        ILLEGAL_INDEX_SHARD_STATE_EXCEPTION(
            org.elasticsearch.index.shard.IllegalIndexShardStateException.class,
            org.elasticsearch.index.shard.IllegalIndexShardStateException::new,
            97,
            UNKNOWN_VERSION_ADDED
        ),
        INDEX_SHARD_SNAPSHOT_EXCEPTION(
            org.elasticsearch.index.snapshots.IndexShardSnapshotException.class,
            org.elasticsearch.index.snapshots.IndexShardSnapshotException::new,
            98,
            UNKNOWN_VERSION_ADDED
        ),
        INDEX_SHARD_NOT_STARTED_EXCEPTION(
            org.elasticsearch.index.shard.IndexShardNotStartedException.class,
            org.elasticsearch.index.shard.IndexShardNotStartedException::new,
            99,
            UNKNOWN_VERSION_ADDED
        ),
        SEARCH_PHASE_EXECUTION_EXCEPTION(
            org.elasticsearch.action.search.SearchPhaseExecutionException.class,
            org.elasticsearch.action.search.SearchPhaseExecutionException::new,
            100,
            UNKNOWN_VERSION_ADDED
        ),
        ACTION_NOT_FOUND_TRANSPORT_EXCEPTION(
            org.elasticsearch.transport.ActionNotFoundTransportException.class,
            org.elasticsearch.transport.ActionNotFoundTransportException::new,
            101,
            UNKNOWN_VERSION_ADDED
        ),
        TRANSPORT_SERIALIZATION_EXCEPTION(
            org.elasticsearch.transport.TransportSerializationException.class,
            org.elasticsearch.transport.TransportSerializationException::new,
            102,
            UNKNOWN_VERSION_ADDED
        ),
        REMOTE_TRANSPORT_EXCEPTION(
            org.elasticsearch.transport.RemoteTransportException.class,
            org.elasticsearch.transport.RemoteTransportException::new,
            103,
            UNKNOWN_VERSION_ADDED
        ),
        ENGINE_CREATION_FAILURE_EXCEPTION(
            org.elasticsearch.index.engine.EngineCreationFailureException.class,
            org.elasticsearch.index.engine.EngineCreationFailureException::new,
            104,
            UNKNOWN_VERSION_ADDED
        ),
        ROUTING_EXCEPTION(
            org.elasticsearch.cluster.routing.RoutingException.class,
            org.elasticsearch.cluster.routing.RoutingException::new,
            105,
            UNKNOWN_VERSION_ADDED
        ),
        INDEX_SHARD_RECOVERY_EXCEPTION(
            org.elasticsearch.index.shard.IndexShardRecoveryException.class,
            org.elasticsearch.index.shard.IndexShardRecoveryException::new,
            106,
            UNKNOWN_VERSION_ADDED
        ),
        REPOSITORY_MISSING_EXCEPTION(
            org.elasticsearch.repositories.RepositoryMissingException.class,
            org.elasticsearch.repositories.RepositoryMissingException::new,
            107,
            UNKNOWN_VERSION_ADDED
        ),
        DOCUMENT_SOURCE_MISSING_EXCEPTION(
            org.elasticsearch.index.engine.DocumentSourceMissingException.class,
            org.elasticsearch.index.engine.DocumentSourceMissingException::new,
            109,
            UNKNOWN_VERSION_ADDED
        ),
        // 110 used to be FlushNotAllowedEngineException
        NO_CLASS_SETTINGS_EXCEPTION(
            org.elasticsearch.common.settings.NoClassSettingsException.class,
            org.elasticsearch.common.settings.NoClassSettingsException::new,
            111,
            UNKNOWN_VERSION_ADDED
        ),
        BIND_TRANSPORT_EXCEPTION(
            org.elasticsearch.transport.BindTransportException.class,
            org.elasticsearch.transport.BindTransportException::new,
            112,
            UNKNOWN_VERSION_ADDED
        ),
        ALIASES_NOT_FOUND_EXCEPTION(
            org.elasticsearch.rest.action.admin.indices.AliasesNotFoundException.class,
            org.elasticsearch.rest.action.admin.indices.AliasesNotFoundException::new,
            113,
            UNKNOWN_VERSION_ADDED
        ),
        INDEX_SHARD_RECOVERING_EXCEPTION(
            org.elasticsearch.index.shard.IndexShardRecoveringException.class,
            org.elasticsearch.index.shard.IndexShardRecoveringException::new,
            114,
            UNKNOWN_VERSION_ADDED
        ),
        TRANSLOG_EXCEPTION(
            org.elasticsearch.index.translog.TranslogException.class,
            org.elasticsearch.index.translog.TranslogException::new,
            115,
            UNKNOWN_VERSION_ADDED
        ),
        PROCESS_CLUSTER_EVENT_TIMEOUT_EXCEPTION(
            org.elasticsearch.cluster.metadata.ProcessClusterEventTimeoutException.class,
            org.elasticsearch.cluster.metadata.ProcessClusterEventTimeoutException::new,
            116,
            UNKNOWN_VERSION_ADDED
        ),
        RETRY_ON_PRIMARY_EXCEPTION(
            ReplicationOperation.RetryOnPrimaryException.class,
            ReplicationOperation.RetryOnPrimaryException::new,
            117,
            UNKNOWN_VERSION_ADDED
        ),
        ELASTICSEARCH_TIMEOUT_EXCEPTION(
            org.elasticsearch.ElasticsearchTimeoutException.class,
            org.elasticsearch.ElasticsearchTimeoutException::new,
            118,
            UNKNOWN_VERSION_ADDED
        ),
        QUERY_PHASE_EXECUTION_EXCEPTION(
            org.elasticsearch.search.query.QueryPhaseExecutionException.class,
            org.elasticsearch.search.query.QueryPhaseExecutionException::new,
            119,
            UNKNOWN_VERSION_ADDED
        ),
        REPOSITORY_VERIFICATION_EXCEPTION(
            org.elasticsearch.repositories.RepositoryVerificationException.class,
            org.elasticsearch.repositories.RepositoryVerificationException::new,
            120,
            UNKNOWN_VERSION_ADDED
        ),
        INVALID_AGGREGATION_PATH_EXCEPTION(
            org.elasticsearch.search.aggregations.InvalidAggregationPathException.class,
            org.elasticsearch.search.aggregations.InvalidAggregationPathException::new,
            121,
            UNKNOWN_VERSION_ADDED
        ),
        // 123 used to be IndexAlreadyExistsException and was renamed
        RESOURCE_ALREADY_EXISTS_EXCEPTION(
            ResourceAlreadyExistsException.class,
            ResourceAlreadyExistsException::new,
            123,
            UNKNOWN_VERSION_ADDED
        ),
        // 124 used to be Script.ScriptParseException
        HTTP_REQUEST_ON_TRANSPORT_EXCEPTION(
            TcpTransport.HttpRequestOnTransportException.class,
            TcpTransport.HttpRequestOnTransportException::new,
            125,
            UNKNOWN_VERSION_ADDED
        ),
        MAPPER_PARSING_EXCEPTION(
            org.elasticsearch.index.mapper.MapperParsingException.class,
            org.elasticsearch.index.mapper.MapperParsingException::new,
            126,
            UNKNOWN_VERSION_ADDED
        ),
        // 127 used to be org.elasticsearch.search.SearchContextException
        SEARCH_SOURCE_BUILDER_EXCEPTION(
            org.elasticsearch.search.builder.SearchSourceBuilderException.class,
            org.elasticsearch.search.builder.SearchSourceBuilderException::new,
            128,
            UNKNOWN_VERSION_ADDED
        ),
        // 129 was EngineClosedException
        NO_SHARD_AVAILABLE_ACTION_EXCEPTION(
            org.elasticsearch.action.NoShardAvailableActionException.class,
            org.elasticsearch.action.NoShardAvailableActionException::new,
            130,
            UNKNOWN_VERSION_ADDED
        ),
        UNAVAILABLE_SHARDS_EXCEPTION(
            org.elasticsearch.action.UnavailableShardsException.class,
            org.elasticsearch.action.UnavailableShardsException::new,
            131,
            UNKNOWN_VERSION_ADDED
        ),
        FLUSH_FAILED_ENGINE_EXCEPTION(
            org.elasticsearch.index.engine.FlushFailedEngineException.class,
            org.elasticsearch.index.engine.FlushFailedEngineException::new,
            132,
            UNKNOWN_VERSION_ADDED
        ),
        CIRCUIT_BREAKING_EXCEPTION(
            org.elasticsearch.common.breaker.CircuitBreakingException.class,
            org.elasticsearch.common.breaker.CircuitBreakingException::new,
            133,
            UNKNOWN_VERSION_ADDED
        ),
        NODE_NOT_CONNECTED_EXCEPTION(
            org.elasticsearch.transport.NodeNotConnectedException.class,
            org.elasticsearch.transport.NodeNotConnectedException::new,
            134,
            UNKNOWN_VERSION_ADDED
        ),
        STRICT_DYNAMIC_MAPPING_EXCEPTION(
            org.elasticsearch.index.mapper.StrictDynamicMappingException.class,
            org.elasticsearch.index.mapper.StrictDynamicMappingException::new,
            135,
            UNKNOWN_VERSION_ADDED
        ),
        RETRY_ON_REPLICA_EXCEPTION(
            org.elasticsearch.action.support.replication.TransportReplicationAction.RetryOnReplicaException.class,
            org.elasticsearch.action.support.replication.TransportReplicationAction.RetryOnReplicaException::new,
            136,
            UNKNOWN_VERSION_ADDED
        ),
        TYPE_MISSING_EXCEPTION(
            org.elasticsearch.indices.TypeMissingException.class,
            org.elasticsearch.indices.TypeMissingException::new,
            137,
            UNKNOWN_VERSION_ADDED
        ),
        FAILED_TO_COMMIT_CLUSTER_STATE_EXCEPTION(
            org.elasticsearch.cluster.coordination.FailedToCommitClusterStateException.class,
            org.elasticsearch.cluster.coordination.FailedToCommitClusterStateException::new,
            140,
            UNKNOWN_VERSION_ADDED
        ),
        QUERY_SHARD_EXCEPTION(
            org.elasticsearch.index.query.QueryShardException.class,
            org.elasticsearch.index.query.QueryShardException::new,
            141,
            UNKNOWN_VERSION_ADDED
        ),
        NO_LONGER_PRIMARY_SHARD_EXCEPTION(
            ShardStateAction.NoLongerPrimaryShardException.class,
            ShardStateAction.NoLongerPrimaryShardException::new,
            142,
            UNKNOWN_VERSION_ADDED
        ),
        SCRIPT_EXCEPTION(
            org.elasticsearch.script.ScriptException.class,
            org.elasticsearch.script.ScriptException::new,
            143,
            UNKNOWN_VERSION_ADDED
        ),
        NOT_MASTER_EXCEPTION(
            org.elasticsearch.cluster.NotMasterException.class,
            org.elasticsearch.cluster.NotMasterException::new,
            144,
            UNKNOWN_VERSION_ADDED
        ),
        STATUS_EXCEPTION(
            org.elasticsearch.ElasticsearchStatusException.class,
            org.elasticsearch.ElasticsearchStatusException::new,
            145,
            UNKNOWN_VERSION_ADDED
        ),
        TASK_CANCELLED_EXCEPTION(
            org.elasticsearch.tasks.TaskCancelledException.class,
            org.elasticsearch.tasks.TaskCancelledException::new,
            146,
            UNKNOWN_VERSION_ADDED
        ),
        SHARD_LOCK_OBTAIN_FAILED_EXCEPTION(
            org.elasticsearch.env.ShardLockObtainFailedException.class,
            org.elasticsearch.env.ShardLockObtainFailedException::new,
            147,
            UNKNOWN_VERSION_ADDED
        ),
        // 148 was UnknownNamedObjectException
        TOO_MANY_BUCKETS_EXCEPTION(
            MultiBucketConsumerService.TooManyBucketsException.class,
            MultiBucketConsumerService.TooManyBucketsException::new,
            149,
            UNKNOWN_VERSION_ADDED
        ),
        COORDINATION_STATE_REJECTED_EXCEPTION(
            org.elasticsearch.cluster.coordination.CoordinationStateRejectedException.class,
            org.elasticsearch.cluster.coordination.CoordinationStateRejectedException::new,
            150,
            TransportVersion.V_7_0_0
        ),
        SNAPSHOT_IN_PROGRESS_EXCEPTION(
            org.elasticsearch.snapshots.SnapshotInProgressException.class,
            org.elasticsearch.snapshots.SnapshotInProgressException::new,
            151,
            UNKNOWN_VERSION_ADDED
        ),
        NO_SUCH_REMOTE_CLUSTER_EXCEPTION(
            org.elasticsearch.transport.NoSuchRemoteClusterException.class,
            org.elasticsearch.transport.NoSuchRemoteClusterException::new,
            152,
            UNKNOWN_VERSION_ADDED
        ),
        RETENTION_LEASE_ALREADY_EXISTS_EXCEPTION(
            org.elasticsearch.index.seqno.RetentionLeaseAlreadyExistsException.class,
            org.elasticsearch.index.seqno.RetentionLeaseAlreadyExistsException::new,
            153,
            UNKNOWN_VERSION_ADDED
        ),
        RETENTION_LEASE_NOT_FOUND_EXCEPTION(
            org.elasticsearch.index.seqno.RetentionLeaseNotFoundException.class,
            org.elasticsearch.index.seqno.RetentionLeaseNotFoundException::new,
            154,
            UNKNOWN_VERSION_ADDED
        ),
        SHARD_NOT_IN_PRIMARY_MODE_EXCEPTION(
            org.elasticsearch.index.shard.ShardNotInPrimaryModeException.class,
            org.elasticsearch.index.shard.ShardNotInPrimaryModeException::new,
            155,
            UNKNOWN_VERSION_ADDED
        ),
        RETENTION_LEASE_INVALID_RETAINING_SEQUENCE_NUMBER_EXCEPTION(
            org.elasticsearch.index.seqno.RetentionLeaseInvalidRetainingSeqNoException.class,
            org.elasticsearch.index.seqno.RetentionLeaseInvalidRetainingSeqNoException::new,
            156,
            TransportVersion.V_7_5_0
        ),
        INGEST_PROCESSOR_EXCEPTION(
            org.elasticsearch.ingest.IngestProcessorException.class,
            org.elasticsearch.ingest.IngestProcessorException::new,
            157,
            TransportVersion.V_7_5_0
        ),
        PEER_RECOVERY_NOT_FOUND_EXCEPTION(
            org.elasticsearch.indices.recovery.PeerRecoveryNotFound.class,
            org.elasticsearch.indices.recovery.PeerRecoveryNotFound::new,
            158,
            TransportVersion.V_7_9_0
        ),
        NODE_HEALTH_CHECK_FAILURE_EXCEPTION(
            org.elasticsearch.cluster.coordination.NodeHealthCheckFailureException.class,
            org.elasticsearch.cluster.coordination.NodeHealthCheckFailureException::new,
            159,
            TransportVersion.V_8_0_0
        ),
        NO_SEED_NODE_LEFT_EXCEPTION(
            org.elasticsearch.transport.NoSeedNodeLeftException.class,
            org.elasticsearch.transport.NoSeedNodeLeftException::new,
            160,
            TransportVersion.V_7_10_0
        ),
        VERSION_MISMATCH_EXCEPTION(
            org.elasticsearch.action.search.VersionMismatchException.class,
            org.elasticsearch.action.search.VersionMismatchException::new,
            161,
            TransportVersion.V_7_12_0
        ),
        AUTHENTICATION_PROCESSING_ERROR(
            org.elasticsearch.ElasticsearchAuthenticationProcessingError.class,
            org.elasticsearch.ElasticsearchAuthenticationProcessingError::new,
            162,
            TransportVersion.V_7_16_0
        ),
        REPOSITORY_CONFLICT_EXCEPTION(
            org.elasticsearch.repositories.RepositoryConflictException.class,
            org.elasticsearch.repositories.RepositoryConflictException::new,
            163,
            TransportVersion.V_8_0_0
        ),
        DESIRED_NODES_VERSION_CONFLICT_EXCEPTION(
            org.elasticsearch.cluster.desirednodes.VersionConflictException.class,
            org.elasticsearch.cluster.desirednodes.VersionConflictException::new,
            164,
            TransportVersion.V_8_1_0
        ),
        SNAPSHOT_NAME_ALREADY_IN_USE_EXCEPTION(
            org.elasticsearch.snapshots.SnapshotNameAlreadyInUseException.class,
            org.elasticsearch.snapshots.SnapshotNameAlreadyInUseException::new,
            165,
            TransportVersion.V_8_2_0
        ),
        HEALTH_NODE_NOT_DISCOVERED_EXCEPTION(
            HealthNodeNotDiscoveredException.class,
            HealthNodeNotDiscoveredException::new,
            166,
            TransportVersion.V_8_5_0
        ),
        UNSUPPORTED_AGGREGATION_ON_DOWNSAMPLED_INDEX_EXCEPTION(
            UnsupportedAggregationOnDownsampledIndex.class,
            UnsupportedAggregationOnDownsampledIndex::new,
            167,
<<<<<<< HEAD
            Version.V_8_5_0
        ),
        DOCUMENT_PARSING_EXCEPTION(DocumentParsingException.class, DocumentParsingException::new, 168, Version.V_8_7_0);
=======
            TransportVersion.V_8_5_0
        );
>>>>>>> d7462952

        final Class<? extends ElasticsearchException> exceptionClass;
        final CheckedFunction<StreamInput, ? extends ElasticsearchException, IOException> constructor;
        final int id;
        final TransportVersion versionAdded;

        <E extends ElasticsearchException> ElasticsearchExceptionHandle(
            Class<E> exceptionClass,
            CheckedFunction<StreamInput, E, IOException> constructor,
            int id,
            TransportVersion versionAdded
        ) {
            // We need the exceptionClass because you can't dig it out of the constructor reliably.
            this.exceptionClass = exceptionClass;
            this.constructor = constructor;
            this.versionAdded = versionAdded;
            this.id = id;
        }
    }

    /**
     * Returns an array of all registered handle IDs. These are the IDs for every registered
     * exception.
     *
     * @return an array of all registered handle IDs
     */
    static int[] ids() {
        return Arrays.stream(ElasticsearchExceptionHandle.values()).mapToInt(h -> h.id).toArray();
    }

    /**
     * Returns an array of all registered pairs of handle IDs and exception classes. These pairs are
     * provided for every registered exception.
     *
     * @return an array of all registered pairs of handle IDs and exception classes
     */
    static Tuple<Integer, Class<? extends ElasticsearchException>>[] classes() {
        @SuppressWarnings("unchecked")
        final Tuple<Integer, Class<? extends ElasticsearchException>>[] ts = Arrays.stream(ElasticsearchExceptionHandle.values())
            .map(h -> Tuple.tuple(h.id, h.exceptionClass))
            .toArray(Tuple[]::new);
        return ts;
    }

    static {
        ID_TO_SUPPLIER = unmodifiableMap(
            Arrays.stream(ElasticsearchExceptionHandle.values()).collect(Collectors.toMap(e -> e.id, e -> e.constructor))
        );
        CLASS_TO_ELASTICSEARCH_EXCEPTION_HANDLE = unmodifiableMap(
            Arrays.stream(ElasticsearchExceptionHandle.values()).collect(Collectors.toMap(e -> e.exceptionClass, e -> e))
        );
    }

    public Index getIndex() {
        List<String> index = getMetadata(INDEX_METADATA_KEY);
        if (index != null && index.isEmpty() == false) {
            List<String> index_uuid = getMetadata(INDEX_METADATA_KEY_UUID);
            return new Index(index.get(0), index_uuid.get(0));
        }

        return null;
    }

    public ShardId getShardId() {
        List<String> shard = getMetadata(SHARD_METADATA_KEY);
        if (shard != null && shard.isEmpty() == false) {
            return new ShardId(getIndex(), Integer.parseInt(shard.get(0)));
        }
        return null;
    }

    public void setIndex(Index index) {
        if (index != null) {
            addMetadata(INDEX_METADATA_KEY, index.getName());
            addMetadata(INDEX_METADATA_KEY_UUID, index.getUUID());
        }
    }

    public void setIndex(String index) {
        if (index != null) {
            setIndex(new Index(index, INDEX_UUID_NA_VALUE));
        }
    }

    public void setShard(ShardId shardId) {
        if (shardId != null) {
            setIndex(shardId.getIndex());
            addMetadata(SHARD_METADATA_KEY, Integer.toString(shardId.id()));
        }
    }

    public void setResources(String type, String... id) {
        assert type != null;
        addMetadata(RESOURCE_METADATA_ID_KEY, id);
        addMetadata(RESOURCE_METADATA_TYPE_KEY, type);
    }

    public List<String> getResourceId() {
        return getMetadata(RESOURCE_METADATA_ID_KEY);
    }

    public String getResourceType() {
        List<String> header = getMetadata(RESOURCE_METADATA_TYPE_KEY);
        if (header != null && header.isEmpty() == false) {
            assert header.size() == 1;
            return header.get(0);
        }
        return null;
    }

    // lower cases and adds underscores to transitions in a name
    private static String toUnderscoreCase(String value) {
        StringBuilder sb = new StringBuilder();
        boolean changed = false;
        for (int i = 0; i < value.length(); i++) {
            char c = value.charAt(i);
            if (Character.isUpperCase(c)) {
                if (changed == false) {
                    // copy it over here
                    for (int j = 0; j < i; j++) {
                        sb.append(value.charAt(j));
                    }
                    changed = true;
                    if (i == 0) {
                        sb.append(Character.toLowerCase(c));
                    } else {
                        sb.append('_');
                        sb.append(Character.toLowerCase(c));
                    }
                } else {
                    sb.append('_');
                    sb.append(Character.toLowerCase(c));
                }
            } else {
                if (changed) {
                    sb.append(c);
                }
            }
        }
        if (changed == false) {
            return value;
        }
        return sb.toString();
    }

}<|MERGE_RESOLUTION|>--- conflicted
+++ resolved
@@ -1580,14 +1580,9 @@
             UnsupportedAggregationOnDownsampledIndex.class,
             UnsupportedAggregationOnDownsampledIndex::new,
             167,
-<<<<<<< HEAD
-            Version.V_8_5_0
-        ),
-        DOCUMENT_PARSING_EXCEPTION(DocumentParsingException.class, DocumentParsingException::new, 168, Version.V_8_7_0);
-=======
             TransportVersion.V_8_5_0
-        );
->>>>>>> d7462952
+        ),
+        DOCUMENT_PARSING_EXCEPTION(DocumentParsingException.class, DocumentParsingException::new, 168, TransportVersion.V_8_7_0);
 
         final Class<? extends ElasticsearchException> exceptionClass;
         final CheckedFunction<StreamInput, ? extends ElasticsearchException, IOException> constructor;
