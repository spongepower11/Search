--- conflicted
+++ resolved
@@ -19,11 +19,6 @@
 
 package org.elasticsearch.client.transport;
 
-<<<<<<< HEAD
-import org.elasticsearch.common.util.concurrent.ThreadContext;
-import org.elasticsearch.core.internal.io.IOUtils;
-=======
->>>>>>> 0c7f6570
 import org.elasticsearch.action.Action;
 import org.elasticsearch.action.ActionListener;
 import org.elasticsearch.action.ActionModule;
@@ -137,17 +132,12 @@
             providedSettings = Settings.builder().put(providedSettings).put(Node.NODE_NAME_SETTING.getKey(), "_client_").build();
         }
         final PluginsService pluginsService = newPluginService(providedSettings, plugins);
-<<<<<<< HEAD
-        final Settings settings = Settings.builder().put(defaultSettings).put(pluginsService.updatedSettings()).put(ThreadContext.PREFIX
-            + "." + "transport_client", true).build();
-=======
         final Settings settings =
                 Settings.builder()
                         .put(defaultSettings)
                         .put(pluginsService.updatedSettings())
                         .put(TcpTransport.FEATURE_PREFIX + "." + TRANSPORT_CLIENT_FEATURE, true)
                         .build();
->>>>>>> 0c7f6570
         final List<Closeable> resourcesToClose = new ArrayList<>();
         final ThreadPool threadPool = new ThreadPool(settings);
         resourcesToClose.add(() -> ThreadPool.terminate(threadPool, 10, TimeUnit.SECONDS));
