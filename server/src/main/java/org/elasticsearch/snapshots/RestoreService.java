--- conflicted
+++ resolved
@@ -609,11 +609,7 @@
             .map(i -> metadata.get(renameIndex(i.getName(), request, true)).getIndex())
             .collect(Collectors.toList());
         return new DataStream(dataStreamName, dataStream.getTimeStampField(), updatedIndices, dataStream.getGeneration(),
-<<<<<<< HEAD
-            dataStream.isHidden());
-=======
-            dataStream.getMetadata());
->>>>>>> 7b10d87d
+            dataStream.getMetadata(), dataStream.isHidden());
     }
 
     public static RestoreInProgress updateRestoreStateWithDeletedIndices(RestoreInProgress oldRestore, Set<Index> deletedIndices) {
