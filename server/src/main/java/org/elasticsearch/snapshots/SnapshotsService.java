--- conflicted
+++ resolved
@@ -1152,12 +1152,8 @@
             Repository repository = repositoriesService.repository(repoName);
             repository.getRepositoryData(ActionListener.wrap(repositoryData -> repository.deleteSnapshots(snapshotIds,
                 repositoryStateId,
-<<<<<<< HEAD
-                minCompatibleVersion(minNodeVersion, repoName, repositoryData, snapshotIds),
+                minCompatibleVersion(minNodeVersion, repositoryData, snapshotIds),
                 SnapshotsService::stateWithoutDelete,
-=======
-                minCompatibleVersion(minNodeVersion, repositoryData, snapshotIds),
->>>>>>> 9ffd006c
                 ActionListener.wrap(v -> {
                         logger.info("Successfully deleted snapshots {}", snapshotIds);
                         if (l != null) {
