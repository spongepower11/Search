--- conflicted
+++ resolved
@@ -1010,37 +1010,19 @@
             .filter(entry -> entry.state() == SnapshotDeletionsInProgress.State.STARTED)
             .map(SnapshotDeletionsInProgress.Entry::repository)
             .collect(Collectors.toSet());
-<<<<<<< HEAD
-        final Set<String> reposSeen = new HashSet<>();
-        for (SnapshotsInProgress.Entry entry : snapshotsInProgress.entries()) {
-            if (reposSeen.add(entry.repository())) {
-                for (ShardSnapshotStatus value : entry.shardsByRepoShardId().values()) {
-                    if (value.equals(ShardSnapshotStatus.UNASSIGNED_QUEUED)) {
-                        assert reposWithRunningDelete.contains(entry.repository())
-                            : "Found shard snapshot waiting to be assigned in [" + entry + "] but it is not blocked by any running delete";
-                    } else if (value.isActive()) {
-                        assert reposWithRunningDelete.contains(entry.repository()) == false
-                            : "Found shard snapshot actively executing in ["
-                                + entry
-                                + "] when it should be blocked by a running delete ["
-                                + Strings.toString(snapshotDeletionsInProgress)
-                                + "]";
-                    }
-=======
         for (List<SnapshotsInProgress.Entry> repoEntry : snapshotsInProgress.entriesByRepo()) {
             final SnapshotsInProgress.Entry entry = repoEntry.get(0);
-            for (ObjectCursor<ShardSnapshotStatus> value : entry.shardsByRepoShardId().values()) {
-                if (value.value.equals(ShardSnapshotStatus.UNASSIGNED_QUEUED)) {
+            for (ShardSnapshotStatus value : entry.shardsByRepoShardId().values()) {
+                if (value.equals(ShardSnapshotStatus.UNASSIGNED_QUEUED)) {
                     assert reposWithRunningDelete.contains(entry.repository())
                         : "Found shard snapshot waiting to be assigned in [" + entry + "] but it is not blocked by any running delete";
-                } else if (value.value.isActive()) {
+                } else if (value.isActive()) {
                     assert reposWithRunningDelete.contains(entry.repository()) == false
                         : "Found shard snapshot actively executing in ["
                             + entry
                             + "] when it should be blocked by a running delete ["
                             + Strings.toString(snapshotDeletionsInProgress)
                             + "]";
->>>>>>> aa1107b4
                 }
             }
         }
