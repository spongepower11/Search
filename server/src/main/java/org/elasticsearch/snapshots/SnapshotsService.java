--- conflicted
+++ resolved
@@ -181,14 +181,9 @@
      * @return snapshot
      * @throws SnapshotMissingException if snapshot is not found
      */
-<<<<<<< HEAD
-    public SnapshotInfo snapshot(ClusterState state, final String repositoryName, final SnapshotId snapshotId) {
-        List<SnapshotsInProgress.Entry> entries = currentSnapshots(state, repositoryName, Collections.singletonList(snapshotId.getName()));
-=======
     public SnapshotInfo snapshot(@Nullable SnapshotsInProgress snapshotsInProgress, String repositoryName, SnapshotId snapshotId) {
         List<SnapshotsInProgress.Entry> entries =
             currentSnapshots(snapshotsInProgress, repositoryName, Collections.singletonList(snapshotId.getName()));
->>>>>>> a0a4c73b
         if (!entries.isEmpty()) {
             return inProgressSnapshot(entries.iterator().next());
         }
@@ -205,15 +200,6 @@
      *                            if false, they will throw an error
      * @return list of snapshots
      */
-<<<<<<< HEAD
-    public List<SnapshotInfo> snapshots(ClusterState state, String repositoryName, List<SnapshotId> snapshotIds,
-                                        boolean ignoreUnavailable) {
-        final Set<SnapshotInfo> snapshotSet = new HashSet<>();
-        final Set<SnapshotId> snapshotIdsToIterate = new HashSet<>(snapshotIds);
-        // first, look at the snapshots in progress
-        final List<SnapshotsInProgress.Entry> entries =
-            currentSnapshots(state, repositoryName, snapshotIdsToIterate.stream().map(SnapshotId::getName).collect(Collectors.toList()));
-=======
     public List<SnapshotInfo> snapshots(@Nullable SnapshotsInProgress snapshotsInProgress, String repositoryName,
                                         List<SnapshotId> snapshotIds, boolean ignoreUnavailable) {
         final Set<SnapshotInfo> snapshotSet = new HashSet<>();
@@ -221,7 +207,6 @@
         // first, look at the snapshots in progress
         final List<SnapshotsInProgress.Entry> entries = currentSnapshots(
             snapshotsInProgress, repositoryName, snapshotIdsToIterate.stream().map(SnapshotId::getName).collect(Collectors.toList()));
->>>>>>> a0a4c73b
         for (SnapshotsInProgress.Entry entry : entries) {
             snapshotSet.add(inProgressSnapshot(entry));
             snapshotIdsToIterate.remove(entry.snapshot().getSnapshotId());
@@ -250,15 +235,6 @@
     /**
      * Returns a list of currently running snapshots from repository sorted by snapshot creation date
      *
-<<<<<<< HEAD
-     * @param state cluster state
-     * @param repositoryName repository name
-     * @return list of snapshots
-     */
-    public static List<SnapshotInfo> currentSnapshots(ClusterState state, String repositoryName) {
-        List<SnapshotInfo> snapshotList = new ArrayList<>();
-        List<SnapshotsInProgress.Entry> entries = currentSnapshots(state, repositoryName, Collections.emptyList());
-=======
      * @param snapshotsInProgress snapshots in progress in the cluster state
      * @param repositoryName repository name
      * @return list of snapshots
@@ -266,7 +242,6 @@
     public static List<SnapshotInfo> currentSnapshots(@Nullable SnapshotsInProgress snapshotsInProgress, String repositoryName) {
         List<SnapshotInfo> snapshotList = new ArrayList<>();
         List<SnapshotsInProgress.Entry> entries = currentSnapshots(snapshotsInProgress, repositoryName, Collections.emptyList());
->>>>>>> a0a4c73b
         for (SnapshotsInProgress.Entry entry : entries) {
             snapshotList.add(inProgressSnapshot(entry));
         }
@@ -709,13 +684,8 @@
      * @param snapshots           list of snapshots that will be used as a filter, empty list means no snapshots are filtered
      * @return list of metadata for currently running snapshots
      */
-<<<<<<< HEAD
-    public static List<SnapshotsInProgress.Entry> currentSnapshots(ClusterState state, String repository, List<String> snapshots) {
-        SnapshotsInProgress snapshotsInProgress = state.custom(SnapshotsInProgress.TYPE);
-=======
     public static List<SnapshotsInProgress.Entry> currentSnapshots(@Nullable SnapshotsInProgress snapshotsInProgress, String repository,
                                                                    List<String> snapshots) {
->>>>>>> a0a4c73b
         if (snapshotsInProgress == null || snapshotsInProgress.entries().isEmpty()) {
             return Collections.emptyList();
         }
@@ -1268,7 +1238,6 @@
             // if nothing found by the same name, then look in the cluster state for current in progress snapshots
             long repoGenId = repositoryData.getGenId();
             if (matchedEntry.isPresent() == false) {
-<<<<<<< HEAD
                 clusterService.submitStateUpdateTask("before delete snapshot", new ClusterStateUpdateTask() {
 
                     private Snapshot abortedDuringInit;
@@ -1276,7 +1245,7 @@
                     @Override
                     public ClusterState execute(ClusterState currentState) {
                         Optional<SnapshotsInProgress.Entry> matchedInProgress = currentSnapshots(
-                            currentState, repositoryName, Collections.emptyList()).stream().filter(
+                            currentState.custom(SnapshotsInProgress.TYPE), repositoryName, Collections.emptyList()).stream().filter(
                             s -> s.snapshot().getSnapshotId().getName().equals(snapshotName)).findFirst();
                         if (matchedInProgress.isPresent()) {
                             // Derive repository generation if a snapshot is in progress because it will increment the generation
@@ -1325,19 +1294,6 @@
                 });
             } else {
                 deleteSnapshot(new Snapshot(repositoryName, matchedEntry.get()), listener, repoGenId, immediatePriority);
-=======
-                Optional<SnapshotsInProgress.Entry> matchedInProgress = currentSnapshots(
-                    clusterService.state().custom(SnapshotsInProgress.TYPE), repositoryName, Collections.emptyList()).stream()
-                    .filter(s -> s.snapshot().getSnapshotId().getName().equals(snapshotName)).findFirst();
-                if (matchedInProgress.isPresent()) {
-                    matchedEntry = matchedInProgress.map(s -> s.snapshot().getSnapshotId());
-                    // Derive repository generation if a snapshot is in progress because it will increment the generation when it finishes
-                    repoGenId = matchedInProgress.get().repositoryStateId() + 1L;
-                }
-            }
-            if (matchedEntry.isPresent() == false) {
-                throw new SnapshotMissingException(repositoryName, snapshotName);
->>>>>>> a0a4c73b
             }
         }, listener::onFailure));
     }
