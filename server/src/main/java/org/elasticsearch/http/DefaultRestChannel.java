--- conflicted
+++ resolved
@@ -54,12 +54,12 @@
     static final String CONTENT_LENGTH = "content-length";
     static final String SET_COOKIE = "set-cookie";
 
-    private final HttpChannel httpChannel;
     private final HttpRequest httpRequest;
     private final BigArrays bigArrays;
     private final HttpHandlingSettings settings;
     private final CorsHandler corsHandler;
     private final ThreadContext threadContext;
+    private final HttpChannel httpChannel;
 
     DefaultRestChannel(HttpChannel httpChannel, HttpRequest httpRequest, RestRequest request, BigArrays bigArrays,
                        HttpHandlingSettings settings, CorsHandler corsHandler, ThreadContext threadContext) {
@@ -84,16 +84,12 @@
             toClose.add(() -> CloseableChannel.closeChannel(httpChannel));
         }
 
-<<<<<<< HEAD
-        corsHandler.setCorsResponseHeaders(httpRequest, httpResponse);
-=======
         boolean success = false;
         try {
             final BytesReference content = restResponse.content();
             if (content instanceof Releasable) {
                 toClose.add((Releasable) content);
             }
->>>>>>> c900795d
 
             BytesReference finalContent = content;
             try {
@@ -107,8 +103,7 @@
 
             final HttpResponse httpResponse = httpRequest.createResponse(restResponse.status(), finalContent);
 
-            // TODO: Ideally we should move the setting of Cors headers into :server
-            // NioCorsHandler.setCorsResponseHeaders(nettyRequest, resp, corsConfig);
+             corsHandler.setCorsResponseHeaders(httpRequest, httpResponse);
 
             String opaque = request.header(X_OPAQUE_ID);
             if (opaque != null) {
@@ -131,13 +126,6 @@
                 toClose.add((Releasable) bytesStreamOutput);
             }
 
-<<<<<<< HEAD
-            if (HttpUtils.isCloseConnection(request.getHttpRequest())) {
-                toClose.add(() -> CloseableChannel.closeChannel(httpChannel));
-            }
-
-=======
->>>>>>> c900795d
             ActionListener<Void> listener = ActionListener.wrap(() -> Releasables.close(toClose));
             httpChannel.sendResponse(httpResponse, listener);
             success = true;
@@ -178,4 +166,15 @@
             }
         }
     }
+
+    // Determine if the request connection should be closed on completion.
+    private boolean isCloseConnection() {
+        final boolean http10 = isHttp10();
+        return CLOSE.equalsIgnoreCase(request.header(CONNECTION)) || (http10 && !KEEP_ALIVE.equalsIgnoreCase(request.header(CONNECTION)));
+    }
+
+    // Determine if the request protocol version is HTTP 1.0
+    private boolean isHttp10() {
+        return request.getHttpRequest().protocolVersion() == HttpRequest.HttpVersion.HTTP_1_0;
+    }
 }