--- conflicted
+++ resolved
@@ -24,10 +24,8 @@
 import org.elasticsearch.common.settings.ClusterSettings;
 import org.elasticsearch.common.settings.Settings;
 import org.elasticsearch.core.Nullable;
-import org.elasticsearch.core.Releasable;
 
 import java.util.List;
-import java.util.function.Supplier;
 
 import static org.elasticsearch.cluster.routing.allocation.DiskThresholdSettings.CLUSTER_ROUTING_ALLOCATION_DISK_FLOOD_STAGE_FROZEN_MAX_HEADROOM_SETTING;
 import static org.elasticsearch.cluster.routing.allocation.DiskThresholdSettings.CLUSTER_ROUTING_ALLOCATION_DISK_FLOOD_STAGE_FROZEN_WATERMARK_SETTING;
@@ -172,23 +170,12 @@
         static class Executor implements ClusterStateTaskExecutor<UpsertHealthMetadataTask> {
 
             @Override
-<<<<<<< HEAD
-            public ClusterState execute(
-                ClusterState currentState,
-                List<TaskContext<UpsertHealthMetadataTask>> taskContexts,
-                Supplier<Releasable> dropHeadersContextSupplier
-            ) throws Exception {
-                ClusterState updatedState = currentState;
-                for (TaskContext<UpsertHealthMetadataTask> taskContext : taskContexts) {
+            public ClusterState execute(BatchExecutionContext<UpsertHealthMetadataTask> batchExecutionContext) throws Exception {
+                ClusterState updatedState = batchExecutionContext.initialState();
+                for (TaskContext<UpsertHealthMetadataTask> taskContext : batchExecutionContext.taskContexts()) {
                     try (var ignored = taskContext.captureResponseHeaders()) {
                         updatedState = taskContext.getTask().execute(updatedState);
                     }
-=======
-            public ClusterState execute(BatchExecutionContext<UpsertHealthMetadataTask> batchExecutionContext) throws Exception {
-                ClusterState updatedState = batchExecutionContext.initialState();
-                for (TaskContext<UpsertHealthMetadataTask> taskContext : batchExecutionContext.taskContexts()) {
-                    updatedState = taskContext.getTask().execute(updatedState);
->>>>>>> 4779893b
                     taskContext.success(() -> {});
                 }
                 return updatedState;
