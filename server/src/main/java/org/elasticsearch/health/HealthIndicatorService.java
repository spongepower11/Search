/*
 * Copyright Elasticsearch B.V. and/or licensed to Elasticsearch B.V. under one
 * or more contributor license agreements. Licensed under the Elastic License
 * 2.0 and the Server Side Public License, v 1; you may not use this file except
 * in compliance with, at your election, the Elastic License 2.0 or the Server
 * Side Public License, v 1.
 */

package org.elasticsearch.health;

import java.util.Collection;
import java.util.Comparator;
import java.util.List;
import java.util.stream.Collectors;

/**
 * This is a service interface used to calculate health indicator from the different modules or plugins.
 */
public interface HealthIndicatorService {

    String name();

<<<<<<< HEAD
    String helpURL();
=======
    String component();
>>>>>>> 71d5ad6c

    HealthIndicatorResult calculate(boolean explain);

    /**
     * This method creates a HealthIndicatorResult with the given information. Note that it sorts the impacts by severity (the lower the
     * number the higher the severity), and only keeps the 3 highest-severity impacts.
     * @param status The status of the result
     * @param symptom The symptom used in the result
     * @param details The details used in the result
     * @param impacts A collection of impacts. Only the 3 highest severity impacts are used in the result
     * @return A HealthIndicatorResult built from the given information
     */
    default HealthIndicatorResult createIndicator(
        HealthStatus status,
        String symptom,
        HealthIndicatorDetails details,
        Collection<HealthIndicatorImpact> impacts,
        List<Diagnosis> diagnosisList
    ) {
        List<HealthIndicatorImpact> impactsList = impacts.stream()
            .sorted(Comparator.comparingInt(HealthIndicatorImpact::severity))
            .limit(3)
            .collect(Collectors.toList());
<<<<<<< HEAD
        String helpURL = null;
        if (status.indicatesHealthProblem()) {
            helpURL = helpURL();
        }
        return new HealthIndicatorResult(name(), status, summary, helpURL, details, impactsList, userActions);
=======
        return new HealthIndicatorResult(name(), component(), status, symptom, details, impactsList, diagnosisList);
>>>>>>> 71d5ad6c
    }
}<|MERGE_RESOLUTION|>--- conflicted
+++ resolved
@@ -19,12 +19,6 @@
 public interface HealthIndicatorService {
 
     String name();
-
-<<<<<<< HEAD
-    String helpURL();
-=======
-    String component();
->>>>>>> 71d5ad6c
 
     HealthIndicatorResult calculate(boolean explain);
 
@@ -48,14 +42,6 @@
             .sorted(Comparator.comparingInt(HealthIndicatorImpact::severity))
             .limit(3)
             .collect(Collectors.toList());
-<<<<<<< HEAD
-        String helpURL = null;
-        if (status.indicatesHealthProblem()) {
-            helpURL = helpURL();
-        }
-        return new HealthIndicatorResult(name(), status, summary, helpURL, details, impactsList, userActions);
-=======
-        return new HealthIndicatorResult(name(), component(), status, symptom, details, impactsList, diagnosisList);
->>>>>>> 71d5ad6c
+        return new HealthIndicatorResult(name(), status, symptom, details, impactsList, diagnosisList);
     }
 }