--- conflicted
+++ resolved
@@ -103,10 +103,7 @@
             );
         }
 
-<<<<<<< HEAD
-        CURRENT = new Build("default", type, hash, date, isSnapshot, version);
-=======
-        return new Build(type, hash, date, isSnapshot, version);
+        return new Build("default", type, hash, date, isSnapshot, version);
     }
 
     public static Build current() {
@@ -154,8 +151,6 @@
                     }
             }
         }
-
->>>>>>> 57d5fbd6
     }
 
     /**
