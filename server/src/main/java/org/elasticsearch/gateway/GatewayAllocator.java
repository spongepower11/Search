/*
 * Copyright Elasticsearch B.V. and/or licensed to Elasticsearch B.V. under one
 * or more contributor license agreements. Licensed under the Elastic License
 * 2.0 and the Server Side Public License, v 1; you may not use this file except
 * in compliance with, at your election, the Elastic License 2.0 or the Server
 * Side Public License, v 1.
 */

package org.elasticsearch.gateway;

import org.apache.logging.log4j.LogManager;
import org.apache.logging.log4j.Logger;
import org.apache.logging.log4j.message.ParameterizedMessage;
import org.elasticsearch.action.ActionListener;
import org.elasticsearch.action.support.nodes.BaseNodeResponse;
import org.elasticsearch.action.support.nodes.BaseNodesResponse;
import org.elasticsearch.client.internal.node.NodeClient;
import org.elasticsearch.cluster.metadata.IndexMetadata;
import org.elasticsearch.cluster.node.DiscoveryNode;
import org.elasticsearch.cluster.node.DiscoveryNodes;
import org.elasticsearch.cluster.routing.RerouteService;
import org.elasticsearch.cluster.routing.ShardRouting;
import org.elasticsearch.cluster.routing.allocation.AllocateUnassignedDecision;
import org.elasticsearch.cluster.routing.allocation.ExistingShardsAllocator;
import org.elasticsearch.cluster.routing.allocation.FailedShard;
import org.elasticsearch.cluster.routing.allocation.RoutingAllocation;
import org.elasticsearch.common.Priority;
import org.elasticsearch.common.inject.Inject;
import org.elasticsearch.common.util.concurrent.ConcurrentCollections;
import org.elasticsearch.common.util.set.Sets;
import org.elasticsearch.core.Releasables;
import org.elasticsearch.gateway.AsyncShardFetch.Lister;
import org.elasticsearch.gateway.TransportNodesBatchListGatewayStartedShards.NodeGatewayBatchStartedShard;
import org.elasticsearch.gateway.TransportNodesBatchListGatewayStartedShards.NodeGatewayBatchStartedShards;
import org.elasticsearch.gateway.TransportNodesBatchListGatewayStartedShards.NodesGatewayBatchStartedShards;
import org.elasticsearch.gateway.TransportNodesBatchListGatewayStartedShards.ShardRequestInfo;
import org.elasticsearch.gateway.TransportNodesListGatewayStartedShards.NodeGatewayStartedShards;
import org.elasticsearch.gateway.TransportNodesListGatewayStartedShards.NodesGatewayStartedShards;
import org.elasticsearch.index.shard.ShardId;
import org.elasticsearch.indices.store.TransportNodesBatchListShardStoreMetadata;
import org.elasticsearch.indices.store.TransportNodesBatchListShardStoreMetadata.NodeBatchStoreFilesMetadata;
import org.elasticsearch.indices.store.TransportNodesBatchListShardStoreMetadata.NodesBatchStoreFilesMetadata;
import org.elasticsearch.indices.store.TransportNodesListShardStoreMetadata;
import org.elasticsearch.indices.store.TransportNodesListShardStoreMetadata.NodeStoreFilesMetadata;
import org.elasticsearch.indices.store.TransportNodesListShardStoreMetadata.NodesStoreFilesMetadata;
import org.elasticsearch.indices.store.TransportNodesListShardStoreMetadata.StoreFilesMetadata;

import java.util.ArrayList;
import java.util.Collections;
import java.util.HashMap;
import java.util.List;
import java.util.Map;
import java.util.Set;
import java.util.concurrent.ConcurrentHashMap;
import java.util.concurrent.ConcurrentMap;
import java.util.stream.Collectors;

public class GatewayAllocator implements ExistingShardsAllocator {

    public static final String ALLOCATOR_NAME = "gateway_allocator";

    private static final Logger logger = LogManager.getLogger(GatewayAllocator.class);

    private final RerouteService rerouteService;

    private final PrimaryShardAllocator primaryShardAllocator;
    private final ReplicaShardAllocator replicaShardAllocator;

    private final ConcurrentMap<ShardId, AsyncShardFetch<NodeGatewayStartedShards>> asyncFetchStarted = ConcurrentCollections
        .newConcurrentMap();
    private final ConcurrentMap<ShardId, AsyncShardFetch<NodeStoreFilesMetadata>> asyncFetchStore = ConcurrentCollections
        .newConcurrentMap();
    private Set<String> lastSeenEphemeralIds = Collections.emptySet();

    @Inject
    public GatewayAllocator(RerouteService rerouteService, NodeClient client) {
        this.rerouteService = rerouteService;
        this.primaryShardAllocator = new InternalPrimaryShardAllocator(client);
        this.replicaShardAllocator = new InternalReplicaShardAllocator(client);
    }

    @Override
    public void cleanCaches() {
        Releasables.close(asyncFetchStarted.values());
        asyncFetchStarted.clear();
        Releasables.close(asyncFetchStore.values());
        asyncFetchStore.clear();
    }

    // for tests
    protected GatewayAllocator() {
        this.rerouteService = null;
        this.primaryShardAllocator = null;
        this.replicaShardAllocator = null;
    }

    @Override
    public int getNumberOfInFlightFetches() {
        int count = 0;
        for (AsyncShardFetch<NodeGatewayStartedShards> fetch : asyncFetchStarted.values()) {
            count += fetch.getNumberOfInFlightFetches();
        }
        for (AsyncShardFetch<NodeStoreFilesMetadata> fetch : asyncFetchStore.values()) {
            count += fetch.getNumberOfInFlightFetches();
        }
        return count;
    }

    @Override
    public void applyStartedShards(final List<ShardRouting> startedShards, final RoutingAllocation allocation) {
        for (ShardRouting startedShard : startedShards) {
            Releasables.close(asyncFetchStarted.remove(startedShard.shardId()));
            Releasables.close(asyncFetchStore.remove(startedShard.shardId()));
        }
    }

    @Override
    public void applyFailedShards(final List<FailedShard> failedShards, final RoutingAllocation allocation) {
        for (FailedShard failedShard : failedShards) {
            Releasables.close(asyncFetchStarted.remove(failedShard.getRoutingEntry().shardId()));
            Releasables.close(asyncFetchStore.remove(failedShard.getRoutingEntry().shardId()));
        }
    }

    @Override
    public void beforeAllocation(final RoutingAllocation allocation) {
        assert primaryShardAllocator != null;
        assert replicaShardAllocator != null;
        ensureAsyncFetchStorePrimaryRecency(allocation);
    }

    @Override
    public void afterPrimariesBeforeReplicas(RoutingAllocation allocation) {
        assert replicaShardAllocator != null;
        if (allocation.routingNodes().hasInactiveReplicas()) {
            // cancel existing recoveries if we have a better match
            replicaShardAllocator.processExistingRecoveries(allocation);
        }
    }

    @Override
    public void allocateUnassigned(
        ShardRouting shardRouting,
        final RoutingAllocation allocation,
        UnassignedAllocationHandler unassignedAllocationHandler
    ) {
        assert primaryShardAllocator != null;
        assert replicaShardAllocator != null;
        innerAllocatedUnassigned(allocation, primaryShardAllocator, replicaShardAllocator, shardRouting, unassignedAllocationHandler);
    }

    // allow for testing infra to change shard allocators implementation
    protected static void innerAllocatedUnassigned(
        RoutingAllocation allocation,
        PrimaryShardAllocator primaryShardAllocator,
        ReplicaShardAllocator replicaShardAllocator,
        ShardRouting shardRouting,
        ExistingShardsAllocator.UnassignedAllocationHandler unassignedAllocationHandler
    ) {
        assert shardRouting.unassigned();
        if (shardRouting.primary()) {
            primaryShardAllocator.allocateUnassigned(shardRouting, allocation, unassignedAllocationHandler);
        } else {
            replicaShardAllocator.allocateUnassigned(shardRouting, allocation, unassignedAllocationHandler);
        }
    }

    @Override
    public AllocateUnassignedDecision explainUnassignedShardAllocation(ShardRouting unassignedShard, RoutingAllocation routingAllocation) {
        assert unassignedShard.unassigned();
        assert routingAllocation.debugDecision();
        if (unassignedShard.primary()) {
            assert primaryShardAllocator != null;
            return primaryShardAllocator.makeAllocationDecision(unassignedShard, routingAllocation, logger);
        } else {
            assert replicaShardAllocator != null;
            return replicaShardAllocator.makeAllocationDecision(unassignedShard, routingAllocation, logger);
        }
    }

    public void flushPendingShardFetchRequests() {
        // test case could be null
        if (primaryShardAllocator != null) {
            this.primaryShardAllocator.flushPendingFetchShardRequests();
        }
        if (replicaShardAllocator != null) {
            this.replicaShardAllocator.flushPendingFetchShardRequests();
        }
    }

    /**
     * Clear the fetched data for the primary to ensure we do not cancel recoveries based on excessively stale data.
     */
    private void ensureAsyncFetchStorePrimaryRecency(RoutingAllocation allocation) {
        DiscoveryNodes nodes = allocation.nodes();
        if (hasNewNodes(nodes)) {
            final Set<String> newEphemeralIds = nodes.getDataNodes()
                .stream()
                .map(node -> node.getValue().getEphemeralId())
                .collect(Collectors.toSet());
            // Invalidate the cache if a data node has been added to the cluster. This ensures that we do not cancel a recovery if a node
            // drops out, we fetch the shard data, then some indexing happens and then the node rejoins the cluster again. There are other
            // ways we could decide to cancel a recovery based on stale data (e.g. changing allocation filters or a primary failure) but
            // making the wrong decision here is not catastrophic so we only need to cover the common case.
            logger.trace(
                () -> new ParameterizedMessage(
                    "new nodes {} found, clearing primary async-fetch-store cache",
                    Sets.difference(newEphemeralIds, lastSeenEphemeralIds)
                )
            );
            asyncFetchStore.values().forEach(fetch -> clearCacheForPrimary(fetch, allocation));
            // recalc to also (lazily) clear out old nodes.
            this.lastSeenEphemeralIds = newEphemeralIds;
        }
    }

    private static void clearCacheForPrimary(
        AsyncShardFetch<TransportNodesListShardStoreMetadata.NodeStoreFilesMetadata> fetch,
        RoutingAllocation allocation
    ) {
        ShardRouting primary = allocation.routingNodes().activePrimary(fetch.shardId);
        if (primary != null) {
            fetch.clearCacheForNode(primary.currentNodeId());
        }
    }

    private boolean hasNewNodes(DiscoveryNodes nodes) {
        for (Map.Entry<String, DiscoveryNode> node : nodes.getDataNodes().entrySet()) {
            if (lastSeenEphemeralIds.contains(node.getValue().getEphemeralId()) == false) {
                return true;
            }
        }
        return false;
    }

    class InternalAsyncFetch<T extends BaseNodeResponse> extends AsyncShardFetch<T> {

        InternalAsyncFetch(
            Logger logger,
            String type,
            ShardId shardId,
            String customDataPath,
            Lister<? extends BaseNodesResponse<T>, T> action
        ) {
            super(logger, type, shardId, customDataPath, action);
        }

        @Override
        protected void reroute(ShardId shardId, String reason) {
            logger.trace("{} scheduling reroute for {}", shardId, reason);
            assert rerouteService != null;
            rerouteService.reroute(
                "async_shard_fetch",
                Priority.HIGH,
                ActionListener.wrap(
                    r -> logger.trace("{} scheduled reroute completed for {}", shardId, reason),
                    e -> logger.debug(new ParameterizedMessage("{} scheduled reroute failed for {}", shardId, reason), e)
                )
            );
        }
    }

    class InternalPrimaryShardAllocator extends PrimaryShardAllocator {

        private final NodeClient client;
        private final Object listenerMutex = new Object();
        // node batched shard requests
        private final Map<DiscoveryNode, List<ShardRequestInfo<NodeGatewayStartedShards>>> queuedRequests = new ConcurrentHashMap<>();
        // key: shardId + nodeId, value: listeners of this shard for specific node
        private final Map<String, List<ActionListener<BaseNodesResponse<NodeGatewayStartedShards>>>> queuedListeners =
            new ConcurrentHashMap<>();

        InternalPrimaryShardAllocator(NodeClient client) {
            this.client = client;
        }

        @Override
        protected AsyncShardFetch.FetchResult<NodeGatewayStartedShards> fetchData(ShardRouting shard, RoutingAllocation allocation) {
<<<<<<< HEAD
            // explicitely type lister, some IDEs (Eclipse) are not able to correctly infer the function type

=======
            // explicitly type lister, some IDEs (Eclipse) are not able to correctly infer the function type
            Lister<BaseNodesResponse<NodeGatewayStartedShards>, NodeGatewayStartedShards> lister = this::listStartedShards;
>>>>>>> 914948cb
            AsyncShardFetch<NodeGatewayStartedShards> fetch = asyncFetchStarted.computeIfAbsent(
                shard.shardId(),
                shardId -> allocation.isBatchShardFetchMode()
                    ? new InternalAsyncFetch<>(
                        logger,
                        "batch_shard_started",
                        shardId,
                        IndexMetadata.INDEX_DATA_PATH_SETTING.get(allocation.metadata().index(shard.index()).getSettings()),
                        batchLister
                    )
                    : new InternalAsyncFetch<>(
                        logger,
                        "shard_started",
                        shardId,
                        IndexMetadata.INDEX_DATA_PATH_SETTING.get(allocation.metadata().index(shard.index()).getSettings()),
                        lister
                    )
            );
            AsyncShardFetch.FetchResult<NodeGatewayStartedShards> shardState = fetch.fetchData(
                allocation.nodes(),
                allocation.getIgnoreNodes(shard.shardId())
            );

            if (shardState.hasData()) {
                shardState.processAllocation(allocation);
            }
            return shardState;
        }

        Lister<BaseNodesResponse<NodeGatewayStartedShards>, NodeGatewayStartedShards> lister = this::listStartedShards;

        private void listStartedShards(
            ShardId shardId,
            String customDataPath,
            DiscoveryNode[] nodes,
            ActionListener<BaseNodesResponse<NodeGatewayStartedShards>> listener
        ) {
            var request = new TransportNodesListGatewayStartedShards.Request(shardId, customDataPath, nodes);
            client.executeLocally(
                TransportNodesListGatewayStartedShards.TYPE,
                request,
                ActionListener.wrap(listener::onResponse, listener::onFailure)
            );
        }

        Lister<BaseNodesResponse<NodeGatewayStartedShards>, NodeGatewayStartedShards> batchLister = (
            shardId,
            customDataPath,
            nodes,
            listener) -> {
            // group shards by node
            for (DiscoveryNode node : nodes) {
                List<ShardRequestInfo<NodeGatewayStartedShards>> nodeLevelRequests = queuedRequests.computeIfAbsent(
                    node,
                    n -> Collections.synchronizedList(new ArrayList<>())
                );
                nodeLevelRequests.add(new ShardRequestInfo<>(shardId, customDataPath, listener));

                synchronized (listenerMutex) {
                    // queue child listeners
                    List<ActionListener<BaseNodesResponse<NodeGatewayStartedShards>>> shardListeners = queuedListeners.computeIfAbsent(
                        shardId.toString().concat(node.getId()),
                        m -> Collections.synchronizedList(new ArrayList<>())
                    );
                    shardListeners.add(listener);
                }
            }
            if (logger.isTraceEnabled()) {
                for (DiscoveryNode node : nodes) {
                    logger.trace(
                        "Queued number of [{}] async fetch shard requests for node [{}]",
                        queuedRequests.get(node).size(),
                        node.getId()
                    );
                }
            }
        };

        @Override
        public void flushPendingFetchShardRequests() {
            Map<ShardId, String> shards = new HashMap<>();
            for (DiscoveryNode node : queuedRequests.keySet()) {
                for (var shardRequest : queuedRequests.get(node)) {
                    shards.put(shardRequest.shardId(), shardRequest.getCustomDataPath());
                }

                assert shards.isEmpty() == false;
                logger.debug("Batch sending number of {} shard async fetch request to node {}", shards.size(), node.getId());

                // send shards fetch request per node
                final var curNodeRequests = queuedRequests.get(node);
                client.executeLocally(
                    TransportNodesBatchListGatewayStartedShards.TYPE,
                    new TransportNodesBatchListGatewayStartedShards.Request(shards, new DiscoveryNode[] { node }),
                    new ActionListener<>() {
                        @Override
                        public void onResponse(NodesGatewayBatchStartedShards nodesBatchStartedShards) {
                            if (nodesBatchStartedShards.failures().size() > 0) {
                                // single node, got failed node request then node response must be empty.
                                assert nodesBatchStartedShards.getNodes().size() == 0;
                                for (var request : curNodeRequests) {
                                    String listenersKey = request.shardId().toString().concat(node.getId());
                                    for (ActionListener<BaseNodesResponse<NodeGatewayStartedShards>> listener : queuedListeners.get(
                                        listenersKey
                                    )) {
                                        listener.onResponse(
                                            new NodesGatewayStartedShards(
                                                nodesBatchStartedShards.getClusterName(),
                                                new ArrayList<>(), // empty response
                                                nodesBatchStartedShards.failures()
                                            )
                                        );
                                    }
                                    queuedListeners.get(listenersKey).clear();
                                }
                                return;
                            }

                            assert nodesBatchStartedShards.getNodes().size() == 1;
                            NodeGatewayBatchStartedShards startedShardResponse = nodesBatchStartedShards.getNodes().get(0);
                            List<NodeGatewayBatchStartedShard> startedShards = startedShardResponse.getStartedShards();
                            for (NodeGatewayBatchStartedShard shard : startedShards) {
                                // transfer to NodeGatewayStartedShards to bwc.
                                List<NodeGatewayStartedShards> listSingleStartedShards = new ArrayList<>(1);
                                listSingleStartedShards.add(
                                    new NodeGatewayStartedShards(
                                        shard.getNode(),
                                        shard.allocationId(),
                                        shard.primary(),
                                        shard.storeException()
                                    )
                                );

                                NodesGatewayStartedShards newNodesResponse = new NodesGatewayStartedShards(
                                    nodesBatchStartedShards.getClusterName(),
                                    listSingleStartedShards,
                                    nodesBatchStartedShards.failures()
                                );

                                // call child listener
                                String listenersKey = shard.getShardId().toString().concat(node.getId());
                                List<ActionListener<BaseNodesResponse<NodeGatewayStartedShards>>> listeners = queuedListeners.get(
                                    listenersKey
                                );
                                assert listeners.isEmpty() == false;
                                // there is no differences for single shard->node multiple requests
                                ActionListener<BaseNodesResponse<NodeGatewayStartedShards>> listener = listeners.remove(
                                    listeners.size() - 1
                                );
                                listener.onResponse(newNodesResponse);

                                synchronized (listenerMutex) {
                                    // clean child listener
                                    if (listeners.isEmpty()) {
                                        queuedListeners.remove(listenersKey);
                                    }
                                }
                            }
                        }

                        @Override
                        public void onFailure(Exception e) {
                            // clean requests and listeners of this node
                            for (var request : curNodeRequests) {
                                request.getListener().onFailure(e);
                                synchronized (listenerMutex) {
                                    queuedListeners.get(request.shardId().toString().concat(node.getId())).clear();
                                }
                            }
                        }
                    }
                );
                // clean queued node requests after sending done
                queuedRequests.remove(node);
            }
        }
    }

    class InternalReplicaShardAllocator extends ReplicaShardAllocator {

        private final NodeClient client;
        private final Object listenerMutex = new Object();
        // node batched shard requests
        private final Map<DiscoveryNode, List<ShardRequestInfo<NodeStoreFilesMetadata>>> queuedRequests = new ConcurrentHashMap<>();
        // key: shardId + nodeId, value: listeners of this shard for specific node
        private final Map<String, List<ActionListener<BaseNodesResponse<NodeStoreFilesMetadata>>>> queuedListeners =
            new ConcurrentHashMap<>();

        InternalReplicaShardAllocator(NodeClient client) {
            this.client = client;
        }

        @Override
        protected AsyncShardFetch.FetchResult<NodeStoreFilesMetadata> fetchData(ShardRouting shard, RoutingAllocation allocation) {
            // explicitly type lister, some IDEs (Eclipse) are not able to correctly infer the function type
            AsyncShardFetch<NodeStoreFilesMetadata> fetch = asyncFetchStore.computeIfAbsent(
                shard.shardId(),
                shardId -> allocation.isBatchShardFetchMode()
                    ? new InternalAsyncFetch<>(
                        logger,
                        "batch_shard_store",
                        shard.shardId(),
                        IndexMetadata.INDEX_DATA_PATH_SETTING.get(allocation.metadata().index(shard.index()).getSettings()),
                        batchLister
                    )
                    : new InternalAsyncFetch<>(
                        logger,
                        "shard_store",
                        shard.shardId(),
                        IndexMetadata.INDEX_DATA_PATH_SETTING.get(allocation.metadata().index(shard.index()).getSettings()),
                        lister
                    )
            );
            AsyncShardFetch.FetchResult<NodeStoreFilesMetadata> shardStores = fetch.fetchData(
                allocation.nodes(),
                allocation.getIgnoreNodes(shard.shardId())
            );
            if (shardStores.hasData()) {
                shardStores.processAllocation(allocation);
            }
            return shardStores;
        }

        @Override
        protected boolean hasInitiatedFetching(ShardRouting shard) {
            return asyncFetchStore.get(shard.shardId()) != null;
        }

        Lister<BaseNodesResponse<NodeStoreFilesMetadata>, NodeStoreFilesMetadata> lister = this::listStoreFilesMetadata;

        private void listStoreFilesMetadata(
            ShardId shardId,
            String customDataPath,
            DiscoveryNode[] nodes,
            ActionListener<BaseNodesResponse<NodeStoreFilesMetadata>> listener
        ) {
            var request = new TransportNodesListShardStoreMetadata.Request(shardId, customDataPath, nodes);
            client.executeLocally(
                TransportNodesListShardStoreMetadata.TYPE,
                request,
                ActionListener.wrap(listener::onResponse, listener::onFailure)
            );
        }

        Lister<BaseNodesResponse<NodeStoreFilesMetadata>, NodeStoreFilesMetadata> batchLister = (
            shardId,
            customDataPath,
            nodes,
            listener) -> {
            // group shards by node
            for (DiscoveryNode node : nodes) {
                var nodeLevelRequests = queuedRequests.computeIfAbsent(node, n -> Collections.synchronizedList(new ArrayList<>()));
                nodeLevelRequests.add(new ShardRequestInfo<>(shardId, customDataPath, listener));

                synchronized (listenerMutex) {
                    // queue child listeners
                    List<ActionListener<BaseNodesResponse<NodeStoreFilesMetadata>>> shardListeners = queuedListeners.computeIfAbsent(
                        shardId.toString().concat(node.getId()),
                        m -> Collections.synchronizedList(new ArrayList<>())
                    );
                    shardListeners.add(listener);
                }
            }
            if (logger.isTraceEnabled()) {
                for (DiscoveryNode node : nodes) {
                    logger.trace(
                        "Queued number of [{}] async list store metadata requests for node [{}]",
                        queuedRequests.get(node).size(),
                        node.getId()
                    );
                }
            }
        };

        @Override
        public void flushPendingFetchShardRequests() {
            Map<ShardId, String> shards = new HashMap<>();
            for (DiscoveryNode node : queuedRequests.keySet()) {
                for (var shardRequest : queuedRequests.get(node)) {
                    shards.put(shardRequest.shardId(), shardRequest.getCustomDataPath());
                }

                assert shards.isEmpty() == false;
                logger.debug("Batch sending number of {} shards async fetch request to node {}", shards.size(), node.getId());

                // send shards fetch request per node
                final var curNodeRequests = queuedRequests.get(node);
                client.executeLocally(
                    TransportNodesBatchListShardStoreMetadata.TYPE,
                    new TransportNodesBatchListShardStoreMetadata.Request(shards, new DiscoveryNode[] { node }),
                    new ActionListener<>() {
                        @Override
                        public void onResponse(NodesBatchStoreFilesMetadata nodesBatchStoreFilesMetadata) {
                            if (nodesBatchStoreFilesMetadata.failures().size() > 0) {
                                // single node, got failed node request then node response must be empty.
                                assert nodesBatchStoreFilesMetadata.getNodes().size() == 0;
                                for (var request : curNodeRequests) {
                                    String listenersKey = request.shardId().toString().concat(node.getId());
                                    for (ActionListener<BaseNodesResponse<NodeStoreFilesMetadata>> listener : queuedListeners.get(
                                        listenersKey
                                    )) {
                                        listener.onResponse(
                                            new NodesStoreFilesMetadata(
                                                nodesBatchStoreFilesMetadata.getClusterName(),
                                                new ArrayList<>(), // empty response
                                                nodesBatchStoreFilesMetadata.failures()
                                            )
                                        );
                                    }
                                    synchronized (listenerMutex) {
                                        queuedListeners.get(listenersKey).clear();
                                    }
                                }
                                return;
                            }

                            assert nodesBatchStoreFilesMetadata.getNodes().size() == 1;
                            NodeBatchStoreFilesMetadata storeFilesResponse = nodesBatchStoreFilesMetadata.getNodes().get(0);
                            List<StoreFilesMetadata> storeFiles = storeFilesResponse.storeFilesMetadataList();
                            for (StoreFilesMetadata shard : storeFiles) {
                                // transfer to NodeStoreFilesMetadata to bwc.
                                List<NodeStoreFilesMetadata> listStoreFiles = new ArrayList<>(1);
                                listStoreFiles.add(new NodeStoreFilesMetadata(node, shard));

                                NodesStoreFilesMetadata newNodesResponse = new NodesStoreFilesMetadata(
                                    nodesBatchStoreFilesMetadata.getClusterName(),
                                    listStoreFiles,
                                    nodesBatchStoreFilesMetadata.failures()
                                );

                                // call child listener
                                String listenersKey = shard.shardId().toString().concat(node.getId());
                                List<ActionListener<BaseNodesResponse<NodeStoreFilesMetadata>>> listeners = queuedListeners.get(
                                    listenersKey
                                );
                                assert listeners.isEmpty() == false;
                                // there is no differences for single shard->node multiple requests
                                ActionListener<BaseNodesResponse<NodeStoreFilesMetadata>> listener = listeners.remove(listeners.size() - 1);
                                listener.onResponse(newNodesResponse);

                                synchronized (listenerMutex) {
                                    // clean child listener
                                    if (listeners.isEmpty()) {
                                        queuedListeners.remove(listenersKey);
                                    }
                                }
                            }
                        }

                        @Override
                        public void onFailure(Exception e) {
                            // clean requests and listeners of this node
                            for (var request : curNodeRequests) {
                                request.getListener().onFailure(e);
                                synchronized (listenerMutex) {
                                    queuedListeners.get(request.shardId().toString().concat(node.getId())).clear();
                                }
                            }
                        }
                    }
                );
                // clean queued node requests after sending done
                queuedRequests.remove(node);
            }
        }
    }
}<|MERGE_RESOLUTION|>--- conflicted
+++ resolved
@@ -276,13 +276,8 @@
 
         @Override
         protected AsyncShardFetch.FetchResult<NodeGatewayStartedShards> fetchData(ShardRouting shard, RoutingAllocation allocation) {
-<<<<<<< HEAD
-            // explicitely type lister, some IDEs (Eclipse) are not able to correctly infer the function type
-
-=======
             // explicitly type lister, some IDEs (Eclipse) are not able to correctly infer the function type
-            Lister<BaseNodesResponse<NodeGatewayStartedShards>, NodeGatewayStartedShards> lister = this::listStartedShards;
->>>>>>> 914948cb
+
             AsyncShardFetch<NodeGatewayStartedShards> fetch = asyncFetchStarted.computeIfAbsent(
                 shard.shardId(),
                 shardId -> allocation.isBatchShardFetchMode()
