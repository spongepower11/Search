--- conflicted
+++ resolved
@@ -408,14 +408,10 @@
             }
         }
 
-<<<<<<< HEAD
         logger.trace(
             // TODO: for now, is this the only one of these Supplier<String> ??
             "findBundles(" + type + ") returning: " + bundles.stream().map(b -> b.plugin.getName()).sorted().collect(Collectors.toList())
         );
-=======
-        logger.trace(() -> "findBundles(" + type + ") returning: " + bundles.stream().map(b -> b.plugin.getName()).sorted().toList());
->>>>>>> 4c849362
 
         return bundles;
     }
