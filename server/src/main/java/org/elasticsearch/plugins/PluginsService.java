/*
 * Licensed to Elasticsearch under one or more contributor
 * license agreements. See the NOTICE file distributed with
 * this work for additional information regarding copyright
 * ownership. Elasticsearch licenses this file to you under
 * the Apache License, Version 2.0 (the "License"); you may
 * not use this file except in compliance with the License.
 * You may obtain a copy of the License at
 *
 *    http://www.apache.org/licenses/LICENSE-2.0
 *
 * Unless required by applicable law or agreed to in writing,
 * software distributed under the License is distributed on an
 * "AS IS" BASIS, WITHOUT WARRANTIES OR CONDITIONS OF ANY
 * KIND, either express or implied.  See the License for the
 * specific language governing permissions and limitations
 * under the License.
 */

package org.elasticsearch.plugins;

import org.apache.logging.log4j.LogManager;
import org.apache.logging.log4j.Logger;
import org.apache.lucene.analysis.util.CharFilterFactory;
import org.apache.lucene.analysis.util.TokenFilterFactory;
import org.apache.lucene.analysis.util.TokenizerFactory;
import org.apache.lucene.codecs.Codec;
import org.apache.lucene.codecs.DocValuesFormat;
import org.apache.lucene.codecs.PostingsFormat;
import org.elasticsearch.ElasticsearchException;
import org.elasticsearch.Version;
import org.elasticsearch.action.admin.cluster.node.info.PluginsAndModules;
import org.elasticsearch.bootstrap.JarHell;
import org.elasticsearch.common.Strings;
import org.elasticsearch.common.collect.Tuple;
import org.elasticsearch.common.component.LifecycleComponent;
import org.elasticsearch.common.inject.Module;
import org.elasticsearch.common.io.FileSystemUtils;
import org.elasticsearch.common.settings.Setting;
import org.elasticsearch.common.settings.Setting.Property;
import org.elasticsearch.common.settings.Settings;
import org.elasticsearch.index.IndexModule;
import org.elasticsearch.threadpool.ExecutorBuilder;
import org.elasticsearch.transport.TcpTransport;

import java.io.IOException;
import java.lang.reflect.Constructor;
import java.net.URL;
import java.net.URLClassLoader;
import java.nio.file.DirectoryStream;
import java.nio.file.Files;
import java.nio.file.Path;
import java.util.ArrayList;
import java.util.Collection;
import java.util.Collections;
import java.util.HashMap;
import java.util.HashSet;
import java.util.Iterator;
import java.util.LinkedHashSet;
import java.util.List;
import java.util.Locale;
import java.util.Map;
import java.util.Objects;
import java.util.Optional;
import java.util.Set;
import java.util.TreeMap;
import java.util.function.Function;
import java.util.stream.Collectors;

import static org.elasticsearch.common.io.FileSystemUtils.isAccessibleDirectory;

public class PluginsService {

    private static final Logger logger = LogManager.getLogger(PluginsService.class);

    private final Settings settings;
    private final Path configPath;

    /**
     * We keep around a list of plugins and modules
     */
    private final List<Tuple<PluginInfo, Plugin>> plugins;
    private final PluginsAndModules info;

    public static final Setting<List<String>> MANDATORY_SETTING =
        Setting.listSetting("plugin.mandatory", Collections.emptyList(), Function.identity(), Property.NodeScope);

    public List<Setting<?>> getPluginSettings() {
        return plugins.stream().flatMap(p -> p.v2().getSettings().stream()).collect(Collectors.toList());
    }

    public List<String> getPluginSettingsFilter() {
        return plugins.stream().flatMap(p -> p.v2().getSettingsFilter().stream()).collect(Collectors.toList());
    }

    /**
     * Constructs a new PluginService
     * @param settings The settings of the system
     * @param modulesDirectory The directory modules exist in, or null if modules should not be loaded from the filesystem
     * @param pluginsDirectory The directory plugins exist in, or null if plugins should not be loaded from the filesystem
     * @param classpathPlugins Plugins that exist in the classpath which should be loaded
     */
    public PluginsService(Settings settings, Path configPath, Path modulesDirectory, Path pluginsDirectory, Collection<Class<? extends Plugin>> classpathPlugins) {
        this.settings = settings;
        this.configPath = configPath;

        List<Tuple<PluginInfo, Plugin>> pluginsLoaded = new ArrayList<>();
        List<PluginInfo> pluginsList = new ArrayList<>();
        // we need to build a List of plugins for checking mandatory plugins
        final List<String> pluginsNames = new ArrayList<>();
        // first we load plugins that are on the classpath. this is for tests and transport clients
        for (Class<? extends Plugin> pluginClass : classpathPlugins) {
            Plugin plugin = loadPlugin(pluginClass, settings, configPath);
            PluginInfo pluginInfo = new PluginInfo(pluginClass.getName(), "classpath plugin", "NA", Version.CURRENT, "1.8",
                                                   pluginClass.getName(), Collections.emptyList(), false);
            if (logger.isTraceEnabled()) {
                logger.trace("plugin loaded from classpath [{}]", pluginInfo);
            }
            pluginsLoaded.add(new Tuple<>(pluginInfo, plugin));
            pluginsList.add(pluginInfo);
            pluginsNames.add(pluginInfo.getName());
        }

        Set<Bundle> seenBundles = new LinkedHashSet<>();
        List<PluginInfo> modulesList = new ArrayList<>();
        // load modules
        if (modulesDirectory != null) {
            try {
                Set<Bundle> modules = getModuleBundles(modulesDirectory);
                for (Bundle bundle : modules) {
                    modulesList.add(bundle.plugin);
                }
                seenBundles.addAll(modules);
            } catch (IOException ex) {
                throw new IllegalStateException("Unable to initialize modules", ex);
            }
        }

        // now, find all the ones that are in plugins/
        if (pluginsDirectory != null) {
            try {
                // TODO: remove this leniency, but tests bogusly rely on it
                if (isAccessibleDirectory(pluginsDirectory, logger)) {
                    checkForFailedPluginRemovals(pluginsDirectory);
                    Set<Bundle> plugins = getPluginBundles(pluginsDirectory);
                    for (final Bundle bundle : plugins) {
                        pluginsList.add(bundle.plugin);
                        pluginsNames.add(bundle.plugin.getName());
                    }
                    seenBundles.addAll(plugins);
                }
            } catch (IOException ex) {
                throw new IllegalStateException("Unable to initialize plugins", ex);
            }
        }

        List<Tuple<PluginInfo, Plugin>> loaded = loadBundles(seenBundles);
        pluginsLoaded.addAll(loaded);

        this.info = new PluginsAndModules(pluginsList, modulesList);
        this.plugins = Collections.unmodifiableList(pluginsLoaded);

        // Checking expected plugins
        List<String> mandatoryPlugins = MANDATORY_SETTING.get(settings);
        if (mandatoryPlugins.isEmpty() == false) {
            Set<String> missingPlugins = new HashSet<>();
            for (String mandatoryPlugin : mandatoryPlugins) {
                if (!pluginsNames.contains(mandatoryPlugin) && !missingPlugins.contains(mandatoryPlugin)) {
                    missingPlugins.add(mandatoryPlugin);
                }
            }
            if (!missingPlugins.isEmpty()) {
                final String message = String.format(
                        Locale.ROOT,
                        "missing mandatory plugins [%s], found plugins [%s]",
                        Strings.collectionToDelimitedString(missingPlugins, ", "),
                        Strings.collectionToDelimitedString(pluginsNames, ", "));
                throw new IllegalStateException(message);
            }
        }

        // we don't log jars in lib/ we really shouldn't log modules,
        // but for now: just be transparent so we can debug any potential issues
        logPluginInfo(info.getModuleInfos(), "module", logger);
        logPluginInfo(info.getPluginInfos(), "plugin", logger);
    }

    private static void logPluginInfo(final List<PluginInfo> pluginInfos, final String type, final Logger logger) {
        assert pluginInfos != null;
        if (pluginInfos.isEmpty()) {
            logger.info("no " + type + "s loaded");
        } else {
            for (final String name : pluginInfos.stream().map(PluginInfo::getName).sorted().collect(Collectors.toList())) {
                logger.info("loaded " + type + " [" + name + "]");
            }
        }
    }

    public Settings updatedSettings() {
        Map<String, String> foundSettings = new HashMap<>();
        final Map<String, String> features = new TreeMap<>();
        final Settings.Builder builder = Settings.builder();
        for (Tuple<PluginInfo, Plugin> plugin : plugins) {
            Settings settings = plugin.v2().additionalSettings();
            for (String setting : settings.keySet()) {
                String oldPlugin = foundSettings.put(setting, plugin.v1().getName());
                if (oldPlugin != null) {
                    throw new IllegalArgumentException("Cannot have additional setting [" + setting + "] " +
                        "in plugin [" + plugin.v1().getName() + "], already added in plugin [" + oldPlugin + "]");
                }
            }
            builder.put(settings);
            final Optional<String> maybeFeature = plugin.v2().getFeature();
            if (maybeFeature.isPresent()) {
                final String feature = maybeFeature.get();
                if (features.containsKey(feature)) {
                    final String message = String.format(
                            Locale.ROOT,
                            "duplicate feature [%s] in plugin [%s], already added in [%s]",
                            feature,
                            plugin.v1().getName(),
                            features.get(feature));
                    throw new IllegalArgumentException(message);
                }
                features.put(feature, plugin.v1().getName());
            }
        }
        for (final String feature : features.keySet()) {
            builder.put(TcpTransport.FEATURE_PREFIX + "." + feature, true);
        }
        return builder.put(this.settings).build();
    }

    public Collection<Module> createGuiceModules() {
        List<Module> modules = new ArrayList<>();
        for (Tuple<PluginInfo, Plugin> plugin : plugins) {
            modules.addAll(plugin.v2().createGuiceModules());
        }
        return modules;
    }

    public List<ExecutorBuilder<?>> getExecutorBuilders(Settings settings) {
        final ArrayList<ExecutorBuilder<?>> builders = new ArrayList<>();
        for (final Tuple<PluginInfo, Plugin> plugin : plugins) {
            builders.addAll(plugin.v2().getExecutorBuilders(settings));
        }
        return builders;
    }

    /** Returns all classes injected into guice by plugins which extend {@link LifecycleComponent}. */
    public Collection<Class<? extends LifecycleComponent>> getGuiceServiceClasses() {
        List<Class<? extends LifecycleComponent>> services = new ArrayList<>();
        for (Tuple<PluginInfo, Plugin> plugin : plugins) {
            services.addAll(plugin.v2().getGuiceServiceClasses());
        }
        return services;
    }

    public void onIndexModule(IndexModule indexModule) {
        for (Tuple<PluginInfo, Plugin> plugin : plugins) {
            plugin.v2().onIndexModule(indexModule);
        }
    }

    /**
     * Get information about plugins and modules
     */
    public PluginsAndModules info() {
        return info;
    }

    // a "bundle" is a group of jars in a single classloader
    static class Bundle {
        final PluginInfo plugin;
        final Set<URL> urls;

        Bundle(PluginInfo plugin, Path dir) throws IOException {
            this.plugin = Objects.requireNonNull(plugin);
            Set<URL> urls = new LinkedHashSet<>();
            // gather urls for jar files
            try (DirectoryStream<Path> jarStream = Files.newDirectoryStream(dir, "*.jar")) {
                for (Path jar : jarStream) {
                    // normalize with toRealPath to get symlinks out of our hair
                    URL url = jar.toRealPath().toUri().toURL();
                    if (urls.add(url) == false) {
                        throw new IllegalStateException("duplicate codebase: " + url);
                    }
                }
            }
            this.urls = Objects.requireNonNull(urls);
        }

        @Override
        public boolean equals(Object o) {
            if (this == o) return true;
            if (o == null || getClass() != o.getClass()) return false;
            Bundle bundle = (Bundle) o;
            return Objects.equals(plugin, bundle.plugin);
        }

        @Override
        public int hashCode() {
            return Objects.hash(plugin);
        }
    }

    /**
     * Extracts all installed plugin directories from the provided {@code rootPath}.
     *
     * @param rootPath the path where the plugins are installed
     * @return a list of all plugin paths installed in the {@code rootPath}
     * @throws IOException if an I/O exception occurred reading the directories
     */
    public static List<Path> findPluginDirs(final Path rootPath) throws IOException {
        final List<Path> plugins = new ArrayList<>();
        final Set<String> seen = new HashSet<>();
        if (Files.exists(rootPath)) {
            try (DirectoryStream<Path> stream = Files.newDirectoryStream(rootPath)) {
                for (Path plugin : stream) {
                    if (FileSystemUtils.isDesktopServicesStore(plugin) ||
                        plugin.getFileName().toString().startsWith(".removing-")) {
                        continue;
                    }
                    if (seen.add(plugin.getFileName().toString()) == false) {
                        throw new IllegalStateException("duplicate plugin: " + plugin);
                    }
                    plugins.add(plugin);
                }
            }
        }
        return plugins;
    }

    /**
     * Verify the given plugin is compatible with the current Elasticsearch installation.
     */
    static void verifyCompatibility(PluginInfo info) {
        if (info.getElasticsearchVersion().equals(Version.CURRENT) == false) {
            throw new IllegalArgumentException("Plugin [" + info.getName() + "] was built for Elasticsearch version "
                + info.getElasticsearchVersion() + " but version " + Version.CURRENT + " is running");
        }
        JarHell.checkJavaVersion(info.getName(), info.getJavaVersion());
    }

    static void checkForFailedPluginRemovals(final Path pluginsDirectory) throws IOException {
        /*
         * Check for the existence of a marker file that indicates any plugins are in a garbage state from a failed attempt to remove the
         * plugin.
         */
        try (DirectoryStream<Path> stream = Files.newDirectoryStream(pluginsDirectory, ".removing-*")) {
            final Iterator<Path> iterator = stream.iterator();
            if (iterator.hasNext()) {
                final Path removing = iterator.next();
                final String fileName = removing.getFileName().toString();
                final String name = fileName.substring(1 + fileName.indexOf("-"));
                final String message = String.format(
                        Locale.ROOT,
                        "found file [%s] from a failed attempt to remove the plugin [%s]; execute [elasticsearch-plugin remove %2$s]",
                        removing,
                        name);
                throw new IllegalStateException(message);
            }
        }
    }

    /** Get bundles for plugins installed in the given modules directory. */
    static Set<Bundle> getModuleBundles(Path modulesDirectory) throws IOException {
        return findBundles(modulesDirectory, "module");
    }

    /** Get bundles for plugins installed in the given plugins directory. */
    static Set<Bundle> getPluginBundles(final Path pluginsDirectory) throws IOException {
        return findBundles(pluginsDirectory, "plugin");
    }

    // searches subdirectories under the given directory for plugin directories
    private static Set<Bundle> findBundles(final Path directory, String type) throws IOException {
        final Set<Bundle> bundles = new HashSet<>();
        for (final Path plugin : findPluginDirs(directory)) {
            final Bundle bundle = readPluginBundle(bundles, plugin, type);
            bundles.add(bundle);
        }

        return bundles;
    }

    // get a bundle for a single plugin dir
    private static Bundle readPluginBundle(final Set<Bundle> bundles, final Path plugin, String type) throws IOException {
<<<<<<< HEAD
        Loggers.getLogger(PluginsService.class).trace("--- adding [{}] [{}]", type, plugin.toAbsolutePath());
=======
        LogManager.getLogger(PluginsService.class).trace("--- adding [{}] [{}]", type, plugin.toAbsolutePath());
>>>>>>> 0c7f6570
        final PluginInfo info;
        try {
            info = PluginInfo.readFromProperties(plugin);
        } catch (final IOException e) {
            throw new IllegalStateException("Could not load plugin descriptor for " + type +
                                            " directory [" + plugin.getFileName() + "]", e);
        }
        final Bundle bundle = new Bundle(info, plugin);
        if (bundles.add(bundle) == false) {
            throw new IllegalStateException("duplicate " + type + ": " + info);
        }
        return bundle;
    }

    /**
     * Return the given bundles, sorted in dependency loading order.
     *
     * This sort is stable, so that if two plugins do not have any interdependency,
     * their relative order from iteration of the provided set will not change.
     *
     * @throws IllegalStateException if a dependency cycle is found
     */
    // pkg private for tests
    static List<Bundle> sortBundles(Set<Bundle> bundles) {
        Map<String, Bundle> namedBundles = bundles.stream().collect(Collectors.toMap(b -> b.plugin.getName(), Function.identity()));
        LinkedHashSet<Bundle> sortedBundles = new LinkedHashSet<>();
        LinkedHashSet<String> dependencyStack = new LinkedHashSet<>();
        for (Bundle bundle : bundles) {
            addSortedBundle(bundle, namedBundles, sortedBundles, dependencyStack);
        }
        return new ArrayList<>(sortedBundles);
    }

    // add the given bundle to the sorted bundles, first adding dependencies
    private static void addSortedBundle(Bundle bundle, Map<String, Bundle> bundles, LinkedHashSet<Bundle> sortedBundles,
                                        LinkedHashSet<String> dependencyStack) {

        String name = bundle.plugin.getName();
        if (dependencyStack.contains(name)) {
            StringBuilder msg = new StringBuilder("Cycle found in plugin dependencies: ");
            dependencyStack.forEach(s -> {
                msg.append(s);
                msg.append(" -> ");
            });
            msg.append(name);
            throw new IllegalStateException(msg.toString());
        }
        if (sortedBundles.contains(bundle)) {
            // already added this plugin, via a dependency
            return;
        }

        dependencyStack.add(name);
        for (String dependency : bundle.plugin.getExtendedPlugins()) {
            Bundle depBundle = bundles.get(dependency);
            if (depBundle == null) {
                throw new IllegalArgumentException("Missing plugin [" + dependency + "], dependency of [" + name + "]");
            }
            addSortedBundle(depBundle, bundles, sortedBundles, dependencyStack);
            assert sortedBundles.contains(depBundle);
        }
        dependencyStack.remove(name);

        sortedBundles.add(bundle);
    }

    private List<Tuple<PluginInfo,Plugin>> loadBundles(Set<Bundle> bundles) {
        List<Tuple<PluginInfo, Plugin>> plugins = new ArrayList<>();
        Map<String, Plugin> loaded = new HashMap<>();
        Map<String, Set<URL>> transitiveUrls = new HashMap<>();
        List<Bundle> sortedBundles = sortBundles(bundles);

        for (Bundle bundle : sortedBundles) {
            checkBundleJarHell(JarHell.parseClassPath(), bundle, transitiveUrls);

            final Plugin plugin = loadBundle(bundle, loaded);
            plugins.add(new Tuple<>(bundle.plugin, plugin));
        }

        return Collections.unmodifiableList(plugins);
    }

    // jar-hell check the bundle against the parent classloader and extended plugins
    // the plugin cli does it, but we do it again, in case lusers mess with jar files manually
    static void checkBundleJarHell(Set<URL> classpath, Bundle bundle, Map<String, Set<URL>> transitiveUrls) {
        // invariant: any plugins this plugin bundle extends have already been added to transitiveUrls
        List<String> exts = bundle.plugin.getExtendedPlugins();

        try {
            final Logger logger = LogManager.getLogger(JarHell.class);
            Set<URL> urls = new HashSet<>();
            for (String extendedPlugin : exts) {
                Set<URL> pluginUrls = transitiveUrls.get(extendedPlugin);
                assert pluginUrls != null : "transitive urls should have already been set for " + extendedPlugin;

                Set<URL> intersection = new HashSet<>(urls);
                intersection.retainAll(pluginUrls);
                if (intersection.isEmpty() == false) {
                    throw new IllegalStateException("jar hell! extended plugins " + exts +
                                                    " have duplicate codebases with each other: " + intersection);
                }

                intersection = new HashSet<>(bundle.urls);
                intersection.retainAll(pluginUrls);
                if (intersection.isEmpty() == false) {
                    throw new IllegalStateException("jar hell! duplicate codebases with extended plugin [" +
                                                    extendedPlugin + "]: " + intersection);
                }

                urls.addAll(pluginUrls);
                JarHell.checkJarHell(urls, logger::debug); // check jarhell as we add each extended plugin's urls
            }

            urls.addAll(bundle.urls);
            JarHell.checkJarHell(urls, logger::debug); // check jarhell of each extended plugin against this plugin
            transitiveUrls.put(bundle.plugin.getName(), urls);

            // check we don't have conflicting codebases with core
            Set<URL> intersection = new HashSet<>(classpath);
            intersection.retainAll(bundle.urls);
            if (intersection.isEmpty() == false) {
                throw new IllegalStateException("jar hell! duplicate codebases between plugin and core: " + intersection);
            }
            // check we don't have conflicting classes
            Set<URL> union = new HashSet<>(classpath);
            union.addAll(bundle.urls);
            JarHell.checkJarHell(union, logger::debug);
        } catch (Exception e) {
            throw new IllegalStateException("failed to load plugin " + bundle.plugin.getName() + " due to jar hell", e);
        }
    }

    private Plugin loadBundle(Bundle bundle, Map<String, Plugin> loaded) {
        String name = bundle.plugin.getName();

        verifyCompatibility(bundle.plugin);

        // collect loaders of extended plugins
        List<ClassLoader> extendedLoaders = new ArrayList<>();
        for (String extendedPluginName : bundle.plugin.getExtendedPlugins()) {
            Plugin extendedPlugin = loaded.get(extendedPluginName);
            assert extendedPlugin != null;
            if (ExtensiblePlugin.class.isInstance(extendedPlugin) == false) {
                throw new IllegalStateException("Plugin [" + name + "] cannot extend non-extensible plugin [" + extendedPluginName + "]");
            }
            extendedLoaders.add(extendedPlugin.getClass().getClassLoader());
        }

        // create a child to load the plugin in this bundle
        ClassLoader parentLoader = PluginLoaderIndirection.createLoader(getClass().getClassLoader(), extendedLoaders);
        ClassLoader loader = URLClassLoader.newInstance(bundle.urls.toArray(new URL[0]), parentLoader);

        // reload SPI with any new services from the plugin
        reloadLuceneSPI(loader);
        for (String extendedPluginName : bundle.plugin.getExtendedPlugins()) {
            // note: already asserted above that extended plugins are loaded and extensible
            ExtensiblePlugin.class.cast(loaded.get(extendedPluginName)).reloadSPI(loader);
        }

        Class<? extends Plugin> pluginClass = loadPluginClass(bundle.plugin.getClassname(), loader);
        Plugin plugin = loadPlugin(pluginClass, settings, configPath);
        loaded.put(name, plugin);
        return plugin;
    }

    /**
     * Reloads all Lucene SPI implementations using the new classloader.
     * This method must be called after the new classloader has been created to
     * register the services for use.
     */
    static void reloadLuceneSPI(ClassLoader loader) {
        // do NOT change the order of these method calls!

        // Codecs:
        PostingsFormat.reloadPostingsFormats(loader);
        DocValuesFormat.reloadDocValuesFormats(loader);
        Codec.reloadCodecs(loader);
        // Analysis:
        CharFilterFactory.reloadCharFilters(loader);
        TokenFilterFactory.reloadTokenFilters(loader);
        TokenizerFactory.reloadTokenizers(loader);
    }

    private Class<? extends Plugin> loadPluginClass(String className, ClassLoader loader) {
        try {
            return loader.loadClass(className).asSubclass(Plugin.class);
        } catch (ClassNotFoundException e) {
            throw new ElasticsearchException("Could not find plugin class [" + className + "]", e);
        }
    }

    private Plugin loadPlugin(Class<? extends Plugin> pluginClass, Settings settings, Path configPath) {
        final Constructor<?>[] constructors = pluginClass.getConstructors();
        if (constructors.length == 0) {
            throw new IllegalStateException("no public constructor for [" + pluginClass.getName() + "]");
        }

        if (constructors.length > 1) {
            throw new IllegalStateException("no unique public constructor for [" + pluginClass.getName() + "]");
        }

        final Constructor<?> constructor = constructors[0];
        if (constructor.getParameterCount() > 2) {
            throw new IllegalStateException(signatureMessage(pluginClass));
        }

        final Class[] parameterTypes = constructor.getParameterTypes();
        try {
            if (constructor.getParameterCount() == 2 && parameterTypes[0] == Settings.class && parameterTypes[1] == Path.class) {
                return (Plugin)constructor.newInstance(settings, configPath);
            } else if (constructor.getParameterCount() == 1 && parameterTypes[0] == Settings.class) {
                return (Plugin)constructor.newInstance(settings);
            } else if (constructor.getParameterCount() == 0) {
                return (Plugin)constructor.newInstance();
            } else {
                throw new IllegalStateException(signatureMessage(pluginClass));
            }
        } catch (final ReflectiveOperationException e) {
            throw new IllegalStateException("failed to load plugin class [" + pluginClass.getName() + "]", e);
        }
    }

    private String signatureMessage(final Class<? extends Plugin> clazz) {
        return String.format(
                Locale.ROOT,
                "no public constructor of correct signature for [%s]; must be [%s], [%s], or [%s]",
                clazz.getName(),
                "(org.elasticsearch.common.settings.Settings,java.nio.file.Path)",
                "(org.elasticsearch.common.settings.Settings)",
                "()");
    }

    public <T> List<T> filterPlugins(Class<T> type) {
        return plugins.stream().filter(x -> type.isAssignableFrom(x.v2().getClass()))
            .map(p -> ((T)p.v2())).collect(Collectors.toList());
    }
}<|MERGE_RESOLUTION|>--- conflicted
+++ resolved
@@ -386,11 +386,7 @@
 
     // get a bundle for a single plugin dir
     private static Bundle readPluginBundle(final Set<Bundle> bundles, final Path plugin, String type) throws IOException {
-<<<<<<< HEAD
-        Loggers.getLogger(PluginsService.class).trace("--- adding [{}] [{}]", type, plugin.toAbsolutePath());
-=======
         LogManager.getLogger(PluginsService.class).trace("--- adding [{}] [{}]", type, plugin.toAbsolutePath());
->>>>>>> 0c7f6570
         final PluginInfo info;
         try {
             info = PluginInfo.readFromProperties(plugin);
