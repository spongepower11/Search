--- conflicted
+++ resolved
@@ -91,7 +91,7 @@
     /** Rest headers that are copied to internal requests made during a rest request. */
     private final Set<RestHeaderDefinition> headersToCopy;
     private final UsageService usageService;
-    private CompatibleVersion compatibleVersion;
+    private final CompatibleVersion compatibleVersion;
 
     public RestController(Set<RestHeaderDefinition> headersToCopy, UnaryOperator<RestHandler> handlerWrapper,
                           NodeClient client, CircuitBreakerService circuitBreakerService, UsageService usageService,
@@ -251,12 +251,7 @@
                 inFlightRequestsBreaker(circuitBreakerService).addWithoutBreaking(contentLength);
             }
             // iff we could reserve bytes for the request we need to send the response also over this channel
-<<<<<<< HEAD
-            responseChannel = new ResourceHandlingHttpChannel(channel, circuitBreakerService, contentLength,
-                                                              handler.compatibleWithVersion());
-=======
             responseChannel = new ResourceHandlingHttpChannel(channel, circuitBreakerService, contentLength, compatibleVersion);
->>>>>>> 618d8bce
             // TODO: Count requests double in the circuit breaker if they need copying?
             if (handler.allowsUnsafeBuffers() == false) {
                 request.ensureSafeBuffers();
