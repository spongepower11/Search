/*
 * Licensed to Elasticsearch under one or more contributor
 * license agreements. See the NOTICE file distributed with
 * this work for additional information regarding copyright
 * ownership. Elasticsearch licenses this file to you under
 * the Apache License, Version 2.0 (the "License"); you may
 * not use this file except in compliance with the License.
 * You may obtain a copy of the License at
 *
 *    http://www.apache.org/licenses/LICENSE-2.0
 *
 * Unless required by applicable law or agreed to in writing,
 * software distributed under the License is distributed on an
 * "AS IS" BASIS, WITHOUT WARRANTIES OR CONDITIONS OF ANY
 * KIND, either express or implied.  See the License for the
 * specific language governing permissions and limitations
 * under the License.
 */

package org.elasticsearch.rest;

import org.elasticsearch.Version;
import org.elasticsearch.client.node.NodeClient;
import org.elasticsearch.common.xcontent.XContent;
import org.elasticsearch.rest.RestRequest.Method;

import java.util.Collections;
import java.util.List;

/**
 * Handler for REST requests
 */
public interface RestHandler {

    /**
     * Handles a rest request.
     * @param request The request to handle
     * @param channel The channel to write the request response to
     * @param client A client to use to make internal requests on behalf of the original request
     */
    void handleRequest(RestRequest request, RestChannel channel, NodeClient client) throws Exception;

    default boolean canTripCircuitBreaker() {
        return true;
    }

    /**
     * Indicates if the RestHandler supports content as a stream. A stream would be multiple objects delineated by
     * {@link XContent#streamSeparator()}. If a handler returns true this will affect the types of content that can be sent to
     * this endpoint.
     */
    default boolean supportsContentStream() {
        return false;
    }

    /**
     * Indicates if the RestHandler supports working with pooled buffers. If the request handler will not escape the return
     * {@link RestRequest#content()} or any buffers extracted from it then there is no need to make a copies of any pooled buffers in the
     * {@link RestRequest} instance before passing a request to this handler. If this instance does not support pooled/unsafe buffers
     * {@link RestRequest#ensureSafeBuffers()} should be called on any request before passing it to {@link #handleRequest}.
     *
     * @return true iff the handler supports requests that make use of pooled buffers
     */
    default boolean allowsUnsafeBuffers() {
        return false;
    }

    /**
     * The list of {@link Route}s that this RestHandler is responsible for handling.
     */
    default List<Route> routes() {
        return Collections.emptyList();
    }

    /**
     * A list of routes handled by this RestHandler that are deprecated and do not have a direct
     * replacement. If changing the {@code path} or {@code method} of a route,
     * use {@link #replacedRoutes()}.
     */
    default List<DeprecatedRoute> deprecatedRoutes() {
        return Collections.emptyList();
    }

    /**
     * A list of routes handled by this RestHandler that have had their {@code path} and/or
     * {@code method} changed. The pre-existing {@code route} will be registered
     * as deprecated alongside the updated {@code route}.
     */
    default List<ReplacedRoute> replacedRoutes() {
        return Collections.emptyList();
    }

<<<<<<< HEAD
=======
    /**
     * Returns a version a handler is compatible with.
     * This version is then used to math a handler with a request that specified a version.
     * If no version is specified, handler is assumed to be compatible with <code>Version.CURRENT</code>
     * @return a version
     */
>>>>>>> 3a8303ec
    default Version compatibleWithVersion(){
        return Version.CURRENT;
    }

    class Route {

        private final String path;
        private final Method method;

        public Route(Method method, String path) {
            this.path = path;
            this.method = method;
        }

        public String getPath() {
            return path;
        }

        public Method getMethod() {
            return method;
        }
    }

    /**
     * Represents an API that has been deprecated and is slated for removal.
     */
    class DeprecatedRoute extends Route {

        private final String deprecationMessage;

        public DeprecatedRoute(Method method, String path, String deprecationMessage) {
            super(method, path);
            this.deprecationMessage = deprecationMessage;
        }

        public String getDeprecationMessage() {
            return deprecationMessage;
        }
    }

    /**
     * Represents an API that has had its {@code path} or {@code method} changed. Holds both the
     * new and previous {@code path} and {@code method} combination.
     */
    class ReplacedRoute extends Route {

        private final String deprecatedPath;
        private final Method deprecatedMethod;

        public ReplacedRoute(Method method, String path, Method deprecatedMethod, String deprecatedPath) {
            super(method, path);
            this.deprecatedMethod = deprecatedMethod;
            this.deprecatedPath = deprecatedPath;
        }

        public String getDeprecatedPath() {
            return deprecatedPath;
        }

        public Method getDeprecatedMethod() {
            return deprecatedMethod;
        }
    }
}<|MERGE_RESOLUTION|>--- conflicted
+++ resolved
@@ -90,15 +90,12 @@
         return Collections.emptyList();
     }
 
-<<<<<<< HEAD
-=======
     /**
      * Returns a version a handler is compatible with.
      * This version is then used to math a handler with a request that specified a version.
      * If no version is specified, handler is assumed to be compatible with <code>Version.CURRENT</code>
      * @return a version
      */
->>>>>>> 3a8303ec
     default Version compatibleWithVersion(){
         return Version.CURRENT;
     }
