/*
 * Copyright Elasticsearch B.V. and/or licensed to Elasticsearch B.V. under one
 * or more contributor license agreements. Licensed under the Elastic License
 * 2.0 and the Server Side Public License, v 1; you may not use this file except
 * in compliance with, at your election, the Elastic License 2.0 or the Server
 * Side Public License, v 1.
 */

package org.elasticsearch.rest.action.search;

import org.elasticsearch.ExceptionsHelper;
import org.elasticsearch.Version;
import org.elasticsearch.action.ActionRequestValidationException;
import org.elasticsearch.action.search.SearchRequest;
import org.elasticsearch.action.search.TransportSearchAction;
import org.elasticsearch.action.support.IndicesOptions;
import org.elasticsearch.client.internal.node.NodeClient;
import org.elasticsearch.common.Strings;
import org.elasticsearch.common.io.stream.NamedWriteableRegistry;
import org.elasticsearch.common.logging.DeprecationLogger;
import org.elasticsearch.core.Booleans;
import org.elasticsearch.core.Nullable;
import org.elasticsearch.core.RestApiVersion;
import org.elasticsearch.features.NodeFeature;
import org.elasticsearch.index.query.QueryBuilder;
import org.elasticsearch.rest.BaseRestHandler;
import org.elasticsearch.rest.RequestParams;
import org.elasticsearch.rest.RestRequest;
import org.elasticsearch.rest.Scope;
import org.elasticsearch.rest.ServerlessScope;
import org.elasticsearch.rest.action.RestActions;
import org.elasticsearch.rest.action.RestCancellableNodeClient;
import org.elasticsearch.rest.action.RestRefCountedChunkedToXContentListener;
import org.elasticsearch.search.Scroll;
import org.elasticsearch.search.SearchService;
import org.elasticsearch.search.builder.SearchSourceBuilder;
import org.elasticsearch.search.fetch.StoredFieldsContext;
import org.elasticsearch.search.fetch.subphase.FetchSourceContext;
import org.elasticsearch.search.internal.SearchContext;
import org.elasticsearch.search.sort.SortOrder;
import org.elasticsearch.search.suggest.SuggestBuilder;
import org.elasticsearch.search.suggest.term.TermSuggestionBuilder;
import org.elasticsearch.usage.SearchUsageHolder;
import org.elasticsearch.xcontent.XContentParser;

import java.io.IOException;
import java.util.Arrays;
import java.util.List;
import java.util.Locale;
import java.util.Set;
import java.util.function.IntConsumer;
import java.util.function.Predicate;

import static org.elasticsearch.action.ValidateActions.addValidationError;
import static org.elasticsearch.core.TimeValue.parseTimeValue;
import static org.elasticsearch.rest.RestRequest.Method.GET;
import static org.elasticsearch.rest.RestRequest.Method.POST;
import static org.elasticsearch.search.internal.SearchContext.DEFAULT_TRACK_TOTAL_HITS_UP_TO;
import static org.elasticsearch.search.suggest.SuggestBuilders.termSuggestion;

@ServerlessScope(Scope.PUBLIC)
public class RestSearchAction extends BaseRestHandler {
    private static final DeprecationLogger deprecationLogger = DeprecationLogger.getLogger(RestSearchAction.class);
    public static final String TYPES_DEPRECATION_MESSAGE = "[types removal] Specifying types in search requests is deprecated.";

    /**
     * Indicates whether hits.total should be rendered as an integer or an object
     * in the rest search response.
     */
    public static final String TOTAL_HITS_AS_INT_PARAM = "rest_total_hits_as_int";
    public static final String TYPED_KEYS_PARAM = "typed_keys";
    public static final String INCLUDE_NAMED_QUERIES_SCORE_PARAM = "include_named_queries_score";
    public static final Set<String> RESPONSE_PARAMS = Set.of(TYPED_KEYS_PARAM, TOTAL_HITS_AS_INT_PARAM, INCLUDE_NAMED_QUERIES_SCORE_PARAM);

    private final SearchUsageHolder searchUsageHolder;
    private final NamedWriteableRegistry namedWriteableRegistry;
    private final Predicate<NodeFeature> clusterSupportsFeature;

    public RestSearchAction(
        SearchUsageHolder searchUsageHolder,
        NamedWriteableRegistry namedWriteableRegistry,
        Predicate<NodeFeature> clusterSupportsFeature
    ) {
        this.searchUsageHolder = searchUsageHolder;
        this.namedWriteableRegistry = namedWriteableRegistry;
        this.clusterSupportsFeature = clusterSupportsFeature;
    }

    @Override
    public String getName() {
        return "search_action";
    }

    @Override
    public List<Route> routes() {
        return List.of(
            new Route(GET, "/_search"),
            new Route(POST, "/_search"),
            new Route(GET, "/{index}/_search"),
            new Route(POST, "/{index}/_search"),
            Route.builder(GET, "/{index}/{type}/_search").deprecated(TYPES_DEPRECATION_MESSAGE, RestApiVersion.V_7).build(),
            Route.builder(POST, "/{index}/{type}/_search").deprecated(TYPES_DEPRECATION_MESSAGE, RestApiVersion.V_7).build()
        );
    }

    @Override
    public RestChannelConsumer prepareRequest(final RestRequest request, final NodeClient client) throws IOException {

        SearchRequest searchRequest;
        if (request.hasParam("min_compatible_shard_node")) {
            searchRequest = new SearchRequest(Version.fromString(request.param("min_compatible_shard_node")));
        } else {
            searchRequest = new SearchRequest();
        }
        /*
         * We have to pull out the call to `source().size(size)` because
         * _update_by_query and _delete_by_query uses this same parsing
         * path but sets a different variable when it sees the `size`
         * url parameter.
         *
         * Note that we can't use `searchRequest.source()::size` because
         * `searchRequest.source()` is null right now. We don't have to
         * guard against it being null in the IntConsumer because it can't
         * be null later. If that is confusing to you then you are in good
         * company.
         */
        IntConsumer setSize = size -> searchRequest.source().size(size);
        request.withContentOrSourceParamParserOrNull(
            parser -> parseSearchRequest(
                searchRequest,
<<<<<<< HEAD
                request.getRestApiVersion(),
                request.requestParams(),
                parser,
                client.getNamedWriteableRegistry(),
=======
                request,
                parser,
                namedWriteableRegistry,
                clusterSupportsFeature,
>>>>>>> a97552b6
                setSize,
                searchUsageHolder
            )
        );

        return channel -> {
            RestCancellableNodeClient cancelClient = new RestCancellableNodeClient(client, request.getHttpChannel());
            cancelClient.execute(TransportSearchAction.TYPE, searchRequest, new RestRefCountedChunkedToXContentListener<>(channel));
        };
    }

    /**
     * Parses the rest request on top of the SearchRequest, preserving values that are not overridden by the rest request.
     *
     * @param searchRequest the search request that will hold what gets parsed
     * @param restApiVersion REST API version for the request
     * @param params request parameters
     * @param requestContentParser body of the request to read. This method does not attempt to read the body from the {@code request}
     *        parameter
     * @param namedWriteableRegistry the registry of named writeables
     * @param clusterSupportsFeature used to check if certain features are available in this cluster
     * @param setSize how the size url parameter is handled. {@code udpate_by_query} and regular search differ here.
     */
    public static void parseSearchRequest(
        SearchRequest searchRequest,
        RestApiVersion restApiVersion,
        RequestParams params,
        XContentParser requestContentParser,
        NamedWriteableRegistry namedWriteableRegistry,
        Predicate<NodeFeature> clusterSupportsFeature,
        IntConsumer setSize
    ) throws IOException {
<<<<<<< HEAD
        parseSearchRequest(searchRequest, restApiVersion, params, requestContentParser, namedWriteableRegistry, setSize, null);
=======
        parseSearchRequest(searchRequest, request, requestContentParser, namedWriteableRegistry, clusterSupportsFeature, setSize, null);
>>>>>>> a97552b6
    }

    /**
     * Parses the rest request on top of the SearchRequest, preserving values that are not overridden by the rest request.
     *
     * @param searchRequest the search request that will hold what gets parsed
     * @param restApiVersion REST API version for the request
     * @param params request parameters
     * @param requestContentParser body of the request to read. This method does not attempt to read the body from the {@code request}
     *        parameter, will be null when there is no request body to parse
     * @param namedWriteableRegistry the registry of named writeables
      @param clusterSupportsFeature used to check if certain features are available in this cluster
     * @param setSize how the size url parameter is handled. {@code udpate_by_query} and regular search differ here.
     * @param searchUsageHolder the holder of search usage stats
     */
    public static void parseSearchRequest(
        SearchRequest searchRequest,
        RestApiVersion restApiVersion,
        RequestParams params,
        @Nullable XContentParser requestContentParser,
        NamedWriteableRegistry namedWriteableRegistry,
        Predicate<NodeFeature> clusterSupportsFeature,
        IntConsumer setSize,
        @Nullable SearchUsageHolder searchUsageHolder
    ) throws IOException {
        if (restApiVersion == RestApiVersion.V_7 && params.hasParam("type")) {
            params.param("type");
            deprecationLogger.compatibleCritical("search_with_types", TYPES_DEPRECATION_MESSAGE);
        }

        if (searchRequest.source() == null) {
            searchRequest.source(new SearchSourceBuilder());
        }
        searchRequest.indices(Strings.splitStringByCommaToArray(params.param("index")));
        if (requestContentParser != null) {
            if (searchUsageHolder == null) {
                searchRequest.source().parseXContent(requestContentParser, true, clusterSupportsFeature);
            } else {
                searchRequest.source().parseXContent(requestContentParser, true, searchUsageHolder, clusterSupportsFeature);
            }
        }

        final int batchedReduceSize = params.paramAsInt("batched_reduce_size", searchRequest.getBatchedReduceSize());
        searchRequest.setBatchedReduceSize(batchedReduceSize);
        if (params.hasParam("pre_filter_shard_size")) {
            searchRequest.setPreFilterShardSize(params.paramAsInt("pre_filter_shard_size", SearchRequest.DEFAULT_PRE_FILTER_SHARD_SIZE));
        }
        if (params.hasParam("enable_fields_emulation")) {
            // this flag is a no-op from 8.0 on, we only want to consume it so its presence doesn't cause errors
            params.paramAsBoolean("enable_fields_emulation", false);
        }
        if (params.hasParam("max_concurrent_shard_requests")) {
            // only set if we have the parameter since we auto adjust the max concurrency on the coordinator
            // based on the number of nodes in the cluster
            final int maxConcurrentShardRequests = params.paramAsInt(
                "max_concurrent_shard_requests",
                searchRequest.getMaxConcurrentShardRequests()
            );
            searchRequest.setMaxConcurrentShardRequests(maxConcurrentShardRequests);
        }

        if (params.hasParam("allow_partial_search_results")) {
            // only set if we have the parameter passed to override the cluster-level default
            searchRequest.allowPartialSearchResults(params.paramAsBoolean("allow_partial_search_results", null));
        }

        searchRequest.searchType(params.param("search_type"));
        parseSearchSource(searchRequest.source(), restApiVersion, params, setSize);
        searchRequest.requestCache(params.paramAsBoolean("request_cache", searchRequest.requestCache()));

        String scroll = params.param("scroll");
        if (scroll != null) {
            searchRequest.scroll(new Scroll(parseTimeValue(scroll, null, "scroll")));
        }
        searchRequest.routing(params.param("routing"));
        searchRequest.preference(params.param("preference"));
        searchRequest.indicesOptions(IndicesOptions.fromRequestParams(params, searchRequest.indicesOptions()));

        validateRequestParams(params, searchRequest);

        if (searchRequest.pointInTimeBuilder() != null) {
<<<<<<< HEAD
            preparePointInTime(searchRequest, params, namedWriteableRegistry);
=======
            preparePointInTime(searchRequest, request);
>>>>>>> a97552b6
        } else {
            searchRequest.setCcsMinimizeRoundtrips(
                params.paramAsBoolean("ccs_minimize_roundtrips", searchRequest.isCcsMinimizeRoundtrips())
            );
        }
        if (params.paramAsBoolean("force_synthetic_source", false)) {
            searchRequest.setForceSyntheticSource(true);
        }
    }

    /**
     * Parses the rest request on top of the SearchSourceBuilder, preserving
     * values that are not overridden by the rest request.
     */
    private static void parseSearchSource(
        final SearchSourceBuilder searchSourceBuilder,
        RestApiVersion restApiVersion,
        RequestParams params,
        IntConsumer setSize
    ) {
        QueryBuilder queryBuilder = RestActions.requestParamsToQueryBuilder(params);
        if (queryBuilder != null) {
            searchSourceBuilder.query(queryBuilder);
        }

        if (params.hasParam("from")) {
            searchSourceBuilder.from(params.paramAsInt("from", 0));
        }
        if (params.hasParam("size")) {
            int size = params.paramAsInt("size", SearchService.DEFAULT_SIZE);
            if (restApiVersion == RestApiVersion.V_7 && size == -1) {
                // we treat -1 as not-set, but deprecate it to be able to later remove this funny extra treatment
                deprecationLogger.compatibleCritical(
                    "search-api-size-1",
                    "Using search size of -1 is deprecated and will be removed in future versions. "
                        + "Instead, don't use the `size` parameter if you don't want to set it explicitly."
                );
            } else {
                setSize.accept(size);
            }
        }

        if (params.hasParam("explain")) {
            searchSourceBuilder.explain(params.paramAsBoolean("explain", null));
        }
        if (params.hasParam("version")) {
            searchSourceBuilder.version(params.paramAsBoolean("version", null));
        }
        if (params.hasParam("seq_no_primary_term")) {
            searchSourceBuilder.seqNoAndPrimaryTerm(params.paramAsBoolean("seq_no_primary_term", null));
        }
        if (params.hasParam("timeout")) {
            searchSourceBuilder.timeout(params.paramAsTime("timeout", null));
        }
        if (params.hasParam("terminate_after")) {
            int terminateAfter = params.paramAsInt("terminate_after", SearchContext.DEFAULT_TERMINATE_AFTER);
            searchSourceBuilder.terminateAfter(terminateAfter);
        }

        StoredFieldsContext storedFieldsContext = StoredFieldsContext.fromRestRequest(
            SearchSourceBuilder.STORED_FIELDS_FIELD.getPreferredName(),
            params
        );
        if (storedFieldsContext != null) {
            searchSourceBuilder.storedFields(storedFieldsContext);
        }
        String sDocValueFields = params.param("docvalue_fields");
        if (sDocValueFields != null) {
            if (Strings.hasText(sDocValueFields)) {
                String[] sFields = Strings.splitStringByCommaToArray(sDocValueFields);
                for (String field : sFields) {
                    searchSourceBuilder.docValueField(field, null);
                }
            }
        }
        FetchSourceContext fetchSourceContext = FetchSourceContext.parseFromRequestParams(params);
        if (fetchSourceContext != null) {
            searchSourceBuilder.fetchSource(fetchSourceContext);
        }

        if (params.hasParam("track_scores")) {
            searchSourceBuilder.trackScores(params.paramAsBoolean("track_scores", false));
        }

        if (params.hasParam("track_total_hits")) {
            if (Booleans.isBoolean(params.param("track_total_hits"))) {
                searchSourceBuilder.trackTotalHits(params.paramAsBoolean("track_total_hits", true));
            } else {
                searchSourceBuilder.trackTotalHitsUpTo(params.paramAsInt("track_total_hits", DEFAULT_TRACK_TOTAL_HITS_UP_TO));
            }
        }

        String sSorts = params.param("sort");
        if (sSorts != null) {
            String[] sorts = Strings.splitStringByCommaToArray(sSorts);
            for (String sort : sorts) {
                int delimiter = sort.lastIndexOf(':');
                if (delimiter != -1) {
                    String sortField = sort.substring(0, delimiter);
                    String reverse = sort.substring(delimiter + 1);
                    if ("asc".equals(reverse)) {
                        searchSourceBuilder.sort(sortField, SortOrder.ASC);
                    } else if ("desc".equals(reverse)) {
                        searchSourceBuilder.sort(sortField, SortOrder.DESC);
                    }
                } else {
                    searchSourceBuilder.sort(sort);
                }
            }
        }

        String sStats = params.param("stats");
        if (sStats != null) {
            searchSourceBuilder.stats(Arrays.asList(Strings.splitStringByCommaToArray(sStats)));
        }
        SuggestBuilder suggestBuilder = parseSuggestRequestParams(params);
        if (suggestBuilder != null) {
            searchSourceBuilder.suggest(suggestBuilder);
        }
    }

    private static final String[] suggestQueryStringParams = new String[] { "suggest_text", "suggest_size", "suggest_mode" };

    /**
     * package private for testing
     */
    static SuggestBuilder parseSuggestUrlParameters(RestRequest restRequest) {
        return parseSuggestRequestParams(restRequest.requestParams(), restRequest.path());
    }

    static SuggestBuilder parseSuggestRequestParams(RequestParams request) {
        return parseSuggestRequestParams(request, null);
    }

    private static SuggestBuilder parseSuggestRequestParams(RequestParams request, @Nullable String urlPath) {
        String suggestField = request.param("suggest_field");
        if (suggestField != null) {
            String suggestText = request.param("suggest_text", request.param("q"));
            int suggestSize = request.paramAsInt("suggest_size", 5);
            String suggestMode = request.param("suggest_mode");
            return new SuggestBuilder().addSuggestion(
                suggestField,
                termSuggestion(suggestField).text(suggestText)
                    .size(suggestSize)
                    .suggestMode(TermSuggestionBuilder.SuggestMode.resolve(suggestMode))
            );
        } else {
            List<String> unconsumedParams = Arrays.stream(suggestQueryStringParams).filter(key -> request.param(key) != null).toList();
            if (unconsumedParams.isEmpty() == false) {
                // this would lead to a non-descriptive error from RestBaseHandler#unrecognized later, so throw a better IAE here
                throw new IllegalArgumentException(
                    String.format(
                        Locale.ROOT,
                        "request %s contains parameters %s but missing 'suggest_field' parameter.",
                        urlPath == null ? "" : "[" + urlPath + "]",
                        unconsumedParams.toString()
                    )
                );
            }
        }
        return null;
    }

<<<<<<< HEAD
    static void preparePointInTime(SearchRequest request, RequestParams params, NamedWriteableRegistry namedWriteableRegistry) {
        assert request.pointInTimeBuilder() != null;
        ActionRequestValidationException validationException = null;
        if (request.indices().length > 0) {
            validationException = addValidationError(
                "[indices] cannot be used with point in time. Do not specify any index with point in time.",
                validationException
            );
        }
        if (request.indicesOptions().equals(DEFAULT_INDICES_OPTIONS) == false) {
            validationException = addValidationError("[indicesOptions] cannot be used with point in time", validationException);
        }
        if (request.routing() != null) {
            validationException = addValidationError("[routing] cannot be used with point in time", validationException);
        }
        if (request.preference() != null) {
            validationException = addValidationError("[preference] cannot be used with point in time", validationException);
        }
        if (params.paramAsBoolean("ccs_minimize_roundtrips", false)) {
=======
    static void preparePointInTime(SearchRequest request, RestRequest restRequest) {
        assert request.pointInTimeBuilder() != null;
        ActionRequestValidationException validationException = null;
        if (restRequest.paramAsBoolean("ccs_minimize_roundtrips", false)) {
>>>>>>> a97552b6
            validationException = addValidationError("[ccs_minimize_roundtrips] cannot be used with point in time", validationException);
            request.setCcsMinimizeRoundtrips(false);
        }
        ExceptionsHelper.reThrowIfNotNull(validationException);
    }

    /**
     * Validates that no search request parameters conflict. This method
     * might modify the search request to align certain parameters.
     */
    public static void validateSearchRequest(RestRequest restRequest, SearchRequest searchRequest) {
        validateRequestParams(restRequest.requestParams(), searchRequest);
    }

    private static void validateRequestParams(RequestParams params, SearchRequest searchRequest) {
        checkRestTotalHits(params, searchRequest);
        checkSearchType(params, searchRequest);
        // ensures that the rest param is consumed
        params.paramAsBoolean(INCLUDE_NAMED_QUERIES_SCORE_PARAM, false);
    }

    /**
     * Modify the search request to accurately count the total hits that match the query
     * if {@link #TOTAL_HITS_AS_INT_PARAM} is set.
     *
     * @throws IllegalArgumentException if {@link #TOTAL_HITS_AS_INT_PARAM}
     * is used in conjunction with a lower bound value (other than {@link SearchContext#DEFAULT_TRACK_TOTAL_HITS_UP_TO})
     * for the track_total_hits option.
     */
    private static void checkRestTotalHits(RequestParams params, SearchRequest searchRequest) {
        boolean totalHitsAsInt = params.paramAsBoolean(TOTAL_HITS_AS_INT_PARAM, false);
        if (totalHitsAsInt == false) {
            return;
        }
        if (searchRequest.source() == null) {
            searchRequest.source(new SearchSourceBuilder());
        }
        Integer trackTotalHitsUpTo = searchRequest.source().trackTotalHitsUpTo();
        if (trackTotalHitsUpTo == null) {
            searchRequest.source().trackTotalHits(true);
        } else if (trackTotalHitsUpTo != SearchContext.TRACK_TOTAL_HITS_ACCURATE
            && trackTotalHitsUpTo != SearchContext.TRACK_TOTAL_HITS_DISABLED) {
                throw new IllegalArgumentException(
                    "["
                        + TOTAL_HITS_AS_INT_PARAM
                        + "] cannot be used "
                        + "if the tracking of total hits is not accurate, got "
                        + trackTotalHitsUpTo
                );
            }
    }

    private static void checkSearchType(RequestParams params, SearchRequest searchRequest) {
        if (params.hasParam("search_type") && searchRequest.hasKnnSearch()) {
            throw new IllegalArgumentException(
                "cannot set [search_type] when using [knn] search, since the search type is determined automatically"
            );
        }
    }

    @Override
    protected Set<String> responseParams() {
        return RESPONSE_PARAMS;
    }

    @Override
    public boolean allowsUnsafeBuffers() {
        return true;
    }
}<|MERGE_RESOLUTION|>--- conflicted
+++ resolved
@@ -24,6 +24,7 @@
 import org.elasticsearch.features.NodeFeature;
 import org.elasticsearch.index.query.QueryBuilder;
 import org.elasticsearch.rest.BaseRestHandler;
+import org.elasticsearch.rest.RequestParams;
 import org.elasticsearch.rest.RequestParams;
 import org.elasticsearch.rest.RestRequest;
 import org.elasticsearch.rest.Scope;
@@ -128,17 +129,11 @@
         request.withContentOrSourceParamParserOrNull(
             parser -> parseSearchRequest(
                 searchRequest,
-<<<<<<< HEAD
                 request.getRestApiVersion(),
                 request.requestParams(),
                 parser,
-                client.getNamedWriteableRegistry(),
-=======
-                request,
-                parser,
                 namedWriteableRegistry,
                 clusterSupportsFeature,
->>>>>>> a97552b6
                 setSize,
                 searchUsageHolder
             )
@@ -171,11 +166,7 @@
         Predicate<NodeFeature> clusterSupportsFeature,
         IntConsumer setSize
     ) throws IOException {
-<<<<<<< HEAD
-        parseSearchRequest(searchRequest, restApiVersion, params, requestContentParser, namedWriteableRegistry, setSize, null);
-=======
-        parseSearchRequest(searchRequest, request, requestContentParser, namedWriteableRegistry, clusterSupportsFeature, setSize, null);
->>>>>>> a97552b6
+        parseSearchRequest(searchRequest, restApiVersion, params, requestContentParser, namedWriteableRegistry, clusterSupportsFeature, setSize, null);
     }
 
     /**
@@ -257,11 +248,7 @@
         validateRequestParams(params, searchRequest);
 
         if (searchRequest.pointInTimeBuilder() != null) {
-<<<<<<< HEAD
-            preparePointInTime(searchRequest, params, namedWriteableRegistry);
-=======
-            preparePointInTime(searchRequest, request);
->>>>>>> a97552b6
+            preparePointInTime(searchRequest, params);
         } else {
             searchRequest.setCcsMinimizeRoundtrips(
                 params.paramAsBoolean("ccs_minimize_roundtrips", searchRequest.isCcsMinimizeRoundtrips())
@@ -425,32 +412,10 @@
         return null;
     }
 
-<<<<<<< HEAD
-    static void preparePointInTime(SearchRequest request, RequestParams params, NamedWriteableRegistry namedWriteableRegistry) {
+    static void preparePointInTime(SearchRequest request, RequestParams params) {
         assert request.pointInTimeBuilder() != null;
         ActionRequestValidationException validationException = null;
-        if (request.indices().length > 0) {
-            validationException = addValidationError(
-                "[indices] cannot be used with point in time. Do not specify any index with point in time.",
-                validationException
-            );
-        }
-        if (request.indicesOptions().equals(DEFAULT_INDICES_OPTIONS) == false) {
-            validationException = addValidationError("[indicesOptions] cannot be used with point in time", validationException);
-        }
-        if (request.routing() != null) {
-            validationException = addValidationError("[routing] cannot be used with point in time", validationException);
-        }
-        if (request.preference() != null) {
-            validationException = addValidationError("[preference] cannot be used with point in time", validationException);
-        }
         if (params.paramAsBoolean("ccs_minimize_roundtrips", false)) {
-=======
-    static void preparePointInTime(SearchRequest request, RestRequest restRequest) {
-        assert request.pointInTimeBuilder() != null;
-        ActionRequestValidationException validationException = null;
-        if (restRequest.paramAsBoolean("ccs_minimize_roundtrips", false)) {
->>>>>>> a97552b6
             validationException = addValidationError("[ccs_minimize_roundtrips] cannot be used with point in time", validationException);
             request.setCcsMinimizeRoundtrips(false);
         }
