/*
 * Licensed to Elasticsearch under one or more contributor
 * license agreements. See the NOTICE file distributed with
 * this work for additional information regarding copyright
 * ownership. Elasticsearch licenses this file to you under
 * the Apache License, Version 2.0 (the "License"); you may
 * not use this file except in compliance with the License.
 * You may obtain a copy of the License at
 *
 *    http://www.apache.org/licenses/LICENSE-2.0
 *
 * Unless required by applicable law or agreed to in writing,
 * software distributed under the License is distributed on an
 * "AS IS" BASIS, WITHOUT WARRANTIES OR CONDITIONS OF ANY
 * KIND, either express or implied.  See the License for the
 * specific language governing permissions and limitations
 * under the License.
 */

package org.elasticsearch.rest.action.search;

import org.elasticsearch.action.search.SearchScrollRequest;
import org.elasticsearch.client.node.NodeClient;
import org.elasticsearch.rest.BaseRestHandler;
import org.elasticsearch.rest.RestController;
import org.elasticsearch.rest.RestRequest;
import org.elasticsearch.rest.action.RestStatusToXContentListener;
import org.elasticsearch.search.Scroll;

import java.io.IOException;
import java.util.Collections;
import java.util.Set;

import static org.elasticsearch.common.unit.TimeValue.parseTimeValue;
import static org.elasticsearch.rest.RestRequest.Method.GET;
import static org.elasticsearch.rest.RestRequest.Method.POST;

public class RestSearchScrollAction extends BaseRestHandler {
<<<<<<< HEAD
    public RestSearchScrollAction(RestController controller) {
=======
    private static final Set<String> RESPONSE_PARAMS = Collections.singleton(RestSearchAction.TOTAL_HIT_AS_INT_PARAM);

    public RestSearchScrollAction(Settings settings, RestController controller) {
        super(settings);

>>>>>>> 02d0f163
        controller.registerHandler(GET, "/_search/scroll", this);
        controller.registerHandler(POST, "/_search/scroll", this);
        controller.registerHandler(GET, "/_search/scroll/{scroll_id}", this);
        controller.registerHandler(POST, "/_search/scroll/{scroll_id}", this);
    }

    @Override
    public String getName() {
        return "search_scroll_action";
    }

    @Override
    public RestChannelConsumer prepareRequest(final RestRequest request, final NodeClient client) throws IOException {
        String scrollId = request.param("scroll_id");
        SearchScrollRequest searchScrollRequest = new SearchScrollRequest();
        searchScrollRequest.scrollId(scrollId);
        String scroll = request.param("scroll");
        if (scroll != null) {
            searchScrollRequest.scroll(new Scroll(parseTimeValue(scroll, null, "scroll")));
        }

        request.withContentOrSourceParamParserOrNull(xContentParser -> {
            if (xContentParser != null) {
                // NOTE: if rest request with xcontent body has request parameters, values parsed from request body have the precedence
                try {
                    searchScrollRequest.fromXContent(xContentParser);
                } catch (IOException e) {
                    throw new IllegalArgumentException("Failed to parse request body", e);
                }
            }});
        return channel -> client.searchScroll(searchScrollRequest, new RestStatusToXContentListener<>(channel));
    }

    @Override
    protected Set<String> responseParams() {
        return RESPONSE_PARAMS;
    }
}<|MERGE_RESOLUTION|>--- conflicted
+++ resolved
@@ -36,15 +36,9 @@
 import static org.elasticsearch.rest.RestRequest.Method.POST;
 
 public class RestSearchScrollAction extends BaseRestHandler {
-<<<<<<< HEAD
-    public RestSearchScrollAction(RestController controller) {
-=======
     private static final Set<String> RESPONSE_PARAMS = Collections.singleton(RestSearchAction.TOTAL_HIT_AS_INT_PARAM);
 
-    public RestSearchScrollAction(Settings settings, RestController controller) {
-        super(settings);
-
->>>>>>> 02d0f163
+    public RestSearchScrollAction(RestController controller) {
         controller.registerHandler(GET, "/_search/scroll", this);
         controller.registerHandler(POST, "/_search/scroll", this);
         controller.registerHandler(GET, "/_search/scroll/{scroll_id}", this);
