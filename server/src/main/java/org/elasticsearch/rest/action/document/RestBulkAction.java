--- conflicted
+++ resolved
@@ -10,7 +10,6 @@
 
 import org.elasticsearch.action.DocWriteRequest;
 import org.elasticsearch.action.bulk.BulkRequest;
-import org.elasticsearch.action.bulk.BulkResponse;
 import org.elasticsearch.action.bulk.BulkShardRequest;
 import org.elasticsearch.action.support.ActiveShardCount;
 import org.elasticsearch.client.internal.node.NodeClient;
@@ -94,11 +93,7 @@
             request.getRestApiVersion()
         );
 
-<<<<<<< HEAD
-        return channel -> client.bulk(bulkRequest, new RestToXContentListener<>(channel, BulkResponse::status));
-=======
         return channel -> client.bulk(bulkRequest, new RestToXContentListener<>(channel));
->>>>>>> 1a48c59a
     }
 
     @Override
