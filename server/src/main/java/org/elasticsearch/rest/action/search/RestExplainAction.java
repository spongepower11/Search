--- conflicted
+++ resolved
@@ -23,11 +23,7 @@
 import org.elasticsearch.action.explain.ExplainRequest;
 import org.elasticsearch.client.node.NodeClient;
 import org.elasticsearch.common.Strings;
-<<<<<<< HEAD
-=======
 import org.elasticsearch.common.logging.DeprecationLogger;
-import org.elasticsearch.common.settings.Settings;
->>>>>>> 02d0f163
 import org.elasticsearch.index.query.QueryBuilder;
 import org.elasticsearch.rest.BaseRestHandler;
 import org.elasticsearch.rest.RestController;
@@ -45,17 +41,12 @@
  * Rest action for computing a score explanation for specific documents.
  */
 public class RestExplainAction extends BaseRestHandler {
-<<<<<<< HEAD
-    public RestExplainAction(RestController controller) {
-=======
     private static final DeprecationLogger deprecationLogger = new DeprecationLogger(
         LogManager.getLogger(RestExplainAction.class));
     static final String TYPES_DEPRECATION_MESSAGE = "[types removal] " +
         "Specifying a type in explain requests is deprecated.";
 
-    public RestExplainAction(Settings settings, RestController controller) {
-        super(settings);
->>>>>>> 02d0f163
+    public RestExplainAction(RestController controller) {
         controller.registerHandler(GET, "/{index}/{type}/{id}/_explain", this);
         controller.registerHandler(POST, "/{index}/{type}/{id}/_explain", this);
         controller.registerHandler(GET, "/{index}/_explain/{id}", this);
