/*
 * Licensed to Elasticsearch under one or more contributor
 * license agreements. See the NOTICE file distributed with
 * this work for additional information regarding copyright
 * ownership. Elasticsearch licenses this file to you under
 * the Apache License, Version 2.0 (the "License"); you may
 * not use this file except in compliance with the License.
 * You may obtain a copy of the License at
 *
 *    http://www.apache.org/licenses/LICENSE-2.0
 *
 * Unless required by applicable law or agreed to in writing,
 * software distributed under the License is distributed on an
 * "AS IS" BASIS, WITHOUT WARRANTIES OR CONDITIONS OF ANY
 * KIND, either express or implied.  See the License for the
 * specific language governing permissions and limitations
 * under the License.
 */

package org.elasticsearch.rest.action.search;

import org.apache.logging.log4j.LogManager;
import org.elasticsearch.action.search.MultiSearchRequest;
import org.elasticsearch.action.search.SearchRequest;
import org.elasticsearch.action.support.IndicesOptions;
import org.elasticsearch.client.node.NodeClient;
import org.elasticsearch.common.CheckedBiConsumer;
import org.elasticsearch.common.Strings;
import org.elasticsearch.common.bytes.BytesReference;
import org.elasticsearch.common.collect.Tuple;
import org.elasticsearch.common.logging.DeprecationLogger;
import org.elasticsearch.common.settings.Settings;
import org.elasticsearch.common.xcontent.XContent;
import org.elasticsearch.common.xcontent.XContentParser;
import org.elasticsearch.common.xcontent.XContentType;
import org.elasticsearch.rest.BaseRestHandler;
import org.elasticsearch.rest.RestController;
import org.elasticsearch.rest.RestRequest;
import org.elasticsearch.rest.action.RestToXContentListener;
import org.elasticsearch.search.builder.SearchSourceBuilder;

import java.io.IOException;
import java.util.Arrays;
import java.util.Collections;
import java.util.HashSet;
import java.util.List;
import java.util.Set;

import static org.elasticsearch.rest.RestRequest.Method.GET;
import static org.elasticsearch.rest.RestRequest.Method.POST;

public class RestMultiSearchAction extends BaseRestHandler {
    private static final DeprecationLogger deprecationLogger = new DeprecationLogger(
        LogManager.getLogger(RestMultiSearchAction.class));
    static final String TYPES_DEPRECATION_MESSAGE = "[types removal]" +
        " Specifying types in multi search requests is deprecated.";

    private static final Set<String> RESPONSE_PARAMS;

    static {
        final Set<String> responseParams = new HashSet<>(
            Arrays.asList(RestSearchAction.TYPED_KEYS_PARAM, RestSearchAction.TOTAL_HITS_AS_INT_PARAM)
        );
        RESPONSE_PARAMS = Collections.unmodifiableSet(responseParams);
    }

    private final boolean allowExplicitIndex;

    public RestMultiSearchAction(Settings settings, RestController controller) {
<<<<<<< HEAD
=======
        super(settings);
>>>>>>> 8280a206
        controller.registerHandler(GET, "/_msearch", this);
        controller.registerHandler(POST, "/_msearch", this);
        controller.registerHandler(GET, "/{index}/_msearch", this);
        controller.registerHandler(POST, "/{index}/_msearch", this);

        // Deprecated typed endpoints.
        controller.registerHandler(GET, "/{index}/{type}/_msearch", this);
        controller.registerHandler(POST, "/{index}/{type}/_msearch", this);

        this.allowExplicitIndex = MULTI_ALLOW_EXPLICIT_INDEX.get(settings);
    }

    @Override
    public String getName() {
        return "msearch_action";
    }

    @Override
    public RestChannelConsumer prepareRequest(final RestRequest request, final NodeClient client) throws IOException {
        MultiSearchRequest multiSearchRequest = parseRequest(request, allowExplicitIndex);

        // Emit a single deprecation message if any search request contains types.
        for (SearchRequest searchRequest : multiSearchRequest.requests()) {
            if (searchRequest.types().length > 0) {
                deprecationLogger.deprecatedAndMaybeLog("msearch_with_types", TYPES_DEPRECATION_MESSAGE);
                break;
            }
        }
        return channel -> client.multiSearch(multiSearchRequest, new RestToXContentListener<>(channel));
    }

    /**
     * Parses a {@link RestRequest} body and returns a {@link MultiSearchRequest}
     */
    public static MultiSearchRequest parseRequest(RestRequest restRequest, boolean allowExplicitIndex) throws IOException {
        MultiSearchRequest multiRequest = new MultiSearchRequest();
        IndicesOptions indicesOptions = IndicesOptions.fromRequest(restRequest, multiRequest.indicesOptions());
        multiRequest.indicesOptions(indicesOptions);
        if (restRequest.hasParam("max_concurrent_searches")) {
            multiRequest.maxConcurrentSearchRequests(restRequest.paramAsInt("max_concurrent_searches", 0));
        }

        int preFilterShardSize = restRequest.paramAsInt("pre_filter_shard_size", SearchRequest.DEFAULT_PRE_FILTER_SHARD_SIZE);

        final Integer maxConcurrentShardRequests;
        if (restRequest.hasParam("max_concurrent_shard_requests")) {
            // only set if we have the parameter since we auto adjust the max concurrency on the coordinator
            // based on the number of nodes in the cluster
            maxConcurrentShardRequests = restRequest.paramAsInt("max_concurrent_shard_requests", Integer.MIN_VALUE);
        } else {
            maxConcurrentShardRequests = null;
        }

        parseMultiLineRequest(restRequest, multiRequest.indicesOptions(), allowExplicitIndex, (searchRequest, parser) -> {
            searchRequest.source(SearchSourceBuilder.fromXContent(parser, false));
            RestSearchAction.checkRestTotalHits(restRequest, searchRequest);
            multiRequest.add(searchRequest);
        });
        List<SearchRequest> requests = multiRequest.requests();
        preFilterShardSize = Math.max(1, preFilterShardSize / (requests.size()+1));
        for (SearchRequest request : requests) {
            // preserve if it's set on the request
            request.setPreFilterShardSize(Math.min(preFilterShardSize, request.getPreFilterShardSize()));
            if (maxConcurrentShardRequests != null) {
                request.setMaxConcurrentShardRequests(maxConcurrentShardRequests);
            }
        }
        return multiRequest;
    }

    /**
     * Parses a multi-line {@link RestRequest} body, instantiating a {@link SearchRequest} for each line and applying the given consumer.
     */
    public static void parseMultiLineRequest(RestRequest request, IndicesOptions indicesOptions, boolean allowExplicitIndex,
            CheckedBiConsumer<SearchRequest, XContentParser, IOException> consumer) throws IOException {

        String[] indices = Strings.splitStringByCommaToArray(request.param("index"));
        String[] types = Strings.splitStringByCommaToArray(request.param("type"));
        String searchType = request.param("search_type");
        String routing = request.param("routing");

        final Tuple<XContentType, BytesReference> sourceTuple = request.contentOrSourceParam();
        final XContent xContent = sourceTuple.v1().xContent();
        final BytesReference data = sourceTuple.v2();
        MultiSearchRequest.readMultiLineFormat(data, xContent, consumer, indices, indicesOptions, types, routing,
                searchType, request.getXContentRegistry(), allowExplicitIndex);
    }

    @Override
    public boolean supportsContentStream() {
        return true;
    }

    @Override
    protected Set<String> responseParams() {
        return RESPONSE_PARAMS;
    }
}<|MERGE_RESOLUTION|>--- conflicted
+++ resolved
@@ -67,10 +67,6 @@
     private final boolean allowExplicitIndex;
 
     public RestMultiSearchAction(Settings settings, RestController controller) {
-<<<<<<< HEAD
-=======
-        super(settings);
->>>>>>> 8280a206
         controller.registerHandler(GET, "/_msearch", this);
         controller.registerHandler(POST, "/_msearch", this);
         controller.registerHandler(GET, "/{index}/_msearch", this);
