--- conflicted
+++ resolved
@@ -49,25 +49,19 @@
 
     private final boolean allowExplicitIndex;
     private final SearchUsageHolder searchUsageHolder;
-<<<<<<< HEAD
+    private final NamedWriteableRegistry namedWriteableRegistry;
     private final SearchResponseTookMetrics searchResponseTookMetrics;
 
     public RestMultiSearchAction(
         Settings settings,
         SearchUsageHolder searchUsageHolder,
+        NamedWriteableRegistry namedWriteableRegistry,
         SearchResponseTookMetrics searchResponseTookMetrics
     ) {
         this.allowExplicitIndex = MULTI_ALLOW_EXPLICIT_INDEX.get(settings);
         this.searchUsageHolder = searchUsageHolder;
+        this.namedWriteableRegistry = namedWriteableRegistry;
         this.searchResponseTookMetrics = searchResponseTookMetrics;
-=======
-    private final NamedWriteableRegistry namedWriteableRegistry;
-
-    public RestMultiSearchAction(Settings settings, SearchUsageHolder searchUsageHolder, NamedWriteableRegistry namedWriteableRegistry) {
-        this.allowExplicitIndex = MULTI_ALLOW_EXPLICIT_INDEX.get(settings);
-        this.searchUsageHolder = searchUsageHolder;
-        this.namedWriteableRegistry = namedWriteableRegistry;
->>>>>>> 81ec404f
     }
 
     @Override
