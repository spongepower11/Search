--- conflicted
+++ resolved
@@ -226,18 +226,10 @@
         this.transportLogger = new TransportLogger();
         this.handshaker = new TransportHandshaker(version, threadPool,
             (node, channel, requestId, v) -> sendRequestToChannel(node, channel, requestId,
-<<<<<<< HEAD
-                TcpTransportHandshaker.HANDSHAKE_ACTION_NAME, TransportRequest.Empty.INSTANCE, TransportRequestOptions.EMPTY, v,
-                false, TransportStatus.setHandshake((byte) 0)),
+                TransportHandshaker.HANDSHAKE_ACTION_NAME, new TransportHandshaker.HandshakeRequest(version),
+                TransportRequestOptions.EMPTY, v, false, TransportStatus.setHandshake((byte) 0)),
             (v, features, channel, response, requestId) -> sendResponse(v, features, channel, response, requestId,
-                TcpTransportHandshaker.HANDSHAKE_ACTION_NAME, TransportResponseOptions.EMPTY, false,
-                TransportStatus.setHandshake((byte) 0)));
-=======
-                TransportHandshaker.HANDSHAKE_ACTION_NAME, new TransportHandshaker.HandshakeRequest(version),
-                TransportRequestOptions.EMPTY, v, TransportStatus.setHandshake((byte) 0)),
-            (v, features, channel, response, requestId) -> sendResponse(v, features, channel, response, requestId,
-                TransportHandshaker.HANDSHAKE_ACTION_NAME, TransportResponseOptions.EMPTY, TransportStatus.setHandshake((byte) 0)));
->>>>>>> 51800de2
+                TransportHandshaker.HANDSHAKE_ACTION_NAME, TransportResponseOptions.EMPTY, false, TransportStatus.setHandshake((byte) 0)));
         this.keepAlive = new TransportKeepAlive(threadPool, this::internalSendMessage);
         this.nodeName = Node.NODE_NAME_SETTING.get(settings);
 
