--- conflicted
+++ resolved
@@ -150,11 +150,7 @@
         }
         BigArrays bigArrays = new BigArrays(pageCacheRecycler, circuitBreakerService, CircuitBreaker.IN_FLIGHT_REQUESTS);
 
-<<<<<<< HEAD
-        this.outboundHandler = new OutboundHandler(nodeName, version, features, threadPool, bigArrays);
-=======
-        this.outboundHandler = new OutboundHandler(nodeName, version, threadPool, bigArrays, transportLogger);
->>>>>>> e14f2608
+        this.outboundHandler = new OutboundHandler(nodeName, version, threadPool, bigArrays);
         this.handshaker = new TransportHandshaker(version, threadPool,
             (node, channel, requestId, v) -> outboundHandler.sendRequest(node, channel, requestId,
                 TransportHandshaker.HANDSHAKE_ACTION_NAME, new TransportHandshaker.HandshakeRequest(version),
