/*
 * Licensed to Elasticsearch under one or more contributor
 * license agreements. See the NOTICE file distributed with
 * this work for additional information regarding copyright
 * ownership. Elasticsearch licenses this file to you under
 * the Apache License, Version 2.0 (the "License"); you may
 * not use this file except in compliance with the License.
 * You may obtain a copy of the License at
 *
 *    http://www.apache.org/licenses/LICENSE-2.0
 *
 * Unless required by applicable law or agreed to in writing,
 * software distributed under the License is distributed on an
 * "AS IS" BASIS, WITHOUT WARRANTIES OR CONDITIONS OF ANY
 * KIND, either express or implied.  See the License for the
 * specific language governing permissions and limitations
 * under the License.
 */
package org.elasticsearch.transport;

import org.apache.logging.log4j.LogManager;
import org.apache.logging.log4j.Logger;
import org.elasticsearch.Version;
import org.elasticsearch.common.bytes.BytesReference;
import org.elasticsearch.common.compress.Compressor;
import org.elasticsearch.common.compress.NotCompressedException;
import org.elasticsearch.common.io.stream.StreamInput;
import org.elasticsearch.common.settings.Settings;
import org.elasticsearch.common.util.concurrent.ThreadContext;
import org.elasticsearch.core.internal.io.IOUtils;

import java.io.IOException;

public final class TransportLogger {

    private static final Logger logger = LogManager.getLogger(TransportLogger.class);
    private static final int HEADER_SIZE = TcpHeader.MARKER_BYTES_SIZE + TcpHeader.MESSAGE_LENGTH_SIZE;

    static void logInboundMessage(TcpChannel channel, BytesReference message) {
        if (logger.isTraceEnabled()) {
            try {
                String logMessage = format(channel, message, "READ");
                logger.trace(logMessage);
            } catch (IOException e) {
                logger.trace("an exception occurred formatting a READ trace message", e);
            }
        }
    }

    static void logOutboundMessage(TcpChannel channel, BytesReference message) {
        if (logger.isTraceEnabled()) {
            try {
                if (message.get(0) != 'E') {
                    // This is not an Elasticsearch transport message.
                    return;
                }
                BytesReference withoutHeader = message.slice(HEADER_SIZE, message.length() - HEADER_SIZE);
                String logMessage = format(channel, withoutHeader, "WRITE");
                logger.trace(logMessage);
            } catch (IOException e) {
                logger.trace("an exception occurred formatting a WRITE trace message", e);
            }
        }
    }

    private static String format(TcpChannel channel, BytesReference message, String event) throws IOException {
        final StringBuilder sb = new StringBuilder();
        sb.append(channel);
        int messageLengthWithHeader = HEADER_SIZE + message.length();
        // This is a ping
        if (message.length() == 0) {
            sb.append(" [ping]").append(' ').append(event).append(": ").append(messageLengthWithHeader).append('B');
        } else {
            boolean success = false;
            StreamInput streamInput = message.streamInput();
            try {
                final long requestId = streamInput.readLong();
                final byte status = streamInput.readByte();
                final boolean isRequest = TransportStatus.isRequest(status);
                final String type = isRequest ? "request" : "response";
                final String version = Version.fromId(streamInput.readInt()).toString();
                sb.append(" [length: ").append(messageLengthWithHeader);
                sb.append(", request id: ").append(requestId);
                sb.append(", type: ").append(type);
                sb.append(", version: ").append(version);

                if (isRequest) {
                    if (TransportStatus.isCompress(status)) {
                        Compressor compressor;
                        compressor = InboundMessage.getCompressor(message);
                        if (compressor == null) {
                            throw new IllegalStateException(new NotCompressedException());
                        }
                        streamInput = compressor.streamInput(streamInput);
                    }

<<<<<<< HEAD
                    ThreadContext context = new ThreadContext(Settings.EMPTY);
                    context.readHeaders(streamInput);
                    // now we decode the features
                    streamInput.readStringArray();
=======
                    try (ThreadContext context = new ThreadContext(Settings.EMPTY)) {
                        context.readHeaders(streamInput);
                    }
                    if (streamInput.getVersion().before(Version.V_8_0_0)) {
                        // discard the features
                        streamInput.readStringArray();
                    }
>>>>>>> 08e3cebc
                    sb.append(", action: ").append(streamInput.readString());
                }
                sb.append(']');
                sb.append(' ').append(event).append(": ").append(messageLengthWithHeader).append('B');
                success = true;
            } finally {
                if (success) {
                    IOUtils.close(streamInput);
                } else {
                    IOUtils.closeWhileHandlingException(streamInput);
                }
            }
        }
        return sb.toString();
    }
}<|MERGE_RESOLUTION|>--- conflicted
+++ resolved
@@ -25,7 +25,6 @@
 import org.elasticsearch.common.compress.Compressor;
 import org.elasticsearch.common.compress.NotCompressedException;
 import org.elasticsearch.common.io.stream.StreamInput;
-import org.elasticsearch.common.settings.Settings;
 import org.elasticsearch.common.util.concurrent.ThreadContext;
 import org.elasticsearch.core.internal.io.IOUtils;
 
@@ -94,20 +93,11 @@
                         streamInput = compressor.streamInput(streamInput);
                     }
 
-<<<<<<< HEAD
-                    ThreadContext context = new ThreadContext(Settings.EMPTY);
-                    context.readHeaders(streamInput);
-                    // now we decode the features
-                    streamInput.readStringArray();
-=======
-                    try (ThreadContext context = new ThreadContext(Settings.EMPTY)) {
-                        context.readHeaders(streamInput);
-                    }
+                    ThreadContext.readHeadersFromStream(streamInput);
                     if (streamInput.getVersion().before(Version.V_8_0_0)) {
                         // discard the features
                         streamInput.readStringArray();
                     }
->>>>>>> 08e3cebc
                     sb.append(", action: ").append(streamInput.readString());
                 }
                 sb.append(']');
