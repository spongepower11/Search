/*
 * Licensed to Elasticsearch under one or more contributor
 * license agreements. See the NOTICE file distributed with
 * this work for additional information regarding copyright
 * ownership. Elasticsearch licenses this file to you under
 * the Apache License, Version 2.0 (the "License"); you may
 * not use this file except in compliance with the License.
 * You may obtain a copy of the License at
 *
 *    http://www.apache.org/licenses/LICENSE-2.0
 *
 * Unless required by applicable law or agreed to in writing,
 * software distributed under the License is distributed on an
 * "AS IS" BASIS, WITHOUT WARRANTIES OR CONDITIONS OF ANY
 * KIND, either express or implied.  See the License for the
 * specific language governing permissions and limitations
 * under the License.
 */
package org.elasticsearch.transport;

import org.apache.logging.log4j.LogManager;
import org.apache.logging.log4j.Logger;
import org.apache.logging.log4j.message.ParameterizedMessage;
import org.apache.lucene.store.AlreadyClosedException;
<<<<<<< HEAD
import org.elasticsearch.core.internal.io.IOUtils;
=======
>>>>>>> 0c7f6570
import org.apache.lucene.util.SetOnce;
import org.elasticsearch.Version;
import org.elasticsearch.action.ActionListener;
import org.elasticsearch.action.admin.cluster.node.info.NodeInfo;
import org.elasticsearch.action.admin.cluster.node.info.NodesInfoAction;
import org.elasticsearch.action.admin.cluster.node.info.NodesInfoRequest;
import org.elasticsearch.action.admin.cluster.node.info.NodesInfoResponse;
import org.elasticsearch.action.admin.cluster.shards.ClusterSearchShardsAction;
import org.elasticsearch.action.admin.cluster.shards.ClusterSearchShardsRequest;
import org.elasticsearch.action.admin.cluster.shards.ClusterSearchShardsResponse;
import org.elasticsearch.action.admin.cluster.state.ClusterStateAction;
import org.elasticsearch.action.admin.cluster.state.ClusterStateRequest;
import org.elasticsearch.action.admin.cluster.state.ClusterStateResponse;
import org.elasticsearch.action.support.ContextPreservingActionListener;
import org.elasticsearch.cluster.ClusterName;
import org.elasticsearch.cluster.node.DiscoveryNode;
import org.elasticsearch.cluster.node.DiscoveryNodes;
import org.elasticsearch.common.io.stream.StreamInput;
import org.elasticsearch.common.settings.Settings;
import org.elasticsearch.common.transport.TransportAddress;
import org.elasticsearch.common.unit.TimeValue;
import org.elasticsearch.common.util.CancellableThreads;
import org.elasticsearch.common.util.concurrent.AbstractRunnable;
import org.elasticsearch.common.util.concurrent.ThreadContext;
import org.elasticsearch.core.internal.io.IOUtils;
import org.elasticsearch.threadpool.ThreadPool;

import java.io.Closeable;
import java.io.IOException;
import java.net.InetSocketAddress;
import java.util.ArrayList;
import java.util.Collection;
import java.util.Collections;
import java.util.HashSet;
import java.util.Iterator;
import java.util.List;
import java.util.Optional;
import java.util.Set;
import java.util.concurrent.ArrayBlockingQueue;
import java.util.concurrent.BlockingQueue;
import java.util.concurrent.ExecutorService;
import java.util.concurrent.RejectedExecutionException;
import java.util.concurrent.Semaphore;
import java.util.concurrent.atomic.AtomicBoolean;
import java.util.function.Consumer;
import java.util.function.Function;
import java.util.function.Predicate;
import java.util.function.Supplier;
import java.util.stream.Collectors;

import static org.elasticsearch.transport.RemoteClusterService.REMOTE_CLUSTER_COMPRESS;
import static org.elasticsearch.transport.RemoteClusterService.REMOTE_CLUSTER_PING_SCHEDULE;

/**
 * Represents a connection to a single remote cluster. In contrast to a local cluster a remote cluster is not joined such that the
 * current node is part of the cluster and it won't receive cluster state updates from the remote cluster. Remote clusters are also not
 * fully connected with the current node. From a connection perspective a local cluster forms a bi-directional star network while in the
 * remote case we only connect to a subset of the nodes in the cluster in an uni-directional fashion.
 *
 * This class also handles the discovery of nodes from the remote cluster. The initial list of seed nodes is only used to discover all nodes
 * in the remote cluster and connects to all eligible nodes, for details see {@link RemoteClusterService#REMOTE_NODE_ATTRIBUTE}.
 *
 * In the case of a disconnection, this class will issue a re-connect task to establish at most
 * {@link RemoteClusterService#REMOTE_CONNECTIONS_PER_CLUSTER} until either all eligible nodes are exhausted or the maximum number of
 * connections per cluster has been reached.
 */
final class RemoteClusterConnection implements TransportConnectionListener, Closeable {

    private static final Logger logger = LogManager.getLogger(RemoteClusterConnection.class);

    private final TransportService transportService;
    private final ConnectionManager connectionManager;
    private final ConnectedNodes connectedNodes;
    private final String clusterAlias;
    private final int maxNumRemoteConnections;
    private final Predicate<DiscoveryNode> nodePredicate;
    private final ThreadPool threadPool;
    private volatile String proxyAddress;
    private volatile List<Supplier<DiscoveryNode>> seedNodes;
    private volatile boolean skipUnavailable;
    private final ConnectHandler connectHandler;
    private final TimeValue initialConnectionTimeout;
    private SetOnce<ClusterName> remoteClusterName = new SetOnce<>();

    /**
     * Creates a new {@link RemoteClusterConnection}
     * @param settings the nodes settings object
     * @param clusterAlias the configured alias of the cluster to connect to
     * @param seedNodes a list of seed nodes to discover eligible nodes from
     * @param transportService the local nodes transport service
     * @param maxNumRemoteConnections the maximum number of connections to the remote cluster
     * @param nodePredicate a predicate to filter eligible remote nodes to connect to
     * @param proxyAddress the proxy address
     */
    RemoteClusterConnection(Settings settings, String clusterAlias, List<Supplier<DiscoveryNode>> seedNodes,
                            TransportService transportService, int maxNumRemoteConnections, Predicate<DiscoveryNode> nodePredicate,
                            String proxyAddress) {
        this(settings, clusterAlias, seedNodes, transportService, maxNumRemoteConnections, nodePredicate, proxyAddress,
            createConnectionManager(settings, clusterAlias, transportService));
    }

    // Public for tests to pass a StubbableConnectionManager
    RemoteClusterConnection(Settings settings, String clusterAlias, List<Supplier<DiscoveryNode>> seedNodes,
                            TransportService transportService, int maxNumRemoteConnections, Predicate<DiscoveryNode> nodePredicate,
                            String proxyAddress, ConnectionManager connectionManager) {
        this.transportService = transportService;
        this.maxNumRemoteConnections = maxNumRemoteConnections;
        this.nodePredicate = nodePredicate;
        this.clusterAlias = clusterAlias;
        this.connectionManager = connectionManager;
        this.connectedNodes = new ConnectedNodes(clusterAlias);
        this.seedNodes = Collections.unmodifiableList(seedNodes);
        this.skipUnavailable = RemoteClusterService.REMOTE_CLUSTER_SKIP_UNAVAILABLE
            .getConcreteSettingForNamespace(clusterAlias).get(settings);
        this.connectHandler = new ConnectHandler();
        this.threadPool = transportService.threadPool;
        connectionManager.addListener(this);
        // we register the transport service here as a listener to make sure we notify handlers on disconnect etc.
        connectionManager.addListener(transportService);
        this.proxyAddress = proxyAddress;
        initialConnectionTimeout = RemoteClusterService.REMOTE_INITIAL_CONNECTION_TIMEOUT_SETTING.get(settings);
    }


    private static DiscoveryNode maybeAddProxyAddress(String proxyAddress, DiscoveryNode node) {
        if (proxyAddress == null || proxyAddress.isEmpty()) {
            return node;
        } else {
            // resovle proxy address lazy here
            InetSocketAddress proxyInetAddress = RemoteClusterAware.parseSeedAddress(proxyAddress);
            return new DiscoveryNode(node.getName(), node.getId(), node.getEphemeralId(), node.getHostName(), node
                .getHostAddress(), new TransportAddress(proxyInetAddress), node.getAttributes(), node.getRoles(), node.getVersion());
        }
    }

    /**
     * Updates the list of seed nodes for this cluster connection
     */
    synchronized void updateSeedNodes(String proxyAddress, List<Supplier<DiscoveryNode>> seedNodes, ActionListener<Void> connectListener) {
        this.seedNodes = Collections.unmodifiableList(new ArrayList<>(seedNodes));
        this.proxyAddress = proxyAddress;
        connectHandler.connect(connectListener);
    }

    /**
     * Updates the skipUnavailable flag that can be dynamically set for each remote cluster
     */
    void updateSkipUnavailable(boolean skipUnavailable) {
        this.skipUnavailable = skipUnavailable;
    }

    @Override
    public void onNodeDisconnected(DiscoveryNode node) {
        boolean remove = connectedNodes.remove(node);
        if (remove && connectedNodes.size() < maxNumRemoteConnections) {
            // try to reconnect and fill up the slot of the disconnected node
            connectHandler.forceConnect();
        }
    }

    /**
     * Fetches all shards for the search request from this remote connection. This is used to later run the search on the remote end.
     */
    public void fetchSearchShards(ClusterSearchShardsRequest searchRequest,
                                  ActionListener<ClusterSearchShardsResponse> listener) {

        final ActionListener<ClusterSearchShardsResponse> searchShardsListener;
        final Consumer<Exception> onConnectFailure;
        if (skipUnavailable) {
            onConnectFailure = (exception) -> listener.onResponse(ClusterSearchShardsResponse.EMPTY);
            searchShardsListener = ActionListener.wrap(listener::onResponse, (e) -> listener.onResponse(ClusterSearchShardsResponse.EMPTY));
        } else {
            onConnectFailure = listener::onFailure;
            searchShardsListener = listener;
        }
        // in case we have no connected nodes we try to connect and if we fail we either notify the listener or not depending on
        // the skip_unavailable setting
        ensureConnected(ActionListener.wrap((x) -> fetchShardsInternal(searchRequest, searchShardsListener), onConnectFailure));
    }

    /**
     * Ensures that this cluster is connected. If the cluster is connected this operation
     * will invoke the listener immediately.
     */
    public void ensureConnected(ActionListener<Void> voidActionListener) {
        if (connectedNodes.size() == 0) {
            connectHandler.connect(voidActionListener);
        } else {
            voidActionListener.onResponse(null);
        }
    }

    private void fetchShardsInternal(ClusterSearchShardsRequest searchShardsRequest,
                                     final ActionListener<ClusterSearchShardsResponse> listener) {
        final DiscoveryNode node = getAnyConnectedNode();
        Transport.Connection connection = connectionManager.getConnection(node);
        transportService.sendRequest(connection, ClusterSearchShardsAction.NAME, searchShardsRequest, TransportRequestOptions.EMPTY,
            new TransportResponseHandler<ClusterSearchShardsResponse>() {

                @Override
                public ClusterSearchShardsResponse read(StreamInput in) throws IOException {
                    return new ClusterSearchShardsResponse(in);
                }

                @Override
                public void handleResponse(ClusterSearchShardsResponse clusterSearchShardsResponse) {
                    listener.onResponse(clusterSearchShardsResponse);
                }

                @Override
                public void handleException(TransportException e) {
                    listener.onFailure(e);
                }

                @Override
                public String executor() {
                    return ThreadPool.Names.SEARCH;
                }
            });
    }

    /**
     * Collects all nodes on the connected cluster and returns / passes a nodeID to {@link DiscoveryNode} lookup function
     * that returns <code>null</code> if the node ID is not found.
     */
    void collectNodes(ActionListener<Function<String, DiscoveryNode>> listener) {
        Runnable runnable = () -> {
            final ClusterStateRequest request = new ClusterStateRequest();
            request.clear();
            request.nodes(true);
            request.local(true); // run this on the node that gets the request it's as good as any other
            final DiscoveryNode node = getAnyConnectedNode();
            Transport.Connection connection = connectionManager.getConnection(node);
            transportService.sendRequest(connection, ClusterStateAction.NAME, request, TransportRequestOptions.EMPTY,
                new TransportResponseHandler<ClusterStateResponse>() {

                    @Override
                    public ClusterStateResponse read(StreamInput in) throws IOException {
                        ClusterStateResponse response = new ClusterStateResponse();
                        response.readFrom(in);
                        return response;
                    }

                    @Override
                    public void handleResponse(ClusterStateResponse response) {
                        DiscoveryNodes nodes = response.getState().nodes();
                        listener.onResponse(nodes::get);
                    }

                    @Override
                    public void handleException(TransportException exp) {
                        listener.onFailure(exp);
                    }

                    @Override
                    public String executor() {
                        return ThreadPool.Names.SAME;
                    }
                });
        };
        try {
            // just in case if we are not connected for some reason we try to connect and if we fail we have to notify the listener
            // this will cause some back pressure on the search end and eventually will cause rejections but that's fine
            // we can't proceed with a search on a cluster level.
            // in the future we might want to just skip the remote nodes in such a case but that can already be implemented on the
            // caller end since they provide the listener.
            ensureConnected(ActionListener.wrap((x) -> runnable.run(), listener::onFailure));
        } catch (Exception ex) {
            listener.onFailure(ex);
        }
    }

    /**
     * Returns a connection to the remote cluster, preferably a direct connection to the provided {@link DiscoveryNode}.
     * If such node is not connected, the returned connection will be a proxy connection that redirects to it.
     */
    Transport.Connection getConnection(DiscoveryNode remoteClusterNode) {
        if (connectionManager.nodeConnected(remoteClusterNode)) {
            return connectionManager.getConnection(remoteClusterNode);
        }
        DiscoveryNode discoveryNode = getAnyConnectedNode();
        Transport.Connection connection = connectionManager.getConnection(discoveryNode);
        return new ProxyConnection(connection, remoteClusterNode);
    }


    static final class ProxyConnection implements Transport.Connection {
        private final Transport.Connection proxyConnection;
        private final DiscoveryNode targetNode;

        private ProxyConnection(Transport.Connection proxyConnection, DiscoveryNode targetNode) {
            this.proxyConnection = proxyConnection;
            this.targetNode = targetNode;
        }

        @Override
        public DiscoveryNode getNode() {
            return targetNode;
        }

        @Override
        public void sendRequest(long requestId, String action, TransportRequest request, TransportRequestOptions options)
                throws IOException, TransportException {
            proxyConnection.sendRequest(requestId, TransportActionProxy.getProxyAction(action),
                    TransportActionProxy.wrapRequest(targetNode, request), options);
        }

        @Override
        public void close() {
            assert false: "proxy connections must not be closed";
        }

        @Override
        public void addCloseListener(ActionListener<Void> listener) {
            proxyConnection.addCloseListener(listener);
        }

        @Override
        public boolean isClosed() {
            return proxyConnection.isClosed();
        }

        @Override
        public Version getVersion() {
            return proxyConnection.getVersion();
        }
    }

    Transport.Connection getConnection() {
        return connectionManager.getConnection(getAnyConnectedNode());
    }

    @Override
    public void close() throws IOException {
        IOUtils.close(connectHandler, connectionManager);
    }

    public boolean isClosed() {
        return connectHandler.isClosed();
    }

    /**
     * The connect handler manages node discovery and the actual connect to the remote cluster.
     * There is at most one connect job running at any time. If such a connect job is triggered
     * while another job is running the provided listeners are queued and batched up until the current running job returns.
     *
     * The handler has a built-in queue that can hold up to 100 connect attempts and will reject requests once the queue is full.
     * In a scenario when a remote cluster becomes unavailable we will queue requests up but if we can't connect quick enough
     * we will just reject the connect trigger which will lead to failing searches.
     */
    private class ConnectHandler implements Closeable {
        private final Semaphore running = new Semaphore(1);
        private final AtomicBoolean closed = new AtomicBoolean(false);
        private final BlockingQueue<ActionListener<Void>> queue = new ArrayBlockingQueue<>(100);
        private final CancellableThreads cancellableThreads = new CancellableThreads();

        /**
         * Triggers a connect round iff there are pending requests queued up and if there is no
         * connect round currently running.
         */
        void maybeConnect() {
            connect(null);
        }

        /**
         * Triggers a connect round unless there is one running already. If there is a connect round running, the listener will either
         * be queued or rejected and failed.
         */
        void connect(ActionListener<Void> connectListener) {
            connect(connectListener, false);
        }

        /**
         * Triggers a connect round unless there is one already running. In contrast to {@link #maybeConnect()} will this method also
         * trigger a connect round if there is no listener queued up.
         */
        void forceConnect() {
            connect(null, true);
        }

        private void connect(ActionListener<Void> connectListener, boolean forceRun) {
            final boolean runConnect;
            final Collection<ActionListener<Void>> toNotify;
            final ActionListener<Void> listener = connectListener == null ? null :
                ContextPreservingActionListener.wrapPreservingContext(connectListener, threadPool.getThreadContext());
            synchronized (queue) {
                if (listener != null && queue.offer(listener) == false) {
                    listener.onFailure(new RejectedExecutionException("connect queue is full"));
                    return;
                }
                if (forceRun == false && queue.isEmpty()) {
                    return;
                }
                runConnect = running.tryAcquire();
                if (runConnect) {
                    toNotify = new ArrayList<>();
                    queue.drainTo(toNotify);
                    if (closed.get()) {
                        running.release();
                        ActionListener.onFailure(toNotify, new AlreadyClosedException("connect handler is already closed"));
                        return;
                    }
                } else {
                    toNotify = Collections.emptyList();
                }
            }
            if (runConnect) {
                forkConnect(toNotify);
            }
        }

        private void forkConnect(final Collection<ActionListener<Void>> toNotify) {
            ExecutorService executor = threadPool.executor(ThreadPool.Names.MANAGEMENT);
            executor.submit(new AbstractRunnable() {
                @Override
                public void onFailure(Exception e) {
                    synchronized (queue) {
                        running.release();
                    }
                    try {
                        ActionListener.onFailure(toNotify, e);
                    } finally {
                        maybeConnect();
                    }
                }

                @Override
                protected void doRun() {
                    ActionListener<Void> listener = ActionListener.wrap((x) -> {
                        synchronized (queue) {
                            running.release();
                        }
                        try {
                            ActionListener.onResponse(toNotify, x);
                        } finally {
                            maybeConnect();
                        }

                    }, (e) -> {
                        synchronized (queue) {
                            running.release();
                        }
                        try {
                            ActionListener.onFailure(toNotify, e);
                        } finally {
                            maybeConnect();
                        }
                    });
                    collectRemoteNodes(seedNodes.iterator(), transportService, connectionManager, listener);
                }
            });
        }

        private void collectRemoteNodes(Iterator<Supplier<DiscoveryNode>> seedNodes, final TransportService transportService,
                                        final ConnectionManager manager, ActionListener<Void> listener) {
            if (Thread.currentThread().isInterrupted()) {
                listener.onFailure(new InterruptedException("remote connect thread got interrupted"));
            }
            try {
                if (seedNodes.hasNext()) {
                    cancellableThreads.executeIO(() -> {
                        final DiscoveryNode seedNode = maybeAddProxyAddress(proxyAddress, seedNodes.next().get());
                        logger.debug("[{}] opening connection to seed node: [{}] proxy address: [{}]", clusterAlias, seedNode,
                            proxyAddress);
                        final TransportService.HandshakeResponse handshakeResponse;
                        ConnectionProfile profile = ConnectionProfile.buildSingleChannelProfile(TransportRequestOptions.Type.REG);
                        Transport.Connection connection = manager.openConnection(seedNode, profile);
                        boolean success = false;
                        try {
                            try {
                                ConnectionProfile connectionProfile = connectionManager.getConnectionProfile();
                                handshakeResponse = transportService.handshake(connection, connectionProfile.getHandshakeTimeout().millis(),
                                    (c) -> remoteClusterName.get() == null ? true : c.equals(remoteClusterName.get()));
                            } catch (IllegalStateException ex) {
                                logger.warn(() -> new ParameterizedMessage("seed node {} cluster name mismatch expected " +
                                    "cluster name {}", connection.getNode(), remoteClusterName.get()), ex);
                                throw ex;
                            }

                            final DiscoveryNode handshakeNode = maybeAddProxyAddress(proxyAddress, handshakeResponse.getDiscoveryNode());
                            if (nodePredicate.test(handshakeNode) && connectedNodes.size() < maxNumRemoteConnections) {
                                manager.connectToNode(handshakeNode, null, transportService.connectionValidator(handshakeNode));
                                if (remoteClusterName.get() == null) {
                                    assert handshakeResponse.getClusterName().value() != null;
                                    remoteClusterName.set(handshakeResponse.getClusterName());
                                }
                                connectedNodes.add(handshakeNode);
                            }
                            ClusterStateRequest request = new ClusterStateRequest();
                            request.clear();
                            request.nodes(true);
                            // here we pass on the connection since we can only close it once the sendRequest returns otherwise
                            // due to the async nature (it will return before it's actually sent) this can cause the request to fail
                            // due to an already closed connection.
                            ThreadPool threadPool = transportService.getThreadPool();
                            ThreadContext threadContext = threadPool.getThreadContext();
                            TransportService.ContextRestoreResponseHandler<ClusterStateResponse> responseHandler = new TransportService
                                .ContextRestoreResponseHandler<>(threadContext.newRestorableContext(false),
                                new SniffClusterStateResponseHandler(connection, listener, seedNodes,
                                    cancellableThreads));
                            try (ThreadContext.StoredContext ignore = threadContext.stashContext()) {
                                // we stash any context here since this is an internal execution and should not leak any
                                // existing context information.
                                threadContext.markAsSystemContext();
                                transportService.sendRequest(connection, ClusterStateAction.NAME, request, TransportRequestOptions.EMPTY,
                                    responseHandler);
                            }
                            success = true;
                        } finally {
                            if (success == false) {
                                connection.close();
                            }
                        }
                    });
                } else {
                    listener.onFailure(new IllegalStateException("no seed node left"));
                }
            } catch (CancellableThreads.ExecutionCancelledException ex) {
                logger.warn(() -> new ParameterizedMessage("fetching nodes from external cluster [{}] failed", clusterAlias), ex);
                listener.onFailure(ex); // we got canceled - fail the listener and step out
            } catch (ConnectTransportException | IOException | IllegalStateException ex) {
                // ISE if we fail the handshake with an version incompatible node
                if (seedNodes.hasNext()) {
<<<<<<< HEAD
                    logger.debug(() -> new ParameterizedMessage("fetching nodes from external cluster {} failed", clusterAlias), ex);
                    collectRemoteNodes(seedNodes, transportService, listener);
=======
                    logger.debug(() -> new ParameterizedMessage("fetching nodes from external cluster [{}] failed moving to next node",
                        clusterAlias), ex);
                    collectRemoteNodes(seedNodes, transportService, manager, listener);
>>>>>>> 0c7f6570
                } else {
                    logger.warn(() -> new ParameterizedMessage("fetching nodes from external cluster [{}] failed", clusterAlias), ex);
                    listener.onFailure(ex);
                }
            }
        }

        @Override
        public void close() throws IOException {
            try {
                if (closed.compareAndSet(false, true)) {
                    cancellableThreads.cancel("connect handler is closed");
                    running.acquire(); // acquire the semaphore to ensure all connections are closed and all thread joined
                    running.release();
                    maybeConnect(); // now go and notify pending listeners
                }
            } catch (InterruptedException e) {
                Thread.currentThread().interrupt();
            }
        }

        final boolean isClosed() {
            return closed.get();
        }

        /* This class handles the _state response from the remote cluster when sniffing nodes to connect to */
        private class SniffClusterStateResponseHandler implements TransportResponseHandler<ClusterStateResponse> {

            private final Transport.Connection connection;
            private final ActionListener<Void> listener;
            private final Iterator<Supplier<DiscoveryNode>> seedNodes;
            private final CancellableThreads cancellableThreads;

            SniffClusterStateResponseHandler(Transport.Connection connection, ActionListener<Void> listener,
                                             Iterator<Supplier<DiscoveryNode>> seedNodes,
                                             CancellableThreads cancellableThreads) {
                this.connection = connection;
                this.listener = listener;
                this.seedNodes = seedNodes;
                this.cancellableThreads = cancellableThreads;
            }

            @Override
            public ClusterStateResponse read(StreamInput in) throws IOException {
                ClusterStateResponse response = new ClusterStateResponse();
                response.readFrom(in);
                return response;
            }

            @Override
            public void handleResponse(ClusterStateResponse response) {
                try {
                    if (remoteClusterName.get() == null) {
                        assert response.getClusterName().value() != null;
                        remoteClusterName.set(response.getClusterName());
                    }
                    try (Closeable theConnection = connection) { // the connection is unused - see comment in #collectRemoteNodes
                        // we have to close this connection before we notify listeners - this is mainly needed for test correctness
                        // since if we do it afterwards we might fail assertions that check if all high level connections are closed.
                        // from a code correctness perspective we could also close it afterwards. This try/with block will
                        // maintain the possibly exceptions thrown from within the try block and suppress the ones that are possible thrown
                        // by closing the connection
                        cancellableThreads.executeIO(() -> {
                            DiscoveryNodes nodes = response.getState().nodes();
                            Iterable<DiscoveryNode> nodesIter = nodes.getNodes()::valuesIt;
                            for (DiscoveryNode n : nodesIter) {
                                DiscoveryNode node = maybeAddProxyAddress(proxyAddress, n);
                                if (nodePredicate.test(node) && connectedNodes.size() < maxNumRemoteConnections) {
                                    try {
                                        connectionManager.connectToNode(node, null,
                                            transportService.connectionValidator(node)); // noop if node is connected
                                        connectedNodes.add(node);
                                    } catch (ConnectTransportException | IllegalStateException ex) {
                                        // ISE if we fail the handshake with an version incompatible node
                                        // fair enough we can't connect just move on
                                        logger.debug(() -> new ParameterizedMessage("failed to connect to node {}", node), ex);
                                    }
                                }
                            }
                        });
                    }
                    listener.onResponse(null);
                } catch (CancellableThreads.ExecutionCancelledException ex) {
                    listener.onFailure(ex); // we got canceled - fail the listener and step out
                } catch (Exception ex) {
                    logger.warn(() -> new ParameterizedMessage("fetching nodes from external cluster {} failed", clusterAlias), ex);
<<<<<<< HEAD
                    collectRemoteNodes(seedNodes, transportService, listener);
=======
                    collectRemoteNodes(seedNodes, transportService, connectionManager, listener);
>>>>>>> 0c7f6570
                }
            }

            @Override
            public void handleException(TransportException exp) {
<<<<<<< HEAD
                assert transportService.getThreadPool().getThreadContext().isSystemContext() == false : "context is a system context";
=======
>>>>>>> 0c7f6570
                logger.warn(() -> new ParameterizedMessage("fetching nodes from external cluster {} failed", clusterAlias), exp);
                try {
                    IOUtils.closeWhileHandlingException(connection);
                } finally {
                    // once the connection is closed lets try the next node
                    collectRemoteNodes(seedNodes, transportService, connectionManager, listener);
                }
            }

            @Override
            public String executor() {
                return ThreadPool.Names.MANAGEMENT;
            }
        }
    }

    boolean assertNoRunningConnections() { // for testing only
        assert connectHandler.running.availablePermits() == 1;
        return true;
    }

    boolean isNodeConnected(final DiscoveryNode node) {
        return connectedNodes.contains(node);
    }

    DiscoveryNode getAnyConnectedNode() {
        return connectedNodes.getAny();
    }

    void addConnectedNode(DiscoveryNode node) {
        connectedNodes.add(node);
    }

    /**
     * Fetches connection info for this connection
     */
    public void getConnectionInfo(ActionListener<RemoteConnectionInfo> listener) {
        final Optional<DiscoveryNode> anyNode = connectedNodes.getAnyConnectedNode();
        if (anyNode.isPresent() == false) {
            // not connected we return immediately
            RemoteConnectionInfo remoteConnectionStats = new RemoteConnectionInfo(clusterAlias,
                Collections.emptyList(), Collections.emptyList(), maxNumRemoteConnections, 0,
                initialConnectionTimeout, skipUnavailable);
            listener.onResponse(remoteConnectionStats);
        } else {
            NodesInfoRequest request = new NodesInfoRequest();
            request.clear();
            request.http(true);
            Transport.Connection connection = connectionManager.getConnection(anyNode.get());
            transportService.sendRequest(connection, NodesInfoAction.NAME, request, TransportRequestOptions.EMPTY,
                new TransportResponseHandler<NodesInfoResponse>() {
                @Override
                public NodesInfoResponse read(StreamInput in) throws IOException {
                    NodesInfoResponse ir = new NodesInfoResponse();
                    ir.readFrom(in);
                    return ir;
                }

                @Override
                public void handleResponse(NodesInfoResponse response) {
                    Collection<TransportAddress> httpAddresses = new HashSet<>();
                    for (NodeInfo info : response.getNodes()) {
                        if (connectedNodes.contains(info.getNode()) && info.getHttp() != null) {
                            httpAddresses.add(info.getHttp().getAddress().publishAddress());
                        }
                    }

                    if (httpAddresses.size() < maxNumRemoteConnections) {
                        // just in case non of the connected nodes have http enabled we get other http enabled nodes instead.
                        for (NodeInfo info : response.getNodes()) {
                            if (nodePredicate.test(info.getNode()) && info.getHttp() != null) {
                                httpAddresses.add(info.getHttp().getAddress().publishAddress());
                            }
                            if (httpAddresses.size() == maxNumRemoteConnections) {
                                break; // once we have enough return...
                            }
                        }
                    }
                    RemoteConnectionInfo remoteConnectionInfo = new RemoteConnectionInfo(clusterAlias,
                        seedNodes.stream().map(sup -> sup.get().getAddress()).collect(Collectors.toList()),
                        new ArrayList<>(httpAddresses),
                        maxNumRemoteConnections, connectedNodes.size(),
                        initialConnectionTimeout, skipUnavailable);
                    listener.onResponse(remoteConnectionInfo);
                }

                @Override
                public void handleException(TransportException exp) {
                    listener.onFailure(exp);
                }

                @Override
                public String executor() {
                    return ThreadPool.Names.SAME;
                }
            });
        }
    }

    RemoteConnectionInfo getLocalConnectionInfo() { // for tests
        List<TransportAddress> seedNodeAddresses = seedNodes.stream().map(node -> node.get().getAddress()).collect
            (Collectors.toList());
        return new RemoteConnectionInfo(clusterAlias, Collections.emptyList(),
            seedNodeAddresses, maxNumRemoteConnections, connectedNodes.size(), initialConnectionTimeout, skipUnavailable);
    }

    int getNumNodesConnected() {
        return connectedNodes.size();
    }

    private static final class ConnectedNodes {

        private final Set<DiscoveryNode> nodeSet = new HashSet<>();
        private final String clusterAlias;

        private Iterator<DiscoveryNode> currentIterator = null;

        private ConnectedNodes(String clusterAlias) {
            this.clusterAlias = clusterAlias;
        }

        public synchronized DiscoveryNode getAny() {
            ensureIteratorAvailable();
            if (currentIterator.hasNext()) {
                return currentIterator.next();
            } else {
                throw new IllegalStateException("No node available for cluster: " + clusterAlias);
            }
        }

        synchronized boolean remove(DiscoveryNode node) {
            final boolean setRemoval = nodeSet.remove(node);
            if (setRemoval) {
                currentIterator = null;
            }
            return setRemoval;
        }

        synchronized boolean add(DiscoveryNode node) {
            final boolean added = nodeSet.add(node);
            if (added) {
                currentIterator = null;
            }
            return added;
        }

        synchronized int size() {
            return nodeSet.size();
        }

        synchronized boolean contains(DiscoveryNode node) {
            return nodeSet.contains(node);
        }

        synchronized Optional<DiscoveryNode> getAnyConnectedNode() {
            ensureIteratorAvailable();
            if (currentIterator.hasNext()) {
                return Optional.of(currentIterator.next());
            } else {
                return Optional.empty();
            }
        }

        private synchronized void ensureIteratorAvailable() {
            if (currentIterator == null) {
                currentIterator = nodeSet.iterator();
            } else if (currentIterator.hasNext() == false && nodeSet.isEmpty() == false) {
                // iterator rollover
                currentIterator = nodeSet.iterator();
            }
        }
    }

    private static ConnectionManager createConnectionManager(Settings settings, String clusterAlias, TransportService transportService) {
        ConnectionProfile.Builder builder = new ConnectionProfile.Builder()
            .setConnectTimeout(TransportService.TCP_CONNECT_TIMEOUT.get(settings))
            .setHandshakeTimeout(TransportService.TCP_CONNECT_TIMEOUT.get(settings))
            .addConnections(6, TransportRequestOptions.Type.REG, TransportRequestOptions.Type.PING) // TODO make this configurable?
            // we don't want this to be used for anything else but search
            .addConnections(0, TransportRequestOptions.Type.BULK,
                TransportRequestOptions.Type.STATE,
                TransportRequestOptions.Type.RECOVERY)
            .setCompressionEnabled(REMOTE_CLUSTER_COMPRESS.getConcreteSettingForNamespace(clusterAlias).get(settings))
            .setPingInterval(REMOTE_CLUSTER_PING_SCHEDULE.getConcreteSettingForNamespace(clusterAlias).get(settings));
        return new ConnectionManager(builder.build(), transportService.transport, transportService.threadPool);
    }

    ConnectionManager getConnectionManager() {
        return connectionManager;
    }
}<|MERGE_RESOLUTION|>--- conflicted
+++ resolved
@@ -22,10 +22,6 @@
 import org.apache.logging.log4j.Logger;
 import org.apache.logging.log4j.message.ParameterizedMessage;
 import org.apache.lucene.store.AlreadyClosedException;
-<<<<<<< HEAD
-import org.elasticsearch.core.internal.io.IOUtils;
-=======
->>>>>>> 0c7f6570
 import org.apache.lucene.util.SetOnce;
 import org.elasticsearch.Version;
 import org.elasticsearch.action.ActionListener;
@@ -549,14 +545,9 @@
             } catch (ConnectTransportException | IOException | IllegalStateException ex) {
                 // ISE if we fail the handshake with an version incompatible node
                 if (seedNodes.hasNext()) {
-<<<<<<< HEAD
-                    logger.debug(() -> new ParameterizedMessage("fetching nodes from external cluster {} failed", clusterAlias), ex);
-                    collectRemoteNodes(seedNodes, transportService, listener);
-=======
                     logger.debug(() -> new ParameterizedMessage("fetching nodes from external cluster [{}] failed moving to next node",
                         clusterAlias), ex);
                     collectRemoteNodes(seedNodes, transportService, manager, listener);
->>>>>>> 0c7f6570
                 } else {
                     logger.warn(() -> new ParameterizedMessage("fetching nodes from external cluster [{}] failed", clusterAlias), ex);
                     listener.onFailure(ex);
@@ -643,20 +634,12 @@
                     listener.onFailure(ex); // we got canceled - fail the listener and step out
                 } catch (Exception ex) {
                     logger.warn(() -> new ParameterizedMessage("fetching nodes from external cluster {} failed", clusterAlias), ex);
-<<<<<<< HEAD
-                    collectRemoteNodes(seedNodes, transportService, listener);
-=======
                     collectRemoteNodes(seedNodes, transportService, connectionManager, listener);
->>>>>>> 0c7f6570
                 }
             }
 
             @Override
             public void handleException(TransportException exp) {
-<<<<<<< HEAD
-                assert transportService.getThreadPool().getThreadContext().isSystemContext() == false : "context is a system context";
-=======
->>>>>>> 0c7f6570
                 logger.warn(() -> new ParameterizedMessage("fetching nodes from external cluster {} failed", clusterAlias), exp);
                 try {
                     IOUtils.closeWhileHandlingException(connection);
