--- conflicted
+++ resolved
@@ -23,11 +23,8 @@
 import org.elasticsearch.common.io.stream.Writeable;
 import org.elasticsearch.common.lease.Releasable;
 import org.elasticsearch.common.lease.Releasables;
-<<<<<<< HEAD
 import org.elasticsearch.common.util.concurrent.AbstractRunnable;
-=======
 import org.elasticsearch.tasks.CancellableTask;
->>>>>>> bea2341c
 import org.elasticsearch.tasks.Task;
 import org.elasticsearch.tasks.TaskManager;
 import org.elasticsearch.threadpool.ThreadPool;
@@ -74,31 +71,24 @@
     private void processMessageReceived(Request request, TransportChannel channel, AtomicReference<Releasable> releasable)
         throws Exception {
         final Task task = taskManager.register(channel.getChannelType(), action, request);
-<<<<<<< HEAD
+        boolean success = false;
+        // TODO: Review releasable logic
         Releasable[] releasables = new Releasable[2];
-        boolean success = false;
+        releasables[0] = () -> taskManager.unregister(task);
         try {
-            releasables[0] = () -> taskManager.unregister(task);
-            releasables[1] = releasable.get();
-            handler.messageReceived(request, new TaskTransportChannel(channel, releasables), task);
+            if (channel instanceof TcpTransportChannel && task instanceof CancellableTask) {
+                final TcpChannel tcpChannel = ((TcpTransportChannel) channel).getChannel();
+                final Releasable stopTracking = taskManager.startTrackingCancellableChannelTask(tcpChannel, (CancellableTask) task);
+                releasables[0] = Releasables.wrap(releasables[0], stopTracking);
+                releasables[1] = releasable.get();
+            }
+            final TaskTransportChannel taskTransportChannel = new TaskTransportChannel(channel, releasables);
+            handler.messageReceived(request, taskTransportChannel, task);
             success = true;
         } finally {
             if (success == false) {
                 Releasables.close(releasables);
-=======
-        Releasable unregisterTask = () -> taskManager.unregister(task);
-        try {
-            if (channel instanceof TcpTransportChannel && task instanceof CancellableTask) {
-                final TcpChannel tcpChannel = ((TcpTransportChannel) channel).getChannel();
-                final Releasable stopTracking = taskManager.startTrackingCancellableChannelTask(tcpChannel, (CancellableTask) task);
-                unregisterTask = Releasables.wrap(unregisterTask, stopTracking);
->>>>>>> bea2341c
             }
-            final TaskTransportChannel taskTransportChannel = new TaskTransportChannel(channel, unregisterTask);
-            handler.messageReceived(request, taskTransportChannel, task);
-            unregisterTask = null;
-        } finally {
-            Releasables.close(unregisterTask);
         }
     }
 
