--- conflicted
+++ resolved
@@ -108,21 +108,18 @@
                         streamInput = decompressingStream(status, streamInput);
                         assertRemoteVersion(streamInput, remoteVersion);
                     }
-<<<<<<< HEAD
                     streamInput = new ReleasableArraysStreamInput(streamInput, bigArrays, managedResources);
-                    streamInput.setVersion(remoteVersion);
                     streamInput = namedWriteableStream(streamInput, remoteVersion);
+                    assertRemoteVersion(streamInput, remoteVersion);
                     message = new Request(threadContext, remoteVersion, status, requestId, action, managedResources, streamInput);
-=======
-                    streamInput = namedWriteableStream(streamInput);
-                    message = new Request(threadContext, remoteVersion, status, requestId, action, streamInput);
->>>>>>> 0d38626d
+
+
                 } else {
                     if (remoteVersion.onOrAfter(TcpHeader.VERSION_WITH_HEADER_SIZE)) {
                         streamInput = decompressingStream(status, streamInput);
                         assertRemoteVersion(streamInput, remoteVersion);
                     }
-                    streamInput = namedWriteableStream(streamInput);
+                    streamInput = namedWriteableStream(streamInput, remoteVersion);
                     assertRemoteVersion(streamInput, remoteVersion);
                     message = new Response(threadContext, remoteVersion, status, requestId, streamInput);
                 }
@@ -148,8 +145,10 @@
             }
         }
 
-        private StreamInput namedWriteableStream(StreamInput delegate) {
-            return new NamedWriteableAwareStreamInput(delegate, namedWriteableRegistry);
+        private StreamInput namedWriteableStream(StreamInput delegate, Version remoteVersion) {
+            NamedWriteableAwareStreamInput streamInput = new NamedWriteableAwareStreamInput(delegate, namedWriteableRegistry);
+            streamInput.setVersion(remoteVersion);
+            return streamInput;
         }
 
         static void assertRemoteVersion(StreamInput in, Version version) {
