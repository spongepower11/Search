--- conflicted
+++ resolved
@@ -147,21 +147,14 @@
     }
 
     private void cleanDecodeState() {
-<<<<<<< HEAD
-        IOUtils.closeWhileHandlingException(decompressor);
-        decompressor = null;
-        totalNetworkSize = -1;
-        bytesConsumed = 0;
-        isShortCircuited = false;
-=======
         try {
             Releasables.closeExpectNoException(decompressor);
         } finally {
             decompressor = null;
             totalNetworkSize = -1;
             bytesConsumed = 0;
-        }
->>>>>>> 567c56e5
+            isShortCircuited = false;
+        }
     }
 
     private void decompress(ReleasableBytesReference content) throws IOException {
