/*
 * Copyright Elasticsearch B.V. and/or licensed to Elasticsearch B.V. under one
 * or more contributor license agreements. Licensed under the Elastic License
 * 2.0 and the Server Side Public License, v 1; you may not use this file except
 * in compliance with, at your election, the Elastic License 2.0 or the Server
 * Side Public License, v 1.
 */

package org.elasticsearch.transport;

import org.elasticsearch.common.util.concurrent.ThreadContext;
import org.elasticsearch.http.HttpServerTransport;
import org.elasticsearch.tasks.Task;

import java.util.Arrays;
import java.util.Set;

public enum Transports {
    ;

    /** threads whose name is prefixed by this string will be considered network threads, even though they aren't */
    public static final String TEST_MOCK_TRANSPORT_THREAD_PREFIX = "__mock_network_thread";

    /**
     * Utility method to detect whether a thread is a network thread. Typically
     * used in assertions to make sure that we do not call blocking code from
     * networking threads.
     */
    public static boolean isTransportThread(Thread t) {
        final String threadName = t.getName();
        for (String s : Arrays.asList(
            HttpServerTransport.HTTP_SERVER_WORKER_THREAD_NAME_PREFIX,
            TcpTransport.TRANSPORT_WORKER_THREAD_NAME_PREFIX,
            TEST_MOCK_TRANSPORT_THREAD_PREFIX
        )) {
            if (threadName.contains(s)) {
                return true;
            }
        }
        return false;
    }

    public static boolean assertTransportThread() {
        final Thread t = Thread.currentThread();
        assert isTransportThread(t) : "Expected transport thread but got [" + t + "]";
        return true;
    }

    public static boolean assertNotTransportThread(String reason) {
        final Thread t = Thread.currentThread();
        assert isTransportThread(t) == false : "Expected current thread [" + t + "] to not be a transport thread. Reason: [" + reason + "]";
        return true;
    }

    public static boolean assertDefaultThreadContext(ThreadContext threadContext) {
<<<<<<< HEAD
        assert threadContext.getRequestHeadersOnly().isEmpty() ||
            threadContext.getRequestHeadersOnly().size() == 1 && threadContext.getRequestHeadersOnly().containsKey(Task.X_OPAQUE_ID) :
            "expected empty context but was " + threadContext.getRequestHeadersOnly() + " on " + Thread.currentThread().getName();
        assert threadContext.getRequestHeadersOnly().isEmpty() :
            "expected empty context but was " + threadContext.getRequestHeadersOnly() + " on " + Thread.currentThread().getName();
=======
        assert threadContext.getRequestHeadersOnly().isEmpty()
            || threadContext.getRequestHeadersOnly().keySet().equals(Set.of(Task.X_OPAQUE_ID_HTTP_HEADER))
            || threadContext.getRequestHeadersOnly().keySet().equals(Set.of(Task.TRACE_ID))
            || threadContext.getRequestHeadersOnly().keySet().equals(Set.of(Task.X_OPAQUE_ID_HTTP_HEADER, Task.TRACE_ID))
            || threadContext.getRequestHeadersOnly().keySet().equals(Set.of(Task.X_ELASTIC_PRODUCT_ORIGIN_HTTP_HEADER))
            : "expected empty context but was " + threadContext.getRequestHeadersOnly() + " on " + Thread.currentThread().getName();
>>>>>>> 989a7d65
        return true;
    }
}<|MERGE_RESOLUTION|>--- conflicted
+++ resolved
@@ -53,20 +53,12 @@
     }
 
     public static boolean assertDefaultThreadContext(ThreadContext threadContext) {
-<<<<<<< HEAD
-        assert threadContext.getRequestHeadersOnly().isEmpty() ||
-            threadContext.getRequestHeadersOnly().size() == 1 && threadContext.getRequestHeadersOnly().containsKey(Task.X_OPAQUE_ID) :
-            "expected empty context but was " + threadContext.getRequestHeadersOnly() + " on " + Thread.currentThread().getName();
-        assert threadContext.getRequestHeadersOnly().isEmpty() :
-            "expected empty context but was " + threadContext.getRequestHeadersOnly() + " on " + Thread.currentThread().getName();
-=======
         assert threadContext.getRequestHeadersOnly().isEmpty()
             || threadContext.getRequestHeadersOnly().keySet().equals(Set.of(Task.X_OPAQUE_ID_HTTP_HEADER))
             || threadContext.getRequestHeadersOnly().keySet().equals(Set.of(Task.TRACE_ID))
             || threadContext.getRequestHeadersOnly().keySet().equals(Set.of(Task.X_OPAQUE_ID_HTTP_HEADER, Task.TRACE_ID))
             || threadContext.getRequestHeadersOnly().keySet().equals(Set.of(Task.X_ELASTIC_PRODUCT_ORIGIN_HTTP_HEADER))
             : "expected empty context but was " + threadContext.getRequestHeadersOnly() + " on " + Thread.currentThread().getName();
->>>>>>> 989a7d65
         return true;
     }
 }