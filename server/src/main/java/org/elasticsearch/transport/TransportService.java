/*
 * Copyright Elasticsearch B.V. and/or licensed to Elasticsearch B.V. under one
 * or more contributor license agreements. Licensed under the Elastic License
 * 2.0 and the Server Side Public License, v 1; you may not use this file except
 * in compliance with, at your election, the Elastic License 2.0 or the Server
 * Side Public License, v 1.
 */

package org.elasticsearch.transport;

import org.apache.logging.log4j.LogManager;
import org.apache.logging.log4j.Logger;
import org.elasticsearch.Build;
import org.elasticsearch.TransportVersion;
import org.elasticsearch.Version;
import org.elasticsearch.action.ActionListener;
import org.elasticsearch.action.ActionListenerResponseHandler;
import org.elasticsearch.cluster.ClusterName;
import org.elasticsearch.cluster.node.DiscoveryNode;
import org.elasticsearch.common.Strings;
import org.elasticsearch.common.component.AbstractLifecycleComponent;
import org.elasticsearch.common.io.stream.RecyclerBytesStreamOutput;
import org.elasticsearch.common.io.stream.StreamInput;
import org.elasticsearch.common.io.stream.StreamOutput;
import org.elasticsearch.common.io.stream.Writeable;
import org.elasticsearch.common.logging.Loggers;
import org.elasticsearch.common.regex.Regex;
import org.elasticsearch.common.settings.ClusterSettings;
import org.elasticsearch.common.settings.Settings;
import org.elasticsearch.common.transport.BoundTransportAddress;
import org.elasticsearch.common.transport.TransportAddress;
import org.elasticsearch.common.util.concurrent.AbstractRunnable;
import org.elasticsearch.common.util.concurrent.EsExecutors;
import org.elasticsearch.common.util.concurrent.ThreadContext;
import org.elasticsearch.core.AbstractRefCounted;
import org.elasticsearch.core.Booleans;
import org.elasticsearch.core.IOUtils;
import org.elasticsearch.core.Nullable;
import org.elasticsearch.core.Releasable;
import org.elasticsearch.core.TimeValue;
import org.elasticsearch.core.UpdateForV9;
import org.elasticsearch.node.NodeClosedException;
import org.elasticsearch.node.ReportingService;
import org.elasticsearch.tasks.Task;
import org.elasticsearch.tasks.TaskManager;
import org.elasticsearch.telemetry.tracing.Tracer;
import org.elasticsearch.threadpool.Scheduler;
import org.elasticsearch.threadpool.ThreadPool;

import java.io.IOException;
import java.io.UncheckedIOException;
import java.net.UnknownHostException;
import java.util.Collections;
import java.util.LinkedHashMap;
import java.util.List;
import java.util.Map;
import java.util.Objects;
import java.util.Set;
import java.util.concurrent.CopyOnWriteArrayList;
import java.util.concurrent.CountDownLatch;
import java.util.concurrent.Executor;
import java.util.concurrent.TimeUnit;
import java.util.concurrent.atomic.AtomicBoolean;
import java.util.function.Function;
import java.util.function.Predicate;
import java.util.function.Supplier;
import java.util.stream.Collectors;

import static org.elasticsearch.core.Strings.format;

public class TransportService extends AbstractLifecycleComponent
    implements
        ReportingService<TransportInfo>,
        TransportMessageListener,
        TransportConnectionListener {

    private static final Logger logger = LogManager.getLogger(TransportService.class);

    /**
     * A feature flag enabling transport upgrades for serverless.
     */
    private static final String SERVERLESS_TRANSPORT_SYSTEM_PROPERTY = "es.serverless_transport";
    private static final boolean SERVERLESS_TRANSPORT_FEATURE_FLAG = Booleans.parseBoolean(
        System.getProperty(SERVERLESS_TRANSPORT_SYSTEM_PROPERTY),
        false
    );

    public static final String DIRECT_RESPONSE_PROFILE = ".direct";
    public static final String HANDSHAKE_ACTION_NAME = "internal:transport/handshake";

    private final AtomicBoolean handleIncomingRequests = new AtomicBoolean();
    private final DelegatingTransportMessageListener messageListener = new DelegatingTransportMessageListener();
    protected final Transport transport;
    protected final ConnectionManager connectionManager;
    protected final ThreadPool threadPool;
    protected final ClusterName clusterName;
    protected final TaskManager taskManager;
    private final TransportInterceptor.AsyncSender asyncSender;
    private final Function<BoundTransportAddress, DiscoveryNode> localNodeFactory;
    private final boolean remoteClusterClient;
    private final Transport.ResponseHandlers responseHandlers;
    private final TransportInterceptor interceptor;

    private final PendingDirectHandlers pendingDirectHandlers = new PendingDirectHandlers();

    // An LRU (don't really care about concurrency here) that holds the latest timed out requests so if they
    // do show up, we can print more descriptive information about them
    final Map<Long, TimeoutInfoHolder> timeoutInfoHandlers = Collections.synchronizedMap(new LinkedHashMap<>(100, .75F, true) {
        @Override
        protected boolean removeEldestEntry(Map.Entry<Long, TimeoutInfoHolder> eldest) {
            return size() > 100;
        }
    });

    public static final TransportInterceptor NOOP_TRANSPORT_INTERCEPTOR = new TransportInterceptor() {
    };

    // tracer log

    private final Logger tracerLog;
    private final Tracer tracer;

    volatile String[] tracerLogInclude;
    volatile String[] tracerLogExclude;

    private final RemoteClusterService remoteClusterService;

    /** if set will call requests sent to this id to shortcut and executed locally */
    volatile DiscoveryNode localNode = null;
    private final Transport.Connection localNodeConnection = new Transport.Connection() {
        @Override
        public DiscoveryNode getNode() {
            return localNode;
        }

        @Override
        public TransportVersion getTransportVersion() {
            return TransportVersion.current();
        }

        @Override
        public void sendRequest(long requestId, String action, TransportRequest request, TransportRequestOptions options) {
            sendLocalRequest(requestId, action, request, options);
        }

        @Override
        public void addCloseListener(ActionListener<Void> listener) {}

        @Override
        public void addRemovedListener(ActionListener<Void> listener) {}

        @Override
        public boolean isClosed() {
            return false;
        }

        @Override
        public void close() {
            assert false : "should not close the local node connection";
        }

        @Override
        public void incRef() {}

        @Override
        public boolean tryIncRef() {
            return true;
        }

        @Override
        public boolean decRef() {
            return false;
        }

        @Override
        public boolean hasReferences() {
            return true;
        }

        @Override
        public void onRemoved() {
            assert false : "should not remove the local node connection";
        }

        @Override
        public String toString() {
            return "local node connection";
        }
    };

    public TransportService(
        Settings settings,
        Transport transport,
        ThreadPool threadPool,
        TransportInterceptor transportInterceptor,
        Function<BoundTransportAddress, DiscoveryNode> localNodeFactory,
        @Nullable ClusterSettings clusterSettings,
        Set<String> taskHeaders
    ) {
        this(settings, transport, threadPool, transportInterceptor, localNodeFactory, clusterSettings, taskHeaders, Tracer.NOOP);
    }

    /**
     * Build the service.
     *
     * @param clusterSettings if non null, the {@linkplain TransportService} will register with the {@link ClusterSettings} for settings
     *    updates for {@link TransportSettings#TRACE_LOG_EXCLUDE_SETTING} and {@link TransportSettings#TRACE_LOG_INCLUDE_SETTING}.
     */
    public TransportService(
        Settings settings,
        Transport transport,
        ThreadPool threadPool,
        TransportInterceptor transportInterceptor,
        Function<BoundTransportAddress, DiscoveryNode> localNodeFactory,
        @Nullable ClusterSettings clusterSettings,
        TaskManager taskManager,
        Tracer tracer
    ) {
        this(
            settings,
            transport,
            threadPool,
            transportInterceptor,
            localNodeFactory,
            clusterSettings,
            new ClusterConnectionManager(settings, transport, threadPool.getThreadContext()),
            taskManager,
            tracer
        );
    }

    // NOTE: Only for use in tests
    public TransportService(
        Settings settings,
        Transport transport,
        ThreadPool threadPool,
        TransportInterceptor transportInterceptor,
        Function<BoundTransportAddress, DiscoveryNode> localNodeFactory,
        @Nullable ClusterSettings clusterSettings,
        Set<String> taskHeaders,
        Tracer tracer
    ) {
        this(
            settings,
            transport,
            threadPool,
            transportInterceptor,
            localNodeFactory,
            clusterSettings,
            new ClusterConnectionManager(settings, transport, threadPool.getThreadContext()),
            new TaskManager(settings, threadPool, taskHeaders),
            tracer
        );
    }

    @SuppressWarnings("this-escape")
    public TransportService(
        Settings settings,
        Transport transport,
        ThreadPool threadPool,
        TransportInterceptor transportInterceptor,
        Function<BoundTransportAddress, DiscoveryNode> localNodeFactory,
        @Nullable ClusterSettings clusterSettings,
        ConnectionManager connectionManager,
        TaskManager taskManger,
        Tracer tracer
    ) {
        this.transport = transport;
        transport.setSlowLogThreshold(TransportSettings.SLOW_OPERATION_THRESHOLD_SETTING.get(settings));
        this.threadPool = threadPool;
        this.localNodeFactory = localNodeFactory;
        this.connectionManager = connectionManager;
        this.tracer = tracer;
        this.clusterName = ClusterName.CLUSTER_NAME_SETTING.get(settings);
        setTracerLogInclude(TransportSettings.TRACE_LOG_INCLUDE_SETTING.get(settings));
        setTracerLogExclude(TransportSettings.TRACE_LOG_EXCLUDE_SETTING.get(settings));
        tracerLog = Loggers.getLogger(logger, ".tracer");
        this.taskManager = taskManger;
        this.interceptor = transportInterceptor;
        this.asyncSender = interceptor.interceptSender(this::sendRequestInternal);
        this.remoteClusterClient = DiscoveryNode.isRemoteClusterClient(settings);
        remoteClusterService = new RemoteClusterService(settings, this);
        responseHandlers = transport.getResponseHandlers();
        if (clusterSettings != null) {
            clusterSettings.addSettingsUpdateConsumer(TransportSettings.TRACE_LOG_INCLUDE_SETTING, this::setTracerLogInclude);
            clusterSettings.addSettingsUpdateConsumer(TransportSettings.TRACE_LOG_EXCLUDE_SETTING, this::setTracerLogExclude);
            if (remoteClusterClient) {
                remoteClusterService.listenForUpdates(clusterSettings);
            }
            clusterSettings.addSettingsUpdateConsumer(TransportSettings.SLOW_OPERATION_THRESHOLD_SETTING, transport::setSlowLogThreshold);
        }
        registerRequestHandler(
            HANDSHAKE_ACTION_NAME,
            EsExecutors.DIRECT_EXECUTOR_SERVICE,
            false,
            false,
            HandshakeRequest::new,
            (request, channel, task) -> channel.sendResponse(
                new HandshakeResponse(localNode.getVersion(), Build.current().hash(), localNode, clusterName)
            )
        );
    }

    public RemoteClusterService getRemoteClusterService() {
        return remoteClusterService;
    }

    public DiscoveryNode getLocalNode() {
        return localNode;
    }

    public Transport.Connection getLocalNodeConnection() {
        return localNodeConnection;
    }

    public TaskManager getTaskManager() {
        return taskManager;
    }

    void setTracerLogInclude(List<String> tracerLogInclude) {
        this.tracerLogInclude = tracerLogInclude.toArray(Strings.EMPTY_ARRAY);
    }

    void setTracerLogExclude(List<String> tracerLogExclude) {
        this.tracerLogExclude = tracerLogExclude.toArray(Strings.EMPTY_ARRAY);
    }

    @Override
    protected void doStart() {
        transport.setMessageListener(this);
        connectionManager.addListener(this);
        transport.start();
        if (transport.boundAddress() != null && logger.isInfoEnabled()) {
            logger.info("{}", transport.boundAddress());
            for (Map.Entry<String, BoundTransportAddress> entry : transport.profileBoundAddresses().entrySet()) {
                logger.info("profile [{}]: {}", entry.getKey(), entry.getValue());
            }
        }
        localNode = localNodeFactory.apply(transport.boundAddress());

        if (remoteClusterClient) {
            // here we start to connect to the remote clusters
            remoteClusterService.initializeRemoteClusters();
        }
    }

    @Override
    protected void doStop() {
        try {
            IOUtils.close(connectionManager, remoteClusterService, transport::stop, pendingDirectHandlers::stop);
        } catch (IOException e) {
            throw new UncheckedIOException(e);
        } finally {
            // The underlying transport has stopped which closed all the connections to remote nodes and hence completed all their handlers,
            // but there may still be pending handlers for node-local requests since this connection is not closed, and we may also
            // (briefly) track handlers for requests which are sent concurrently with stopping even though the underlying connection is
            // now closed. We complete all these outstanding handlers here:
            for (final Transport.ResponseContext<?> holderToNotify : responseHandlers.prune(h -> true)) {
                try {
                    final TransportResponseHandler<?> handler = holderToNotify.handler();
                    final var targetNode = holderToNotify.connection().getNode();
                    final long requestId = holderToNotify.requestId();
                    if (tracerLog.isTraceEnabled() && shouldTraceAction(holderToNotify.action())) {
                        tracerLog.trace("[{}][{}] pruning request for node [{}]", requestId, holderToNotify.action(), targetNode);
                    }

                    assert transport instanceof TcpTransport == false
                        /* other transports (used in tests) may not implement the proper close-connection behaviour. TODO fix this. */
                        || targetNode.equals(localNode)
                        /* local node connection cannot be closed so may still have pending handlers */
                        || holderToNotify.connection().isClosed()
                        /* connections to remote nodes must be closed by this point but could still have pending handlers */
                        : "expected only responses for local "
                            + localNode
                            + " but found handler for ["
                            + holderToNotify.action()
                            + "] on open connection to "
                            + targetNode;

                    final var exception = new SendRequestTransportException(
                        targetNode,
                        holderToNotify.action(),
                        new NodeClosedException(localNode)
                    );
                    final var executor = handler.executor();
                    if (executor == EsExecutors.DIRECT_EXECUTOR_SERVICE) {
                        handler.handleException(exception);
                    } else {
                        executor.execute(new ForkingResponseHandlerRunnable(handler, exception) {
                            @Override
                            protected void doRun() {
                                handler.handleException(exception);
                            }
                        });
                    }
                } catch (Exception e) {
                    assert false : e;
                    logger.warn(() -> format("failed to notify response handler on shutdown, action: %s", holderToNotify.action()), e);
                }
            }
        }
    }

    @Override
    protected void doClose() throws IOException {
        transport.close();
    }

    /**
     * Start accepting incoming requests.
     *
     * The transport service starts before it's ready to accept incoming requests because we need to know the address(es) to which we are
     * bound, which means we have to actually bind to them and start accepting incoming connections. However until this method is called we
     * reject any incoming requests, including handshakes, by closing the connection.
     */
    public final void acceptIncomingRequests() {
        final boolean startedWithThisCall = handleIncomingRequests.compareAndSet(false, true);
        assert startedWithThisCall : "transport service was already accepting incoming requests";
        logger.debug("now accepting incoming requests");
    }

    @Override
    public TransportInfo info() {
        BoundTransportAddress boundTransportAddress = boundAddress();
        if (boundTransportAddress == null) {
            return null;
        }
        final Map<String, BoundTransportAddress> profileAddresses = transport.profileBoundAddresses();
        if (remoteClusterService.isRemoteClusterServerEnabled()) {
            final Map<String, BoundTransportAddress> filteredProfileAddress = profileAddresses.entrySet()
                .stream()
                .filter(entry -> false == RemoteClusterPortSettings.REMOTE_CLUSTER_PROFILE.equals(entry.getKey()))
                .collect(Collectors.toUnmodifiableMap(Map.Entry::getKey, Map.Entry::getValue));
            return new TransportInfo(boundTransportAddress, filteredProfileAddress);
        } else {
            return new TransportInfo(boundTransportAddress, profileAddresses);
        }
    }

    public TransportStats stats() {
        return transport.getStats();
    }

    public boolean isTransportSecure() {
        return transport.isSecure();
    }

    public BoundTransportAddress boundAddress() {
        return transport.boundAddress();
    }

    public BoundTransportAddress boundRemoteAccessAddress() {
        return transport.boundRemoteIngressAddress();
    }

    public List<String> getDefaultSeedAddresses() {
        return transport.getDefaultSeedAddresses();
    }

    /**
     * Returns <code>true</code> iff the given node is already connected.
     */
    public boolean nodeConnected(DiscoveryNode node) {
        return isLocalNode(node) || connectionManager.nodeConnected(node);
    }

    /**
     * Connect to the specified node with the given connection profile.
     * The ActionListener will be called on the calling thread or the generic thread pool.
     *
     * @param node the node to connect to
     * @param listener the action listener to notify
     */
    public void connectToNode(DiscoveryNode node, ActionListener<Releasable> listener) throws ConnectTransportException {
        connectToNode(node, null, listener);
    }

    /**
     * Connect to the specified node with the given connection profile.
     * The ActionListener will be called on the calling thread or the generic thread pool.
     *
     * @param node the node to connect to
     * @param connectionProfile the connection profile to use when connecting to this node
     * @param listener the action listener to notify
     */
    public void connectToNode(
        final DiscoveryNode node,
        @Nullable ConnectionProfile connectionProfile,
        ActionListener<Releasable> listener
    ) {
        if (isLocalNode(node)) {
            listener.onResponse(null);
            return;
        }
        connectionManager.connectToNode(node, connectionProfile, connectionValidator(node), listener);
    }

    public ConnectionManager.ConnectionValidator connectionValidator(DiscoveryNode node) {
        return (newConnection, actualProfile, listener) -> {
            // We don't validate cluster names to allow for CCS connections.
            handshake(newConnection, actualProfile.getHandshakeTimeout(), cn -> true, listener.map(resp -> {
                final DiscoveryNode remote = resp.discoveryNode;
                if (node.equals(remote) == false) {
                    throw new ConnectTransportException(node, "handshake failed. unexpected remote node " + remote);
                }
                return null;
            }));
        };
    }

    /**
     * Establishes a new connection to the given node. The connection is NOT maintained by this service, it's the callers
     * responsibility to close the connection once it goes out of scope.
     * The ActionListener will be called on the calling thread or the generic thread pool.
     * @param node the node to connect to
     * @param connectionProfile the connection profile to use
     * @param listener the action listener to notify
     */
    public void openConnection(
        final DiscoveryNode node,
        ConnectionProfile connectionProfile,
        ActionListener<Transport.Connection> listener
    ) {
        if (isLocalNode(node)) {
            listener.onResponse(localNodeConnection);
        } else {
            connectionManager.openConnection(node, connectionProfile, listener);
        }
    }

    /**
     * Executes a high-level handshake using the given connection
     * and returns the discovery node of the node the connection
     * was established with. The handshake will fail if the cluster
     * name on the target node mismatches the local cluster name.
     * The ActionListener will be called on the calling thread or the generic thread pool.
     *
     * @param connection       the connection to a specific node
     * @param handshakeTimeout handshake timeout
     * @param listener         action listener to notify
     * @throws ConnectTransportException if the connection failed
     * @throws IllegalStateException if the handshake failed
     */
    public void handshake(
        final Transport.Connection connection,
        final TimeValue handshakeTimeout,
        final ActionListener<DiscoveryNode> listener
    ) {
        handshake(connection, handshakeTimeout, clusterName.getEqualityPredicate(), listener.map(HandshakeResponse::getDiscoveryNode));
    }

    /**
     * Executes a high-level handshake using the given connection
     * and returns the discovery node of the node the connection
     * was established with. The handshake will fail if the cluster
     * name on the target node doesn't match the local cluster name.
     * The ActionListener will be called on the calling thread or the generic thread pool.
     *
     * @param connection       the connection to a specific node
     * @param handshakeTimeout handshake timeout
     * @param clusterNamePredicate cluster name validation predicate
     * @param listener         action listener to notify
     * @throws IllegalStateException if the handshake failed
     */
    public void handshake(
        final Transport.Connection connection,
        final TimeValue handshakeTimeout,
        Predicate<ClusterName> clusterNamePredicate,
        final ActionListener<HandshakeResponse> listener
    ) {
        final DiscoveryNode node = connection.getNode();
        sendRequest(
            connection,
            HANDSHAKE_ACTION_NAME,
            HandshakeRequest.INSTANCE,
            TransportRequestOptions.timeout(handshakeTimeout),
            new ActionListenerResponseHandler<>(listener.delegateFailure((l, response) -> {
                if (clusterNamePredicate.test(response.clusterName) == false) {
                    l.onFailure(
                        new IllegalStateException(
                            "handshake with ["
                                + node
                                + "] failed: remote cluster name ["
                                + response.clusterName.value()
                                + "] does not match "
                                + clusterNamePredicate
                        )
                    );
                } else if (response.version.isCompatible(localNode.getVersion()) == false) {
                    l.onFailure(
                        new IllegalStateException(
                            "handshake with ["
                                + node
                                + "] failed: remote node version ["
                                + response.version
                                + "] is incompatible with local node version ["
                                + localNode.getVersion()
                                + "]"
                        )
                    );
                } else {
                    l.onResponse(response);
                }
            }), HandshakeResponse::new, threadPool.generic())
        );
    }

    public ConnectionManager getConnectionManager() {
        return connectionManager;
    }

    public RecyclerBytesStreamOutput newNetworkBytesStream() {
        return transport.newNetworkBytesStream();
    }

    static class HandshakeRequest extends TransportRequest {

        public static final HandshakeRequest INSTANCE = new HandshakeRequest();

        HandshakeRequest(StreamInput in) throws IOException {
            super(in);
        }

        private HandshakeRequest() {}

    }

    public static class HandshakeResponse extends TransportResponse {

        private final Version version;

        private final String buildHash;

        private final DiscoveryNode discoveryNode;

        private final ClusterName clusterName;

        public HandshakeResponse(Version version, String buildHash, DiscoveryNode discoveryNode, ClusterName clusterName) {
            this.buildHash = Objects.requireNonNull(buildHash);
            this.discoveryNode = Objects.requireNonNull(discoveryNode);
            this.version = Objects.requireNonNull(version);
            this.clusterName = Objects.requireNonNull(clusterName);
        }

        public HandshakeResponse(StreamInput in) throws IOException {
            super(in);
            // the first two fields need only VInts and raw (ASCII) characters, so we cross our fingers and hope that they appear
            // on the wire as we expect them to even if this turns out to be an incompatible build
            version = Version.readVersion(in);
            buildHash = in.readString();

            try {
                // If the remote node is incompatible then make an effort to identify it anyway, so we can mention it in the exception
                // message, but recognise that this may fail
                discoveryNode = new DiscoveryNode(in);
            } catch (Exception e) {
                maybeThrowOnIncompatibleBuild(null, e);
                throw e;
            }
            maybeThrowOnIncompatibleBuild(discoveryNode, null);
            clusterName = new ClusterName(in);
        }

        private void maybeThrowOnIncompatibleBuild(@Nullable DiscoveryNode node, @Nullable Exception e) {
            if (SERVERLESS_TRANSPORT_FEATURE_FLAG == false && isIncompatibleBuild(version, buildHash)) {
                throwOnIncompatibleBuild(node, e);
            }
        }

        private void throwOnIncompatibleBuild(@Nullable DiscoveryNode node, @Nullable Exception e) {
            throw new IllegalArgumentException(
                "remote node ["
                    + (node == null ? "unidentifiable" : node)
                    + "] is build ["
                    + buildHash
                    + "] of version ["
                    + version
                    + "] but this node is build ["
                    + Build.current().hash()
                    + "] of version ["
                    + Build.current().version()
                    + "] which has an incompatible wire format",
                e
            );
        }

        @Override
        public void writeTo(StreamOutput out) throws IOException {
            Version.writeVersion(version, out);
            out.writeString(buildHash);
            discoveryNode.writeTo(out);
            clusterName.writeTo(out);
        }

        public Version getVersion() {
            return version;
        }

        public String getBuildHash() {
            return buildHash;
        }

        public DiscoveryNode getDiscoveryNode() {
            return discoveryNode;
        }

        public ClusterName getClusterName() {
            return clusterName;
        }

        private static boolean isIncompatibleBuild(Version version, String buildHash) {
            return version == Version.CURRENT && Build.current().hash().equals(buildHash) == false;
        }
    }

    public void disconnectFromNode(DiscoveryNode node) {
        if (isLocalNode(node)) {
            return;
        }
        connectionManager.disconnectFromNode(node);
    }

    public void addMessageListener(TransportMessageListener listener) {
        messageListener.listeners.add(listener);
    }

    public void removeMessageListener(TransportMessageListener listener) {
        messageListener.listeners.remove(listener);
    }

    public void addConnectionListener(TransportConnectionListener listener) {
        connectionManager.addListener(listener);
    }

    public void removeConnectionListener(TransportConnectionListener listener) {
        connectionManager.removeListener(listener);
    }

    public <T extends TransportResponse> void sendRequest(
        final DiscoveryNode node,
        final String action,
        final TransportRequest request,
        final TransportResponseHandler<T> handler
    ) {
        sendRequest(node, action, request, TransportRequestOptions.EMPTY, handler);
    }

    public final <T extends TransportResponse> void sendRequest(
        final DiscoveryNode node,
        final String action,
        final TransportRequest request,
        final TransportRequestOptions options,
        TransportResponseHandler<T> handler
    ) {
        final Transport.Connection connection = getConnectionOrFail(node, action, handler);
        if (connection != null) {
            sendRequest(connection, action, request, options, handler);
        }
    }

    /**
     * Get connection to the given {@code node} if possible and fail {@code handler} otherwise.
     *
     * @return connection if one could be found to {@code node} or null otherwise
     */
    @Nullable
    private Transport.Connection getConnectionOrFail(DiscoveryNode node, String action, TransportResponseHandler<?> handler) {
        try {
            var connection = getConnection(node);
            if (connection == null) {
                final var ex = new NodeNotConnectedException(node, "Node not connected");
                assert false : ex;
                throw ex;
            }
            return connection;
        } catch (TransportException transportException) {
            // should only be a NodeNotConnectedException in practice, but handle all cases anyway to be sure
            assert transportException instanceof NodeNotConnectedException : transportException;
            handleSendRequestException(handler, transportException);
            return null;
        } catch (Exception exception) {
            // shouldn't happen in practice, but handle it anyway to be sure
            assert false : exception;
            handleSendRequestException(handler, new SendRequestTransportException(node, action, exception));
            return null;
        }
    }

    /**
     * Unwraps and returns the actual underlying connection of the given connection.
     */
    public static Transport.Connection unwrapConnection(Transport.Connection connection) {
        Transport.Connection unwrapped = connection;
        while (unwrapped instanceof RemoteConnectionManager.ProxyConnection proxyConnection) {
            unwrapped = proxyConnection.getConnection();
        }
        return unwrapped;
    }

    /**
     * Sends a request on the specified connection. If there is a failure sending the request, the specified handler is invoked.
     *
     * @param connection the connection to send the request on
     * @param action     the name of the action
     * @param request    the request
     * @param options    the options for this request
     * @param handler    the response handler
     * @param <T>        the type of the transport response
     */
    public final <T extends TransportResponse> void sendRequest(
        final Transport.Connection connection,
        final String action,
        final TransportRequest request,
        final TransportRequestOptions options,
        final TransportResponseHandler<T> handler
    ) {
        try {
            final TransportResponseHandler<T> delegate;
            if (request.getParentTask().isSet()) {
                // If the connection is a proxy connection, then we will create a cancellable proxy task on the proxy node and an actual
                // child task on the target node of the remote cluster.
                // ----> a parent task on the local cluster
                // |
                // ----> a proxy task on the proxy node on the remote cluster
                // |
                // ----> an actual child task on the target node on the remote cluster
                // To cancel the child task on the remote cluster, we must send a cancel request to the proxy node instead of the target
                // node as the parent task of the child task is the proxy task not the parent task on the local cluster. Hence, here we
                // unwrap the connection and keep track of the connection to the proxy node instead of the proxy connection.
                final Transport.Connection unwrappedConn = unwrapConnection(connection);
                final Releasable unregisterChildNode = taskManager.registerChildConnection(request.getParentTask().getId(), unwrappedConn);
                if (unregisterChildNode == null) {
                    delegate = handler;
                } else {
                    delegate = new UnregisterChildTransportResponseHandler<>(
                        unregisterChildNode,
                        handler,
                        action,
                        request,
                        unwrappedConn,
                        taskManager
                    );
                }
            } else {
                delegate = handler;
            }
            asyncSender.sendRequest(connection, action, request, options, delegate);
        } catch (TransportException transportException) {
            handleSendRequestException(handler, transportException);
        } catch (Exception exception) {
            handleSendRequestException(handler, new SendRequestTransportException(connection.getNode(), action, exception));
        }
    }

    private static void handleSendRequestException(TransportResponseHandler<?> handler, TransportException transportException) {
        try {
            handler.handleException(transportException);
        } catch (Exception innerException) {
            // should not happen
            innerException.addSuppressed(transportException);
            logger.error("unexpected exception from handler.handleException", innerException);
            assert false : innerException;
        }
    }

    /**
     * Returns either a real transport connection or a local node connection if we are using the local node optimization.
     * @throws NodeNotConnectedException if the given node is not connected
     */
    public Transport.Connection getConnection(DiscoveryNode node) {
        if (isLocalNode(node)) {
            return localNodeConnection;
        } else {
            return connectionManager.getConnection(node);
        }
    }

    public final <T extends TransportResponse> void sendChildRequest(
        final DiscoveryNode node,
        final String action,
        final TransportRequest request,
        final Task parentTask,
        final TransportRequestOptions options,
        final TransportResponseHandler<T> handler
    ) {
        final Transport.Connection connection = getConnectionOrFail(node, action, handler);
        if (connection != null) {
            sendChildRequest(connection, action, request, parentTask, options, handler);
        }
    }

    public <T extends TransportResponse> void sendChildRequest(
        final Transport.Connection connection,
        final String action,
        final TransportRequest request,
        final Task parentTask,
        final TransportResponseHandler<T> handler
    ) {
        sendChildRequest(connection, action, request, parentTask, TransportRequestOptions.EMPTY, handler);
    }

    public <T extends TransportResponse> void sendChildRequest(
        final Transport.Connection connection,
        final String action,
        final TransportRequest request,
        final Task parentTask,
        final TransportRequestOptions options,
        final TransportResponseHandler<T> handler
    ) {
        request.setParentTask(localNode.getId(), parentTask.getId());
        sendRequest(connection, action, request, options, handler);
    }

    private <T extends TransportResponse> void sendRequestInternal(
        final Transport.Connection connection,
        final String action,
        final TransportRequest request,
        final TransportRequestOptions options,
        TransportResponseHandler<T> handler
    ) {
        if (connection == null) {
            throw new IllegalStateException("can't send request to a null connection");
        }
        DiscoveryNode node = connection.getNode();

        Supplier<ThreadContext.StoredContext> storedContextSupplier = threadPool.getThreadContext().newRestorableContext(true);
        ContextRestoreResponseHandler<T> responseHandler = new ContextRestoreResponseHandler<>(storedContextSupplier, handler);
        // TODO we can probably fold this entire request ID dance into connection.sendRequest but it will be a bigger refactoring
        final long requestId = responseHandlers.add(responseHandler, connection, action).requestId();
        request.setRequestId(requestId);
        final TimeoutHandler timeoutHandler;
        if (options.timeout() != null) {
            timeoutHandler = new TimeoutHandler(requestId, connection.getNode(), action);
            responseHandler.setTimeoutHandler(timeoutHandler);
        } else {
            timeoutHandler = null;
        }
        if (lifecycle.stoppedOrClosed()) {
            /*
             * If we are not started the exception handling will remove the request holder again and calls the handler to notify the
             * caller. It will only notify if toStop hasn't done the work yet.
             */
            handleInternalSendException(action, node, requestId, timeoutHandler, new NodeClosedException(localNode));
            return;
        }
        try {
            if (timeoutHandler != null) {
                assert options.timeout() != null;
                timeoutHandler.scheduleTimeout(options.timeout());
            }
            logger.trace("sending internal request id [{}] action [{}] request [{}] options [{}]", requestId, action, request, options);
            connection.sendRequest(requestId, action, request, options); // local node optimization happens upstream
        } catch (final Exception e) {
            handleInternalSendException(action, node, requestId, timeoutHandler, e);
        }
    }

    protected void handleInternalSendException(
        String action,
        DiscoveryNode node,
        long requestId,
        @Nullable TimeoutHandler timeoutHandler,
        Exception failure
    ) {
        final Transport.ResponseContext<? extends TransportResponse> contextToNotify = responseHandlers.remove(requestId);
        // If holderToNotify == null then handler has already been taken care of.
        if (contextToNotify == null) {
            logger.debug("Exception while sending request, handler likely already notified due to timeout", failure);
            return;
        }
        if (timeoutHandler != null) {
            timeoutHandler.cancel();
        }
        // callback that an exception happened, but on a different thread since we don't
        // want handlers to worry about stack overflows. In the special case of running into a closing node we run on the current
        // thread on a best effort basis though.
        final SendRequestTransportException sendRequestException = new SendRequestTransportException(node, action, failure);
        final String executor = lifecycle.stoppedOrClosed() ? ThreadPool.Names.SAME : ThreadPool.Names.GENERIC;
        threadPool.executor(executor).execute(new AbstractRunnable() {
            @Override
            public void onRejection(Exception e) {
                // if we get rejected during node shutdown we don't wanna bubble it up
                logger.debug(() -> format("failed to notify response handler on rejection, action: %s", contextToNotify.action()), e);
            }

            @Override
            public void onFailure(Exception e) {
                logger.warn(() -> format("failed to notify response handler on exception, action: %s", contextToNotify.action()), e);
            }

            @Override
            protected void doRun() {
                if (tracerLog.isTraceEnabled() && shouldTraceAction(action)) {
                    tracerLog.trace("[{}][{}] failed to send request to node [{}]", requestId, action, node);
                }
                contextToNotify.handler().handleException(sendRequestException);
            }
        });
    }

    private void sendLocalRequest(long requestId, final String action, final TransportRequest request, TransportRequestOptions options) {
        final DirectResponseChannel channel = new DirectResponseChannel(localNode, action, requestId, this);
        try {
            onRequestSent(localNode, requestId, action, request, options);
            onRequestReceived(requestId, action);
            @SuppressWarnings("unchecked")
            final RequestHandlerRegistry<TransportRequest> reg = (RequestHandlerRegistry<TransportRequest>) getRequestHandler(action);
            if (reg == null) {
                assert false : action;
                throw new ActionNotFoundTransportException("Action [" + action + "] not found");
            }
            final Executor executor = reg.getExecutor();
            if (executor == EsExecutors.DIRECT_EXECUTOR_SERVICE) {
                try (var ignored = threadPool.getThreadContext().newTraceContext()) {
                    try {
                        reg.processMessageReceived(request, channel);
                    } catch (Exception e) {
                        handleSendToLocalException(channel, e, action);
                    }
                }
            } else {
                boolean success = false;
                request.mustIncRef();
                try {
                    executor.execute(threadPool.getThreadContext().preserveContextWithTracing(new AbstractRunnable() {
                        @Override
                        protected void doRun() throws Exception {
                            reg.processMessageReceived(request, channel);
                        }

                        @Override
                        public boolean isForceExecution() {
                            return reg.isForceExecution();
                        }

                        @Override
                        public void onFailure(Exception e) {
                            handleSendToLocalException(channel, e, action);
                        }

                        @Override
                        public String toString() {
                            return "processing of [" + requestId + "][" + action + "]: " + request;
                        }

                        @Override
                        public void onAfter() {
                            request.decRef();
                        }
                    }));
                    success = true;
                } finally {
                    if (success == false) {
                        request.decRef();
                    }
                }
            }
        } catch (Exception e) {
            assert false : e;
            handleSendToLocalException(channel, e, action);
        }
    }

    private static void handleSendToLocalException(DirectResponseChannel channel, Exception e, String action) {
        try {
            channel.sendResponse(e);
        } catch (Exception inner) {
            inner.addSuppressed(e);
            logger.warn(() -> "failed to notify channel of error message for action [" + action + "]", inner);
        }
    }

    private boolean shouldTraceAction(String action) {
        return shouldTraceAction(action, tracerLogInclude, tracerLogExclude);
    }

    public static boolean shouldTraceAction(String action, String[] include, String[] exclude) {
        if (include.length > 0) {
            if (Regex.simpleMatch(include, action) == false) {
                return false;
            }
        }
        if (exclude.length > 0) {
            return Regex.simpleMatch(exclude, action) == false;
        }
        return true;
    }

    public TransportAddress[] addressesFromString(String address) throws UnknownHostException {
        return transport.addressesFromString(address);
    }

    /**
     * A set of all valid action prefixes.
     */
    public static final Set<String> VALID_ACTION_PREFIXES = Set.of(
        "indices:admin",
        "indices:monitor",
        "indices:data/write",
        "indices:data/read",
        "indices:internal",
        "cluster:admin",
        "cluster:monitor",
        "cluster:internal",
        "internal:"
    );

    private static void validateActionName(String actionName) {
        // TODO we should makes this a hard validation and throw an exception but we need a good way to add backwards layer
        // for it. Maybe start with a deprecation layer
        if (isValidActionName(actionName) == false) {
            logger.warn("invalid action name [" + actionName + "] must start with one of: " + TransportService.VALID_ACTION_PREFIXES);
        }
    }

    /**
     * Returns <code>true</code> iff the action name starts with a valid prefix.
     *
     * @see #VALID_ACTION_PREFIXES
     */
    public static boolean isValidActionName(String actionName) {
        for (String prefix : VALID_ACTION_PREFIXES) {
            if (actionName.startsWith(prefix)) {
                return true;
            }
        }
        return false;
    }

    /**
     * Registers a new request handler
     *
     * @param action         The action the request handler is associated with
     * @param requestReader  a callable to be used construct new instances for streaming
     * @param executor       The executor the request handling will be executed on
     * @param handler        The handler itself that implements the request handling
     */
    public <Request extends TransportRequest> void registerRequestHandler(
        String action,
        Executor executor,
        Writeable.Reader<Request> requestReader,
        TransportRequestHandler<Request> handler
    ) {
        validateActionName(action);
        handler = interceptor.interceptHandler(action, executor, false, handler);
        RequestHandlerRegistry<Request> reg = new RequestHandlerRegistry<>(
            action,
            requestReader,
            taskManager,
            handler,
            executor,
            false,
            true,
            tracer
        );
        transport.registerRequestHandler(reg);
    }

    /**
     * Registers a new request handler
     *
     * @param action                The action the request handler is associated with
     * @param requestReader               The request class that will be used to construct new instances for streaming
     * @param executor              The executor the request handling will be executed on
     * @param forceExecution        Force execution on the executor queue and never reject it
     * @param canTripCircuitBreaker Check the request size and raise an exception in case the limit is breached.
     * @param handler               The handler itself that implements the request handling
     */
    public <Request extends TransportRequest> void registerRequestHandler(
        String action,
        Executor executor,
        boolean forceExecution,
        boolean canTripCircuitBreaker,
        Writeable.Reader<Request> requestReader,
        TransportRequestHandler<Request> handler
    ) {
        validateActionName(action);
        handler = interceptor.interceptHandler(action, executor, forceExecution, handler);
        RequestHandlerRegistry<Request> reg = new RequestHandlerRegistry<>(
            action,
            requestReader,
            taskManager,
            handler,
            executor,
            forceExecution,
            canTripCircuitBreaker,
            tracer
        );
        transport.registerRequestHandler(reg);
    }

    /**
     * called by the {@link Transport} implementation when an incoming request arrives but before
     * any parsing of it has happened (with the exception of the requestId and action)
     */
    @Override
    public void onRequestReceived(long requestId, String action) {
        if (handleIncomingRequests.get() == false) {
            throw new TransportNotReadyException();
        }
        if (tracerLog.isTraceEnabled() && shouldTraceAction(action)) {
            tracerLog.trace("[{}][{}] received request", requestId, action);
        }
        messageListener.onRequestReceived(requestId, action);
    }

    /** called by the {@link Transport} implementation once a request has been sent */
    @Override
    public void onRequestSent(
        DiscoveryNode node,
        long requestId,
        String action,
        TransportRequest request,
        TransportRequestOptions options
    ) {
        if (tracerLog.isTraceEnabled() && shouldTraceAction(action)) {
            tracerLog.trace("[{}][{}] sent to [{}] (timeout: [{}])", requestId, action, node, options.timeout());
        }
        messageListener.onRequestSent(node, requestId, action, request, options);
    }

    @Override
    @SuppressWarnings("rawtypes")
    public void onResponseReceived(long requestId, Transport.ResponseContext holder) {
        if (holder == null) {
            checkForTimeout(requestId);
        } else if (tracerLog.isTraceEnabled() && shouldTraceAction(holder.action())) {
            tracerLog.trace("[{}][{}] received response from [{}]", requestId, holder.action(), holder.connection().getNode());
        }
        messageListener.onResponseReceived(requestId, holder);
    }

    /** called by the {@link Transport} implementation once a response was sent to calling node */
    @Override
    public void onResponseSent(long requestId, String action, TransportResponse response) {
        if (tracerLog.isTraceEnabled() && shouldTraceAction(action)) {
            tracerLog.trace("[{}][{}] sent response", requestId, action);
        }
        messageListener.onResponseSent(requestId, action, response);
    }

    /** called by the {@link Transport} implementation after an exception was sent as a response to an incoming request */
    @Override
    public void onResponseSent(long requestId, String action, Exception e) {
        if (tracerLog.isTraceEnabled() && shouldTraceAction(action)) {
            tracerLog.trace(() -> format("[%s][%s] sent error response", requestId, action), e);
        }
        messageListener.onResponseSent(requestId, action, e);
    }

    public RequestHandlerRegistry<? extends TransportRequest> getRequestHandler(String action) {
        return transport.getRequestHandlers().getHandler(action);
    }

    private void checkForTimeout(long requestId) {
        // lets see if its in the timeout holder, but sync on mutex to make sure any ongoing timeout handling has finished
        final DiscoveryNode sourceNode;
        final String action;
        assert responseHandlers.contains(requestId) == false;
        TimeoutInfoHolder timeoutInfoHolder = timeoutInfoHandlers.remove(requestId);
        if (timeoutInfoHolder != null) {
            long time = threadPool.relativeTimeInMillis();
            long sentMs = time - timeoutInfoHolder.sentTime();
            long timedOutMs = time - timeoutInfoHolder.timeoutTime();
            logger.warn(
                "Received response for a request that has timed out, sent [{}/{}ms] ago, timed out [{}/{}ms] ago, "
                    + "action [{}], node [{}], id [{}]",
                TimeValue.timeValueMillis(sentMs),
                sentMs,
                TimeValue.timeValueMillis(timedOutMs),
                timedOutMs,
                timeoutInfoHolder.action(),
                timeoutInfoHolder.node(),
                requestId
            );
            action = timeoutInfoHolder.action();
            sourceNode = timeoutInfoHolder.node();
        } else {
            logger.warn("Transport response handler not found of id [{}]", requestId);
            action = null;
            sourceNode = null;
        }
        // call tracer out of lock
        if (tracerLog.isTraceEnabled() == false) {
            return;
        }
        if (action == null) {
            assert sourceNode == null;
            tracerLog.trace("[{}] received response but can't resolve it to a request", requestId);
        } else if (shouldTraceAction(action)) {
            tracerLog.trace("[{}][{}] received response from [{}]", requestId, action, sourceNode);
        }
    }

    @Override
    public void onConnectionClosed(Transport.Connection connection) {
        List<Transport.ResponseContext<? extends TransportResponse>> pruned = responseHandlers.prune(
            h -> h.connection().getCacheKey().equals(connection.getCacheKey())
        );
        if (pruned.isEmpty()) {
            return;
        }

        // Callback that an exception happened, but on a different thread since we don't want handlers to worry about stack overflows.
        final var executor = threadPool.generic();
        assert executor.isShutdown() == false : "connections should all be closed before threadpool shuts down";
        executor.execute(new AbstractRunnable() {
            @Override
            public void doRun() {
                for (Transport.ResponseContext<?> holderToNotify : pruned) {
                    if (tracerLog.isTraceEnabled() && shouldTraceAction(holderToNotify.action())) {
                        tracerLog.trace(
                            "[{}][{}] pruning request because connection to node [{}] closed",
                            holderToNotify.requestId(),
                            holderToNotify.action(),
                            connection.getNode()
                        );
                    }
                    holderToNotify.handler().handleException(new NodeDisconnectedException(connection.getNode(), holderToNotify.action()));
                }
            }

            @Override
            public void onFailure(Exception e) {
                assert false : e;
                logger.warn(() -> "failed to notify response handler on connection close [" + connection + "]", e);
            }

            @Override
            public String toString() {
                return "onConnectionClosed(" + connection.getNode() + ")";
            }
        });
    }

    final class TimeoutHandler implements Runnable {

        private final long requestId;
        private final long sentTime = threadPool.relativeTimeInMillis();
        private final String action;
        private final DiscoveryNode node;
        volatile Scheduler.Cancellable cancellable;

        TimeoutHandler(long requestId, DiscoveryNode node, String action) {
            this.requestId = requestId;
            this.node = node;
            this.action = action;
        }

        @Override
        public void run() {
            if (responseHandlers.contains(requestId)) {
                long timeoutTime = threadPool.relativeTimeInMillis();
                timeoutInfoHandlers.put(requestId, new TimeoutInfoHolder(node, action, sentTime, timeoutTime));
                // now that we have the information visible via timeoutInfoHandlers, we try to remove the request id
                final Transport.ResponseContext<? extends TransportResponse> holder = responseHandlers.remove(requestId);
                if (holder != null) {
                    assert holder.action().equals(action);
                    assert holder.connection().getNode().equals(node);
                    holder.handler()
                        .handleException(
                            new ReceiveTimeoutTransportException(
                                holder.connection().getNode(),
                                holder.action(),
                                "request_id [" + requestId + "] timed out after [" + (timeoutTime - sentTime) + "ms]"
                            )
                        );
                } else {
                    // response was processed, remove timeout info.
                    timeoutInfoHandlers.remove(requestId);
                }
            }
        }

        /**
         * cancels timeout handling. this is a best effort only to avoid running it. remove the requestId from {@link #responseHandlers}
         * to make sure this doesn't run.
         */
        public void cancel() {
            assert responseHandlers.contains(requestId) == false
                : "cancel must be called after the requestId [" + requestId + "] has been removed from clientHandlers";
            if (cancellable != null) {
                cancellable.cancel();
            }
        }

        @Override
        public String toString() {
            return "timeout handler for [" + requestId + "][" + action + "]";
        }

        private void scheduleTimeout(TimeValue timeout) {
            this.cancellable = threadPool.schedule(this, timeout, threadPool.generic());
        }
    }

    record TimeoutInfoHolder(DiscoveryNode node, String action, long sentTime, long timeoutTime) {}

    /**
     * This handler wrapper ensures that the response thread executes with the correct thread context. Before any of the handle methods
     * are invoked we restore the context.
     */
    public static final class ContextRestoreResponseHandler<T extends TransportResponse> implements TransportResponseHandler<T> {

        private final TransportResponseHandler<T> delegate;
        private final Supplier<ThreadContext.StoredContext> contextSupplier;
        private volatile TimeoutHandler handler;

        public ContextRestoreResponseHandler(Supplier<ThreadContext.StoredContext> contextSupplier, TransportResponseHandler<T> delegate) {
            this.delegate = delegate;
            this.contextSupplier = contextSupplier;
        }

        @Override
        public T read(StreamInput in) throws IOException {
            return delegate.read(in);
        }

        @Override
        public void handleResponse(T response) {
            if (handler != null) {
                handler.cancel();
            }
            try (ThreadContext.StoredContext ignore = contextSupplier.get()) {
                delegate.handleResponse(response);
            }
        }

        @Override
        public void handleException(TransportException exp) {
            if (handler != null) {
                handler.cancel();
            }
            try (ThreadContext.StoredContext ignore = contextSupplier.get()) {
                delegate.handleException(exp);
            }
        }

        @Override
        public Executor executor() {
            return delegate.executor();
        }

        @Override
        public String toString() {
            return getClass().getSimpleName() + "[" + delegate.toString() + "]";
        }

        void setTimeoutHandler(TimeoutHandler timeoutHandler) {
            this.handler = timeoutHandler;
        }

        // for tests
        TransportResponseHandler<T> unwrap() {
            return delegate;
        }
    }

    public static boolean isDirectResponseChannel(TransportChannel transportChannel) {
        return transportChannel instanceof DirectResponseChannel;
    }

    static class DirectResponseChannel implements TransportChannel {
        final DiscoveryNode localNode;
        private final String action;
        private final long requestId;
        final TransportService service;

        DirectResponseChannel(DiscoveryNode localNode, String action, long requestId, TransportService service) {
            this.localNode = localNode;
            this.action = action;
            this.requestId = requestId;
            this.service = service;
        }

        @Override
        public String getProfileName() {
            return DIRECT_RESPONSE_PROFILE;
        }

        @Override
        public void sendResponse(TransportResponse response) throws IOException {
<<<<<<< HEAD
            try {
                service.onResponseSent(requestId, action, response);
                try (var shutdownBlock = service.pendingDirectHandlers.withRef()) {
                    if (shutdownBlock == null) {
                        // already shutting down, the handler will be completed by sendRequestInternal or doStop
                        return;
                    }
                    final TransportResponseHandler<?> handler = service.responseHandlers.onResponseReceived(requestId, service);
                    if (handler == null) {
                        // handler already completed, likely by a timeout which is logged elsewhere
                        return;
                    }
                    final var executor = handler.executor();
                    if (executor == EsExecutors.DIRECT_EXECUTOR_SERVICE) {
                        processResponse(handler, response);
                    } else {
                        response.mustIncRef();
                        executor.execute(new ForkingResponseHandlerRunnable(handler, null) {
                            @Override
                            protected void doRun() {
                                processResponse(handler, response);
                            }
=======
            service.onResponseSent(requestId, action, response);
            try (var shutdownBlock = service.pendingDirectHandlers.withRef()) {
                if (shutdownBlock == null) {
                    // already shutting down, the handler will be completed by sendRequestInternal or doStop
                    return;
                }
                final TransportResponseHandler<?> handler = service.responseHandlers.onResponseReceived(requestId, service);
                if (handler == null) {
                    // handler already completed, likely by a timeout which is logged elsewhere
                    return;
                }
                final var executor = handler.executor(threadPool);
                if (executor == EsExecutors.DIRECT_EXECUTOR_SERVICE) {
                    processResponse(handler, response);
                } else {
                    response.mustIncRef();
                    executor.execute(new ForkingResponseHandlerRunnable(handler, null, threadPool) {
                        @Override
                        protected void doRun() {
                            processResponse(handler, response);
                        }
>>>>>>> 55ba6fe4

                        @Override
                        public void onAfter() {
                            response.decRef();
                        }

                        @Override
                        public String toString() {
                            return "delivery of response to [" + requestId + "][" + action + "]: " + response;
                        }
                    });
                }
            }
        }

        @SuppressWarnings({ "unchecked", "rawtypes" })
        protected void processResponse(TransportResponseHandler handler, TransportResponse response) {
            try {
                handler.handleResponse(response);
            } catch (Exception e) {
                processException(handler, wrapInRemote(new ResponseHandlerFailureTransportException(e)));
            }
        }

        @Override
        public void sendResponse(Exception exception) throws IOException {
            service.onResponseSent(requestId, action, exception);
            try (var shutdownBlock = service.pendingDirectHandlers.withRef()) {
                if (shutdownBlock == null) {
                    // already shutting down, the handler will be completed by sendRequestInternal or doStop
                    return;
                }
                final TransportResponseHandler<?> handler = service.responseHandlers.onResponseReceived(requestId, service);
                if (handler == null) {
                    // handler already completed, likely by a timeout which is logged elsewhere
                    return;
                }
                final RemoteTransportException rtx = wrapInRemote(exception);
                final var executor = handler.executor();
                if (executor == EsExecutors.DIRECT_EXECUTOR_SERVICE) {
                    processException(handler, rtx);
                } else {
                    executor.execute(new ForkingResponseHandlerRunnable(handler, rtx) {
                        @Override
                        protected void doRun() {
                            processException(handler, rtx);
                        }

                        @Override
                        public String toString() {
                            return "delivery of failure response to [" + requestId + "][" + action + "]: " + exception;
                        }
                    });
                }
            }
        }

        protected RemoteTransportException wrapInRemote(Exception e) {
            return e instanceof RemoteTransportException remoteTransportException
                ? remoteTransportException
                : new RemoteTransportException(localNode.getName(), localNode.getAddress(), action, e);
        }

        protected void processException(final TransportResponseHandler<?> handler, final RemoteTransportException rtx) {
            try {
                handler.handleException(rtx);
            } catch (Exception e) {
                logger.error(() -> format("failed to handle exception for action [%s], handler [%s]", action, handler), e);
            }
        }

        @Override
        public String toString() {
            return Strings.format("DirectResponseChannel{req=%d}{%s}", requestId, action);
        }
    }

    /**
     * Returns the internal thread pool
     */
    public ThreadPool getThreadPool() {
        return threadPool;
    }

    private boolean isLocalNode(DiscoveryNode discoveryNode) {
        if (discoveryNode == null) {
            throw new NodeNotConnectedException(discoveryNode, "discovery node must not be null");
        }
        return discoveryNode.equals(localNode);
    }

    private static final class DelegatingTransportMessageListener implements TransportMessageListener {

        private final List<TransportMessageListener> listeners = new CopyOnWriteArrayList<>();

        @Override
        public void onRequestReceived(long requestId, String action) {
            for (TransportMessageListener listener : listeners) {
                listener.onRequestReceived(requestId, action);
            }
        }

        @Override
        public void onResponseSent(long requestId, String action, TransportResponse response) {
            for (TransportMessageListener listener : listeners) {
                listener.onResponseSent(requestId, action, response);
            }
        }

        @Override
        public void onResponseSent(long requestId, String action, Exception error) {
            for (TransportMessageListener listener : listeners) {
                listener.onResponseSent(requestId, action, error);
            }
        }

        @Override
        public void onRequestSent(
            DiscoveryNode node,
            long requestId,
            String action,
            TransportRequest request,
            TransportRequestOptions finalOptions
        ) {
            for (TransportMessageListener listener : listeners) {
                listener.onRequestSent(node, requestId, action, request, finalOptions);
            }
        }

        @Override
        @SuppressWarnings("rawtypes")
        public void onResponseReceived(long requestId, Transport.ResponseContext holder) {
            for (TransportMessageListener listener : listeners) {
                listener.onResponseReceived(requestId, holder);
            }
        }
    }

    private static class PendingDirectHandlers extends AbstractRefCounted {

        // To handle a response we (i) remove the handler from responseHandlers and then (ii) enqueue an action to complete the handler on
        // the target executor. Once step (i) succeeds then the handler won't be completed by any other mechanism, but if the target
        // executor is stopped then step (ii) will fail with an EsRejectedExecutionException which means the handler leaks.
        //
        // We wait for all transport threads to finish before stopping any executors, so a transport thread will never fail at step (ii).
        // Remote responses are always delivered on transport threads so there's no problem there, but direct responses may be delivered on
        // a non-transport thread which runs concurrently to the stopping of the transport service. This means we need this explicit
        // mechanism to block the shutdown of the transport service while there are direct handlers in between steps (i) and (ii).

        private final CountDownLatch countDownLatch = new CountDownLatch(1);

        @Override
        protected void closeInternal() {
            countDownLatch.countDown();
        }

        void stop() {
            decRef();
            try {
                final boolean completed = countDownLatch.await(30, TimeUnit.SECONDS);
                assert completed : "timed out waiting for all direct handlers to be enqueued";
            } catch (InterruptedException e) {
                assert false : e;
                Thread.currentThread().interrupt();
            }
        }

        @Nullable
        Releasable withRef() {
            if (tryIncRef()) {
                return this::decRef;
            } else {
                return null;
            }
        }
    }

    static {
        // Ensure that this property, introduced and immediately deprecated in 7.11, is not used in 8.x
        @UpdateForV9 // we can remove this whole block in v9
        final String PERMIT_HANDSHAKES_FROM_INCOMPATIBLE_BUILDS_KEY = "es.unsafely_permit_handshake_from_incompatible_builds";
        if (System.getProperty(PERMIT_HANDSHAKES_FROM_INCOMPATIBLE_BUILDS_KEY) != null) {
            throw new IllegalArgumentException("system property [" + PERMIT_HANDSHAKES_FROM_INCOMPATIBLE_BUILDS_KEY + "] must not be set");
        }
    }

    private record UnregisterChildTransportResponseHandler<T extends TransportResponse>(
        Releasable unregisterChildNode,
        TransportResponseHandler<T> handler,
        String action,
        TransportRequest childRequest,
        Transport.Connection childConnection,
        TaskManager taskManager
    ) implements TransportResponseHandler<T> {

        @Override
        public void handleResponse(T response) {
            unregisterChildNode.close();
            handler.handleResponse(response);
        }

        @Override
        public void handleException(TransportException exp) {
            assert childRequest.getParentTask().isSet();
            taskManager.cancelChildRemote(childRequest.getParentTask(), childRequest.getRequestId(), childConnection, exp.toString());

            unregisterChildNode.close();
            handler.handleException(exp);
        }

        @Override
        public Executor executor() {
            return handler.executor();
        }

        @Override
        public T read(StreamInput in) throws IOException {
            return handler.read(in);
        }
    }
}<|MERGE_RESOLUTION|>--- conflicted
+++ resolved
@@ -1480,30 +1480,6 @@
 
         @Override
         public void sendResponse(TransportResponse response) throws IOException {
-<<<<<<< HEAD
-            try {
-                service.onResponseSent(requestId, action, response);
-                try (var shutdownBlock = service.pendingDirectHandlers.withRef()) {
-                    if (shutdownBlock == null) {
-                        // already shutting down, the handler will be completed by sendRequestInternal or doStop
-                        return;
-                    }
-                    final TransportResponseHandler<?> handler = service.responseHandlers.onResponseReceived(requestId, service);
-                    if (handler == null) {
-                        // handler already completed, likely by a timeout which is logged elsewhere
-                        return;
-                    }
-                    final var executor = handler.executor();
-                    if (executor == EsExecutors.DIRECT_EXECUTOR_SERVICE) {
-                        processResponse(handler, response);
-                    } else {
-                        response.mustIncRef();
-                        executor.execute(new ForkingResponseHandlerRunnable(handler, null) {
-                            @Override
-                            protected void doRun() {
-                                processResponse(handler, response);
-                            }
-=======
             service.onResponseSent(requestId, action, response);
             try (var shutdownBlock = service.pendingDirectHandlers.withRef()) {
                 if (shutdownBlock == null) {
@@ -1515,17 +1491,16 @@
                     // handler already completed, likely by a timeout which is logged elsewhere
                     return;
                 }
-                final var executor = handler.executor(threadPool);
+                final var executor = handler.executor();
                 if (executor == EsExecutors.DIRECT_EXECUTOR_SERVICE) {
                     processResponse(handler, response);
                 } else {
                     response.mustIncRef();
-                    executor.execute(new ForkingResponseHandlerRunnable(handler, null, threadPool) {
+                    executor.execute(new ForkingResponseHandlerRunnable(handler, null) {
                         @Override
                         protected void doRun() {
                             processResponse(handler, response);
                         }
->>>>>>> 55ba6fe4
 
                         @Override
                         public void onAfter() {
