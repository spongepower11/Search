/*
 * Copyright Elasticsearch B.V. and/or licensed to Elasticsearch B.V. under one
 * or more contributor license agreements. Licensed under the Elastic License
 * 2.0 and the Server Side Public License, v 1; you may not use this file except
 * in compliance with, at your election, the Elastic License 2.0 or the Server
 * Side Public License, v 1.
 */

package org.elasticsearch.transport;

import org.apache.logging.log4j.LogManager;
import org.apache.logging.log4j.Logger;
import org.elasticsearch.Build;
import org.elasticsearch.TransportVersion;
import org.elasticsearch.Version;
import org.elasticsearch.action.ActionListener;
import org.elasticsearch.action.ActionListenerResponseHandler;
import org.elasticsearch.cluster.ClusterName;
import org.elasticsearch.cluster.node.DiscoveryNode;
import org.elasticsearch.common.Strings;
import org.elasticsearch.common.component.AbstractLifecycleComponent;
import org.elasticsearch.common.io.stream.RecyclerBytesStreamOutput;
import org.elasticsearch.common.io.stream.StreamInput;
import org.elasticsearch.common.io.stream.StreamOutput;
import org.elasticsearch.common.io.stream.Writeable;
import org.elasticsearch.common.logging.Loggers;
import org.elasticsearch.common.regex.Regex;
import org.elasticsearch.common.settings.ClusterSettings;
import org.elasticsearch.common.settings.Settings;
import org.elasticsearch.common.transport.BoundTransportAddress;
import org.elasticsearch.common.transport.TransportAddress;
import org.elasticsearch.common.util.concurrent.AbstractRunnable;
import org.elasticsearch.common.util.concurrent.ThreadContext;
import org.elasticsearch.core.AbstractRefCounted;
import org.elasticsearch.core.IOUtils;
import org.elasticsearch.core.Nullable;
import org.elasticsearch.core.Releasable;
import org.elasticsearch.core.TimeValue;
import org.elasticsearch.node.NodeClosedException;
import org.elasticsearch.node.ReportingService;
import org.elasticsearch.tasks.Task;
import org.elasticsearch.tasks.TaskManager;
import org.elasticsearch.threadpool.Scheduler;
import org.elasticsearch.threadpool.ThreadPool;
import org.elasticsearch.tracing.Tracer;

import java.io.IOException;
import java.io.UncheckedIOException;
import java.net.UnknownHostException;
import java.util.Collections;
import java.util.LinkedHashMap;
import java.util.List;
import java.util.Map;
import java.util.Objects;
import java.util.Set;
import java.util.concurrent.CopyOnWriteArrayList;
import java.util.concurrent.CountDownLatch;
import java.util.concurrent.TimeUnit;
import java.util.concurrent.atomic.AtomicBoolean;
import java.util.function.Function;
import java.util.function.Predicate;
import java.util.function.Supplier;

import static org.elasticsearch.core.Strings.format;

public class TransportService extends AbstractLifecycleComponent
    implements
        ReportingService<TransportInfo>,
        TransportMessageListener,
        TransportConnectionListener {

    private static final Logger logger = LogManager.getLogger(TransportService.class);

    public static final String DIRECT_RESPONSE_PROFILE = ".direct";
    public static final String HANDSHAKE_ACTION_NAME = "internal:transport/handshake";

    private final AtomicBoolean handleIncomingRequests = new AtomicBoolean();
    private final DelegatingTransportMessageListener messageListener = new DelegatingTransportMessageListener();
    protected final Transport transport;
    protected final ConnectionManager connectionManager;
    protected final ThreadPool threadPool;
    protected final ClusterName clusterName;
    protected final TaskManager taskManager;
    private final TransportInterceptor.AsyncSender asyncSender;
    private final Function<BoundTransportAddress, DiscoveryNode> localNodeFactory;
    private final boolean remoteClusterClient;
    private final Transport.ResponseHandlers responseHandlers;
    private final TransportInterceptor interceptor;

    private final PendingDirectHandlers pendingDirectHandlers = new PendingDirectHandlers();

    // An LRU (don't really care about concurrency here) that holds the latest timed out requests so if they
    // do show up, we can print more descriptive information about them
    final Map<Long, TimeoutInfoHolder> timeoutInfoHandlers = Collections.synchronizedMap(new LinkedHashMap<>(100, .75F, true) {
        @Override
        protected boolean removeEldestEntry(Map.Entry<Long, TimeoutInfoHolder> eldest) {
            return size() > 100;
        }
    });

    public static final TransportInterceptor NOOP_TRANSPORT_INTERCEPTOR = new TransportInterceptor() {
    };

    // tracer log

    private final Logger tracerLog;
    private final Tracer tracer;

    volatile String[] tracerLogInclude;
    volatile String[] tracerLogExclude;

    private final RemoteClusterService remoteClusterService;

    /** if set will call requests sent to this id to shortcut and executed locally */
    volatile DiscoveryNode localNode = null;
    private final Transport.Connection localNodeConnection = new Transport.Connection() {
        @Override
        public DiscoveryNode getNode() {
            return localNode;
        }

        @Override
        public void sendRequest(long requestId, String action, TransportRequest request, TransportRequestOptions options) {
            sendLocalRequest(requestId, action, request, options);
        }

        @Override
        public void addCloseListener(ActionListener<Void> listener) {}

        @Override
        public void addRemovedListener(ActionListener<Void> listener) {}

        @Override
        public boolean isClosed() {
            return false;
        }

        @Override
        public void close() {
            assert false : "should not close the local node connection";
        }

        @Override
        public void incRef() {}

        @Override
        public boolean tryIncRef() {
            return true;
        }

        @Override
        public boolean decRef() {
            return false;
        }

        @Override
        public boolean hasReferences() {
            return true;
        }

        @Override
        public void onRemoved() {
            assert false : "should not remove the local node connection";
        }

        @Override
        public String toString() {
            return "local node connection";
        }
    };

    public TransportService(
        Settings settings,
        Transport transport,
        ThreadPool threadPool,
        TransportInterceptor transportInterceptor,
        Function<BoundTransportAddress, DiscoveryNode> localNodeFactory,
        @Nullable ClusterSettings clusterSettings,
        Set<String> taskHeaders
    ) {
        this(settings, transport, threadPool, transportInterceptor, localNodeFactory, clusterSettings, taskHeaders, Tracer.NOOP);
    }

    /**
     * Build the service.
     *
     * @param clusterSettings if non null, the {@linkplain TransportService} will register with the {@link ClusterSettings} for settings
     *    updates for {@link TransportSettings#TRACE_LOG_EXCLUDE_SETTING} and {@link TransportSettings#TRACE_LOG_INCLUDE_SETTING}.
     */
    public TransportService(
        Settings settings,
        Transport transport,
        ThreadPool threadPool,
        TransportInterceptor transportInterceptor,
        Function<BoundTransportAddress, DiscoveryNode> localNodeFactory,
        @Nullable ClusterSettings clusterSettings,
        TaskManager taskManager,
        Tracer tracer
    ) {
        this(
            settings,
            transport,
            threadPool,
            transportInterceptor,
            localNodeFactory,
            clusterSettings,
            new ClusterConnectionManager(settings, transport, threadPool.getThreadContext()),
            taskManager,
            tracer
        );
    }

    // NOTE: Only for use in tests
    public TransportService(
        Settings settings,
        Transport transport,
        ThreadPool threadPool,
        TransportInterceptor transportInterceptor,
        Function<BoundTransportAddress, DiscoveryNode> localNodeFactory,
        @Nullable ClusterSettings clusterSettings,
        Set<String> taskHeaders,
        Tracer tracer
    ) {
        this(
            settings,
            transport,
            threadPool,
            transportInterceptor,
            localNodeFactory,
            clusterSettings,
            new ClusterConnectionManager(settings, transport, threadPool.getThreadContext()),
            new TaskManager(settings, threadPool, taskHeaders),
            tracer
        );
    }

    public TransportService(
        Settings settings,
        Transport transport,
        ThreadPool threadPool,
        TransportInterceptor transportInterceptor,
        Function<BoundTransportAddress, DiscoveryNode> localNodeFactory,
        @Nullable ClusterSettings clusterSettings,
        ConnectionManager connectionManager,
        TaskManager taskManger,
        Tracer tracer
    ) {
        this.transport = transport;
        transport.setSlowLogThreshold(TransportSettings.SLOW_OPERATION_THRESHOLD_SETTING.get(settings));
        this.threadPool = threadPool;
        this.localNodeFactory = localNodeFactory;
        this.connectionManager = connectionManager;
        this.tracer = tracer;
        this.clusterName = ClusterName.CLUSTER_NAME_SETTING.get(settings);
        setTracerLogInclude(TransportSettings.TRACE_LOG_INCLUDE_SETTING.get(settings));
        setTracerLogExclude(TransportSettings.TRACE_LOG_EXCLUDE_SETTING.get(settings));
        tracerLog = Loggers.getLogger(logger, ".tracer");
        this.taskManager = taskManger;
        this.interceptor = transportInterceptor;
        this.asyncSender = interceptor.interceptSender(this::sendRequestInternal);
        this.remoteClusterClient = DiscoveryNode.isRemoteClusterClient(settings);
        remoteClusterService = new RemoteClusterService(settings, this);
        responseHandlers = transport.getResponseHandlers();
        if (clusterSettings != null) {
            clusterSettings.addSettingsUpdateConsumer(TransportSettings.TRACE_LOG_INCLUDE_SETTING, this::setTracerLogInclude);
            clusterSettings.addSettingsUpdateConsumer(TransportSettings.TRACE_LOG_EXCLUDE_SETTING, this::setTracerLogExclude);
            if (remoteClusterClient) {
                remoteClusterService.listenForUpdates(clusterSettings);
            }
            clusterSettings.addSettingsUpdateConsumer(TransportSettings.SLOW_OPERATION_THRESHOLD_SETTING, transport::setSlowLogThreshold);
        }
        registerRequestHandler(
            HANDSHAKE_ACTION_NAME,
            ThreadPool.Names.SAME,
            false,
            false,
            HandshakeRequest::new,
            (request, channel, task) -> channel.sendResponse(
                new HandshakeResponse(localNode.getVersion(), Build.CURRENT.hash(), localNode, clusterName)
            )
        );
    }

    public RemoteClusterService getRemoteClusterService() {
        return remoteClusterService;
    }

    public DiscoveryNode getLocalNode() {
        return localNode;
    }

    public Transport.Connection getLocalNodeConnection() {
        return localNodeConnection;
    }

    public TaskManager getTaskManager() {
        return taskManager;
    }

    void setTracerLogInclude(List<String> tracerLogInclude) {
        this.tracerLogInclude = tracerLogInclude.toArray(Strings.EMPTY_ARRAY);
    }

    void setTracerLogExclude(List<String> tracerLogExclude) {
        this.tracerLogExclude = tracerLogExclude.toArray(Strings.EMPTY_ARRAY);
    }

    @Override
    protected void doStart() {
        transport.setMessageListener(this);
        connectionManager.addListener(this);
        transport.start();
        if (transport.boundAddress() != null && logger.isInfoEnabled()) {
            logger.info("{}", transport.boundAddress());
            for (Map.Entry<String, BoundTransportAddress> entry : transport.profileBoundAddresses().entrySet()) {
                logger.info("profile [{}]: {}", entry.getKey(), entry.getValue());
            }
        }
        localNode = localNodeFactory.apply(transport.boundAddress());

        if (remoteClusterClient) {
            // here we start to connect to the remote clusters
            remoteClusterService.initializeRemoteClusters();
        }
    }

    @Override
    protected void doStop() {
        try {
            IOUtils.close(connectionManager, remoteClusterService, transport::stop, pendingDirectHandlers::stop);
        } catch (IOException e) {
            throw new UncheckedIOException(e);
        } finally {
            // The underlying transport has stopped which closed all the connections to remote nodes and hence completed all their handlers,
            // but there may still be pending handlers for node-local requests since this connection is not closed, and we may also
            // (briefly) track handlers for requests which are sent concurrently with stopping even though the underlying connection is
            // now closed. We complete all these outstanding handlers here:
            for (final Transport.ResponseContext<?> holderToNotify : responseHandlers.prune(h -> true)) {
                try {
                    final TransportResponseHandler<?> handler = holderToNotify.handler();
                    final var targetNode = holderToNotify.connection().getNode();

                    assert transport instanceof TcpTransport == false
                        /* other transports (used in tests) may not implement the proper close-connection behaviour. TODO fix this. */
                        || targetNode.equals(localNode)
                        /* local node connection cannot be closed so may still have pending handlers */
                        || holderToNotify.connection().isClosed()
                        /* connections to remote nodes must be closed by this point but could still have pending handlers */
                        : "expected only responses for local "
                            + localNode
                            + " but found handler for ["
                            + holderToNotify.action()
                            + "] on open connection to "
                            + targetNode;

                    final var exception = new SendRequestTransportException(
                        targetNode,
                        holderToNotify.action(),
                        new NodeClosedException(localNode)
                    );
                    final var executor = handler.executor();
                    if (executor.equals(ThreadPool.Names.SAME)) {
                        handler.handleException(exception);
                    } else {
                        threadPool.executor(executor).execute(new ForkingResponseHandlerRunnable(handler, exception) {
                            @Override
                            protected void doRun() {
                                handler.handleException(exception);
                            }
                        });
                    }
                } catch (Exception e) {
                    assert false : e;
                    logger.warn(() -> format("failed to notify response handler on shutdown, action: %s", holderToNotify.action()), e);
                }
            }
        }
    }

    @Override
    protected void doClose() throws IOException {
        transport.close();
    }

    /**
     * Start accepting incoming requests.
     *
     * The transport service starts before it's ready to accept incoming requests because we need to know the address(es) to which we are
     * bound, which means we have to actually bind to them and start accepting incoming connections. However until this method is called we
     * reject any incoming requests, including handshakes, by closing the connection.
     */
    public final void acceptIncomingRequests() {
        final boolean startedWithThisCall = handleIncomingRequests.compareAndSet(false, true);
        assert startedWithThisCall : "transport service was already accepting incoming requests";
        logger.debug("now accepting incoming requests");
    }

    @Override
    public TransportInfo info() {
        BoundTransportAddress boundTransportAddress = boundAddress();
        if (boundTransportAddress == null) {
            return null;
        }
        return new TransportInfo(boundTransportAddress, transport.profileBoundAddresses());
    }

    public TransportStats stats() {
        return transport.getStats();
    }

    public boolean isTransportSecure() {
        return transport.isSecure();
    }

    public BoundTransportAddress boundAddress() {
        return transport.boundAddress();
    }

    public BoundTransportAddress boundRemoteAccessAddress() {
        return transport.boundRemoteIngressAddress();
    }

    public List<String> getDefaultSeedAddresses() {
        return transport.getDefaultSeedAddresses();
    }

    /**
     * Returns <code>true</code> iff the given node is already connected.
     */
    public boolean nodeConnected(DiscoveryNode node) {
        return isLocalNode(node) || connectionManager.nodeConnected(node);
    }

    /**
     * Connect to the specified node with the given connection profile.
     * The ActionListener will be called on the calling thread or the generic thread pool.
     *
     * @param node the node to connect to
     * @param listener the action listener to notify
     */
    public void connectToNode(DiscoveryNode node, ActionListener<Releasable> listener) throws ConnectTransportException {
        connectToNode(node, null, listener);
    }

    /**
     * Connect to the specified node with the given connection profile.
     * The ActionListener will be called on the calling thread or the generic thread pool.
     *
     * @param node the node to connect to
     * @param connectionProfile the connection profile to use when connecting to this node
     * @param listener the action listener to notify
     */
    public void connectToNode(final DiscoveryNode node, ConnectionProfile connectionProfile, ActionListener<Releasable> listener) {
        if (isLocalNode(node)) {
            listener.onResponse(null);
            return;
        }
        connectionManager.connectToNode(node, connectionProfile, connectionValidator(node), listener);
    }

    public ConnectionManager.ConnectionValidator connectionValidator(DiscoveryNode node) {
        return (newConnection, actualProfile, listener) -> {
            // We don't validate cluster names to allow for CCS connections.
            handshake(newConnection, actualProfile.getHandshakeTimeout(), cn -> true, listener.map(resp -> {
                final DiscoveryNode remote = resp.discoveryNode;
                if (node.equals(remote) == false) {
                    throw new ConnectTransportException(node, "handshake failed. unexpected remote node " + remote);
                }
                return null;
            }));
        };
    }

    /**
     * Establishes a new connection to the given node. The connection is NOT maintained by this service, it's the callers
     * responsibility to close the connection once it goes out of scope.
     * The ActionListener will be called on the calling thread or the generic thread pool.
     * @param node the node to connect to
     * @param connectionProfile the connection profile to use
     * @param listener the action listener to notify
     */
    public void openConnection(
        final DiscoveryNode node,
        ConnectionProfile connectionProfile,
        ActionListener<Transport.Connection> listener
    ) {
        if (isLocalNode(node)) {
            listener.onResponse(localNodeConnection);
        } else {
            connectionManager.openConnection(node, connectionProfile, listener);
        }
    }

    /**
     * Executes a high-level handshake using the given connection
     * and returns the discovery node of the node the connection
     * was established with. The handshake will fail if the cluster
     * name on the target node mismatches the local cluster name.
     * The ActionListener will be called on the calling thread or the generic thread pool.
     *
     * @param connection       the connection to a specific node
     * @param handshakeTimeout handshake timeout
     * @param listener         action listener to notify
     * @throws ConnectTransportException if the connection failed
     * @throws IllegalStateException if the handshake failed
     */
    public void handshake(
        final Transport.Connection connection,
        final TimeValue handshakeTimeout,
        final ActionListener<DiscoveryNode> listener
    ) {
        handshake(connection, handshakeTimeout, clusterName.getEqualityPredicate(), listener.map(HandshakeResponse::getDiscoveryNode));
    }

    /**
     * Executes a high-level handshake using the given connection
     * and returns the discovery node of the node the connection
     * was established with. The handshake will fail if the cluster
     * name on the target node doesn't match the local cluster name.
     * The ActionListener will be called on the calling thread or the generic thread pool.
     *
     * @param connection       the connection to a specific node
     * @param handshakeTimeout handshake timeout
     * @param clusterNamePredicate cluster name validation predicate
     * @param listener         action listener to notify
     * @throws IllegalStateException if the handshake failed
     */
    public void handshake(
        final Transport.Connection connection,
        final TimeValue handshakeTimeout,
        Predicate<ClusterName> clusterNamePredicate,
        final ActionListener<HandshakeResponse> listener
    ) {
        final DiscoveryNode node = connection.getNode();
        sendRequest(
            connection,
            HANDSHAKE_ACTION_NAME,
            HandshakeRequest.INSTANCE,
            TransportRequestOptions.timeout(handshakeTimeout),
            new ActionListenerResponseHandler<>(listener.delegateFailure((l, response) -> {
                if (clusterNamePredicate.test(response.clusterName) == false) {
                    l.onFailure(
                        new IllegalStateException(
                            "handshake with ["
                                + node
                                + "] failed: remote cluster name ["
                                + response.clusterName.value()
                                + "] does not match "
                                + clusterNamePredicate
                        )
                    );
                } else if (response.version.isCompatible(localNode.getVersion()) == false) {
                    l.onFailure(
                        new IllegalStateException(
                            "handshake with ["
                                + node
                                + "] failed: remote node version ["
                                + response.version
                                + "] is incompatible with local node version ["
                                + localNode.getVersion()
                                + "]"
                        )
                    );
                } else {
                    l.onResponse(response);
                }
            }), HandshakeResponse::new, ThreadPool.Names.GENERIC)
        );
    }

    public ConnectionManager getConnectionManager() {
        return connectionManager;
    }

    public RecyclerBytesStreamOutput newNetworkBytesStream() {
        return transport.newNetworkBytesStream();
    }

    static class HandshakeRequest extends TransportRequest {

        public static final HandshakeRequest INSTANCE = new HandshakeRequest();

        HandshakeRequest(StreamInput in) throws IOException {
            super(in);
        }

        private HandshakeRequest() {}

    }

    public static class HandshakeResponse extends TransportResponse {

        private final Version version;

        private final String buildHash;

        private final DiscoveryNode discoveryNode;

        private final ClusterName clusterName;

        public HandshakeResponse(Version version, String buildHash, DiscoveryNode discoveryNode, ClusterName clusterName) {
            this.buildHash = Objects.requireNonNull(buildHash);
            this.discoveryNode = Objects.requireNonNull(discoveryNode);
            this.version = Objects.requireNonNull(version);
            this.clusterName = Objects.requireNonNull(clusterName);
        }

        public HandshakeResponse(StreamInput in) throws IOException {
            super(in);
            // the first two fields need only VInts and raw (ASCII) characters, so we cross our fingers and hope that they appear
            // on the wire as we expect them to even if this turns out to be an incompatible build
            version = Version.readVersion(in);
            buildHash = in.readString();

            try {
                // If the remote node is incompatible then make an effort to identify it anyway, so we can mention it in the exception
                // message, but recognise that this may fail
                discoveryNode = new DiscoveryNode(in);
            } catch (Exception e) {
                maybeThrowOnIncompatibleBuild(null, e);
                throw e;
            }
            maybeThrowOnIncompatibleBuild(discoveryNode, null);
            clusterName = new ClusterName(in);
        }

        private void maybeThrowOnIncompatibleBuild(@Nullable DiscoveryNode node, @Nullable Exception e) {
            if (isIncompatibleBuild(version, buildHash)) {
                throwOnIncompatibleBuild(node, e);
            }
        }

        private void throwOnIncompatibleBuild(@Nullable DiscoveryNode node, @Nullable Exception e) {
            throw new IllegalArgumentException(
                "remote node ["
                    + (node == null ? "unidentifiable" : node)
                    + "] is build ["
                    + buildHash
                    + "] of version ["
                    + version
                    + "] but this node is build ["
                    + Build.CURRENT.hash()
                    + "] of version ["
                    + Version.CURRENT
                    + "] which has an incompatible wire format",
                e
            );
        }

        @Override
        public void writeTo(StreamOutput out) throws IOException {
            Version.writeVersion(version, out);
            out.writeString(buildHash);
            discoveryNode.writeTo(out);
            clusterName.writeTo(out);
        }

        public Version getVersion() {
            return version;
        }

        public String getBuildHash() {
            return buildHash;
        }

        public DiscoveryNode getDiscoveryNode() {
            return discoveryNode;
        }

        public ClusterName getClusterName() {
            return clusterName;
        }

        private static boolean isIncompatibleBuild(Version version, String buildHash) {
            return version == Version.CURRENT && Build.CURRENT.hash().equals(buildHash) == false;
        }
    }

    public void disconnectFromNode(DiscoveryNode node) {
        if (isLocalNode(node)) {
            return;
        }
        connectionManager.disconnectFromNode(node);
    }

    public void addMessageListener(TransportMessageListener listener) {
        messageListener.listeners.add(listener);
    }

    public void removeMessageListener(TransportMessageListener listener) {
        messageListener.listeners.remove(listener);
    }

    public void addConnectionListener(TransportConnectionListener listener) {
        connectionManager.addListener(listener);
    }

    public void removeConnectionListener(TransportConnectionListener listener) {
        connectionManager.removeListener(listener);
    }

    public <T extends TransportResponse> void sendRequest(
        final DiscoveryNode node,
        final String action,
        final TransportRequest request,
        final TransportResponseHandler<T> handler
    ) {
        sendRequest(node, action, request, TransportRequestOptions.EMPTY, handler);
    }

    public final <T extends TransportResponse> void sendRequest(
        final DiscoveryNode node,
        final String action,
        final TransportRequest request,
        final TransportRequestOptions options,
        TransportResponseHandler<T> handler
    ) {
        final Transport.Connection connection;
        try {
            connection = getConnection(node);
        } catch (TransportException transportException) {
            // should only be a NodeNotConnectedException in practice, but handle all cases anyway to be sure
            assert transportException instanceof NodeNotConnectedException : transportException;
            handleSendRequestException(handler, transportException);
            return;
        } catch (Exception exception) {
            // shouldn't happen in practice, but handle it anyway to be sure
            assert false : exception;
            handleSendRequestException(handler, new SendRequestTransportException(node, action, exception));
            return;
        }
        sendRequest(connection, action, request, options, handler);
    }

    /**
     * Unwraps and returns the actual underlying connection of the given connection.
     */
    public static Transport.Connection unwrapConnection(Transport.Connection connection) {
        Transport.Connection unwrapped = connection;
        while (unwrapped instanceof RemoteConnectionManager.ProxyConnection proxyConnection) {
            unwrapped = proxyConnection.getConnection();
        }
        return unwrapped;
    }

    /**
     * Sends a request on the specified connection. If there is a failure sending the request, the specified handler is invoked.
     *
     * @param connection the connection to send the request on
     * @param action     the name of the action
     * @param request    the request
     * @param options    the options for this request
     * @param handler    the response handler
     * @param <T>        the type of the transport response
     */
    public final <T extends TransportResponse> void sendRequest(
        final Transport.Connection connection,
        final String action,
        final TransportRequest request,
        final TransportRequestOptions options,
        final TransportResponseHandler<T> handler
    ) {
        try {
            final TransportResponseHandler<T> delegate;
            if (request.getParentTask().isSet()) {
                // If the connection is a proxy connection, then we will create a cancellable proxy task on the proxy node and an actual
                // child task on the target node of the remote cluster.
                // ----> a parent task on the local cluster
                // |
                // ----> a proxy task on the proxy node on the remote cluster
                // |
                // ----> an actual child task on the target node on the remote cluster
                // To cancel the child task on the remote cluster, we must send a cancel request to the proxy node instead of the target
                // node as the parent task of the child task is the proxy task not the parent task on the local cluster. Hence, here we
                // unwrap the connection and keep track of the connection to the proxy node instead of the proxy connection.
                final Transport.Connection unwrappedConn = unwrapConnection(connection);
                final Releasable unregisterChildNode = taskManager.registerChildConnection(request.getParentTask().getId(), unwrappedConn);
                if (unregisterChildNode == null) {
                    delegate = handler;
                } else {
                    delegate = new UnregisterChildTransportResponseHandler<>(unregisterChildNode, handler, action);
                }
            } else {
                delegate = handler;
            }
            asyncSender.sendRequest(connection, action, request, options, delegate);
        } catch (TransportException transportException) {
            handleSendRequestException(handler, transportException);
        } catch (Exception exception) {
            handleSendRequestException(handler, new SendRequestTransportException(connection.getNode(), action, exception));
        }
    }

    private static <T extends TransportResponse> void handleSendRequestException(
        TransportResponseHandler<T> handler,
        TransportException transportException
    ) {
        try {
            handler.handleException(transportException);
        } catch (Exception innerException) {
            // should not happen
            innerException.addSuppressed(transportException);
            logger.error("unexpected exception from handler.handleException", innerException);
            assert false : innerException;
        }
    }

    /**
     * Returns either a real transport connection or a local node connection if we are using the local node optimization.
     * @throws NodeNotConnectedException if the given node is not connected
     */
    public Transport.Connection getConnection(DiscoveryNode node) {
        if (isLocalNode(node)) {
            return localNodeConnection;
        } else {
            return connectionManager.getConnection(node);
        }
    }

    public final <T extends TransportResponse> void sendChildRequest(
        final DiscoveryNode node,
        final String action,
        final TransportRequest request,
        final Task parentTask,
        final TransportRequestOptions options,
        final TransportResponseHandler<T> handler
    ) {
        final Transport.Connection connection;
        try {
            connection = getConnection(node);
        } catch (TransportException transportException) {
            // should only be a NodeNotConnectedException in practice, but handle all cases anyway to be sure
            assert transportException instanceof NodeNotConnectedException : transportException;
            handleSendRequestException(handler, transportException);
            return;
        } catch (Exception exception) {
            // shouldn't happen in practice, but handle it anyway to be sure
            assert false : exception;
            handleSendRequestException(handler, new SendRequestTransportException(node, action, exception));
            return;
        }
        sendChildRequest(connection, action, request, parentTask, options, handler);
    }

    public <T extends TransportResponse> void sendChildRequest(
        final Transport.Connection connection,
        final String action,
        final TransportRequest request,
        final Task parentTask,
        final TransportResponseHandler<T> handler
    ) {
        sendChildRequest(connection, action, request, parentTask, TransportRequestOptions.EMPTY, handler);
    }

    public <T extends TransportResponse> void sendChildRequest(
        final Transport.Connection connection,
        final String action,
        final TransportRequest request,
        final Task parentTask,
        final TransportRequestOptions options,
        final TransportResponseHandler<T> handler
    ) {
        request.setParentTask(localNode.getId(), parentTask.getId());
        sendRequest(connection, action, request, options, handler);
    }

    private <T extends TransportResponse> void sendRequestInternal(
        final Transport.Connection connection,
        final String action,
        final TransportRequest request,
        final TransportRequestOptions options,
        TransportResponseHandler<T> handler
    ) {
        if (connection == null) {
            throw new IllegalStateException("can't send request to a null connection");
        }
        DiscoveryNode node = connection.getNode();

        Supplier<ThreadContext.StoredContext> storedContextSupplier = threadPool.getThreadContext().newRestorableContext(true);
        ContextRestoreResponseHandler<T> responseHandler = new ContextRestoreResponseHandler<>(storedContextSupplier, handler);
        // TODO we can probably fold this entire request ID dance into connection.sendRequest but it will be a bigger refactoring
        final long requestId = responseHandlers.add(new Transport.ResponseContext<>(responseHandler, connection, action));
        final TimeoutHandler timeoutHandler;
        if (options.timeout() != null) {
            timeoutHandler = new TimeoutHandler(requestId, connection.getNode(), action);
            responseHandler.setTimeoutHandler(timeoutHandler);
        } else {
            timeoutHandler = null;
        }
        if (lifecycle.stoppedOrClosed()) {
            /*
             * If we are not started the exception handling will remove the request holder again and calls the handler to notify the
             * caller. It will only notify if toStop hasn't done the work yet.
             */
            handleInternalSendException(action, node, requestId, timeoutHandler, new NodeClosedException(localNode));
            return;
        }
        try {
            if (timeoutHandler != null) {
                assert options.timeout() != null;
                timeoutHandler.scheduleTimeout(options.timeout());
            }
            connection.sendRequest(requestId, action, request, options); // local node optimization happens upstream
        } catch (final Exception e) {
            handleInternalSendException(action, node, requestId, timeoutHandler, e);
        }
    }

    private void handleInternalSendException(
        String action,
        DiscoveryNode node,
        long requestId,
        @Nullable TimeoutHandler timeoutHandler,
        Exception failure
    ) {
        final Transport.ResponseContext<? extends TransportResponse> contextToNotify = responseHandlers.remove(requestId);
        // If holderToNotify == null then handler has already been taken care of.
        if (contextToNotify == null) {
            logger.debug("Exception while sending request, handler likely already notified due to timeout", failure);
            return;
        }
        if (timeoutHandler != null) {
            timeoutHandler.cancel();
        }
        // callback that an exception happened, but on a different thread since we don't
        // want handlers to worry about stack overflows. In the special case of running into a closing node we run on the current
        // thread on a best effort basis though.
        final SendRequestTransportException sendRequestException = new SendRequestTransportException(node, action, failure);
        final String executor = lifecycle.stoppedOrClosed() ? ThreadPool.Names.SAME : ThreadPool.Names.GENERIC;
        threadPool.executor(executor).execute(new AbstractRunnable() {
            @Override
            public void onRejection(Exception e) {
                // if we get rejected during node shutdown we don't wanna bubble it up
                logger.debug(() -> format("failed to notify response handler on rejection, action: %s", contextToNotify.action()), e);
            }

            @Override
            public void onFailure(Exception e) {
                logger.warn(() -> format("failed to notify response handler on exception, action: %s", contextToNotify.action()), e);
            }

            @Override
            protected void doRun() {
                contextToNotify.handler().handleException(sendRequestException);
            }
        });
    }

    private void sendLocalRequest(long requestId, final String action, final TransportRequest request, TransportRequestOptions options) {
        final DirectResponseChannel channel = new DirectResponseChannel(localNode, action, requestId, this, threadPool);
        try {
            onRequestSent(localNode, requestId, action, request, options);
            onRequestReceived(requestId, action);
            @SuppressWarnings("unchecked")
            final RequestHandlerRegistry<TransportRequest> reg = (RequestHandlerRegistry<TransportRequest>) getRequestHandler(action);
            if (reg == null) {
                assert false : action;
                throw new ActionNotFoundTransportException("Action [" + action + "] not found");
            }
            final String executor = reg.getExecutor();
            if (ThreadPool.Names.SAME.equals(executor)) {
                try (var ignored = threadPool.getThreadContext().newTraceContext()) {
                    try {
                        reg.processMessageReceived(request, channel);
                    } catch (Exception e) {
                        handleSendToLocalException(channel, e, action);
                    }
                }
            } else {
                boolean success = false;
                request.incRef();
                try {
                    threadPool.executor(executor).execute(threadPool.getThreadContext().preserveContextWithTracing(new AbstractRunnable() {
                        @Override
                        protected void doRun() throws Exception {
                            reg.processMessageReceived(request, channel);
                        }

                        @Override
                        public boolean isForceExecution() {
                            return reg.isForceExecution();
                        }

                        @Override
                        public void onFailure(Exception e) {
                            handleSendToLocalException(channel, e, action);
                        }

                        @Override
                        public String toString() {
                            return "processing of [" + requestId + "][" + action + "]: " + request;
                        }

                        @Override
                        public void onAfter() {
                            request.decRef();
                        }
                    }));
                    success = true;
                } finally {
                    if (success == false) {
                        request.decRef();
                    }
                }
            }
        } catch (Exception e) {
            assert false : e;
            handleSendToLocalException(channel, e, action);
        }
    }

    private static void handleSendToLocalException(DirectResponseChannel channel, Exception e, String action) {
        try {
            channel.sendResponse(e);
        } catch (Exception inner) {
            inner.addSuppressed(e);
            logger.warn(() -> "failed to notify channel of error message for action [" + action + "]", inner);
        }
    }

    private boolean shouldTraceAction(String action) {
        return shouldTraceAction(action, tracerLogInclude, tracerLogExclude);
    }

    public static boolean shouldTraceAction(String action, String[] include, String[] exclude) {
        if (include.length > 0) {
            if (Regex.simpleMatch(include, action) == false) {
                return false;
            }
        }
        if (exclude.length > 0) {
            return Regex.simpleMatch(exclude, action) == false;
        }
        return true;
    }

    public TransportAddress[] addressesFromString(String address) throws UnknownHostException {
        return transport.addressesFromString(address);
    }

    /**
     * A set of all valid action prefixes.
     */
    public static final Set<String> VALID_ACTION_PREFIXES = Set.of(
        "indices:admin",
        "indices:monitor",
        "indices:data/write",
        "indices:data/read",
        "indices:internal",
        "cluster:admin",
        "cluster:monitor",
        "cluster:internal",
        "internal:"
    );

    private static void validateActionName(String actionName) {
        // TODO we should makes this a hard validation and throw an exception but we need a good way to add backwards layer
        // for it. Maybe start with a deprecation layer
        if (isValidActionName(actionName) == false) {
            logger.warn("invalid action name [" + actionName + "] must start with one of: " + TransportService.VALID_ACTION_PREFIXES);
        }
    }

    /**
     * Returns <code>true</code> iff the action name starts with a valid prefix.
     *
     * @see #VALID_ACTION_PREFIXES
     */
    public static boolean isValidActionName(String actionName) {
        for (String prefix : VALID_ACTION_PREFIXES) {
            if (actionName.startsWith(prefix)) {
                return true;
            }
        }
        return false;
    }

    /**
     * Registers a new request handler
     *
     * @param action         The action the request handler is associated with
     * @param requestReader  a callable to be used construct new instances for streaming
     * @param executor       The executor the request handling will be executed on
     * @param handler        The handler itself that implements the request handling
     */
    public <Request extends TransportRequest> void registerRequestHandler(
        String action,
        String executor,
        Writeable.Reader<Request> requestReader,
        TransportRequestHandler<Request> handler
    ) {
        validateActionName(action);
        handler = interceptor.interceptHandler(action, executor, false, handler);
        RequestHandlerRegistry<Request> reg = new RequestHandlerRegistry<>(
            action,
            requestReader,
            taskManager,
            handler,
            executor,
            false,
            true,
            tracer
        );
        transport.registerRequestHandler(reg);
    }

    /**
     * Registers a new request handler
     *
     * @param action                The action the request handler is associated with
     * @param requestReader               The request class that will be used to construct new instances for streaming
     * @param executor              The executor the request handling will be executed on
     * @param forceExecution        Force execution on the executor queue and never reject it
     * @param canTripCircuitBreaker Check the request size and raise an exception in case the limit is breached.
     * @param handler               The handler itself that implements the request handling
     */
    public <Request extends TransportRequest> void registerRequestHandler(
        String action,
        String executor,
        boolean forceExecution,
        boolean canTripCircuitBreaker,
        Writeable.Reader<Request> requestReader,
        TransportRequestHandler<Request> handler
    ) {
        validateActionName(action);
        handler = interceptor.interceptHandler(action, executor, forceExecution, handler);
        RequestHandlerRegistry<Request> reg = new RequestHandlerRegistry<>(
            action,
            requestReader,
            taskManager,
            handler,
            executor,
            forceExecution,
            canTripCircuitBreaker,
            tracer
        );
        transport.registerRequestHandler(reg);
    }

    /**
     * called by the {@link Transport} implementation when an incoming request arrives but before
     * any parsing of it has happened (with the exception of the requestId and action)
     */
    @Override
    public void onRequestReceived(long requestId, String action) {
        if (handleIncomingRequests.get() == false) {
            throw new TransportNotReadyException();
        }
        if (tracerLog.isTraceEnabled() && shouldTraceAction(action)) {
            tracerLog.trace("[{}][{}] received request", requestId, action);
        }
        messageListener.onRequestReceived(requestId, action);
    }

    /** called by the {@link Transport} implementation once a request has been sent */
    @Override
    public void onRequestSent(
        DiscoveryNode node,
        long requestId,
        String action,
        TransportRequest request,
        TransportRequestOptions options
    ) {
        if (tracerLog.isTraceEnabled() && shouldTraceAction(action)) {
            tracerLog.trace("[{}][{}] sent to [{}] (timeout: [{}])", requestId, action, node, options.timeout());
        }
        messageListener.onRequestSent(node, requestId, action, request, options);
    }

    @Override
    @SuppressWarnings("rawtypes")
    public void onResponseReceived(long requestId, Transport.ResponseContext holder) {
        if (holder == null) {
            checkForTimeout(requestId);
        } else if (tracerLog.isTraceEnabled() && shouldTraceAction(holder.action())) {
            tracerLog.trace("[{}][{}] received response from [{}]", requestId, holder.action(), holder.connection().getNode());
        }
        messageListener.onResponseReceived(requestId, holder);
    }

    /** called by the {@link Transport} implementation once a response was sent to calling node */
    @Override
    public void onResponseSent(long requestId, String action, TransportResponse response) {
        if (tracerLog.isTraceEnabled() && shouldTraceAction(action)) {
            tracerLog.trace("[{}][{}] sent response", requestId, action);
        }
        messageListener.onResponseSent(requestId, action, response);
    }

    /** called by the {@link Transport} implementation after an exception was sent as a response to an incoming request */
    @Override
    public void onResponseSent(long requestId, String action, Exception e) {
        if (tracerLog.isTraceEnabled() && shouldTraceAction(action)) {
            tracerLog.trace(() -> format("[%s][%s] sent error response", requestId, action), e);
        }
        messageListener.onResponseSent(requestId, action, e);
    }

    public RequestHandlerRegistry<? extends TransportRequest> getRequestHandler(String action) {
        return transport.getRequestHandlers().getHandler(action);
    }

    private void checkForTimeout(long requestId) {
        // lets see if its in the timeout holder, but sync on mutex to make sure any ongoing timeout handling has finished
        final DiscoveryNode sourceNode;
        final String action;
        assert responseHandlers.contains(requestId) == false;
        TimeoutInfoHolder timeoutInfoHolder = timeoutInfoHandlers.remove(requestId);
        if (timeoutInfoHolder != null) {
            long time = threadPool.relativeTimeInMillis();
            long sentMs = time - timeoutInfoHolder.sentTime();
            long timedOutMs = time - timeoutInfoHolder.timeoutTime();
            logger.warn(
                "Received response for a request that has timed out, sent [{}/{}ms] ago, timed out [{}/{}ms] ago, "
                    + "action [{}], node [{}], id [{}]",
                TimeValue.timeValueMillis(sentMs),
                sentMs,
                TimeValue.timeValueMillis(timedOutMs),
                timedOutMs,
                timeoutInfoHolder.action(),
                timeoutInfoHolder.node(),
                requestId
            );
            action = timeoutInfoHolder.action();
            sourceNode = timeoutInfoHolder.node();
        } else {
            logger.warn("Transport response handler not found of id [{}]", requestId);
            action = null;
            sourceNode = null;
        }
        // call tracer out of lock
        if (tracerLog.isTraceEnabled() == false) {
            return;
        }
        if (action == null) {
            assert sourceNode == null;
            tracerLog.trace("[{}] received response but can't resolve it to a request", requestId);
        } else if (shouldTraceAction(action)) {
            tracerLog.trace("[{}][{}] received response from [{}]", requestId, action, sourceNode);
        }
    }

    @Override
    public void onConnectionClosed(Transport.Connection connection) {
        List<Transport.ResponseContext<? extends TransportResponse>> pruned = responseHandlers.prune(
            h -> h.connection().getCacheKey().equals(connection.getCacheKey())
        );
        if (pruned.isEmpty()) {
            return;
        }

        // Callback that an exception happened, but on a different thread since we don't
        // want handlers to worry about stack overflows.
        // Execute on the current thread in the special case of a node shut down to notify the listener even when the threadpool has
        // already been shut down.
        final String executor = lifecycle.stoppedOrClosed() ? ThreadPool.Names.SAME : ThreadPool.Names.GENERIC;
        threadPool.executor(executor).execute(new AbstractRunnable() {
            @Override
            public void doRun() {
                for (Transport.ResponseContext<?> holderToNotify : pruned) {
                    holderToNotify.handler().handleException(new NodeDisconnectedException(connection.getNode(), holderToNotify.action()));
                }
            }

            @Override
            public void onFailure(Exception e) {
                assert false : e;
                logger.warn(() -> "failed to notify response handler on connection close [" + connection + "]", e);
            }

            @Override
            public String toString() {
                return "onConnectionClosed(" + connection.getNode() + ")";
            }
        });
    }

    final class TimeoutHandler implements Runnable {

        private final long requestId;
        private final long sentTime = threadPool.relativeTimeInMillis();
        private final String action;
        private final DiscoveryNode node;
        volatile Scheduler.Cancellable cancellable;

        TimeoutHandler(long requestId, DiscoveryNode node, String action) {
            this.requestId = requestId;
            this.node = node;
            this.action = action;
        }

        @Override
        public void run() {
            if (responseHandlers.contains(requestId)) {
                long timeoutTime = threadPool.relativeTimeInMillis();
                timeoutInfoHandlers.put(requestId, new TimeoutInfoHolder(node, action, sentTime, timeoutTime));
                // now that we have the information visible via timeoutInfoHandlers, we try to remove the request id
                final Transport.ResponseContext<? extends TransportResponse> holder = responseHandlers.remove(requestId);
                if (holder != null) {
                    assert holder.action().equals(action);
                    assert holder.connection().getNode().equals(node);
                    holder.handler()
                        .handleException(
                            new ReceiveTimeoutTransportException(
                                holder.connection().getNode(),
                                holder.action(),
                                "request_id [" + requestId + "] timed out after [" + (timeoutTime - sentTime) + "ms]"
                            )
                        );
                } else {
                    // response was processed, remove timeout info.
                    timeoutInfoHandlers.remove(requestId);
                }
            }
        }

        /**
         * cancels timeout handling. this is a best effort only to avoid running it. remove the requestId from {@link #responseHandlers}
         * to make sure this doesn't run.
         */
        public void cancel() {
            assert responseHandlers.contains(requestId) == false
                : "cancel must be called after the requestId [" + requestId + "] has been removed from clientHandlers";
            if (cancellable != null) {
                cancellable.cancel();
            }
        }

        @Override
        public String toString() {
            return "timeout handler for [" + requestId + "][" + action + "]";
        }

        private void scheduleTimeout(TimeValue timeout) {
            this.cancellable = threadPool.schedule(this, timeout, ThreadPool.Names.GENERIC);
        }
    }

    record TimeoutInfoHolder(DiscoveryNode node, String action, long sentTime, long timeoutTime) {}

    /**
     * This handler wrapper ensures that the response thread executes with the correct thread context. Before any of the handle methods
     * are invoked we restore the context.
     */
    public static final class ContextRestoreResponseHandler<T extends TransportResponse> implements TransportResponseHandler<T> {

        private final TransportResponseHandler<T> delegate;
        private final Supplier<ThreadContext.StoredContext> contextSupplier;
        private volatile TimeoutHandler handler;

        public ContextRestoreResponseHandler(Supplier<ThreadContext.StoredContext> contextSupplier, TransportResponseHandler<T> delegate) {
            this.delegate = delegate;
            this.contextSupplier = contextSupplier;
        }

        @Override
        public T read(StreamInput in) throws IOException {
            return delegate.read(in);
        }

        @Override
        public void handleResponse(T response) {
            if (handler != null) {
                handler.cancel();
            }
            try (ThreadContext.StoredContext ignore = contextSupplier.get()) {
                delegate.handleResponse(response);
            }
        }

        @Override
        public void handleException(TransportException exp) {
            if (handler != null) {
                handler.cancel();
            }
            try (ThreadContext.StoredContext ignore = contextSupplier.get()) {
                delegate.handleException(exp);
            }
        }

        @Override
        public String executor() {
            return delegate.executor();
        }

        @Override
        public String toString() {
            return getClass().getName() + "/" + delegate.toString();
        }

        void setTimeoutHandler(TimeoutHandler timeoutHandler) {
            this.handler = timeoutHandler;
        }

        // for tests
        TransportResponseHandler<T> unwrap() {
            return delegate;
        }
    }

    static class DirectResponseChannel implements TransportChannel {
        final DiscoveryNode localNode;
        private final String action;
        private final long requestId;
        final TransportService service;
        final ThreadPool threadPool;

        DirectResponseChannel(DiscoveryNode localNode, String action, long requestId, TransportService service, ThreadPool threadPool) {
            this.localNode = localNode;
            this.action = action;
            this.requestId = requestId;
            this.service = service;
            this.threadPool = threadPool;
        }

        @Override
        public String getProfileName() {
            return DIRECT_RESPONSE_PROFILE;
        }

        @Override
        public void sendResponse(TransportResponse response) throws IOException {
            try {
                service.onResponseSent(requestId, action, response);
                try (var shutdownBlock = service.pendingDirectHandlers.withRef()) {
                    if (shutdownBlock == null) {
                        // already shutting down, the handler will be completed by sendRequestInternal or doStop
                        return;
                    }
                    final TransportResponseHandler<?> handler = service.responseHandlers.onResponseReceived(requestId, service);
                    if (handler == null) {
                        // handler already completed, likely by a timeout which is logged elsewhere
                        return;
                    }
                    final String executor = handler.executor();
                    if (ThreadPool.Names.SAME.equals(executor)) {
                        processResponse(handler, response);
                    } else {
                        response.incRef();
                        threadPool.executor(executor).execute(new ForkingResponseHandlerRunnable(handler, null) {
                            @Override
                            protected void doRun() {
                                processResponse(handler, response);
                            }

                            @Override
                            public void onAfter() {
                                response.decRef();
                            }

                            @Override
                            public String toString() {
                                return "delivery of response to [" + requestId + "][" + action + "]: " + response;
                            }
                        });
                    }
                }
            } finally {
                response.decRef();
            }
        }

        @SuppressWarnings({ "unchecked", "rawtypes" })
        protected void processResponse(TransportResponseHandler handler, TransportResponse response) {
            try {
                handler.handleResponse(response);
            } catch (Exception e) {
                processException(handler, wrapInRemote(new ResponseHandlerFailureTransportException(e)));
            }
        }

        @Override
        public void sendResponse(Exception exception) throws IOException {
            service.onResponseSent(requestId, action, exception);
            try (var shutdownBlock = service.pendingDirectHandlers.withRef()) {
                if (shutdownBlock == null) {
                    // already shutting down, the handler will be completed by sendRequestInternal or doStop
                    return;
                }
                final TransportResponseHandler<?> handler = service.responseHandlers.onResponseReceived(requestId, service);
                if (handler == null) {
                    // handler already completed, likely by a timeout which is logged elsewhere
                    return;
                }
                final RemoteTransportException rtx = wrapInRemote(exception);
                final String executor = handler.executor();
                if (ThreadPool.Names.SAME.equals(executor)) {
                    processException(handler, rtx);
                } else {
                    threadPool.executor(executor).execute(new ForkingResponseHandlerRunnable(handler, rtx) {
                        @Override
                        protected void doRun() {
                            processException(handler, rtx);
                        }

                        @Override
                        public String toString() {
                            return "delivery of failure response to [" + requestId + "][" + action + "]: " + exception;
                        }
                    });
                }
            }
        }

        protected RemoteTransportException wrapInRemote(Exception e) {
            return e instanceof RemoteTransportException remoteTransportException
                ? remoteTransportException
                : new RemoteTransportException(localNode.getName(), localNode.getAddress(), action, e);
        }

        protected void processException(final TransportResponseHandler<?> handler, final RemoteTransportException rtx) {
            try {
                handler.handleException(rtx);
            } catch (Exception e) {
                logger.error(() -> format("failed to handle exception for action [%s], handler [%s]", action, handler), e);
            }
        }

        @Override
        public String getChannelType() {
            return "direct";
        }

        @Override
<<<<<<< HEAD
        public TransportVersion getTransportVersion() {
=======
        public TransportVersion getVersion() {
>>>>>>> 9c5d4764
            return localNode.getVersion().transportVersion;
        }
    }

    /**
     * Returns the internal thread pool
     */
    public ThreadPool getThreadPool() {
        return threadPool;
    }

    private boolean isLocalNode(DiscoveryNode discoveryNode) {
        return Objects.requireNonNull(discoveryNode, "discovery node must not be null").equals(localNode);
    }

    private static final class DelegatingTransportMessageListener implements TransportMessageListener {

        private final List<TransportMessageListener> listeners = new CopyOnWriteArrayList<>();

        @Override
        public void onRequestReceived(long requestId, String action) {
            for (TransportMessageListener listener : listeners) {
                listener.onRequestReceived(requestId, action);
            }
        }

        @Override
        public void onResponseSent(long requestId, String action, TransportResponse response) {
            for (TransportMessageListener listener : listeners) {
                listener.onResponseSent(requestId, action, response);
            }
        }

        @Override
        public void onResponseSent(long requestId, String action, Exception error) {
            for (TransportMessageListener listener : listeners) {
                listener.onResponseSent(requestId, action, error);
            }
        }

        @Override
        public void onRequestSent(
            DiscoveryNode node,
            long requestId,
            String action,
            TransportRequest request,
            TransportRequestOptions finalOptions
        ) {
            for (TransportMessageListener listener : listeners) {
                listener.onRequestSent(node, requestId, action, request, finalOptions);
            }
        }

        @Override
        @SuppressWarnings("rawtypes")
        public void onResponseReceived(long requestId, Transport.ResponseContext holder) {
            for (TransportMessageListener listener : listeners) {
                listener.onResponseReceived(requestId, holder);
            }
        }
    }

    private static class PendingDirectHandlers extends AbstractRefCounted {

        // To handle a response we (i) remove the handler from responseHandlers and then (ii) enqueue an action to complete the handler on
        // the target executor. Once step (i) succeeds then the handler won't be completed by any other mechanism, but if the target
        // executor is stopped then step (ii) will fail with an EsRejectedExecutionException which means the handler leaks.
        //
        // We wait for all transport threads to finish before stopping any executors, so a transport thread will never fail at step (ii).
        // Remote responses are always delivered on transport threads so there's no problem there, but direct responses may be delivered on
        // a non-transport thread which runs concurrently to the stopping of the transport service. This means we need this explicit
        // mechanism to block the shutdown of the transport service while there are direct handlers in between steps (i) and (ii).

        private final CountDownLatch countDownLatch = new CountDownLatch(1);

        @Override
        protected void closeInternal() {
            countDownLatch.countDown();
        }

        void stop() {
            decRef();
            try {
                final boolean completed = countDownLatch.await(30, TimeUnit.SECONDS);
                assert completed : "timed out waiting for all direct handlers to be enqueued";
            } catch (InterruptedException e) {
                assert false : e;
                Thread.currentThread().interrupt();
            }
        }

        @Nullable
        Releasable withRef() {
            if (tryIncRef()) {
                return this::decRef;
            } else {
                return null;
            }
        }
    }

    static {
        // Ensure that this property, introduced and immediately deprecated in 7.11, is not used in 8.x
        final String PERMIT_HANDSHAKES_FROM_INCOMPATIBLE_BUILDS_KEY = "es.unsafely_permit_handshake_from_incompatible_builds";
        if (System.getProperty(PERMIT_HANDSHAKES_FROM_INCOMPATIBLE_BUILDS_KEY) != null) {
            throw new IllegalArgumentException("system property [" + PERMIT_HANDSHAKES_FROM_INCOMPATIBLE_BUILDS_KEY + "] must not be set");
        }
        assert Version.CURRENT.major == Version.V_7_0_0.major + 1; // we can remove this whole block in v9
    }

    private record UnregisterChildTransportResponseHandler<T extends TransportResponse> (
        Releasable unregisterChildNode,
        TransportResponseHandler<T> handler,
        String action
    ) implements TransportResponseHandler<T> {

        @Override
        public void handleResponse(T response) {
            unregisterChildNode.close();
            handler.handleResponse(response);
        }

        @Override
        public void handleException(TransportException exp) {
            unregisterChildNode.close();
            handler.handleException(exp);
        }

        @Override
        public String executor() {
            return handler.executor();
        }

        @Override
        public T read(StreamInput in) throws IOException {
            return handler.read(in);
        }
    }
}<|MERGE_RESOLUTION|>--- conflicted
+++ resolved
@@ -1522,11 +1522,7 @@
         }
 
         @Override
-<<<<<<< HEAD
-        public TransportVersion getTransportVersion() {
-=======
         public TransportVersion getVersion() {
->>>>>>> 9c5d4764
             return localNode.getVersion().transportVersion;
         }
     }
