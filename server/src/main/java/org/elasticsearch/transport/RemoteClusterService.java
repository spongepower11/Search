/*
 * Copyright Elasticsearch B.V. and/or licensed to Elasticsearch B.V. under one
 * or more contributor license agreements. Licensed under the Elastic License
 * 2.0 and the Server Side Public License, v 1; you may not use this file except
 * in compliance with, at your election, the Elastic License 2.0 or the Server
 * Side Public License, v 1.
 */

package org.elasticsearch.transport;

import org.apache.logging.log4j.LogManager;
import org.apache.logging.log4j.Logger;
import org.elasticsearch.Build;
import org.elasticsearch.action.ActionListener;
import org.elasticsearch.action.OriginalIndices;
import org.elasticsearch.action.support.CountDownActionListener;
import org.elasticsearch.action.support.IndicesOptions;
import org.elasticsearch.action.support.PlainActionFuture;
import org.elasticsearch.client.internal.Client;
import org.elasticsearch.cluster.node.DiscoveryNode;
import org.elasticsearch.cluster.node.DiscoveryNodeRole;
import org.elasticsearch.common.Strings;
import org.elasticsearch.common.settings.ClusterSettings;
import org.elasticsearch.common.settings.SecureSetting;
import org.elasticsearch.common.settings.SecureString;
import org.elasticsearch.common.settings.Setting;
import org.elasticsearch.common.settings.Settings;
import org.elasticsearch.common.util.concurrent.ConcurrentCollections;
import org.elasticsearch.common.util.concurrent.CountDown;
import org.elasticsearch.core.IOUtils;
import org.elasticsearch.core.TimeValue;
import org.elasticsearch.node.ReportingService;
import org.elasticsearch.threadpool.ThreadPool;

import java.io.Closeable;
import java.io.IOException;
import java.util.Arrays;
import java.util.Collection;
import java.util.HashMap;
import java.util.Iterator;
import java.util.List;
import java.util.Map;
import java.util.Set;
import java.util.concurrent.CountDownLatch;
import java.util.concurrent.TimeUnit;
import java.util.concurrent.TimeoutException;
import java.util.function.BiFunction;
import java.util.function.Function;
import java.util.stream.Stream;

import static org.elasticsearch.common.settings.Setting.boolSetting;
import static org.elasticsearch.common.settings.Setting.enumSetting;
import static org.elasticsearch.common.settings.Setting.timeSetting;
import static org.elasticsearch.transport.RemoteClusterPortSettings.REMOTE_CLUSTER_SERVER_ENABLED;

/**
 * Basic service for accessing remote clusters via gateway nodes
 */
public final class RemoteClusterService extends RemoteClusterAware implements Closeable, ReportingService<RemoteClusterServerInfo> {

    private static final Logger logger = LogManager.getLogger(RemoteClusterService.class);

    /**
     * The initial connect timeout for remote cluster connections
     */
    public static final Setting<TimeValue> REMOTE_INITIAL_CONNECTION_TIMEOUT_SETTING = Setting.positiveTimeSetting(
        "cluster.remote.initial_connect_timeout",
        TimeValue.timeValueSeconds(30),
        Setting.Property.NodeScope
    );

    /**
     * The name of a node attribute to select nodes that should be connected to in the remote cluster.
     * For instance a node can be configured with {@code node.attr.gateway: true} in order to be eligible as a gateway node between
     * clusters. In that case {@code cluster.remote.node.attr: gateway} can be used to filter out other nodes in the remote cluster.
     * The value of the setting is expected to be a boolean, {@code true} for nodes that can become gateways, {@code false} otherwise.
     */
    public static final Setting<String> REMOTE_NODE_ATTRIBUTE = Setting.simpleString(
        "cluster.remote.node.attr",
        Setting.Property.NodeScope
    );

    public static final Setting.AffixSetting<Boolean> REMOTE_CLUSTER_SKIP_UNAVAILABLE = Setting.affixKeySetting(
        "cluster.remote.",
        "skip_unavailable",
        (ns, key) -> boolSetting(key, false, new RemoteConnectionEnabled<>(ns, key), Setting.Property.Dynamic, Setting.Property.NodeScope)
    );

    public static final Setting.AffixSetting<TimeValue> REMOTE_CLUSTER_PING_SCHEDULE = Setting.affixKeySetting(
        "cluster.remote.",
        "transport.ping_schedule",
        (ns, key) -> timeSetting(
            key,
            TransportSettings.PING_SCHEDULE,
            new RemoteConnectionEnabled<>(ns, key),
            Setting.Property.Dynamic,
            Setting.Property.NodeScope
        )
    );

    public static final Setting.AffixSetting<Compression.Enabled> REMOTE_CLUSTER_COMPRESS = Setting.affixKeySetting(
        "cluster.remote.",
        "transport.compress",
        (ns, key) -> enumSetting(
            Compression.Enabled.class,
            key,
            TransportSettings.TRANSPORT_COMPRESS,
            new RemoteConnectionEnabled<>(ns, key),
            Setting.Property.Dynamic,
            Setting.Property.NodeScope
        )
    );

    public static final Setting.AffixSetting<Compression.Scheme> REMOTE_CLUSTER_COMPRESSION_SCHEME = Setting.affixKeySetting(
        "cluster.remote.",
        "transport.compression_scheme",
        (ns, key) -> enumSetting(
            Compression.Scheme.class,
            key,
            TransportSettings.TRANSPORT_COMPRESSION_SCHEME,
            new RemoteConnectionEnabled<>(ns, key),
            Setting.Property.Dynamic,
            Setting.Property.NodeScope
        )
    );

<<<<<<< HEAD
    public static final Setting.AffixSetting<SecureString> REMOTE_CLUSTER_AUTHORIZATION = Setting.affixKeySetting(
        "cluster.remote.",
        "authorization",
        key -> SecureSetting.secureString(key, null)
=======
    public static final Setting.AffixSetting<String> REMOTE_CLUSTER_CREDENTIALS = Setting.affixKeySetting(
        "cluster.remote.",
        "credentials",
        key -> Setting.simpleString(key, v -> {}, Setting.Property.Dynamic, Setting.Property.NodeScope, Setting.Property.Filtered)
>>>>>>> 60ebc31c
    );

    public static final String REMOTE_CLUSTER_HANDSHAKE_ACTION_NAME = "cluster:internal/remote_cluster/handshake";

    private final boolean enabled;
    private final boolean remoteClusterServerEnabled;

    public boolean isEnabled() {
        return enabled;
    }

    public boolean isRemoteClusterServerEnabled() {
        return remoteClusterServerEnabled;
    }

    private final TransportService transportService;
    private final Map<String, RemoteClusterConnection> remoteClusters = ConcurrentCollections.newConcurrentMap();
    private final Set<String> credentialsProtectedRemoteClusters;

    RemoteClusterService(Settings settings, TransportService transportService) {
        super(settings);
        this.enabled = DiscoveryNode.isRemoteClusterClient(settings);
        this.remoteClusterServerEnabled = REMOTE_CLUSTER_SERVER_ENABLED.get(settings);
        this.transportService = transportService;
        this.credentialsProtectedRemoteClusters = REMOTE_CLUSTER_AUTHORIZATION.getAsMap(settings).keySet();

        if (remoteClusterServerEnabled) {
            registerRemoteClusterHandshakeRequestHandler(transportService);
        }
    }

    public DiscoveryNode getLocalNode() {
        return transportService.getLocalNode();
    }

    /**
     * Returns <code>true</code> if at least one remote cluster is configured
     */
    public boolean isCrossClusterSearchEnabled() {
        return remoteClusters.isEmpty() == false;
    }

    boolean isRemoteNodeConnected(final String remoteCluster, final DiscoveryNode node) {
        return remoteClusters.get(remoteCluster).isNodeConnected(node);
    }

    public Map<String, OriginalIndices> groupIndices(IndicesOptions indicesOptions, String[] indices) {
        final Map<String, OriginalIndices> originalIndicesMap = new HashMap<>();
        final Map<String, List<String>> groupedIndices = groupClusterIndices(getRemoteClusterNames(), indices);
        if (groupedIndices.isEmpty()) {
            // search on _all in the local cluster if neither local indices nor remote indices were specified
            originalIndicesMap.put(LOCAL_CLUSTER_GROUP_KEY, new OriginalIndices(Strings.EMPTY_ARRAY, indicesOptions));
        } else {
            for (Map.Entry<String, List<String>> entry : groupedIndices.entrySet()) {
                String clusterAlias = entry.getKey();
                List<String> originalIndices = entry.getValue();
                originalIndicesMap.put(clusterAlias, new OriginalIndices(originalIndices.toArray(new String[0]), indicesOptions));
            }
        }
        return originalIndicesMap;
    }

    /**
     * Returns <code>true</code> iff the given cluster is configured as a remote cluster. Otherwise <code>false</code>
     */
    boolean isRemoteClusterRegistered(String clusterName) {
        return remoteClusters.containsKey(clusterName);
    }

    /**
     * Returns the registered remote cluster names.
     */
    public Set<String> getRegisteredRemoteClusterNames() {
        // remoteClusters is unmodifiable so its key set will be unmodifiable too
        return remoteClusters.keySet();
    }

    /**
     * Returns a connection to the given node on the given remote cluster
     *
     * @throws IllegalArgumentException if the remote cluster is unknown
     */
    public Transport.Connection getConnection(DiscoveryNode node, String cluster) {
        return getRemoteClusterConnection(cluster).getConnection(node);
    }

    /**
     * Ensures that the given cluster alias is connected. If the cluster is connected this operation
     * will invoke the listener immediately.
     */
    void ensureConnected(String clusterAlias, ActionListener<Void> listener) {
        final RemoteClusterConnection remoteClusterConnection;
        try {
            remoteClusterConnection = getRemoteClusterConnection(clusterAlias);
        } catch (NoSuchRemoteClusterException e) {
            listener.onFailure(e);
            return;
        }
        remoteClusterConnection.ensureConnected(listener);
    }

    /**
     * Returns whether the cluster identified by the provided alias is configured to be skipped when unavailable
     */
    public boolean isSkipUnavailable(String clusterAlias) {
        return getRemoteClusterConnection(clusterAlias).isSkipUnavailable();
    }

    public Transport.Connection getConnection(String cluster) {
        return getRemoteClusterConnection(cluster).getConnection();
    }

    RemoteClusterConnection getRemoteClusterConnection(String cluster) {
        if (enabled == false) {
            throw new IllegalArgumentException(
                "this node does not have the " + DiscoveryNodeRole.REMOTE_CLUSTER_CLIENT_ROLE.roleName() + " role"
            );
        }
        RemoteClusterConnection connection = remoteClusters.get(cluster);
        if (connection == null) {
            throw new NoSuchRemoteClusterException(cluster);
        }
        return connection;
    }

    Set<String> getRemoteClusterNames() {
        return this.remoteClusters.keySet();
    }

    @Override
    public void listenForUpdates(ClusterSettings clusterSettings) {
        super.listenForUpdates(clusterSettings);
        clusterSettings.addAffixUpdateConsumer(REMOTE_CLUSTER_SKIP_UNAVAILABLE, this::updateSkipUnavailable, (alias, value) -> {});
    }

    private synchronized void updateSkipUnavailable(String clusterAlias, Boolean skipUnavailable) {
        RemoteClusterConnection remote = this.remoteClusters.get(clusterAlias);
        if (remote != null) {
            remote.setSkipUnavailable(skipUnavailable);
        }
    }

    @Override
    protected void updateRemoteCluster(String clusterAlias, Settings settings) {
        CountDownLatch latch = new CountDownLatch(1);
        updateRemoteCluster(clusterAlias, settings, ActionListener.runAfter(new ActionListener<>() {
            @Override
            public void onResponse(Void o) {
                logger.debug("connected to new remote cluster [{}]", clusterAlias);
            }

            @Override
            public void onFailure(Exception e) {
                logger.debug(() -> "connection to new remote cluster [" + clusterAlias + "] failed", e);
            }
        }, latch::countDown));

        try {
            // Wait 10 seconds for a connections. We must use a latch instead of a future because we
            // are on the cluster state thread and our custom future implementation will throw an
            // assertion.
            if (latch.await(10, TimeUnit.SECONDS) == false) {
                logger.warn("failed to connect to new remote cluster [{}] within {}", clusterAlias, TimeValue.timeValueSeconds(10));
            }
        } catch (InterruptedException e) {
            Thread.currentThread().interrupt();
        }
    }

    /**
     * This method updates the list of remote clusters. It's intended to be used as an update consumer on the settings infrastructure
     *
     * @param clusterAlias a cluster alias to discovery node mapping representing the remote clusters seeds nodes
     * @param newSettings the updated settings for the remote connection
     * @param listener a listener invoked once every configured cluster has been connected to
     */
    synchronized void updateRemoteCluster(String clusterAlias, Settings newSettings, ActionListener<Void> listener) {
        if (LOCAL_CLUSTER_GROUP_KEY.equals(clusterAlias)) {
            throw new IllegalArgumentException("remote clusters must not have the empty string as its key");
        }

        RemoteClusterConnection remote = this.remoteClusters.get(clusterAlias);
        if (RemoteConnectionStrategy.isConnectionEnabled(clusterAlias, newSettings) == false) {
            try {
                IOUtils.close(remote);
            } catch (IOException e) {
                logger.warn("failed to close remote cluster connections for cluster: " + clusterAlias, e);
            }
            remoteClusters.remove(clusterAlias);
            listener.onResponse(null);
            return;
        }

        if (remote == null) {
            // this is a new cluster we have to add a new representation
            Settings finalSettings = Settings.builder().put(this.settings, false).put(newSettings, false).build();
            remote = new RemoteClusterConnection(
                finalSettings,
                clusterAlias,
                transportService,
                credentialsProtectedRemoteClusters.contains(clusterAlias)
            );
            remoteClusters.put(clusterAlias, remote);
            remote.ensureConnected(listener);
        } else if (remote.shouldRebuildConnection(newSettings)) {
            // Changes to connection configuration. Must tear down existing connection
            try {
                IOUtils.close(remote);
            } catch (IOException e) {
                logger.warn("failed to close remote cluster connections for cluster: " + clusterAlias, e);
            }
            remoteClusters.remove(clusterAlias);
            Settings finalSettings = Settings.builder().put(this.settings, false).put(newSettings, false).build();
            remote = new RemoteClusterConnection(
                finalSettings,
                clusterAlias,
                transportService,
                credentialsProtectedRemoteClusters.contains(clusterAlias)
            );
            remoteClusters.put(clusterAlias, remote);
            remote.ensureConnected(listener);
        } else {
            // No changes to connection configuration.
            listener.onResponse(null);
        }
    }

    /**
     * Connects to all remote clusters in a blocking fashion. This should be called on node startup to establish an initial connection
     * to all configured seed nodes.
     */
    void initializeRemoteClusters() {
        final TimeValue timeValue = REMOTE_INITIAL_CONNECTION_TIMEOUT_SETTING.get(settings);
        final PlainActionFuture<Void> future = new PlainActionFuture<>();
        Set<String> enabledClusters = RemoteClusterAware.getEnabledRemoteClusters(settings);

        if (enabledClusters.isEmpty()) {
            return;
        }

        CountDownActionListener listener = new CountDownActionListener(enabledClusters.size(), future);
        for (String clusterAlias : enabledClusters) {
            updateRemoteCluster(clusterAlias, settings, listener);
        }

        if (enabledClusters.isEmpty()) {
            future.onResponse(null);
        }

        try {
            future.get(timeValue.millis(), TimeUnit.MILLISECONDS);
        } catch (InterruptedException e) {
            Thread.currentThread().interrupt();
        } catch (TimeoutException ex) {
            logger.warn("failed to connect to remote clusters within {}", timeValue.toString());
        } catch (Exception e) {
            logger.warn("failed to connect to remote clusters", e);
        }
    }

    @Override
    public void close() throws IOException {
        IOUtils.close(remoteClusters.values());
    }

    public Stream<RemoteConnectionInfo> getRemoteConnectionInfos() {
        return remoteClusters.values().stream().map(RemoteClusterConnection::getConnectionInfo);
    }

    @Override
    public RemoteClusterServerInfo info() {
        if (remoteClusterServerEnabled) {
            return new RemoteClusterServerInfo(transportService.boundRemoteAccessAddress());
        } else {
            return null;
        }
    }

    /**
     * Collects all nodes of the given clusters and returns / passes a (clusterAlias, nodeId) to {@link DiscoveryNode}
     * function on success.
     */
    public void collectNodes(Set<String> clusters, ActionListener<BiFunction<String, String, DiscoveryNode>> listener) {
        if (enabled == false) {
            throw new IllegalArgumentException(
                "this node does not have the " + DiscoveryNodeRole.REMOTE_CLUSTER_CLIENT_ROLE.roleName() + " role"
            );
        }
        for (String cluster : clusters) {
            if (this.remoteClusters.containsKey(cluster) == false) {
                listener.onFailure(new NoSuchRemoteClusterException(cluster));
                return;
            }
        }

        final Map<String, Function<String, DiscoveryNode>> clusterMap = new HashMap<>();
        CountDown countDown = new CountDown(clusters.size());
        Function<String, DiscoveryNode> nullFunction = s -> null;
        for (final String cluster : clusters) {
            RemoteClusterConnection connection = this.remoteClusters.get(cluster);
            connection.collectNodes(new ActionListener<Function<String, DiscoveryNode>>() {
                @Override
                public void onResponse(Function<String, DiscoveryNode> nodeLookup) {
                    synchronized (clusterMap) {
                        clusterMap.put(cluster, nodeLookup);
                    }
                    if (countDown.countDown()) {
                        listener.onResponse((clusterAlias, nodeId) -> clusterMap.getOrDefault(clusterAlias, nullFunction).apply(nodeId));
                    }
                }

                @Override
                public void onFailure(Exception e) {
                    if (countDown.fastForward()) { // we need to check if it's true since we could have multiple failures
                        listener.onFailure(e);
                    }
                }
            });
        }
    }

    /**
     * Returns a client to the remote cluster if the given cluster alias exists.
     *
     * @param threadPool      the {@link ThreadPool} for the client
     * @param clusterAlias    the cluster alias the remote cluster is registered under
     * @param ensureConnected whether requests should wait for a connection attempt when there isn't a connection available
     * @throws IllegalArgumentException if the given clusterAlias doesn't exist
     */
    public Client getRemoteClusterClient(ThreadPool threadPool, String clusterAlias, boolean ensureConnected) {
        if (transportService.getRemoteClusterService().isEnabled() == false) {
            throw new IllegalArgumentException(
                "this node does not have the " + DiscoveryNodeRole.REMOTE_CLUSTER_CLIENT_ROLE.roleName() + " role"
            );
        }
        if (transportService.getRemoteClusterService().getRemoteClusterNames().contains(clusterAlias) == false) {
            throw new NoSuchRemoteClusterException(clusterAlias);
        }
        return new RemoteClusterAwareClient(settings, threadPool, transportService, clusterAlias, ensureConnected);
    }

    /**
     * Returns a client to the remote cluster if the given cluster alias exists.
     *
     * @param threadPool   the {@link ThreadPool} for the client
     * @param clusterAlias the cluster alias the remote cluster is registered under
     * @throws IllegalArgumentException if the given clusterAlias doesn't exist
     */
    public Client getRemoteClusterClient(ThreadPool threadPool, String clusterAlias) {
        return getRemoteClusterClient(
            threadPool,
            clusterAlias,
            transportService.getRemoteClusterService().isSkipUnavailable(clusterAlias) == false
        );
    }

    Collection<RemoteClusterConnection> getConnections() {
        return remoteClusters.values();
    }

    static void registerRemoteClusterHandshakeRequestHandler(TransportService transportService) {
        transportService.registerRequestHandler(
            REMOTE_CLUSTER_HANDSHAKE_ACTION_NAME,
            ThreadPool.Names.SAME,
            false,
            false,
            TransportService.HandshakeRequest::new,
            (request, channel, task) -> {
                if (false == RemoteClusterPortSettings.REMOTE_CLUSTER_PROFILE.equals(channel.getProfileName())) {
                    throw new IllegalArgumentException(
                        Strings.format(
                            "remote cluster handshake action requires channel profile to be [%s], but got [%s]",
                            RemoteClusterPortSettings.REMOTE_CLUSTER_PROFILE,
                            channel.getProfileName()
                        )
                    );
                }
                logger.trace("handling remote cluster handshake request");
                channel.sendResponse(
                    new TransportService.HandshakeResponse(
                        transportService.getLocalNode().getVersion(),
                        Build.CURRENT.hash(),
                        transportService.getLocalNode().withTransportAddress(transportService.boundRemoteAccessAddress().publishAddress()),
                        transportService.clusterName
                    )
                );
            }
        );
    }

    private static class RemoteConnectionEnabled<T> implements Setting.Validator<T> {

        private final String clusterAlias;
        private final String key;

        private RemoteConnectionEnabled(String clusterAlias, String key) {
            this.clusterAlias = clusterAlias;
            this.key = key;
        }

        @Override
        public void validate(T value) {}

        @Override
        public void validate(T value, Map<Setting<?>, Object> settings, boolean isPresent) {
            if (isPresent && RemoteConnectionStrategy.isConnectionEnabled(clusterAlias, settings) == false) {
                throw new IllegalArgumentException("Cannot configure setting [" + key + "] if remote cluster is not enabled.");
            }
        }

        @Override
        public Iterator<Setting<?>> settings() {
            return Stream.concat(
                Stream.of(RemoteConnectionStrategy.REMOTE_CONNECTION_MODE.getConcreteSettingForNamespace(clusterAlias)),
                settingsStream()
            ).iterator();
        }

        private Stream<Setting<?>> settingsStream() {
            return Arrays.stream(RemoteConnectionStrategy.ConnectionStrategy.values())
                .flatMap(strategy -> strategy.getEnablementSettings().get())
                .map(as -> as.getConcreteSettingForNamespace(clusterAlias));
        }
    };
}<|MERGE_RESOLUTION|>--- conflicted
+++ resolved
@@ -124,17 +124,10 @@
         )
     );
 
-<<<<<<< HEAD
-    public static final Setting.AffixSetting<SecureString> REMOTE_CLUSTER_AUTHORIZATION = Setting.affixKeySetting(
-        "cluster.remote.",
-        "authorization",
-        key -> SecureSetting.secureString(key, null)
-=======
-    public static final Setting.AffixSetting<String> REMOTE_CLUSTER_CREDENTIALS = Setting.affixKeySetting(
+    public static final Setting.AffixSetting<SecureString> REMOTE_CLUSTER_CREDENTIALS = Setting.affixKeySetting(
         "cluster.remote.",
         "credentials",
-        key -> Setting.simpleString(key, v -> {}, Setting.Property.Dynamic, Setting.Property.NodeScope, Setting.Property.Filtered)
->>>>>>> 60ebc31c
+        key -> SecureSetting.secureString(key, null)
     );
 
     public static final String REMOTE_CLUSTER_HANDSHAKE_ACTION_NAME = "cluster:internal/remote_cluster/handshake";
@@ -159,7 +152,7 @@
         this.enabled = DiscoveryNode.isRemoteClusterClient(settings);
         this.remoteClusterServerEnabled = REMOTE_CLUSTER_SERVER_ENABLED.get(settings);
         this.transportService = transportService;
-        this.credentialsProtectedRemoteClusters = REMOTE_CLUSTER_AUTHORIZATION.getAsMap(settings).keySet();
+        this.credentialsProtectedRemoteClusters = REMOTE_CLUSTER_CREDENTIALS.getAsMap(settings).keySet();
 
         if (remoteClusterServerEnabled) {
             registerRemoteClusterHandshakeRequestHandler(transportService);
