--- conflicted
+++ resolved
@@ -151,11 +151,7 @@
 
         @Override
         public void onIndexingCompleted(ParsedDocument parsedDocument) {
-<<<<<<< HEAD
             COUNTER.addAndGet(parsedDocument.getDocumentSizeObserver().raiNormalisedBytes());
-=======
-            COUNTER.addAndGet(parsedDocument.getDocumentSizeObserver().normalisedBytesParsed());
->>>>>>> ff2c4dea
             assertThat(indexName, equalTo(TEST_INDEX_NAME));
         }
     }
