/*
 * Copyright Elasticsearch B.V. and/or licensed to Elasticsearch B.V. under one
 * or more contributor license agreements. Licensed under the Elastic License
 * 2.0 and the Server Side Public License, v 1; you may not use this file except
 * in compliance with, at your election, the Elastic License 2.0 or the Server
 * Side Public License, v 1.
 */
package org.elasticsearch.index.shard;

import com.carrotsearch.hppc.cursors.ObjectObjectCursor;
import com.carrotsearch.randomizedtesting.generators.RandomPicks;
import joptsimple.OptionParser;
import joptsimple.OptionSet;
import org.apache.lucene.index.IndexWriter;
import org.apache.lucene.store.Directory;
import org.apache.lucene.store.FSDirectory;
import org.apache.lucene.store.Lock;
import org.apache.lucene.store.LockObtainFailedException;
import org.apache.lucene.store.NativeFSLockFactory;
import org.elasticsearch.ExceptionsHelper;
import org.elasticsearch.action.admin.cluster.allocation.ClusterAllocationExplanation;
import org.elasticsearch.action.admin.cluster.node.stats.NodesStatsResponse;
import org.elasticsearch.action.admin.indices.flush.FlushRequest;
import org.elasticsearch.action.admin.indices.recovery.RecoveryResponse;
import org.elasticsearch.action.admin.indices.stats.ShardStats;
import org.elasticsearch.action.index.IndexRequestBuilder;
import org.elasticsearch.action.search.SearchRequestBuilder;
import org.elasticsearch.cli.MockTerminal;
import org.elasticsearch.cluster.ClusterState;
import org.elasticsearch.cluster.metadata.IndexMetadata;
import org.elasticsearch.cluster.node.DiscoveryNode;
import org.elasticsearch.cluster.node.DiscoveryNodes;
import org.elasticsearch.cluster.routing.GroupShardsIterator;
import org.elasticsearch.cluster.routing.ShardIterator;
import org.elasticsearch.cluster.routing.ShardRouting;
import org.elasticsearch.cluster.routing.ShardRoutingState;
import org.elasticsearch.cluster.routing.UnassignedInfo;
import org.elasticsearch.cluster.routing.allocation.AllocationDecision;
import org.elasticsearch.cluster.routing.allocation.ShardAllocationDecision;
import org.elasticsearch.cluster.routing.allocation.command.AllocateStalePrimaryAllocationCommand;
import org.elasticsearch.common.io.PathUtils;
import org.elasticsearch.common.settings.Settings;
import org.elasticsearch.common.unit.ByteSizeUnit;
import org.elasticsearch.common.unit.ByteSizeValue;
import org.elasticsearch.env.Environment;
import org.elasticsearch.env.NodeEnvironment;
import org.elasticsearch.env.TestEnvironment;
import org.elasticsearch.gateway.GatewayMetaState;
import org.elasticsearch.index.Index;
import org.elasticsearch.index.IndexSettings;
import org.elasticsearch.index.MergePolicyConfig;
import org.elasticsearch.index.MockEngineFactoryPlugin;
import org.elasticsearch.index.seqno.SeqNoStats;
import org.elasticsearch.index.translog.TestTranslog;
import org.elasticsearch.index.translog.TranslogCorruptedException;
import org.elasticsearch.indices.IndicesService;
import org.elasticsearch.indices.recovery.RecoveryState;
import org.elasticsearch.plugins.Plugin;
import org.elasticsearch.test.CorruptionUtils;
import org.elasticsearch.test.ESIntegTestCase;
import org.elasticsearch.test.InternalSettingsPlugin;
import org.elasticsearch.test.InternalTestCluster;
import org.elasticsearch.test.engine.MockEngineSupport;
import org.elasticsearch.test.transport.MockTransportService;

import java.io.IOException;
import java.nio.file.Files;
import java.nio.file.Path;
import java.util.Arrays;
import java.util.Collection;
import java.util.HashMap;
import java.util.List;
import java.util.Map;
import java.util.Set;
import java.util.regex.Matcher;
import java.util.regex.Pattern;
import java.util.stream.Collectors;
import java.util.stream.StreamSupport;

import static org.elasticsearch.common.util.CollectionUtils.iterableAsArrayList;
import static org.elasticsearch.index.query.QueryBuilders.matchAllQuery;
import static org.elasticsearch.test.hamcrest.ElasticsearchAssertions.assertAcked;
import static org.elasticsearch.test.hamcrest.ElasticsearchAssertions.assertHitCount;
import static org.hamcrest.Matchers.allOf;
import static org.hamcrest.Matchers.containsString;
import static org.hamcrest.Matchers.equalTo;
import static org.hamcrest.Matchers.greaterThan;
import static org.hamcrest.Matchers.hasSize;
import static org.hamcrest.Matchers.not;
import static org.hamcrest.Matchers.notNullValue;
import static org.hamcrest.Matchers.nullValue;
import static org.hamcrest.Matchers.startsWith;

@ESIntegTestCase.ClusterScope(scope = ESIntegTestCase.Scope.TEST, numDataNodes = 0)
public class RemoveCorruptedShardDataCommandIT extends ESIntegTestCase {

    @Override
    protected Collection<Class<? extends Plugin>> nodePlugins() {
        return Arrays.asList(MockTransportService.TestPlugin.class, MockEngineFactoryPlugin.class, InternalSettingsPlugin.class);
    }

    public void testCorruptIndex() throws Exception {
        final String node = internalCluster().startNode();

        final String indexName = "index42";
        assertAcked(prepareCreate(indexName).setSettings(Settings.builder()
            .put(IndexMetadata.SETTING_NUMBER_OF_SHARDS, 1)
            .put(IndexMetadata.SETTING_NUMBER_OF_REPLICAS, 0)
            .put(MergePolicyConfig.INDEX_MERGE_ENABLED, false)
            .put(IndexSettings.INDEX_REFRESH_INTERVAL_SETTING.getKey(), "-1")
            .put(MockEngineSupport.DISABLE_FLUSH_ON_CLOSE.getKey(), true)
            .put(IndexSettings.INDEX_CHECK_ON_STARTUP.getKey(), "checksum")
        ));

        // index some docs in several segments
        int numDocs = 0;
        for (int k = 0, attempts = randomIntBetween(5, 10); k < attempts; k++) {
            final int numExtraDocs = between(10, 100);
            IndexRequestBuilder[] builders = new IndexRequestBuilder[numExtraDocs];
            for (int i = 0; i < builders.length; i++) {
                builders[i] = client().prepareIndex(indexName).setSource("foo", "bar");
            }

            numDocs += numExtraDocs;

            indexRandom(false, false, false, Arrays.asList(builders));
            flush(indexName);
        }

        logger.info("--> indexed {} docs", numDocs);

        final RemoveCorruptedShardDataCommand command = new RemoveCorruptedShardDataCommand();
        final MockTerminal terminal = new MockTerminal();
        final OptionParser parser = command.getParser();

        final Settings nodePathSettings = internalCluster().dataPathSettings(node);

        final Environment environment = TestEnvironment.newEnvironment(
            Settings.builder().put(internalCluster().getDefaultSettings()).put(nodePathSettings).build());
        final OptionSet options = parser.parse("-index", indexName, "-shard-id", "0");

        // Try running it before the node is stopped (and shard is closed)
        try {
            command.execute(terminal, options, environment);
            fail("expected the command to fail as node is locked");
        } catch (Exception e) {
            assertThat(e.getMessage(),
                allOf(containsString("failed to lock node's directory"),
                    containsString("is Elasticsearch still running?")));
        }

        final Path indexDir = getPathToShardData(indexName, ShardPath.INDEX_FOLDER_NAME);

        internalCluster().restartNode(node, new InternalTestCluster.RestartCallback() {
            @Override
            public Settings onNodeStopped(String nodeName) throws Exception {
                // Try running it before the shard is corrupted, it should flip out because there is no corruption file marker
                try {
                    command.execute(terminal, options, environment);
                    fail("expected the command to fail as there is no corruption file marker");
                } catch (Exception e) {
                    assertThat(e.getMessage(), startsWith("Shard does not seem to be corrupted at"));
                }

                CorruptionUtils.corruptIndex(random(), indexDir, false);
                return super.onNodeStopped(nodeName);
            }
        });

        // shard should be failed due to a corrupted index
        assertBusy(() -> {
            final ClusterAllocationExplanation explanation =
                client().admin().cluster().prepareAllocationExplain()
                    .setIndex(indexName).setShard(0).setPrimary(true)
                    .get().getExplanation();

            final ShardAllocationDecision shardAllocationDecision = explanation.getShardAllocationDecision();
            assertThat(shardAllocationDecision.isDecisionTaken(), equalTo(true));
            assertThat(shardAllocationDecision.getAllocateDecision().getAllocationDecision(),
                equalTo(AllocationDecision.NO_VALID_SHARD_COPY));
        });

        internalCluster().restartNode(node, new InternalTestCluster.RestartCallback() {
            @Override
            public Settings onNodeStopped(String nodeName) throws Exception {
                terminal.addTextInput("y");
                command.execute(terminal, options, environment);

                return super.onNodeStopped(nodeName);
            }
        });

        waitNoPendingTasksOnAll();

        String nodeId = null;
        final ClusterState state = client().admin().cluster().prepareState().get().getState();
        final DiscoveryNodes nodes = state.nodes();
        for (ObjectObjectCursor<String, DiscoveryNode> cursor : nodes.getNodes()) {
            final String name = cursor.value.getName();
            if (name.equals(node)) {
                nodeId = cursor.key;
                break;
            }
        }
        assertThat(nodeId, notNullValue());

        logger.info("--> output:\n{}", terminal.getOutput());

        assertThat(terminal.getOutput(), containsString("allocate_stale_primary"));
        assertThat(terminal.getOutput(), containsString("\"node\" : \"" + nodeId + "\""));

        // there is only _stale_ primary (due to new allocation id)
        assertBusy(() -> {
            final ClusterAllocationExplanation explanation =
                client().admin().cluster().prepareAllocationExplain()
                    .setIndex(indexName).setShard(0).setPrimary(true)
                    .get().getExplanation();

            final ShardAllocationDecision shardAllocationDecision = explanation.getShardAllocationDecision();
            assertThat(shardAllocationDecision.isDecisionTaken(), equalTo(true));
            assertThat(shardAllocationDecision.getAllocateDecision().getAllocationDecision(),
                equalTo(AllocationDecision.NO_VALID_SHARD_COPY));
        });

        client().admin().cluster().prepareReroute()
            .add(new AllocateStalePrimaryAllocationCommand(indexName, 0, nodeId, true))
            .get();

        assertBusy(() -> {
            final ClusterAllocationExplanation explanation =
                client().admin().cluster().prepareAllocationExplain()
                    .setIndex(indexName).setShard(0).setPrimary(true)
                    .get().getExplanation();

            assertThat(explanation.getCurrentNode(), notNullValue());
            assertThat(explanation.getShardState(), equalTo(ShardRoutingState.STARTED));
        });

        final Pattern pattern = Pattern.compile("Corrupted Lucene index segments found -\\s+(?<docs>\\d+) documents will be lost.");
        final Matcher matcher = pattern.matcher(terminal.getOutput());
        assertThat(matcher.find(), equalTo(true));
        final int expectedNumDocs = numDocs - Integer.parseInt(matcher.group("docs"));

        ensureGreen(indexName);

        assertHitCount(client().prepareSearch(indexName).setQuery(matchAllQuery()).get(), expectedNumDocs);
    }

    public void testCorruptTranslogTruncation() throws Exception {
        internalCluster().startNodes(2);

        final String node1 = internalCluster().getNodeNames()[0];
        final String node2 = internalCluster().getNodeNames()[1];

        final String indexName = "test";
        assertAcked(prepareCreate(indexName).setSettings(Settings.builder()
            .put(IndexMetadata.SETTING_NUMBER_OF_SHARDS, 1)
            .put(IndexMetadata.SETTING_NUMBER_OF_REPLICAS, 1)
            .put(IndexSettings.INDEX_REFRESH_INTERVAL_SETTING.getKey(), "-1")
            .put(MockEngineSupport.DISABLE_FLUSH_ON_CLOSE.getKey(), true) // never flush - always recover from translog
            .put("index.routing.allocation.exclude._name", node2)));
        ensureYellow();

        assertAcked(client().admin().indices().prepareUpdateSettings(indexName).setSettings(Settings.builder()
            .putNull("index.routing.allocation.exclude._name")));
        ensureGreen();

        // Index some documents
        int numDocsToKeep = randomIntBetween(10, 100);
        logger.info("--> indexing [{}] docs to be kept", numDocsToKeep);
        IndexRequestBuilder[] builders = new IndexRequestBuilder[numDocsToKeep];
        for (int i = 0; i < builders.length; i++) {
            builders[i] = client().prepareIndex(indexName).setSource("foo", "bar");
        }
        indexRandom(false, false, false, Arrays.asList(builders));
        flush(indexName);

        disableTranslogFlush(indexName);
        // having no extra docs is an interesting case for seq no based recoveries - test it more often
        int numDocsToTruncate = randomBoolean() ? 0 : randomIntBetween(0, 100);
        logger.info("--> indexing [{}] more doc to be truncated", numDocsToTruncate);
        builders = new IndexRequestBuilder[numDocsToTruncate];
        for (int i = 0; i < builders.length; i++) {
            builders[i] = client().prepareIndex(indexName).setSource("foo", "bar");
        }
        indexRandom(false, false, false, Arrays.asList(builders));

        RemoveCorruptedShardDataCommand command = new RemoveCorruptedShardDataCommand();
        MockTerminal terminal = new MockTerminal();
        OptionParser parser = command.getParser();

        if (randomBoolean() && numDocsToTruncate > 0) {
            // flush the replica, so it will have more docs than what the primary will have
            Index index = resolveIndex(indexName);
            IndexShard replica = internalCluster().getInstance(IndicesService.class, node2).getShardOrNull(new ShardId(index, 0));
            replica.flush(new FlushRequest());
            logger.info("--> performed extra flushing on replica");
        }

        final Settings node1PathSettings = internalCluster().dataPathSettings(node1);
        final Settings node2PathSettings = internalCluster().dataPathSettings(node2);

        // shut down the replica node to be tested later
        internalCluster().stopRandomNode(InternalTestCluster.nameFilter(node2));

        final Path translogDir = getPathToShardData(indexName, ShardPath.TRANSLOG_FOLDER_NAME);
        final Path indexDir = getPathToShardData(indexName, ShardPath.INDEX_FOLDER_NAME);

        // Restart the single node
        logger.info("--> restarting node");
        internalCluster().restartRandomDataNode(new InternalTestCluster.RestartCallback() {
            @Override
            public Settings onNodeStopped(String nodeName) throws Exception {
                logger.info("--> corrupting translog on node {}", nodeName);
                TestTranslog.corruptRandomTranslogFile(logger, random(), translogDir);
                return super.onNodeStopped(nodeName);
            }
        });

        // all shards should be failed due to a corrupted translog
        assertBusy(() -> {
            final UnassignedInfo unassignedInfo = client().admin().cluster().prepareAllocationExplain()
                .setIndex(indexName).setShard(0).setPrimary(true).get().getExplanation().getUnassignedInfo();
            assertThat(unassignedInfo.getReason(), equalTo(UnassignedInfo.Reason.ALLOCATION_FAILED));
            assertThat(ExceptionsHelper.unwrap(unassignedInfo.getFailure(), TranslogCorruptedException.class), not(nullValue()));
        });

        // have to shut down primary node - otherwise node lock is present
        internalCluster().restartNode(node1, new InternalTestCluster.RestartCallback() {
            @Override
            public Settings onNodeStopped(String nodeName) throws Exception {
                assertBusy(() -> {
                    logger.info("--> checking that lock has been released for {}", indexDir);
                    //noinspection EmptyTryBlock since we're just trying to obtain the lock
                    try (Directory dir = FSDirectory.open(indexDir, NativeFSLockFactory.INSTANCE);
                         Lock ignored = dir.obtainLock(IndexWriter.WRITE_LOCK_NAME)) {
                    } catch (LockObtainFailedException lofe) {
                        logger.info("--> failed acquiring lock for {}", indexDir);
                        throw new AssertionError("still waiting for lock release at [" + indexDir + "]", lofe);
                    } catch (IOException ioe) {
                        throw new AssertionError("unexpected IOException [" + indexDir + "]", ioe);
                    }
                });

                final Environment environment = TestEnvironment.newEnvironment(
                    Settings.builder().put(internalCluster().getDefaultSettings()).put(node1PathSettings).build());

                terminal.addTextInput("y");
                OptionSet options = parser.parse("-d", translogDir.toAbsolutePath().toString());
                logger.info("--> running command for [{}]", translogDir.toAbsolutePath());
                command.execute(terminal, options, environment);
                logger.info("--> output:\n{}", terminal.getOutput());

                return super.onNodeStopped(nodeName);
            }
        });

        String primaryNodeId = null;
        final ClusterState state = client().admin().cluster().prepareState().get().getState();
        final DiscoveryNodes nodes = state.nodes();
        for (ObjectObjectCursor<String, DiscoveryNode> cursor : nodes.getNodes()) {
            final String name = cursor.value.getName();
            if (name.equals(node1)) {
                primaryNodeId = cursor.key;
                break;
            }
        }
        assertThat(primaryNodeId, notNullValue());

        assertThat(terminal.getOutput(), containsString("allocate_stale_primary"));
        assertThat(terminal.getOutput(), containsString("\"node\" : \"" + primaryNodeId + "\""));

        // there is only _stale_ primary (due to new allocation id)
        assertBusy(() -> {
            final ClusterAllocationExplanation explanation =
                client().admin().cluster().prepareAllocationExplain()
                    .setIndex(indexName).setShard(0).setPrimary(true)
                    .get().getExplanation();

            final ShardAllocationDecision shardAllocationDecision = explanation.getShardAllocationDecision();
            assertThat(shardAllocationDecision.isDecisionTaken(), equalTo(true));
            assertThat(shardAllocationDecision.getAllocateDecision().getAllocationDecision(),
                equalTo(AllocationDecision.NO_VALID_SHARD_COPY));
        });

        client().admin().cluster().prepareReroute()
            .add(new AllocateStalePrimaryAllocationCommand(indexName, 0, primaryNodeId, true))
            .get();

        assertBusy(() -> {
            final ClusterAllocationExplanation explanation =
                client().admin().cluster().prepareAllocationExplain()
                    .setIndex(indexName).setShard(0).setPrimary(true)
                    .get().getExplanation();

            assertThat(explanation.getCurrentNode(), notNullValue());
            assertThat(explanation.getShardState(), equalTo(ShardRoutingState.STARTED));
        });

        ensureYellow(indexName);

        // Run a search and make sure it succeeds
        assertHitCount(client().prepareSearch(indexName).setQuery(matchAllQuery()).get(), numDocsToKeep);

        logger.info("--> starting the replica node to test recovery");
        internalCluster().startNode(node2PathSettings);
        ensureGreen(indexName);
        for (String node : internalCluster().nodesInclude(indexName)) {
            SearchRequestBuilder q = client().prepareSearch(indexName).setPreference("_only_nodes:" + node).setQuery(matchAllQuery());
            assertHitCount(q.get(), numDocsToKeep);
        }
        final RecoveryResponse recoveryResponse = client().admin().indices().prepareRecoveries(indexName).setActiveOnly(false).get();
        final RecoveryState replicaRecoveryState = recoveryResponse.shardRecoveryStates().get(indexName).stream()
            .filter(recoveryState -> recoveryState.getPrimary() == false).findFirst().get();
        assertThat(replicaRecoveryState.getIndex().toString(), replicaRecoveryState.getIndex().recoveredFileCount(), greaterThan(0));
        // Ensure that the global checkpoint and local checkpoint are restored from the max seqno of the last commit.
        final SeqNoStats seqNoStats = getSeqNoStats(indexName, 0);
        assertThat(seqNoStats.getGlobalCheckpoint(), equalTo(seqNoStats.getMaxSeqNo()));
        assertThat(seqNoStats.getLocalCheckpoint(), equalTo(seqNoStats.getMaxSeqNo()));
    }

    public void testCorruptTranslogTruncationOfReplica() throws Exception {
        internalCluster().startMasterOnlyNode();

        final String node1 = internalCluster().startDataOnlyNode();
        final String node2 = internalCluster().startDataOnlyNode();
        logger.info("--> nodes name: {}, {}", node1, node2);

        final String indexName = "test";
        assertAcked(prepareCreate(indexName).setSettings(Settings.builder()
            .put(IndexMetadata.SETTING_NUMBER_OF_SHARDS, 1)
            .put(IndexMetadata.SETTING_NUMBER_OF_REPLICAS, 1)
            .put(IndexSettings.INDEX_REFRESH_INTERVAL_SETTING.getKey(), "-1")
            .put(MockEngineSupport.DISABLE_FLUSH_ON_CLOSE.getKey(), true) // never flush - always recover from translog
            .put("index.routing.allocation.exclude._name", node2)
        ));
        ensureYellow();

        assertAcked(client().admin().indices().prepareUpdateSettings(indexName).setSettings(Settings.builder()
            .put("index.routing.allocation.exclude._name", (String)null)
        ));
        ensureGreen();

        // Index some documents
        int numDocsToKeep = randomIntBetween(0, 100);
        logger.info("--> indexing [{}] docs to be kept", numDocsToKeep);
        IndexRequestBuilder[] builders = new IndexRequestBuilder[numDocsToKeep];
        for (int i = 0; i < builders.length; i++) {
            builders[i] = client().prepareIndex(indexName).setSource("foo", "bar");
        }
        indexRandom(false, false, false, Arrays.asList(builders));
        flush(indexName);
        disableTranslogFlush(indexName);
        // having no extra docs is an interesting case for seq no based recoveries - test it more often
        int numDocsToTruncate = randomBoolean() ? 0 : randomIntBetween(0, 100);
        logger.info("--> indexing [{}] more docs to be truncated", numDocsToTruncate);
        builders = new IndexRequestBuilder[numDocsToTruncate];
        for (int i = 0; i < builders.length; i++) {
            builders[i] = client().prepareIndex(indexName).setSource("foo", "bar");
        }
        indexRandom(false, false, false, Arrays.asList(builders));
        final int totalDocs = numDocsToKeep + numDocsToTruncate;

        // sample the replica node translog dirs
        final ShardId shardId = new ShardId(resolveIndex(indexName), 0);
        final Path translogDir = getPathToShardData(node2, shardId, ShardPath.TRANSLOG_FOLDER_NAME);

        final Settings node1PathSettings = internalCluster().dataPathSettings(node1);
        final Settings node2PathSettings = internalCluster().dataPathSettings(node2);

        assertBusy(() -> internalCluster().getInstances(GatewayMetaState.class)
            .forEach(gw -> assertTrue(gw.allPendingAsyncStatesWritten())));

        // stop data nodes
        internalCluster().stopRandomDataNode();
        internalCluster().stopRandomDataNode();

        // Corrupt the translog file(s) on the replica
        logger.info("--> corrupting translog");
        TestTranslog.corruptRandomTranslogFile(logger, random(), translogDir);

        // Start the node with the non-corrupted data path
        logger.info("--> starting node");
        internalCluster().startNode(node1PathSettings);

        ensureYellow();

        // Run a search and make sure it succeeds
        assertHitCount(client().prepareSearch(indexName).setQuery(matchAllQuery()).get(), totalDocs);

        // check replica corruption
        final RemoveCorruptedShardDataCommand command = new RemoveCorruptedShardDataCommand();
        final MockTerminal terminal = new MockTerminal();
        final OptionParser parser = command.getParser();

        final Environment environment = TestEnvironment.newEnvironment(
            Settings.builder().put(internalCluster().getDefaultSettings()).put(node2PathSettings).build());
        terminal.addTextInput("y");
        OptionSet options = parser.parse("-d", translogDir.toAbsolutePath().toString());
        logger.info("--> running command for [{}]", translogDir.toAbsolutePath());
        command.execute(terminal, options, environment);
        logger.info("--> output:\n{}", terminal.getOutput());

        logger.info("--> starting the replica node to test recovery");
        internalCluster().startNode(node2PathSettings);
        ensureGreen(indexName);
        for (String node : internalCluster().nodesInclude(indexName)) {
            assertHitCount(client().prepareSearch(indexName)
                .setPreference("_only_nodes:" + node).setQuery(matchAllQuery()).get(), totalDocs);
        }

        final RecoveryResponse recoveryResponse = client().admin().indices().prepareRecoveries(indexName).setActiveOnly(false).get();
        final RecoveryState replicaRecoveryState = recoveryResponse.shardRecoveryStates().get(indexName).stream()
            .filter(recoveryState -> recoveryState.getPrimary() == false).findFirst().get();
        // the replica translog was disabled so it doesn't know what hte global checkpoint is and thus can't do ops based recovery
        assertThat(replicaRecoveryState.getIndex().toString(), replicaRecoveryState.getIndex().recoveredFileCount(), greaterThan(0));
        // Ensure that the global checkpoint and local checkpoint are restored from the max seqno of the last commit.
        final SeqNoStats seqNoStats = getSeqNoStats(indexName, 0);
        assertThat(seqNoStats.getGlobalCheckpoint(), equalTo(seqNoStats.getMaxSeqNo()));
        assertThat(seqNoStats.getLocalCheckpoint(), equalTo(seqNoStats.getMaxSeqNo()));
    }

    public void testResolvePath() throws Exception {
        final int numOfNodes = randomIntBetween(1, 5);
        final List<String> nodeNames = internalCluster().startNodes(numOfNodes, Settings.EMPTY);

        final String indexName = "test" + randomInt(100);
        assertAcked(prepareCreate(indexName).setSettings(Settings.builder()
            .put(IndexMetadata.SETTING_NUMBER_OF_SHARDS, 1)
            .put(IndexMetadata.SETTING_NUMBER_OF_REPLICAS, numOfNodes - 1)
        ));
        flush(indexName);

        ensureGreen(indexName);

        final Map<String, String> nodeNameToNodeId = new HashMap<>();
        final ClusterState state = client().admin().cluster().prepareState().get().getState();
        final DiscoveryNodes nodes = state.nodes();
        for (ObjectObjectCursor<String, DiscoveryNode> cursor : nodes.getNodes()) {
            nodeNameToNodeId.put(cursor.value.getName(), cursor.key);
        }

        final GroupShardsIterator shardIterators = state.getRoutingTable().activePrimaryShardsGrouped(new String[]{indexName}, false);
        final List<ShardIterator> iterators = iterableAsArrayList(shardIterators);
        final ShardRouting shardRouting = iterators.iterator().next().nextOrNull();
        assertThat(shardRouting, notNullValue());
        final ShardId shardId = shardRouting.shardId();

        final RemoveCorruptedShardDataCommand command = new RemoveCorruptedShardDataCommand();
        final OptionParser parser = command.getParser();

        final Map<String, Path> indexPathByNodeName = new HashMap<>();
        final Map<String, Environment> environmentByNodeName = new HashMap<>();
        for (String nodeName : nodeNames) {
            final String nodeId = nodeNameToNodeId.get(nodeName);
            indexPathByNodeName.put(nodeName, getPathToShardData(nodeId, shardId, ShardPath.INDEX_FOLDER_NAME));

            final Environment environment = TestEnvironment.newEnvironment(
                Settings.builder().put(internalCluster().getDefaultSettings()).put(internalCluster().dataPathSettings(nodeName)).build());
            environmentByNodeName.put(nodeName, environment);

            internalCluster().stopRandomNode(InternalTestCluster.nameFilter(nodeName));
            logger.info(" -- stopped {}", nodeName);
        }

        for (String nodeName : nodeNames) {
            final Path indexPath = indexPathByNodeName.get(nodeName);
            final OptionSet options = parser.parse("--dir", indexPath.toAbsolutePath().toString());
            command.findAndProcessShardPath(options, environmentByNodeName.get(nodeName),
<<<<<<< HEAD
                new Path[] { environmentByNodeName.get(nodeName).dataFile() },
=======
                environmentByNodeName.get(nodeName).dataFile(),
>>>>>>> bbfa090a
                state, shardPath -> assertThat(shardPath.resolveIndex(), equalTo(indexPath)));
        }
    }

    private Path getPathToShardData(String indexName, String dirSuffix) {
        ClusterState state = client().admin().cluster().prepareState().get().getState();
        GroupShardsIterator shardIterators = state.getRoutingTable().activePrimaryShardsGrouped(new String[]{indexName}, false);
        List<ShardIterator> iterators = iterableAsArrayList(shardIterators);
        ShardIterator shardIterator = RandomPicks.randomFrom(random(), iterators);
        ShardRouting shardRouting = shardIterator.nextOrNull();
        assertNotNull(shardRouting);
        assertTrue(shardRouting.primary());
        assertTrue(shardRouting.assignedToNode());
        String nodeId = shardRouting.currentNodeId();
        ShardId shardId = shardRouting.shardId();
        return getPathToShardData(nodeId, shardId, dirSuffix);
    }

    public static Path getPathToShardData(String nodeId, ShardId shardId, String shardPathSubdirectory) {
        final NodesStatsResponse nodeStatsResponse = client().admin().cluster().prepareNodesStats(nodeId).setFs(true).get();
        final Set<Path> paths = StreamSupport.stream(nodeStatsResponse.getNodes().get(0).getFs().spliterator(), false)
            .map(nodePath -> PathUtils.get(nodePath.getPath())
                .resolve(NodeEnvironment.INDICES_FOLDER)
                .resolve(shardId.getIndex().getUUID())
                .resolve(Integer.toString(shardId.getId()))
                .resolve(shardPathSubdirectory))
            .filter(Files::isDirectory)
            .collect(Collectors.toSet());
        assertThat(paths, hasSize(1));
        return paths.iterator().next();
    }

    /** Disables translog flushing for the specified index */
    private static void disableTranslogFlush(String index) {
        Settings settings = Settings.builder()
            .put(IndexSettings.INDEX_TRANSLOG_FLUSH_THRESHOLD_SIZE_SETTING.getKey(), new ByteSizeValue(1, ByteSizeUnit.PB))
            .build();
        client().admin().indices().prepareUpdateSettings(index).setSettings(settings).get();
    }

    private SeqNoStats getSeqNoStats(String index, int shardId) {
        final ShardStats[] shardStats = client().admin().indices()
            .prepareStats(index).get()
            .getIndices().get(index).getShards();
        return shardStats[shardId].getSeqNoStats();
    }
}<|MERGE_RESOLUTION|>--- conflicted
+++ resolved
@@ -566,12 +566,7 @@
         for (String nodeName : nodeNames) {
             final Path indexPath = indexPathByNodeName.get(nodeName);
             final OptionSet options = parser.parse("--dir", indexPath.toAbsolutePath().toString());
-            command.findAndProcessShardPath(options, environmentByNodeName.get(nodeName),
-<<<<<<< HEAD
-                new Path[] { environmentByNodeName.get(nodeName).dataFile() },
-=======
-                environmentByNodeName.get(nodeName).dataFile(),
->>>>>>> bbfa090a
+            command.findAndProcessShardPath(options, environmentByNodeName.get(nodeName), environmentByNodeName.get(nodeName).dataFile(),
                 state, shardPath -> assertThat(shardPath.resolveIndex(), equalTo(indexPath)));
         }
     }
