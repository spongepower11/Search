--- conflicted
+++ resolved
@@ -481,33 +481,6 @@
             "support aliases."));
     }
 
-<<<<<<< HEAD
-    public void testNoTimestampInDocument() throws Exception {
-        createIndexTemplate("id", "logs-foobar*", "@timestamp");
-        String dataStreamName = "logs-foobar";
-        CreateDataStreamAction.Request createDataStreamRequest = new CreateDataStreamAction.Request(dataStreamName);
-        client().admin().indices().createDataStream(createDataStreamRequest).get();
-
-        IndexRequest indexRequest = new IndexRequest(dataStreamName)
-            .opType("create")
-            .source("{}", XContentType.JSON);
-        Exception e = expectThrows(IllegalArgumentException.class, () -> client().index(indexRequest).actionGet());
-        assertThat(e.getMessage(), equalTo("required timestamp field is missing"));
-    }
-
-    public void testMultipleTimestampValuesInDocument() throws Exception {
-        createIndexTemplate("id", "logs-foobar*", "@timestamp");
-        String dataStreamName = "logs-foobar";
-        CreateDataStreamAction.Request createDataStreamRequest = new CreateDataStreamAction.Request(dataStreamName);
-        client().admin().indices().createDataStream(createDataStreamRequest).get();
-
-        IndexRequest indexRequest = new IndexRequest(dataStreamName)
-            .opType("create")
-            .source("{\"@timestamp\": [\"2020-12-12\",\"2022-12-12\"]}", XContentType.JSON);
-        Exception e = expectThrows(MapperParsingException.class, () -> client().index(indexRequest).actionGet());
-        assertThat(e.getCause().getMessage(),
-            containsString("timestamp field has multiple values, only a single value is allowed"));
-=======
     public void testChangeTimestampFieldInComposableTemplatePriorToRollOver() throws Exception {
         putComposableIndexTemplate("id1", "@timestamp", List.of("logs-foo*"));
 
@@ -632,7 +605,33 @@
         assertThat(getIndexResponse.getSettings().get(backingIndex).getAsBoolean("index.hidden", null), is(true));
         Map<?, ?> mappings = getIndexResponse.getMappings().get(backingIndex).getSourceAsMap();
         assertThat(ObjectPath.eval(timestampFieldPathInMapping, mappings), is(expectedMapping));
->>>>>>> e1af32d7
+    }
+
+    public void testNoTimestampInDocument() throws Exception {
+        putComposableIndexTemplate("id", "@timestamp", List.of("logs-foobar*"));
+        String dataStreamName = "logs-foobar";
+        CreateDataStreamAction.Request createDataStreamRequest = new CreateDataStreamAction.Request(dataStreamName);
+        client().admin().indices().createDataStream(createDataStreamRequest).get();
+
+        IndexRequest indexRequest = new IndexRequest(dataStreamName)
+            .opType("create")
+            .source("{}", XContentType.JSON);
+        Exception e = expectThrows(IllegalArgumentException.class, () -> client().index(indexRequest).actionGet());
+        assertThat(e.getMessage(), equalTo("required timestamp field is missing"));
+    }
+
+    public void testMultipleTimestampValuesInDocument() throws Exception {
+        putComposableIndexTemplate("id", "@timestamp", List.of("logs-foobar*"));
+        String dataStreamName = "logs-foobar";
+        CreateDataStreamAction.Request createDataStreamRequest = new CreateDataStreamAction.Request(dataStreamName);
+        client().admin().indices().createDataStream(createDataStreamRequest).get();
+
+        IndexRequest indexRequest = new IndexRequest(dataStreamName)
+            .opType("create")
+            .source("{\"@timestamp\": [\"2020-12-12\",\"2022-12-12\"]}", XContentType.JSON);
+        Exception e = expectThrows(MapperParsingException.class, () -> client().index(indexRequest).actionGet());
+        assertThat(e.getCause().getMessage(),
+            containsString("timestamp field has multiple values, only a single value is allowed"));
     }
 
     private static void verifyResolvability(String dataStream, ActionRequestBuilder requestBuilder, boolean fail) {
