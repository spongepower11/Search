--- conflicted
+++ resolved
@@ -511,14 +511,9 @@
         PutComposableIndexTemplateAction.Request request = new PutComposableIndexTemplateAction.Request(id);
         request.indexTemplate(
             new ComposableIndexTemplate(
-<<<<<<< HEAD
                 Arrays.asList(pattern),
-                null,
-=======
-                List.of(pattern),
                 new Template(null,
                     new CompressedXContent(MetadataCreateDataStreamServiceTests.generateMapping(timestampFieldName)), null),
->>>>>>> 680ea07f
                 null, null, null, null,
                 new ComposableIndexTemplate.DataStreamTemplate(timestampFieldName))
         );
