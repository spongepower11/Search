/*
 * Copyright Elasticsearch B.V. and/or licensed to Elasticsearch B.V. under one
 * or more contributor license agreements. Licensed under the Elastic License
 * 2.0 and the Server Side Public License, v 1; you may not use this file except
 * in compliance with, at your election, the Elastic License 2.0 or the Server
 * Side Public License, v 1.
 */

package org.elasticsearch.indices.recovery;

import org.apache.lucene.index.IndexCommit;
import org.elasticsearch.action.admin.cluster.node.stats.NodeStats;
import org.elasticsearch.action.admin.cluster.node.stats.NodesStatsResponse;
import org.elasticsearch.action.admin.cluster.settings.ClusterUpdateSettingsRequest;
import org.elasticsearch.action.admin.cluster.snapshots.get.GetSnapshotsResponse;
import org.elasticsearch.action.admin.cluster.snapshots.restore.RestoreSnapshotResponse;
import org.elasticsearch.action.admin.indices.recovery.RecoveryResponse;
import org.elasticsearch.action.admin.indices.stats.CommonStatsFlags;
import org.elasticsearch.action.admin.indices.stats.ShardStats;
import org.elasticsearch.action.index.IndexRequestBuilder;
import org.elasticsearch.action.search.SearchRequestBuilder;
import org.elasticsearch.action.search.SearchResponse;
import org.elasticsearch.cluster.ClusterState;
import org.elasticsearch.cluster.metadata.IndexMetadata;
import org.elasticsearch.cluster.metadata.RepositoryMetadata;
import org.elasticsearch.cluster.routing.IndexShardRoutingTable;
import org.elasticsearch.cluster.routing.RecoverySource;
import org.elasticsearch.cluster.service.ClusterService;
import org.elasticsearch.common.Strings;
import org.elasticsearch.common.blobstore.BlobContainer;
import org.elasticsearch.common.blobstore.support.FilterBlobContainer;
import org.elasticsearch.common.settings.Settings;
import org.elasticsearch.common.util.BigArrays;
<<<<<<< HEAD
import org.elasticsearch.plugins.LicenseCheckerPlugin;
=======
import org.elasticsearch.index.engine.Engine;
>>>>>>> 75c7cceb
import org.elasticsearch.xcontent.NamedXContentRegistry;
import org.elasticsearch.env.Environment;
import org.elasticsearch.index.IndexService;
import org.elasticsearch.index.MergePolicyConfig;
import org.elasticsearch.index.query.QueryBuilders;
import org.elasticsearch.index.recovery.RecoveryStats;
import org.elasticsearch.index.shard.IndexShard;
import org.elasticsearch.index.store.Store;
import org.elasticsearch.indices.IndicesService;
import org.elasticsearch.plugins.Plugin;
import org.elasticsearch.plugins.RepositoryPlugin;
import org.elasticsearch.repositories.IndexId;
import org.elasticsearch.repositories.RepositoriesService;
import org.elasticsearch.repositories.Repository;
import org.elasticsearch.repositories.blobstore.BlobStoreRepository;
import org.elasticsearch.repositories.fs.FsRepository;
import org.elasticsearch.search.SearchHit;
import org.elasticsearch.search.sort.SortOrder;
import org.elasticsearch.snapshots.AbstractSnapshotIntegTestCase;
import org.elasticsearch.snapshots.RestoreInfo;
import org.elasticsearch.snapshots.SnapshotInfo;
import org.elasticsearch.test.ESIntegTestCase;
import org.elasticsearch.test.InternalSettingsPlugin;
import org.elasticsearch.test.transport.MockTransportService;
import org.elasticsearch.transport.TransportService;

import java.io.FilterInputStream;
import java.io.IOException;
import java.io.InputStream;
import java.util.Arrays;
import java.util.Collection;
import java.util.Collections;
import java.util.List;
import java.util.Locale;
import java.util.Map;
import java.util.concurrent.CountDownLatch;
import java.util.concurrent.TimeUnit;
import java.util.concurrent.atomic.AtomicBoolean;
import java.util.concurrent.atomic.AtomicInteger;
import java.util.concurrent.atomic.AtomicLong;
import java.util.stream.Collectors;

import static org.elasticsearch.indices.recovery.RecoverySettings.INDICES_RECOVERY_MAX_BYTES_PER_SEC_SETTING;
import static org.elasticsearch.indices.recovery.RecoverySettings.INDICES_RECOVERY_MAX_CONCURRENT_SNAPSHOT_FILE_DOWNLOADS;
import static org.elasticsearch.test.hamcrest.ElasticsearchAssertions.assertAcked;
import static org.hamcrest.Matchers.empty;
import static org.hamcrest.Matchers.equalTo;
import static org.hamcrest.Matchers.greaterThan;
import static org.hamcrest.Matchers.greaterThanOrEqualTo;
import static org.hamcrest.Matchers.is;
import static org.hamcrest.Matchers.lessThanOrEqualTo;
import static org.hamcrest.Matchers.not;
import static org.hamcrest.Matchers.notNullValue;

@ESIntegTestCase.ClusterScope(scope = ESIntegTestCase.Scope.TEST)
public class SnapshotBasedIndexRecoveryIT extends AbstractSnapshotIntegTestCase {

    public static class MockLicenseCheckerPlugin extends Plugin implements LicenseCheckerPlugin {

        public static AtomicBoolean recoveryFromSnapshotAllowed = new AtomicBoolean(true);

        public MockLicenseCheckerPlugin() {
        }

        @Override
        public boolean isRecoveryFromSnapshotAllowed() {
            return recoveryFromSnapshotAllowed.get();
        }

        public static void allowRecoveryFromSnapshot() {
            recoveryFromSnapshotAllowed.set(true);
        }

        public static void denyRecoveryFromSnapshot() {
            recoveryFromSnapshotAllowed.set(false);
        }
    }

    @Override
    protected boolean addMockLicenseChecker() {
        return false;
    }

    @Override
    protected Collection<Class<? extends Plugin>> nodePlugins() {
        return Arrays.asList(
            TestRepositoryPlugin.class,
            MockTransportService.TestPlugin.class,
            InternalSettingsPlugin.class,
            MockLicenseCheckerPlugin.class
        );
    }

    public static class TestRepositoryPlugin extends Plugin implements RepositoryPlugin {
        public static final String FAULTY_TYPE = "faultyrepo";
        public static final String INSTRUMENTED_TYPE = "instrumentedrepo";

        @Override
        public Map<String, Repository.Factory> getRepositories(
            Environment env,
            NamedXContentRegistry namedXContentRegistry,
            ClusterService clusterService,
            BigArrays bigArrays,
            RecoverySettings recoverySettings
        ) {
            return Map.of(
                FAULTY_TYPE,
                metadata -> new FaultyRepository(metadata, env, namedXContentRegistry, clusterService, bigArrays, recoverySettings),
                INSTRUMENTED_TYPE,
                metadata -> new InstrumentedRepo(metadata, env, namedXContentRegistry, clusterService, bigArrays, recoverySettings)
            );
        }
    }

    public static class InstrumentedRepo extends FsRepository {
        AtomicLong totalBytesRead = new AtomicLong();

        public InstrumentedRepo(RepositoryMetadata metadata,
                                Environment environment,
                                NamedXContentRegistry namedXContentRegistry,
                                ClusterService clusterService,
                                BigArrays bigArrays,
                                RecoverySettings recoverySettings) {
            super(metadata, environment, namedXContentRegistry, clusterService, bigArrays, recoverySettings);
        }

        @Override
        public BlobContainer shardContainer(IndexId indexId, int shardId) {
            return new FilterBlobContainer(super.shardContainer(indexId, shardId)) {
                @Override
                protected BlobContainer wrapChild(BlobContainer child) {
                    return child;
                }

                @Override
                public InputStream readBlob(String blobName) throws IOException {
                    // Take into account only index files
                    if (blobName.startsWith("__") == false) {
                        return super.readBlob(blobName);
                    }

                    return new FilterInputStream(super.readBlob(blobName)) {
                        @Override
                        public int read(byte[] b, int off, int len) throws IOException {
                            int read = super.read(b, off, len);
                            if (read > 0) {
                                totalBytesRead.addAndGet(read);
                            }
                            return read;
                        }
                    };
                }
            };
        }
    }

    public static class FaultyRepository extends FsRepository {
        public FaultyRepository(RepositoryMetadata metadata,
                                Environment environment,
                                NamedXContentRegistry namedXContentRegistry,
                                ClusterService clusterService,
                                BigArrays bigArrays,
                                RecoverySettings recoverySettings) {
            super(metadata, environment, namedXContentRegistry, clusterService, bigArrays, recoverySettings);
        }

        @Override
        public BlobContainer shardContainer(IndexId indexId, int shardId) {
            return new FilterBlobContainer(super.shardContainer(indexId, shardId)) {
                @Override
                protected BlobContainer wrapChild(BlobContainer child) {
                    return child;
                }

                @Override
                public InputStream readBlob(String blobName) throws IOException {
                    // Fail only in index files
                    if (blobName.startsWith("__") == false) {
                        return super.readBlob(blobName);
                    }

                    return new FilterInputStream(super.readBlob(blobName)) {
                        @Override
                        public int read(byte[] b, int off, int len) throws IOException {
                            if (randomBoolean()) {
                                // Return random data
                                for (int i = 0; i < len; i++) {
                                    b[off + i] = randomByte();
                                }
                                return len;
                            } else {
                                if (randomBoolean()) {
                                    throw new IOException("Unable to read blob " + blobName);
                                } else {
                                    // Skip some file chunks
                                    int read = super.read(b, off, len);
                                    return read / 2;
                                }
                            }
                        }
                    };
                }
            };
        }
    }

    public void testPeerRecoveryUsesSnapshots() throws Exception {
        String sourceNode = internalCluster().startDataOnlyNode();
        String indexName = randomAlphaOfLength(10).toLowerCase(Locale.ROOT);
        createIndex(indexName,
            Settings.builder()
                .put(IndexMetadata.SETTING_NUMBER_OF_SHARDS, 1)
                .put(IndexMetadata.SETTING_NUMBER_OF_REPLICAS, 0)
                .put(MergePolicyConfig.INDEX_MERGE_ENABLED, false)
                .put(IndexService.GLOBAL_CHECKPOINT_SYNC_INTERVAL_SETTING.getKey(), "1s")
                .put("index.routing.allocation.require._name", sourceNode)
                .build()
        );

        int numDocs = randomIntBetween(300, 1000);
        indexDocs(indexName, 0, numDocs);

        String repoName = "repo";
        createRepo(repoName, TestRepositoryPlugin.INSTRUMENTED_TYPE);
        String snapshot = "snap";
        createSnapshot(repoName, snapshot, Collections.singletonList(indexName));

        String targetNode = internalCluster().startDataOnlyNode();

        MockTransportService sourceMockTransportService =
            (MockTransportService) internalCluster().getInstance(TransportService.class, sourceNode);
        MockTransportService targetMockTransportService =
            (MockTransportService) internalCluster().getInstance(TransportService.class, targetNode);

        sourceMockTransportService.addSendBehavior(targetMockTransportService, (connection, requestId, action, request, options) -> {
            assertNotEquals(PeerRecoveryTargetService.Actions.FILE_CHUNK, action);
            connection.sendRequest(requestId, action, request, options);
        });

        assertAcked(
            client().admin().indices().prepareUpdateSettings(indexName)
                .setSettings(Settings.builder()
                    .put("index.routing.allocation.require._name", targetNode)).get()
        );

        ensureGreen();

        RecoveryState recoveryState = getLatestPeerRecoveryStateForShard(indexName, 0);
        assertPeerRecoveryWasSuccessful(recoveryState, sourceNode, targetNode);

        RepositoriesService repositoriesService = internalCluster().getInstance(RepositoriesService.class, targetNode);
        InstrumentedRepo repository = (InstrumentedRepo) repositoriesService.repository(repoName);

        // segments_N and .si files are recovered from the file metadata directly
        long expectedRecoveredBytesFromRepo = 0;
        long totalBytesRecoveredFromSnapshot = 0;
        for (RecoveryState.FileDetail fileDetail : recoveryState.getIndex().fileDetails()) {
            totalBytesRecoveredFromSnapshot += fileDetail.recoveredFromSnapshot();
            if (fileDetail.name().startsWith("segments") || fileDetail.name().endsWith(".si")) {
                continue;
            }
            expectedRecoveredBytesFromRepo += fileDetail.recovered();
        }

        assertThat(repository.totalBytesRead.get(), is(equalTo(expectedRecoveredBytesFromRepo)));

        long snapshotSizeForIndex = getSnapshotSizeForIndex(repoName, snapshot, indexName);
        assertThat(repository.totalBytesRead.get(), is(greaterThan(0L)));
        assertThat(repository.totalBytesRead.get(), is(lessThanOrEqualTo(snapshotSizeForIndex)));
        assertThat(totalBytesRecoveredFromSnapshot, is(equalTo(snapshotSizeForIndex)));

        assertDocumentsAreEqual(indexName, numDocs);
    }

    public void testFallbacksToSourceNodeWhenSnapshotDownloadFails() throws Exception {
        String sourceNode = internalCluster().startDataOnlyNode();
        String indexName = randomAlphaOfLength(10).toLowerCase(Locale.ROOT);
        createIndex(indexName,
            Settings.builder()
                .put(IndexMetadata.SETTING_NUMBER_OF_SHARDS, 1)
                .put(IndexMetadata.SETTING_NUMBER_OF_REPLICAS, 0)
                .put(MergePolicyConfig.INDEX_MERGE_ENABLED, false)
                .put(IndexService.GLOBAL_CHECKPOINT_SYNC_INTERVAL_SETTING.getKey(), "1s")
                .put("index.routing.allocation.require._name", sourceNode)
                .build()
        );

        int numDocs = randomIntBetween(300, 1000);
        indexDocs(indexName, 0, numDocs);

        String repoName = "repo";
        createRepo(repoName, TestRepositoryPlugin.FAULTY_TYPE);
        createSnapshot(repoName, "snap", Collections.singletonList(indexName));

        String targetNode = internalCluster().startDataOnlyNode();
        assertAcked(
            client().admin().indices().prepareUpdateSettings(indexName)
                .setSettings(Settings.builder()
                    .put("index.routing.allocation.require._name", targetNode)).get()
        );

        ensureGreen();

        RecoveryState recoveryState = getLatestPeerRecoveryStateForShard(indexName, 0);
        assertPeerRecoveryWasSuccessful(recoveryState, sourceNode, targetNode);

        assertDocumentsAreEqual(indexName, numDocs);
    }

    public void testRateLimitingIsEnforced() throws Exception {
        try {
            updateSetting(INDICES_RECOVERY_MAX_BYTES_PER_SEC_SETTING.getKey(), "50k");

            String sourceNode = internalCluster().startDataOnlyNode();
            String indexName = randomAlphaOfLength(10).toLowerCase(Locale.ROOT);
            createIndex(indexName,
                Settings.builder()
                    .put(IndexMetadata.SETTING_NUMBER_OF_SHARDS, 1)
                    .put(IndexMetadata.SETTING_NUMBER_OF_REPLICAS, 0)
                    .put(MergePolicyConfig.INDEX_MERGE_ENABLED, false)
                    .put(IndexService.GLOBAL_CHECKPOINT_SYNC_INTERVAL_SETTING.getKey(), "1s")
                    .put("index.routing.allocation.require._name", sourceNode)
                    .build()
            );

            //we theoretically only need more than 256 bytes, since SimpleRateLimiter.MIN_PAUSE_CHECK_MSEC=5.
            // We do need a bit more though to ensure we have enough time to handle if network and CI is generally slow,
            // since if the experienced download rate is less than 50KB there will be no throttling.
            // I would at least 4x that to be on a somewhat safe side against things like a single GC.
            int numDocs = randomIntBetween(1000, 2000);
            indexDocs(indexName, 0, numDocs);

            String repoName = "repo";
            createRepo(repoName, "fs");
            createSnapshot(repoName, "snap", Collections.singletonList(indexName));

            String targetNode = internalCluster().startDataOnlyNode();
            assertAcked(
                client().admin().indices().prepareUpdateSettings(indexName)
                    .setSettings(Settings.builder()
                        .put("index.routing.allocation.require._name", targetNode)).get()
            );

            ensureGreen();

            RecoveryState recoveryState = getLatestPeerRecoveryStateForShard(indexName, 0);
            assertPeerRecoveryWasSuccessful(recoveryState, sourceNode, targetNode);

            assertDocumentsAreEqual(indexName, numDocs);

            NodesStatsResponse statsResponse = client().admin().cluster().prepareNodesStats().clear()
                .setIndices(new CommonStatsFlags(CommonStatsFlags.Flag.Recovery)).get();
            for (NodeStats nodeStats : statsResponse.getNodes()) {
                RecoveryStats recoveryStats = nodeStats.getIndices().getRecoveryStats();
                String nodeName = nodeStats.getNode().getName();
                if (nodeName.equals(sourceNode)) {
                    assertThat(recoveryStats.throttleTime().getMillis(), is(equalTo(0L)));
                }
                if (nodeName.equals(targetNode)) {
                    assertThat(recoveryStats.throttleTime().getMillis(), is(greaterThan(0L)));
                }
            }
        } finally {
            updateSetting(INDICES_RECOVERY_MAX_BYTES_PER_SEC_SETTING.getKey(), null);
        }
    }

    public void testPeerRecoveryTriesToUseMostOfTheDataFromAnAvailableSnapshot() throws Exception {
        String sourceNode = internalCluster().startDataOnlyNode();
        String indexName = randomAlphaOfLength(10).toLowerCase(Locale.ROOT);
        createIndex(indexName,
            Settings.builder()
                .put(IndexMetadata.SETTING_NUMBER_OF_SHARDS, 1)
                .put(IndexMetadata.SETTING_NUMBER_OF_REPLICAS, 0)
                .put(MergePolicyConfig.INDEX_MERGE_ENABLED, false)
                .put(IndexService.GLOBAL_CHECKPOINT_SYNC_INTERVAL_SETTING.getKey(), "1s")
                .put("index.routing.allocation.require._name", sourceNode)
                .build()
        );

        int numDocs = randomIntBetween(300, 1000);
        indexDocs(indexName, 0, numDocs);
        forceMerge();

        String repoName = "repo";
        createRepo(repoName, TestRepositoryPlugin.INSTRUMENTED_TYPE);
        createSnapshot(repoName, "snap", Collections.singletonList(indexName));

        int docsIndexedAfterSnapshot = randomIntBetween(1, 2000);
        indexDocs(indexName, numDocs, docsIndexedAfterSnapshot);

        String targetNode = internalCluster().startDataOnlyNode();
        assertAcked(
            client().admin().indices().prepareUpdateSettings(indexName)
                .setSettings(Settings.builder()
                    .put("index.routing.allocation.require._name", targetNode)).get()
        );

        ensureGreen();

        RecoveryState recoveryState = getLatestPeerRecoveryStateForShard(indexName, 0);
        assertPeerRecoveryWasSuccessful(recoveryState, sourceNode, targetNode);

        InstrumentedRepo repository = getRepositoryOnNode(repoName, targetNode);

        long snapshotSizeForIndex = getSnapshotSizeForIndex(repoName, "snap", indexName);
        assertThat(repository.totalBytesRead.get(), is(greaterThan(0L)));
        assertThat(repository.totalBytesRead.get(), is(lessThanOrEqualTo(snapshotSizeForIndex)));

        assertDocumentsAreEqual(indexName, numDocs + docsIndexedAfterSnapshot);
    }

    public void testPeerRecoveryDoNotUseSnapshotsWhenSegmentsAreNotSharedAndSeqNosAreDifferent() throws Exception {
        String sourceNode = internalCluster().startDataOnlyNode();
        String indexName = randomAlphaOfLength(10).toLowerCase(Locale.ROOT);
        createIndex(indexName,
            Settings.builder()
                .put(IndexMetadata.SETTING_NUMBER_OF_SHARDS, 1)
                .put(IndexMetadata.SETTING_NUMBER_OF_REPLICAS, 0)
                .put(IndexService.GLOBAL_CHECKPOINT_SYNC_INTERVAL_SETTING.getKey(), "1s")
                .put("index.routing.allocation.require._name", sourceNode)
                .build()
        );

        int numDocs = randomIntBetween(300, 1000);
        indexDocs(indexName, 0, numDocs);

        String repoName = "repo";
        createRepo(repoName, TestRepositoryPlugin.INSTRUMENTED_TYPE);
        createSnapshot(repoName, "snap", Collections.singletonList(indexName));

        int docsIndexedAfterSnapshot = randomIntBetween(1, 2000);
        indexDocs(indexName, numDocs, docsIndexedAfterSnapshot);
        forceMerge();

        String targetNode = internalCluster().startDataOnlyNode();
        assertAcked(
            client().admin().indices().prepareUpdateSettings(indexName)
                .setSettings(Settings.builder()
                    .put("index.routing.allocation.require._name", targetNode)).get()
        );

        ensureGreen();

        RecoveryState recoveryState = getLatestPeerRecoveryStateForShard(indexName, 0);
        assertPeerRecoveryWasSuccessful(recoveryState, sourceNode, targetNode);

        InstrumentedRepo repository = getRepositoryOnNode(repoName, targetNode);

        assertThat(repository.totalBytesRead.get(), is(equalTo(0L)));

        assertDocumentsAreEqual(indexName, numDocs + docsIndexedAfterSnapshot);
    }

    public void testRecoveryIsCancelledAfterDeletingTheIndex() throws Exception {
        updateSetting(INDICES_RECOVERY_MAX_CONCURRENT_SNAPSHOT_FILE_DOWNLOADS.getKey(), "1");

        try {
            boolean seqNoRecovery = randomBoolean();
            String indexName = randomAlphaOfLength(10).toLowerCase(Locale.ROOT);
            final Settings.Builder indexSettings = Settings.builder()
                .put(IndexMetadata.SETTING_NUMBER_OF_SHARDS, 1)
                .put(MergePolicyConfig.INDEX_MERGE_ENABLED, false)
                .put(IndexService.GLOBAL_CHECKPOINT_SYNC_INTERVAL_SETTING.getKey(), "1s");

            final List<String> dataNodes;
            if (seqNoRecovery) {
                dataNodes = internalCluster().startDataOnlyNodes(3);
                indexSettings.put("index.routing.allocation.include._name", String.join(",", dataNodes))
                    .put(IndexMetadata.SETTING_NUMBER_OF_REPLICAS, 1);
            } else {
                dataNodes = internalCluster().startDataOnlyNodes(1);
                indexSettings.put("index.routing.allocation.require._name", dataNodes.get(0))
                    .put(IndexMetadata.SETTING_NUMBER_OF_REPLICAS, 0);
            }
            createIndex(indexName, indexSettings.build());

            int numDocs = randomIntBetween(300, 1000);
            indexDocs(indexName, numDocs, numDocs);
            if (seqNoRecovery) {
                // Flush to ensure that index_commit_seq_nos(replica) == index_commit_seq_nos(primary),
                // since the primary flushes the index before taking the snapshot.
                flush(indexName);
            }

            String repoName = "repo";
            createRepo(repoName, "fs");
            createSnapshot(repoName, "snap", Collections.singletonList(indexName));

            final String targetNode;
            if (seqNoRecovery) {
                ClusterState clusterState = client().admin().cluster().prepareState().get().getState();
                IndexShardRoutingTable shardRoutingTable = clusterState.routingTable().index(indexName).shard(0);
                String primaryNodeName = clusterState.nodes().resolveNode(shardRoutingTable.primaryShard().currentNodeId()).getName();
                String replicaNodeName =
                    clusterState.nodes().resolveNode(shardRoutingTable.replicaShards().get(0).currentNodeId()).getName();

                targetNode = dataNodes.stream()
                    .filter(nodeName -> nodeName.equals(primaryNodeName) == false && nodeName.equals(replicaNodeName) == false)
                    .findFirst()
                    .get();

            } else {
                targetNode = internalCluster().startDataOnlyNode();
            }

            MockTransportService targetMockTransportService =
                (MockTransportService) internalCluster().getInstance(TransportService.class, targetNode);

            CountDownLatch recoverSnapshotFileRequestReceived = new CountDownLatch(1);
            CountDownLatch respondToRecoverSnapshotFile = new CountDownLatch(1);
            AtomicInteger numberOfRecoverSnapshotFileRequestsReceived = new AtomicInteger();
            targetMockTransportService.addRequestHandlingBehavior(PeerRecoveryTargetService.Actions.RESTORE_FILE_FROM_SNAPSHOT,
                (handler, request, channel, task) -> {
                    assertThat(numberOfRecoverSnapshotFileRequestsReceived.incrementAndGet(), is(equalTo(1)));
                    recoverSnapshotFileRequestReceived.countDown();
                    respondToRecoverSnapshotFile.await();
                    handler.messageReceived(request, channel, task);
                }
            );

            if (seqNoRecovery) {
                ClusterState clusterState = client().admin().cluster().prepareState().get().getState();
                IndexShardRoutingTable shardRoutingTable = clusterState.routingTable().index(indexName).shard(0);
                String primaryNodeName = clusterState.nodes().resolveNode(shardRoutingTable.primaryShard().currentNodeId()).getName();

                assertThat(internalCluster().stopNode(primaryNodeName), is(equalTo(true)));
            } else {
                assertAcked(
                    client().admin().indices().prepareUpdateSettings(indexName)
                        .setSettings(Settings.builder()
                            .put("index.routing.allocation.require._name", targetNode)).get()
                );
            }

            recoverSnapshotFileRequestReceived.await();

            assertAcked(client().admin().indices().prepareDelete(indexName).get());

            respondToRecoverSnapshotFile.countDown();

            assertThat(indexExists(indexName), is(equalTo(false)));
        } finally {
            updateSetting(INDICES_RECOVERY_MAX_CONCURRENT_SNAPSHOT_FILE_DOWNLOADS.getKey(), null);
        }
    }

    public void testRecoveryAfterRestoreUsesSnapshots() throws Exception {
        String indexName = randomAlphaOfLength(10).toLowerCase(Locale.ROOT);
        createIndex(indexName,
            Settings.builder()
                .put(IndexMetadata.SETTING_NUMBER_OF_SHARDS, 1)
                .put(IndexMetadata.SETTING_NUMBER_OF_REPLICAS, 0)
                .put(MergePolicyConfig.INDEX_MERGE_ENABLED, false)
                .put(IndexService.GLOBAL_CHECKPOINT_SYNC_INTERVAL_SETTING.getKey(), "1s")
                .build()
        );

        int numDocs = randomIntBetween(300, 1000);
        indexDocs(indexName, 0, numDocs);

        String repoName = "repo";
        createRepo(repoName, TestRepositoryPlugin.INSTRUMENTED_TYPE);
        createSnapshot(repoName, "snap", Collections.singletonList(indexName));

        assertAcked(client().admin().indices().prepareDelete(indexName).get());

        List<String> restoredIndexDataNodes = internalCluster().startDataOnlyNodes(2);
        RestoreSnapshotResponse restoreSnapshotResponse = client().admin().cluster()
            .prepareRestoreSnapshot(repoName, "snap")
            .setIndices(indexName)
            .setIndexSettings(Settings.builder()
                .put(IndexMetadata.SETTING_NUMBER_OF_REPLICAS, 1)
                .put("index.routing.allocation.include._name", String.join(",", restoredIndexDataNodes))
            ).setWaitForCompletion(true)
            .get();

        RestoreInfo restoreInfo = restoreSnapshotResponse.getRestoreInfo();
        assertThat(restoreInfo.successfulShards(), is(equalTo(restoreInfo.totalShards())));

        ensureGreen(indexName);
        assertDocumentsAreEqual(indexName, numDocs);

        RecoveryState recoveryState = getLatestPeerRecoveryStateForShard(indexName, 0);
        String sourceNode = recoveryState.getSourceNode().getName();
        String targetNode = recoveryState.getTargetNode().getName();

        assertThat(restoredIndexDataNodes.contains(sourceNode), is(equalTo(true)));
        assertThat(restoredIndexDataNodes.contains(targetNode), is(equalTo(true)));
        assertPeerRecoveryWasSuccessful(recoveryState, sourceNode, targetNode);

        // Since we did a restore first, and the index is static the data retrieved by the target node
        // via repository should be equal to the amount of data that the source node retrieved from the repo
        InstrumentedRepo sourceRepo = getRepositoryOnNode(repoName, sourceNode);
        InstrumentedRepo targetRepo = getRepositoryOnNode(repoName, targetNode);
        assertThat(sourceRepo.totalBytesRead.get(), is(equalTo(targetRepo.totalBytesRead.get())));

        long snapshotSizeForIndex = getSnapshotSizeForIndex(repoName, "snap", indexName);

        assertThat(sourceRepo.totalBytesRead.get(), is(greaterThan(0L)));
        assertThat(sourceRepo.totalBytesRead.get(), is(lessThanOrEqualTo(snapshotSizeForIndex)));
    }

    public void testReplicaRecoveryUsesSnapshots() throws Exception {
        List<String> dataNodes = internalCluster().startDataOnlyNodes(3);
        String indexName = randomAlphaOfLength(10).toLowerCase(Locale.ROOT);
        createIndex(indexName,
            Settings.builder()
                .put(IndexMetadata.SETTING_NUMBER_OF_SHARDS, 1)
                .put(IndexMetadata.SETTING_NUMBER_OF_REPLICAS, 0)
                .put(MergePolicyConfig.INDEX_MERGE_ENABLED, false)
                .put(IndexService.GLOBAL_CHECKPOINT_SYNC_INTERVAL_SETTING.getKey(), "1s")
                .put("index.routing.allocation.include._name", String.join(",", dataNodes))
                .build()
        );

        int numDocs = randomIntBetween(300, 1000);
        indexDocs(indexName, 0, numDocs);

        String repoName = "repo";
        createRepo(repoName, TestRepositoryPlugin.INSTRUMENTED_TYPE);
        createSnapshot(repoName, "snap", Collections.singletonList(indexName));

        assertAcked(
            client().admin().indices().prepareUpdateSettings(indexName)
                .setSettings(Settings.builder()
                    .put(IndexMetadata.SETTING_NUMBER_OF_REPLICAS, 1))
        );

        ensureGreen(indexName);
        assertDocumentsAreEqual(indexName, numDocs);

        RecoveryState recoveryState = getLatestPeerRecoveryStateForShard(indexName, 0);
        String currentPrimary = recoveryState.getSourceNode().getName();
        String replica = recoveryState.getTargetNode().getName();
        assertPeerRecoveryWasSuccessful(recoveryState, currentPrimary, replica);

        long snapshotSizeForIndex = getSnapshotSizeForIndex(repoName, "snap", indexName);

        InstrumentedRepo replicaRepo = getRepositoryOnNode(repoName, replica);
        assertThat(replicaRepo.totalBytesRead.get(), is(greaterThan(0L)));
        assertThat(replicaRepo.totalBytesRead.get(), is(lessThanOrEqualTo(snapshotSizeForIndex)));

        // Stop the current replica
        if (randomBoolean()) {
            internalCluster().stopNode(replica);

            ensureGreen(indexName);
            assertDocumentsAreEqual(indexName, numDocs);

            RecoveryState recoveryStateAfterReplicaFailure = getLatestPeerRecoveryStateForShard(indexName, 0);
            final String name = recoveryStateAfterReplicaFailure.getSourceNode().getName();
            final String newReplica = recoveryStateAfterReplicaFailure.getTargetNode().getName();
            assertPeerRecoveryWasSuccessful(recoveryStateAfterReplicaFailure, name, newReplica);

            InstrumentedRepo newReplicaRepo = getRepositoryOnNode(repoName, newReplica);
            assertThat(newReplicaRepo.totalBytesRead.get(), is(greaterThan(0L)));
            assertThat(newReplicaRepo.totalBytesRead.get(), is(lessThanOrEqualTo(snapshotSizeForIndex)));
        }
    }

    public void testDisabledSnapshotBasedRecoveryUsesSourceFiles() throws Exception {
        updateSetting(RecoverySettings.INDICES_RECOVERY_USE_SNAPSHOTS_SETTING.getKey(), "false");

        try {
            checkRecoveryIsPerformedFromSourceNode();
        } finally {
            updateSetting(RecoverySettings.INDICES_RECOVERY_USE_SNAPSHOTS_SETTING.getKey(), null);
        }
    }

    public void testRecoveryConcurrentlyWithIndexing() throws Exception {
        internalCluster().startDataOnlyNode();
        String indexName = randomAlphaOfLength(10).toLowerCase(Locale.ROOT);
        createIndex(indexName,
            Settings.builder()
                .put(IndexMetadata.SETTING_NUMBER_OF_SHARDS, 1)
                .put(IndexMetadata.SETTING_NUMBER_OF_REPLICAS, 0)
                .put(MergePolicyConfig.INDEX_MERGE_ENABLED, false)
                .put(IndexService.GLOBAL_CHECKPOINT_SYNC_INTERVAL_SETTING.getKey(), "1s")
                .build()
        );

        AtomicInteger numDocs = new AtomicInteger(randomIntBetween(1, 1000));
        indexDocs(indexName, 0, numDocs.get());

        String repoName = "repo";
        createRepo(repoName, TestRepositoryPlugin.INSTRUMENTED_TYPE);
        createSnapshot(repoName, "snap", Collections.singletonList(indexName));

        long snapshotSizeForIndex = getSnapshotSizeForIndex(repoName, "snap", indexName);

        assertAcked(
            client().admin().indices().prepareUpdateSettings(indexName)
                .setSettings(Settings.builder()
                    .put(IndexMetadata.SETTING_NUMBER_OF_REPLICAS, 1))
        );

        boolean waitForSnapshotDownloadToStart = randomBoolean();
        if (waitForSnapshotDownloadToStart) {
            // wait for the snapshot download to start.
            assertBusy(() -> {
                RecoveryState recoveryState = getLatestPeerRecoveryStateForShard(indexName, 0);
                assertThat(recoveryState.getIndex().recoveredBytes(), greaterThan(0L));
            });
        }

        // busy wait to complete and add a bit of indexing.
        assertBusy(() -> {
            if (randomBoolean()) {
                int moreDocs = between(1, 5);
                indexDocs(indexName, numDocs.getAndAdd(moreDocs), moreDocs);
            }
            RecoveryState recoveryState = getLatestPeerRecoveryStateForShard(indexName, 0);
            assertThat(recoveryState.getStage(), equalTo(RecoveryState.Stage.DONE));
        });

        ensureGreen(indexName);

        if (waitForSnapshotDownloadToStart) {
            // must complete using snapshots alone.
            RecoveryState recoveryState = getLatestPeerRecoveryStateForShard(indexName, 0);
            assertThat(recoveryState.getIndex().recoveredFromSnapshotBytes(), equalTo(snapshotSizeForIndex));
        }

        assertDocumentsAreEqual(indexName, numDocs.get());
    }

<<<<<<< HEAD
    public void testFallbacksToSourceNodeWhenLicenseIsInvalid() throws Exception {
        MockLicenseCheckerPlugin.denyRecoveryFromSnapshot();

        try {
            checkRecoveryIsPerformedFromSourceNode();
        } finally {
            MockLicenseCheckerPlugin.allowRecoveryFromSnapshot();
        }
    }

    private void checkRecoveryIsPerformedFromSourceNode() throws Exception {
        internalCluster().ensureAtLeastNumDataNodes(2);
=======
    public void testSeqNoBasedRecoveryIsUsedAfterPrimaryFailOver() throws Exception {
        List<String> dataNodes = internalCluster().startDataOnlyNodes(3);
>>>>>>> 75c7cceb
        String indexName = randomAlphaOfLength(10).toLowerCase(Locale.ROOT);
        createIndex(indexName,
            Settings.builder()
                .put(IndexMetadata.SETTING_NUMBER_OF_SHARDS, 1)
<<<<<<< HEAD
                .put(IndexMetadata.SETTING_NUMBER_OF_REPLICAS, 0)
                .put(MergePolicyConfig.INDEX_MERGE_ENABLED, false)
                .put(IndexService.GLOBAL_CHECKPOINT_SYNC_INTERVAL_SETTING.getKey(), "1s")
=======
                .put(IndexMetadata.SETTING_NUMBER_OF_REPLICAS, 1)
                .put(MergePolicyConfig.INDEX_MERGE_ENABLED, false)
                .put(IndexService.GLOBAL_CHECKPOINT_SYNC_INTERVAL_SETTING.getKey(), "1s")
                .put("index.routing.allocation.include._name", String.join(",", dataNodes))
>>>>>>> 75c7cceb
                .build()
        );

        int numDocs = randomIntBetween(300, 1000);
        indexDocs(indexName, 0, numDocs);
<<<<<<< HEAD

        String repoName = "repo";
        createRepo(repoName, TestRepositoryPlugin.INSTRUMENTED_TYPE);
        createSnapshot(repoName, "snap", Collections.singletonList(indexName));

        assertAcked(
            client().admin().indices().prepareUpdateSettings(indexName)
                .setSettings(Settings.builder()
                    .put(IndexMetadata.SETTING_NUMBER_OF_REPLICAS, 1))
        );

        ensureGreen(indexName);
        assertDocumentsAreEqual(indexName, numDocs);

        RecoveryState recoveryState = getLatestPeerRecoveryStateForShard(indexName, 0);
        String currentPrimary = recoveryState.getSourceNode().getName();
        String replica = recoveryState.getTargetNode().getName();
        assertPeerRecoveryWasSuccessful(recoveryState, currentPrimary, replica);

        InstrumentedRepo replicaRepo = getRepositoryOnNode(repoName, replica);
        assertThat(replicaRepo.totalBytesRead.get(), is(equalTo(0L)));
=======
        // Flush to ensure that index_commit_seq_nos(replica) == index_commit_seq_nos(primary),
        // since the primary flushes the index before taking the snapshot.
        flush(indexName);

        String repoType = randomFrom(TestRepositoryPlugin.FAULTY_TYPE, TestRepositoryPlugin.INSTRUMENTED_TYPE, "fs");
        String repoName = "repo";
        createRepo(repoName, repoType);
        createSnapshot(repoName, "snap", Collections.singletonList(indexName));

        ClusterState clusterState = client().admin().cluster().prepareState().get().getState();
        String primaryNodeId = clusterState.routingTable().index(indexName).shard(0).primaryShard().currentNodeId();
        String primaryNodeName = clusterState.nodes().resolveNode(primaryNodeId).getName();

        Store.MetadataSnapshot primaryMetadataSnapshot = getMetadataSnapshot(primaryNodeName, indexName);

        assertThat(internalCluster().stopNode(primaryNodeName), is(equalTo(true)));

        ensureGreen(indexName);

        ClusterState clusterStateAfterPrimaryFailOver = client().admin().cluster().prepareState().get().getState();
        IndexShardRoutingTable shardRoutingTableAfterFailOver =
            clusterStateAfterPrimaryFailOver.routingTable().index(indexName).shard(0);

        String primaryNodeIdAfterFailOver = shardRoutingTableAfterFailOver.primaryShard().currentNodeId();
        String primaryNodeNameAfterFailOver = clusterStateAfterPrimaryFailOver.nodes().resolveNode(primaryNodeIdAfterFailOver).getName();

        String replicaNodeIdAfterFailOver = shardRoutingTableAfterFailOver.replicaShards().get(0).currentNodeId();
        String replicaNodeNameAfterFailOver = clusterStateAfterPrimaryFailOver.nodes().resolveNode(replicaNodeIdAfterFailOver).getName();

        RecoveryState recoveryState = getLatestPeerRecoveryStateForShard(indexName, 0);
        assertPeerRecoveryWasSuccessful(recoveryState, primaryNodeNameAfterFailOver, replicaNodeNameAfterFailOver);
        assertDocumentsAreEqual(indexName, numDocs);

        if (repoType.equals(TestRepositoryPlugin.FAULTY_TYPE) == false) {
            for (RecoveryState.FileDetail fileDetail : recoveryState.getIndex().fileDetails()) {
                assertThat(fileDetail.recoveredFromSnapshot(), is(equalTo(fileDetail.length())));
            }

            Store.MetadataSnapshot replicaAfterFailoverMetadataSnapshot =
                getMetadataSnapshot(replicaNodeNameAfterFailOver, indexName);
            Store.RecoveryDiff recoveryDiff = primaryMetadataSnapshot.recoveryDiff(replicaAfterFailoverMetadataSnapshot);
            assertThat(recoveryDiff.identical, is(not(empty())));
        }
    }

    private Store.MetadataSnapshot getMetadataSnapshot(String nodeName, String indexName) throws IOException {
        ClusterState clusterState = client().admin().cluster().prepareState().get().getState();
        IndicesService indicesService = internalCluster().getInstance(IndicesService.class, nodeName);
        IndexService indexService = indicesService.indexService(clusterState.metadata().index(indexName).getIndex());
        IndexShard shard = indexService.getShard(0);
        try(Engine.IndexCommitRef indexCommitRef = shard.acquireSafeIndexCommit()) {
            IndexCommit safeCommit = indexCommitRef.getIndexCommit();
            assertThat(safeCommit, is(notNullValue()));
            return shard.store().getMetadata(safeCommit);
        }
>>>>>>> 75c7cceb
    }

    private long getSnapshotSizeForIndex(String repository, String snapshot, String index) {
        GetSnapshotsResponse getSnapshotsResponse =
            client().admin().cluster().prepareGetSnapshots(repository).addSnapshots(snapshot).get();
        for (SnapshotInfo snapshotInfo : getSnapshotsResponse.getSnapshots()) {
            SnapshotInfo.IndexSnapshotDetails indexSnapshotDetails = snapshotInfo.indexSnapshotDetails().get(index);
            assertThat(indexSnapshotDetails, is(notNullValue()));
            return indexSnapshotDetails.getSize().getBytes();
        }

        return -1;
    }

    private void indexDocs(String indexName, int docIdOffset, int docCount) throws Exception {
        IndexRequestBuilder[] builders = new IndexRequestBuilder[docCount];
        for (int i = 0; i < builders.length; i++) {
            int docId = i + docIdOffset;
            builders[i] = client().prepareIndex(indexName)
                .setId(Integer.toString(docId))
                .setSource("field", docId, "field2", "Some text " + docId);
        }
        indexRandom(true, builders);

        // Ensure that the safe commit == latest commit
        assertBusy(() -> {
            ShardStats stats = client().admin().indices().prepareStats(indexName).clear().get()
                .asMap().entrySet().stream().filter(e -> e.getKey().shardId().getId() == 0)
                .map(Map.Entry::getValue).findFirst().orElse(null);
            assertThat(stats, is(notNullValue()));
            assertThat(stats.getSeqNoStats(), is(notNullValue()));

            assertThat(Strings.toString(stats.getSeqNoStats()),
                stats.getSeqNoStats().getMaxSeqNo(), equalTo(stats.getSeqNoStats().getGlobalCheckpoint()));
        }, 60, TimeUnit.SECONDS);
    }

    private void assertDocumentsAreEqual(String indexName, int docCount) {
        assertDocCount(indexName, docCount);
        for (int testCase = 0; testCase < 3; testCase++) {
            final SearchRequestBuilder searchRequestBuilder = client().prepareSearch(indexName)
                .addSort("field", SortOrder.ASC)
                .setSize(10_000);

            SearchResponse searchResponse;
            switch (testCase) {
                case 0:
                    searchResponse = searchRequestBuilder.
                        setQuery(QueryBuilders.matchAllQuery()).get();
                    assertSearchResponseContainsAllIndexedDocs(searchResponse, docCount);
                    break;
                case 1:
                    int docIdToMatch = randomIntBetween(0, docCount - 1);
                    searchResponse = searchRequestBuilder.setQuery(QueryBuilders.termQuery("field", docIdToMatch)).get();
                    assertThat(searchResponse.getSuccessfulShards(), equalTo(1));
                    assertThat(searchResponse.getHits().getTotalHits().value, equalTo(1L));
                    SearchHit searchHit = searchResponse.getHits().getAt(0);

                    Map<String, Object> source = searchHit.getSourceAsMap();

                    assertThat(source, is(notNullValue()));
                    assertThat(source.get("field"), is(equalTo(docIdToMatch)));
                    assertThat(source.get("field2"), is(equalTo("Some text " + docIdToMatch)));
                    break;
                case 2:
                    searchResponse = searchRequestBuilder.setQuery(QueryBuilders.matchQuery("field2", "text")).get();
                    assertSearchResponseContainsAllIndexedDocs(searchResponse, docCount);
                    break;
                default:
                    throw new IllegalStateException("Unexpected value: " + testCase);
            }
        }
    }

    private void assertSearchResponseContainsAllIndexedDocs(SearchResponse searchResponse, long docCount) {
        assertThat(searchResponse.getSuccessfulShards(), equalTo(1));
        assertThat(searchResponse.getHits().getTotalHits().value, equalTo(docCount));
        for (int i = 0; i < searchResponse.getHits().getHits().length; i++) {
            SearchHit searchHit = searchResponse.getHits().getAt(i);
            Map<String, Object> source = searchHit.getSourceAsMap();

            assertThat(source, is(notNullValue()));
            assertThat(source.get("field"), is(equalTo(i)));
            assertThat(source.get("field2"), is(equalTo("Some text " + i)));
        }
    }

    private void assertPeerRecoveryWasSuccessful(RecoveryState recoveryState, String sourceNode, String targetNode) throws Exception {
        assertThat(recoveryState.getStage(), equalTo(RecoveryState.Stage.DONE));
        assertThat(recoveryState.getRecoverySource(), equalTo(RecoverySource.PeerRecoverySource.INSTANCE));

        assertThat(recoveryState.getSourceNode(), notNullValue());
        assertThat(recoveryState.getSourceNode().getName(), equalTo(sourceNode));
        assertThat(recoveryState.getTargetNode(), notNullValue());
        assertThat(recoveryState.getTargetNode().getName(), equalTo(targetNode));

        RecoveryState.Index indexState = recoveryState.getIndex();
        assertThat(indexState.recoveredBytesPercent(), greaterThanOrEqualTo(0.0f));
        assertThat(indexState.recoveredBytesPercent(), lessThanOrEqualTo(100.0f));
    }

    private RecoveryState getLatestPeerRecoveryStateForShard(String indexName, int shardId) {
        RecoveryResponse recoveryResponse = client().admin().indices().prepareRecoveries(indexName).get();
        assertThat(recoveryResponse.hasRecoveries(), equalTo(true));
        List<RecoveryState> indexRecoveries = recoveryResponse.shardRecoveryStates().get(indexName);
        assertThat(indexRecoveries, notNullValue());

        List<RecoveryState> peerRecoveries = indexRecoveries.stream()
            .filter(recoveryState -> recoveryState.getRecoverySource().equals(RecoverySource.PeerRecoverySource.INSTANCE))
            .filter(recoveryState -> recoveryState.getShardId().getId() == shardId)
            .collect(Collectors.toList());

        assertThat(peerRecoveries, is(not(empty())));
        return peerRecoveries.get(peerRecoveries.size() - 1);
    }

    private void updateSetting(String key, String value) {
        ClusterUpdateSettingsRequest settingsRequest = new ClusterUpdateSettingsRequest();
        settingsRequest.persistentSettings(Settings.builder().put(key, value));
        assertAcked(client().admin().cluster().updateSettings(settingsRequest).actionGet());
    }

    private void createRepo(String repoName, String type) {
        final Settings.Builder settings = Settings.builder()
            .put(BlobStoreRepository.USE_FOR_PEER_RECOVERY_SETTING.getKey(), true)
            .put("location", randomRepoPath());
        createRepository(logger, repoName, type, settings, true);
    }
}<|MERGE_RESOLUTION|>--- conflicted
+++ resolved
@@ -31,11 +31,8 @@
 import org.elasticsearch.common.blobstore.support.FilterBlobContainer;
 import org.elasticsearch.common.settings.Settings;
 import org.elasticsearch.common.util.BigArrays;
-<<<<<<< HEAD
 import org.elasticsearch.plugins.LicenseCheckerPlugin;
-=======
 import org.elasticsearch.index.engine.Engine;
->>>>>>> 75c7cceb
 import org.elasticsearch.xcontent.NamedXContentRegistry;
 import org.elasticsearch.env.Environment;
 import org.elasticsearch.index.IndexService;
@@ -764,65 +761,21 @@
         assertDocumentsAreEqual(indexName, numDocs.get());
     }
 
-<<<<<<< HEAD
-    public void testFallbacksToSourceNodeWhenLicenseIsInvalid() throws Exception {
-        MockLicenseCheckerPlugin.denyRecoveryFromSnapshot();
-
-        try {
-            checkRecoveryIsPerformedFromSourceNode();
-        } finally {
-            MockLicenseCheckerPlugin.allowRecoveryFromSnapshot();
-        }
-    }
-
-    private void checkRecoveryIsPerformedFromSourceNode() throws Exception {
-        internalCluster().ensureAtLeastNumDataNodes(2);
-=======
     public void testSeqNoBasedRecoveryIsUsedAfterPrimaryFailOver() throws Exception {
         List<String> dataNodes = internalCluster().startDataOnlyNodes(3);
->>>>>>> 75c7cceb
         String indexName = randomAlphaOfLength(10).toLowerCase(Locale.ROOT);
         createIndex(indexName,
             Settings.builder()
                 .put(IndexMetadata.SETTING_NUMBER_OF_SHARDS, 1)
-<<<<<<< HEAD
-                .put(IndexMetadata.SETTING_NUMBER_OF_REPLICAS, 0)
-                .put(MergePolicyConfig.INDEX_MERGE_ENABLED, false)
-                .put(IndexService.GLOBAL_CHECKPOINT_SYNC_INTERVAL_SETTING.getKey(), "1s")
-=======
                 .put(IndexMetadata.SETTING_NUMBER_OF_REPLICAS, 1)
                 .put(MergePolicyConfig.INDEX_MERGE_ENABLED, false)
                 .put(IndexService.GLOBAL_CHECKPOINT_SYNC_INTERVAL_SETTING.getKey(), "1s")
                 .put("index.routing.allocation.include._name", String.join(",", dataNodes))
->>>>>>> 75c7cceb
                 .build()
         );
 
         int numDocs = randomIntBetween(300, 1000);
         indexDocs(indexName, 0, numDocs);
-<<<<<<< HEAD
-
-        String repoName = "repo";
-        createRepo(repoName, TestRepositoryPlugin.INSTRUMENTED_TYPE);
-        createSnapshot(repoName, "snap", Collections.singletonList(indexName));
-
-        assertAcked(
-            client().admin().indices().prepareUpdateSettings(indexName)
-                .setSettings(Settings.builder()
-                    .put(IndexMetadata.SETTING_NUMBER_OF_REPLICAS, 1))
-        );
-
-        ensureGreen(indexName);
-        assertDocumentsAreEqual(indexName, numDocs);
-
-        RecoveryState recoveryState = getLatestPeerRecoveryStateForShard(indexName, 0);
-        String currentPrimary = recoveryState.getSourceNode().getName();
-        String replica = recoveryState.getTargetNode().getName();
-        assertPeerRecoveryWasSuccessful(recoveryState, currentPrimary, replica);
-
-        InstrumentedRepo replicaRepo = getRepositoryOnNode(repoName, replica);
-        assertThat(replicaRepo.totalBytesRead.get(), is(equalTo(0L)));
-=======
         // Flush to ensure that index_commit_seq_nos(replica) == index_commit_seq_nos(primary),
         // since the primary flushes the index before taking the snapshot.
         flush(indexName);
@@ -873,12 +826,58 @@
         IndicesService indicesService = internalCluster().getInstance(IndicesService.class, nodeName);
         IndexService indexService = indicesService.indexService(clusterState.metadata().index(indexName).getIndex());
         IndexShard shard = indexService.getShard(0);
-        try(Engine.IndexCommitRef indexCommitRef = shard.acquireSafeIndexCommit()) {
+        try (Engine.IndexCommitRef indexCommitRef = shard.acquireSafeIndexCommit()) {
             IndexCommit safeCommit = indexCommitRef.getIndexCommit();
             assertThat(safeCommit, is(notNullValue()));
             return shard.store().getMetadata(safeCommit);
         }
->>>>>>> 75c7cceb
+    }
+
+    public void testFallbacksToSourceNodeWhenLicenseIsInvalid() throws Exception {
+        MockLicenseCheckerPlugin.denyRecoveryFromSnapshot();
+
+        try {
+            checkRecoveryIsPerformedFromSourceNode();
+        } finally {
+            MockLicenseCheckerPlugin.allowRecoveryFromSnapshot();
+        }
+    }
+
+    private void checkRecoveryIsPerformedFromSourceNode() throws Exception {
+        internalCluster().ensureAtLeastNumDataNodes(2);
+        String indexName = randomAlphaOfLength(10).toLowerCase(Locale.ROOT);
+        createIndex(indexName,
+            Settings.builder()
+                .put(IndexMetadata.SETTING_NUMBER_OF_SHARDS, 1)
+                .put(IndexMetadata.SETTING_NUMBER_OF_REPLICAS, 0)
+                .put(MergePolicyConfig.INDEX_MERGE_ENABLED, false)
+                .put(IndexService.GLOBAL_CHECKPOINT_SYNC_INTERVAL_SETTING.getKey(), "1s")
+                .build()
+        );
+
+        int numDocs = randomIntBetween(300, 1000);
+        indexDocs(indexName, 0, numDocs);
+
+        String repoName = "repo";
+        createRepo(repoName, TestRepositoryPlugin.INSTRUMENTED_TYPE);
+        createSnapshot(repoName, "snap", Collections.singletonList(indexName));
+
+        assertAcked(
+            client().admin().indices().prepareUpdateSettings(indexName)
+                .setSettings(Settings.builder()
+                    .put(IndexMetadata.SETTING_NUMBER_OF_REPLICAS, 1))
+        );
+
+        ensureGreen(indexName);
+        assertDocumentsAreEqual(indexName, numDocs);
+
+        RecoveryState recoveryState = getLatestPeerRecoveryStateForShard(indexName, 0);
+        String currentPrimary = recoveryState.getSourceNode().getName();
+        String replica = recoveryState.getTargetNode().getName();
+        assertPeerRecoveryWasSuccessful(recoveryState, currentPrimary, replica);
+
+        InstrumentedRepo replicaRepo = getRepositoryOnNode(repoName, replica);
+        assertThat(replicaRepo.totalBytesRead.get(), is(equalTo(0L)));
     }
 
     private long getSnapshotSizeForIndex(String repository, String snapshot, String index) {
