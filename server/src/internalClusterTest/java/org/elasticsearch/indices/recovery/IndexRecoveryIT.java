/*
 * Copyright Elasticsearch B.V. and/or licensed to Elasticsearch B.V. under one
 * or more contributor license agreements. Licensed under the Elastic License
 * 2.0 and the Server Side Public License, v 1; you may not use this file except
 * in compliance with, at your election, the Elastic License 2.0 or the Server
 * Side Public License, v 1.
 */

package org.elasticsearch.indices.recovery;

import org.apache.lucene.analysis.TokenStream;
import org.apache.lucene.util.SetOnce;
import org.elasticsearch.ElasticsearchException;
import org.elasticsearch.Version;
import org.elasticsearch.action.admin.cluster.health.ClusterHealthResponse;
import org.elasticsearch.action.admin.cluster.node.stats.NodeStats;
import org.elasticsearch.action.admin.cluster.node.stats.NodesStatsResponse;
import org.elasticsearch.action.admin.cluster.snapshots.create.CreateSnapshotResponse;
import org.elasticsearch.action.admin.cluster.snapshots.restore.RestoreSnapshotResponse;
import org.elasticsearch.action.admin.cluster.state.ClusterStateResponse;
import org.elasticsearch.action.admin.indices.recovery.RecoveryRequest;
import org.elasticsearch.action.admin.indices.recovery.RecoveryResponse;
import org.elasticsearch.action.admin.indices.stats.CommonStatsFlags;
import org.elasticsearch.action.admin.indices.stats.IndicesStatsResponse;
import org.elasticsearch.action.admin.indices.stats.ShardStats;
import org.elasticsearch.action.index.IndexRequestBuilder;
import org.elasticsearch.action.index.IndexResponse;
import org.elasticsearch.action.search.SearchResponse;
import org.elasticsearch.action.support.ActiveShardCount;
import org.elasticsearch.action.support.PlainActionFuture;
import org.elasticsearch.action.support.WriteRequest.RefreshPolicy;
import org.elasticsearch.action.support.replication.ReplicationResponse;
import org.elasticsearch.cluster.ClusterState;
import org.elasticsearch.cluster.NodeConnectionsService;
import org.elasticsearch.cluster.action.shard.ShardStateAction;
import org.elasticsearch.cluster.metadata.IndexMetadata;
import org.elasticsearch.cluster.node.DiscoveryNode;
import org.elasticsearch.cluster.node.DiscoveryNodes;
import org.elasticsearch.cluster.routing.IndexShardRoutingTable;
import org.elasticsearch.cluster.routing.RecoverySource;
import org.elasticsearch.cluster.routing.RecoverySource.PeerRecoverySource;
import org.elasticsearch.cluster.routing.RecoverySource.SnapshotRecoverySource;
import org.elasticsearch.cluster.routing.ShardRouting;
import org.elasticsearch.cluster.routing.ShardRoutingState;
import org.elasticsearch.cluster.routing.UnassignedInfo;
import org.elasticsearch.cluster.routing.allocation.command.AllocateEmptyPrimaryAllocationCommand;
import org.elasticsearch.cluster.routing.allocation.command.MoveAllocationCommand;
import org.elasticsearch.cluster.service.ClusterService;
import org.elasticsearch.common.Priority;
import org.elasticsearch.common.Strings;
import org.elasticsearch.common.breaker.CircuitBreaker;
import org.elasticsearch.common.breaker.CircuitBreakingException;
import org.elasticsearch.common.settings.Settings;
import org.elasticsearch.common.unit.ByteSizeUnit;
import org.elasticsearch.common.unit.ByteSizeValue;
import org.elasticsearch.common.util.concurrent.EsRejectedExecutionException;
import org.elasticsearch.common.xcontent.XContentType;
import org.elasticsearch.core.TimeValue;
import org.elasticsearch.gateway.ReplicaShardAllocatorIT;
import org.elasticsearch.index.Index;
import org.elasticsearch.index.IndexService;
import org.elasticsearch.index.IndexSettings;
import org.elasticsearch.index.MockEngineFactoryPlugin;
import org.elasticsearch.index.analysis.AbstractTokenFilterFactory;
import org.elasticsearch.index.analysis.TokenFilterFactory;
import org.elasticsearch.index.engine.Engine;
import org.elasticsearch.index.mapper.MapperParsingException;
import org.elasticsearch.index.recovery.RecoveryStats;
import org.elasticsearch.index.seqno.ReplicationTracker;
import org.elasticsearch.index.seqno.RetentionLeases;
import org.elasticsearch.index.seqno.SequenceNumbers;
import org.elasticsearch.index.shard.IndexShard;
import org.elasticsearch.index.shard.ShardId;
import org.elasticsearch.index.store.Store;
import org.elasticsearch.index.store.StoreStats;
import org.elasticsearch.indices.IndicesService;
import org.elasticsearch.indices.NodeIndicesStats;
import org.elasticsearch.indices.analysis.AnalysisModule;
import org.elasticsearch.indices.recovery.RecoveryState.Stage;
import org.elasticsearch.node.NodeClosedException;
import org.elasticsearch.node.RecoverySettingsChunkSizePlugin;
import org.elasticsearch.plugins.AnalysisPlugin;
import org.elasticsearch.plugins.Plugin;
import org.elasticsearch.plugins.PluginsService;
import org.elasticsearch.repositories.RepositoriesService;
import org.elasticsearch.repositories.Repository;
import org.elasticsearch.repositories.RepositoryData;
import org.elasticsearch.snapshots.Snapshot;
import org.elasticsearch.snapshots.SnapshotState;
import org.elasticsearch.tasks.Task;
import org.elasticsearch.test.BackgroundIndexer;
import org.elasticsearch.test.ESIntegTestCase;
import org.elasticsearch.test.ESIntegTestCase.ClusterScope;
import org.elasticsearch.test.ESIntegTestCase.Scope;
import org.elasticsearch.test.InternalSettingsPlugin;
import org.elasticsearch.test.InternalTestCluster;
import org.elasticsearch.test.engine.MockEngineSupport;
import org.elasticsearch.test.store.MockFSIndexStore;
import org.elasticsearch.test.transport.MockTransportService;
import org.elasticsearch.test.transport.StubbableTransport;
import org.elasticsearch.transport.ConnectTransportException;
import org.elasticsearch.transport.Transport;
import org.elasticsearch.transport.TransportChannel;
import org.elasticsearch.transport.TransportRequest;
import org.elasticsearch.transport.TransportRequestHandler;
import org.elasticsearch.transport.TransportRequestOptions;
import org.elasticsearch.transport.TransportService;

import java.io.IOException;
import java.util.ArrayList;
import java.util.Arrays;
import java.util.Collection;
import java.util.List;
import java.util.Map;
import java.util.concurrent.CountDownLatch;
import java.util.concurrent.ExecutionException;
import java.util.concurrent.Semaphore;
import java.util.concurrent.atomic.AtomicBoolean;
import java.util.concurrent.atomic.AtomicInteger;
import java.util.function.BiConsumer;
import java.util.function.Consumer;
import java.util.stream.Collectors;
import java.util.stream.IntStream;
import java.util.stream.StreamSupport;

import static java.util.Collections.singletonMap;
import static java.util.stream.Collectors.toList;
import static org.elasticsearch.action.DocWriteResponse.Result.CREATED;
import static org.elasticsearch.action.DocWriteResponse.Result.UPDATED;
import static org.elasticsearch.index.seqno.SequenceNumbers.NO_OPS_PERFORMED;
import static org.elasticsearch.node.RecoverySettingsChunkSizePlugin.CHUNK_SIZE_SETTING;
import static org.elasticsearch.test.hamcrest.ElasticsearchAssertions.assertAcked;
import static org.elasticsearch.test.hamcrest.ElasticsearchAssertions.assertHitCount;
import static org.hamcrest.Matchers.empty;
import static org.hamcrest.Matchers.equalTo;
import static org.hamcrest.Matchers.everyItem;
import static org.hamcrest.Matchers.greaterThan;
import static org.hamcrest.Matchers.greaterThanOrEqualTo;
import static org.hamcrest.Matchers.hasSize;
import static org.hamcrest.Matchers.is;
import static org.hamcrest.Matchers.lessThanOrEqualTo;
import static org.hamcrest.Matchers.not;
import static org.hamcrest.Matchers.notNullValue;
import static org.hamcrest.Matchers.oneOf;

@ClusterScope(scope = Scope.TEST, numDataNodes = 0)
public class IndexRecoveryIT extends ESIntegTestCase {

    protected static final String INDEX_NAME = "test-idx-1";
    private static final String REPO_NAME = "test-repo-1";
    private static final String SNAP_NAME = "test-snap-1";

    private static final int MIN_DOC_COUNT = 500;
    private static final int MAX_DOC_COUNT = 1000;
    private static final int SHARD_COUNT = 1;
    private static final int REPLICA_COUNT = 0;

    @Override
    protected Collection<Class<? extends Plugin>> nodePlugins() {
        return Arrays.asList(
            MockTransportService.TestPlugin.class,
            MockFSIndexStore.TestPlugin.class,
            RecoverySettingsChunkSizePlugin.class,
            TestAnalysisPlugin.class,
            InternalSettingsPlugin.class,
            MockEngineFactoryPlugin.class);
    }

    @Override
    protected void beforeIndexDeletion() throws Exception {
        super.beforeIndexDeletion();
        internalCluster().assertConsistentHistoryBetweenTranslogAndLuceneIndex();
        internalCluster().assertSeqNos();
        internalCluster().assertSameDocIdsOnShards();
    }

    private void assertRecoveryStateWithoutStage(RecoveryState state, int shardId, RecoverySource recoverySource, boolean primary,
                                                 String sourceNode, String targetNode) {
        assertThat(state.getShardId().getId(), equalTo(shardId));
        assertThat(state.getRecoverySource(), equalTo(recoverySource));
        assertThat(state.getPrimary(), equalTo(primary));
        if (sourceNode == null) {
            assertNull(state.getSourceNode());
        } else {
            assertNotNull(state.getSourceNode());
            assertThat(state.getSourceNode().getName(), equalTo(sourceNode));
        }
        if (targetNode == null) {
            assertNull(state.getTargetNode());
        } else {
            assertNotNull(state.getTargetNode());
            assertThat(state.getTargetNode().getName(), equalTo(targetNode));
        }
    }

    private void assertRecoveryState(RecoveryState state, int shardId, RecoverySource type, boolean primary, Stage stage,
                                     String sourceNode, String targetNode) {
        assertRecoveryStateWithoutStage(state, shardId, type, primary, sourceNode, targetNode);
        assertThat(state.getStage(), equalTo(stage));
    }

    private void assertOnGoingRecoveryState(RecoveryState state, int shardId, RecoverySource type, boolean primary,
                                            String sourceNode, String targetNode) {
        assertRecoveryStateWithoutStage(state, shardId, type, primary, sourceNode, targetNode);
        assertThat(state.getStage(), not(equalTo(Stage.DONE)));
    }

    private void slowDownRecovery(ByteSizeValue shardSize) {
        long chunkSize = Math.max(1, shardSize.getBytes() / 10);
        assertTrue(client().admin().cluster().prepareUpdateSettings()
                .setTransientSettings(Settings.builder()
                                // one chunk per sec..
                                .put(RecoverySettings.INDICES_RECOVERY_MAX_BYTES_PER_SEC_SETTING.getKey(), chunkSize, ByteSizeUnit.BYTES)
                                // small chunks
                                .put(CHUNK_SIZE_SETTING.getKey(), new ByteSizeValue(chunkSize, ByteSizeUnit.BYTES))
                ).get().isAcknowledged());
    }

    private void restoreRecoverySpeed() {
        assertTrue(client().admin().cluster().prepareUpdateSettings()
                .setTransientSettings(Settings.builder()
                                .put(RecoverySettings.INDICES_RECOVERY_MAX_BYTES_PER_SEC_SETTING.getKey(), "20mb")
                                .put(CHUNK_SIZE_SETTING.getKey(), RecoverySettings.DEFAULT_CHUNK_SIZE)
                ).get().isAcknowledged());
    }

    public void testGatewayRecovery() throws Exception {
        logger.info("--> start nodes");
        String node = internalCluster().startNode();

        createAndPopulateIndex(INDEX_NAME, 1, SHARD_COUNT, REPLICA_COUNT);

        logger.info("--> restarting cluster");
        internalCluster().fullRestart();
        ensureGreen();

        logger.info("--> request recoveries");
        RecoveryResponse response = client().admin().indices().prepareRecoveries(INDEX_NAME).execute().actionGet();
        assertThat(response.shardRecoveryStates().size(), equalTo(SHARD_COUNT));
        assertThat(response.shardRecoveryStates().get(INDEX_NAME).size(), equalTo(1));

        List<RecoveryState> recoveryStates = response.shardRecoveryStates().get(INDEX_NAME);
        assertThat(recoveryStates.size(), equalTo(1));

        RecoveryState recoveryState = recoveryStates.get(0);

        assertRecoveryState(recoveryState, 0, RecoverySource.ExistingStoreRecoverySource.INSTANCE, true, Stage.DONE, null, node);

        validateIndexRecoveryState(recoveryState.getIndex());
    }

    public void testGatewayRecoveryTestActiveOnly() throws Exception {
        logger.info("--> start nodes");
        internalCluster().startNode();

        createAndPopulateIndex(INDEX_NAME, 1, SHARD_COUNT, REPLICA_COUNT);

        logger.info("--> restarting cluster");
        internalCluster().fullRestart();
        ensureGreen();

        logger.info("--> request recoveries");
        RecoveryResponse response = client().admin().indices().prepareRecoveries(INDEX_NAME).setActiveOnly(true).execute().actionGet();

        List<RecoveryState> recoveryStates = response.shardRecoveryStates().get(INDEX_NAME);
        assertThat(recoveryStates.size(), equalTo(0));  // Should not expect any responses back
    }

    public void testReplicaRecovery() throws Exception {
        final String nodeA = internalCluster().startNode();
        assertAcked(
            prepareCreate(INDEX_NAME).setSettings(
                Settings.builder()
                    .put(IndexMetadata.SETTING_NUMBER_OF_SHARDS, SHARD_COUNT)
                    .put(IndexMetadata.SETTING_NUMBER_OF_REPLICAS, REPLICA_COUNT)
                    .put(IndexSettings.TIME_SERIES_MODE.getKey(), inTimeSeriesMode())
                    .build()
            ).setMapping(minimalMapping())
        );
        ensureGreen(INDEX_NAME);

        final int numOfDocs = scaledRandomIntBetween(0, 200);
        try (BackgroundIndexer indexer = backgroundIndexer(numOfDocs)) {
            waitForDocs(numOfDocs, indexer);
        }

        refresh(INDEX_NAME);
        assertHitCount(client().prepareSearch(INDEX_NAME).setSize(0).get(), numOfDocs);

        final boolean closedIndex = randomBoolean();
        if (closedIndex) {
            assertAcked(client().admin().indices().prepareClose(INDEX_NAME));
            ensureGreen(INDEX_NAME);
        }

        // force a shard recovery from nodeA to nodeB
        final String nodeB = internalCluster().startNode();
        assertAcked(
            client().admin()
                .indices()
                .prepareUpdateSettings(INDEX_NAME)
                .setSettings(
                    Settings.builder()
                        .put(IndexMetadata.SETTING_NUMBER_OF_REPLICAS, 1)
                )
        );
        ensureGreen(INDEX_NAME);

        final RecoveryResponse response = client().admin().indices().prepareRecoveries(INDEX_NAME).execute().actionGet();

        // we should now have two total shards, one primary and one replica
        List<RecoveryState> recoveryStates = response.shardRecoveryStates().get(INDEX_NAME);
        assertThat(recoveryStates.size(), equalTo(2));

        List<RecoveryState> nodeAResponses = findRecoveriesForTargetNode(nodeA, recoveryStates);
        assertThat(nodeAResponses.size(), equalTo(1));
        List<RecoveryState> nodeBResponses = findRecoveriesForTargetNode(nodeB, recoveryStates);
        assertThat(nodeBResponses.size(), equalTo(1));

        // validate node A recovery
        final RecoveryState nodeARecoveryState = nodeAResponses.get(0);
        final RecoverySource expectedRecoverySource;
        if (closedIndex == false) {
            expectedRecoverySource = RecoverySource.EmptyStoreRecoverySource.INSTANCE;
        } else {
            expectedRecoverySource = RecoverySource.ExistingStoreRecoverySource.INSTANCE;
        }
        assertRecoveryState(nodeARecoveryState, 0, expectedRecoverySource, true, Stage.DONE, null, nodeA);
        validateIndexRecoveryState(nodeARecoveryState.getIndex());

        // validate node B recovery
        final RecoveryState nodeBRecoveryState = nodeBResponses.get(0);
        assertRecoveryState(nodeBRecoveryState, 0, PeerRecoverySource.INSTANCE, false, Stage.DONE, nodeA, nodeB);
        validateIndexRecoveryState(nodeBRecoveryState.getIndex());

        internalCluster().stopRandomNode(InternalTestCluster.nameFilter(nodeA));

        if (closedIndex) {
            assertAcked(client().admin().indices().prepareOpen(INDEX_NAME));
        }
        assertHitCount(client().prepareSearch(INDEX_NAME).setSize(0).get(), numOfDocs);
    }

    public void testCancelNewShardRecoveryAndUsesExistingShardCopy() throws Exception {
        logger.info("--> start node A");
        final String nodeA = internalCluster().startNode();

        logger.info("--> create index on node: {}", nodeA);
        assertAcked(
            prepareCreate(INDEX_NAME).setSettings(
                Settings.builder()
                    .put(IndexMetadata.SETTING_NUMBER_OF_SHARDS, 1)
                    .put(IndexMetadata.SETTING_NUMBER_OF_REPLICAS, 1)
                    .put(IndexService.RETENTION_LEASE_SYNC_INTERVAL_SETTING.getKey(), "100ms")
                    .put(IndexService.GLOBAL_CHECKPOINT_SYNC_INTERVAL_SETTING.getKey(), "100ms")
                    .put(IndexSettings.TIME_SERIES_MODE.getKey(), inTimeSeriesMode())
                    .build()
            ).setMapping(minimalMapping())
        );

        int numDocs = randomIntBetween(10, 200);
        final IndexRequestBuilder[] docs = new IndexRequestBuilder[numDocs];
        for (int i = 0; i < numDocs; i++) {
            docs[i] = client().prepareIndex(INDEX_NAME).
                setSource(source(Map.of("foo-int", randomInt(), "foo-string", randomAlphaOfLength(32), "foo-float", randomFloat())));
        }
        indexRandom(randomBoolean(), dummyDocuments(), docs);

        logger.info("--> start node B");
        // force a shard recovery from nodeA to nodeB
        final String nodeB = internalCluster().startNode();

        logger.info("--> add replica for {} on node: {}", INDEX_NAME, nodeB);
        assertAcked(
            client().admin()
                .indices()
                .prepareUpdateSettings(INDEX_NAME)
                .setSettings(
                    Settings.builder()
                        .put(IndexMetadata.SETTING_NUMBER_OF_REPLICAS, 1)
                        .put(UnassignedInfo.INDEX_DELAYED_NODE_LEFT_TIMEOUT_SETTING.getKey(), 0)
                )
        );
        ensureGreen(INDEX_NAME);

        logger.info("--> start node C");
        final String nodeC = internalCluster().startNode();

        ReplicaShardAllocatorIT.ensureActivePeerRecoveryRetentionLeasesAdvanced(INDEX_NAME);

        // hold peer recovery on phase 2 after nodeB down
        CountDownLatch phase1ReadyBlocked = new CountDownLatch(1);
        CountDownLatch allowToCompletePhase1Latch = new CountDownLatch(1);
        MockTransportService transportService = (MockTransportService) internalCluster().getInstance(TransportService.class, nodeA);
        transportService.addSendBehavior((connection, requestId, action, request, options) -> {
            if (PeerRecoveryTargetService.Actions.CLEAN_FILES.equals(action)) {
                phase1ReadyBlocked.countDown();
                try {
                    allowToCompletePhase1Latch.await();
                } catch (InterruptedException e) {
                    throw new AssertionError(e);
                }
            }
            connection.sendRequest(requestId, action, request, options);
        });

        logger.info("--> restart node B");
        internalCluster().restartNode(nodeB,
            new InternalTestCluster.RestartCallback() {
                @Override
                public Settings onNodeStopped(String nodeName) throws Exception {
                    phase1ReadyBlocked.await();
                    // nodeB stopped, peer recovery from nodeA to nodeC, it will be cancelled after nodeB get started.
                    RecoveryResponse response = client().admin().indices().prepareRecoveries(INDEX_NAME).execute().actionGet();

                    List<RecoveryState> recoveryStates = response.shardRecoveryStates().get(INDEX_NAME);
                    List<RecoveryState> nodeCRecoveryStates = findRecoveriesForTargetNode(nodeC, recoveryStates);
                    assertThat(nodeCRecoveryStates.size(), equalTo(1));

                    assertOnGoingRecoveryState(nodeCRecoveryStates.get(0), 0, PeerRecoverySource.INSTANCE,
                        false, nodeA, nodeC);
                    validateIndexRecoveryState(nodeCRecoveryStates.get(0).getIndex());

                    return super.onNodeStopped(nodeName);
                }
            });

        // wait for peer recovery from nodeA to nodeB which is a no-op recovery so it skips the CLEAN_FILES stage and hence is not blocked
        ensureGreen();
        allowToCompletePhase1Latch.countDown();
        transportService.clearAllRules();

        // make sure nodeA has primary and nodeB has replica
        ClusterState state = client().admin().cluster().prepareState().get().getState();
        List<ShardRouting> startedShards = state.routingTable().shardsWithState(ShardRoutingState.STARTED);
        assertThat(startedShards.size(), equalTo(2));
        for (ShardRouting shardRouting : startedShards) {
            if (shardRouting.primary()) {
                assertThat(state.nodes().get(shardRouting.currentNodeId()).getName(), equalTo(nodeA));
            } else {
                assertThat(state.nodes().get(shardRouting.currentNodeId()).getName(), equalTo(nodeB));
            }
        }
    }

    public void testRerouteRecovery() throws Exception {
        logger.info("--> start node A");
        final String nodeA = internalCluster().startNode();

        logger.info("--> create index on node: {}", nodeA);
        ByteSizeValue shardSize = createAndPopulateIndex(INDEX_NAME, 1, SHARD_COUNT, REPLICA_COUNT)
            .getShards()[0].getStats().getStore().size();

        logger.info("--> start node B");
        final String nodeB = internalCluster().startNode();

        ensureGreen();

        logger.info("--> slowing down recoveries");
        slowDownRecovery(shardSize);

        logger.info("--> move shard from: {} to: {}", nodeA, nodeB);
        client().admin().cluster().prepareReroute()
                .add(new MoveAllocationCommand(INDEX_NAME, 0, nodeA, nodeB))
                .execute().actionGet().getState();

        logger.info("--> waiting for recovery to start both on source and target");
        final Index index = resolveIndex(INDEX_NAME);
        assertBusy(() -> {
            IndicesService indicesService = internalCluster().getInstance(IndicesService.class, nodeA);
            assertThat(indicesService.indexServiceSafe(index).getShard(0).recoveryStats().currentAsSource(),
                    equalTo(1));
            indicesService = internalCluster().getInstance(IndicesService.class, nodeB);
            assertThat(indicesService.indexServiceSafe(index).getShard(0).recoveryStats().currentAsTarget(),
                    equalTo(1));
        });

        logger.info("--> request recoveries");
        RecoveryResponse response = client().admin().indices().prepareRecoveries(INDEX_NAME).execute().actionGet();

        List<RecoveryState> recoveryStates = response.shardRecoveryStates().get(INDEX_NAME);
        List<RecoveryState> nodeARecoveryStates = findRecoveriesForTargetNode(nodeA, recoveryStates);
        assertThat(nodeARecoveryStates.size(), equalTo(1));
        List<RecoveryState> nodeBRecoveryStates = findRecoveriesForTargetNode(nodeB, recoveryStates);
        assertThat(nodeBRecoveryStates.size(), equalTo(1));

        assertRecoveryState(nodeARecoveryStates.get(0), 0, RecoverySource.EmptyStoreRecoverySource.INSTANCE, true,
            Stage.DONE, null, nodeA);
        validateIndexRecoveryState(nodeARecoveryStates.get(0).getIndex());

        assertOnGoingRecoveryState(nodeBRecoveryStates.get(0), 0, PeerRecoverySource.INSTANCE, true, nodeA, nodeB);
        validateIndexRecoveryState(nodeBRecoveryStates.get(0).getIndex());

        logger.info("--> request node recovery stats");
        NodesStatsResponse statsResponse = client().admin().cluster().prepareNodesStats().clear()
            .setIndices(new CommonStatsFlags(CommonStatsFlags.Flag.Recovery)).get();
        long nodeAThrottling = Long.MAX_VALUE;
        long nodeBThrottling = Long.MAX_VALUE;
        for (NodeStats nodeStats : statsResponse.getNodes()) {
            final RecoveryStats recoveryStats = nodeStats.getIndices().getRecoveryStats();
            if (nodeStats.getNode().getName().equals(nodeA)) {
                assertThat("node A should have ongoing recovery as source", recoveryStats.currentAsSource(), equalTo(1));
                assertThat("node A should not have ongoing recovery as target", recoveryStats.currentAsTarget(), equalTo(0));
                nodeAThrottling = recoveryStats.throttleTime().millis();
            }
            if (nodeStats.getNode().getName().equals(nodeB)) {
                assertThat("node B should not have ongoing recovery as source", recoveryStats.currentAsSource(), equalTo(0));
                assertThat("node B should have ongoing recovery as target", recoveryStats.currentAsTarget(), equalTo(1));
                nodeBThrottling = recoveryStats.throttleTime().millis();
            }
        }

        logger.info("--> checking throttling increases");
        final long finalNodeAThrottling = nodeAThrottling;
        final long finalNodeBThrottling = nodeBThrottling;
        assertBusy(() -> {
            NodesStatsResponse statsResponse1 = client().admin().cluster().prepareNodesStats().clear()
                .setIndices(new CommonStatsFlags(CommonStatsFlags.Flag.Recovery)).get();
            assertThat(statsResponse1.getNodes(), hasSize(2));
            for (NodeStats nodeStats : statsResponse1.getNodes()) {
                final RecoveryStats recoveryStats = nodeStats.getIndices().getRecoveryStats();
                if (nodeStats.getNode().getName().equals(nodeA)) {
                    assertThat("node A throttling should increase", recoveryStats.throttleTime().millis(),
                        greaterThan(finalNodeAThrottling));
                }
                if (nodeStats.getNode().getName().equals(nodeB)) {
                    assertThat("node B throttling should increase", recoveryStats.throttleTime().millis(),
                        greaterThan(finalNodeBThrottling));
                }
            }
        });


        logger.info("--> speeding up recoveries");
        restoreRecoverySpeed();

        // wait for it to be finished
        ensureGreen();

        response = client().admin().indices().prepareRecoveries(INDEX_NAME).execute().actionGet();

        recoveryStates = response.shardRecoveryStates().get(INDEX_NAME);
        assertThat(recoveryStates.size(), equalTo(1));

        assertRecoveryState(recoveryStates.get(0), 0, PeerRecoverySource.INSTANCE, true, Stage.DONE, nodeA, nodeB);
        validateIndexRecoveryState(recoveryStates.get(0).getIndex());
        Consumer<String> assertNodeHasThrottleTimeAndNoRecoveries = nodeName ->  {
            NodesStatsResponse nodesStatsResponse = client().admin().cluster().prepareNodesStats().setNodesIds(nodeName)
                .clear().setIndices(new CommonStatsFlags(CommonStatsFlags.Flag.Recovery)).get();
            assertThat(nodesStatsResponse.getNodes(), hasSize(1));
            NodeStats nodeStats = nodesStatsResponse.getNodes().get(0);
            final RecoveryStats recoveryStats = nodeStats.getIndices().getRecoveryStats();
            assertThat(recoveryStats.currentAsSource(), equalTo(0));
            assertThat(recoveryStats.currentAsTarget(), equalTo(0));
            assertThat(nodeName + " throttling should be >0", recoveryStats.throttleTime().millis(), greaterThan(0L));
        };
        // we have to use assertBusy as recovery counters are decremented only when the last reference to the RecoveryTarget
        // is decremented, which may happen after the recovery was done.
        assertBusy(() -> assertNodeHasThrottleTimeAndNoRecoveries.accept(nodeA));
        assertBusy(() -> assertNodeHasThrottleTimeAndNoRecoveries.accept(nodeB));

        logger.info("--> bump replica count");
        client().admin().indices().prepareUpdateSettings(INDEX_NAME).setSettings(Settings.builder().put("number_of_replicas", 1)).get();
        ensureGreen();

        assertBusy(() -> assertNodeHasThrottleTimeAndNoRecoveries.accept(nodeA));
        assertBusy(() -> assertNodeHasThrottleTimeAndNoRecoveries.accept(nodeB));

        logger.info("--> start node C");
        String nodeC = internalCluster().startNode();
        assertFalse(client().admin().cluster().prepareHealth().setWaitForNodes("3").get().isTimedOut());

        logger.info("--> slowing down recoveries");
        slowDownRecovery(shardSize);

        logger.info("--> move replica shard from: {} to: {}", nodeA, nodeC);
        client().admin().cluster().prepareReroute()
                .add(new MoveAllocationCommand(INDEX_NAME, 0, nodeA, nodeC))
                .execute().actionGet().getState();

        response = client().admin().indices().prepareRecoveries(INDEX_NAME).execute().actionGet();
        recoveryStates = response.shardRecoveryStates().get(INDEX_NAME);

        nodeARecoveryStates = findRecoveriesForTargetNode(nodeA, recoveryStates);
        assertThat(nodeARecoveryStates.size(), equalTo(1));
        nodeBRecoveryStates = findRecoveriesForTargetNode(nodeB, recoveryStates);
        assertThat(nodeBRecoveryStates.size(), equalTo(1));
        List<RecoveryState> nodeCRecoveryStates = findRecoveriesForTargetNode(nodeC, recoveryStates);
        assertThat(nodeCRecoveryStates.size(), equalTo(1));

        assertRecoveryState(nodeARecoveryStates.get(0), 0, PeerRecoverySource.INSTANCE, false, Stage.DONE, nodeB, nodeA);
        validateIndexRecoveryState(nodeARecoveryStates.get(0).getIndex());

        assertRecoveryState(nodeBRecoveryStates.get(0), 0, PeerRecoverySource.INSTANCE, true, Stage.DONE, nodeA, nodeB);
        validateIndexRecoveryState(nodeBRecoveryStates.get(0).getIndex());

        // relocations of replicas are marked as REPLICA and the source node is the node holding the primary (B)
        assertOnGoingRecoveryState(nodeCRecoveryStates.get(0), 0, PeerRecoverySource.INSTANCE, false, nodeB, nodeC);
        validateIndexRecoveryState(nodeCRecoveryStates.get(0).getIndex());

        if (randomBoolean()) {
            // shutdown node with relocation source of replica shard and check if recovery continues
            internalCluster().stopRandomNode(InternalTestCluster.nameFilter(nodeA));
            ensureStableCluster(2);

            response = client().admin().indices().prepareRecoveries(INDEX_NAME).execute().actionGet();
            recoveryStates = response.shardRecoveryStates().get(INDEX_NAME);

            nodeARecoveryStates = findRecoveriesForTargetNode(nodeA, recoveryStates);
            assertThat(nodeARecoveryStates.size(), equalTo(0));
            nodeBRecoveryStates = findRecoveriesForTargetNode(nodeB, recoveryStates);
            assertThat(nodeBRecoveryStates.size(), equalTo(1));
            nodeCRecoveryStates = findRecoveriesForTargetNode(nodeC, recoveryStates);
            assertThat(nodeCRecoveryStates.size(), equalTo(1));

            assertRecoveryState(nodeBRecoveryStates.get(0), 0, PeerRecoverySource.INSTANCE, true, Stage.DONE, nodeA, nodeB);
            validateIndexRecoveryState(nodeBRecoveryStates.get(0).getIndex());

            assertOnGoingRecoveryState(nodeCRecoveryStates.get(0), 0, PeerRecoverySource.INSTANCE, false, nodeB, nodeC);
            validateIndexRecoveryState(nodeCRecoveryStates.get(0).getIndex());
        }

        logger.info("--> speeding up recoveries");
        restoreRecoverySpeed();
        ensureGreen();

        response = client().admin().indices().prepareRecoveries(INDEX_NAME).execute().actionGet();
        recoveryStates = response.shardRecoveryStates().get(INDEX_NAME);

        nodeARecoveryStates = findRecoveriesForTargetNode(nodeA, recoveryStates);
        assertThat(nodeARecoveryStates.size(), equalTo(0));
        nodeBRecoveryStates = findRecoveriesForTargetNode(nodeB, recoveryStates);
        assertThat(nodeBRecoveryStates.size(), equalTo(1));
        nodeCRecoveryStates = findRecoveriesForTargetNode(nodeC, recoveryStates);
        assertThat(nodeCRecoveryStates.size(), equalTo(1));

        assertRecoveryState(nodeBRecoveryStates.get(0), 0, PeerRecoverySource.INSTANCE, true, Stage.DONE, nodeA, nodeB);
        validateIndexRecoveryState(nodeBRecoveryStates.get(0).getIndex());

        // relocations of replicas are marked as REPLICA and the source node is the node holding the primary (B)
        assertRecoveryState(nodeCRecoveryStates.get(0), 0, PeerRecoverySource.INSTANCE, false, Stage.DONE, nodeB, nodeC);
        validateIndexRecoveryState(nodeCRecoveryStates.get(0).getIndex());
    }

    public void testSnapshotRecovery() throws Exception {
        logger.info("--> start node A");
        String nodeA = internalCluster().startNode();

        logger.info("--> create repository");
        assertAcked(client().admin().cluster().preparePutRepository(REPO_NAME)
                .setType("fs").setSettings(Settings.builder()
                                .put("location", randomRepoPath())
                                .put("compress", false)
                ).get());

        ensureGreen();

        logger.info("--> create index on node: {}", nodeA);
        createAndPopulateIndex(INDEX_NAME, 1, SHARD_COUNT, REPLICA_COUNT);

        logger.info("--> snapshot");
        CreateSnapshotResponse createSnapshotResponse = client().admin().cluster().prepareCreateSnapshot(REPO_NAME, SNAP_NAME)
                .setWaitForCompletion(true).setIndices(INDEX_NAME).get();
        assertThat(createSnapshotResponse.getSnapshotInfo().successfulShards(), greaterThan(0));
        assertThat(createSnapshotResponse.getSnapshotInfo().successfulShards(),
            equalTo(createSnapshotResponse.getSnapshotInfo().totalShards()));

        assertThat(client().admin().cluster().prepareGetSnapshots(REPO_NAME).setSnapshots(SNAP_NAME).get()
                .getSnapshots().get(0).state(), equalTo(SnapshotState.SUCCESS));

        client().admin().indices().prepareClose(INDEX_NAME).execute().actionGet();

        logger.info("--> restore");
        RestoreSnapshotResponse restoreSnapshotResponse = client().admin().cluster()
                .prepareRestoreSnapshot(REPO_NAME, SNAP_NAME).setWaitForCompletion(true).execute().actionGet();
        int totalShards = restoreSnapshotResponse.getRestoreInfo().totalShards();
        assertThat(totalShards, greaterThan(0));

        ensureGreen();

        logger.info("--> request recoveries");
        RecoveryResponse response = client().admin().indices().prepareRecoveries(INDEX_NAME).execute().actionGet();

        Repository repository = internalCluster().getMasterNodeInstance(RepositoriesService.class).repository(REPO_NAME);
        final RepositoryData repositoryData = PlainActionFuture.get(repository::getRepositoryData);
        for (Map.Entry<String, List<RecoveryState>> indexRecoveryStates : response.shardRecoveryStates().entrySet()) {

            assertThat(indexRecoveryStates.getKey(), equalTo(INDEX_NAME));
            List<RecoveryState> recoveryStates = indexRecoveryStates.getValue();
            assertThat(recoveryStates.size(), equalTo(totalShards));

            for (RecoveryState recoveryState : recoveryStates) {
                SnapshotRecoverySource recoverySource = new SnapshotRecoverySource(
                    ((SnapshotRecoverySource)recoveryState.getRecoverySource()).restoreUUID(),
                    new Snapshot(REPO_NAME, createSnapshotResponse.getSnapshotInfo().snapshotId()),
                    Version.CURRENT, repositoryData.resolveIndexId(INDEX_NAME));
                assertRecoveryState(recoveryState, 0, recoverySource, true, Stage.DONE, null, nodeA);
                validateIndexRecoveryState(recoveryState.getIndex());
            }
        }
    }

    private List<RecoveryState> findRecoveriesForTargetNode(String nodeName, List<RecoveryState> recoveryStates) {
        List<RecoveryState> nodeResponses = new ArrayList<>();
        for (RecoveryState recoveryState : recoveryStates) {
            if (recoveryState.getTargetNode().getName().equals(nodeName)) {
                nodeResponses.add(recoveryState);
            }
        }
        return nodeResponses;
    }

    private IndicesStatsResponse createAndPopulateIndex(String name, int nodeCount, int shardCount, int replicaCount)
            throws ExecutionException, InterruptedException, IOException {
        logger.info("--> creating test index: {}", name);
        assertAcked(
            prepareCreate(
                name,
                nodeCount,
                Settings.builder()
                    .put("number_of_shards", shardCount)
                    .put("number_of_replicas", replicaCount)
                    .put(Store.INDEX_STORE_STATS_REFRESH_INTERVAL_SETTING.getKey(), 0)
                    .put(IndexSettings.TIME_SERIES_MODE.getKey(), inTimeSeriesMode())
            )
            .setMapping(minimalMapping())
        );
        ensureGreen();

        logger.info("--> indexing sample data");
        final int numDocs = between(MIN_DOC_COUNT, MAX_DOC_COUNT);
        final IndexRequestBuilder[] docs = new IndexRequestBuilder[numDocs];

        for (int i = 0; i < numDocs; i++) {
            docs[i] = client().prepareIndex(name)
                .setSource(source(Map.of("foo-int", randomInt(), "foo-string", randomAlphaOfLength(32), "foo-float", randomFloat())));
        }

        indexRandom(true, dummyDocuments(), docs);
        flush();
        assertThat(client().prepareSearch(name).setSize(0).get().getHits().getTotalHits().value, equalTo((long) numDocs));
        return client().admin().indices().prepareStats(name).execute().actionGet();
    }

    private void validateIndexRecoveryState(RecoveryState.Index indexState) {
        assertThat(indexState.time(), greaterThanOrEqualTo(0L));
        assertThat(indexState.recoveredFilesPercent(), greaterThanOrEqualTo(0.0f));
        assertThat(indexState.recoveredFilesPercent(), lessThanOrEqualTo(100.0f));
        assertThat(indexState.recoveredBytesPercent(), greaterThanOrEqualTo(0.0f));
        assertThat(indexState.recoveredBytesPercent(), lessThanOrEqualTo(100.0f));
    }

    public void testTransientErrorsDuringRecoveryAreRetried() throws Exception {
        final String indexName = "test";
        final Settings nodeSettings = Settings.builder()
            .put(RecoverySettings.INDICES_RECOVERY_RETRY_DELAY_NETWORK_SETTING.getKey(), "100ms")
            .put(NodeConnectionsService.CLUSTER_NODE_RECONNECT_INTERVAL_SETTING.getKey(), "500ms")
            .put(RecoverySettings.INDICES_RECOVERY_INTERNAL_ACTION_TIMEOUT_SETTING.getKey(), "10s")
            .build();
        // start a master node
        internalCluster().startNode(nodeSettings);

        final String blueNodeName = internalCluster()
            .startNode(Settings.builder().put("node.attr.color", "blue").put(nodeSettings).build());
        final String redNodeName = internalCluster()
            .startNode(Settings.builder().put("node.attr.color", "red").put(nodeSettings).build());

        ClusterHealthResponse response = client().admin().cluster().prepareHealth().setWaitForNodes(">=3").get();
        assertThat(response.isTimedOut(), is(false));

        assertAcked(
            prepareCreate(indexName).setSettings(
                Settings.builder()
                    .put(IndexMetadata.INDEX_ROUTING_INCLUDE_GROUP_SETTING.getKey() + "color", "blue")
                    .put(IndexMetadata.SETTING_NUMBER_OF_SHARDS, 1)
                    .put(IndexMetadata.SETTING_NUMBER_OF_REPLICAS, 0)
                    .put(IndexSettings.TIME_SERIES_MODE.getKey(), inTimeSeriesMode())
            ).setMapping(minimalMapping())
        );

        List<IndexRequestBuilder> requests = new ArrayList<>();
        int numDocs = scaledRandomIntBetween(100, 8000);
        // Index 3/4 of the documents and flush. And then index the rest. This attempts to ensure that there
        // is a mix of file chunks and translog ops
        int threeFourths = (int) (numDocs * 0.75);
        for (int i = 0; i < threeFourths; i++) {
            requests.add(client().prepareIndex(indexName).setSource(source(Map.of()), XContentType.JSON));
        }
        indexRandom(true, dummyDocuments(), requests);
        flush(indexName);
        requests.clear();

        for (int i = threeFourths; i < numDocs; i++) {
            requests.add(client().prepareIndex(indexName).setSource(source(Map.of()), XContentType.JSON));
        }
        indexRandom(true, dummyDocuments(), requests);
        ensureSearchable(indexName);

        ClusterStateResponse stateResponse = client().admin().cluster().prepareState().get();
        final String blueNodeId = internalCluster().getInstance(ClusterService.class, blueNodeName).localNode().getId();

        assertFalse(stateResponse.getState().getRoutingNodes().node(blueNodeId).isEmpty());

        SearchResponse searchResponse = client().prepareSearch(indexName).get();
        assertHitCount(searchResponse, numDocs);

        String[] recoveryActions = new String[]{
            PeerRecoveryTargetService.Actions.PREPARE_TRANSLOG,
            PeerRecoveryTargetService.Actions.TRANSLOG_OPS,
            PeerRecoveryTargetService.Actions.FILES_INFO,
            PeerRecoveryTargetService.Actions.FILE_CHUNK,
            PeerRecoveryTargetService.Actions.CLEAN_FILES,
            PeerRecoveryTargetService.Actions.FINALIZE
        };
        final String recoveryActionToBlock = randomFrom(recoveryActions);
        logger.info("--> will temporarily interrupt recovery action between blue & red on [{}]", recoveryActionToBlock);

        MockTransportService blueTransportService =
            (MockTransportService) internalCluster().getInstance(TransportService.class, blueNodeName);
        MockTransportService redTransportService =
            (MockTransportService) internalCluster().getInstance(TransportService.class, redNodeName);

        final AtomicBoolean recoveryStarted = new AtomicBoolean(false);
        final AtomicBoolean finalizeReceived = new AtomicBoolean(false);

        final SingleStartEnforcer validator = new SingleStartEnforcer(indexName, recoveryStarted, finalizeReceived);
        redTransportService.addSendBehavior(blueTransportService, (connection, requestId, action, request, options) -> {
            validator.accept(action, request);
            connection.sendRequest(requestId, action, request, options);
        });
        Runnable connectionBreaker = () -> {
            // Always break connection from source to remote to ensure that actions are retried
           logger.info("--> closing connections from source node to target node");
            blueTransportService.disconnectFromNode(redTransportService.getLocalDiscoNode());
            if (randomBoolean()) {
                // Sometimes break connection from remote to source to ensure that recovery is re-established
                logger.info("--> closing connections from target node to source node");
                redTransportService.disconnectFromNode(blueTransportService.getLocalDiscoNode());
            }
        };
        TransientReceiveRejected handlingBehavior =
            new TransientReceiveRejected(recoveryActionToBlock, finalizeReceived, recoveryStarted, connectionBreaker);
        redTransportService.addRequestHandlingBehavior(recoveryActionToBlock, handlingBehavior);

        try {
            logger.info("--> starting recovery from blue to red");
            client().admin().indices().prepareUpdateSettings(indexName).setSettings(
                Settings.builder()
                    .put(IndexMetadata.INDEX_ROUTING_INCLUDE_GROUP_SETTING.getKey() + "color", "red,blue")
                    .put(IndexMetadata.SETTING_NUMBER_OF_REPLICAS, 1)
            ).get();

            ensureGreen();
            searchResponse = client(redNodeName).prepareSearch(indexName).setPreference("_local").get();
            assertHitCount(searchResponse, numDocs);
        } finally {
            blueTransportService.clearAllRules();
            redTransportService.clearAllRules();
        }
    }

    private class TransientReceiveRejected implements StubbableTransport.RequestHandlingBehavior<TransportRequest> {

        private final String actionName;
        private final AtomicBoolean recoveryStarted;
        private final AtomicBoolean finalizeReceived;
        private final Runnable connectionBreaker;
        private final AtomicInteger blocksRemaining;

        private TransientReceiveRejected(String actionName, AtomicBoolean recoveryStarted, AtomicBoolean finalizeReceived,
                                         Runnable connectionBreaker) {
            this.actionName = actionName;
            this.recoveryStarted = recoveryStarted;
            this.finalizeReceived = finalizeReceived;
            this.connectionBreaker = connectionBreaker;
            this.blocksRemaining = new AtomicInteger(randomIntBetween(1, 3));
        }

        @Override
        public void messageReceived(TransportRequestHandler<TransportRequest> handler, TransportRequest request, TransportChannel channel,
                                    Task task) throws Exception {
            recoveryStarted.set(true);
            if (actionName.equals(PeerRecoveryTargetService.Actions.FINALIZE)) {
                finalizeReceived.set(true);
            }
            if (blocksRemaining.getAndUpdate(i -> i == 0 ? 0 : i - 1) != 0) {
                String rejected = "rejected";
                String circuit = "circuit";
                String network = "network";
                String reason = randomFrom(rejected, circuit, network);
                if (reason.equals(rejected)) {
                    logger.info("--> preventing {} response by throwing exception", actionName);
                    throw new EsRejectedExecutionException();
                } else if (reason.equals(circuit)) {
                    logger.info("--> preventing {} response by throwing exception", actionName);
                    throw new CircuitBreakingException("Broken", CircuitBreaker.Durability.PERMANENT);
                } else if (reason.equals(network)) {
                    logger.info("--> preventing {} response by breaking connection", actionName);
                    connectionBreaker.run();
                } else {
                    throw new AssertionError("Unknown failure reason: " + reason);
                }
            }
            handler.messageReceived(request, channel, task);
        }
    }

    private class SingleStartEnforcer implements BiConsumer<String, TransportRequest> {

        private final AtomicBoolean recoveryStarted;
        private final AtomicBoolean finalizeReceived;
        private final String indexName;

        private SingleStartEnforcer(String indexName, AtomicBoolean recoveryStarted, AtomicBoolean finalizeReceived) {
            this.indexName = indexName;
            this.recoveryStarted = recoveryStarted;
            this.finalizeReceived = finalizeReceived;
        }

        @Override
        public void accept(String action, TransportRequest request) {
            // The cluster state applier will immediately attempt to retry the recovery on a cluster state
            // update. We want to assert that the first and only recovery attempt succeeds
            if (PeerRecoverySourceService.Actions.START_RECOVERY.equals(action)) {
                StartRecoveryRequest startRecoveryRequest = (StartRecoveryRequest) request;
                ShardId shardId = startRecoveryRequest.shardId();
                logger.info("--> attempting to send start_recovery request for shard: " + shardId);
                if (indexName.equals(shardId.getIndexName()) && recoveryStarted.get() && finalizeReceived.get() == false) {
                    throw new IllegalStateException("Recovery cannot be started twice");
                }
            }
        }
    }

    public void testDisconnectsWhileRecovering() throws Exception {
        final String indexName = "test";
        final Settings nodeSettings = Settings.builder()
                .put(RecoverySettings.INDICES_RECOVERY_RETRY_DELAY_NETWORK_SETTING.getKey(), "100ms")
                .put(RecoverySettings.INDICES_RECOVERY_INTERNAL_ACTION_TIMEOUT_SETTING.getKey(), "1s")
                .put(NodeConnectionsService.CLUSTER_NODE_RECONNECT_INTERVAL_SETTING.getKey(), "1s")
                .build();
        // start a master node
        internalCluster().startNode(nodeSettings);

        final String blueNodeName = internalCluster()
            .startNode(Settings.builder().put("node.attr.color", "blue").put(nodeSettings).build());
        final String redNodeName = internalCluster()
            .startNode(Settings.builder().put("node.attr.color", "red").put(nodeSettings).build());

        ClusterHealthResponse response = client().admin().cluster().prepareHealth().setWaitForNodes(">=3").get();
        assertThat(response.isTimedOut(), is(false));

        assertAcked(
            prepareCreate(indexName).setSettings(
                Settings.builder()
                    .put(IndexMetadata.INDEX_ROUTING_INCLUDE_GROUP_SETTING.getKey() + "color", "blue")
                    .put(IndexMetadata.SETTING_NUMBER_OF_SHARDS, 1)
                    .put(IndexMetadata.SETTING_NUMBER_OF_REPLICAS, 0)
                    .put(IndexSettings.TIME_SERIES_MODE.getKey(), inTimeSeriesMode())
            ).setMapping(minimalMapping())
        );

        List<IndexRequestBuilder> requests = new ArrayList<>();
        int numDocs = scaledRandomIntBetween(25, 250);
        for (int i = 0; i < numDocs; i++) {
            requests.add(client().prepareIndex(indexName).setSource(source(Map.of()), XContentType.JSON));
        }
        indexRandom(true, dummyDocuments(), requests);
        ensureSearchable(indexName);

        ClusterStateResponse stateResponse = client().admin().cluster().prepareState().get();
        final String blueNodeId = internalCluster().getInstance(ClusterService.class, blueNodeName).localNode().getId();

        assertFalse(stateResponse.getState().getRoutingNodes().node(blueNodeId).isEmpty());

        SearchResponse searchResponse = client().prepareSearch(indexName).get();
        assertHitCount(searchResponse, numDocs);

        String[] recoveryActions = new String[]{
                PeerRecoverySourceService.Actions.START_RECOVERY,
                PeerRecoveryTargetService.Actions.FILES_INFO,
                PeerRecoveryTargetService.Actions.FILE_CHUNK,
                PeerRecoveryTargetService.Actions.CLEAN_FILES,
                //RecoveryTarget.Actions.TRANSLOG_OPS, <-- may not be sent if already flushed
                PeerRecoveryTargetService.Actions.PREPARE_TRANSLOG,
                PeerRecoveryTargetService.Actions.FINALIZE
        };
        final String recoveryActionToBlock = randomFrom(recoveryActions);
        final boolean dropRequests = randomBoolean();
        logger.info("--> will {} between blue & red on [{}]", dropRequests ? "drop requests" : "break connection", recoveryActionToBlock);

        MockTransportService blueMockTransportService =
            (MockTransportService) internalCluster().getInstance(TransportService.class, blueNodeName);
        MockTransportService redMockTransportService =
            (MockTransportService) internalCluster().getInstance(TransportService.class, redNodeName);
        TransportService redTransportService = internalCluster().getInstance(TransportService.class, redNodeName);
        TransportService blueTransportService = internalCluster().getInstance(TransportService.class, blueNodeName);
        final CountDownLatch requestFailed = new CountDownLatch(1);

        if (randomBoolean()) {
            final StubbableTransport.SendRequestBehavior sendRequestBehavior = (connection, requestId, action, request, options) -> {
                if (recoveryActionToBlock.equals(action) || requestFailed.getCount() == 0) {
                    requestFailed.countDown();
                    logger.info("--> preventing {} request by throwing ConnectTransportException", action);
                    throw new ConnectTransportException(connection.getNode(), "DISCONNECT: prevented " + action + " request");
                }
                connection.sendRequest(requestId, action, request, options);
            };
            // Fail on the sending side
            blueMockTransportService.addSendBehavior(redTransportService, sendRequestBehavior);
            redMockTransportService.addSendBehavior(blueTransportService, sendRequestBehavior);
        } else {
            // Fail on the receiving side.
            blueMockTransportService.addRequestHandlingBehavior(recoveryActionToBlock, (handler, request, channel, task) -> {
                logger.info("--> preventing {} response by closing response channel", recoveryActionToBlock);
                requestFailed.countDown();
                redMockTransportService.disconnectFromNode(blueMockTransportService.getLocalDiscoNode());
                handler.messageReceived(request, channel, task);
            });
            redMockTransportService.addRequestHandlingBehavior(recoveryActionToBlock, (handler, request, channel, task) -> {
                logger.info("--> preventing {} response by closing response channel", recoveryActionToBlock);
                requestFailed.countDown();
                blueMockTransportService.disconnectFromNode(redMockTransportService.getLocalDiscoNode());
                handler.messageReceived(request, channel, task);
            });
        }

        logger.info("--> starting recovery from blue to red");
        client().admin().indices().prepareUpdateSettings(indexName).setSettings(
                Settings.builder()
                        .put(IndexMetadata.INDEX_ROUTING_INCLUDE_GROUP_SETTING.getKey() + "color", "red,blue")
                        .put(IndexMetadata.SETTING_NUMBER_OF_REPLICAS, 1)
        ).get();

        requestFailed.await();

        logger.info("--> clearing rules to allow recovery to proceed");
        blueMockTransportService.clearAllRules();
        redMockTransportService.clearAllRules();

        ensureGreen();
        searchResponse = client(redNodeName).prepareSearch(indexName).setPreference("_local").get();
        assertHitCount(searchResponse, numDocs);
    }

    /**
     * Tests scenario where recovery target successfully sends recovery request to source but then the channel gets closed while
     * the source is working on the recovery process.
     */
    public void testDisconnectsDuringRecovery() throws Exception {
        boolean primaryRelocation = randomBoolean();
        final String indexName = "test";
        final Settings nodeSettings = Settings.builder()
            .put(RecoverySettings.INDICES_RECOVERY_RETRY_DELAY_NETWORK_SETTING.getKey(),
                TimeValue.timeValueMillis(randomIntBetween(0, 100)))
            .build();
        TimeValue disconnectAfterDelay = TimeValue.timeValueMillis(randomIntBetween(0, 100));
        // start a master node
        String masterNodeName = internalCluster().startMasterOnlyNode(nodeSettings);

        final String blueNodeName = internalCluster()
            .startNode(Settings.builder().put("node.attr.color", "blue").put(nodeSettings).build());
        final String redNodeName = internalCluster()
            .startNode(Settings.builder().put("node.attr.color", "red").put(nodeSettings).build());

        assertAcked(
            prepareCreate(indexName).setSettings(
                Settings.builder()
                    .put(IndexMetadata.INDEX_ROUTING_INCLUDE_GROUP_SETTING.getKey() + "color", "blue")
                    .put(IndexMetadata.SETTING_NUMBER_OF_SHARDS, 1)
                    .put(IndexMetadata.SETTING_NUMBER_OF_REPLICAS, 0)
                    .put(IndexSettings.TIME_SERIES_MODE.getKey(), inTimeSeriesMode())
            ).setMapping(minimalMapping())
        );

        List<IndexRequestBuilder> requests = new ArrayList<>();
        int numDocs = scaledRandomIntBetween(25, 250);
        for (int i = 0; i < numDocs; i++) {
            requests.add(client().prepareIndex(indexName).setSource(source(Map.of()), XContentType.JSON));
        }
        indexRandom(true, dummyDocuments(), requests);
        ensureSearchable(indexName);
        assertHitCount(client().prepareSearch(indexName).get(), numDocs);

        MockTransportService masterTransportService =
            (MockTransportService) internalCluster().getInstance(TransportService.class, masterNodeName);
        MockTransportService blueMockTransportService =
            (MockTransportService) internalCluster().getInstance(TransportService.class, blueNodeName);
        MockTransportService redMockTransportService =
            (MockTransportService) internalCluster().getInstance(TransportService.class, redNodeName);

        redMockTransportService.addSendBehavior(blueMockTransportService, new StubbableTransport.SendRequestBehavior() {
            private final AtomicInteger count = new AtomicInteger();

            @Override
            public void sendRequest(Transport.Connection connection, long requestId, String action, TransportRequest request,
                                    TransportRequestOptions options) throws IOException {
                logger.info("--> sending request {} on {}", action, connection.getNode());
                if (PeerRecoverySourceService.Actions.START_RECOVERY.equals(action) && count.incrementAndGet() == 1) {
                    // ensures that it's considered as valid recovery attempt by source
                    try {
                        assertBusy(() -> assertThat(
                            "Expected there to be some initializing shards",
                            client(blueNodeName).admin().cluster().prepareState().setLocal(true).get()
                                .getState().getRoutingTable().index("test").shard(0).getAllInitializingShards(), not(empty())));
                    } catch (Exception e) {
                        throw new RuntimeException(e);
                    }
                    connection.sendRequest(requestId, action, request, options);
                    try {
                        Thread.sleep(disconnectAfterDelay.millis());
                    } catch (InterruptedException e) {
                        throw new RuntimeException(e);
                    }
                    throw new ConnectTransportException(connection.getNode(),
                        "DISCONNECT: simulation disconnect after successfully sending " + action + " request");
                } else {
                    connection.sendRequest(requestId, action, request, options);
                }
            }
        });

        final AtomicBoolean finalized = new AtomicBoolean();
        blueMockTransportService.addSendBehavior(redMockTransportService, (connection, requestId, action, request, options) -> {
            logger.info("--> sending request {} on {}", action, connection.getNode());
            if (action.equals(PeerRecoveryTargetService.Actions.FINALIZE)) {
                finalized.set(true);
            }
            connection.sendRequest(requestId, action, request, options);
        });

        for (MockTransportService mockTransportService : Arrays.asList(redMockTransportService, blueMockTransportService)) {
            mockTransportService.addSendBehavior(masterTransportService, (connection, requestId, action, request, options) -> {
                logger.info("--> sending request {} on {}", action, connection.getNode());
                if ((primaryRelocation && finalized.get()) == false) {
                    assertNotEquals(action, ShardStateAction.SHARD_FAILED_ACTION_NAME);
                }
                connection.sendRequest(requestId, action, request, options);
            });
        }

        if (primaryRelocation) {
            logger.info("--> starting primary relocation recovery from blue to red");
            client().admin().indices().prepareUpdateSettings(indexName).setSettings(
                Settings.builder()
                    .put(IndexMetadata.INDEX_ROUTING_INCLUDE_GROUP_SETTING.getKey() + "color", "red")
            ).get();

            ensureGreen(); // also waits for relocation / recovery to complete
            // if a primary relocation fails after the source shard has been marked as relocated, both source and target are failed. If the
            // source shard is moved back to started because the target fails first, it's possible that there is a cluster state where the
            // shard is marked as started again (and ensureGreen returns), but while applying the cluster state the primary is failed and
            // will be reallocated. The cluster will thus become green, then red, then green again. Triggering a refresh here before
            // searching helps, as in contrast to search actions, refresh waits for the closed shard to be reallocated.
            client().admin().indices().prepareRefresh(indexName).get();
        } else {
            logger.info("--> starting replica recovery from blue to red");
            client().admin().indices().prepareUpdateSettings(indexName).setSettings(
                Settings.builder()
                    .put(IndexMetadata.INDEX_ROUTING_INCLUDE_GROUP_SETTING.getKey() + "color", "red,blue")
                    .put(IndexMetadata.SETTING_NUMBER_OF_REPLICAS, 1)
            ).get();

            ensureGreen();
        }

        for (int i = 0; i < 10; i++) {
            assertHitCount(client().prepareSearch(indexName).get(), numDocs);
        }
    }

    public void testHistoryRetention() throws Exception {
        internalCluster().startNodes(3);

        final String indexName = "test";
        assertAcked(
            prepareCreate(indexName).setSettings(
                Settings.builder()
                    .put(IndexMetadata.SETTING_NUMBER_OF_SHARDS, 1)
                    .put(IndexMetadata.SETTING_NUMBER_OF_REPLICAS, 2)
                    .put(IndexSettings.FILE_BASED_RECOVERY_THRESHOLD_SETTING.getKey(), 1.0)
                    .put(IndexSettings.TIME_SERIES_MODE.getKey(), inTimeSeriesMode())
            ).setMapping(minimalMapping())
        );
        ensureGreen(indexName);

        // Perform some replicated operations so the replica isn't simply empty, because ops-based recovery isn't better in that case
        final List<IndexRequestBuilder> requests = new ArrayList<>();
        final int replicatedDocCount = scaledRandomIntBetween(25, 250);
        while (requests.size() < replicatedDocCount) {
            requests.add(client().prepareIndex(indexName).setSource(source(Map.of()), XContentType.JSON));
        }
        indexRandom(true, dummyDocuments(), requests);
        if (randomBoolean()) {
            flush(indexName);
        }

        String firstNodeToStop = randomFrom(internalCluster().getNodeNames());
        Settings firstNodeToStopDataPathSettings = internalCluster().dataPathSettings(firstNodeToStop);
        internalCluster().stopRandomNode(InternalTestCluster.nameFilter(firstNodeToStop));
        String secondNodeToStop = randomFrom(internalCluster().getNodeNames());
        Settings secondNodeToStopDataPathSettings = internalCluster().dataPathSettings(secondNodeToStop);
        internalCluster().stopRandomNode(InternalTestCluster.nameFilter(secondNodeToStop));

        final long desyncNanoTime = System.nanoTime();
        //noinspection StatementWithEmptyBody
        while (System.nanoTime() <= desyncNanoTime) {
            // time passes
        }

        final int numNewDocs = scaledRandomIntBetween(25, 250);
        for (int i = 0; i < numNewDocs; i++) {
            client().prepareIndex(indexName).setSource(source(Map.of()), XContentType.JSON).setRefreshPolicy(RefreshPolicy.IMMEDIATE).get();
        }
        // Flush twice to update the safe commit's local checkpoint
        assertThat(client().admin().indices().prepareFlush(indexName).setForce(true).execute().get().getFailedShards(), equalTo(0));
        assertThat(client().admin().indices().prepareFlush(indexName).setForce(true).execute().get().getFailedShards(), equalTo(0));

        assertAcked(client().admin().indices().prepareUpdateSettings(indexName)
            .setSettings(Settings.builder().put(IndexMetadata.SETTING_NUMBER_OF_REPLICAS, 1)));
        internalCluster().startNode(randomFrom(firstNodeToStopDataPathSettings, secondNodeToStopDataPathSettings));
        ensureGreen(indexName);

        final RecoveryResponse recoveryResponse = client().admin().indices().recoveries(new RecoveryRequest(indexName)).get();
        final List<RecoveryState> recoveryStates = recoveryResponse.shardRecoveryStates().get(indexName);
        recoveryStates.removeIf(r -> r.getTimer().getStartNanoTime() <= desyncNanoTime);

        assertThat(recoveryStates, hasSize(1));
        final RecoveryState recoveryState = recoveryStates.get(0);
        assertThat(Strings.toString(recoveryState), recoveryState.getIndex().totalFileCount(), is(0));
        assertThat(recoveryState.getTranslog().recoveredOperations(), greaterThan(0));
    }

    public void testDoNotInfinitelyWaitForMapping() throws IOException {
        internalCluster().ensureAtLeastNumDataNodes(3);
        assertAcked(
            prepareCreate("test").setSettings(
                Settings.builder()
                    .put("index.analysis.analyzer.test_analyzer.type", "custom")
                    .put("index.analysis.analyzer.test_analyzer.tokenizer", "standard")
                    .putList("index.analysis.analyzer.test_analyzer.filter", "test_token_filter")
                    .put("index.number_of_replicas", 0)
                    .put("index.number_of_shards", 1)
                    .put(IndexSettings.TIME_SERIES_MODE.getKey(), inTimeSeriesMode())
            ).setMapping(minimalMapping())
        );
        client().admin().indices().preparePutMapping("test").setSource("test_field", "type=text,analyzer=test_analyzer").get();
        int numDocs = between(1, 10);
        for (int i = 0; i < numDocs; i++) {
            client().prepareIndex("test").setId("u" + i)
                .setSource(source(singletonMap("test_field", Integer.toString(i))), XContentType.JSON).get();
        }
        Semaphore recoveryBlocked = new Semaphore(1);
        for (DiscoveryNode node : clusterService().state().nodes()) {
            MockTransportService transportService = (MockTransportService) internalCluster().getInstance(
                TransportService.class, node.getName());
            transportService.addSendBehavior((connection, requestId, action, request, options) -> {
                if (action.equals(PeerRecoverySourceService.Actions.START_RECOVERY)) {
                    if (recoveryBlocked.tryAcquire()) {
                        PluginsService pluginService = internalCluster().getInstance(PluginsService.class, node.getName());
                        for (TestAnalysisPlugin plugin : pluginService.filterPlugins(TestAnalysisPlugin.class)) {
                            plugin.throwParsingError.set(true);
                        }
                    }
                }
                connection.sendRequest(requestId, action, request, options);
            });
        }
        client().admin().indices().prepareUpdateSettings("test").setSettings(Settings.builder().put("index.number_of_replicas", 1)).get();
        ensureGreen("test");
        client().admin().indices().prepareRefresh("test").get();
        assertHitCount(client().prepareSearch().get(), numDocs);
    }

    /** Makes sure the new master does not repeatedly fetch index metadata from recovering replicas */
    public void testOngoingRecoveryAndMasterFailOver() throws Exception {
        String indexName = "test";
        internalCluster().startNodes(2);
        String nodeWithPrimary = internalCluster().startDataOnlyNode();
        assertAcked(
            prepareCreate(indexName).setSettings(
                Settings.builder()
                    .put(IndexMetadata.SETTING_NUMBER_OF_SHARDS, 1)
                    .put(IndexMetadata.SETTING_NUMBER_OF_REPLICAS, 0)
                    .put("index.routing.allocation.include._name", nodeWithPrimary)
                    .put(IndexSettings.TIME_SERIES_MODE.getKey(), inTimeSeriesMode())
            ).setMapping(minimalMapping())
        );
        MockTransportService transport = (MockTransportService) internalCluster().getInstance(TransportService.class, nodeWithPrimary);
        CountDownLatch phase1ReadyBlocked = new CountDownLatch(1);
        CountDownLatch allowToCompletePhase1Latch = new CountDownLatch(1);
        Semaphore blockRecovery = new Semaphore(1);
        transport.addSendBehavior((connection, requestId, action, request, options) -> {
            if (PeerRecoveryTargetService.Actions.CLEAN_FILES.equals(action) && blockRecovery.tryAcquire()) {
                phase1ReadyBlocked.countDown();
                try {
                    allowToCompletePhase1Latch.await();
                } catch (InterruptedException e) {
                    throw new AssertionError(e);
                }
            }
            connection.sendRequest(requestId, action, request, options);
        });
        try {
            String nodeWithReplica = internalCluster().startDataOnlyNode();
            assertAcked(client().admin().indices().prepareUpdateSettings(indexName).setSettings(Settings.builder()
                .put(IndexMetadata.SETTING_NUMBER_OF_REPLICAS, 1)
                .put("index.routing.allocation.include._name", nodeWithPrimary + "," + nodeWithReplica)));
            phase1ReadyBlocked.await();
            internalCluster().restartNode(clusterService().state().nodes().getMasterNode().getName(),
                new InternalTestCluster.RestartCallback());
            internalCluster().ensureAtLeastNumDataNodes(3);
            assertAcked(client().admin().indices().prepareUpdateSettings(indexName).setSettings(Settings.builder()
                .put(IndexMetadata.SETTING_NUMBER_OF_REPLICAS, 2)
                .putNull("index.routing.allocation.include._name")));
            assertFalse(client().admin().cluster().prepareHealth(indexName).setWaitForActiveShards(2).get().isTimedOut());
        } finally {
            allowToCompletePhase1Latch.countDown();
        }
        ensureGreen(indexName);
    }

    public void testRecoverLocallyUpToGlobalCheckpoint() throws Exception {
        internalCluster().ensureAtLeastNumDataNodes(2);
        List<String> nodes = randomSubsetOf(2, StreamSupport.stream(clusterService().state().nodes().getDataNodes().spliterator(), false)
            .map(node -> node.value.getName()).collect(Collectors.toSet()));
        String indexName = "test-index";
        assertAcked(
            prepareCreate(indexName).setSettings(
                Settings.builder()
                    .put("index.number_of_shards", 1)
                    .put("index.number_of_replicas", 1)
                    // disable global checkpoint background sync so we can verify the start recovery request
                    .put(IndexService.GLOBAL_CHECKPOINT_SYNC_INTERVAL_SETTING.getKey(), "12h")
                    .put("index.routing.allocation.include._name", String.join(",", nodes))
                    .put(IndexSettings.TIME_SERIES_MODE.getKey(), inTimeSeriesMode())
            ).setMapping(minimalMapping())
        );
        ensureGreen(indexName);
        int numDocs = randomIntBetween(0, 100);
        indexRandom(randomBoolean(), false, randomBoolean(), IntStream.range(0, numDocs)
            .mapToObj(n -> client().prepareIndex(indexName).setSource(source(Map.of("num", n)))).collect(toList()));
        client().admin().indices().prepareRefresh(indexName).get(); // avoid refresh when we are failing a shard
        String failingNode = randomFrom(nodes);
        PlainActionFuture<StartRecoveryRequest> startRecoveryRequestFuture = new PlainActionFuture<>();
        // Peer recovery fails if the primary does not see the recovering replica in the replication group (when the cluster state
        // update on the primary is delayed). To verify the local recovery stats, we have to manually remember this value in the
        // first try because the local recovery happens once and its stats is reset when the recovery fails.
        SetOnce<Integer> localRecoveredOps = new SetOnce<>();
        for (String node : nodes) {
            MockTransportService transportService = (MockTransportService) internalCluster().getInstance(TransportService.class, node);
            transportService.addSendBehavior((connection, requestId, action, request, options) -> {
                if (action.equals(PeerRecoverySourceService.Actions.START_RECOVERY)) {
                    final RecoveryState recoveryState = internalCluster().getInstance(IndicesService.class, failingNode)
                        .getShardOrNull(new ShardId(resolveIndex(indexName), 0)).recoveryState();
                    assertThat(recoveryState.getTranslog().recoveredOperations(), equalTo(recoveryState.getTranslog().totalLocal()));
                    if (startRecoveryRequestFuture.isDone()) {
                        assertThat(recoveryState.getTranslog().totalLocal(), equalTo(0));
                        recoveryState.getTranslog().totalLocal(localRecoveredOps.get());
                        recoveryState.getTranslog().incrementRecoveredOperations(localRecoveredOps.get());
                    } else {
                        localRecoveredOps.set(recoveryState.getTranslog().totalLocal());
                        startRecoveryRequestFuture.onResponse((StartRecoveryRequest) request);
                    }
                }
                if (action.equals(PeerRecoveryTargetService.Actions.FILE_CHUNK)) {
                    RetentionLeases retentionLeases = internalCluster().getInstance(IndicesService.class, node)
                        .indexServiceSafe(resolveIndex(indexName))
                        .getShard(0).getRetentionLeases();
                    throw new AssertionError("expect an operation-based recovery:" +
                        "retention leases" + Strings.toString(retentionLeases) + "]");
                }
                connection.sendRequest(requestId, action, request, options);
            });
        }
        assertGlobalCheckpointIsStableAndSyncedInAllNodes(indexName, nodes,0);

        IndexShard shard = internalCluster().getInstance(IndicesService.class, failingNode)
            .getShardOrNull(new ShardId(resolveIndex(indexName), 0));
        final long lastSyncedGlobalCheckpoint = shard.getLastSyncedGlobalCheckpoint();
        final long localCheckpointOfSafeCommit;
        try(Engine.IndexCommitRef safeCommitRef = shard.acquireSafeIndexCommit()){
            localCheckpointOfSafeCommit =
                SequenceNumbers.loadSeqNoInfoFromLuceneCommit(safeCommitRef.getIndexCommit().getUserData().entrySet()).localCheckpoint;
        }
        final long maxSeqNo = shard.seqNoStats().getMaxSeqNo();
        shard.failShard("test", new IOException("simulated"));
        StartRecoveryRequest startRecoveryRequest = startRecoveryRequestFuture.actionGet();
        logger.info("--> start recovery request: starting seq_no {}, commit {}", startRecoveryRequest.startingSeqNo(),
            startRecoveryRequest.metadataSnapshot().getCommitUserData());
        SequenceNumbers.CommitInfo commitInfoAfterLocalRecovery = SequenceNumbers.loadSeqNoInfoFromLuceneCommit(
            startRecoveryRequest.metadataSnapshot().getCommitUserData().entrySet());
        assertThat(commitInfoAfterLocalRecovery.localCheckpoint, equalTo(lastSyncedGlobalCheckpoint));
        assertThat(commitInfoAfterLocalRecovery.maxSeqNo, equalTo(lastSyncedGlobalCheckpoint));
        assertThat(startRecoveryRequest.startingSeqNo(), equalTo(lastSyncedGlobalCheckpoint + 1));
        ensureGreen(indexName);
        assertThat((long) localRecoveredOps.get(), equalTo(lastSyncedGlobalCheckpoint - localCheckpointOfSafeCommit));
        for (RecoveryState recoveryState : client().admin().indices().prepareRecoveries().get().shardRecoveryStates().get(indexName)) {
            if (startRecoveryRequest.targetNode().equals(recoveryState.getTargetNode())) {
                assertThat("expect an operation-based recovery", recoveryState.getIndex().fileDetails(), empty());
                assertThat("total recovered translog operations must include both local and remote recovery",
                    recoveryState.getTranslog().recoveredOperations(),
                    greaterThanOrEqualTo(Math.toIntExact(maxSeqNo - localCheckpointOfSafeCommit)));
            }
        }
        for (String node : nodes) {
            MockTransportService transportService = (MockTransportService) internalCluster().getInstance(TransportService.class, node);
            transportService.clearAllRules();
        }
    }

    public void testUsesFileBasedRecoveryIfRetentionLeaseMissing() throws Exception {
        internalCluster().ensureAtLeastNumDataNodes(2);

        String indexName = "test-index";
        assertAcked(
            prepareCreate(indexName).setSettings(
                Settings.builder()
                    .put(IndexMetadata.SETTING_NUMBER_OF_SHARDS, 1)
                    .put(IndexMetadata.SETTING_NUMBER_OF_REPLICAS, 1)
                    .put(IndexSettings.INDEX_SOFT_DELETES_SETTING.getKey(), true)
                    .put(UnassignedInfo.INDEX_DELAYED_NODE_LEFT_TIMEOUT_SETTING.getKey(), "12h")
                    .put(IndexSettings.TIME_SERIES_MODE.getKey(), inTimeSeriesMode())
                    .build()
            ).setMapping(minimalMapping())
        );
        indexRandom(randomBoolean(), dummyDocuments(), randomBoolean(), IntStream.range(0, between(0, 100))
            .mapToObj(n -> client().prepareIndex(indexName).setSource(source(Map.of("num", n)))).collect(toList()));
        ensureGreen(indexName);

        final ShardId shardId = new ShardId(resolveIndex(indexName), 0);
        final DiscoveryNodes discoveryNodes = clusterService().state().nodes();
        final IndexShardRoutingTable indexShardRoutingTable = clusterService().state().routingTable().shardRoutingTable(shardId);

        final IndexShard primary = internalCluster().getInstance(IndicesService.class,
            discoveryNodes.get(indexShardRoutingTable.primaryShard().currentNodeId()).getName()).getShardOrNull(shardId);

        final ShardRouting replicaShardRouting = indexShardRoutingTable.replicaShards().get(0);
        internalCluster().restartNode(discoveryNodes.get(replicaShardRouting.currentNodeId()).getName(),
            new InternalTestCluster.RestartCallback() {
                @Override
                public Settings onNodeStopped(String nodeName) throws Exception {
                    assertFalse(client().admin().cluster().prepareHealth()
                        .setWaitForNodes(Integer.toString(discoveryNodes.getSize() - 1))
                        .setWaitForEvents(Priority.LANGUID).get().isTimedOut());

                    final PlainActionFuture<ReplicationResponse> future = new PlainActionFuture<>();
                    primary.removeRetentionLease(ReplicationTracker.getPeerRecoveryRetentionLeaseId(replicaShardRouting), future);
                    future.get();

                    return super.onNodeStopped(nodeName);
                }
            });

        ensureGreen(indexName);

        //noinspection OptionalGetWithoutIsPresent because it fails the test if absent
        final RecoveryState recoveryState = client().admin().indices().prepareRecoveries(indexName).get()
            .shardRecoveryStates().get(indexName).stream().filter(rs -> rs.getPrimary() == false).findFirst().get();
        assertThat(recoveryState.getIndex().totalFileCount(), greaterThan(0));
    }

    public void testUsesFileBasedRecoveryIfRetentionLeaseAheadOfGlobalCheckpoint() throws Exception {
        internalCluster().ensureAtLeastNumDataNodes(2);

        String indexName = "test-index";
        assertAcked(
            prepareCreate(indexName).setSettings(
                Settings.builder()
                    .put(IndexMetadata.SETTING_NUMBER_OF_SHARDS, 1)
                    .put(IndexMetadata.SETTING_NUMBER_OF_REPLICAS, 1)
                    .put(IndexSettings.INDEX_SOFT_DELETES_SETTING.getKey(), true)
                    .put(UnassignedInfo.INDEX_DELAYED_NODE_LEFT_TIMEOUT_SETTING.getKey(), "12h")
                    .put(IndexSettings.TIME_SERIES_MODE.getKey(), inTimeSeriesMode())
                    .build()
            ).setMapping(minimalMapping())
        );
        indexRandom(randomBoolean(), dummyDocuments(), randomBoolean(), IntStream.range(0, between(0, 100))
            .mapToObj(n -> client().prepareIndex(indexName).setSource(source(Map.of("num", n)))).collect(toList()));
        ensureGreen(indexName);

        final ShardId shardId = new ShardId(resolveIndex(indexName), 0);
        final DiscoveryNodes discoveryNodes = clusterService().state().nodes();
        final IndexShardRoutingTable indexShardRoutingTable = clusterService().state().routingTable().shardRoutingTable(shardId);

        final IndexShard primary = internalCluster().getInstance(IndicesService.class,
            discoveryNodes.get(indexShardRoutingTable.primaryShard().currentNodeId()).getName()).getShardOrNull(shardId);

        final ShardRouting replicaShardRouting = indexShardRoutingTable.replicaShards().get(0);
        internalCluster().restartNode(discoveryNodes.get(replicaShardRouting.currentNodeId()).getName(),
            new InternalTestCluster.RestartCallback() {
                @Override
                public Settings onNodeStopped(String nodeName) throws Exception {
                    assertFalse(client().admin().cluster().prepareHealth()
                        .setWaitForNodes(Integer.toString(discoveryNodes.getSize() - 1))
                        .setWaitForEvents(Priority.LANGUID).get().isTimedOut());

                    indexRandom(randomBoolean(), dummyDocuments(), randomBoolean(), IntStream.range(0, between(1, 100))
                        .mapToObj(n -> client().prepareIndex(indexName).setSource(source(Map.of("num", n)))).collect(toList()));

                    // We do not guarantee that the replica can recover locally all the way to its own global checkpoint before starting
                    // to recover from the primary, so we must be careful not to perform an operations-based recovery if this would require
                    // some operations that are not being retained. Emulate this by advancing the lease ahead of the replica's GCP:
                    primary.renewRetentionLease(ReplicationTracker.getPeerRecoveryRetentionLeaseId(replicaShardRouting),
                        primary.seqNoStats().getMaxSeqNo() + 1, ReplicationTracker.PEER_RECOVERY_RETENTION_LEASE_SOURCE);

                    return super.onNodeStopped(nodeName);
                }
            });

        ensureGreen(indexName);

        //noinspection OptionalGetWithoutIsPresent because it fails the test if absent
        final RecoveryState recoveryState = client().admin().indices().prepareRecoveries(indexName).get()
            .shardRecoveryStates().get(indexName).stream().filter(rs -> rs.getPrimary() == false).findFirst().get();
        assertThat(recoveryState.getIndex().totalFileCount(), greaterThan(0));
    }

    public void testUsesFileBasedRecoveryIfOperationsBasedRecoveryWouldBeUnreasonable() throws Exception {
        internalCluster().ensureAtLeastNumDataNodes(2);

        String indexName = "test-index";
        final Settings.Builder settings = Settings.builder()
            .put(IndexMetadata.SETTING_NUMBER_OF_SHARDS, 1)
            .put(IndexMetadata.SETTING_NUMBER_OF_REPLICAS, 1)
            .put(IndexSettings.INDEX_SOFT_DELETES_SETTING.getKey(), true)
            .put(UnassignedInfo.INDEX_DELAYED_NODE_LEFT_TIMEOUT_SETTING.getKey(), "12h")
            .put(IndexService.RETENTION_LEASE_SYNC_INTERVAL_SETTING.getKey(), "100ms")
            .put(IndexSettings.TIME_SERIES_MODE.getKey(), inTimeSeriesMode());

        final double reasonableOperationsBasedRecoveryProportion;
        if (randomBoolean()) {
            reasonableOperationsBasedRecoveryProportion = randomDoubleBetween(0.05, 0.99, true);
            settings.put(IndexSettings.FILE_BASED_RECOVERY_THRESHOLD_SETTING.getKey(),
                reasonableOperationsBasedRecoveryProportion);
        } else {
            reasonableOperationsBasedRecoveryProportion
                = IndexSettings.FILE_BASED_RECOVERY_THRESHOLD_SETTING.get(Settings.EMPTY);
        }
        logger.info("--> performing ops-based recoveries up to [{}%] of docs", reasonableOperationsBasedRecoveryProportion * 100.0);

        assertAcked(prepareCreate(indexName).setSettings(settings).setMapping(minimalMapping()));
        indexRandom(randomBoolean(), false, randomBoolean(), IntStream.range(0, between(0, 100))
            .mapToObj(n -> client().prepareIndex(indexName).setSource(source(Map.of("num", n)))).collect(toList()));
        ensureGreen(indexName);

        flush(indexName);
        // wait for all history to be discarded
        assertBusy(() -> {
            for (ShardStats shardStats : client().admin().indices().prepareStats(indexName).get().getShards()) {
                final long maxSeqNo = shardStats.getSeqNoStats().getMaxSeqNo();
                assertTrue(shardStats.getRetentionLeaseStats().retentionLeases() + " should discard history up to " + maxSeqNo,
                    shardStats.getRetentionLeaseStats().retentionLeases().leases().stream().allMatch(
                        l -> l.retainingSequenceNumber() == maxSeqNo + 1));
            }
        });
        flush(indexName); // ensure that all operations are in the safe commit

        final ShardStats shardStats = client().admin().indices().prepareStats(indexName).get().getShards()[0];
        final long docCount = shardStats.getStats().docs.getCount();
        assertThat(shardStats.getStats().docs.getDeleted(), equalTo(0L));
        assertThat(shardStats.getSeqNoStats().getMaxSeqNo() + 1, equalTo(docCount));

        final ShardId shardId = new ShardId(resolveIndex(indexName), 0);
        final DiscoveryNodes discoveryNodes = clusterService().state().nodes();
        final IndexShardRoutingTable indexShardRoutingTable = clusterService().state().routingTable().shardRoutingTable(shardId);

        final ShardRouting replicaShardRouting = indexShardRoutingTable.replicaShards().get(0);
        assertTrue("should have lease for " + replicaShardRouting,
            client().admin().indices().prepareStats(indexName).get().getShards()[0].getRetentionLeaseStats()
                .retentionLeases().contains(ReplicationTracker.getPeerRecoveryRetentionLeaseId(replicaShardRouting)));
        internalCluster().restartNode(discoveryNodes.get(replicaShardRouting.currentNodeId()).getName(),
            new InternalTestCluster.RestartCallback() {
                @Override
                public Settings onNodeStopped(String nodeName) throws Exception {
                    assertFalse(client().admin().cluster().prepareHealth()
                        .setWaitForNodes(Integer.toString(discoveryNodes.getSize() - 1))
                        .setWaitForEvents(Priority.LANGUID).get().isTimedOut());

                    final int newDocCount = Math.toIntExact(Math.round(Math.ceil(
                        (1 + Math.ceil(docCount * reasonableOperationsBasedRecoveryProportion))
                            / (1 - reasonableOperationsBasedRecoveryProportion))));

                    /*
                     *     newDocCount >= (ceil(docCount * p) + 1) / (1-p)
                     *
                     * ==> 0 <= newDocCount * (1-p) - ceil(docCount * p) - 1
                     *       =  newDocCount - (newDocCount * p + ceil(docCount * p) + 1)
                     *       <  newDocCount - (ceil(newDocCount * p) + ceil(docCount * p))
                     *       <= newDocCount -  ceil(newDocCount * p + docCount * p)
                     *
                     * ==> docCount <  newDocCount + docCount - ceil((newDocCount + docCount) * p)
                     *              == localCheckpoint + 1    - ceil((newDocCount + docCount) * p)
                     *              == firstReasonableSeqNo
                     *
                     * The replica has docCount docs, i.e. has operations with seqnos [0..docCount-1], so a seqno-based recovery will start
                     * from docCount < firstReasonableSeqNo
                     *
                     * ==> it is unreasonable to recover the replica using a seqno-based recovery
                     */

                    indexRandom(randomBoolean(), dummyDocuments(), randomBoolean(), IntStream.range(0, newDocCount)
                        .mapToObj(n -> client().prepareIndex(indexName).setSource(source(Map.of("num", n)))).collect(toList()));

                    flush(indexName);

                    assertBusy(() -> assertFalse("should no longer have lease for " + replicaShardRouting,
                        client().admin().indices().prepareStats(indexName).get().getShards()[0].getRetentionLeaseStats()
                            .retentionLeases().contains(ReplicationTracker.getPeerRecoveryRetentionLeaseId(replicaShardRouting))));

                    return super.onNodeStopped(nodeName);
                }
            });

        ensureGreen(indexName);

        //noinspection OptionalGetWithoutIsPresent because it fails the test if absent
        final RecoveryState recoveryState = client().admin().indices().prepareRecoveries(indexName).get()
            .shardRecoveryStates().get(indexName).stream().filter(rs -> rs.getPrimary() == false).findFirst().get();
        assertThat(recoveryState.getIndex().totalFileCount(), greaterThan(0));
    }

    public void testDoesNotCopyOperationsInSafeCommit() throws Exception {
        internalCluster().ensureAtLeastNumDataNodes(2);

        String indexName = "test-index";
        assertAcked(
            prepareCreate(indexName).setSettings(
                Settings.builder()
                    .put(IndexMetadata.SETTING_NUMBER_OF_SHARDS, 1)
                    .put(IndexMetadata.SETTING_NUMBER_OF_REPLICAS, 0)
                    .put(IndexSettings.INDEX_SOFT_DELETES_SETTING.getKey(), true)
                    .put(IndexSettings.TIME_SERIES_MODE.getKey(), inTimeSeriesMode())
                    .build()
            ).setMapping(minimalMapping())
        );
        indexRandom(randomBoolean(), dummyDocuments(), randomBoolean(), IntStream.range(0, between(0, 100))
            .mapToObj(n -> client().prepareIndex(indexName).setSource(source(Map.of("num", n)))).collect(toList()));

        final ShardId shardId = new ShardId(resolveIndex(indexName), 0);
        final DiscoveryNodes discoveryNodes = clusterService().state().nodes();
        final IndexShardRoutingTable indexShardRoutingTable = clusterService().state().routingTable().shardRoutingTable(shardId);

        final IndexShard primary = internalCluster().getInstance(IndicesService.class,
            discoveryNodes.get(indexShardRoutingTable.primaryShard().currentNodeId()).getName()).getShardOrNull(shardId);
        final long maxSeqNoBeforeRecovery = primary.seqNoStats().getMaxSeqNo();
        assertBusy(() -> assertThat(primary.getLastSyncedGlobalCheckpoint(), equalTo(maxSeqNoBeforeRecovery)));
        assertThat(client().admin().indices().prepareFlush(indexName).get().getFailedShards(), is(0)); // makes a safe commit

        indexRandom(randomBoolean(), dummyDocuments(), randomBoolean(), IntStream.range(0, between(0, 100))
            .mapToObj(n -> client().prepareIndex(indexName).setSource(source(Map.of("num", n)))).collect(toList()));

        assertAcked(
            client().admin()
                .indices()
                .prepareUpdateSettings(indexName)
                .setSettings(Settings.builder().put(IndexMetadata.SETTING_NUMBER_OF_REPLICAS, 1))
        );
        ensureGreen(indexName);
        final long maxSeqNoAfterRecovery = primary.seqNoStats().getMaxSeqNo();

        //noinspection OptionalGetWithoutIsPresent because it fails the test if absent
        final RecoveryState recoveryState = client().admin().indices().prepareRecoveries(indexName).get()
            .shardRecoveryStates().get(indexName).stream().filter(rs -> rs.getPrimary() == false).findFirst().get();
        assertThat((long)recoveryState.getTranslog().recoveredOperations(),
            lessThanOrEqualTo(maxSeqNoAfterRecovery - maxSeqNoBeforeRecovery));
    }

    public static final class TestAnalysisPlugin extends Plugin implements AnalysisPlugin {
        final AtomicBoolean throwParsingError = new AtomicBoolean();
        @Override
        public Map<String, AnalysisModule.AnalysisProvider<TokenFilterFactory>> getTokenFilters() {
            return singletonMap("test_token_filter",
                (indexSettings, environment, name, settings) -> new AbstractTokenFilterFactory(indexSettings, name, settings) {
                    @Override
                    public TokenStream create(TokenStream tokenStream) {
                        if (throwParsingError.get()) {
                            throw new MapperParsingException("simulate mapping parsing error");
                        }
                        return tokenStream;
                    }
                });
        }
    }

    public void testRepeatedRecovery() throws Exception {
        internalCluster().ensureAtLeastNumDataNodes(2);

        // Ensures that you can remove a replica and then add it back again without any ill effects, even if it's allocated back to the
        // node that held it previously, in case that node hasn't completely cleared it up.

        final String indexName = "test-index";
        assertAcked(
            prepareCreate(indexName).setSettings(
                Settings.builder()
                    .put(IndexMetadata.SETTING_NUMBER_OF_REPLICAS, 1)
                    .put(IndexMetadata.SETTING_NUMBER_OF_SHARDS, randomIntBetween(1, 6))
                    .put(IndexService.RETENTION_LEASE_SYNC_INTERVAL_SETTING.getKey(), "200ms")
                    .put(IndexSettings.TIME_SERIES_MODE.getKey(), inTimeSeriesMode())
            ).setMapping(minimalMapping())
        );
        indexRandom(randomBoolean(), false, randomBoolean(), IntStream.range(0, randomIntBetween(0, 10))
            .mapToObj(n -> client().prepareIndex(indexName).setSource(source(Map.of("num", n)))).collect(toList()));

        assertThat(client().admin().indices().prepareFlush(indexName).get().getFailedShards(), equalTo(0));

        assertBusy(() -> {
            final ShardStats[] shardsStats = client().admin().indices().prepareStats(indexName).get().getIndex(indexName).getShards();
            for (final ShardStats shardStats : shardsStats) {
                final long maxSeqNo = shardStats.getSeqNoStats().getMaxSeqNo();
                assertTrue(shardStats.getRetentionLeaseStats().retentionLeases().leases().stream()
                    .allMatch(retentionLease -> retentionLease.retainingSequenceNumber() == maxSeqNo + 1));
            }
        });

        logger.info("--> remove replicas");
        assertAcked(client().admin().indices().prepareUpdateSettings(indexName)
            .setSettings(Settings.builder().put("index.number_of_replicas", 0)));
        ensureGreen(indexName);

        logger.info("--> index more documents");
        indexRandom(randomBoolean(), false, randomBoolean(), IntStream.range(0, randomIntBetween(0, 10))
            .mapToObj(n -> client().prepareIndex(indexName).setSource(source(Map.of("num", n)))).collect(toList()));

        logger.info("--> add replicas again");
        assertAcked(client().admin().indices().prepareUpdateSettings(indexName)
            .setSettings(Settings.builder().put("index.number_of_replicas", 1)));
        ensureGreen(indexName);
    }

    public void testAllocateEmptyPrimaryResetsGlobalCheckpoint() throws Exception {
        internalCluster().startMasterOnlyNode(Settings.EMPTY);
        final List<String> dataNodes = internalCluster().startDataOnlyNodes(2);
        final Settings randomNodeDataPathSettings = internalCluster().dataPathSettings(randomFrom(dataNodes));
        final String indexName = "test";
        assertAcked(
            client().admin()
                .indices()
                .prepareCreate(indexName)
                .setSettings(
                    Settings.builder()
                        .put("index.number_of_shards", 1)
                        .put("index.number_of_replicas", 1)
                        .put(MockEngineSupport.DISABLE_FLUSH_ON_CLOSE.getKey(), randomBoolean())
                        .put(IndexSettings.TIME_SERIES_MODE.getKey(), inTimeSeriesMode())
                )
                .setMapping(minimalMapping())
        );
        final List<IndexRequestBuilder> indexRequests = IntStream.range(0, between(10, 500))
            .mapToObj(n -> client().prepareIndex(indexName).setSource(source(Map.of("foo", "bar"))))
            .collect(Collectors.toList());
        indexRandom(randomBoolean(), dummyDocuments(), true, indexRequests);
        ensureGreen();
        internalCluster().stopRandomDataNode();
        internalCluster().stopRandomDataNode();
        final String nodeWithoutData = internalCluster().startDataOnlyNode();
        assertAcked(client().admin().cluster().prepareReroute()
            .add(new AllocateEmptyPrimaryAllocationCommand(indexName, 0, nodeWithoutData, true)).get());
        internalCluster().startDataOnlyNode(randomNodeDataPathSettings);
        ensureGreen();
        for (ShardStats shardStats : client().admin().indices().prepareStats(indexName).get().getIndex(indexName).getShards()) {
            assertThat(shardStats.getSeqNoStats().getMaxSeqNo(), equalTo(NO_OPS_PERFORMED));
            assertThat(shardStats.getSeqNoStats().getLocalCheckpoint(), equalTo(NO_OPS_PERFORMED));
            assertThat(shardStats.getSeqNoStats().getGlobalCheckpoint(), equalTo(NO_OPS_PERFORMED));
        }
    }

    public void testPeerRecoveryTrimsLocalTranslog() throws Exception {
        internalCluster().startNode();
        List<String> dataNodes = internalCluster().startDataOnlyNodes(2);
        String indexName = "test-index";
        assertAcked(
            prepareCreate(indexName).setSettings(
                Settings.builder()
                    .put("index.number_of_shards", 1)
                    .put("index.number_of_replicas", 1)
                    .put("index.routing.allocation.include._name", String.join(",", dataNodes))
                    .put(IndexSettings.TIME_SERIES_MODE.getKey(), inTimeSeriesMode())
                    .build()
            ).setMapping(minimalMapping())
        );
        ensureGreen(indexName);
        ClusterState clusterState = client().admin().cluster().prepareState().get().getState();
        DiscoveryNode nodeWithOldPrimary = clusterState.nodes().get(clusterState.routingTable()
            .index(indexName).shard(0).primaryShard().currentNodeId());
        MockTransportService transportService = (MockTransportService) internalCluster()
            .getInstance(TransportService.class, nodeWithOldPrimary.getName());
        CountDownLatch readyToRestartNode = new CountDownLatch(1);
        AtomicBoolean stopped = new AtomicBoolean();
        transportService.addSendBehavior((connection, requestId, action, request, options) -> {
            if (action.equals("indices:data/write/bulk[s][r]") && randomInt(100) < 5) {
                throw new NodeClosedException(nodeWithOldPrimary);
            }
            // prevent the primary from marking the replica as stale so the replica can get promoted.
            if (action.equals("internal:cluster/shard/failure")) {
                stopped.set(true);
                readyToRestartNode.countDown();
                throw new NodeClosedException(nodeWithOldPrimary);
            }
            connection.sendRequest(requestId, action, request, options);
        });
        Thread[] indexers = new Thread[randomIntBetween(1, 8)];
        for (int i = 0; i < indexers.length; i++) {
            indexers[i] = new Thread(() -> {
                while (stopped.get() == false) {
                    try {
                        IndexResponse response = client().prepareIndex(indexName)
                            .setSource(source(Map.of("f" + randomIntBetween(1, 10), randomNonNegativeLong())), XContentType.JSON).get();
                        assertThat(response.getResult(), is(oneOf(CREATED, UPDATED)));
                    } catch (ElasticsearchException ignored) {
                    }
                }
            });
        }
        for (Thread indexer : indexers) {
            indexer.start();
        }
        readyToRestartNode.await();
        transportService.clearAllRules();
        internalCluster().restartNode(nodeWithOldPrimary.getName(), new InternalTestCluster.RestartCallback());
        for (Thread indexer : indexers) {
            indexer.join();
        }
        ensureGreen(indexName);
    }

    public void testCancelRecoveryWithAutoExpandReplicas() throws Exception {
        internalCluster().startMasterOnlyNode();
        assertAcked(
            client().admin()
                .indices()
                .prepareCreate("test")
                .setSettings(
                    Settings.builder()
                        .put(IndexMetadata.SETTING_AUTO_EXPAND_REPLICAS, "0-all")
                        .put(IndexSettings.TIME_SERIES_MODE.getKey(), inTimeSeriesMode())
                )
                .setMapping(minimalMapping())
                .setWaitForActiveShards(ActiveShardCount.NONE)
        );
        internalCluster().startNode();
        internalCluster().startNode();
        client().admin().cluster().prepareReroute().setRetryFailed(true).get();
        assertAcked(client().admin().indices().prepareDelete("test")); // cancel recoveries
        assertBusy(() -> {
            for (PeerRecoverySourceService recoveryService : internalCluster().getDataNodeInstances(PeerRecoverySourceService.class)) {
                assertThat(recoveryService.numberOfOngoingRecoveries(), equalTo(0));
            }
        });
    }

    public void testReservesBytesDuringPeerRecoveryPhaseOne() throws Exception {
        internalCluster().startNode();
        List<String> dataNodes = internalCluster().startDataOnlyNodes(2);
        String indexName = "test-index";
        assertAcked(
            prepareCreate(indexName).setSettings(
                Settings.builder()
                    .put("index.number_of_shards", 1)
                    .put("index.number_of_replicas", 0)
                    .put("index.routing.allocation.include._name", String.join(",", dataNodes))
                    .put(IndexSettings.TIME_SERIES_MODE.getKey(), inTimeSeriesMode())
                    .build()
            ).setMapping(minimalMapping())
        );
        ensureGreen(indexName);
        final List<IndexRequestBuilder> indexRequests = IntStream.range(0, between(10, 500))
            .mapToObj(n -> client().prepareIndex(indexName).setSource(source(Map.of("foo", "bar"))))
            .collect(Collectors.toList());
        indexRandom(randomBoolean(), dummyDocuments(), true, indexRequests);
        assertThat(client().admin().indices().prepareFlush(indexName).get().getFailedShards(), equalTo(0));

        ClusterState clusterState = client().admin().cluster().prepareState().get().getState();
        DiscoveryNode nodeWithPrimary = clusterState.nodes().get(clusterState.routingTable()
            .index(indexName).shard(0).primaryShard().currentNodeId());
        MockTransportService transportService = (MockTransportService) internalCluster()
            .getInstance(TransportService.class, nodeWithPrimary.getName());

        final AtomicBoolean fileInfoIntercepted = new AtomicBoolean();
        final AtomicBoolean fileChunkIntercepted = new AtomicBoolean();
        transportService.addSendBehavior((connection, requestId, action, request, options) -> {
            if (action.equals(PeerRecoveryTargetService.Actions.FILES_INFO)) {
                if (fileInfoIntercepted.compareAndSet(false, true)) {
                    final NodeIndicesStats nodeIndicesStats = client().admin().cluster().prepareNodesStats(connection.getNode().getId())
                        .clear().setIndices(new CommonStatsFlags(CommonStatsFlags.Flag.Store)).get().getNodes().get(0).getIndices();
                    assertThat(nodeIndicesStats.getStore().getReservedSize().getBytes(), equalTo(0L));
                    assertThat(nodeIndicesStats.getShardStats(clusterState.metadata().index(indexName).getIndex())
                        .stream().flatMap(s -> Arrays.stream(s.getShards())).map(s -> s.getStats().getStore().getReservedSize().getBytes())
                        .collect(Collectors.toList()),
                        everyItem(equalTo(StoreStats.UNKNOWN_RESERVED_BYTES)));
                }
            } else if (action.equals(PeerRecoveryTargetService.Actions.FILE_CHUNK)) {
                if (fileChunkIntercepted.compareAndSet(false, true)) {
                    assertThat(client().admin().cluster().prepareNodesStats(connection.getNode().getId()).clear()
                            .setIndices(new CommonStatsFlags(CommonStatsFlags.Flag.Store)).get().getNodes().get(0)
                            .getIndices().getStore().getReservedSize().getBytes(),
                        greaterThan(0L));
                }
            }
            connection.sendRequest(requestId, action, request, options);
        });

        assertAcked(
            client().admin().indices().prepareUpdateSettings(indexName).setSettings(Settings.builder().put("index.number_of_replicas", 1))
        );
        ensureGreen();
        assertTrue(fileInfoIntercepted.get());
        assertTrue(fileChunkIntercepted.get());

        assertThat(client().admin().cluster().prepareNodesStats().get().getNodes().stream()
            .mapToLong(n -> n.getIndices().getStore().getReservedSize().getBytes()).sum(), equalTo(0L));
    }

<<<<<<< HEAD
    protected boolean inTimeSeriesMode() {
        return false;
    }

    /**
     * The smallest acceptable mapping to create the index and index documents into it.
     */
    protected String minimalMapping() throws IOException {
        return "{}";
    }

    /**
     * Convert a document's {@code _source} into one compatible with
     * the {@link #minimalMapping()}.
     */
    protected Map<String, ?> source(Map<String, ?> source) {
        return source;
    }

    /**
     * Should we add dummy documents when running {@link ESIntegTestCase#indexRandom}?
     */
    protected boolean dummyDocuments() {
        return randomBoolean();
    }

    protected BackgroundIndexer backgroundIndexer(int numOfDocs) {
        return new BackgroundIndexer(INDEX_NAME, "_doc", client(), numOfDocs);
=======
    private void assertGlobalCheckpointIsStableAndSyncedInAllNodes(String indexName, List<String> nodes, int shard) throws Exception {
        assertThat(nodes, is(not(empty())));

        ShardId shardId = new ShardId(resolveIndex(indexName), shard);
        IndexShard indexShard = internalCluster().getInstance(IndicesService.class, nodes.get(0)).getShardOrNull(shardId);
        assertThat(indexShard, is(notNullValue()));
        long maxSeqNo = indexShard.seqNoStats().getMaxSeqNo();

        for (String node : nodes) {
            IndexShard nodeIndexShard = internalCluster().getInstance(IndicesService.class, node).getShardOrNull(shardId);
            assertThat(nodeIndexShard, is(notNullValue()));

            assertThat(nodeIndexShard.seqNoStats().getMaxSeqNo(), is(equalTo(maxSeqNo)));
            assertBusy(() -> assertThat(nodeIndexShard.getLastSyncedGlobalCheckpoint(), equalTo(maxSeqNo)));
        }
>>>>>>> 95edc6de
    }
}<|MERGE_RESOLUTION|>--- conflicted
+++ resolved
@@ -1911,7 +1911,23 @@
             .mapToLong(n -> n.getIndices().getStore().getReservedSize().getBytes()).sum(), equalTo(0L));
     }
 
-<<<<<<< HEAD
+    private void assertGlobalCheckpointIsStableAndSyncedInAllNodes(String indexName, List<String> nodes, int shard) throws Exception {
+        assertThat(nodes, is(not(empty())));
+
+        ShardId shardId = new ShardId(resolveIndex(indexName), shard);
+        IndexShard indexShard = internalCluster().getInstance(IndicesService.class, nodes.get(0)).getShardOrNull(shardId);
+        assertThat(indexShard, is(notNullValue()));
+        long maxSeqNo = indexShard.seqNoStats().getMaxSeqNo();
+
+        for (String node : nodes) {
+            IndexShard nodeIndexShard = internalCluster().getInstance(IndicesService.class, node).getShardOrNull(shardId);
+            assertThat(nodeIndexShard, is(notNullValue()));
+
+            assertThat(nodeIndexShard.seqNoStats().getMaxSeqNo(), is(equalTo(maxSeqNo)));
+            assertBusy(() -> assertThat(nodeIndexShard.getLastSyncedGlobalCheckpoint(), equalTo(maxSeqNo)));
+        }
+    }
+
     protected boolean inTimeSeriesMode() {
         return false;
     }
@@ -1940,22 +1956,5 @@
 
     protected BackgroundIndexer backgroundIndexer(int numOfDocs) {
         return new BackgroundIndexer(INDEX_NAME, "_doc", client(), numOfDocs);
-=======
-    private void assertGlobalCheckpointIsStableAndSyncedInAllNodes(String indexName, List<String> nodes, int shard) throws Exception {
-        assertThat(nodes, is(not(empty())));
-
-        ShardId shardId = new ShardId(resolveIndex(indexName), shard);
-        IndexShard indexShard = internalCluster().getInstance(IndicesService.class, nodes.get(0)).getShardOrNull(shardId);
-        assertThat(indexShard, is(notNullValue()));
-        long maxSeqNo = indexShard.seqNoStats().getMaxSeqNo();
-
-        for (String node : nodes) {
-            IndexShard nodeIndexShard = internalCluster().getInstance(IndicesService.class, node).getShardOrNull(shardId);
-            assertThat(nodeIndexShard, is(notNullValue()));
-
-            assertThat(nodeIndexShard.seqNoStats().getMaxSeqNo(), is(equalTo(maxSeqNo)));
-            assertBusy(() -> assertThat(nodeIndexShard.getLastSyncedGlobalCheckpoint(), equalTo(maxSeqNo)));
-        }
->>>>>>> 95edc6de
     }
 }