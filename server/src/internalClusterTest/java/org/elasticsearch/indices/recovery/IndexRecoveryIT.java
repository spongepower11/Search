/*
 * Copyright Elasticsearch B.V. and/or licensed to Elasticsearch B.V. under one
 * or more contributor license agreements. Licensed under the Elastic License
 * 2.0 and the Server Side Public License, v 1; you may not use this file except
 * in compliance with, at your election, the Elastic License 2.0 or the Server
 * Side Public License, v 1.
 */

package org.elasticsearch.indices.recovery;

import org.apache.lucene.analysis.TokenStream;
import org.apache.lucene.util.SetOnce;
import org.elasticsearch.ElasticsearchException;
import org.elasticsearch.Version;
import org.elasticsearch.action.admin.cluster.health.ClusterHealthResponse;
import org.elasticsearch.action.admin.cluster.node.stats.NodeStats;
import org.elasticsearch.action.admin.cluster.node.stats.NodesStatsResponse;
import org.elasticsearch.action.admin.cluster.snapshots.create.CreateSnapshotResponse;
import org.elasticsearch.action.admin.cluster.snapshots.restore.RestoreSnapshotResponse;
import org.elasticsearch.action.admin.cluster.state.ClusterStateResponse;
import org.elasticsearch.action.admin.indices.forcemerge.ForceMergeResponse;
import org.elasticsearch.action.admin.indices.recovery.RecoveryRequest;
import org.elasticsearch.action.admin.indices.recovery.RecoveryResponse;
import org.elasticsearch.action.admin.indices.stats.CommonStatsFlags;
import org.elasticsearch.action.admin.indices.stats.IndicesStatsResponse;
import org.elasticsearch.action.admin.indices.stats.ShardStats;
import org.elasticsearch.action.index.IndexRequestBuilder;
import org.elasticsearch.action.index.IndexResponse;
import org.elasticsearch.action.search.SearchResponse;
import org.elasticsearch.action.support.ActiveShardCount;
import org.elasticsearch.action.support.PlainActionFuture;
import org.elasticsearch.action.support.WriteRequest.RefreshPolicy;
import org.elasticsearch.action.support.replication.ReplicationResponse;
import org.elasticsearch.cluster.ClusterState;
import org.elasticsearch.cluster.NodeConnectionsService;
import org.elasticsearch.cluster.action.shard.ShardStateAction;
import org.elasticsearch.cluster.metadata.IndexMetadata;
import org.elasticsearch.cluster.node.DiscoveryNode;
import org.elasticsearch.cluster.node.DiscoveryNodes;
import org.elasticsearch.cluster.routing.IndexShardRoutingTable;
import org.elasticsearch.cluster.routing.RecoverySource;
import org.elasticsearch.cluster.routing.RecoverySource.PeerRecoverySource;
import org.elasticsearch.cluster.routing.RecoverySource.SnapshotRecoverySource;
import org.elasticsearch.cluster.routing.ShardRouting;
import org.elasticsearch.cluster.routing.ShardRoutingState;
import org.elasticsearch.cluster.routing.UnassignedInfo;
import org.elasticsearch.cluster.routing.allocation.command.AllocateEmptyPrimaryAllocationCommand;
import org.elasticsearch.cluster.routing.allocation.command.MoveAllocationCommand;
import org.elasticsearch.cluster.service.ClusterService;
import org.elasticsearch.common.Priority;
import org.elasticsearch.common.Strings;
import org.elasticsearch.common.breaker.CircuitBreaker;
import org.elasticsearch.common.breaker.CircuitBreakingException;
import org.elasticsearch.common.settings.Settings;
import org.elasticsearch.common.unit.ByteSizeUnit;
import org.elasticsearch.common.unit.ByteSizeValue;
import org.elasticsearch.common.util.concurrent.EsRejectedExecutionException;
import org.elasticsearch.common.xcontent.XContentType;
import org.elasticsearch.core.TimeValue;
import org.elasticsearch.gateway.ReplicaShardAllocatorIT;
import org.elasticsearch.index.Index;
import org.elasticsearch.index.IndexMode;
import org.elasticsearch.index.IndexService;
import org.elasticsearch.index.IndexSettings;
import org.elasticsearch.index.MockEngineFactoryPlugin;
import org.elasticsearch.index.analysis.AbstractTokenFilterFactory;
import org.elasticsearch.index.analysis.TokenFilterFactory;
import org.elasticsearch.index.engine.Engine;
import org.elasticsearch.index.mapper.MapperParsingException;
import org.elasticsearch.index.recovery.RecoveryStats;
import org.elasticsearch.index.seqno.ReplicationTracker;
import org.elasticsearch.index.seqno.RetentionLeases;
import org.elasticsearch.index.seqno.SequenceNumbers;
import org.elasticsearch.index.shard.IndexShard;
import org.elasticsearch.index.shard.ShardId;
import org.elasticsearch.index.store.Store;
import org.elasticsearch.index.store.StoreStats;
import org.elasticsearch.indices.IndicesService;
import org.elasticsearch.indices.NodeIndicesStats;
import org.elasticsearch.indices.analysis.AnalysisModule;
import org.elasticsearch.indices.recovery.RecoveryState.Stage;
import org.elasticsearch.node.NodeClosedException;
import org.elasticsearch.node.RecoverySettingsChunkSizePlugin;
import org.elasticsearch.plugins.AnalysisPlugin;
import org.elasticsearch.plugins.Plugin;
import org.elasticsearch.plugins.PluginsService;
import org.elasticsearch.repositories.RepositoriesService;
import org.elasticsearch.repositories.Repository;
import org.elasticsearch.repositories.RepositoryData;
import org.elasticsearch.repositories.blobstore.BlobStoreRepository;
import org.elasticsearch.snapshots.Snapshot;
import org.elasticsearch.snapshots.SnapshotState;
import org.elasticsearch.tasks.Task;
import org.elasticsearch.test.BackgroundIndexer;
import org.elasticsearch.test.ESIntegTestCase;
import org.elasticsearch.test.ESIntegTestCase.ClusterScope;
import org.elasticsearch.test.ESIntegTestCase.Scope;
import org.elasticsearch.test.InternalSettingsPlugin;
import org.elasticsearch.test.InternalTestCluster;
import org.elasticsearch.test.engine.MockEngineSupport;
import org.elasticsearch.test.store.MockFSIndexStore;
import org.elasticsearch.test.transport.MockTransportService;
import org.elasticsearch.test.transport.StubbableTransport;
import org.elasticsearch.transport.ConnectTransportException;
import org.elasticsearch.transport.Transport;
import org.elasticsearch.transport.TransportChannel;
import org.elasticsearch.transport.TransportRequest;
import org.elasticsearch.transport.TransportRequestHandler;
import org.elasticsearch.transport.TransportRequestOptions;
import org.elasticsearch.transport.TransportService;

import java.io.IOException;
import java.util.ArrayList;
import java.util.Arrays;
import java.util.Collection;
import java.util.List;
import java.util.Map;
import java.util.concurrent.CountDownLatch;
import java.util.concurrent.ExecutionException;
import java.util.concurrent.Semaphore;
import java.util.concurrent.TimeUnit;
import java.util.concurrent.atomic.AtomicBoolean;
import java.util.concurrent.atomic.AtomicInteger;
import java.util.function.BiConsumer;
import java.util.function.Consumer;
import java.util.stream.Collectors;
import java.util.stream.IntStream;
import java.util.stream.StreamSupport;

import static java.util.Collections.singletonMap;
import static java.util.stream.Collectors.toList;
import static org.elasticsearch.action.DocWriteResponse.Result.CREATED;
import static org.elasticsearch.action.DocWriteResponse.Result.UPDATED;
import static org.elasticsearch.index.seqno.SequenceNumbers.NO_OPS_PERFORMED;
import static org.elasticsearch.node.RecoverySettingsChunkSizePlugin.CHUNK_SIZE_SETTING;
import static org.elasticsearch.test.hamcrest.ElasticsearchAssertions.assertAcked;
import static org.elasticsearch.test.hamcrest.ElasticsearchAssertions.assertHitCount;
import static org.hamcrest.Matchers.empty;
import static org.hamcrest.Matchers.equalTo;
import static org.hamcrest.Matchers.everyItem;
import static org.hamcrest.Matchers.greaterThan;
import static org.hamcrest.Matchers.greaterThanOrEqualTo;
import static org.hamcrest.Matchers.hasSize;
import static org.hamcrest.Matchers.is;
import static org.hamcrest.Matchers.lessThanOrEqualTo;
import static org.hamcrest.Matchers.not;
import static org.hamcrest.Matchers.notNullValue;
import static org.hamcrest.Matchers.oneOf;

@ClusterScope(scope = Scope.TEST, numDataNodes = 0)
public class IndexRecoveryIT extends ESIntegTestCase {

    protected static final String INDEX_NAME = "test-idx-1";
    private static final String REPO_NAME = "test-repo-1";
    private static final String SNAP_NAME = "test-snap-1";

    private static final int MIN_DOC_COUNT = 500;
    private static final int MAX_DOC_COUNT = 1000;
    private static final int SHARD_COUNT = 1;
    private static final int REPLICA_COUNT = 0;

    @Override
    protected Collection<Class<? extends Plugin>> nodePlugins() {
        return Arrays.asList(
            MockTransportService.TestPlugin.class,
            MockFSIndexStore.TestPlugin.class,
            RecoverySettingsChunkSizePlugin.class,
            TestAnalysisPlugin.class,
            InternalSettingsPlugin.class,
            MockEngineFactoryPlugin.class);
    }

    @Override
    protected void beforeIndexDeletion() throws Exception {
        super.beforeIndexDeletion();
        internalCluster().assertConsistentHistoryBetweenTranslogAndLuceneIndex();
        internalCluster().assertSeqNos();
        internalCluster().assertSameDocIdsOnShards();
    }

    private void assertRecoveryStateWithoutStage(RecoveryState state, int shardId, RecoverySource recoverySource, boolean primary,
                                                 String sourceNode, String targetNode) {
        assertThat(state.getShardId().getId(), equalTo(shardId));
        assertThat(state.getRecoverySource(), equalTo(recoverySource));
        assertThat(state.getPrimary(), equalTo(primary));
        if (sourceNode == null) {
            assertNull(state.getSourceNode());
        } else {
            assertNotNull(state.getSourceNode());
            assertThat(state.getSourceNode().getName(), equalTo(sourceNode));
        }
        if (targetNode == null) {
            assertNull(state.getTargetNode());
        } else {
            assertNotNull(state.getTargetNode());
            assertThat(state.getTargetNode().getName(), equalTo(targetNode));
        }
    }

    private void assertRecoveryState(RecoveryState state, int shardId, RecoverySource type, boolean primary, Stage stage,
                                     String sourceNode, String targetNode) {
        assertRecoveryStateWithoutStage(state, shardId, type, primary, sourceNode, targetNode);
        assertThat(state.getStage(), equalTo(stage));
    }

    private void assertOnGoingRecoveryState(RecoveryState state, int shardId, RecoverySource type, boolean primary,
                                            String sourceNode, String targetNode) {
        assertRecoveryStateWithoutStage(state, shardId, type, primary, sourceNode, targetNode);
        assertThat(state.getStage(), not(equalTo(Stage.DONE)));
    }

    private void slowDownRecovery(ByteSizeValue shardSize) {
        long chunkSize = Math.max(1, shardSize.getBytes() / 10);
        assertTrue(client().admin().cluster().prepareUpdateSettings()
                .setTransientSettings(Settings.builder()
                                // one chunk per sec..
                                .put(RecoverySettings.INDICES_RECOVERY_MAX_BYTES_PER_SEC_SETTING.getKey(), chunkSize, ByteSizeUnit.BYTES)
                                // small chunks
                                .put(CHUNK_SIZE_SETTING.getKey(), new ByteSizeValue(chunkSize, ByteSizeUnit.BYTES))
                ).get().isAcknowledged());
    }

    private void restoreRecoverySpeed() {
        assertTrue(client().admin().cluster().prepareUpdateSettings()
                .setTransientSettings(Settings.builder()
                                .put(RecoverySettings.INDICES_RECOVERY_MAX_BYTES_PER_SEC_SETTING.getKey(), "20mb")
                                .put(CHUNK_SIZE_SETTING.getKey(), RecoverySettings.DEFAULT_CHUNK_SIZE)
                ).get().isAcknowledged());
    }

    public void testGatewayRecovery() throws Exception {
        logger.info("--> start nodes");
        String node = internalCluster().startNode();

        createAndPopulateIndex(INDEX_NAME, 1, SHARD_COUNT, REPLICA_COUNT);

        logger.info("--> restarting cluster");
        internalCluster().fullRestart();
        ensureGreen();

        logger.info("--> request recoveries");
        RecoveryResponse response = client().admin().indices().prepareRecoveries(INDEX_NAME).execute().actionGet();
        assertThat(response.shardRecoveryStates().size(), equalTo(SHARD_COUNT));
        assertThat(response.shardRecoveryStates().get(INDEX_NAME).size(), equalTo(1));

        List<RecoveryState> recoveryStates = response.shardRecoveryStates().get(INDEX_NAME);
        assertThat(recoveryStates.size(), equalTo(1));

        RecoveryState recoveryState = recoveryStates.get(0);

        assertRecoveryState(recoveryState, 0, RecoverySource.ExistingStoreRecoverySource.INSTANCE, true, Stage.DONE, null, node);

        validateIndexRecoveryState(recoveryState.getIndex());
    }

    public void testGatewayRecoveryTestActiveOnly() throws Exception {
        logger.info("--> start nodes");
        internalCluster().startNode();

        createAndPopulateIndex(INDEX_NAME, 1, SHARD_COUNT, REPLICA_COUNT);

        logger.info("--> restarting cluster");
        internalCluster().fullRestart();
        ensureGreen();

        logger.info("--> request recoveries");
        RecoveryResponse response = client().admin().indices().prepareRecoveries(INDEX_NAME).setActiveOnly(true).execute().actionGet();

        List<RecoveryState> recoveryStates = response.shardRecoveryStates().get(INDEX_NAME);
        assertThat(recoveryStates.size(), equalTo(0));  // Should not expect any responses back
    }

    public void testReplicaRecovery() throws Exception {
        final String nodeA = internalCluster().startNode();
        assertAcked(
            prepareCreate(INDEX_NAME).setSettings(
                Settings.builder()
                    .put(IndexMetadata.SETTING_NUMBER_OF_SHARDS, SHARD_COUNT)
                    .put(IndexMetadata.SETTING_NUMBER_OF_REPLICAS, REPLICA_COUNT)
                    .put(IndexSettings.MODE.getKey(), indexMode())
                    .build()
            ).setMapping(minimalMapping())
        );
        ensureGreen(INDEX_NAME);

        final int numOfDocs = scaledRandomIntBetween(0, 200);
        try (BackgroundIndexer indexer = backgroundIndexer(numOfDocs)) {
            waitForDocs(numOfDocs, indexer);
        }

        refresh(INDEX_NAME);
        assertHitCount(client().prepareSearch(INDEX_NAME).setSize(0).get(), numOfDocs);

        final boolean closedIndex = randomBoolean();
        if (closedIndex) {
            assertAcked(client().admin().indices().prepareClose(INDEX_NAME));
            ensureGreen(INDEX_NAME);
        }

        // force a shard recovery from nodeA to nodeB
        final String nodeB = internalCluster().startNode();
        assertAcked(
            client().admin()
                .indices()
                .prepareUpdateSettings(INDEX_NAME)
                .setSettings(
                    Settings.builder()
                        .put(IndexMetadata.SETTING_NUMBER_OF_REPLICAS, 1)
                )
        );
        ensureGreen(INDEX_NAME);

        final RecoveryResponse response = client().admin().indices().prepareRecoveries(INDEX_NAME).execute().actionGet();

        // we should now have two total shards, one primary and one replica
        List<RecoveryState> recoveryStates = response.shardRecoveryStates().get(INDEX_NAME);
        assertThat(recoveryStates.size(), equalTo(2));

        List<RecoveryState> nodeAResponses = findRecoveriesForTargetNode(nodeA, recoveryStates);
        assertThat(nodeAResponses.size(), equalTo(1));
        List<RecoveryState> nodeBResponses = findRecoveriesForTargetNode(nodeB, recoveryStates);
        assertThat(nodeBResponses.size(), equalTo(1));

        // validate node A recovery
        final RecoveryState nodeARecoveryState = nodeAResponses.get(0);
        final RecoverySource expectedRecoverySource;
        if (closedIndex == false) {
            expectedRecoverySource = RecoverySource.EmptyStoreRecoverySource.INSTANCE;
        } else {
            expectedRecoverySource = RecoverySource.ExistingStoreRecoverySource.INSTANCE;
        }
        assertRecoveryState(nodeARecoveryState, 0, expectedRecoverySource, true, Stage.DONE, null, nodeA);
        validateIndexRecoveryState(nodeARecoveryState.getIndex());

        // validate node B recovery
        final RecoveryState nodeBRecoveryState = nodeBResponses.get(0);
        assertRecoveryState(nodeBRecoveryState, 0, PeerRecoverySource.INSTANCE, false, Stage.DONE, nodeA, nodeB);
        validateIndexRecoveryState(nodeBRecoveryState.getIndex());

        internalCluster().stopRandomNode(InternalTestCluster.nameFilter(nodeA));

        if (closedIndex) {
            assertAcked(client().admin().indices().prepareOpen(INDEX_NAME));
        }
        assertHitCount(client().prepareSearch(INDEX_NAME).setSize(0).get(), numOfDocs);
    }

    public void testCancelNewShardRecoveryAndUsesExistingShardCopy() throws Exception {
        logger.info("--> start node A");
        final String nodeA = internalCluster().startNode();

        logger.info("--> create index on node: {}", nodeA);
        assertAcked(
            prepareCreate(INDEX_NAME).setSettings(
                Settings.builder()
                    .put(IndexMetadata.SETTING_NUMBER_OF_SHARDS, 1)
                    .put(IndexMetadata.SETTING_NUMBER_OF_REPLICAS, 1)
                    .put(IndexService.RETENTION_LEASE_SYNC_INTERVAL_SETTING.getKey(), "100ms")
                    .put(IndexService.GLOBAL_CHECKPOINT_SYNC_INTERVAL_SETTING.getKey(), "100ms")
                    .put(IndexSettings.MODE.getKey(), indexMode())
                    .build()
            ).setMapping(minimalMapping())
        );

        int numDocs = randomIntBetween(10, 200);
        final IndexRequestBuilder[] docs = new IndexRequestBuilder[numDocs];
        for (int i = 0; i < numDocs; i++) {
            docs[i] = client().prepareIndex(INDEX_NAME).
                setSource(source(Map.of("foo-int", randomInt(), "foo-string", randomAlphaOfLength(32), "foo-float", randomFloat())));
        }
        indexRandom(randomBoolean(), dummyDocuments(), docs);

        logger.info("--> start node B");
        // force a shard recovery from nodeA to nodeB
        final String nodeB = internalCluster().startNode();

        logger.info("--> add replica for {} on node: {}", INDEX_NAME, nodeB);
        assertAcked(
            client().admin()
                .indices()
                .prepareUpdateSettings(INDEX_NAME)
                .setSettings(
                    Settings.builder()
                        .put(IndexMetadata.SETTING_NUMBER_OF_REPLICAS, 1)
                        .put(UnassignedInfo.INDEX_DELAYED_NODE_LEFT_TIMEOUT_SETTING.getKey(), 0)
                )
        );
        ensureGreen(INDEX_NAME);

        logger.info("--> start node C");
        final String nodeC = internalCluster().startNode();

        ReplicaShardAllocatorIT.ensureActivePeerRecoveryRetentionLeasesAdvanced(INDEX_NAME);

        // hold peer recovery on phase 2 after nodeB down
        CountDownLatch phase1ReadyBlocked = new CountDownLatch(1);
        CountDownLatch allowToCompletePhase1Latch = new CountDownLatch(1);
        MockTransportService transportService = (MockTransportService) internalCluster().getInstance(TransportService.class, nodeA);
        transportService.addSendBehavior((connection, requestId, action, request, options) -> {
            if (PeerRecoveryTargetService.Actions.CLEAN_FILES.equals(action)) {
                phase1ReadyBlocked.countDown();
                try {
                    allowToCompletePhase1Latch.await();
                } catch (InterruptedException e) {
                    throw new AssertionError(e);
                }
            }
            connection.sendRequest(requestId, action, request, options);
        });

        logger.info("--> restart node B");
        internalCluster().restartNode(nodeB,
            new InternalTestCluster.RestartCallback() {
                @Override
                public Settings onNodeStopped(String nodeName) throws Exception {
                    phase1ReadyBlocked.await();
                    // nodeB stopped, peer recovery from nodeA to nodeC, it will be cancelled after nodeB get started.
                    RecoveryResponse response = client().admin().indices().prepareRecoveries(INDEX_NAME).execute().actionGet();

                    List<RecoveryState> recoveryStates = response.shardRecoveryStates().get(INDEX_NAME);
                    List<RecoveryState> nodeCRecoveryStates = findRecoveriesForTargetNode(nodeC, recoveryStates);
                    assertThat(nodeCRecoveryStates.size(), equalTo(1));

                    assertOnGoingRecoveryState(nodeCRecoveryStates.get(0), 0, PeerRecoverySource.INSTANCE,
                        false, nodeA, nodeC);
                    validateIndexRecoveryState(nodeCRecoveryStates.get(0).getIndex());

                    return super.onNodeStopped(nodeName);
                }
            });

        // wait for peer recovery from nodeA to nodeB which is a no-op recovery so it skips the CLEAN_FILES stage and hence is not blocked
        ensureGreen();
        allowToCompletePhase1Latch.countDown();
        transportService.clearAllRules();

        // make sure nodeA has primary and nodeB has replica
        ClusterState state = client().admin().cluster().prepareState().get().getState();
        List<ShardRouting> startedShards = state.routingTable().shardsWithState(ShardRoutingState.STARTED);
        assertThat(startedShards.size(), equalTo(2));
        for (ShardRouting shardRouting : startedShards) {
            if (shardRouting.primary()) {
                assertThat(state.nodes().get(shardRouting.currentNodeId()).getName(), equalTo(nodeA));
            } else {
                assertThat(state.nodes().get(shardRouting.currentNodeId()).getName(), equalTo(nodeB));
            }
        }
    }

    public void testRerouteRecovery() throws Exception {
        logger.info("--> start node A");
        final String nodeA = internalCluster().startNode();

        logger.info("--> create index on node: {}", nodeA);
        ByteSizeValue shardSize = createAndPopulateIndex(INDEX_NAME, 1, SHARD_COUNT, REPLICA_COUNT)
            .getShards()[0].getStats().getStore().size();

        logger.info("--> start node B");
        final String nodeB = internalCluster().startNode();

        ensureGreen();

        logger.info("--> slowing down recoveries");
        slowDownRecovery(shardSize);

        logger.info("--> move shard from: {} to: {}", nodeA, nodeB);
        client().admin().cluster().prepareReroute()
                .add(new MoveAllocationCommand(INDEX_NAME, 0, nodeA, nodeB))
                .execute().actionGet().getState();

        logger.info("--> waiting for recovery to start both on source and target");
        final Index index = resolveIndex(INDEX_NAME);
        assertBusy(() -> {
            IndicesService indicesService = internalCluster().getInstance(IndicesService.class, nodeA);
            assertThat(indicesService.indexServiceSafe(index).getShard(0).recoveryStats().currentAsSource(),
                    equalTo(1));
            indicesService = internalCluster().getInstance(IndicesService.class, nodeB);
            assertThat(indicesService.indexServiceSafe(index).getShard(0).recoveryStats().currentAsTarget(),
                    equalTo(1));
        });

        logger.info("--> request recoveries");
        RecoveryResponse response = client().admin().indices().prepareRecoveries(INDEX_NAME).execute().actionGet();

        List<RecoveryState> recoveryStates = response.shardRecoveryStates().get(INDEX_NAME);
        List<RecoveryState> nodeARecoveryStates = findRecoveriesForTargetNode(nodeA, recoveryStates);
        assertThat(nodeARecoveryStates.size(), equalTo(1));
        List<RecoveryState> nodeBRecoveryStates = findRecoveriesForTargetNode(nodeB, recoveryStates);
        assertThat(nodeBRecoveryStates.size(), equalTo(1));

        assertRecoveryState(nodeARecoveryStates.get(0), 0, RecoverySource.EmptyStoreRecoverySource.INSTANCE, true,
            Stage.DONE, null, nodeA);
        validateIndexRecoveryState(nodeARecoveryStates.get(0).getIndex());

        assertOnGoingRecoveryState(nodeBRecoveryStates.get(0), 0, PeerRecoverySource.INSTANCE, true, nodeA, nodeB);
        validateIndexRecoveryState(nodeBRecoveryStates.get(0).getIndex());

        logger.info("--> request node recovery stats");
        NodesStatsResponse statsResponse = client().admin().cluster().prepareNodesStats().clear()
            .setIndices(new CommonStatsFlags(CommonStatsFlags.Flag.Recovery)).get();
        long nodeAThrottling = Long.MAX_VALUE;
        long nodeBThrottling = Long.MAX_VALUE;
        for (NodeStats nodeStats : statsResponse.getNodes()) {
            final RecoveryStats recoveryStats = nodeStats.getIndices().getRecoveryStats();
            if (nodeStats.getNode().getName().equals(nodeA)) {
                assertThat("node A should have ongoing recovery as source", recoveryStats.currentAsSource(), equalTo(1));
                assertThat("node A should not have ongoing recovery as target", recoveryStats.currentAsTarget(), equalTo(0));
                nodeAThrottling = recoveryStats.throttleTime().millis();
            }
            if (nodeStats.getNode().getName().equals(nodeB)) {
                assertThat("node B should not have ongoing recovery as source", recoveryStats.currentAsSource(), equalTo(0));
                assertThat("node B should have ongoing recovery as target", recoveryStats.currentAsTarget(), equalTo(1));
                nodeBThrottling = recoveryStats.throttleTime().millis();
            }
        }

        logger.info("--> checking throttling increases");
        final long finalNodeAThrottling = nodeAThrottling;
        final long finalNodeBThrottling = nodeBThrottling;
        assertBusy(() -> {
            NodesStatsResponse statsResponse1 = client().admin().cluster().prepareNodesStats().clear()
                .setIndices(new CommonStatsFlags(CommonStatsFlags.Flag.Recovery)).get();
            assertThat(statsResponse1.getNodes(), hasSize(2));
            for (NodeStats nodeStats : statsResponse1.getNodes()) {
                final RecoveryStats recoveryStats = nodeStats.getIndices().getRecoveryStats();
                if (nodeStats.getNode().getName().equals(nodeA)) {
                    assertThat("node A throttling should increase", recoveryStats.throttleTime().millis(),
                        greaterThan(finalNodeAThrottling));
                }
                if (nodeStats.getNode().getName().equals(nodeB)) {
                    assertThat("node B throttling should increase", recoveryStats.throttleTime().millis(),
                        greaterThan(finalNodeBThrottling));
                }
            }
        });


        logger.info("--> speeding up recoveries");
        restoreRecoverySpeed();

        // wait for it to be finished
        ensureGreen();

        response = client().admin().indices().prepareRecoveries(INDEX_NAME).execute().actionGet();

        recoveryStates = response.shardRecoveryStates().get(INDEX_NAME);
        assertThat(recoveryStates.size(), equalTo(1));

        assertRecoveryState(recoveryStates.get(0), 0, PeerRecoverySource.INSTANCE, true, Stage.DONE, nodeA, nodeB);
        validateIndexRecoveryState(recoveryStates.get(0).getIndex());
        Consumer<String> assertNodeHasThrottleTimeAndNoRecoveries = nodeName ->  {
            NodesStatsResponse nodesStatsResponse = client().admin().cluster().prepareNodesStats().setNodesIds(nodeName)
                .clear().setIndices(new CommonStatsFlags(CommonStatsFlags.Flag.Recovery)).get();
            assertThat(nodesStatsResponse.getNodes(), hasSize(1));
            NodeStats nodeStats = nodesStatsResponse.getNodes().get(0);
            final RecoveryStats recoveryStats = nodeStats.getIndices().getRecoveryStats();
            assertThat(recoveryStats.currentAsSource(), equalTo(0));
            assertThat(recoveryStats.currentAsTarget(), equalTo(0));
            assertThat(nodeName + " throttling should be >0", recoveryStats.throttleTime().millis(), greaterThan(0L));
        };
        // we have to use assertBusy as recovery counters are decremented only when the last reference to the RecoveryTarget
        // is decremented, which may happen after the recovery was done.
        assertBusy(() -> assertNodeHasThrottleTimeAndNoRecoveries.accept(nodeA));
        assertBusy(() -> assertNodeHasThrottleTimeAndNoRecoveries.accept(nodeB));

        logger.info("--> bump replica count");
        client().admin().indices().prepareUpdateSettings(INDEX_NAME).setSettings(Settings.builder().put("number_of_replicas", 1)).get();
        ensureGreen();

        assertBusy(() -> assertNodeHasThrottleTimeAndNoRecoveries.accept(nodeA));
        assertBusy(() -> assertNodeHasThrottleTimeAndNoRecoveries.accept(nodeB));

        logger.info("--> start node C");
        String nodeC = internalCluster().startNode();
        assertFalse(client().admin().cluster().prepareHealth().setWaitForNodes("3").get().isTimedOut());

        logger.info("--> slowing down recoveries");
        slowDownRecovery(shardSize);

        logger.info("--> move replica shard from: {} to: {}", nodeA, nodeC);
        client().admin().cluster().prepareReroute()
                .add(new MoveAllocationCommand(INDEX_NAME, 0, nodeA, nodeC))
                .execute().actionGet().getState();

        response = client().admin().indices().prepareRecoveries(INDEX_NAME).execute().actionGet();
        recoveryStates = response.shardRecoveryStates().get(INDEX_NAME);

        nodeARecoveryStates = findRecoveriesForTargetNode(nodeA, recoveryStates);
        assertThat(nodeARecoveryStates.size(), equalTo(1));
        nodeBRecoveryStates = findRecoveriesForTargetNode(nodeB, recoveryStates);
        assertThat(nodeBRecoveryStates.size(), equalTo(1));
        List<RecoveryState> nodeCRecoveryStates = findRecoveriesForTargetNode(nodeC, recoveryStates);
        assertThat(nodeCRecoveryStates.size(), equalTo(1));

        assertRecoveryState(nodeARecoveryStates.get(0), 0, PeerRecoverySource.INSTANCE, false, Stage.DONE, nodeB, nodeA);
        validateIndexRecoveryState(nodeARecoveryStates.get(0).getIndex());

        assertRecoveryState(nodeBRecoveryStates.get(0), 0, PeerRecoverySource.INSTANCE, true, Stage.DONE, nodeA, nodeB);
        validateIndexRecoveryState(nodeBRecoveryStates.get(0).getIndex());

        // relocations of replicas are marked as REPLICA and the source node is the node holding the primary (B)
        assertOnGoingRecoveryState(nodeCRecoveryStates.get(0), 0, PeerRecoverySource.INSTANCE, false, nodeB, nodeC);
        validateIndexRecoveryState(nodeCRecoveryStates.get(0).getIndex());

        if (randomBoolean()) {
            // shutdown node with relocation source of replica shard and check if recovery continues
            internalCluster().stopRandomNode(InternalTestCluster.nameFilter(nodeA));
            ensureStableCluster(2);

            response = client().admin().indices().prepareRecoveries(INDEX_NAME).execute().actionGet();
            recoveryStates = response.shardRecoveryStates().get(INDEX_NAME);

            nodeARecoveryStates = findRecoveriesForTargetNode(nodeA, recoveryStates);
            assertThat(nodeARecoveryStates.size(), equalTo(0));
            nodeBRecoveryStates = findRecoveriesForTargetNode(nodeB, recoveryStates);
            assertThat(nodeBRecoveryStates.size(), equalTo(1));
            nodeCRecoveryStates = findRecoveriesForTargetNode(nodeC, recoveryStates);
            assertThat(nodeCRecoveryStates.size(), equalTo(1));

            assertRecoveryState(nodeBRecoveryStates.get(0), 0, PeerRecoverySource.INSTANCE, true, Stage.DONE, nodeA, nodeB);
            validateIndexRecoveryState(nodeBRecoveryStates.get(0).getIndex());

            assertOnGoingRecoveryState(nodeCRecoveryStates.get(0), 0, PeerRecoverySource.INSTANCE, false, nodeB, nodeC);
            validateIndexRecoveryState(nodeCRecoveryStates.get(0).getIndex());
        }

        logger.info("--> speeding up recoveries");
        restoreRecoverySpeed();
        ensureGreen();

        response = client().admin().indices().prepareRecoveries(INDEX_NAME).execute().actionGet();
        recoveryStates = response.shardRecoveryStates().get(INDEX_NAME);

        nodeARecoveryStates = findRecoveriesForTargetNode(nodeA, recoveryStates);
        assertThat(nodeARecoveryStates.size(), equalTo(0));
        nodeBRecoveryStates = findRecoveriesForTargetNode(nodeB, recoveryStates);
        assertThat(nodeBRecoveryStates.size(), equalTo(1));
        nodeCRecoveryStates = findRecoveriesForTargetNode(nodeC, recoveryStates);
        assertThat(nodeCRecoveryStates.size(), equalTo(1));

        assertRecoveryState(nodeBRecoveryStates.get(0), 0, PeerRecoverySource.INSTANCE, true, Stage.DONE, nodeA, nodeB);
        validateIndexRecoveryState(nodeBRecoveryStates.get(0).getIndex());

        // relocations of replicas are marked as REPLICA and the source node is the node holding the primary (B)
        assertRecoveryState(nodeCRecoveryStates.get(0), 0, PeerRecoverySource.INSTANCE, false, Stage.DONE, nodeB, nodeC);
        validateIndexRecoveryState(nodeCRecoveryStates.get(0).getIndex());
    }

    public void testSnapshotRecovery() throws Exception {
        logger.info("--> start node A");
        String nodeA = internalCluster().startNode();

        logger.info("--> create repository");
        createRepository(randomBoolean());

        ensureGreen();

        logger.info("--> create index on node: {}", nodeA);
        createAndPopulateIndex(INDEX_NAME, 1, SHARD_COUNT, REPLICA_COUNT);

        logger.info("--> snapshot");
        CreateSnapshotResponse createSnapshotResponse = createSnapshot(INDEX_NAME);

        client().admin().indices().prepareClose(INDEX_NAME).execute().actionGet();

        logger.info("--> restore");
        RestoreSnapshotResponse restoreSnapshotResponse = client().admin().cluster()
                .prepareRestoreSnapshot(REPO_NAME, SNAP_NAME).setWaitForCompletion(true).execute().actionGet();
        int totalShards = restoreSnapshotResponse.getRestoreInfo().totalShards();
        assertThat(totalShards, greaterThan(0));

        ensureGreen();

        logger.info("--> request recoveries");
        RecoveryResponse response = client().admin().indices().prepareRecoveries(INDEX_NAME).execute().actionGet();

        Repository repository = internalCluster().getMasterNodeInstance(RepositoriesService.class).repository(REPO_NAME);
        final RepositoryData repositoryData = PlainActionFuture.get(repository::getRepositoryData);
        for (Map.Entry<String, List<RecoveryState>> indexRecoveryStates : response.shardRecoveryStates().entrySet()) {

            assertThat(indexRecoveryStates.getKey(), equalTo(INDEX_NAME));
            List<RecoveryState> recoveryStates = indexRecoveryStates.getValue();
            assertThat(recoveryStates.size(), equalTo(totalShards));

            for (RecoveryState recoveryState : recoveryStates) {
                SnapshotRecoverySource recoverySource = new SnapshotRecoverySource(
                    ((SnapshotRecoverySource)recoveryState.getRecoverySource()).restoreUUID(),
                    new Snapshot(REPO_NAME, createSnapshotResponse.getSnapshotInfo().snapshotId()),
                    Version.CURRENT, repositoryData.resolveIndexId(INDEX_NAME));
                assertRecoveryState(recoveryState, 0, recoverySource, true, Stage.DONE, null, nodeA);
                validateIndexRecoveryState(recoveryState.getIndex());
            }
        }
    }

    private List<RecoveryState> findRecoveriesForTargetNode(String nodeName, List<RecoveryState> recoveryStates) {
        List<RecoveryState> nodeResponses = new ArrayList<>();
        for (RecoveryState recoveryState : recoveryStates) {
            if (recoveryState.getTargetNode().getName().equals(nodeName)) {
                nodeResponses.add(recoveryState);
            }
        }
        return nodeResponses;
    }

    private IndicesStatsResponse createAndPopulateIndex(String name, int nodeCount, int shardCount, int replicaCount)
            throws ExecutionException, InterruptedException, IOException {
        logger.info("--> creating test index: {}", name);
        assertAcked(
            prepareCreate(
                name,
                nodeCount,
                Settings.builder()
                    .put("number_of_shards", shardCount)
                    .put("number_of_replicas", replicaCount)
                    .put(Store.INDEX_STORE_STATS_REFRESH_INTERVAL_SETTING.getKey(), 0)
                    .put(IndexSettings.MODE.getKey(), indexMode())
            )
            .setMapping(minimalMapping())
        );
        ensureGreen();

        logger.info("--> indexing sample data");
        final int numDocs = between(MIN_DOC_COUNT, MAX_DOC_COUNT);
        final IndexRequestBuilder[] docs = new IndexRequestBuilder[numDocs];

        for (int i = 0; i < numDocs; i++) {
            docs[i] = client().prepareIndex(name)
                .setSource(source(Map.of("foo-int", randomInt(), "foo-string", randomAlphaOfLength(32), "foo-float", randomFloat())));
        }

        indexRandom(true, dummyDocuments(), docs);
        flush();
        assertThat(client().prepareSearch(name).setSize(0).get().getHits().getTotalHits().value, equalTo((long) numDocs));
        return client().admin().indices().prepareStats(name).execute().actionGet();
    }

    private void validateIndexRecoveryState(RecoveryState.Index indexState) {
        assertThat(indexState.time(), greaterThanOrEqualTo(0L));
        assertThat(indexState.recoveredFilesPercent(), greaterThanOrEqualTo(0.0f));
        assertThat(indexState.recoveredFilesPercent(), lessThanOrEqualTo(100.0f));
        assertThat(indexState.recoveredBytesPercent(), greaterThanOrEqualTo(0.0f));
        assertThat(indexState.recoveredBytesPercent(), lessThanOrEqualTo(100.0f));
    }

    public void testTransientErrorsDuringRecoveryAreRetried() throws Exception {
        final String indexName = "test";
        final Settings nodeSettings = Settings.builder()
            .put(RecoverySettings.INDICES_RECOVERY_RETRY_DELAY_NETWORK_SETTING.getKey(), "100ms")
            .put(NodeConnectionsService.CLUSTER_NODE_RECONNECT_INTERVAL_SETTING.getKey(), "500ms")
            .put(RecoverySettings.INDICES_RECOVERY_INTERNAL_ACTION_TIMEOUT_SETTING.getKey(), "10s")
            .build();
        // start a master node
        internalCluster().startNode(nodeSettings);

        final String blueNodeName = internalCluster()
            .startNode(Settings.builder().put("node.attr.color", "blue").put(nodeSettings).build());
        final String redNodeName = internalCluster()
            .startNode(Settings.builder().put("node.attr.color", "red").put(nodeSettings).build());

        ClusterHealthResponse response = client().admin().cluster().prepareHealth().setWaitForNodes(">=3").get();
        assertThat(response.isTimedOut(), is(false));

        assertAcked(
            prepareCreate(indexName).setSettings(
                Settings.builder()
                    .put(IndexMetadata.INDEX_ROUTING_INCLUDE_GROUP_SETTING.getKey() + "color", "blue")
                    .put(IndexMetadata.SETTING_NUMBER_OF_SHARDS, 1)
                    .put(IndexMetadata.SETTING_NUMBER_OF_REPLICAS, 0)
                    .put(IndexSettings.MODE.getKey(), indexMode())
            ).setMapping(minimalMapping())
        );

        List<IndexRequestBuilder> requests = new ArrayList<>();
        int numDocs = scaledRandomIntBetween(100, 8000);
        // Index 3/4 of the documents and flush. And then index the rest. This attempts to ensure that there
        // is a mix of file chunks and translog ops
        int threeFourths = (int) (numDocs * 0.75);
        for (int i = 0; i < threeFourths; i++) {
            requests.add(client().prepareIndex(indexName).setSource(source(Map.of()), XContentType.JSON));
        }
        indexRandom(true, dummyDocuments(), requests);
        flush(indexName);
        requests.clear();

        for (int i = threeFourths; i < numDocs; i++) {
            requests.add(client().prepareIndex(indexName).setSource(source(Map.of()), XContentType.JSON));
        }
        indexRandom(true, dummyDocuments(), requests);
        ensureSearchable(indexName);

        ClusterStateResponse stateResponse = client().admin().cluster().prepareState().get();
        final String blueNodeId = internalCluster().getInstance(ClusterService.class, blueNodeName).localNode().getId();

        assertFalse(stateResponse.getState().getRoutingNodes().node(blueNodeId).isEmpty());

        SearchResponse searchResponse = client().prepareSearch(indexName).get();
        assertHitCount(searchResponse, numDocs);

        String[] recoveryActions = new String[]{
            PeerRecoveryTargetService.Actions.PREPARE_TRANSLOG,
            PeerRecoveryTargetService.Actions.TRANSLOG_OPS,
            PeerRecoveryTargetService.Actions.FILES_INFO,
            PeerRecoveryTargetService.Actions.RESTORE_FILE_FROM_SNAPSHOT,
            PeerRecoveryTargetService.Actions.FILE_CHUNK,
            PeerRecoveryTargetService.Actions.CLEAN_FILES,
            PeerRecoveryTargetService.Actions.FINALIZE
        };
        final String recoveryActionToBlock = randomFrom(recoveryActions);
        logger.info("--> will temporarily interrupt recovery action between blue & red on [{}]", recoveryActionToBlock);

        if (recoveryActionToBlock.equals(PeerRecoveryTargetService.Actions.RESTORE_FILE_FROM_SNAPSHOT)) {
            createSnapshotThatCanBeUsedDuringRecovery(indexName);
        }

        MockTransportService blueTransportService =
            (MockTransportService) internalCluster().getInstance(TransportService.class, blueNodeName);
        MockTransportService redTransportService =
            (MockTransportService) internalCluster().getInstance(TransportService.class, redNodeName);

        final AtomicBoolean recoveryStarted = new AtomicBoolean(false);
        final AtomicBoolean finalizeReceived = new AtomicBoolean(false);

        final SingleStartEnforcer validator = new SingleStartEnforcer(indexName, recoveryStarted, finalizeReceived);
        redTransportService.addSendBehavior(blueTransportService, (connection, requestId, action, request, options) -> {
            validator.accept(action, request);
            connection.sendRequest(requestId, action, request, options);
        });
        Runnable connectionBreaker = () -> {
            // Always break connection from source to remote to ensure that actions are retried
           logger.info("--> closing connections from source node to target node");
            blueTransportService.disconnectFromNode(redTransportService.getLocalDiscoNode());
            if (randomBoolean()) {
                // Sometimes break connection from remote to source to ensure that recovery is re-established
                logger.info("--> closing connections from target node to source node");
                redTransportService.disconnectFromNode(blueTransportService.getLocalDiscoNode());
            }
        };
        TransientReceiveRejected handlingBehavior =
            new TransientReceiveRejected(recoveryActionToBlock, finalizeReceived, recoveryStarted, connectionBreaker);
        redTransportService.addRequestHandlingBehavior(recoveryActionToBlock, handlingBehavior);

        try {
            logger.info("--> starting recovery from blue to red");
            client().admin().indices().prepareUpdateSettings(indexName).setSettings(
                Settings.builder()
                    .put(IndexMetadata.INDEX_ROUTING_INCLUDE_GROUP_SETTING.getKey() + "color", "red,blue")
                    .put(IndexMetadata.SETTING_NUMBER_OF_REPLICAS, 1)
            ).get();

            ensureGreen();
            if (recoveryActionToBlock.equals(PeerRecoveryTargetService.Actions.RESTORE_FILE_FROM_SNAPSHOT)) {
                assertThat(handlingBehavior.blocksRemaining.get(), is(equalTo(0)));
            }
            searchResponse = client(redNodeName).prepareSearch(indexName).setPreference("_local").get();
            assertHitCount(searchResponse, numDocs);
        } finally {
            blueTransportService.clearAllRules();
            redTransportService.clearAllRules();
        }
    }

    private class TransientReceiveRejected implements StubbableTransport.RequestHandlingBehavior<TransportRequest> {

        private final String actionName;
        private final AtomicBoolean recoveryStarted;
        private final AtomicBoolean finalizeReceived;
        private final Runnable connectionBreaker;
        private final AtomicInteger blocksRemaining;

        private TransientReceiveRejected(String actionName, AtomicBoolean recoveryStarted, AtomicBoolean finalizeReceived,
                                         Runnable connectionBreaker) {
            this.actionName = actionName;
            this.recoveryStarted = recoveryStarted;
            this.finalizeReceived = finalizeReceived;
            this.connectionBreaker = connectionBreaker;
            this.blocksRemaining = new AtomicInteger(randomIntBetween(1, 3));
        }

        @Override
        public void messageReceived(TransportRequestHandler<TransportRequest> handler, TransportRequest request, TransportChannel channel,
                                    Task task) throws Exception {
            recoveryStarted.set(true);
            if (actionName.equals(PeerRecoveryTargetService.Actions.FINALIZE)) {
                finalizeReceived.set(true);
            }
            if (blocksRemaining.getAndUpdate(i -> i == 0 ? 0 : i - 1) != 0) {
                String rejected = "rejected";
                String circuit = "circuit";
                String network = "network";
                String reason = randomFrom(rejected, circuit, network);
                if (reason.equals(rejected)) {
                    logger.info("--> preventing {} response by throwing exception", actionName);
                    throw new EsRejectedExecutionException();
                } else if (reason.equals(circuit)) {
                    logger.info("--> preventing {} response by throwing exception", actionName);
                    throw new CircuitBreakingException("Broken", CircuitBreaker.Durability.PERMANENT);
                } else if (reason.equals(network)) {
                    logger.info("--> preventing {} response by breaking connection", actionName);
                    connectionBreaker.run();
                } else {
                    throw new AssertionError("Unknown failure reason: " + reason);
                }
            }
            handler.messageReceived(request, channel, task);
        }
    }

    private class SingleStartEnforcer implements BiConsumer<String, TransportRequest> {

        private final AtomicBoolean recoveryStarted;
        private final AtomicBoolean finalizeReceived;
        private final String indexName;

        private SingleStartEnforcer(String indexName, AtomicBoolean recoveryStarted, AtomicBoolean finalizeReceived) {
            this.indexName = indexName;
            this.recoveryStarted = recoveryStarted;
            this.finalizeReceived = finalizeReceived;
        }

        @Override
        public void accept(String action, TransportRequest request) {
            // The cluster state applier will immediately attempt to retry the recovery on a cluster state
            // update. We want to assert that the first and only recovery attempt succeeds
            if (PeerRecoverySourceService.Actions.START_RECOVERY.equals(action)) {
                StartRecoveryRequest startRecoveryRequest = (StartRecoveryRequest) request;
                ShardId shardId = startRecoveryRequest.shardId();
                logger.info("--> attempting to send start_recovery request for shard: " + shardId);
                if (indexName.equals(shardId.getIndexName()) && recoveryStarted.get() && finalizeReceived.get() == false) {
                    throw new IllegalStateException("Recovery cannot be started twice");
                }
            }
        }
    }

    public void testDisconnectsWhileRecovering() throws Exception {
        final String indexName = "test";
        final Settings nodeSettings = Settings.builder()
                .put(RecoverySettings.INDICES_RECOVERY_RETRY_DELAY_NETWORK_SETTING.getKey(), "100ms")
                .put(RecoverySettings.INDICES_RECOVERY_INTERNAL_ACTION_TIMEOUT_SETTING.getKey(), "1s")
                .put(NodeConnectionsService.CLUSTER_NODE_RECONNECT_INTERVAL_SETTING.getKey(), "1s")
                .build();
        // start a master node
        internalCluster().startNode(nodeSettings);

        final String blueNodeName = internalCluster()
            .startNode(Settings.builder().put("node.attr.color", "blue").put(nodeSettings).build());
        final String redNodeName = internalCluster()
            .startNode(Settings.builder().put("node.attr.color", "red").put(nodeSettings).build());

        ClusterHealthResponse response = client().admin().cluster().prepareHealth().setWaitForNodes(">=3").get();
        assertThat(response.isTimedOut(), is(false));

        assertAcked(
            prepareCreate(indexName).setSettings(
                Settings.builder()
                    .put(IndexMetadata.INDEX_ROUTING_INCLUDE_GROUP_SETTING.getKey() + "color", "blue")
                    .put(IndexMetadata.SETTING_NUMBER_OF_SHARDS, 1)
                    .put(IndexMetadata.SETTING_NUMBER_OF_REPLICAS, 0)
                    .put(IndexSettings.MODE.getKey(), indexMode())
            ).setMapping(minimalMapping())
        );

        List<IndexRequestBuilder> requests = new ArrayList<>();
        int numDocs = scaledRandomIntBetween(25, 250);
        for (int i = 0; i < numDocs; i++) {
            requests.add(client().prepareIndex(indexName).setSource(source(Map.of()), XContentType.JSON));
        }
        indexRandom(true, dummyDocuments(), requests);
        ensureSearchable(indexName);

        ClusterStateResponse stateResponse = client().admin().cluster().prepareState().get();
        final String blueNodeId = internalCluster().getInstance(ClusterService.class, blueNodeName).localNode().getId();

        assertFalse(stateResponse.getState().getRoutingNodes().node(blueNodeId).isEmpty());

        SearchResponse searchResponse = client().prepareSearch(indexName).get();
        assertHitCount(searchResponse, numDocs);

        String[] recoveryActions = new String[]{
                PeerRecoverySourceService.Actions.START_RECOVERY,
                PeerRecoveryTargetService.Actions.FILES_INFO,
                PeerRecoveryTargetService.Actions.RESTORE_FILE_FROM_SNAPSHOT,
                PeerRecoveryTargetService.Actions.FILE_CHUNK,
                PeerRecoveryTargetService.Actions.CLEAN_FILES,
                //RecoveryTarget.Actions.TRANSLOG_OPS, <-- may not be sent if already flushed
                PeerRecoveryTargetService.Actions.PREPARE_TRANSLOG,
                PeerRecoveryTargetService.Actions.FINALIZE
        };
        final String recoveryActionToBlock = randomFrom(recoveryActions);
        final boolean dropRequests = randomBoolean();
        logger.info("--> will {} between blue & red on [{}]", dropRequests ? "drop requests" : "break connection", recoveryActionToBlock);

        // Generate a snapshot to recover from it if the action that we're blocking is sending the request  snapshot files
        if (recoveryActionToBlock.equals(PeerRecoveryTargetService.Actions.RESTORE_FILE_FROM_SNAPSHOT)) {
            createSnapshotThatCanBeUsedDuringRecovery(indexName);
        }

        MockTransportService blueMockTransportService =
            (MockTransportService) internalCluster().getInstance(TransportService.class, blueNodeName);
        MockTransportService redMockTransportService =
            (MockTransportService) internalCluster().getInstance(TransportService.class, redNodeName);
        TransportService redTransportService = internalCluster().getInstance(TransportService.class, redNodeName);
        TransportService blueTransportService = internalCluster().getInstance(TransportService.class, blueNodeName);
        final CountDownLatch requestFailed = new CountDownLatch(1);

        if (randomBoolean()) {
            final StubbableTransport.SendRequestBehavior sendRequestBehavior = (connection, requestId, action, request, options) -> {
                if (recoveryActionToBlock.equals(action) || requestFailed.getCount() == 0) {
                    requestFailed.countDown();
                    logger.info("--> preventing {} request by throwing ConnectTransportException", action);
                    throw new ConnectTransportException(connection.getNode(), "DISCONNECT: prevented " + action + " request");
                }
                connection.sendRequest(requestId, action, request, options);
            };
            // Fail on the sending side
            blueMockTransportService.addSendBehavior(redTransportService, sendRequestBehavior);
            redMockTransportService.addSendBehavior(blueTransportService, sendRequestBehavior);
        } else {
            // Fail on the receiving side.
            blueMockTransportService.addRequestHandlingBehavior(recoveryActionToBlock, (handler, request, channel, task) -> {
                logger.info("--> preventing {} response by closing response channel", recoveryActionToBlock);
                requestFailed.countDown();
                redMockTransportService.disconnectFromNode(blueMockTransportService.getLocalDiscoNode());
                handler.messageReceived(request, channel, task);
            });
            redMockTransportService.addRequestHandlingBehavior(recoveryActionToBlock, (handler, request, channel, task) -> {
                logger.info("--> preventing {} response by closing response channel", recoveryActionToBlock);
                requestFailed.countDown();
                blueMockTransportService.disconnectFromNode(redMockTransportService.getLocalDiscoNode());
                handler.messageReceived(request, channel, task);
            });
        }

        logger.info("--> starting recovery from blue to red");
        client().admin().indices().prepareUpdateSettings(indexName).setSettings(
                Settings.builder()
                        .put(IndexMetadata.INDEX_ROUTING_INCLUDE_GROUP_SETTING.getKey() + "color", "red,blue")
                        .put(IndexMetadata.SETTING_NUMBER_OF_REPLICAS, 1)
        ).get();

        requestFailed.await();

        logger.info("--> clearing rules to allow recovery to proceed");
        blueMockTransportService.clearAllRules();
        redMockTransportService.clearAllRules();

        ensureGreen();
        searchResponse = client(redNodeName).prepareSearch(indexName).setPreference("_local").get();
        assertHitCount(searchResponse, numDocs);
    }

    /**
     * Tests scenario where recovery target successfully sends recovery request to source but then the channel gets closed while
     * the source is working on the recovery process.
     */
    public void testDisconnectsDuringRecovery() throws Exception {
        boolean primaryRelocation = randomBoolean();
        final String indexName = "test";
        final Settings nodeSettings = Settings.builder()
            .put(RecoverySettings.INDICES_RECOVERY_RETRY_DELAY_NETWORK_SETTING.getKey(),
                TimeValue.timeValueMillis(randomIntBetween(0, 100)))
            .build();
        TimeValue disconnectAfterDelay = TimeValue.timeValueMillis(randomIntBetween(0, 100));
        // start a master node
        String masterNodeName = internalCluster().startMasterOnlyNode(nodeSettings);

        final String blueNodeName = internalCluster()
            .startNode(Settings.builder().put("node.attr.color", "blue").put(nodeSettings).build());
        final String redNodeName = internalCluster()
            .startNode(Settings.builder().put("node.attr.color", "red").put(nodeSettings).build());

        assertAcked(
            prepareCreate(indexName).setSettings(
                Settings.builder()
                    .put(IndexMetadata.INDEX_ROUTING_INCLUDE_GROUP_SETTING.getKey() + "color", "blue")
                    .put(IndexMetadata.SETTING_NUMBER_OF_SHARDS, 1)
                    .put(IndexMetadata.SETTING_NUMBER_OF_REPLICAS, 0)
                    .put(IndexSettings.MODE.getKey(), indexMode())
            ).setMapping(minimalMapping())
        );

        List<IndexRequestBuilder> requests = new ArrayList<>();
        int numDocs = scaledRandomIntBetween(25, 250);
        for (int i = 0; i < numDocs; i++) {
            requests.add(client().prepareIndex(indexName).setSource(source(Map.of()), XContentType.JSON));
        }
        indexRandom(true, dummyDocuments(), requests);
        ensureSearchable(indexName);
        assertHitCount(client().prepareSearch(indexName).get(), numDocs);

        if (randomBoolean()) {
            createSnapshotThatCanBeUsedDuringRecovery(indexName);
        }

        MockTransportService masterTransportService =
            (MockTransportService) internalCluster().getInstance(TransportService.class, masterNodeName);
        MockTransportService blueMockTransportService =
            (MockTransportService) internalCluster().getInstance(TransportService.class, blueNodeName);
        MockTransportService redMockTransportService =
            (MockTransportService) internalCluster().getInstance(TransportService.class, redNodeName);

        redMockTransportService.addSendBehavior(blueMockTransportService, new StubbableTransport.SendRequestBehavior() {
            private final AtomicInteger count = new AtomicInteger();

            @Override
            public void sendRequest(Transport.Connection connection, long requestId, String action, TransportRequest request,
                                    TransportRequestOptions options) throws IOException {
                logger.info("--> sending request {} on {}", action, connection.getNode());
                if (PeerRecoverySourceService.Actions.START_RECOVERY.equals(action) && count.incrementAndGet() == 1) {
                    // ensures that it's considered as valid recovery attempt by source
                    try {
                        assertBusy(() -> assertThat(
                            "Expected there to be some initializing shards",
                            client(blueNodeName).admin().cluster().prepareState().setLocal(true).get()
                                .getState().getRoutingTable().index("test").shard(0).getAllInitializingShards(), not(empty())));
                    } catch (Exception e) {
                        throw new RuntimeException(e);
                    }
                    connection.sendRequest(requestId, action, request, options);
                    try {
                        Thread.sleep(disconnectAfterDelay.millis());
                    } catch (InterruptedException e) {
                        throw new RuntimeException(e);
                    }
                    throw new ConnectTransportException(connection.getNode(),
                        "DISCONNECT: simulation disconnect after successfully sending " + action + " request");
                } else {
                    connection.sendRequest(requestId, action, request, options);
                }
            }
        });

        final AtomicBoolean finalized = new AtomicBoolean();
        blueMockTransportService.addSendBehavior(redMockTransportService, (connection, requestId, action, request, options) -> {
            logger.info("--> sending request {} on {}", action, connection.getNode());
            if (action.equals(PeerRecoveryTargetService.Actions.FINALIZE)) {
                finalized.set(true);
            }
            connection.sendRequest(requestId, action, request, options);
        });

        for (MockTransportService mockTransportService : Arrays.asList(redMockTransportService, blueMockTransportService)) {
            mockTransportService.addSendBehavior(masterTransportService, (connection, requestId, action, request, options) -> {
                logger.info("--> sending request {} on {}", action, connection.getNode());
                if ((primaryRelocation && finalized.get()) == false) {
                    assertNotEquals(action, ShardStateAction.SHARD_FAILED_ACTION_NAME);
                }
                connection.sendRequest(requestId, action, request, options);
            });
        }

        if (primaryRelocation) {
            logger.info("--> starting primary relocation recovery from blue to red");
            client().admin().indices().prepareUpdateSettings(indexName).setSettings(
                Settings.builder()
                    .put(IndexMetadata.INDEX_ROUTING_INCLUDE_GROUP_SETTING.getKey() + "color", "red")
            ).get();

            ensureGreen(); // also waits for relocation / recovery to complete
            // if a primary relocation fails after the source shard has been marked as relocated, both source and target are failed. If the
            // source shard is moved back to started because the target fails first, it's possible that there is a cluster state where the
            // shard is marked as started again (and ensureGreen returns), but while applying the cluster state the primary is failed and
            // will be reallocated. The cluster will thus become green, then red, then green again. Triggering a refresh here before
            // searching helps, as in contrast to search actions, refresh waits for the closed shard to be reallocated.
            client().admin().indices().prepareRefresh(indexName).get();
        } else {
            logger.info("--> starting replica recovery from blue to red");
            client().admin().indices().prepareUpdateSettings(indexName).setSettings(
                Settings.builder()
                    .put(IndexMetadata.INDEX_ROUTING_INCLUDE_GROUP_SETTING.getKey() + "color", "red,blue")
                    .put(IndexMetadata.SETTING_NUMBER_OF_REPLICAS, 1)
            ).get();

            ensureGreen();
        }

        for (int i = 0; i < 10; i++) {
            assertHitCount(client().prepareSearch(indexName).get(), numDocs);
        }
    }

    public void testHistoryRetention() throws Exception {
        internalCluster().startNodes(3);

        final String indexName = "test";
        assertAcked(
            prepareCreate(indexName).setSettings(
                Settings.builder()
                    .put(IndexMetadata.SETTING_NUMBER_OF_SHARDS, 1)
                    .put(IndexMetadata.SETTING_NUMBER_OF_REPLICAS, 2)
                    .put(IndexSettings.FILE_BASED_RECOVERY_THRESHOLD_SETTING.getKey(), 1.0)
                    .put(IndexSettings.MODE.getKey(), indexMode())
            ).setMapping(minimalMapping())
        );
        ensureGreen(indexName);

        // Perform some replicated operations so the replica isn't simply empty, because ops-based recovery isn't better in that case
        final List<IndexRequestBuilder> requests = new ArrayList<>();
        final int replicatedDocCount = scaledRandomIntBetween(25, 250);
        while (requests.size() < replicatedDocCount) {
            requests.add(client().prepareIndex(indexName).setSource(source(Map.of()), XContentType.JSON));
        }
        indexRandom(true, dummyDocuments(), requests);
        if (randomBoolean()) {
            flush(indexName);
        }

        String firstNodeToStop = randomFrom(internalCluster().getNodeNames());
        Settings firstNodeToStopDataPathSettings = internalCluster().dataPathSettings(firstNodeToStop);
        internalCluster().stopRandomNode(InternalTestCluster.nameFilter(firstNodeToStop));
        String secondNodeToStop = randomFrom(internalCluster().getNodeNames());
        Settings secondNodeToStopDataPathSettings = internalCluster().dataPathSettings(secondNodeToStop);
        internalCluster().stopRandomNode(InternalTestCluster.nameFilter(secondNodeToStop));

        final long desyncNanoTime = System.nanoTime();
        //noinspection StatementWithEmptyBody
        while (System.nanoTime() <= desyncNanoTime) {
            // time passes
        }

        final int numNewDocs = scaledRandomIntBetween(25, 250);
        for (int i = 0; i < numNewDocs; i++) {
            client().prepareIndex(indexName).setSource(source(Map.of()), XContentType.JSON).setRefreshPolicy(RefreshPolicy.IMMEDIATE).get();
        }
        // Flush twice to update the safe commit's local checkpoint
        assertThat(client().admin().indices().prepareFlush(indexName).setForce(true).execute().get().getFailedShards(), equalTo(0));
        assertThat(client().admin().indices().prepareFlush(indexName).setForce(true).execute().get().getFailedShards(), equalTo(0));

        assertAcked(client().admin().indices().prepareUpdateSettings(indexName)
            .setSettings(Settings.builder().put(IndexMetadata.SETTING_NUMBER_OF_REPLICAS, 1)));
        internalCluster().startNode(randomFrom(firstNodeToStopDataPathSettings, secondNodeToStopDataPathSettings));
        ensureGreen(indexName);

        final RecoveryResponse recoveryResponse = client().admin().indices().recoveries(new RecoveryRequest(indexName)).get();
        final List<RecoveryState> recoveryStates = recoveryResponse.shardRecoveryStates().get(indexName);
        recoveryStates.removeIf(r -> r.getTimer().getStartNanoTime() <= desyncNanoTime);

        assertThat(recoveryStates, hasSize(1));
        final RecoveryState recoveryState = recoveryStates.get(0);
        assertThat(Strings.toString(recoveryState), recoveryState.getIndex().totalFileCount(), is(0));
        assertThat(recoveryState.getTranslog().recoveredOperations(), greaterThan(0));
    }

    public void testDoNotInfinitelyWaitForMapping() throws IOException {
        internalCluster().ensureAtLeastNumDataNodes(3);
        assertAcked(
            prepareCreate("test").setSettings(
                Settings.builder()
                    .put("index.analysis.analyzer.test_analyzer.type", "custom")
                    .put("index.analysis.analyzer.test_analyzer.tokenizer", "standard")
                    .putList("index.analysis.analyzer.test_analyzer.filter", "test_token_filter")
                    .put("index.number_of_replicas", 0)
                    .put("index.number_of_shards", 1)
                    .put(IndexSettings.MODE.getKey(), indexMode())
            ).setMapping(minimalMapping())
        );
        client().admin().indices().preparePutMapping("test").setSource("test_field", "type=text,analyzer=test_analyzer").get();
        int numDocs = between(1, 10);
        for (int i = 0; i < numDocs; i++) {
            client().prepareIndex("test").setId("u" + i)
                .setSource(source(singletonMap("test_field", Integer.toString(i))), XContentType.JSON).get();
        }
        Semaphore recoveryBlocked = new Semaphore(1);
        for (DiscoveryNode node : clusterService().state().nodes()) {
            MockTransportService transportService = (MockTransportService) internalCluster().getInstance(
                TransportService.class, node.getName());
            transportService.addSendBehavior((connection, requestId, action, request, options) -> {
                if (action.equals(PeerRecoverySourceService.Actions.START_RECOVERY)) {
                    if (recoveryBlocked.tryAcquire()) {
                        PluginsService pluginService = internalCluster().getInstance(PluginsService.class, node.getName());
                        for (TestAnalysisPlugin plugin : pluginService.filterPlugins(TestAnalysisPlugin.class)) {
                            plugin.throwParsingError.set(true);
                        }
                    }
                }
                connection.sendRequest(requestId, action, request, options);
            });
        }
        client().admin().indices().prepareUpdateSettings("test").setSettings(Settings.builder().put("index.number_of_replicas", 1)).get();
        ensureGreen("test");
        client().admin().indices().prepareRefresh("test").get();
        assertHitCount(client().prepareSearch().get(), numDocs);
    }

    /** Makes sure the new master does not repeatedly fetch index metadata from recovering replicas */
    public void testOngoingRecoveryAndMasterFailOver() throws Exception {
        String indexName = "test";
        internalCluster().startNodes(2);
        String nodeWithPrimary = internalCluster().startDataOnlyNode();
        assertAcked(
            prepareCreate(indexName).setSettings(
                Settings.builder()
                    .put(IndexMetadata.SETTING_NUMBER_OF_SHARDS, 1)
                    .put(IndexMetadata.SETTING_NUMBER_OF_REPLICAS, 0)
                    .put("index.routing.allocation.include._name", nodeWithPrimary)
                    .put(IndexSettings.MODE.getKey(), indexMode())
            ).setMapping(minimalMapping())
        );
        MockTransportService transport = (MockTransportService) internalCluster().getInstance(TransportService.class, nodeWithPrimary);
        CountDownLatch phase1ReadyBlocked = new CountDownLatch(1);
        CountDownLatch allowToCompletePhase1Latch = new CountDownLatch(1);
        Semaphore blockRecovery = new Semaphore(1);
        transport.addSendBehavior((connection, requestId, action, request, options) -> {
            if (PeerRecoveryTargetService.Actions.CLEAN_FILES.equals(action) && blockRecovery.tryAcquire()) {
                phase1ReadyBlocked.countDown();
                try {
                    allowToCompletePhase1Latch.await();
                } catch (InterruptedException e) {
                    throw new AssertionError(e);
                }
            }
            connection.sendRequest(requestId, action, request, options);
        });
        try {
            String nodeWithReplica = internalCluster().startDataOnlyNode();
            assertAcked(client().admin().indices().prepareUpdateSettings(indexName).setSettings(Settings.builder()
                .put(IndexMetadata.SETTING_NUMBER_OF_REPLICAS, 1)
                .put("index.routing.allocation.include._name", nodeWithPrimary + "," + nodeWithReplica)));
            phase1ReadyBlocked.await();
            internalCluster().restartNode(clusterService().state().nodes().getMasterNode().getName(),
                new InternalTestCluster.RestartCallback());
            internalCluster().ensureAtLeastNumDataNodes(3);
            assertAcked(client().admin().indices().prepareUpdateSettings(indexName).setSettings(Settings.builder()
                .put(IndexMetadata.SETTING_NUMBER_OF_REPLICAS, 2)
                .putNull("index.routing.allocation.include._name")));
            assertFalse(client().admin().cluster().prepareHealth(indexName).setWaitForActiveShards(2).get().isTimedOut());
        } finally {
            allowToCompletePhase1Latch.countDown();
        }
        ensureGreen(indexName);
    }

    public void testRecoverLocallyUpToGlobalCheckpoint() throws Exception {
        internalCluster().ensureAtLeastNumDataNodes(2);
        List<String> nodes = randomSubsetOf(2, StreamSupport.stream(clusterService().state().nodes().getDataNodes().spliterator(), false)
            .map(node -> node.value.getName()).collect(Collectors.toSet()));
        String indexName = "test-index";
        assertAcked(
            prepareCreate(indexName).setSettings(
                Settings.builder()
                    .put("index.number_of_shards", 1)
                    .put("index.number_of_replicas", 1)
                    // disable global checkpoint background sync so we can verify the start recovery request
                    .put(IndexService.GLOBAL_CHECKPOINT_SYNC_INTERVAL_SETTING.getKey(), "12h")
                    .put("index.routing.allocation.include._name", String.join(",", nodes))
                    .put(IndexSettings.MODE.getKey(), indexMode())
            ).setMapping(minimalMapping())
        );
        ensureGreen(indexName);
        int numDocs = randomIntBetween(0, 100);
        indexRandom(randomBoolean(), false, randomBoolean(), IntStream.range(0, numDocs)
            .mapToObj(n -> client().prepareIndex(indexName).setSource(source(Map.of("num", n)))).collect(toList()));
        client().admin().indices().prepareRefresh(indexName).get(); // avoid refresh when we are failing a shard
        String failingNode = randomFrom(nodes);
        PlainActionFuture<StartRecoveryRequest> startRecoveryRequestFuture = new PlainActionFuture<>();
        // Peer recovery fails if the primary does not see the recovering replica in the replication group (when the cluster state
        // update on the primary is delayed). To verify the local recovery stats, we have to manually remember this value in the
        // first try because the local recovery happens once and its stats is reset when the recovery fails.
        SetOnce<Integer> localRecoveredOps = new SetOnce<>();
        for (String node : nodes) {
            MockTransportService transportService = (MockTransportService) internalCluster().getInstance(TransportService.class, node);
            transportService.addSendBehavior((connection, requestId, action, request, options) -> {
                if (action.equals(PeerRecoverySourceService.Actions.START_RECOVERY)) {
                    final RecoveryState recoveryState = internalCluster().getInstance(IndicesService.class, failingNode)
                        .getShardOrNull(new ShardId(resolveIndex(indexName), 0)).recoveryState();
                    assertThat(recoveryState.getTranslog().recoveredOperations(), equalTo(recoveryState.getTranslog().totalLocal()));
                    if (startRecoveryRequestFuture.isDone()) {
                        assertThat(recoveryState.getTranslog().totalLocal(), equalTo(0));
                        recoveryState.getTranslog().totalLocal(localRecoveredOps.get());
                        recoveryState.getTranslog().incrementRecoveredOperations(localRecoveredOps.get());
                    } else {
                        localRecoveredOps.set(recoveryState.getTranslog().totalLocal());
                        startRecoveryRequestFuture.onResponse((StartRecoveryRequest) request);
                    }
                }
                if (action.equals(PeerRecoveryTargetService.Actions.FILE_CHUNK)) {
                    RetentionLeases retentionLeases = internalCluster().getInstance(IndicesService.class, node)
                        .indexServiceSafe(resolveIndex(indexName))
                        .getShard(0).getRetentionLeases();
                    throw new AssertionError("expect an operation-based recovery:" +
                        "retention leases" + Strings.toString(retentionLeases) + "]");
                }
                connection.sendRequest(requestId, action, request, options);
            });
        }
        assertGlobalCheckpointIsStableAndSyncedInAllNodes(indexName, nodes,0);

        IndexShard shard = internalCluster().getInstance(IndicesService.class, failingNode)
            .getShardOrNull(new ShardId(resolveIndex(indexName), 0));
        final long lastSyncedGlobalCheckpoint = shard.getLastSyncedGlobalCheckpoint();
        final long localCheckpointOfSafeCommit;
        try(Engine.IndexCommitRef safeCommitRef = shard.acquireSafeIndexCommit()){
            localCheckpointOfSafeCommit =
                SequenceNumbers.loadSeqNoInfoFromLuceneCommit(safeCommitRef.getIndexCommit().getUserData().entrySet()).localCheckpoint;
        }
        final long maxSeqNo = shard.seqNoStats().getMaxSeqNo();
        shard.failShard("test", new IOException("simulated"));
        StartRecoveryRequest startRecoveryRequest = startRecoveryRequestFuture.actionGet();
        logger.info("--> start recovery request: starting seq_no {}, commit {}", startRecoveryRequest.startingSeqNo(),
            startRecoveryRequest.metadataSnapshot().getCommitUserData());
        SequenceNumbers.CommitInfo commitInfoAfterLocalRecovery = SequenceNumbers.loadSeqNoInfoFromLuceneCommit(
            startRecoveryRequest.metadataSnapshot().getCommitUserData().entrySet());
        assertThat(commitInfoAfterLocalRecovery.localCheckpoint, equalTo(lastSyncedGlobalCheckpoint));
        assertThat(commitInfoAfterLocalRecovery.maxSeqNo, equalTo(lastSyncedGlobalCheckpoint));
        assertThat(startRecoveryRequest.startingSeqNo(), equalTo(lastSyncedGlobalCheckpoint + 1));
        ensureGreen(indexName);
        assertThat((long) localRecoveredOps.get(), equalTo(lastSyncedGlobalCheckpoint - localCheckpointOfSafeCommit));
        for (RecoveryState recoveryState : client().admin().indices().prepareRecoveries().get().shardRecoveryStates().get(indexName)) {
            if (startRecoveryRequest.targetNode().equals(recoveryState.getTargetNode())) {
                assertThat("expect an operation-based recovery", recoveryState.getIndex().fileDetails(), empty());
                assertThat("total recovered translog operations must include both local and remote recovery",
                    recoveryState.getTranslog().recoveredOperations(),
                    greaterThanOrEqualTo(Math.toIntExact(maxSeqNo - localCheckpointOfSafeCommit)));
            }
        }
        for (String node : nodes) {
            MockTransportService transportService = (MockTransportService) internalCluster().getInstance(TransportService.class, node);
            transportService.clearAllRules();
        }
    }

    public void testUsesFileBasedRecoveryIfRetentionLeaseMissing() throws Exception {
        internalCluster().ensureAtLeastNumDataNodes(2);

        String indexName = "test-index";
        assertAcked(
            prepareCreate(indexName).setSettings(
                Settings.builder()
                    .put(IndexMetadata.SETTING_NUMBER_OF_SHARDS, 1)
                    .put(IndexMetadata.SETTING_NUMBER_OF_REPLICAS, 1)
                    .put(IndexSettings.INDEX_SOFT_DELETES_SETTING.getKey(), true)
                    .put(UnassignedInfo.INDEX_DELAYED_NODE_LEFT_TIMEOUT_SETTING.getKey(), "12h")
                    .put(IndexSettings.MODE.getKey(), indexMode())
                    .build()
            ).setMapping(minimalMapping())
        );
        indexRandom(randomBoolean(), dummyDocuments(), randomBoolean(), IntStream.range(0, between(0, 100))
            .mapToObj(n -> client().prepareIndex(indexName).setSource(source(Map.of("num", n)))).collect(toList()));
        ensureGreen(indexName);

        final ShardId shardId = new ShardId(resolveIndex(indexName), 0);
        final DiscoveryNodes discoveryNodes = clusterService().state().nodes();
        final IndexShardRoutingTable indexShardRoutingTable = clusterService().state().routingTable().shardRoutingTable(shardId);

        final IndexShard primary = internalCluster().getInstance(IndicesService.class,
            discoveryNodes.get(indexShardRoutingTable.primaryShard().currentNodeId()).getName()).getShardOrNull(shardId);

        final ShardRouting replicaShardRouting = indexShardRoutingTable.replicaShards().get(0);
        internalCluster().restartNode(discoveryNodes.get(replicaShardRouting.currentNodeId()).getName(),
            new InternalTestCluster.RestartCallback() {
                @Override
                public Settings onNodeStopped(String nodeName) throws Exception {
                    assertFalse(client().admin().cluster().prepareHealth()
                        .setWaitForNodes(Integer.toString(discoveryNodes.getSize() - 1))
                        .setWaitForEvents(Priority.LANGUID).get().isTimedOut());

                    final PlainActionFuture<ReplicationResponse> future = new PlainActionFuture<>();
                    primary.removeRetentionLease(ReplicationTracker.getPeerRecoveryRetentionLeaseId(replicaShardRouting), future);
                    future.get();

                    return super.onNodeStopped(nodeName);
                }
            });

        ensureGreen(indexName);

        //noinspection OptionalGetWithoutIsPresent because it fails the test if absent
        final RecoveryState recoveryState = client().admin().indices().prepareRecoveries(indexName).get()
            .shardRecoveryStates().get(indexName).stream().filter(rs -> rs.getPrimary() == false).findFirst().get();
        assertThat(recoveryState.getIndex().totalFileCount(), greaterThan(0));
    }

    public void testUsesFileBasedRecoveryIfRetentionLeaseAheadOfGlobalCheckpoint() throws Exception {
        internalCluster().ensureAtLeastNumDataNodes(2);

        String indexName = "test-index";
        assertAcked(
            prepareCreate(indexName).setSettings(
                Settings.builder()
                    .put(IndexMetadata.SETTING_NUMBER_OF_SHARDS, 1)
                    .put(IndexMetadata.SETTING_NUMBER_OF_REPLICAS, 1)
                    .put(IndexSettings.INDEX_SOFT_DELETES_SETTING.getKey(), true)
                    .put(UnassignedInfo.INDEX_DELAYED_NODE_LEFT_TIMEOUT_SETTING.getKey(), "12h")
                    .put(IndexSettings.MODE.getKey(), indexMode())
                    .build()
            ).setMapping(minimalMapping())
        );
        indexRandom(randomBoolean(), dummyDocuments(), randomBoolean(), IntStream.range(0, between(0, 100))
            .mapToObj(n -> client().prepareIndex(indexName).setSource(source(Map.of("num", n)))).collect(toList()));
        ensureGreen(indexName);

        final ShardId shardId = new ShardId(resolveIndex(indexName), 0);
        final DiscoveryNodes discoveryNodes = clusterService().state().nodes();
        final IndexShardRoutingTable indexShardRoutingTable = clusterService().state().routingTable().shardRoutingTable(shardId);

        final IndexShard primary = internalCluster().getInstance(IndicesService.class,
            discoveryNodes.get(indexShardRoutingTable.primaryShard().currentNodeId()).getName()).getShardOrNull(shardId);

        final ShardRouting replicaShardRouting = indexShardRoutingTable.replicaShards().get(0);
        internalCluster().restartNode(discoveryNodes.get(replicaShardRouting.currentNodeId()).getName(),
            new InternalTestCluster.RestartCallback() {
                @Override
                public Settings onNodeStopped(String nodeName) throws Exception {
                    assertFalse(client().admin().cluster().prepareHealth()
                        .setWaitForNodes(Integer.toString(discoveryNodes.getSize() - 1))
                        .setWaitForEvents(Priority.LANGUID).get().isTimedOut());

                    indexRandom(randomBoolean(), dummyDocuments(), randomBoolean(), IntStream.range(0, between(1, 100))
                        .mapToObj(n -> client().prepareIndex(indexName).setSource(source(Map.of("num", n)))).collect(toList()));

                    // We do not guarantee that the replica can recover locally all the way to its own global checkpoint before starting
                    // to recover from the primary, so we must be careful not to perform an operations-based recovery if this would require
                    // some operations that are not being retained. Emulate this by advancing the lease ahead of the replica's GCP:
                    primary.renewRetentionLease(ReplicationTracker.getPeerRecoveryRetentionLeaseId(replicaShardRouting),
                        primary.seqNoStats().getMaxSeqNo() + 1, ReplicationTracker.PEER_RECOVERY_RETENTION_LEASE_SOURCE);

                    return super.onNodeStopped(nodeName);
                }
            });

        ensureGreen(indexName);

        //noinspection OptionalGetWithoutIsPresent because it fails the test if absent
        final RecoveryState recoveryState = client().admin().indices().prepareRecoveries(indexName).get()
            .shardRecoveryStates().get(indexName).stream().filter(rs -> rs.getPrimary() == false).findFirst().get();
        assertThat(recoveryState.getIndex().totalFileCount(), greaterThan(0));
    }

    public void testUsesFileBasedRecoveryIfOperationsBasedRecoveryWouldBeUnreasonable() throws Exception {
        internalCluster().ensureAtLeastNumDataNodes(2);

        String indexName = "test-index";
        final Settings.Builder settings = Settings.builder()
            .put(IndexMetadata.SETTING_NUMBER_OF_SHARDS, 1)
            .put(IndexMetadata.SETTING_NUMBER_OF_REPLICAS, 1)
            .put(IndexSettings.INDEX_SOFT_DELETES_SETTING.getKey(), true)
            .put(UnassignedInfo.INDEX_DELAYED_NODE_LEFT_TIMEOUT_SETTING.getKey(), "12h")
            .put(IndexService.RETENTION_LEASE_SYNC_INTERVAL_SETTING.getKey(), "100ms")
            .put(IndexSettings.MODE.getKey(), indexMode());

        final double reasonableOperationsBasedRecoveryProportion;
        if (randomBoolean()) {
            reasonableOperationsBasedRecoveryProportion = randomDoubleBetween(0.05, 0.99, true);
            settings.put(IndexSettings.FILE_BASED_RECOVERY_THRESHOLD_SETTING.getKey(),
                reasonableOperationsBasedRecoveryProportion);
        } else {
            reasonableOperationsBasedRecoveryProportion
                = IndexSettings.FILE_BASED_RECOVERY_THRESHOLD_SETTING.get(Settings.EMPTY);
        }
        logger.info("--> performing ops-based recoveries up to [{}%] of docs", reasonableOperationsBasedRecoveryProportion * 100.0);

        assertAcked(prepareCreate(indexName).setSettings(settings).setMapping(minimalMapping()));
        indexRandom(randomBoolean(), false, randomBoolean(), IntStream.range(0, between(0, 100))
            .mapToObj(n -> client().prepareIndex(indexName).setSource(source(Map.of("num", n)))).collect(toList()));
        ensureGreen(indexName);

        flush(indexName);
        // wait for all history to be discarded
        assertBusy(() -> {
            for (ShardStats shardStats : client().admin().indices().prepareStats(indexName).get().getShards()) {
                final long maxSeqNo = shardStats.getSeqNoStats().getMaxSeqNo();
                assertTrue(shardStats.getRetentionLeaseStats().retentionLeases() + " should discard history up to " + maxSeqNo,
                    shardStats.getRetentionLeaseStats().retentionLeases().leases().stream().allMatch(
                        l -> l.retainingSequenceNumber() == maxSeqNo + 1));
            }
        });
        flush(indexName); // ensure that all operations are in the safe commit

        final ShardStats shardStats = client().admin().indices().prepareStats(indexName).get().getShards()[0];
        final long docCount = shardStats.getStats().docs.getCount();
        assertThat(shardStats.getStats().docs.getDeleted(), equalTo(0L));
        assertThat(shardStats.getSeqNoStats().getMaxSeqNo() + 1, equalTo(docCount));

        final ShardId shardId = new ShardId(resolveIndex(indexName), 0);
        final DiscoveryNodes discoveryNodes = clusterService().state().nodes();
        final IndexShardRoutingTable indexShardRoutingTable = clusterService().state().routingTable().shardRoutingTable(shardId);

        final ShardRouting replicaShardRouting = indexShardRoutingTable.replicaShards().get(0);
        assertTrue("should have lease for " + replicaShardRouting,
            client().admin().indices().prepareStats(indexName).get().getShards()[0].getRetentionLeaseStats()
                .retentionLeases().contains(ReplicationTracker.getPeerRecoveryRetentionLeaseId(replicaShardRouting)));
        internalCluster().restartNode(discoveryNodes.get(replicaShardRouting.currentNodeId()).getName(),
            new InternalTestCluster.RestartCallback() {
                @Override
                public Settings onNodeStopped(String nodeName) throws Exception {
                    assertFalse(client().admin().cluster().prepareHealth()
                        .setWaitForNodes(Integer.toString(discoveryNodes.getSize() - 1))
                        .setWaitForEvents(Priority.LANGUID).get().isTimedOut());

                    final int newDocCount = Math.toIntExact(Math.round(Math.ceil(
                        (1 + Math.ceil(docCount * reasonableOperationsBasedRecoveryProportion))
                            / (1 - reasonableOperationsBasedRecoveryProportion))));

                    /*
                     *     newDocCount >= (ceil(docCount * p) + 1) / (1-p)
                     *
                     * ==> 0 <= newDocCount * (1-p) - ceil(docCount * p) - 1
                     *       =  newDocCount - (newDocCount * p + ceil(docCount * p) + 1)
                     *       <  newDocCount - (ceil(newDocCount * p) + ceil(docCount * p))
                     *       <= newDocCount -  ceil(newDocCount * p + docCount * p)
                     *
                     * ==> docCount <  newDocCount + docCount - ceil((newDocCount + docCount) * p)
                     *              == localCheckpoint + 1    - ceil((newDocCount + docCount) * p)
                     *              == firstReasonableSeqNo
                     *
                     * The replica has docCount docs, i.e. has operations with seqnos [0..docCount-1], so a seqno-based recovery will start
                     * from docCount < firstReasonableSeqNo
                     *
                     * ==> it is unreasonable to recover the replica using a seqno-based recovery
                     */

                    indexRandom(randomBoolean(), dummyDocuments(), randomBoolean(), IntStream.range(0, newDocCount)
                        .mapToObj(n -> client().prepareIndex(indexName).setSource(source(Map.of("num", n)))).collect(toList()));

                    flush(indexName);

                    assertBusy(() -> assertFalse("should no longer have lease for " + replicaShardRouting,
                        client().admin().indices().prepareStats(indexName).get().getShards()[0].getRetentionLeaseStats()
                            .retentionLeases().contains(ReplicationTracker.getPeerRecoveryRetentionLeaseId(replicaShardRouting))));

                    return super.onNodeStopped(nodeName);
                }
            });

        ensureGreen(indexName);

        //noinspection OptionalGetWithoutIsPresent because it fails the test if absent
        final RecoveryState recoveryState = client().admin().indices().prepareRecoveries(indexName).get()
            .shardRecoveryStates().get(indexName).stream().filter(rs -> rs.getPrimary() == false).findFirst().get();
        assertThat(recoveryState.getIndex().totalFileCount(), greaterThan(0));
    }

    public void testDoesNotCopyOperationsInSafeCommit() throws Exception {
        internalCluster().ensureAtLeastNumDataNodes(2);

        String indexName = "test-index";
        assertAcked(
            prepareCreate(indexName).setSettings(
                Settings.builder()
                    .put(IndexMetadata.SETTING_NUMBER_OF_SHARDS, 1)
                    .put(IndexMetadata.SETTING_NUMBER_OF_REPLICAS, 0)
                    .put(IndexSettings.INDEX_SOFT_DELETES_SETTING.getKey(), true)
                    .put(IndexSettings.MODE.getKey(), indexMode())
                    .build()
            ).setMapping(minimalMapping())
        );
        indexRandom(randomBoolean(), dummyDocuments(), randomBoolean(), IntStream.range(0, between(0, 100))
            .mapToObj(n -> client().prepareIndex(indexName).setSource(source(Map.of("num", n)))).collect(toList()));

        final ShardId shardId = new ShardId(resolveIndex(indexName), 0);
        final DiscoveryNodes discoveryNodes = clusterService().state().nodes();
        final IndexShardRoutingTable indexShardRoutingTable = clusterService().state().routingTable().shardRoutingTable(shardId);

        final IndexShard primary = internalCluster().getInstance(IndicesService.class,
            discoveryNodes.get(indexShardRoutingTable.primaryShard().currentNodeId()).getName()).getShardOrNull(shardId);
        final long maxSeqNoBeforeRecovery = primary.seqNoStats().getMaxSeqNo();
        assertBusy(() -> assertThat(primary.getLastSyncedGlobalCheckpoint(), equalTo(maxSeqNoBeforeRecovery)));
        assertThat(client().admin().indices().prepareFlush(indexName).get().getFailedShards(), is(0)); // makes a safe commit

        indexRandom(randomBoolean(), dummyDocuments(), randomBoolean(), IntStream.range(0, between(0, 100))
            .mapToObj(n -> client().prepareIndex(indexName).setSource(source(Map.of("num", n)))).collect(toList()));

        assertAcked(
            client().admin()
                .indices()
                .prepareUpdateSettings(indexName)
                .setSettings(Settings.builder().put(IndexMetadata.SETTING_NUMBER_OF_REPLICAS, 1))
        );
        ensureGreen(indexName);
        final long maxSeqNoAfterRecovery = primary.seqNoStats().getMaxSeqNo();

        //noinspection OptionalGetWithoutIsPresent because it fails the test if absent
        final RecoveryState recoveryState = client().admin().indices().prepareRecoveries(indexName).get()
            .shardRecoveryStates().get(indexName).stream().filter(rs -> rs.getPrimary() == false).findFirst().get();
        assertThat((long)recoveryState.getTranslog().recoveredOperations(),
            lessThanOrEqualTo(maxSeqNoAfterRecovery - maxSeqNoBeforeRecovery));
    }

    public static final class TestAnalysisPlugin extends Plugin implements AnalysisPlugin {
        final AtomicBoolean throwParsingError = new AtomicBoolean();
        @Override
        public Map<String, AnalysisModule.AnalysisProvider<TokenFilterFactory>> getTokenFilters() {
            return singletonMap("test_token_filter",
                (indexSettings, environment, name, settings) -> new AbstractTokenFilterFactory(indexSettings, name, settings) {
                    @Override
                    public TokenStream create(TokenStream tokenStream) {
                        if (throwParsingError.get()) {
                            throw new MapperParsingException("simulate mapping parsing error");
                        }
                        return tokenStream;
                    }
                });
        }
    }

    public void testRepeatedRecovery() throws Exception {
        internalCluster().ensureAtLeastNumDataNodes(2);

        // Ensures that you can remove a replica and then add it back again without any ill effects, even if it's allocated back to the
        // node that held it previously, in case that node hasn't completely cleared it up.

        final String indexName = "test-index";
        assertAcked(
            prepareCreate(indexName).setSettings(
                Settings.builder()
                    .put(IndexMetadata.SETTING_NUMBER_OF_REPLICAS, 1)
                    .put(IndexMetadata.SETTING_NUMBER_OF_SHARDS, randomIntBetween(1, 6))
                    .put(IndexService.RETENTION_LEASE_SYNC_INTERVAL_SETTING.getKey(), "200ms")
                    .put(IndexSettings.MODE.getKey(), indexMode())
            ).setMapping(minimalMapping())
        );
        indexRandom(randomBoolean(), false, randomBoolean(), IntStream.range(0, randomIntBetween(0, 10))
            .mapToObj(n -> client().prepareIndex(indexName).setSource(source(Map.of("num", n)))).collect(toList()));

        assertThat(client().admin().indices().prepareFlush(indexName).get().getFailedShards(), equalTo(0));

        assertBusy(() -> {
            final ShardStats[] shardsStats = client().admin().indices().prepareStats(indexName).get().getIndex(indexName).getShards();
            for (final ShardStats shardStats : shardsStats) {
                final long maxSeqNo = shardStats.getSeqNoStats().getMaxSeqNo();
                assertTrue(shardStats.getRetentionLeaseStats().retentionLeases().leases().stream()
                    .allMatch(retentionLease -> retentionLease.retainingSequenceNumber() == maxSeqNo + 1));
            }
        });

        logger.info("--> remove replicas");
        assertAcked(client().admin().indices().prepareUpdateSettings(indexName)
            .setSettings(Settings.builder().put("index.number_of_replicas", 0)));
        ensureGreen(indexName);

        logger.info("--> index more documents");
        indexRandom(randomBoolean(), false, randomBoolean(), IntStream.range(0, randomIntBetween(0, 10))
            .mapToObj(n -> client().prepareIndex(indexName).setSource(source(Map.of("num", n)))).collect(toList()));

        logger.info("--> add replicas again");
        assertAcked(client().admin().indices().prepareUpdateSettings(indexName)
            .setSettings(Settings.builder().put("index.number_of_replicas", 1)));
        ensureGreen(indexName);
    }

    public void testAllocateEmptyPrimaryResetsGlobalCheckpoint() throws Exception {
        internalCluster().startMasterOnlyNode(Settings.EMPTY);
        final List<String> dataNodes = internalCluster().startDataOnlyNodes(2);
        final Settings randomNodeDataPathSettings = internalCluster().dataPathSettings(randomFrom(dataNodes));
        final String indexName = "test";
        assertAcked(
            client().admin()
                .indices()
                .prepareCreate(indexName)
                .setSettings(
                    Settings.builder()
                        .put("index.number_of_shards", 1)
                        .put("index.number_of_replicas", 1)
                        .put(MockEngineSupport.DISABLE_FLUSH_ON_CLOSE.getKey(), randomBoolean())
                        .put(IndexSettings.MODE.getKey(), indexMode())
                )
                .setMapping(minimalMapping())
        );
        final List<IndexRequestBuilder> indexRequests = IntStream.range(0, between(10, 500))
            .mapToObj(n -> client().prepareIndex(indexName).setSource(source(Map.of("foo", "bar"))))
            .collect(Collectors.toList());
        indexRandom(randomBoolean(), dummyDocuments(), true, indexRequests);
        ensureGreen();
        internalCluster().stopRandomDataNode();
        internalCluster().stopRandomDataNode();
        final String nodeWithoutData = internalCluster().startDataOnlyNode();
        assertAcked(client().admin().cluster().prepareReroute()
            .add(new AllocateEmptyPrimaryAllocationCommand(indexName, 0, nodeWithoutData, true)).get());
        internalCluster().startDataOnlyNode(randomNodeDataPathSettings);
        ensureGreen();
        for (ShardStats shardStats : client().admin().indices().prepareStats(indexName).get().getIndex(indexName).getShards()) {
            assertThat(shardStats.getSeqNoStats().getMaxSeqNo(), equalTo(NO_OPS_PERFORMED));
            assertThat(shardStats.getSeqNoStats().getLocalCheckpoint(), equalTo(NO_OPS_PERFORMED));
            assertThat(shardStats.getSeqNoStats().getGlobalCheckpoint(), equalTo(NO_OPS_PERFORMED));
        }
    }

    public void testPeerRecoveryTrimsLocalTranslog() throws Exception {
        internalCluster().startNode();
        List<String> dataNodes = internalCluster().startDataOnlyNodes(2);
        String indexName = "test-index";
        assertAcked(
            prepareCreate(indexName).setSettings(
                Settings.builder()
                    .put("index.number_of_shards", 1)
                    .put("index.number_of_replicas", 1)
                    .put("index.routing.allocation.include._name", String.join(",", dataNodes))
                    .put(IndexSettings.MODE.getKey(), indexMode())
                    .build()
            ).setMapping(minimalMapping())
        );
        ensureGreen(indexName);
        ClusterState clusterState = client().admin().cluster().prepareState().get().getState();
        DiscoveryNode nodeWithOldPrimary = clusterState.nodes().get(clusterState.routingTable()
            .index(indexName).shard(0).primaryShard().currentNodeId());
        MockTransportService transportService = (MockTransportService) internalCluster()
            .getInstance(TransportService.class, nodeWithOldPrimary.getName());
        CountDownLatch readyToRestartNode = new CountDownLatch(1);
        AtomicBoolean stopped = new AtomicBoolean();
        transportService.addSendBehavior((connection, requestId, action, request, options) -> {
            if (action.equals("indices:data/write/bulk[s][r]") && randomInt(100) < 5) {
                throw new NodeClosedException(nodeWithOldPrimary);
            }
            // prevent the primary from marking the replica as stale so the replica can get promoted.
            if (action.equals("internal:cluster/shard/failure")) {
                stopped.set(true);
                readyToRestartNode.countDown();
                throw new NodeClosedException(nodeWithOldPrimary);
            }
            connection.sendRequest(requestId, action, request, options);
        });
        Thread[] indexers = new Thread[randomIntBetween(1, 8)];
        for (int i = 0; i < indexers.length; i++) {
            indexers[i] = new Thread(() -> {
                while (stopped.get() == false) {
                    try {
                        IndexResponse response = client().prepareIndex(indexName)
                            .setSource(source(Map.of("f" + randomIntBetween(1, 10), randomNonNegativeLong())), XContentType.JSON).get();
                        assertThat(response.getResult(), is(oneOf(CREATED, UPDATED)));
                    } catch (ElasticsearchException ignored) {
                    }
                }
            });
        }
        for (Thread indexer : indexers) {
            indexer.start();
        }
        readyToRestartNode.await();
        transportService.clearAllRules();
        internalCluster().restartNode(nodeWithOldPrimary.getName(), new InternalTestCluster.RestartCallback());
        for (Thread indexer : indexers) {
            indexer.join();
        }
        ensureGreen(indexName);
    }

    public void testCancelRecoveryWithAutoExpandReplicas() throws Exception {
        internalCluster().startMasterOnlyNode();
        assertAcked(
            client().admin()
                .indices()
                .prepareCreate("test")
                .setSettings(
                    Settings.builder()
                        .put(IndexMetadata.SETTING_AUTO_EXPAND_REPLICAS, "0-all")
                        .put(IndexSettings.MODE.getKey(), indexMode())
                )
                .setMapping(minimalMapping())
                .setWaitForActiveShards(ActiveShardCount.NONE)
        );
        internalCluster().startNode();
        internalCluster().startNode();
        client().admin().cluster().prepareReroute().setRetryFailed(true).get();
        assertAcked(client().admin().indices().prepareDelete("test")); // cancel recoveries
        assertBusy(() -> {
            for (PeerRecoverySourceService recoveryService : internalCluster().getDataNodeInstances(PeerRecoverySourceService.class)) {
                assertThat(recoveryService.numberOfOngoingRecoveries(), equalTo(0));
            }
        });
    }

    public void testReservesBytesDuringPeerRecoveryPhaseOne() throws Exception {
        internalCluster().startNode();
        List<String> dataNodes = internalCluster().startDataOnlyNodes(2);
        String indexName = "test-index";
        assertAcked(
            prepareCreate(indexName).setSettings(
                Settings.builder()
                    .put("index.number_of_shards", 1)
                    .put("index.number_of_replicas", 0)
                    .put("index.routing.allocation.include._name", String.join(",", dataNodes))
                    .put(IndexSettings.MODE.getKey(), indexMode().toString())
                    .build()
            ).setMapping(minimalMapping())
        );
        ensureGreen(indexName);
        final List<IndexRequestBuilder> indexRequests = IntStream.range(0, between(10, 500))
            .mapToObj(n -> client().prepareIndex(indexName).setSource(source(Map.of("foo", "bar"))))
            .collect(Collectors.toList());
        indexRandom(randomBoolean(), dummyDocuments(), true, indexRequests);
        assertThat(client().admin().indices().prepareFlush(indexName).get().getFailedShards(), equalTo(0));

        ClusterState clusterState = client().admin().cluster().prepareState().get().getState();
        DiscoveryNode nodeWithPrimary = clusterState.nodes().get(clusterState.routingTable()
            .index(indexName).shard(0).primaryShard().currentNodeId());
        MockTransportService transportService = (MockTransportService) internalCluster()
            .getInstance(TransportService.class, nodeWithPrimary.getName());

        final AtomicBoolean fileInfoIntercepted = new AtomicBoolean();
        final AtomicBoolean fileChunkIntercepted = new AtomicBoolean();
        transportService.addSendBehavior((connection, requestId, action, request, options) -> {
            if (action.equals(PeerRecoveryTargetService.Actions.FILES_INFO)) {
                if (fileInfoIntercepted.compareAndSet(false, true)) {
                    final NodeIndicesStats nodeIndicesStats = client().admin().cluster().prepareNodesStats(connection.getNode().getId())
                        .clear().setIndices(new CommonStatsFlags(CommonStatsFlags.Flag.Store)).get().getNodes().get(0).getIndices();
                    assertThat(nodeIndicesStats.getStore().getReservedSize().getBytes(), equalTo(0L));
                    assertThat(nodeIndicesStats.getShardStats(clusterState.metadata().index(indexName).getIndex())
                        .stream().flatMap(s -> Arrays.stream(s.getShards())).map(s -> s.getStats().getStore().getReservedSize().getBytes())
                        .collect(Collectors.toList()),
                        everyItem(equalTo(StoreStats.UNKNOWN_RESERVED_BYTES)));
                }
            } else if (action.equals(PeerRecoveryTargetService.Actions.FILE_CHUNK)) {
                if (fileChunkIntercepted.compareAndSet(false, true)) {
                    assertThat(client().admin().cluster().prepareNodesStats(connection.getNode().getId()).clear()
                            .setIndices(new CommonStatsFlags(CommonStatsFlags.Flag.Store)).get().getNodes().get(0)
                            .getIndices().getStore().getReservedSize().getBytes(),
                        greaterThan(0L));
                }
            }
            connection.sendRequest(requestId, action, request, options);
        });

        assertAcked(
            client().admin().indices().prepareUpdateSettings(indexName).setSettings(Settings.builder().put("index.number_of_replicas", 1))
        );
        ensureGreen();
        assertTrue(fileInfoIntercepted.get());
        assertTrue(fileChunkIntercepted.get());

        assertThat(client().admin().cluster().prepareNodesStats().get().getNodes().stream()
            .mapToLong(n -> n.getIndices().getStore().getReservedSize().getBytes()).sum(), equalTo(0L));
    }

    private void assertGlobalCheckpointIsStableAndSyncedInAllNodes(String indexName, List<String> nodes, int shard) throws Exception {
        assertThat(nodes, is(not(empty())));

        ShardId shardId = new ShardId(resolveIndex(indexName), shard);
        IndexShard indexShard = internalCluster().getInstance(IndicesService.class, nodes.get(0)).getShardOrNull(shardId);
        assertThat(indexShard, is(notNullValue()));
        long maxSeqNo = indexShard.seqNoStats().getMaxSeqNo();

        for (String node : nodes) {
            IndexShard nodeIndexShard = internalCluster().getInstance(IndicesService.class, node).getShardOrNull(shardId);
            assertThat(nodeIndexShard, is(notNullValue()));

            assertThat(nodeIndexShard.seqNoStats().getMaxSeqNo(), is(equalTo(maxSeqNo)));
            assertBusy(() -> assertThat(nodeIndexShard.getLastSyncedGlobalCheckpoint(), equalTo(maxSeqNo)));
        }
    }

<<<<<<< HEAD
    protected IndexMode indexMode() {
        return IndexMode.STANDARD;
    }

    /**
     * The smallest acceptable mapping to create the index and index documents into it.
     */
    protected String minimalMapping() throws IOException {
        return "{}";
    }

    /**
     * Convert a document's {@code _source} into one compatible with
     * the {@link #minimalMapping()}.
     */
    protected Map<String, ?> source(Map<String, ?> source) {
        return source;
    }

    /**
     * Should we add dummy documents when running {@link ESIntegTestCase#indexRandom}?
     */
    protected boolean dummyDocuments() {
        return randomBoolean();
    }

    protected BackgroundIndexer backgroundIndexer(int numOfDocs) {
        return new BackgroundIndexer(INDEX_NAME, "_doc", client(), numOfDocs);
=======
    private void createSnapshotThatCanBeUsedDuringRecovery(String indexName) throws Exception {
        // Ensure that the safe commit == latest commit
        assertBusy(() -> {
            ShardStats stats = client().admin().indices().prepareStats(indexName).clear().get()
                .asMap().entrySet().stream().filter(e -> e.getKey().shardId().getId() == 0)
                .map(Map.Entry::getValue).findFirst().orElse(null);
            assertThat(stats, is(notNullValue()));
            assertThat(stats.getSeqNoStats(), is(notNullValue()));

            assertThat(Strings.toString(stats.getSeqNoStats()),
                stats.getSeqNoStats().getMaxSeqNo(), equalTo(stats.getSeqNoStats().getGlobalCheckpoint()));
        }, 60, TimeUnit.SECONDS);

        // Force merge to make sure that the resulting snapshot would contain the same index files as the safe commit
        ForceMergeResponse forceMergeResponse = client().admin().indices().prepareForceMerge(indexName).setFlush(randomBoolean()).get();
        assertThat(forceMergeResponse.getTotalShards(), equalTo(forceMergeResponse.getSuccessfulShards()));
        createRepository(true);
        createSnapshot(indexName);
    }

    private void createRepository(boolean enableSnapshotPeerRecoveries) {
        assertAcked(
            client().admin().cluster().preparePutRepository(REPO_NAME)
                .setType("fs")
                .setSettings(Settings.builder()
                    .put("location", randomRepoPath())
                    .put(BlobStoreRepository.USE_FOR_PEER_RECOVERY_SETTING.getKey(), enableSnapshotPeerRecoveries)
                    .put("compress", false)
                ).get()
        );
    }

    private CreateSnapshotResponse createSnapshot(String indexName) {
        CreateSnapshotResponse createSnapshotResponse = client().admin().cluster().prepareCreateSnapshot(REPO_NAME, SNAP_NAME)
            .setWaitForCompletion(true).setIndices(indexName).get();
        assertThat(createSnapshotResponse.getSnapshotInfo().successfulShards(), greaterThan(0));
        assertThat(createSnapshotResponse.getSnapshotInfo().successfulShards(),
            equalTo(createSnapshotResponse.getSnapshotInfo().totalShards()));

        assertThat(client().admin().cluster().prepareGetSnapshots(REPO_NAME).setSnapshots(SNAP_NAME).get()
            .getSnapshots().get(0).state(), equalTo(SnapshotState.SUCCESS));
        return createSnapshotResponse;
>>>>>>> c5b73fca
    }
}<|MERGE_RESOLUTION|>--- conflicted
+++ resolved
@@ -1939,36 +1939,6 @@
         }
     }
 
-<<<<<<< HEAD
-    protected IndexMode indexMode() {
-        return IndexMode.STANDARD;
-    }
-
-    /**
-     * The smallest acceptable mapping to create the index and index documents into it.
-     */
-    protected String minimalMapping() throws IOException {
-        return "{}";
-    }
-
-    /**
-     * Convert a document's {@code _source} into one compatible with
-     * the {@link #minimalMapping()}.
-     */
-    protected Map<String, ?> source(Map<String, ?> source) {
-        return source;
-    }
-
-    /**
-     * Should we add dummy documents when running {@link ESIntegTestCase#indexRandom}?
-     */
-    protected boolean dummyDocuments() {
-        return randomBoolean();
-    }
-
-    protected BackgroundIndexer backgroundIndexer(int numOfDocs) {
-        return new BackgroundIndexer(INDEX_NAME, "_doc", client(), numOfDocs);
-=======
     private void createSnapshotThatCanBeUsedDuringRecovery(String indexName) throws Exception {
         // Ensure that the safe commit == latest commit
         assertBusy(() -> {
@@ -2011,6 +1981,35 @@
         assertThat(client().admin().cluster().prepareGetSnapshots(REPO_NAME).setSnapshots(SNAP_NAME).get()
             .getSnapshots().get(0).state(), equalTo(SnapshotState.SUCCESS));
         return createSnapshotResponse;
->>>>>>> c5b73fca
+    }
+
+    protected IndexMode indexMode() {
+        return IndexMode.STANDARD;
+    }
+
+    /**
+     * The smallest acceptable mapping to create the index and index documents into it.
+     */
+    protected String minimalMapping() throws IOException {
+        return "{}";
+    }
+
+    /**
+     * Convert a document's {@code _source} into one compatible with
+     * the {@link #minimalMapping()}.
+     */
+    protected Map<String, ?> source(Map<String, ?> source) {
+        return source;
+    }
+
+    /**
+     * Should we add dummy documents when running {@link ESIntegTestCase#indexRandom}?
+     */
+    protected boolean dummyDocuments() {
+        return randomBoolean();
+    }
+
+    protected BackgroundIndexer backgroundIndexer(int numOfDocs) {
+        return new BackgroundIndexer(INDEX_NAME, "_doc", client(), numOfDocs);
     }
 }