/*
 * Copyright Elasticsearch B.V. and/or licensed to Elasticsearch B.V. under one
 * or more contributor license agreements. Licensed under the Elastic License
 * 2.0 and the Server Side Public License, v 1; you may not use this file except
 * in compliance with, at your election, the Elastic License 2.0 or the Server
 * Side Public License, v 1.
 */

package org.elasticsearch.document;

import org.elasticsearch.action.DocWriteResponse;
import org.elasticsearch.action.admin.cluster.health.ClusterHealthResponse;
import org.elasticsearch.action.admin.indices.recovery.RecoveryResponse;
import org.elasticsearch.action.bulk.BulkItemResponse;
import org.elasticsearch.action.bulk.BulkRequestBuilder;
import org.elasticsearch.action.bulk.BulkResponse;
import org.elasticsearch.action.delete.DeleteResponse;
import org.elasticsearch.action.support.replication.ReplicationResponse;
import org.elasticsearch.action.update.UpdateResponse;
import org.elasticsearch.cluster.ClusterState;
import org.elasticsearch.test.ESIntegTestCase;
import org.elasticsearch.xcontent.XContentType;

import static org.elasticsearch.test.hamcrest.ElasticsearchAssertions.assertAcked;
import static org.hamcrest.Matchers.equalTo;
import static org.hamcrest.Matchers.greaterThanOrEqualTo;
import static org.hamcrest.Matchers.not;
import static org.hamcrest.Matchers.nullValue;

public class ShardInfoIT extends ESIntegTestCase {
    private int numCopies;
    private int numNodes;

    public void testIndexAndDelete() throws Exception {
        prepareIndex(1);
        DocWriteResponse indexResponse = prepareIndex("idx").setSource("{}", XContentType.JSON).get();
        assertShardInfo(indexResponse);
        DeleteResponse deleteResponse = client().prepareDelete("idx", indexResponse.getId()).get();
        assertShardInfo(deleteResponse);
    }

    public void testUpdate() throws Exception {
        prepareIndex(1);
        UpdateResponse updateResponse = client().prepareUpdate("idx", "1").setDoc("{}", XContentType.JSON).setDocAsUpsert(true).get();
        assertShardInfo(updateResponse);
    }

    public void testBulkWithIndexAndDeleteItems() throws Exception {
        prepareIndex(1);
<<<<<<< HEAD
        try (BulkRequestBuilder indexBulkRequestBuilder = client().prepareBulk()) {
            for (int i = 0; i < 10; i++) {
                indexBulkRequestBuilder.add(client().prepareIndex("idx").setSource("{}", XContentType.JSON));
            }

            BulkResponse bulkResponse = indexBulkRequestBuilder.get();
            try (BulkRequestBuilder deleteBulkRequestBuilder = client().prepareBulk()) {
                for (BulkItemResponse item : bulkResponse) {
                    assertThat(item.isFailed(), equalTo(false));
                    assertShardInfo(item.getResponse());
                    deleteBulkRequestBuilder.add(client().prepareDelete("idx", item.getId()));
                }

                bulkResponse = deleteBulkRequestBuilder.get();
                for (BulkItemResponse item : bulkResponse) {
                    assertThat(item.isFailed(), equalTo(false));
                    assertShardInfo(item.getResponse());
                }
            }
=======
        BulkRequestBuilder bulkRequestBuilder = client().prepareBulk();
        for (int i = 0; i < 10; i++) {
            bulkRequestBuilder.add(prepareIndex("idx").setSource("{}", XContentType.JSON));
        }

        BulkResponse bulkResponse = bulkRequestBuilder.get();
        bulkRequestBuilder = client().prepareBulk();
        for (BulkItemResponse item : bulkResponse) {
            assertThat(item.isFailed(), equalTo(false));
            assertShardInfo(item.getResponse());
            bulkRequestBuilder.add(client().prepareDelete("idx", item.getId()));
        }

        bulkResponse = bulkRequestBuilder.get();
        for (BulkItemResponse item : bulkResponse) {
            assertThat(item.isFailed(), equalTo(false));
            assertShardInfo(item.getResponse());
>>>>>>> 7dbf44a5
        }
    }

    public void testBulkWithUpdateItems() throws Exception {
        prepareIndex(1);
        try (BulkRequestBuilder bulkRequestBuilder = client().prepareBulk()) {
            for (int i = 0; i < 10; i++) {
                bulkRequestBuilder.add(
                    client().prepareUpdate("idx", Integer.toString(i)).setDoc("{}", XContentType.JSON).setDocAsUpsert(true)
                );
            }

            BulkResponse bulkResponse = bulkRequestBuilder.get();
            for (BulkItemResponse item : bulkResponse) {
                assertThat(item.getFailure(), nullValue());
                assertThat(item.isFailed(), equalTo(false));
                assertShardInfo(item.getResponse());
            }
        }
    }

    private void prepareIndex(int numberOfPrimaryShards) throws Exception {
        prepareIndex(numberOfPrimaryShards, false);
    }

    private void prepareIndex(int numberOfPrimaryShards, boolean routingRequired) throws Exception {
        numNodes = cluster().numDataNodes();
        logger.info("Number of nodes: {}", numNodes);
        int maxNumberOfCopies = (numNodes * 2) - 1;
        numCopies = randomIntBetween(numNodes, maxNumberOfCopies);
        logger.info("Number of copies: {}", numCopies);

        assertAcked(
            prepareCreate("idx").setSettings(indexSettings(numberOfPrimaryShards, numCopies - 1))
                .setMapping("_routing", "required=" + routingRequired)
        );
        for (int i = 0; i < numberOfPrimaryShards; i++) {
            ensureActiveShardCopies(i, numNodes);
        }
    }

    private void assertShardInfo(ReplicationResponse response) {
        assertShardInfo(response, numCopies, numNodes);
    }

    private void assertShardInfo(ReplicationResponse response, int expectedTotal, int expectedSuccessful) {
        assertThat(response.getShardInfo().getTotal(), greaterThanOrEqualTo(expectedTotal));
        assertThat(response.getShardInfo().getSuccessful(), greaterThanOrEqualTo(expectedSuccessful));
    }

    private void ensureActiveShardCopies(final int shardId, final int copyCount) throws Exception {
        assertBusy(() -> {
            ClusterState state = clusterAdmin().prepareState().get().getState();
            assertThat(state.routingTable().index("idx"), not(nullValue()));
            assertThat(state.routingTable().index("idx").shard(shardId), not(nullValue()));
            assertThat(state.routingTable().index("idx").shard(shardId).activeShards().size(), equalTo(copyCount));

            ClusterHealthResponse healthResponse = clusterAdmin().prepareHealth("idx").setWaitForNoRelocatingShards(true).get();
            assertThat(healthResponse.isTimedOut(), equalTo(false));

            RecoveryResponse recoveryResponse = indicesAdmin().prepareRecoveries("idx").setActiveOnly(true).get();
            assertThat(recoveryResponse.shardRecoveryStates().get("idx").size(), equalTo(0));
        });
    }
}<|MERGE_RESOLUTION|>--- conflicted
+++ resolved
@@ -47,10 +47,9 @@
 
     public void testBulkWithIndexAndDeleteItems() throws Exception {
         prepareIndex(1);
-<<<<<<< HEAD
         try (BulkRequestBuilder indexBulkRequestBuilder = client().prepareBulk()) {
             for (int i = 0; i < 10; i++) {
-                indexBulkRequestBuilder.add(client().prepareIndex("idx").setSource("{}", XContentType.JSON));
+                indexBulkRequestBuilder.add(prepareIndex("idx").setSource("{}", XContentType.JSON));
             }
 
             BulkResponse bulkResponse = indexBulkRequestBuilder.get();
@@ -67,25 +66,6 @@
                     assertShardInfo(item.getResponse());
                 }
             }
-=======
-        BulkRequestBuilder bulkRequestBuilder = client().prepareBulk();
-        for (int i = 0; i < 10; i++) {
-            bulkRequestBuilder.add(prepareIndex("idx").setSource("{}", XContentType.JSON));
-        }
-
-        BulkResponse bulkResponse = bulkRequestBuilder.get();
-        bulkRequestBuilder = client().prepareBulk();
-        for (BulkItemResponse item : bulkResponse) {
-            assertThat(item.isFailed(), equalTo(false));
-            assertShardInfo(item.getResponse());
-            bulkRequestBuilder.add(client().prepareDelete("idx", item.getId()));
-        }
-
-        bulkResponse = bulkRequestBuilder.get();
-        for (BulkItemResponse item : bulkResponse) {
-            assertThat(item.isFailed(), equalTo(false));
-            assertShardInfo(item.getResponse());
->>>>>>> 7dbf44a5
         }
     }
 
