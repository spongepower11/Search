--- conflicted
+++ resolved
@@ -107,8 +107,7 @@
             }
             assertThat(response.segmentGeneration(), equalTo(-1L));
 
-<<<<<<< HEAD
-            indexResponse = client().prepareIndex("test").setSource("field1", "value2").get();
+            indexResponse = prepareIndex("test").setSource("field1", "value2").get();
             response = getFromTranslog(indexOrAlias(), List.of(indexResponse.getId()));
             multiGetShardResponse = response.multiGetShardResponse();
             assertThat(getLocations(multiGetShardResponse).size(), equalTo(1));
@@ -132,11 +131,11 @@
             assertThat(response.segmentGeneration(), equalTo(-1L));
             // After two refreshes the LiveVersionMap switches back to append-only and stops tracking IDs
             // Refreshing with empty LiveVersionMap doesn't cause the switch, see {@link LiveVersionMap.Maps#shouldInheritSafeAccess()}.
-            client().prepareIndex("test").setSource("field1", "value3").get();
+            prepareIndex("test").setSource("field1", "value3").get();
             refresh("test");
             refresh("test");
             // An optimized index operation marks the maps as unsafe
-            client().prepareIndex("test").setSource("field1", "value4").get();
+            prepareIndex("test").setSource("field1", "value4").get();
             response = getFromTranslog(indexOrAlias(), List.of("non-existent"));
             multiGetShardResponse = response.multiGetShardResponse();
             assertThat(getLocations(multiGetShardResponse).size(), equalTo(1));
@@ -146,45 +145,6 @@
             assertNull(getResponses(multiGetShardResponse).get(0));
             assertThat(response.segmentGeneration(), greaterThan(0L));
         }
-=======
-        indexResponse = prepareIndex("test").setSource("field1", "value2").get();
-        response = getFromTranslog(indexOrAlias(), List.of(indexResponse.getId()));
-        multiGetShardResponse = response.multiGetShardResponse();
-        assertThat(getLocations(multiGetShardResponse).size(), equalTo(1));
-        assertTrue(getFailures(multiGetShardResponse).stream().allMatch(Objects::isNull));
-        getResponses = getResponses(multiGetShardResponse);
-        assertThat(getResponses.size(), equalTo(1));
-        assertNotNull(getResponses.get(0));
-        assertThat(getResponses.get(0).getId(), equalTo(indexResponse.getId()));
-        assertThat(getResponses.get(0).getVersion(), equalTo(indexResponse.getVersion()));
-        assertThat(response.segmentGeneration(), equalTo(-1L));
-        // After a refresh we should not be able to get from translog
-        refresh("test");
-        response = getFromTranslog(indexOrAlias(), List.of(indexResponse.getId()));
-        multiGetShardResponse = response.multiGetShardResponse();
-        assertThat(getLocations(multiGetShardResponse).size(), equalTo(1));
-        assertTrue(getFailures(multiGetShardResponse).stream().allMatch(Objects::isNull));
-        assertTrue(
-            "after a refresh we should not be able to get from translog",
-            getResponses(multiGetShardResponse).stream().allMatch(Objects::isNull)
-        );
-        assertThat(response.segmentGeneration(), equalTo(-1L));
-        // After two refreshes the LiveVersionMap switches back to append-only and stops tracking IDs
-        // Refreshing with empty LiveVersionMap doesn't cause the switch, see {@link LiveVersionMap.Maps#shouldInheritSafeAccess()}.
-        prepareIndex("test").setSource("field1", "value3").get();
-        refresh("test");
-        refresh("test");
-        // An optimized index operation marks the maps as unsafe
-        prepareIndex("test").setSource("field1", "value4").get();
-        response = getFromTranslog(indexOrAlias(), List.of("non-existent"));
-        multiGetShardResponse = response.multiGetShardResponse();
-        assertThat(getLocations(multiGetShardResponse).size(), equalTo(1));
-        assertThat(getFailures(multiGetShardResponse).size(), equalTo(1));
-        assertNull(getFailures(multiGetShardResponse).get(0));
-        assertThat(getResponses(multiGetShardResponse).size(), equalTo(1));
-        assertNull(getResponses(multiGetShardResponse).get(0));
-        assertThat(response.segmentGeneration(), greaterThan(0L));
->>>>>>> 7dbf44a5
     }
 
     private TransportShardMultiGetFomTranslogAction.Response getFromTranslog(String index, List<String> ids) throws Exception {
