/*
 * Copyright Elasticsearch B.V. and/or licensed to Elasticsearch B.V. under one
 * or more contributor license agreements. Licensed under the Elastic License
 * 2.0 and the Server Side Public License, v 1; you may not use this file except
 * in compliance with, at your election, the Elastic License 2.0 or the Server
 * Side Public License, v 1.
 */

package org.elasticsearch.discovery;

import org.elasticsearch.Version;
import org.elasticsearch.action.admin.cluster.state.ClusterStateRequest;
import org.elasticsearch.client.internal.Client;
import org.elasticsearch.cluster.ClusterChangedEvent;
import org.elasticsearch.cluster.ClusterName;
import org.elasticsearch.cluster.ClusterState;
import org.elasticsearch.cluster.ClusterStateUpdateTask;
import org.elasticsearch.cluster.coordination.CoordinationDiagnosticsService;
import org.elasticsearch.cluster.coordination.Coordinator;
import org.elasticsearch.cluster.coordination.FollowersChecker;
import org.elasticsearch.cluster.coordination.LeaderChecker;
<<<<<<< HEAD
import org.elasticsearch.cluster.coordination.MasterHistoryService;
import org.elasticsearch.cluster.coordination.StableMasterHealthIndicatorService;
=======
>>>>>>> 73b0273f
import org.elasticsearch.cluster.node.DiscoveryNode;
import org.elasticsearch.cluster.node.DiscoveryNodeRole;
import org.elasticsearch.cluster.node.DiscoveryNodes;
import org.elasticsearch.cluster.service.ClusterService;
import org.elasticsearch.common.Priority;
import org.elasticsearch.common.Strings;
import org.elasticsearch.common.bytes.BytesReference;
import org.elasticsearch.common.settings.Settings;
import org.elasticsearch.common.util.set.Sets;
import org.elasticsearch.core.TimeValue;
import org.elasticsearch.core.Tuple;
import org.elasticsearch.health.GetHealthAction;
import org.elasticsearch.health.HealthStatus;
import org.elasticsearch.plugins.Plugin;
import org.elasticsearch.test.ESIntegTestCase;
import org.elasticsearch.test.disruption.LongGCDisruption;
import org.elasticsearch.test.disruption.NetworkDisruption;
import org.elasticsearch.test.disruption.NetworkDisruption.NetworkLinkDisruptionType;
import org.elasticsearch.test.disruption.NetworkDisruption.TwoPartitions;
import org.elasticsearch.test.disruption.SingleNodeDisruption;
import org.elasticsearch.test.transport.MockTransportService;
import org.elasticsearch.threadpool.ThreadPool;
import org.elasticsearch.xcontent.ToXContent;
import org.elasticsearch.xcontent.ToXContentObject;
import org.elasticsearch.xcontent.XContentBuilder;
import org.elasticsearch.xcontent.json.JsonXContent;

import java.io.IOException;
import java.util.ArrayList;
import java.util.Arrays;
import java.util.Collection;
import java.util.Collections;
import java.util.HashMap;
import java.util.HashSet;
import java.util.List;
import java.util.Map;
import java.util.Objects;
import java.util.Set;
import java.util.concurrent.CountDownLatch;
import java.util.concurrent.TimeUnit;

import static java.util.Collections.singleton;
import static org.hamcrest.Matchers.containsString;
import static org.hamcrest.Matchers.equalTo;

/**
 * Tests relating to the loss of the master, but which work with the default fault detection settings which are rather lenient and will
 * not detect a master failure too quickly.
 */
@ESIntegTestCase.ClusterScope(scope = ESIntegTestCase.Scope.TEST, numDataNodes = 0)
public class StableMasterDisruptionIT extends ESIntegTestCase {

    @Override
    protected Collection<Class<? extends Plugin>> nodePlugins() {
        return Collections.singletonList(MockTransportService.TestPlugin.class);
    }

    /**
     * Test that no split brain occurs under partial network partition. See https://github.com/elastic/elasticsearch/issues/2488
     */
    public void testFailWithMinimumMasterNodesConfigured() throws Exception {
        List<String> nodes = internalCluster().startNodes(3);
        ensureStableCluster(3);

        // Figure out what is the elected master node
        final String masterNode = internalCluster().getMasterName();
        logger.info("---> legit elected master node={}", masterNode);

        // Pick a node that isn't the elected master.
        Set<String> nonMasters = new HashSet<>(nodes);
        nonMasters.remove(masterNode);
        final String unluckyNode = randomFrom(nonMasters.toArray(Strings.EMPTY_ARRAY));

        // Simulate a network issue between the unlucky node and elected master node in both directions.

        NetworkDisruption networkDisconnect = new NetworkDisruption(
            new NetworkDisruption.TwoPartitions(masterNode, unluckyNode),
            NetworkDisruption.DISCONNECT
        );
        setDisruptionScheme(networkDisconnect);
        networkDisconnect.startDisrupting();

        // Wait until elected master has removed that the unlucky node...
        ensureStableCluster(2, masterNode);

        // The unlucky node must report *no* master node, since it can't connect to master and in fact it should
        // continuously ping until network failures have been resolved. However
        // It may a take a bit before the node detects it has been cut off from the elected master
        ensureNoMaster(unluckyNode);
        // because it has had a master within the last 30s:
        assertGreenMasterStability(internalCluster().client(unluckyNode));

        networkDisconnect.stopDisrupting();

        // Wait until the master node sees all 3 nodes again.
        ensureStableCluster(3);

        // The elected master shouldn't have changed, since the unlucky node never could have elected itself as master
        assertThat(internalCluster().getMasterName(), equalTo(masterNode));
        assertGreenMasterStability(internalCluster().client());
    }

    private void assertGreenMasterStability(Client client) throws Exception {
        assertMasterStability(client, HealthStatus.GREEN, "The cluster has a stable master node");
    }

    private void assertMasterStability(Client client, HealthStatus expectedStatus, String expectedSummarySubstring) throws Exception {
        assertBusy(() -> {
            GetHealthAction.Response healthResponse = client.execute(GetHealthAction.INSTANCE, new GetHealthAction.Request(true)).get();
            String debugInformation = xContentToString(healthResponse);
            assertThat(debugInformation, healthResponse.getStatus(), equalTo(expectedStatus));
            assertThat(
                debugInformation,
                healthResponse.findComponent("cluster_coordination").findIndicator("master_is_stable").summary(),
                containsString(expectedSummarySubstring)
            );
        });
    }

    private String xContentToString(ToXContentObject xContent) throws IOException {
        XContentBuilder builder = JsonXContent.contentBuilder();
        xContent.toXContent(builder, ToXContent.EMPTY_PARAMS);
        return BytesReference.bytes(builder).utf8ToString();
    }

    private void ensureNoMaster(String node) throws Exception {
        assertBusy(
            () -> assertNull(
                client(node).admin().cluster().state(new ClusterStateRequest().local(true)).get().getState().nodes().getMasterNode()
            )
        );
    }

    /**
     * Verify that nodes fault detection detects a disconnected node after master reelection
     */
    public void testFollowerCheckerDetectsDisconnectedNodeAfterMasterReelection() throws Exception {
        testFollowerCheckerAfterMasterReelection(NetworkDisruption.DISCONNECT, Settings.EMPTY);
        assertGreenMasterStability(internalCluster().client());
    }

    /**
     * Verify that nodes fault detection detects an unresponsive node after master reelection
     */
    public void testFollowerCheckerDetectsUnresponsiveNodeAfterMasterReelection() throws Exception {
        testFollowerCheckerAfterMasterReelection(
            NetworkDisruption.UNRESPONSIVE,
            Settings.builder()
                .put(LeaderChecker.LEADER_CHECK_TIMEOUT_SETTING.getKey(), "1s")
                .put(LeaderChecker.LEADER_CHECK_RETRY_COUNT_SETTING.getKey(), "4")
                .put(FollowersChecker.FOLLOWER_CHECK_TIMEOUT_SETTING.getKey(), "1s")
                .put(FollowersChecker.FOLLOWER_CHECK_RETRY_COUNT_SETTING.getKey(), 1)
                .put(Coordinator.PUBLISH_TIMEOUT_SETTING.getKey(), "10s")
                .build()
        );
        assertGreenMasterStability(internalCluster().client());
    }

    private void testFollowerCheckerAfterMasterReelection(NetworkLinkDisruptionType networkLinkDisruptionType, Settings settings)
        throws Exception {
        internalCluster().startNodes(4, settings);
        ensureStableCluster(4);

        logger.info("--> stopping current master");
        internalCluster().stopCurrentMasterNode();

        ensureStableCluster(3);

        final String master = internalCluster().getMasterName();
        final List<String> nonMasters = Arrays.stream(internalCluster().getNodeNames()).filter(n -> master.equals(n) == false).toList();
        final String isolatedNode = randomFrom(nonMasters);
        final String otherNode = nonMasters.get(nonMasters.get(0).equals(isolatedNode) ? 1 : 0);

        logger.info("--> isolating [{}]", isolatedNode);

        final NetworkDisruption networkDisruption = new NetworkDisruption(
            new TwoPartitions(singleton(isolatedNode), Sets.newHashSet(master, otherNode)),
            networkLinkDisruptionType
        );
        setDisruptionScheme(networkDisruption);
        networkDisruption.startDisrupting();

        logger.info("--> waiting for master to remove it");
        ensureStableCluster(2, master);
        ensureNoMaster(isolatedNode);

        networkDisruption.stopDisrupting();
        ensureStableCluster(3);
    }

    /**
     * Tests that emulates a frozen elected master node that unfreezes and pushes its cluster state to other nodes that already are
     * following another elected master node. These nodes should reject this cluster state and prevent them from following the stale master.
     */
    public void testStaleMasterNotHijackingMajority() throws Exception {
        final List<String> nodes = internalCluster().startNodes(
            3,
            Settings.builder()
                .put(LeaderChecker.LEADER_CHECK_TIMEOUT_SETTING.getKey(), "1s")
                .put(Coordinator.PUBLISH_TIMEOUT_SETTING.getKey(), "1s")
                .build()
        );
        ensureStableCluster(3);

        // Save the current master node as old master node, because that node will get frozen
        final String oldMasterNode = internalCluster().getMasterName();

        // Simulating a painful gc by suspending all threads for a long time on the current elected master node.
        SingleNodeDisruption masterNodeDisruption = new LongGCDisruption(random(), oldMasterNode);

        // Save the majority side
        final List<String> majoritySide = new ArrayList<>(nodes);
        majoritySide.remove(oldMasterNode);

        // Keeps track of the previous and current master when a master node transition took place on each node on the majority side:
        final Map<String, List<Tuple<String, String>>> masters = Collections.synchronizedMap(new HashMap<>());
        for (final String node : majoritySide) {
            masters.put(node, new ArrayList<>());
            internalCluster().getInstance(ClusterService.class, node).addListener(event -> {
                DiscoveryNode previousMaster = event.previousState().nodes().getMasterNode();
                DiscoveryNode currentMaster = event.state().nodes().getMasterNode();
                if (Objects.equals(previousMaster, currentMaster) == false) {
                    logger.info(
                        "--> node {} received new cluster state: {} \n and had previous cluster state: {}",
                        node,
                        event.state(),
                        event.previousState()
                    );
                    String previousMasterNodeName = previousMaster != null ? previousMaster.getName() : null;
                    String currentMasterNodeName = currentMaster != null ? currentMaster.getName() : null;
                    masters.get(node).add(new Tuple<>(previousMasterNodeName, currentMasterNodeName));
                }
            });
        }

        final CountDownLatch oldMasterNodeSteppedDown = new CountDownLatch(1);
        internalCluster().getInstance(ClusterService.class, oldMasterNode).addListener(event -> {
            if (event.state().nodes().getMasterNodeId() == null) {
                oldMasterNodeSteppedDown.countDown();
            }
        });

        internalCluster().setDisruptionScheme(masterNodeDisruption);
        logger.info("--> freezing node [{}]", oldMasterNode);
        masterNodeDisruption.startDisrupting();

        // Wait for majority side to elect a new master
        assertBusy(() -> {
            for (final Map.Entry<String, List<Tuple<String, String>>> entry : masters.entrySet()) {
                final List<Tuple<String, String>> transitions = entry.getValue();
                assertTrue(entry.getKey() + ": " + transitions, transitions.stream().anyMatch(transition -> transition.v2() != null));
            }
        });

        // The old master node is frozen, but here we submit a cluster state update task that doesn't get executed, but will be queued and
        // once the old master node un-freezes it gets executed. The old master node will send this update + the cluster state where it is
        // flagged as master to the other nodes that follow the new master. These nodes should ignore this update.
        internalCluster().getInstance(ClusterService.class, oldMasterNode)
            .submitUnbatchedStateUpdateTask("sneaky-update", new ClusterStateUpdateTask(Priority.IMMEDIATE) {
                @Override
                public ClusterState execute(ClusterState currentState) {
                    return ClusterState.builder(currentState).build();
                }

                @Override
                public void onFailure(Exception e) {
                    logger.warn("failure [sneaky-update]", e);
                }
            });

        // Save the new elected master node
        final String newMasterNode = internalCluster().getMasterName(majoritySide.get(0));
        logger.info("--> new detected master node [{}]", newMasterNode);

        // Stop disruption
        logger.info("--> unfreezing node [{}]", oldMasterNode);
        masterNodeDisruption.stopDisrupting();

        oldMasterNodeSteppedDown.await(30, TimeUnit.SECONDS);
        logger.info("--> [{}] stepped down as master", oldMasterNode);
        ensureStableCluster(3);

        assertThat(masters.size(), equalTo(2));
        for (Map.Entry<String, List<Tuple<String, String>>> entry : masters.entrySet()) {
            String nodeName = entry.getKey();
            List<Tuple<String, String>> transitions = entry.getValue();
            assertTrue(
                "[" + nodeName + "] should not apply state from old master [" + oldMasterNode + "] but it did: " + transitions,
                transitions.stream().noneMatch(t -> oldMasterNode.equals(t.v2()))
            );
        }
        assertGreenMasterStability(internalCluster().client());
    }

    /**
     * This helper method creates a 3-node cluster where all nodes are master-eligible, and then simulates a long GC on the master node 5
     * times (forcing another node to be elected master 5 times). It then asserts that the master stability health indicator status is
     * YELLOW, and that expectedMasterStabilitySummarySubstring is contained in the summary.
     * @param expectedMasterStabilitySummarySubstring A string to expect in the master stability health indictor summary
     * @throws Exception
     */
    public void testRepeatedMasterChanges(String expectedMasterStabilitySummarySubstring) throws Exception {
        final List<String> nodes = internalCluster().startNodes(
            3,
            Settings.builder()
                .put(LeaderChecker.LEADER_CHECK_TIMEOUT_SETTING.getKey(), "1s")
                .put(Coordinator.PUBLISH_TIMEOUT_SETTING.getKey(), "1s")
                .put(CoordinationDiagnosticsService.IDENTITY_CHANGES_THRESHOLD_SETTING.getKey(), 1)
                .put(CoordinationDiagnosticsService.NO_MASTER_TRANSITIONS_THRESHOLD_SETTING.getKey(), 100)
                .build()
        );
        ensureStableCluster(3);
        String firstMaster = internalCluster().getMasterName();
        // Force the master to change 2 times:
        for (int i = 0; i < 2; i++) {
            // Save the current master node as old master node, because that node will get frozen
            final String oldMasterNode = internalCluster().getMasterName();

            // Simulating a painful gc by suspending all threads for a long time on the current elected master node.
            SingleNodeDisruption masterNodeDisruption = new LongGCDisruption(random(), oldMasterNode);

            // Save the majority side
            final List<String> majoritySide = new ArrayList<>(nodes);
            majoritySide.remove(oldMasterNode);

            // Keeps track of the previous and current master when a master node transition took place on each node on the majority side:
            final Map<String, List<Tuple<String, String>>> masters = Collections.synchronizedMap(new HashMap<>());
            for (final String node : majoritySide) {
                masters.put(node, new ArrayList<>());
                internalCluster().getInstance(ClusterService.class, node).addListener(event -> {
                    DiscoveryNode previousMaster = event.previousState().nodes().getMasterNode();
                    DiscoveryNode currentMaster = event.state().nodes().getMasterNode();
                    if (Objects.equals(previousMaster, currentMaster) == false) {
                        logger.info(
                            "--> node {} received new cluster state: {} \n and had previous cluster state: {}",
                            node,
                            event.state(),
                            event.previousState()
                        );
                        String previousMasterNodeName = previousMaster != null ? previousMaster.getName() : null;
                        String currentMasterNodeName = currentMaster != null ? currentMaster.getName() : null;
                        masters.get(node).add(new Tuple<>(previousMasterNodeName, currentMasterNodeName));
                    }
                });
            }

            final CountDownLatch oldMasterNodeSteppedDown = new CountDownLatch(1);
            internalCluster().getInstance(ClusterService.class, oldMasterNode).addListener(event -> {
                if (event.state().nodes().getMasterNodeId() == null) {
                    oldMasterNodeSteppedDown.countDown();
                }
            });
            internalCluster().clearDisruptionScheme();
            internalCluster().setDisruptionScheme(masterNodeDisruption);
            logger.info("--> freezing node [{}]", oldMasterNode);
            masterNodeDisruption.startDisrupting();

            // Wait for majority side to elect a new master
            assertBusy(() -> {
                for (final Map.Entry<String, List<Tuple<String, String>>> entry : masters.entrySet()) {
                    final List<Tuple<String, String>> transitions = entry.getValue();
                    assertTrue(entry.getKey() + ": " + transitions, transitions.stream().anyMatch(transition -> transition.v2() != null));
                }
            });

            // Save the new elected master node
            final String newMasterNode = internalCluster().getMasterName(majoritySide.get(0));
            logger.info("--> new detected master node [{}]", newMasterNode);

            // Stop disruption
            logger.info("--> unfreezing node [{}]", oldMasterNode);
            masterNodeDisruption.stopDisrupting();

            oldMasterNodeSteppedDown.await(30, TimeUnit.SECONDS);
            logger.info("--> [{}] stepped down as master", oldMasterNode);
            ensureStableCluster(3);

            assertThat(masters.size(), equalTo(2));
        }
        List<String> nodeNamesExceptFirstMaster = Arrays.stream(internalCluster().getNodeNames())
            .filter(name -> name.equals(firstMaster) == false)
            .toList();
        /*
         * It is possible that the first node that became master got re-elected repeatedly. And since it was in a simulated GC when the
         * other node(s) were master, it only saw itself as master. So we want to check with another node.
         */
        Client client = internalCluster().client(randomFrom(nodeNamesExceptFirstMaster));
        assertMasterStability(client, HealthStatus.YELLOW, expectedMasterStabilitySummarySubstring);
    }

    public void testRepeatedNullMasterRecognizedAsGreenIfMasterDoesNotKnowItIsUnstable() throws Exception {
        /*
         * In this test we have a single master-eligible node. We pause it repeatedly (simulating a long GC pause for example) so that
         * other nodes decide it is no longer the master. However since there is no other master-eligible node, another node is never
         * elected master. And the master node never recognizes that it had a problem. So when we run the master stability check on one
         * of the data nodes, it will see that there is a problem (the master has gone null repeatedly), but when it checks with the
         * master, the master says everything is fine. So we expect a GREEN status.
         */
        final List<String> masterNodes = internalCluster().startMasterOnlyNodes(
            1,
            Settings.builder()
                .put(LeaderChecker.LEADER_CHECK_TIMEOUT_SETTING.getKey(), "1s")
                .put(Coordinator.PUBLISH_TIMEOUT_SETTING.getKey(), "1s")
                .put(CoordinationDiagnosticsService.NO_MASTER_TRANSITIONS_THRESHOLD_SETTING.getKey(), 1)
                .build()
        );
        final List<String> dataNodes = internalCluster().startDataOnlyNodes(
            2,
            Settings.builder()
                .put(LeaderChecker.LEADER_CHECK_TIMEOUT_SETTING.getKey(), "1s")
                .put(Coordinator.PUBLISH_TIMEOUT_SETTING.getKey(), "1s")
                .put(CoordinationDiagnosticsService.NO_MASTER_TRANSITIONS_THRESHOLD_SETTING.getKey(), 1)
                .put(CoordinationDiagnosticsService.NODE_HAS_MASTER_LOOKUP_TIMEFRAME_SETTING.getKey(), new TimeValue(60, TimeUnit.SECONDS))
                .build()
        );
        ensureStableCluster(3);
        for (int i = 0; i < 2; i++) {
            final String masterNode = masterNodes.get(0);

            // Simulating a painful gc by suspending all threads for a long time on the current elected master node.
            SingleNodeDisruption masterNodeDisruption = new LongGCDisruption(random(), masterNode);

            final CountDownLatch dataNodeMasterSteppedDown = new CountDownLatch(2);
            internalCluster().getInstance(ClusterService.class, masterNode).addListener(event -> {
                if (event.state().nodes().getMasterNodeId() == null) {
                    dataNodeMasterSteppedDown.countDown();
                }
            });
            internalCluster().getInstance(ClusterService.class, dataNodes.get(0)).addListener(event -> {
                if (event.state().nodes().getMasterNodeId() == null) {
                    dataNodeMasterSteppedDown.countDown();
                }
            });
            internalCluster().getInstance(ClusterService.class, dataNodes.get(1)).addListener(event -> {
                if (event.state().nodes().getMasterNodeId() == null) {
                    dataNodeMasterSteppedDown.countDown();
                }
            });
            internalCluster().clearDisruptionScheme();
            internalCluster().setDisruptionScheme(masterNodeDisruption);
            logger.info("--> freezing node [{}]", masterNode);
            masterNodeDisruption.startDisrupting();
            dataNodeMasterSteppedDown.await(30, TimeUnit.SECONDS);
            // Stop disruption
            logger.info("--> unfreezing node [{}]", masterNode);
            masterNodeDisruption.stopDisrupting();
            ensureStableCluster(3);
        }
        assertGreenMasterStability(internalCluster().client(randomFrom(dataNodes)));
    }

    public void testNoMasterEligibleNodes() throws Exception {
        /*
         * In this test we have a single master-eligible node. We then stop the master. We set the master lookup threshold very low on the
         * data nodes, so when we run the master stability check on one of the data nodes, it will see that there has been no master
         * recently and there are no master eligible nodes, so it returns a RED status.
         */
        internalCluster().startMasterOnlyNodes(
            1,
            Settings.builder()
                .put(LeaderChecker.LEADER_CHECK_TIMEOUT_SETTING.getKey(), "1s")
                .put(Coordinator.PUBLISH_TIMEOUT_SETTING.getKey(), "1s")
                .put(StableMasterHealthIndicatorService.NO_MASTER_TRANSITIONS_THRESHOLD_SETTING.getKey(), 1)
                .build()
        );
        final List<String> dataNodes = internalCluster().startDataOnlyNodes(
            2,
            Settings.builder()
                .put(LeaderChecker.LEADER_CHECK_TIMEOUT_SETTING.getKey(), "1s")
                .put(Coordinator.PUBLISH_TIMEOUT_SETTING.getKey(), "1s")
                .put(StableMasterHealthIndicatorService.NO_MASTER_TRANSITIONS_THRESHOLD_SETTING.getKey(), 1)
                .put(ThreadPool.ESTIMATED_TIME_INTERVAL_SETTING.getKey(), TimeValue.ZERO)
                .put(
                    StableMasterHealthIndicatorService.NODE_HAS_MASTER_LOOKUP_TIMEFRAME_SETTING.getKey(),
                    new TimeValue(1, TimeUnit.SECONDS)
                )
                .build()
        );
        ensureStableCluster(3);
        internalCluster().stopCurrentMasterNode();
        assertMasterStability(
            internalCluster().client(randomFrom(dataNodes)),
            HealthStatus.RED,
            "No master eligible nodes found in the cluster"
        );
        for (String dataNode : dataNodes) {
            internalCluster().stopNode(dataNode);
        }
    }

    public void testCannotJoinLeader() throws Exception {
        /*
         * In this test we have a single master-eligible node. We create a cluster change event saying that the master went to null and
         * send it only to the master history on each data node. As a result, the PeerFinder still thinks it is the master. Since the
         * PeerFinder thinks there is a master but we have record of it being null in the history, the data node thinks that it has
         * problems joining the elected master and returns a RED status.
         */
        internalCluster().startMasterOnlyNodes(
            1,
            Settings.builder()
                .put(LeaderChecker.LEADER_CHECK_TIMEOUT_SETTING.getKey(), "1s")
                .put(Coordinator.PUBLISH_TIMEOUT_SETTING.getKey(), "1s")
                .put(StableMasterHealthIndicatorService.NO_MASTER_TRANSITIONS_THRESHOLD_SETTING.getKey(), 1)
                .build()
        );
        final List<String> dataNodes = internalCluster().startDataOnlyNodes(
            2,
            Settings.builder()
                .put(LeaderChecker.LEADER_CHECK_TIMEOUT_SETTING.getKey(), "1s")
                .put(Coordinator.PUBLISH_TIMEOUT_SETTING.getKey(), "1s")
                .put(StableMasterHealthIndicatorService.NO_MASTER_TRANSITIONS_THRESHOLD_SETTING.getKey(), 1)
                .put(ThreadPool.ESTIMATED_TIME_INTERVAL_SETTING.getKey(), TimeValue.ZERO)
                .put(
                    StableMasterHealthIndicatorService.NODE_HAS_MASTER_LOOKUP_TIMEFRAME_SETTING.getKey(),
                    new TimeValue(1, TimeUnit.SECONDS)
                )
                .build()
        );
        ensureStableCluster(3);
        Iterable<MasterHistoryService> masterHistoryServices = internalCluster().getDataNodeInstances(MasterHistoryService.class);
        for (MasterHistoryService masterHistoryService : masterHistoryServices) {
            ClusterState state = new ClusterState.Builder(new ClusterName(internalCluster().getClusterName())).nodes(
                new DiscoveryNodes.Builder().masterNodeId(null)
            ).build();
            ClusterState previousState = new ClusterState.Builder(new ClusterName(internalCluster().getClusterName())).nodes(
                new DiscoveryNodes.Builder().masterNodeId("test")
                    .add(
                        new DiscoveryNode(
                            "test",
                            "test",
                            buildNewFakeTransportAddress(),
                            Collections.emptyMap(),
                            DiscoveryNodeRole.roles(),
                            Version.CURRENT
                        )
                    )
            ).build();
            ClusterChangedEvent clusterChangedEvent = new ClusterChangedEvent("test", state, previousState);
            masterHistoryService.getLocalMasterHistory().clusterChanged(clusterChangedEvent);
        }
        assertMasterStability(
            internalCluster().client(randomFrom(dataNodes)),
            HealthStatus.RED,
            "has been elected master, but the node being queried"
        );
    }
}<|MERGE_RESOLUTION|>--- conflicted
+++ resolved
@@ -19,11 +19,7 @@
 import org.elasticsearch.cluster.coordination.Coordinator;
 import org.elasticsearch.cluster.coordination.FollowersChecker;
 import org.elasticsearch.cluster.coordination.LeaderChecker;
-<<<<<<< HEAD
 import org.elasticsearch.cluster.coordination.MasterHistoryService;
-import org.elasticsearch.cluster.coordination.StableMasterHealthIndicatorService;
-=======
->>>>>>> 73b0273f
 import org.elasticsearch.cluster.node.DiscoveryNode;
 import org.elasticsearch.cluster.node.DiscoveryNodeRole;
 import org.elasticsearch.cluster.node.DiscoveryNodes;
@@ -486,7 +482,7 @@
             Settings.builder()
                 .put(LeaderChecker.LEADER_CHECK_TIMEOUT_SETTING.getKey(), "1s")
                 .put(Coordinator.PUBLISH_TIMEOUT_SETTING.getKey(), "1s")
-                .put(StableMasterHealthIndicatorService.NO_MASTER_TRANSITIONS_THRESHOLD_SETTING.getKey(), 1)
+                .put(CoordinationDiagnosticsService.NO_MASTER_TRANSITIONS_THRESHOLD_SETTING.getKey(), 1)
                 .build()
         );
         final List<String> dataNodes = internalCluster().startDataOnlyNodes(
@@ -494,12 +490,9 @@
             Settings.builder()
                 .put(LeaderChecker.LEADER_CHECK_TIMEOUT_SETTING.getKey(), "1s")
                 .put(Coordinator.PUBLISH_TIMEOUT_SETTING.getKey(), "1s")
-                .put(StableMasterHealthIndicatorService.NO_MASTER_TRANSITIONS_THRESHOLD_SETTING.getKey(), 1)
+                .put(CoordinationDiagnosticsService.NO_MASTER_TRANSITIONS_THRESHOLD_SETTING.getKey(), 1)
                 .put(ThreadPool.ESTIMATED_TIME_INTERVAL_SETTING.getKey(), TimeValue.ZERO)
-                .put(
-                    StableMasterHealthIndicatorService.NODE_HAS_MASTER_LOOKUP_TIMEFRAME_SETTING.getKey(),
-                    new TimeValue(1, TimeUnit.SECONDS)
-                )
+                .put(CoordinationDiagnosticsService.NODE_HAS_MASTER_LOOKUP_TIMEFRAME_SETTING.getKey(), new TimeValue(1, TimeUnit.SECONDS))
                 .build()
         );
         ensureStableCluster(3);
@@ -526,7 +519,7 @@
             Settings.builder()
                 .put(LeaderChecker.LEADER_CHECK_TIMEOUT_SETTING.getKey(), "1s")
                 .put(Coordinator.PUBLISH_TIMEOUT_SETTING.getKey(), "1s")
-                .put(StableMasterHealthIndicatorService.NO_MASTER_TRANSITIONS_THRESHOLD_SETTING.getKey(), 1)
+                .put(CoordinationDiagnosticsService.NO_MASTER_TRANSITIONS_THRESHOLD_SETTING.getKey(), 1)
                 .build()
         );
         final List<String> dataNodes = internalCluster().startDataOnlyNodes(
@@ -534,12 +527,9 @@
             Settings.builder()
                 .put(LeaderChecker.LEADER_CHECK_TIMEOUT_SETTING.getKey(), "1s")
                 .put(Coordinator.PUBLISH_TIMEOUT_SETTING.getKey(), "1s")
-                .put(StableMasterHealthIndicatorService.NO_MASTER_TRANSITIONS_THRESHOLD_SETTING.getKey(), 1)
+                .put(CoordinationDiagnosticsService.NO_MASTER_TRANSITIONS_THRESHOLD_SETTING.getKey(), 1)
                 .put(ThreadPool.ESTIMATED_TIME_INTERVAL_SETTING.getKey(), TimeValue.ZERO)
-                .put(
-                    StableMasterHealthIndicatorService.NODE_HAS_MASTER_LOOKUP_TIMEFRAME_SETTING.getKey(),
-                    new TimeValue(1, TimeUnit.SECONDS)
-                )
+                .put(CoordinationDiagnosticsService.NODE_HAS_MASTER_LOOKUP_TIMEFRAME_SETTING.getKey(), new TimeValue(1, TimeUnit.SECONDS))
                 .build()
         );
         ensureStableCluster(3);
