/*
 * Copyright Elasticsearch B.V. and/or licensed to Elasticsearch B.V. under one
 * or more contributor license agreements. Licensed under the Elastic License
 * 2.0 and the Server Side Public License, v 1; you may not use this file except
 * in compliance with, at your election, the Elastic License 2.0 or the Server
 * Side Public License, v 1.
 */

package org.elasticsearch.discovery;

import org.elasticsearch.action.admin.indices.stats.IndicesStatsResponse;
import org.elasticsearch.action.admin.indices.stats.ShardStats;
import org.elasticsearch.action.bulk.BulkRequestBuilder;
import org.elasticsearch.action.bulk.BulkResponse;
import org.elasticsearch.cluster.ClusterState;
import org.elasticsearch.cluster.coordination.NoMasterBlockService;
import org.elasticsearch.common.settings.Settings;
import org.elasticsearch.core.Strings;
import org.elasticsearch.core.TimeValue;
import org.elasticsearch.test.ESIntegTestCase;
import org.elasticsearch.test.disruption.BlockMasterServiceOnMaster;
import org.elasticsearch.test.disruption.IntermittentLongGCDisruption;
import org.elasticsearch.test.disruption.NetworkDisruption;
import org.elasticsearch.test.disruption.NetworkDisruption.TwoPartitions;
import org.elasticsearch.test.disruption.ServiceDisruptionScheme;
import org.elasticsearch.test.disruption.SingleNodeDisruption;
import org.elasticsearch.xcontent.XContentType;

import java.util.ArrayList;
import java.util.HashSet;
import java.util.List;
import java.util.Set;

import static org.elasticsearch.test.hamcrest.ElasticsearchAssertions.assertAcked;
import static org.hamcrest.Matchers.equalTo;
import static org.hamcrest.Matchers.not;

/**
 * Tests relating to the loss of the master.
 */
@ESIntegTestCase.ClusterScope(scope = ESIntegTestCase.Scope.TEST, numDataNodes = 0)
public class MasterDisruptionIT extends AbstractDisruptionTestCase {

    /**
     * Test that cluster recovers from a long GC on master that causes other nodes to elect a new one
     */
    public void testMasterNodeGCs() throws Exception {
        List<String> nodes = startCluster(3);
        // NOTE: this assume must happen after starting the cluster, so that cleanup will have something to cleanup.
        assumeFalse("jdk20 removed thread suspend/resume", Runtime.version().feature() >= 20);

        String oldMasterNode = internalCluster().getMasterName();
        // a very long GC, but it's OK as we remove the disruption when it has had an effect
        SingleNodeDisruption masterNodeDisruption = new IntermittentLongGCDisruption(random(), oldMasterNode, 100, 200, 30000, 60000);
        internalCluster().setDisruptionScheme(masterNodeDisruption);
        masterNodeDisruption.startDisrupting();

        Set<String> oldNonMasterNodesSet = new HashSet<>(nodes);
        oldNonMasterNodesSet.remove(oldMasterNode);

        List<String> oldNonMasterNodes = new ArrayList<>(oldNonMasterNodesSet);

        logger.info("waiting for nodes to de-elect master [{}]", oldMasterNode);
        for (String node : oldNonMasterNodesSet) {
            assertDifferentMaster(node, oldMasterNode);
        }

        logger.info("waiting for nodes to elect a new master");
        ensureStableCluster(2, oldNonMasterNodes.get(0));

        // restore GC
        masterNodeDisruption.stopDisrupting();
        final TimeValue waitTime = new TimeValue(DISRUPTION_HEALING_OVERHEAD.millis() + masterNodeDisruption.expectedTimeToHeal().millis());
        ensureStableCluster(3, waitTime, false, oldNonMasterNodes.get(0));

        // make sure all nodes agree on master
        String newMaster = internalCluster().getMasterName();
        assertThat(newMaster, not(equalTo(oldMasterNode)));
        assertMaster(newMaster, nodes);
    }

    /**
     * This test isolates the master from rest of the cluster, waits for a new master to be elected, restores the partition
     * and verifies that all node agree on the new cluster state
     */
    public void testIsolateMasterAndVerifyClusterStateConsensus() throws Exception {
        final List<String> nodes = startCluster(3);

        assertAcked(prepareCreate("test").setSettings(indexSettings(1 + randomInt(2), randomInt(2))));

        ensureGreen();
        String isolatedNode = internalCluster().getMasterName();
        TwoPartitions partitions = isolateNode(isolatedNode);
        NetworkDisruption networkDisruption = addRandomDisruptionType(partitions);
        networkDisruption.startDisrupting();

        String nonIsolatedNode = partitions.getMajoritySide().iterator().next();

        // make sure cluster reforms
        ensureStableCluster(2, nonIsolatedNode);

        // make sure isolated need picks up on things.
        assertNoMaster(isolatedNode, TimeValue.timeValueSeconds(40));

        // restore isolation
        networkDisruption.stopDisrupting();

        for (String node : nodes) {
            ensureStableCluster(
                3,
                new TimeValue(DISRUPTION_HEALING_OVERHEAD.millis() + networkDisruption.expectedTimeToHeal().millis()),
                true,
                node
            );
        }

        logger.info("issue a reroute");
        // trigger a reroute now, instead of waiting for the background reroute of RerouteService
        assertAcked(clusterAdmin().prepareReroute());
        // and wait for it to finish and for the cluster to stabilize
        ensureGreen("test");

        // verify all cluster states are the same
        // use assert busy to wait for cluster states to be applied (as publish_timeout has low value)
        assertBusy(() -> {
            ClusterState state = null;
            for (String node : nodes) {
                ClusterState nodeState = getNodeClusterState(node);
                if (state == null) {
                    state = nodeState;
                    continue;
                }
                // assert nodes are identical
                try {
                    assertEquals("unequal versions", state.version(), nodeState.version());
                    assertEquals("unequal node count", state.nodes().getSize(), nodeState.nodes().getSize());
                    assertEquals("different masters ", state.nodes().getMasterNodeId(), nodeState.nodes().getMasterNodeId());
                    assertEquals("different meta data version", state.metadata().version(), nodeState.metadata().version());
                    assertEquals("different routing", state.routingTable().toString(), nodeState.routingTable().toString());
                } catch (AssertionError t) {
                    fail(Strings.format("""
                        failed comparing cluster state: %s
                        --- cluster state of node [%s]: ---
                        %s
                        --- cluster state [%s]: ---
                        %s""", t.getMessage(), nodes.get(0), state, node, nodeState));
                }

            }
        });
    }

    /**
     * Verify that the proper block is applied when nodes lose their master
     */
    public void testVerifyApiBlocksDuringPartition() throws Exception {
        internalCluster().startNodes(3, Settings.builder().putNull(NoMasterBlockService.NO_MASTER_BLOCK_SETTING.getKey()).build());

        // Makes sure that the get request can be executed on each node locally:
        assertAcked(prepareCreate("test").setSettings(indexSettings(1, 2)));

        // Everything is stable now, it is now time to simulate evil...
        // but first make sure we have no initializing shards and all is green
        // (waiting for green here, because indexing / search in a yellow index is fine as long as no other nodes go down)
        ensureGreen("test");

        TwoPartitions partitions = TwoPartitions.random(random(), internalCluster().getNodeNames());
        NetworkDisruption networkDisruption = addRandomDisruptionType(partitions);

        assertEquals(1, partitions.getMinoritySide().size());
        final String isolatedNode = partitions.getMinoritySide().iterator().next();
        assertEquals(2, partitions.getMajoritySide().size());
        final String nonIsolatedNode = partitions.getMajoritySide().iterator().next();

        // Simulate a network issue between the unlucky node and the rest of the cluster.
        networkDisruption.startDisrupting();

        // The unlucky node must report *no* master node, since it can't connect to master and in fact it should
        // continuously ping until network failures have been resolved. However
        // It may a take a bit before the node detects it has been cut off from the elected master
        logger.info("waiting for isolated node [{}] to have no master", isolatedNode);
        assertNoMaster(isolatedNode, NoMasterBlockService.NO_MASTER_BLOCK_WRITES, TimeValue.timeValueSeconds(30));

        logger.info("wait until elected master has been removed and a new 2 node cluster was from (via [{}])", isolatedNode);
        ensureStableCluster(2, nonIsolatedNode);

        for (String node : partitions.getMajoritySide()) {
            ClusterState nodeState = getNodeClusterState(node);
            boolean success = true;
            if (nodeState.nodes().getMasterNode() == null) {
                success = false;
            }
            if (nodeState.blocks().global().isEmpty() == false) {
                success = false;
            }
            if (success == false) {
                fail(Strings.format("""
                    node [%s] has no master or has blocks, despite of being on the right side of the partition. State dump:
                    %s""", node, nodeState));
            }
        }

        networkDisruption.stopDisrupting();

        // Wait until the master node sees al 3 nodes again.
        ensureStableCluster(3, new TimeValue(DISRUPTION_HEALING_OVERHEAD.millis() + networkDisruption.expectedTimeToHeal().millis()));

        logger.info("Verify no master block with {} set to {}", NoMasterBlockService.NO_MASTER_BLOCK_SETTING.getKey(), "all");
        updateClusterSettings(Settings.builder().put(NoMasterBlockService.NO_MASTER_BLOCK_SETTING.getKey(), "all"));

        networkDisruption.startDisrupting();

        // The unlucky node must report *no* master node, since it can't connect to master and in fact it should
        // continuously ping until network failures have been resolved. However
        // It may a take a bit before the node detects it has been cut off from the elected master
        logger.info("waiting for isolated node [{}] to have no master", isolatedNode);
        assertNoMaster(isolatedNode, NoMasterBlockService.NO_MASTER_BLOCK_ALL, TimeValue.timeValueSeconds(30));

        // make sure we have stable cluster & cross partition recoveries are canceled by the removal of the missing node
        // the unresponsive partition causes recoveries to only time out after 15m (default) and these will cause
        // the test to fail due to unfreed resources
        ensureStableCluster(2, nonIsolatedNode);

    }

    public void testMappingTimeout() throws Exception {
        startCluster(3);
        createIndex("test", indexSettings(1, 1).put("index.routing.allocation.exclude._name", internalCluster().getMasterName()).build());

        // create one field
        index("test", "1", "{ \"f\": 1 }");

        ensureGreen();

        updateClusterSettings(Settings.builder().put("indices.mapping.dynamic_timeout", "1ms"));

        ServiceDisruptionScheme disruption = new BlockMasterServiceOnMaster(random());
        setDisruptionScheme(disruption);

        disruption.startDisrupting();

<<<<<<< HEAD
        try (BulkRequestBuilder bulk = client().prepareBulk()) {
            bulk.add(client().prepareIndex("test").setId("2").setSource("{ \"f\": 1 }", XContentType.JSON));
            bulk.add(client().prepareIndex("test").setId("3").setSource("{ \"g\": 1 }", XContentType.JSON));
            bulk.add(client().prepareIndex("test").setId("4").setSource("{ \"f\": 1 }", XContentType.JSON));
            BulkResponse bulkResponse = bulk.get();
            assertTrue(bulkResponse.hasFailures());
        }
=======
        BulkRequestBuilder bulk = client().prepareBulk();
        bulk.add(prepareIndex("test").setId("2").setSource("{ \"f\": 1 }", XContentType.JSON));
        bulk.add(prepareIndex("test").setId("3").setSource("{ \"g\": 1 }", XContentType.JSON));
        bulk.add(prepareIndex("test").setId("4").setSource("{ \"f\": 1 }", XContentType.JSON));
        BulkResponse bulkResponse = bulk.get();
        assertTrue(bulkResponse.hasFailures());
>>>>>>> 7dbf44a5

        disruption.stopDisrupting();

        assertBusy(() -> {
            IndicesStatsResponse stats = indicesAdmin().prepareStats("test").clear().get();
            for (ShardStats shardStats : stats.getShards()) {
                assertThat(
                    shardStats.getShardRouting().toString(),
                    shardStats.getSeqNoStats().getGlobalCheckpoint(),
                    equalTo(shardStats.getSeqNoStats().getLocalCheckpoint())
                );
            }
        });

    }
}<|MERGE_RESOLUTION|>--- conflicted
+++ resolved
@@ -239,22 +239,13 @@
 
         disruption.startDisrupting();
 
-<<<<<<< HEAD
         try (BulkRequestBuilder bulk = client().prepareBulk()) {
-            bulk.add(client().prepareIndex("test").setId("2").setSource("{ \"f\": 1 }", XContentType.JSON));
-            bulk.add(client().prepareIndex("test").setId("3").setSource("{ \"g\": 1 }", XContentType.JSON));
-            bulk.add(client().prepareIndex("test").setId("4").setSource("{ \"f\": 1 }", XContentType.JSON));
+            bulk.add(prepareIndex("test").setId("2").setSource("{ \"f\": 1 }", XContentType.JSON));
+            bulk.add(prepareIndex("test").setId("3").setSource("{ \"g\": 1 }", XContentType.JSON));
+            bulk.add(prepareIndex("test").setId("4").setSource("{ \"f\": 1 }", XContentType.JSON));
             BulkResponse bulkResponse = bulk.get();
             assertTrue(bulkResponse.hasFailures());
         }
-=======
-        BulkRequestBuilder bulk = client().prepareBulk();
-        bulk.add(prepareIndex("test").setId("2").setSource("{ \"f\": 1 }", XContentType.JSON));
-        bulk.add(prepareIndex("test").setId("3").setSource("{ \"g\": 1 }", XContentType.JSON));
-        bulk.add(prepareIndex("test").setId("4").setSource("{ \"f\": 1 }", XContentType.JSON));
-        BulkResponse bulkResponse = bulk.get();
-        assertTrue(bulkResponse.hasFailures());
->>>>>>> 7dbf44a5
 
         disruption.stopDisrupting();
 
