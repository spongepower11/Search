/*
 * Copyright Elasticsearch B.V. and/or licensed to Elasticsearch B.V. under one
 * or more contributor license agreements. Licensed under the Elastic License
 * 2.0 and the Server Side Public License, v 1; you may not use this file except
 * in compliance with, at your election, the Elastic License 2.0 or the Server
 * Side Public License, v 1.
 */

package org.elasticsearch.action.termvectors;

import org.apache.lucene.document.FieldType;
import org.apache.lucene.index.DirectoryReader;
import org.apache.lucene.index.Fields;
import org.apache.lucene.index.PostingsEnum;
import org.apache.lucene.index.Terms;
import org.apache.lucene.index.TermsEnum;
import org.apache.lucene.util.BytesRef;
import org.elasticsearch.action.ActionFuture;
import org.elasticsearch.action.admin.cluster.shards.ClusterSearchShardsResponse;
import org.elasticsearch.action.admin.indices.alias.Alias;
import org.elasticsearch.action.index.IndexRequestBuilder;
import org.elasticsearch.common.Strings;
import org.elasticsearch.common.lucene.uid.Versions;
import org.elasticsearch.common.settings.Settings;
import org.elasticsearch.core.IOUtils;
import org.elasticsearch.index.engine.VersionConflictEngineException;
import org.elasticsearch.plugins.Plugin;
import org.elasticsearch.test.MockKeywordPlugin;
import org.elasticsearch.xcontent.ToXContent;
import org.elasticsearch.xcontent.XContentBuilder;
import org.elasticsearch.xcontent.XContentType;

import java.io.IOException;
import java.util.ArrayList;
import java.util.Arrays;
import java.util.Collection;
import java.util.Collections;
import java.util.HashMap;
import java.util.HashSet;
import java.util.List;
import java.util.Map;
import java.util.Set;
import java.util.concurrent.ExecutionException;

import static org.elasticsearch.test.hamcrest.ElasticsearchAssertions.assertAcked;
import static org.elasticsearch.test.hamcrest.ElasticsearchAssertions.assertRequestBuilderThrows;
import static org.elasticsearch.xcontent.XContentFactory.jsonBuilder;
import static org.hamcrest.Matchers.equalTo;
import static org.hamcrest.Matchers.greaterThan;
import static org.hamcrest.Matchers.notNullValue;
import static org.hamcrest.Matchers.nullValue;

public class GetTermVectorsIT extends AbstractTermVectorsTestCase {

    @Override
    protected Collection<Class<? extends Plugin>> nodePlugins() {
        return Collections.singleton(MockKeywordPlugin.class);
    }

    public void testNoSuchDoc() throws Exception {
        XContentBuilder mapping = jsonBuilder().startObject()
            .startObject("_doc")
            .startObject("properties")
            .startObject("field")
            .field("type", "text")
            .field("term_vector", "with_positions_offsets_payloads")
            .endObject()
            .endObject()
            .endObject()
            .endObject();
        assertAcked(prepareCreate("test").addAlias(new Alias("alias")).setMapping(mapping));

<<<<<<< HEAD
        prepareIndex("test").setId("666").setSource("field", "foo bar").execute().actionGet();
=======
        client().prepareIndex("test").setId("666").setSource("field", "foo bar").get();
>>>>>>> 484bde9f
        refresh();
        for (int i = 0; i < 20; i++) {
            ActionFuture<TermVectorsResponse> termVector = client().termVectors(new TermVectorsRequest(indexOrAlias(), "" + i));
            TermVectorsResponse actionGet = termVector.actionGet();
            assertThat(actionGet, notNullValue());
            assertThat(actionGet.getIndex(), equalTo("test"));
            assertThat(actionGet.isExists(), equalTo(false));
            // check response is nevertheless serializable to json
            actionGet.toXContent(jsonBuilder(), ToXContent.EMPTY_PARAMS);
        }
    }

    public void testExistingFieldWithNoTermVectorsNoNPE() throws Exception {
        XContentBuilder mapping = jsonBuilder().startObject()
            .startObject("_doc")
            .startObject("properties")
            .startObject("existingfield")
            .field("type", "text")
            .field("term_vector", "with_positions_offsets_payloads")
            .endObject()
            .endObject()
            .endObject()
            .endObject();
        assertAcked(prepareCreate("test").addAlias(new Alias("alias")).setMapping(mapping));

        // when indexing a field that simply has a question mark, the term vectors will be null
<<<<<<< HEAD
        prepareIndex("test").setId("0").setSource("existingfield", "?").execute().actionGet();
=======
        client().prepareIndex("test").setId("0").setSource("existingfield", "?").get();
>>>>>>> 484bde9f
        refresh();
        ActionFuture<TermVectorsResponse> termVector = client().termVectors(
            new TermVectorsRequest(indexOrAlias(), "0").selectedFields(new String[] { "existingfield" })
        );

        // lets see if the null term vectors are caught...
        TermVectorsResponse actionGet = termVector.actionGet();
        assertThat(actionGet, notNullValue());
        assertThat(actionGet.isExists(), equalTo(true));
        assertThat(actionGet.getIndex(), equalTo("test"));
        assertThat(actionGet.getFields().terms("existingfield"), nullValue());
    }

    public void testExistingFieldButNotInDocNPE() throws Exception {
        XContentBuilder mapping = jsonBuilder().startObject()
            .startObject("_doc")
            .startObject("properties")
            .startObject("existingfield")
            .field("type", "text")
            .field("term_vector", "with_positions_offsets_payloads")
            .endObject()
            .endObject()
            .endObject()
            .endObject();
        assertAcked(prepareCreate("test").addAlias(new Alias("alias")).setMapping(mapping));

        // when indexing a field that simply has a question mark, the term vectors will be null
<<<<<<< HEAD
        prepareIndex("test").setId("0").setSource("anotherexistingfield", 1).execute().actionGet();
=======
        client().prepareIndex("test").setId("0").setSource("anotherexistingfield", 1).get();
>>>>>>> 484bde9f
        refresh();
        ActionFuture<TermVectorsResponse> termVectors = client().termVectors(
            new TermVectorsRequest(indexOrAlias(), "0").selectedFields(randomBoolean() ? new String[] { "existingfield" } : null)
                .termStatistics(true)
                .fieldStatistics(true)
        );

        // lets see if the null term vectors are caught...
        TermVectorsResponse actionGet = termVectors.actionGet();
        assertThat(actionGet, notNullValue());
        assertThat(actionGet.isExists(), equalTo(true));
        assertThat(actionGet.getIndex(), equalTo("test"));
        assertThat(actionGet.getFields().terms("existingfield"), nullValue());
    }

    public void testNotIndexedField() throws Exception {
        // must be of type string and indexed.
        assertAcked(
            prepareCreate("test").addAlias(new Alias("alias"))
                .setMapping(
                    "field0",
                    "type=integer,", // no tvs
                    "field1",
                    "type=text,index=false", // no tvs
                    "field2",
                    "type=text,index=false,store=true",  // no tvs
                    "field3",
                    "type=text,index=false,term_vector=yes", // no tvs
                    "field4",
                    "type=keyword", // yes tvs
                    "field5",
                    "type=text,index=true"
                )
        ); // yes tvs

        List<IndexRequestBuilder> indexBuilders = new ArrayList<>();
        for (int i = 0; i < 6; i++) {
            indexBuilders.add(prepareIndex("test").setId(String.valueOf(i)).setSource("field" + i, i));
        }
        indexRandom(true, indexBuilders);

        for (int i = 0; i < 4; i++) {
            TermVectorsResponse resp = client().prepareTermVectors(indexOrAlias(), String.valueOf(i)).setSelectedFields("field" + i).get();
            assertThat(resp, notNullValue());
            assertThat(resp.isExists(), equalTo(true));
            assertThat(resp.getIndex(), equalTo("test"));
            assertThat("field" + i + " :", resp.getFields().terms("field" + i), nullValue());
        }

        for (int i = 4; i < 6; i++) {
            TermVectorsResponse resp = client().prepareTermVectors(indexOrAlias(), String.valueOf(i)).setSelectedFields("field" + i).get();
            assertThat(resp.getIndex(), equalTo("test"));
            assertThat("field" + i + " :", resp.getFields().terms("field" + i), notNullValue());
        }
    }

    public void testSimpleTermVectors() throws IOException {
        XContentBuilder mapping = jsonBuilder().startObject()
            .startObject("_doc")
            .startObject("properties")
            .startObject("field")
            .field("type", "text")
            .field("term_vector", "with_positions_offsets_payloads")
            .field("analyzer", "tv_test")
            .endObject()
            .endObject()
            .endObject()
            .endObject();
        assertAcked(
            prepareCreate("test").setMapping(mapping)
                .addAlias(new Alias("alias"))
                .setSettings(
                    Settings.builder()
                        .put(indexSettings())
                        .put("index.analysis.analyzer.tv_test.tokenizer", "standard")
                        .putList("index.analysis.analyzer.tv_test.filter", "lowercase")
                )
        );
        for (int i = 0; i < 10; i++) {
            prepareIndex("test").setId(Integer.toString(i))
                .setSource(
                    jsonBuilder().startObject()
                        .field("field", "the quick brown fox jumps over the lazy dog")
                        // 0the3 4quick9 10brown15 16fox19 20jumps25 26over30
                        // 31the34 35lazy39 40dog43
                        .endObject()
                )
                .get();
            refresh();
        }
        for (int i = 0; i < 10; i++) {
            TermVectorsRequestBuilder resp = client().prepareTermVectors(indexOrAlias(), Integer.toString(i))
                .setPayloads(true)
                .setOffsets(true)
                .setPositions(true)
                .setSelectedFields();
            TermVectorsResponse response = resp.get();
            assertThat(response.getIndex(), equalTo("test"));
            assertThat("doc id: " + i + " doesn't exists but should", response.isExists(), equalTo(true));
            Fields fields = response.getFields();
            assertThat(fields.size(), equalTo(1));
            checkBrownFoxTermVector(fields, "field", true);
        }
    }

    public static String termVectorOptionsToString(FieldType fieldType) {
        if (fieldType.storeTermVectors() == false) {
            return "no";
        } else if (fieldType.storeTermVectorOffsets() == false && fieldType.storeTermVectorPositions() == false) {
            return "yes";
        } else if (fieldType.storeTermVectorOffsets() && fieldType.storeTermVectorPositions() == false) {
            return "with_offsets";
        } else {
            StringBuilder builder = new StringBuilder("with");
            if (fieldType.storeTermVectorPositions()) {
                builder.append("_positions");
            }
            if (fieldType.storeTermVectorOffsets()) {
                builder.append("_offsets");
            }
            if (fieldType.storeTermVectorPayloads()) {
                builder.append("_payloads");
            }
            return builder.toString();
        }
    }

    public void testRandomSingleTermVectors() throws IOException {
        FieldType ft = new FieldType();
        int config = randomInt(4);
        boolean storePositions = false;
        boolean storeOffsets = false;
        boolean storeTermVectors = false;
        switch (config) {
            case 0 -> {
                // do nothing
            }
            case 1 -> {
                storeTermVectors = true;
            }
            case 2 -> {
                storeTermVectors = true;
                storePositions = true;
            }
            case 3 -> {
                storeTermVectors = true;
                storeOffsets = true;
            }
            case 4 -> {
                storeTermVectors = true;
                storePositions = true;
                storeOffsets = true;
            }
            default -> throw new IllegalArgumentException("Unsupported option: " + config);
        }
        ft.setStoreTermVectors(storeTermVectors);
        ft.setStoreTermVectorOffsets(storeOffsets);
        ft.setStoreTermVectorPositions(storePositions);

        String optionString = termVectorOptionsToString(ft);
        XContentBuilder mapping = jsonBuilder().startObject()
            .startObject("_doc")
            .startObject("properties")
            .startObject("field")
            .field("type", "text")
            .field("term_vector", optionString)
            .field("analyzer", "tv_test")
            .endObject()
            .endObject()
            .endObject()
            .endObject();
        assertAcked(
            prepareCreate("test").setMapping(mapping)
                .setSettings(
                    Settings.builder()
                        .put("index.analysis.analyzer.tv_test.tokenizer", "standard")
                        .putList("index.analysis.analyzer.tv_test.filter", "lowercase")
                )
        );
        for (int i = 0; i < 10; i++) {
            prepareIndex("test").setId(Integer.toString(i))
                .setSource(
                    jsonBuilder().startObject()
                        .field("field", "the quick brown fox jumps over the lazy dog")
                        // 0the3 4quick9 10brown15 16fox19 20jumps25 26over30
                        // 31the34 35lazy39 40dog43
                        .endObject()
                )
                .get();
            refresh();
        }
        String[] values = { "brown", "dog", "fox", "jumps", "lazy", "over", "quick", "the" };
        int[] freq = { 1, 1, 1, 1, 1, 1, 1, 2 };
        int[][] pos = { { 2 }, { 8 }, { 3 }, { 4 }, { 7 }, { 5 }, { 1 }, { 0, 6 } };
        int[][] startOffset = { { 10 }, { 40 }, { 16 }, { 20 }, { 35 }, { 26 }, { 4 }, { 0, 31 } };
        int[][] endOffset = { { 15 }, { 43 }, { 19 }, { 25 }, { 39 }, { 30 }, { 9 }, { 3, 34 } };

        boolean isOffsetRequested = randomBoolean();
        boolean isPositionsRequested = randomBoolean();
        String infoString = createInfoString(isPositionsRequested, isOffsetRequested, optionString);
        for (int i = 0; i < 10; i++) {
            TermVectorsRequestBuilder resp = client().prepareTermVectors("test", Integer.toString(i))
                .setOffsets(isOffsetRequested)
                .setPositions(isPositionsRequested)
                .setSelectedFields();
            TermVectorsResponse response = resp.get();
            assertThat(infoString + "doc id: " + i + " doesn't exists but should", response.isExists(), equalTo(true));
            Fields fields = response.getFields();
            assertThat(fields.size(), equalTo(ft.storeTermVectors() ? 1 : 0));
            if (ft.storeTermVectors()) {
                Terms terms = fields.terms("field");
                assertThat(terms.size(), equalTo(8L));
                TermsEnum iterator = terms.iterator();
                for (int j = 0; j < values.length; j++) {
                    String string = values[j];
                    BytesRef next = iterator.next();
                    assertThat(infoString, next, notNullValue());
                    assertThat(infoString + "expected " + string, string, equalTo(next.utf8ToString()));
                    assertThat(infoString, next, notNullValue());
                    // do not test ttf or doc frequency, because here we have
                    // many shards and do not know how documents are distributed
                    PostingsEnum docsAndPositions = iterator.postings(null, PostingsEnum.ALL);
                    // docs and pos only returns something if positions or
                    // payloads or offsets are stored / requestd Otherwise use
                    // DocsEnum?
                    assertThat(infoString, docsAndPositions.nextDoc(), equalTo(0));
                    assertThat(infoString, freq[j], equalTo(docsAndPositions.freq()));
                    int[] termPos = pos[j];
                    int[] termStartOffset = startOffset[j];
                    int[] termEndOffset = endOffset[j];
                    if (isPositionsRequested && storePositions) {
                        assertThat(infoString, termPos.length, equalTo(freq[j]));
                    }
                    if (isOffsetRequested && storeOffsets) {
                        assertThat(termStartOffset.length, equalTo(freq[j]));
                        assertThat(termEndOffset.length, equalTo(freq[j]));
                    }
                    for (int k = 0; k < freq[j]; k++) {
                        int nextPosition = docsAndPositions.nextPosition();
                        // only return something useful if requested and stored
                        if (isPositionsRequested && storePositions) {
                            assertThat(infoString + "positions for term: " + string, nextPosition, equalTo(termPos[k]));
                        } else {
                            assertThat(infoString + "positions for term: ", nextPosition, equalTo(-1));
                        }
                        // payloads are never made by the mapping in this test
                        assertNull(infoString + "payloads for term: " + string, docsAndPositions.getPayload());
                        // only return something useful if requested and stored
                        if (isOffsetRequested && storeOffsets) {

                            assertThat(
                                infoString + "startOffsets term: " + string,
                                docsAndPositions.startOffset(),
                                equalTo(termStartOffset[k])
                            );
                            assertThat(infoString + "endOffsets term: " + string, docsAndPositions.endOffset(), equalTo(termEndOffset[k]));
                        } else {
                            assertThat(infoString + "startOffsets term: " + string, docsAndPositions.startOffset(), equalTo(-1));
                            assertThat(infoString + "endOffsets term: " + string, docsAndPositions.endOffset(), equalTo(-1));
                        }

                    }
                }
                assertThat(iterator.next(), nullValue());
            }
        }
    }

    private String createInfoString(boolean isPositionsRequested, boolean isOffsetRequested, String optionString) {
        String ret = "Store config: "
            + optionString
            + "\n"
            + "Requested: pos-"
            + (isPositionsRequested ? "yes" : "no")
            + ", offsets-"
            + (isOffsetRequested ? "yes" : "no")
            + "\n";
        return ret;
    }

    public void testDuelESLucene() throws Exception {
        TestFieldSetting[] testFieldSettings = getFieldSettings();
        createIndexBasedOnFieldSettings("test", "alias", testFieldSettings);
        // we generate as many docs as many shards we have
        TestDoc[] testDocs = generateTestDocs("test", testFieldSettings);

        DirectoryReader directoryReader = null;
        try {
            directoryReader = indexDocsWithLucene(testDocs);
            TestConfig[] testConfigs = generateTestConfigs(20, testDocs, testFieldSettings);

            for (TestConfig test : testConfigs) {
                TermVectorsRequestBuilder request = getRequestForConfig(test);
                if (test.expectedException != null) {
                    assertRequestBuilderThrows(request, test.expectedException);
                    continue;
                }

                TermVectorsResponse response = request.get();
                Fields luceneTermVectors = getTermVectorsFromLucene(directoryReader, test.doc);
                validateResponse(response, luceneTermVectors, test);
            }
        } finally {
            IOUtils.close(directoryReader);
        }
    }

    // like testSimpleTermVectors but we create fields with no term vectors
    public void testSimpleTermVectorsWithGenerate() throws IOException {
        String[] fieldNames = new String[10];
        for (int i = 0; i < fieldNames.length; i++) {
            fieldNames[i] = "field" + String.valueOf(i);
        }

        XContentBuilder mapping = jsonBuilder().startObject().startObject("_doc").startObject("properties");
        XContentBuilder source = jsonBuilder().startObject();
        for (String field : fieldNames) {
            mapping.startObject(field)
                .field("type", "text")
                .field("term_vector", randomBoolean() ? "with_positions_offsets_payloads" : "no")
                .field("analyzer", "tv_test")
                .endObject();
            source.field(field, "the quick brown fox jumps over the lazy dog");
        }
        mapping.endObject().endObject().endObject();
        source.endObject();

        assertAcked(
            prepareCreate("test").setMapping(mapping)
                .setSettings(
                    Settings.builder()
                        .put(indexSettings())
                        .put("index.analysis.analyzer.tv_test.tokenizer", "standard")
                        .putList("index.analysis.analyzer.tv_test.filter", "lowercase")
                )
        );

        ensureGreen();

        for (int i = 0; i < 10; i++) {
<<<<<<< HEAD
            prepareIndex("test").setId(Integer.toString(i)).setSource(source).execute().actionGet();
=======
            client().prepareIndex("test").setId(Integer.toString(i)).setSource(source).get();
>>>>>>> 484bde9f
            refresh();
        }

        for (int i = 0; i < 10; i++) {
            TermVectorsResponse response = client().prepareTermVectors("test", Integer.toString(i))
                .setPayloads(true)
                .setOffsets(true)
                .setPositions(true)
                .setSelectedFields(fieldNames)
                .get();
            assertThat("doc id: " + i + " doesn't exists but should", response.isExists(), equalTo(true));
            Fields fields = response.getFields();
            assertThat(fields.size(), equalTo(fieldNames.length));
            for (String fieldName : fieldNames) {
                // MemoryIndex does not support payloads
                checkBrownFoxTermVector(fields, fieldName, false);
            }
        }
    }

    private void checkBrownFoxTermVector(Fields fields, String fieldName, boolean withPayloads) throws IOException {
        String[] values = { "brown", "dog", "fox", "jumps", "lazy", "over", "quick", "the" };
        int[] freq = { 1, 1, 1, 1, 1, 1, 1, 2 };
        int[][] pos = { { 2 }, { 8 }, { 3 }, { 4 }, { 7 }, { 5 }, { 1 }, { 0, 6 } };
        int[][] startOffset = { { 10 }, { 40 }, { 16 }, { 20 }, { 35 }, { 26 }, { 4 }, { 0, 31 } };
        int[][] endOffset = { { 15 }, { 43 }, { 19 }, { 25 }, { 39 }, { 30 }, { 9 }, { 3, 34 } };

        Terms terms = fields.terms(fieldName);
        assertThat(terms.size(), equalTo(8L));
        TermsEnum iterator = terms.iterator();
        for (int j = 0; j < values.length; j++) {
            String string = values[j];
            BytesRef next = iterator.next();
            assertThat(next, notNullValue());
            assertThat("expected " + string, string, equalTo(next.utf8ToString()));
            assertThat(next, notNullValue());
            // do not test ttf or doc frequency, because here we have many
            // shards and do not know how documents are distributed
            PostingsEnum docsAndPositions = iterator.postings(null, PostingsEnum.ALL);
            assertThat(docsAndPositions.nextDoc(), equalTo(0));
            assertThat(freq[j], equalTo(docsAndPositions.freq()));
            int[] termPos = pos[j];
            int[] termStartOffset = startOffset[j];
            int[] termEndOffset = endOffset[j];
            assertThat(termPos.length, equalTo(freq[j]));
            assertThat(termStartOffset.length, equalTo(freq[j]));
            assertThat(termEndOffset.length, equalTo(freq[j]));
            for (int k = 0; k < freq[j]; k++) {
                int nextPosition = docsAndPositions.nextPosition();
                assertThat("term: " + string, nextPosition, equalTo(termPos[k]));
                assertThat("term: " + string, docsAndPositions.startOffset(), equalTo(termStartOffset[k]));
                assertThat("term: " + string, docsAndPositions.endOffset(), equalTo(termEndOffset[k]));
                // We never configure an analyzer with payloads for this test so this is never returned
                assertNull("term: " + string, docsAndPositions.getPayload());
            }
        }
        assertThat(iterator.next(), nullValue());
    }

    public void testDuelWithAndWithoutTermVectors() throws IOException, ExecutionException, InterruptedException {
        // setup indices
        String[] indexNames = new String[] { "with_tv", "without_tv" };
        assertAcked(prepareCreate(indexNames[0]).setMapping("field1", "type=text,term_vector=with_positions_offsets,analyzer=keyword"));
        assertAcked(prepareCreate(indexNames[1]).setMapping("field1", "type=text,term_vector=no,analyzer=keyword"));
        ensureGreen();

        // index documents with and without term vectors
        String[] content = new String[] {
            "Generating a random permutation of a sequence (such as when shuffling cards).",
            "Selecting a random sample of a population (important in statistical sampling).",
            "Allocating experimental units via random assignment to a treatment or control condition.",
            "Generating random numbers: see Random number generation.",
            "Selecting a random sample of a population (important in statistical sampling).",
            "Allocating experimental units via random assignment to a treatment or control condition.",
            "Transforming a data stream (such as when using a scrambler in telecommunications)." };

        List<IndexRequestBuilder> indexBuilders = new ArrayList<>();
        for (String indexName : indexNames) {
            for (int id = 0; id < content.length; id++) {
                indexBuilders.add(prepareIndex(indexName).setId(String.valueOf(id)).setSource("field1", content[id]));
            }
        }
        indexRandom(true, indexBuilders);

        // request tvs and compare from each index
        for (int id = 0; id < content.length; id++) {
            Fields[] fields = new Fields[2];
            for (int j = 0; j < indexNames.length; j++) {
                TermVectorsResponse resp = client().prepareTermVectors(indexNames[j], String.valueOf(id))
                    .setOffsets(true)
                    .setPositions(true)
                    .setSelectedFields("field1")
                    .get();
                assertThat("doc with index: " + indexNames[j] + ", type1 and id: " + id, resp.isExists(), equalTo(true));
                fields[j] = resp.getFields();
            }
            compareTermVectors("field1", fields[0], fields[1]);
        }
    }

    private void compareTermVectors(String fieldName, Fields fields0, Fields fields1) throws IOException {
        Terms terms0 = fields0.terms(fieldName);
        Terms terms1 = fields1.terms(fieldName);
        assertThat(terms0, notNullValue());
        assertThat(terms1, notNullValue());
        assertThat(terms0.size(), equalTo(terms1.size()));

        TermsEnum iter0 = terms0.iterator();
        TermsEnum iter1 = terms1.iterator();
        for (int i = 0; i < terms0.size(); i++) {
            BytesRef next0 = iter0.next();
            assertThat(next0, notNullValue());
            BytesRef next1 = iter1.next();
            assertThat(next1, notNullValue());

            // compare field value
            String string0 = next0.utf8ToString();
            String string1 = next1.utf8ToString();
            assertThat("expected: " + string0, string0, equalTo(string1));

            // compare df and ttf
            assertThat("term: " + string0, iter0.docFreq(), equalTo(iter1.docFreq()));
            assertThat("term: " + string0, iter0.totalTermFreq(), equalTo(iter1.totalTermFreq()));

            // compare freq and docs
            PostingsEnum docsAndPositions0 = iter0.postings(null, PostingsEnum.ALL);
            PostingsEnum docsAndPositions1 = iter1.postings(null, PostingsEnum.ALL);
            assertThat("term: " + string0, docsAndPositions0.nextDoc(), equalTo(docsAndPositions1.nextDoc()));
            assertThat("term: " + string0, docsAndPositions0.freq(), equalTo(docsAndPositions1.freq()));

            // compare position, start offsets and end offsets
            for (int j = 0; j < docsAndPositions0.freq(); j++) {
                assertThat("term: " + string0, docsAndPositions0.nextPosition(), equalTo(docsAndPositions1.nextPosition()));
                assertThat("term: " + string0, docsAndPositions0.startOffset(), equalTo(docsAndPositions1.startOffset()));
                assertThat("term: " + string0, docsAndPositions0.endOffset(), equalTo(docsAndPositions1.endOffset()));
            }
        }
        assertThat(iter0.next(), nullValue());
        assertThat(iter1.next(), nullValue());
    }

    public void testSimpleWildCards() throws IOException {
        int numFields = 25;

        XContentBuilder mapping = jsonBuilder().startObject().startObject("_doc").startObject("properties");
        XContentBuilder source = jsonBuilder().startObject();
        for (int i = 0; i < numFields; i++) {
            mapping.startObject("field" + i).field("type", "text").field("term_vector", randomBoolean() ? "yes" : "no").endObject();
            source.field("field" + i, "some text here");
        }
        source.endObject();
        mapping.endObject().endObject().endObject();

        assertAcked(prepareCreate("test").addAlias(new Alias("alias")).setMapping(mapping));
        ensureGreen();

        prepareIndex("test").setId("0").setSource(source).get();
        refresh();

        TermVectorsResponse response = client().prepareTermVectors(indexOrAlias(), "0").setSelectedFields("field*").get();
        assertThat("Doc doesn't exists but should", response.isExists(), equalTo(true));
        assertThat(response.getIndex(), equalTo("test"));
        assertThat("All term vectors should have been generated", response.getFields().size(), equalTo(numFields));
    }

    public void testArtificialVsExisting() throws ExecutionException, InterruptedException, IOException {
        // setup indices
        Settings.Builder settings = Settings.builder().put(indexSettings()).put("index.analysis.analyzer", "standard");
        assertAcked(prepareCreate("test").setSettings(settings).setMapping("field1", "type=text,term_vector=with_positions_offsets"));
        ensureGreen();

        // index documents existing document
        String[] content = new String[] {
            "Generating a random permutation of a sequence (such as when shuffling cards).",
            "Selecting a random sample of a population (important in statistical sampling).",
            "Allocating experimental units via random assignment to a treatment or control condition.",
            "Generating random numbers: see Random number generation." };

        List<IndexRequestBuilder> indexBuilders = new ArrayList<>();
        for (int i = 0; i < content.length; i++) {
            indexBuilders.add(prepareIndex("test").setId(String.valueOf(i)).setSource("field1", content[i]));
        }
        indexRandom(true, indexBuilders);

        for (int i = 0; i < content.length; i++) {
            // request tvs from existing document
            TermVectorsResponse respExisting = client().prepareTermVectors("test", String.valueOf(i))
                .setOffsets(true)
                .setPositions(true)
                .setFieldStatistics(true)
                .setTermStatistics(true)
                .get();
            assertThat("doc with index: test, type1 and id: existing", respExisting.isExists(), equalTo(true));

            // request tvs from artificial document
            TermVectorsResponse respArtificial = client().prepareTermVectors()
                .setIndex("test")
                .setRouting(String.valueOf(i)) // ensure we get the stats from the same shard as existing doc
                .setDoc(jsonBuilder().startObject().field("field1", content[i]).endObject())
                .setOffsets(true)
                .setPositions(true)
                .setFieldStatistics(true)
                .setTermStatistics(true)
                .get();
            assertThat("doc with index: test, type1 and id: " + String.valueOf(i), respArtificial.isExists(), equalTo(true));

            // compare existing tvs with artificial
            compareTermVectors("field1", respExisting.getFields(), respArtificial.getFields());
        }
    }

    public void testArtificialNoDoc() throws IOException {
        // setup indices
        Settings.Builder settings = Settings.builder().put(indexSettings()).put("index.analysis.analyzer", "standard");
        assertAcked(prepareCreate("test").setSettings(settings).setMapping("field1", "type=text"));
        ensureGreen();

        // request tvs from artificial document
        String text = "the quick brown fox jumps over the lazy dog";
        TermVectorsResponse resp = client().prepareTermVectors()
            .setIndex("test")
            .setDoc(jsonBuilder().startObject().field("field1", text).endObject())
            .setOffsets(true)
            .setPositions(true)
            .setFieldStatistics(true)
            .setTermStatistics(true)
            .get();
        assertThat(resp.isExists(), equalTo(true));
        checkBrownFoxTermVector(resp.getFields(), "field1", false);

        // Since the index is empty, all of artificial document's "term_statistics" should be 0/absent
        Terms terms = resp.getFields().terms("field1");
        assertEquals("sumDocFreq should be 0 for a non-existing field!", 0, terms.getSumDocFreq());
        assertEquals("sumTotalTermFreq should be 0 for a non-existing field!", 0, terms.getSumTotalTermFreq());
        TermsEnum termsEnum = terms.iterator(); // we're guaranteed to receive terms for that field
        while (termsEnum.next() != null) {
            String term = termsEnum.term().utf8ToString();
            assertEquals("term [" + term + "] does not exist in the index; ttf should be 0!", 0, termsEnum.totalTermFreq());
        }
    }

    public void testPerFieldAnalyzer() throws IOException {
        int numFields = 25;

        // setup mapping and document source
        Set<String> withTermVectors = new HashSet<>();
        XContentBuilder mapping = jsonBuilder().startObject().startObject("_doc").startObject("properties");
        XContentBuilder source = jsonBuilder().startObject();
        for (int i = 0; i < numFields; i++) {
            String fieldName = "field" + i;
            if (randomBoolean()) {
                withTermVectors.add(fieldName);
            }
            mapping.startObject(fieldName)
                .field("type", "text")
                .field("term_vector", withTermVectors.contains(fieldName) ? "yes" : "no")
                .endObject();
            source.field(fieldName, "some text here");
        }
        source.endObject();
        mapping.endObject().endObject().endObject();

        // setup indices with mapping
        Settings.Builder settings = Settings.builder().put(indexSettings()).put("index.analysis.analyzer", "standard");
        assertAcked(prepareCreate("test").addAlias(new Alias("alias")).setSettings(settings).setMapping(mapping));
        ensureGreen();

        // index a single document with prepared source
        prepareIndex("test").setId("0").setSource(source).get();
        refresh();

        // create random per_field_analyzer and selected fields
        Map<String, String> perFieldAnalyzer = new HashMap<>();
        Set<String> selectedFields = new HashSet<>();
        for (int i = 0; i < numFields; i++) {
            if (randomBoolean()) {
                perFieldAnalyzer.put("field" + i, "keyword");
            }
            if (randomBoolean()) {
                perFieldAnalyzer.put("non_existing" + i, "keyword");
            }
            if (randomBoolean()) {
                selectedFields.add("field" + i);
            }
            if (randomBoolean()) {
                selectedFields.add("non_existing" + i);
            }
        }

        // selected fields not specified
        TermVectorsResponse response = client().prepareTermVectors(indexOrAlias(), "0").setPerFieldAnalyzer(perFieldAnalyzer).get();

        // should return all fields that have terms vectors, some with overridden analyzer
        checkAnalyzedFields(response.getFields(), withTermVectors, perFieldAnalyzer);

        // selected fields specified including some not in the mapping
        response = client().prepareTermVectors(indexOrAlias(), "0")
            .setSelectedFields(selectedFields.toArray(Strings.EMPTY_ARRAY))
            .setPerFieldAnalyzer(perFieldAnalyzer)
            .get();

        // should return only the specified valid fields, with some with overridden analyzer
        checkAnalyzedFields(response.getFields(), selectedFields, perFieldAnalyzer);
    }

    private void checkAnalyzedFields(Fields fieldsObject, Set<String> fieldNames, Map<String, String> perFieldAnalyzer) throws IOException {
        Set<String> validFields = new HashSet<>();
        for (String fieldName : fieldNames) {
            if (fieldName.startsWith("non_existing")) {
                assertThat("Non existing field\"" + fieldName + "\" should not be returned!", fieldsObject.terms(fieldName), nullValue());
                continue;
            }
            Terms terms = fieldsObject.terms(fieldName);
            assertThat("Existing field " + fieldName + "should have been returned", terms, notNullValue());
            // check overridden by keyword analyzer ...
            if (perFieldAnalyzer.containsKey(fieldName)) {
                TermsEnum iterator = terms.iterator();
                assertThat(
                    "Analyzer for " + fieldName + " should have been overridden!",
                    iterator.next().utf8ToString(),
                    equalTo("some text here")
                );
                assertThat(iterator.next(), nullValue());
            }
            validFields.add(fieldName);
        }
        // ensure no other fields are returned
        assertThat("More fields than expected are returned!", fieldsObject.size(), equalTo(validFields.size()));
    }

    private static String indexOrAlias() {
        return randomBoolean() ? "test" : "alias";
    }

    public void testTermVectorsWithVersion() {
        assertAcked(prepareCreate("test").addAlias(new Alias("alias")).setSettings(Settings.builder().put("index.refresh_interval", -1)));
        ensureGreen();

        TermVectorsResponse response = client().prepareTermVectors("test", "1").get();
        assertThat(response.isExists(), equalTo(false));

        logger.info("--> index doc 1");
        prepareIndex("test").setId("1").setSource("field1", "value1", "field2", "value2").get();

        // From translog:

        // version 0 means ignore version, which is the default
        response = client().prepareTermVectors(indexOrAlias(), "1").setVersion(Versions.MATCH_ANY).get();
        assertThat(response.isExists(), equalTo(true));
        assertThat(response.getId(), equalTo("1"));
        assertThat(response.getVersion(), equalTo(1L));

        response = client().prepareTermVectors(indexOrAlias(), "1").setVersion(1).get();
        assertThat(response.isExists(), equalTo(true));
        assertThat(response.getId(), equalTo("1"));
        assertThat(response.getVersion(), equalTo(1L));

        try {
            client().prepareGet(indexOrAlias(), "1").setVersion(2).get();
            fail();
        } catch (VersionConflictEngineException e) {
            // all good
        }

        // From Lucene index:
        refresh();

        // version 0 means ignore version, which is the default
        response = client().prepareTermVectors(indexOrAlias(), "1").setVersion(Versions.MATCH_ANY).setRealtime(false).get();
        assertThat(response.isExists(), equalTo(true));
        assertThat(response.getId(), equalTo("1"));
        assertThat(response.getIndex(), equalTo("test"));
        assertThat(response.getVersion(), equalTo(1L));

        response = client().prepareTermVectors(indexOrAlias(), "1").setVersion(1).setRealtime(false).get();
        assertThat(response.isExists(), equalTo(true));
        assertThat(response.getId(), equalTo("1"));
        assertThat(response.getIndex(), equalTo("test"));
        assertThat(response.getVersion(), equalTo(1L));

        try {
            client().prepareGet(indexOrAlias(), "1").setVersion(2).setRealtime(false).get();
            fail();
        } catch (VersionConflictEngineException e) {
            // all good
        }

        logger.info("--> index doc 1 again, so increasing the version");
        prepareIndex("test").setId("1").setSource("field1", "value1", "field2", "value2").get();

        // From translog:

        // version 0 means ignore version, which is the default
        response = client().prepareTermVectors(indexOrAlias(), "1").setVersion(Versions.MATCH_ANY).get();
        assertThat(response.isExists(), equalTo(true));
        assertThat(response.getId(), equalTo("1"));
        assertThat(response.getIndex(), equalTo("test"));
        assertThat(response.getVersion(), equalTo(2L));

        try {
            client().prepareGet(indexOrAlias(), "1").setVersion(1).get();
            fail();
        } catch (VersionConflictEngineException e) {
            // all good
        }

        response = client().prepareTermVectors(indexOrAlias(), "1").setVersion(2).get();
        assertThat(response.isExists(), equalTo(true));
        assertThat(response.getId(), equalTo("1"));
        assertThat(response.getIndex(), equalTo("test"));
        assertThat(response.getVersion(), equalTo(2L));

        // From Lucene index:
        refresh();

        // version 0 means ignore version, which is the default
        response = client().prepareTermVectors(indexOrAlias(), "1").setVersion(Versions.MATCH_ANY).setRealtime(false).get();
        assertThat(response.isExists(), equalTo(true));
        assertThat(response.getId(), equalTo("1"));
        assertThat(response.getIndex(), equalTo("test"));
        assertThat(response.getVersion(), equalTo(2L));

        try {
            client().prepareGet(indexOrAlias(), "1").setVersion(1).setRealtime(false).get();
            fail();
        } catch (VersionConflictEngineException e) {
            // all good
        }

        response = client().prepareTermVectors(indexOrAlias(), "1").setVersion(2).setRealtime(false).get();
        assertThat(response.isExists(), equalTo(true));
        assertThat(response.getId(), equalTo("1"));
        assertThat(response.getIndex(), equalTo("test"));
        assertThat(response.getVersion(), equalTo(2L));
    }

    public void testFilterLength() throws ExecutionException, InterruptedException, IOException {
        logger.info("Setting up the index ...");
        Settings.Builder settings = Settings.builder().put(indexSettings()).put("index.analysis.analyzer", "keyword");
        assertAcked(prepareCreate("test").setSettings(settings).setMapping("tags", "type=text"));

        int numTerms = scaledRandomIntBetween(10, 50);
        logger.info("Indexing one document with tags of increasing length ...");
        List<String> tags = new ArrayList<>();
        for (int i = 0; i < numTerms; i++) {
            String tag = "a";
            for (int j = 0; j < i; j++) {
                tag += "a";
            }
            tags.add(tag);
        }
        indexRandom(true, prepareIndex("test").setId("1").setSource("tags", tags));

        logger.info("Checking best tags by longest to shortest size ...");
        TermVectorsRequest.FilterSettings filterSettings = new TermVectorsRequest.FilterSettings();
        filterSettings.maxNumTerms = numTerms;
        TermVectorsResponse response;
        for (int i = 0; i < numTerms; i++) {
            filterSettings.minWordLength = numTerms - i;
            response = client().prepareTermVectors("test", "1")
                .setSelectedFields("tags")
                .setFieldStatistics(true)
                .setTermStatistics(true)
                .setFilterSettings(filterSettings)
                .get();
            checkBestTerms(response.getFields().terms("tags"), tags.subList((numTerms - i - 1), numTerms));
        }
    }

    public void testFilterTermFreq() throws ExecutionException, InterruptedException, IOException {
        logger.info("Setting up the index ...");
        Settings.Builder settings = Settings.builder().put(indexSettings()).put("index.analysis.analyzer", "keyword");
        assertAcked(prepareCreate("test").setSettings(settings).setMapping("tags", "type=text"));

        logger.info("Indexing one document with tags of increasing frequencies ...");
        int numTerms = scaledRandomIntBetween(10, 50);
        List<String> tags = new ArrayList<>();
        List<String> uniqueTags = new ArrayList<>();
        String tag;
        for (int i = 0; i < numTerms; i++) {
            tag = "tag_" + i;
            tags.add(tag);
            for (int j = 0; j < i; j++) {
                tags.add(tag);
            }
            uniqueTags.add(tag);
        }
        indexRandom(true, prepareIndex("test").setId("1").setSource("tags", tags));

        logger.info("Checking best tags by highest to lowest term freq ...");
        TermVectorsRequest.FilterSettings filterSettings = new TermVectorsRequest.FilterSettings();
        TermVectorsResponse response;
        for (int i = 0; i < numTerms; i++) {
            filterSettings.maxNumTerms = i + 1;
            response = client().prepareTermVectors("test", "1")
                .setSelectedFields("tags")
                .setFieldStatistics(true)
                .setTermStatistics(true)
                .setFilterSettings(filterSettings)
                .get();
            checkBestTerms(response.getFields().terms("tags"), uniqueTags.subList((numTerms - i - 1), numTerms));
        }
    }

    public void testFilterDocFreq() throws ExecutionException, InterruptedException, IOException {
        logger.info("Setting up the index ...");
        Settings.Builder settings = Settings.builder()
            .put(indexSettings())
            .put("index.analysis.analyzer", "keyword")
            .put("index.number_of_shards", 1); // no dfs
        assertAcked(prepareCreate("test").setSettings(settings).setMapping("tags", "type=text"));

        int numDocs = scaledRandomIntBetween(10, 50); // as many terms as there are docs
        logger.info("Indexing {} documents with tags of increasing dfs ...", numDocs);
        List<IndexRequestBuilder> builders = new ArrayList<>();
        List<String> tags = new ArrayList<>();
        for (int i = 0; i < numDocs; i++) {
            tags.add("tag_" + i);
            builders.add(prepareIndex("test").setId(i + "").setSource("tags", tags));
        }
        indexRandom(true, builders);

        logger.info("Checking best terms by highest to lowest idf ...");
        TermVectorsRequest.FilterSettings filterSettings = new TermVectorsRequest.FilterSettings();
        TermVectorsResponse response;
        for (int i = 0; i < numDocs; i++) {
            filterSettings.maxNumTerms = i + 1;
            response = client().prepareTermVectors("test", (numDocs - 1) + "")
                .setSelectedFields("tags")
                .setFieldStatistics(true)
                .setTermStatistics(true)
                .setFilterSettings(filterSettings)
                .get();
            checkBestTerms(response.getFields().terms("tags"), tags.subList((numDocs - i - 1), numDocs));
        }
    }

    public void testArtificialDocWithPreference() throws InterruptedException, IOException {
        // setup indices
        Settings.Builder settings = Settings.builder().put(indexSettings()).put("index.analysis.analyzer", "standard");
        assertAcked(prepareCreate("test").setSettings(settings).setMapping("field1", "type=text,term_vector=with_positions_offsets"));
        ensureGreen();

        // index document
        indexRandom(true, prepareIndex("test").setId("1").setSource("field1", "random permutation"));

        // Get search shards
        ClusterSearchShardsResponse searchShardsResponse = clusterAdmin().prepareSearchShards("test").get();
        List<Integer> shardIds = Arrays.stream(searchShardsResponse.getGroups()).map(s -> s.getShardId().id()).toList();

        // request termvectors of artificial document from each shard
        long sumTotalTermFreq = 0;
        int sumDocFreq = 0;
        for (Integer shardId : shardIds) {
            TermVectorsResponse tvResponse = client().prepareTermVectors()
                .setIndex("test")
                .setPreference("_shards:" + shardId)
                .setDoc(jsonBuilder().startObject().field("field1", "random permutation").endObject())
                .setFieldStatistics(true)
                .setTermStatistics(true)
                .get();
            Fields fields = tvResponse.getFields();
            Terms terms = fields.terms("field1");
            assertNotNull(terms);
            TermsEnum termsEnum = terms.iterator();
            while (termsEnum.next() != null) {
                sumTotalTermFreq += termsEnum.totalTermFreq();
                sumDocFreq += termsEnum.docFreq();
            }
        }
        assertEquals("expected to find term statistics in exactly one shard!", 2, sumTotalTermFreq);
        assertEquals("expected to find term statistics in exactly one shard!", 2, sumDocFreq);
    }

    public void testTermVectorsWithIgnoredField() throws IOException, InterruptedException {
        // setup indices
        assertAcked(prepareCreate("index").setMapping("field", "type=long,ignore_malformed=true"));
        ensureGreen();

        // add a doc with a bad long field
        indexRandom(true, prepareIndex("index").setId("1").setSource("{\"field\":\"foo\"}", XContentType.JSON));

        // do a tv request for all fields, _ignored should be returned
        TermVectorsResponse resp = client().prepareTermVectors("index", "1").setSelectedFields("*").get();
        assertThat(resp.getFields().terms("_ignored").size(), greaterThan(0L));
    }

    public void testWithKeywordAndNormalizer() throws IOException, ExecutionException, InterruptedException {
        // setup indices
        String[] indexNames = new String[] { "with_tv", "without_tv" };
        Settings.Builder builder = Settings.builder()
            .put(indexSettings())
            .put("index.analysis.analyzer.my_analyzer.tokenizer", "keyword")
            .putList("index.analysis.analyzer.my_analyzer.filter", "lowercase")
            .putList("index.analysis.normalizer.my_normalizer.filter", "lowercase");
        assertAcked(
            prepareCreate(indexNames[0]).setSettings(builder.build())
                .setMapping(
                    "field1",
                    "type=text,term_vector=with_positions_offsets,analyzer=my_analyzer",
                    "field2",
                    "type=text,term_vector=with_positions_offsets,analyzer=keyword"
                )
        );
        assertAcked(
            prepareCreate(indexNames[1]).setSettings(builder.build())
                .setMapping("field1", "type=keyword,normalizer=my_normalizer", "field2", "type=keyword")
        );
        ensureGreen();

        // index documents with and without term vectors
        String[] content = new String[] { "Hello World", "hello world", "HELLO WORLD" };

        List<IndexRequestBuilder> indexBuilders = new ArrayList<>();
        for (String indexName : indexNames) {
            for (int id = 0; id < content.length; id++) {
                indexBuilders.add(
                    prepareIndex(indexName).setId(String.valueOf(id)).setSource("field1", content[id], "field2", content[id])
                );
            }
        }
        indexRandom(true, indexBuilders);

        // request tvs and compare from each index
        for (int id = 0; id < content.length; id++) {
            Fields[] fields = new Fields[2];
            for (int j = 0; j < indexNames.length; j++) {
                TermVectorsResponse resp = client().prepareTermVectors(indexNames[j], String.valueOf(id))
                    .setOffsets(true)
                    .setPositions(true)
                    .setSelectedFields("field1", "field2")
                    .get();
                assertThat("doc with index: " + indexNames[j] + ", type1 and id: " + id, resp.isExists(), equalTo(true));
                fields[j] = resp.getFields();
            }
            compareTermVectors("field1", fields[0], fields[1]);
            compareTermVectors("field2", fields[0], fields[1]);
        }
    }

    private void checkBestTerms(Terms terms, List<String> expectedTerms) throws IOException {
        final TermsEnum termsEnum = terms.iterator();
        List<String> bestTerms = new ArrayList<>();
        BytesRef text;
        while ((text = termsEnum.next()) != null) {
            bestTerms.add(text.utf8ToString());
        }
        Collections.sort(expectedTerms);
        Collections.sort(bestTerms);
        assertArrayEquals(expectedTerms.toArray(), bestTerms.toArray());
    }
}<|MERGE_RESOLUTION|>--- conflicted
+++ resolved
@@ -70,11 +70,7 @@
             .endObject();
         assertAcked(prepareCreate("test").addAlias(new Alias("alias")).setMapping(mapping));
 
-<<<<<<< HEAD
-        prepareIndex("test").setId("666").setSource("field", "foo bar").execute().actionGet();
-=======
-        client().prepareIndex("test").setId("666").setSource("field", "foo bar").get();
->>>>>>> 484bde9f
+        prepareIndex("test").setId("666").setSource("field", "foo bar").get();
         refresh();
         for (int i = 0; i < 20; i++) {
             ActionFuture<TermVectorsResponse> termVector = client().termVectors(new TermVectorsRequest(indexOrAlias(), "" + i));
@@ -101,11 +97,7 @@
         assertAcked(prepareCreate("test").addAlias(new Alias("alias")).setMapping(mapping));
 
         // when indexing a field that simply has a question mark, the term vectors will be null
-<<<<<<< HEAD
-        prepareIndex("test").setId("0").setSource("existingfield", "?").execute().actionGet();
-=======
-        client().prepareIndex("test").setId("0").setSource("existingfield", "?").get();
->>>>>>> 484bde9f
+        prepareIndex("test").setId("0").setSource("existingfield", "?").get();
         refresh();
         ActionFuture<TermVectorsResponse> termVector = client().termVectors(
             new TermVectorsRequest(indexOrAlias(), "0").selectedFields(new String[] { "existingfield" })
@@ -133,11 +125,7 @@
         assertAcked(prepareCreate("test").addAlias(new Alias("alias")).setMapping(mapping));
 
         // when indexing a field that simply has a question mark, the term vectors will be null
-<<<<<<< HEAD
-        prepareIndex("test").setId("0").setSource("anotherexistingfield", 1).execute().actionGet();
-=======
-        client().prepareIndex("test").setId("0").setSource("anotherexistingfield", 1).get();
->>>>>>> 484bde9f
+        prepareIndex("test").setId("0").setSource("anotherexistingfield", 1).get();
         refresh();
         ActionFuture<TermVectorsResponse> termVectors = client().termVectors(
             new TermVectorsRequest(indexOrAlias(), "0").selectedFields(randomBoolean() ? new String[] { "existingfield" } : null)
@@ -478,11 +466,7 @@
         ensureGreen();
 
         for (int i = 0; i < 10; i++) {
-<<<<<<< HEAD
-            prepareIndex("test").setId(Integer.toString(i)).setSource(source).execute().actionGet();
-=======
-            client().prepareIndex("test").setId(Integer.toString(i)).setSource(source).get();
->>>>>>> 484bde9f
+            prepareIndex("test").setId(Integer.toString(i)).setSource(source).get();
             refresh();
         }
 
