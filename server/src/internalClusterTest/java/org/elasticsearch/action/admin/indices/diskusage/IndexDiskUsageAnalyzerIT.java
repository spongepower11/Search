/*
 * Copyright Elasticsearch B.V. and/or licensed to Elasticsearch B.V. under one
 * or more contributor license agreements. Licensed under the Elastic License
 * 2.0 and the Server Side Public License, v 1; you may not use this file except
 * in compliance with, at your election, the Elastic License 2.0 or the Server
 * Side Public License, v 1.
 */

package org.elasticsearch.action.admin.indices.diskusage;

import org.apache.lucene.tests.util.English;
import org.elasticsearch.action.ActionListener;
import org.elasticsearch.action.support.PlainActionFuture;
import org.elasticsearch.cluster.metadata.IndexMetadata;
import org.elasticsearch.common.settings.Settings;
import org.elasticsearch.common.util.concurrent.ConcurrentCollections;
import org.elasticsearch.index.Index;
import org.elasticsearch.index.IndexSettings;
import org.elasticsearch.index.engine.EngineException;
import org.elasticsearch.index.engine.EngineFactory;
import org.elasticsearch.index.engine.InternalEngine;
import org.elasticsearch.index.shard.IndexShard;
import org.elasticsearch.index.shard.ShardId;
import org.elasticsearch.indices.IndicesService;
import org.elasticsearch.plugins.EnginePlugin;
import org.elasticsearch.plugins.Plugin;
import org.elasticsearch.test.ESIntegTestCase;
import org.elasticsearch.test.transport.MockTransportService;
import org.elasticsearch.xcontent.XContentBuilder;
import org.elasticsearch.xcontent.XContentFactory;
import org.junit.Before;

import java.util.ArrayList;
import java.util.Arrays;
import java.util.Collection;
import java.util.List;
import java.util.Optional;
import java.util.Set;
import java.util.concurrent.atomic.AtomicInteger;
import java.util.stream.IntStream;

import static org.hamcrest.Matchers.arrayWithSize;
import static org.hamcrest.Matchers.emptyArray;
import static org.hamcrest.Matchers.equalTo;
import static org.hamcrest.Matchers.greaterThan;

public class IndexDiskUsageAnalyzerIT extends ESIntegTestCase {

    @Override
    protected boolean addMockInternalEngine() {
        return false;
    }

    @Override
    protected Collection<Class<? extends Plugin>> nodePlugins() {
        List<Class<? extends Plugin>> plugins = new ArrayList<>(super.nodePlugins());
        plugins.add(EngineTestPlugin.class);
        plugins.add(MockTransportService.TestPlugin.class);
        return plugins;
    }

    private static final Set<ShardId> failOnFlushShards = ConcurrentCollections.newConcurrentSet();

    public static class EngineTestPlugin extends Plugin implements EnginePlugin {
        @Override
        public Optional<EngineFactory> getEngineFactory(IndexSettings indexSettings) {
            return Optional.of(config -> new InternalEngine(config) {
                @Override
<<<<<<< HEAD
                protected void flushHoldingRef(boolean force, boolean waitIfOngoing, ActionListener<FlushResult> listener) {
=======
                protected void flushHoldingLock(boolean force, boolean waitIfOngoing, ActionListener<FlushResult> listener) {
>>>>>>> e664124f
                    final ShardId shardId = config.getShardId();
                    if (failOnFlushShards.contains(shardId)) {
                        listener.onFailure(new EngineException(shardId, "simulated IO"));
                    } else {
                        super.flushHoldingLock(force, waitIfOngoing, listener);
                    }
                }
            });
        }
    }

    @Before
    public void resetFailOnFlush() throws Exception {
        failOnFlushShards.clear();
    }

    public void testSimple() throws Exception {
        final XContentBuilder mapping = XContentFactory.jsonBuilder();
        mapping.startObject();
        {
            mapping.startObject("properties");
            {
                mapping.startObject("english_text");
                mapping.field("type", "text");
                mapping.endObject();

                mapping.startObject("value");
                mapping.field("type", "long");
                mapping.endObject();
            }
            mapping.endObject();
        }
        mapping.endObject();

        final String index = "test-index";
        indicesAdmin().prepareCreate(index)
            .setMapping(mapping)
            .setSettings(Settings.builder().put(IndexMetadata.SETTING_NUMBER_OF_SHARDS, between(1, 5)))
            .get();

        int numDocs = randomIntBetween(10, 100);
        for (int i = 0; i < numDocs; i++) {
            int value = randomIntBetween(1, 1024);
            final XContentBuilder doc = XContentFactory.jsonBuilder()
                .startObject()
                .field("english_text", English.intToEnglish(value))
                .field("value", value)
                .endObject();
            prepareIndex(index).setId("id-" + i).setSource(doc).get();
        }
        final boolean forceNorms = randomBoolean();
        if (forceNorms) {
            final XContentBuilder doc = XContentFactory.jsonBuilder()
                .startObject()
                .field("english_text", "A long sentence to make sure that norms is non-zero")
                .endObject();
            prepareIndex(index).setId("id").setSource(doc).get();
        }
        // Force merge to ensure that there are more than one numeric value to justify doc value.
        client().admin().indices().prepareForceMerge(index).setMaxNumSegments(1).get();
        PlainActionFuture<AnalyzeIndexDiskUsageResponse> future = new PlainActionFuture<>();
        client().execute(
            AnalyzeIndexDiskUsageAction.INSTANCE,
            new AnalyzeIndexDiskUsageRequest(new String[] { index }, AnalyzeIndexDiskUsageRequest.DEFAULT_INDICES_OPTIONS, true),
            future
        );

        AnalyzeIndexDiskUsageResponse resp = future.actionGet();
        final IndexDiskUsageStats stats = resp.getStats().get(index);
        logger.info("--> stats {}", stats);
        assertNotNull(stats);
        assertThat(stats.getIndexSizeInBytes(), greaterThan(100L));

        final IndexDiskUsageStats.PerFieldDiskUsage englishField = stats.getFields().get("english_text");
        assertThat(englishField.getInvertedIndexBytes(), greaterThan(0L));
        assertThat(englishField.getStoredFieldBytes(), equalTo(0L));
        if (forceNorms) {
            assertThat(englishField.getNormsBytes(), greaterThan(0L));
        }
        final IndexDiskUsageStats.PerFieldDiskUsage valueField = stats.getFields().get("value");
        assertThat(valueField.getInvertedIndexBytes(), equalTo(0L));
        assertThat(valueField.getStoredFieldBytes(), equalTo(0L));
        assertThat(valueField.getPointsBytes(), greaterThan(0L));
        assertThat(valueField.getDocValuesBytes(), greaterThan(0L));

        assertMetadataFields(stats);
    }

    public void testFailOnFlush() throws Exception {
        final String indexName = "test-index";
        int numberOfShards = between(1, 5);
        createIndex(indexName, numberOfShards, between(0, 1));
        int numDocs = randomIntBetween(1, 10);
        for (int i = 0; i < numDocs; i++) {
            int value = randomIntBetween(1, 10);
            final XContentBuilder doc = XContentFactory.jsonBuilder()
                .startObject()
                .field("english_text", English.intToEnglish(value))
                .field("value", value)
                .endObject();
            prepareIndex(indexName).setId("id-" + i).setSource(doc).get();
        }
        Index index = clusterService().state().metadata().index(indexName).getIndex();
        List<ShardId> failedShards = randomSubsetOf(
            between(1, numberOfShards),
            IntStream.range(0, numberOfShards).mapToObj(n -> new ShardId(index, n)).toList()
        );
        failOnFlushShards.addAll(failedShards);
        AnalyzeIndexDiskUsageResponse resp = client().execute(
            AnalyzeIndexDiskUsageAction.INSTANCE,
            new AnalyzeIndexDiskUsageRequest(new String[] { indexName }, AnalyzeIndexDiskUsageRequest.DEFAULT_INDICES_OPTIONS, true)
        ).actionGet();
        assertThat(resp.getTotalShards(), equalTo(numberOfShards));
        assertThat(resp.getFailedShards(), equalTo(failedShards.size()));
    }

    public void testManyShards() throws Exception {
        List<String> indices = IntStream.range(0, between(1, 5)).mapToObj(n -> "index_" + n).toList();
        int totalShards = 0;
        for (String indexName : indices) {
            int numberOfShards = between(10, 30);
            indicesAdmin().prepareCreate(indexName)
                .setSettings(
                    indexSettings(numberOfShards, between(0, 1)).put("index.shard.check_on_startup", false)
                        .put("index.routing.rebalance.enable", "none")
                )
                .get();
            totalShards += numberOfShards;
            int numDocs = randomIntBetween(10, 100);
            for (int i = 0; i < numDocs; i++) {
                int value = randomIntBetween(5, 20);
                final XContentBuilder doc = XContentFactory.jsonBuilder()
                    .startObject()
                    .field("english_text", English.intToEnglish(value))
                    .field("value", value)
                    .endObject();
                prepareIndex(indexName).setId("id-" + i).setSource(doc).get();
            }
        }

        AnalyzeIndexDiskUsageResponse resp = client().execute(
            AnalyzeIndexDiskUsageAction.INSTANCE,
            new AnalyzeIndexDiskUsageRequest(new String[] { "index_*" }, AnalyzeIndexDiskUsageRequest.DEFAULT_INDICES_OPTIONS, true)
        ).actionGet();
        assertThat(Arrays.toString(resp.getShardFailures()), resp.getShardFailures(), emptyArray());
        assertThat(resp.getTotalShards(), equalTo(totalShards));
        assertThat(resp.getSuccessfulShards(), equalTo(totalShards));
        assertThat(resp.getFailedShards(), equalTo(0));
        for (String index : indices) {
            IndexDiskUsageStats stats = resp.getStats().get(index);
            assertThat(stats.getIndexSizeInBytes(), greaterThan(0L));
            assertThat(stats.total().totalBytes(), greaterThan(0L));
        }
    }

    public void testFailingTargetShards() throws Exception {
        internalCluster().ensureAtLeastNumDataNodes(2);
        final String indexName = "test-index";
        int numberOfShards = between(1, 5);
        indicesAdmin().prepareCreate(indexName)
            .setSettings(indexSettings(numberOfShards, 0).put("index.routing.rebalance.enable", "none"))
            .get();
        int numDocs = randomIntBetween(1, 10);
        for (int i = 0; i < numDocs; i++) {
            int value = randomIntBetween(1, 10);
            final XContentBuilder doc = XContentFactory.jsonBuilder()
                .startObject()
                .field("english_text", English.intToEnglish(value))
                .field("value", value)
                .endObject();
            prepareIndex(indexName).setId("id-" + i).setSource(doc).get();
        }
        final Index index = resolveIndex(indexName);
        final List<ShardId> failingShards = randomSubsetOf(
            between(1, numberOfShards),
            IntStream.range(0, numberOfShards).mapToObj(n -> new ShardId(index, n)).toList()
        );
        final AtomicInteger failedShards = new AtomicInteger();
        final AtomicInteger successfulShards = new AtomicInteger();
        try {
            for (String node : internalCluster().getNodeNames()) {
                MockTransportService.getInstance(node)
                    .addRequestHandlingBehavior(AnalyzeIndexDiskUsageAction.NAME + "[s]", (handler, request, channel, task) -> {
                        AnalyzeDiskUsageShardRequest shardRequest = (AnalyzeDiskUsageShardRequest) request;
                        IndicesService indicesService = internalCluster().getInstance(IndicesService.class, node);
                        logger.info("--> handling shard request {} on node {}", shardRequest.shardId(), node);
                        ShardId shardId = shardRequest.shardId();
                        if (failingShards.contains(shardId)) {
                            IndexShard indexShard = indicesService.getShardOrNull(shardId);
                            assertNotNull("No shard found for shard " + shardId, indexShard);
                            logger.info("--> failing shard {} on node {}", shardRequest.shardId(), node);
                            indexShard.close("test", randomBoolean());
                            failedShards.incrementAndGet();
                        } else {
                            successfulShards.incrementAndGet();
                        }
                        handler.messageReceived(request, channel, task);
                    });
            }
            AnalyzeIndexDiskUsageResponse resp = client().execute(
                AnalyzeIndexDiskUsageAction.INSTANCE,
                new AnalyzeIndexDiskUsageRequest(new String[] { indexName }, AnalyzeIndexDiskUsageRequest.DEFAULT_INDICES_OPTIONS, true)
            ).actionGet();
            assertThat(failedShards.get(), equalTo(failingShards.size()));
            assertThat(resp.getTotalShards(), equalTo(numberOfShards));
            assertThat(resp.getFailedShards(), equalTo(failedShards.get()));
            assertThat(resp.getSuccessfulShards(), equalTo(resp.getTotalShards() - resp.getFailedShards()));
            assertThat(successfulShards.get(), equalTo(numberOfShards - failedShards.get()));
            assertThat(resp.getShardFailures(), arrayWithSize(failedShards.get()));
        } finally {
            for (String node : internalCluster().getNodeNames()) {
                MockTransportService.getInstance(node).clearAllRules();
            }
        }
    }

    void assertMetadataFields(IndexDiskUsageStats stats) {
        final IndexDiskUsageStats.PerFieldDiskUsage sourceField = stats.getFields().get("_source");
        assertThat(sourceField.getInvertedIndexBytes(), equalTo(0L));
        assertThat(sourceField.getStoredFieldBytes(), greaterThan(0L));
        assertThat(sourceField.getPointsBytes(), equalTo(0L));
        assertThat(sourceField.getDocValuesBytes(), equalTo(0L));

        final IndexDiskUsageStats.PerFieldDiskUsage idField = stats.getFields().get("_id");
        assertThat(idField.getInvertedIndexBytes(), greaterThan(0L));
        assertThat(idField.getStoredFieldBytes(), greaterThan(0L));
        assertThat(idField.getPointsBytes(), equalTo(0L));
        assertThat(idField.getDocValuesBytes(), equalTo(0L));

        final IndexDiskUsageStats.PerFieldDiskUsage seqNoField = stats.getFields().get("_seq_no");
        assertThat(seqNoField.getInvertedIndexBytes(), equalTo(0L));
        assertThat(seqNoField.getStoredFieldBytes(), equalTo(0L));
        assertThat(seqNoField.getPointsBytes(), greaterThan(0L));
        assertThat(seqNoField.getDocValuesBytes(), greaterThan(0L));
    }
}<|MERGE_RESOLUTION|>--- conflicted
+++ resolved
@@ -66,16 +66,12 @@
         public Optional<EngineFactory> getEngineFactory(IndexSettings indexSettings) {
             return Optional.of(config -> new InternalEngine(config) {
                 @Override
-<<<<<<< HEAD
                 protected void flushHoldingRef(boolean force, boolean waitIfOngoing, ActionListener<FlushResult> listener) {
-=======
-                protected void flushHoldingLock(boolean force, boolean waitIfOngoing, ActionListener<FlushResult> listener) {
->>>>>>> e664124f
                     final ShardId shardId = config.getShardId();
                     if (failOnFlushShards.contains(shardId)) {
                         listener.onFailure(new EngineException(shardId, "simulated IO"));
                     } else {
-                        super.flushHoldingLock(force, waitIfOngoing, listener);
+                        super.flushHoldingRef(force, waitIfOngoing, listener);
                     }
                 }
             });
