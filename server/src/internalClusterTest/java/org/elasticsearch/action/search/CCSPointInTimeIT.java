--- conflicted
+++ resolved
@@ -125,9 +125,6 @@
         }
     }
 
-<<<<<<< HEAD
-    private static String openPointInTime(String[] indices, TimeValue keepAlive) {
-=======
     public void testFailuresOnOneShardsWithPointInTime() throws ExecutionException, InterruptedException {
         final Client localClient = client(LOCAL_CLUSTER);
         final Client remoteClient = client(REMOTE_CLUSTER);
@@ -203,8 +200,7 @@
         assertFalse(cluster.isTimedOut());
     }
 
-    private String openPointInTime(String[] indices, TimeValue keepAlive) {
->>>>>>> b7eafce3
+    private static String openPointInTime(String[] indices, TimeValue keepAlive) {
         OpenPointInTimeRequest request = new OpenPointInTimeRequest(indices).keepAlive(keepAlive);
         final OpenPointInTimeResponse response = client().execute(OpenPointInTimeAction.INSTANCE, request).actionGet();
         return response.getPointInTimeId();
