/*
 * Copyright Elasticsearch B.V. and/or licensed to Elasticsearch B.V. under one
 * or more contributor license agreements. Licensed under the Elastic License
 * 2.0 and the Server Side Public License, v 1; you may not use this file except
 * in compliance with, at your election, the Elastic License 2.0 or the Server
 * Side Public License, v 1.
 */

package org.elasticsearch.cluster;

import org.elasticsearch.action.ActionRequestBuilder;
import org.elasticsearch.action.admin.cluster.configuration.AddVotingConfigExclusionsRequest;
import org.elasticsearch.action.admin.cluster.configuration.TransportAddVotingConfigExclusionsAction;
import org.elasticsearch.action.admin.cluster.state.ClusterStateResponse;
import org.elasticsearch.action.bulk.BulkRequestBuilder;
import org.elasticsearch.action.get.GetResponse;
import org.elasticsearch.action.index.IndexRequestBuilder;
import org.elasticsearch.action.support.AutoCreateIndex;
import org.elasticsearch.action.update.UpdateRequestBuilder;
import org.elasticsearch.client.internal.Client;
import org.elasticsearch.client.internal.Requests;
import org.elasticsearch.cluster.action.index.MappingUpdatedAction;
import org.elasticsearch.cluster.block.ClusterBlockException;
import org.elasticsearch.cluster.coordination.NoMasterBlockService;
import org.elasticsearch.cluster.node.DiscoveryNode;
import org.elasticsearch.common.settings.Settings;
import org.elasticsearch.core.TimeValue;
import org.elasticsearch.discovery.MasterNotDiscoveredException;
import org.elasticsearch.plugins.Plugin;
import org.elasticsearch.rest.RestStatus;
import org.elasticsearch.script.Script;
import org.elasticsearch.script.ScriptType;
import org.elasticsearch.test.ESIntegTestCase;
import org.elasticsearch.test.ESIntegTestCase.ClusterScope;
import org.elasticsearch.test.ESIntegTestCase.Scope;
import org.elasticsearch.test.disruption.NetworkDisruption;
import org.elasticsearch.test.disruption.NetworkDisruption.IsolateAllNodes;
import org.elasticsearch.test.transport.MockTransportService;
import org.elasticsearch.xcontent.XContentFactory;

import java.util.Collection;
import java.util.Collections;
import java.util.HashSet;
import java.util.List;

import static org.elasticsearch.test.hamcrest.ElasticsearchAssertions.assertExists;
import static org.elasticsearch.test.hamcrest.ElasticsearchAssertions.assertHitCount;
import static org.elasticsearch.test.hamcrest.ElasticsearchAssertions.assertRequestBuilderThrows;
import static org.elasticsearch.test.hamcrest.ElasticsearchAssertions.assertResponse;
import static org.hamcrest.Matchers.equalTo;
import static org.hamcrest.Matchers.greaterThan;

@ClusterScope(scope = Scope.TEST, numDataNodes = 0)
public class NoMasterNodeIT extends ESIntegTestCase {

    @Override
    protected int numberOfReplicas() {
        return 2;
    }

    @Override
    protected Collection<Class<? extends Plugin>> nodePlugins() {
        return Collections.singletonList(MockTransportService.TestPlugin.class);
    }

    public void testNoMasterActions() throws Exception {
        Settings settings = Settings.builder()
            .put(AutoCreateIndex.AUTO_CREATE_INDEX_SETTING.getKey(), true)
            .put(NoMasterBlockService.NO_MASTER_BLOCK_SETTING.getKey(), "all")
            .build();

        final TimeValue timeout = TimeValue.timeValueMillis(10);

        final List<String> nodes = internalCluster().startNodes(3, settings);

        createIndex("test");
        clusterAdmin().prepareHealth("test").setWaitForGreenStatus().get();

        final NetworkDisruption disruptionScheme = new NetworkDisruption(
            new IsolateAllNodes(new HashSet<>(nodes)),
            NetworkDisruption.DISCONNECT
        );
        internalCluster().setDisruptionScheme(disruptionScheme);
        disruptionScheme.startDisrupting();

        final Client clientToMasterlessNode = client();

        assertBusy(() -> {
            ClusterState state = clientToMasterlessNode.admin().cluster().prepareState().setLocal(true).get().getState();
            assertTrue(state.blocks().hasGlobalBlockWithId(NoMasterBlockService.NO_MASTER_BLOCK_ID));
        });

        assertRequestBuilderThrows(
            clientToMasterlessNode.prepareGet("test", "1"),
            ClusterBlockException.class,
            RestStatus.SERVICE_UNAVAILABLE
        );

        assertRequestBuilderThrows(
            clientToMasterlessNode.prepareGet("no_index", "1"),
            ClusterBlockException.class,
            RestStatus.SERVICE_UNAVAILABLE
        );

        assertRequestBuilderThrows(
            clientToMasterlessNode.prepareMultiGet().add("test", "1"),
            ClusterBlockException.class,
            RestStatus.SERVICE_UNAVAILABLE
        );

        assertRequestBuilderThrows(
            clientToMasterlessNode.prepareMultiGet().add("no_index", "1"),
            ClusterBlockException.class,
            RestStatus.SERVICE_UNAVAILABLE
        );

        assertRequestBuilderThrows(
            clientToMasterlessNode.admin().indices().prepareAnalyze("test", "this is a test"),
            ClusterBlockException.class,
            RestStatus.SERVICE_UNAVAILABLE
        );

        assertRequestBuilderThrows(
            clientToMasterlessNode.admin().indices().prepareAnalyze("no_index", "this is a test"),
            ClusterBlockException.class,
            RestStatus.SERVICE_UNAVAILABLE
        );

        assertRequestBuilderThrows(
            clientToMasterlessNode.prepareSearch("test").setSize(0),
            ClusterBlockException.class,
            RestStatus.SERVICE_UNAVAILABLE
        );

        assertRequestBuilderThrows(
            clientToMasterlessNode.prepareSearch("no_index").setSize(0),
            ClusterBlockException.class,
            RestStatus.SERVICE_UNAVAILABLE
        );

        UpdateRequestBuilder updateRequestBuilder = clientToMasterlessNode.prepareUpdate("test", "1")
            .setScript(new Script(ScriptType.INLINE, Script.DEFAULT_SCRIPT_LANG, "test script", Collections.emptyMap()))
            .setTimeout(timeout);
        checkUpdateAction(false, timeout, updateRequestBuilder);
        updateRequestBuilder.request().decRef();

        updateRequestBuilder = clientToMasterlessNode.prepareUpdate("no_index", "1")
            .setScript(new Script(ScriptType.INLINE, Script.DEFAULT_SCRIPT_LANG, "test script", Collections.emptyMap()))
            .setTimeout(timeout);
        checkUpdateAction(true, timeout, updateRequestBuilder);
        updateRequestBuilder.request().decRef();

        {
            IndexRequestBuilder indexRequestBuilder = clientToMasterlessNode.prepareIndex("test")
                .setId("1")
                .setSource(XContentFactory.jsonBuilder().startObject().endObject())
                .setTimeout(timeout);
            checkWriteAction(indexRequestBuilder);
            indexRequestBuilder.request().decRef();
        }

        {
            IndexRequestBuilder indexRequestBuilder = clientToMasterlessNode.prepareIndex("no_index")
                .setId("1")
                .setSource(XContentFactory.jsonBuilder().startObject().endObject())
                .setTimeout(timeout);
            checkWriteAction(indexRequestBuilder);
            indexRequestBuilder.request().decRef();
        }

        try (BulkRequestBuilder bulkRequestBuilder = clientToMasterlessNode.prepareBulk()) {
            IndexRequestBuilder indexRequestBuilder1 = clientToMasterlessNode.prepareIndex("test")
                .setId("1")
                .setSource(XContentFactory.jsonBuilder().startObject().endObject());
            IndexRequestBuilder indexRequestBuilder2 = clientToMasterlessNode.prepareIndex("test")
                .setId("2")
                .setSource(XContentFactory.jsonBuilder().startObject().endObject());
            bulkRequestBuilder.add(indexRequestBuilder1);
            bulkRequestBuilder.add(indexRequestBuilder2);
            bulkRequestBuilder.setTimeout(timeout);
            checkWriteAction(bulkRequestBuilder);
            indexRequestBuilder1.request().decRef();
            indexRequestBuilder2.request().decRef();
        }

        try (BulkRequestBuilder bulkRequestBuilder = clientToMasterlessNode.prepareBulk()) {
            IndexRequestBuilder indexRequestBuilder1 = clientToMasterlessNode.prepareIndex("no_index")
                .setId("1")
                .setSource(XContentFactory.jsonBuilder().startObject().endObject());
            IndexRequestBuilder indexRequestBuilder2 = clientToMasterlessNode.prepareIndex("no_index")
                .setId("2")
                .setSource(XContentFactory.jsonBuilder().startObject().endObject());
            bulkRequestBuilder.add(indexRequestBuilder1);
            bulkRequestBuilder.add(indexRequestBuilder2);
            bulkRequestBuilder.setTimeout(timeout);
            checkWriteAction(bulkRequestBuilder);
            indexRequestBuilder1.request().decRef();
            indexRequestBuilder2.request().decRef();
        }

        internalCluster().clearDisruptionScheme(true);
    }

    void checkUpdateAction(boolean autoCreateIndex, TimeValue timeout, ActionRequestBuilder<?, ?> builder) {
        // we clean the metadata when loosing a master, therefore all operations on indices will auto create it, if allowed
        try {
            builder.get();
            fail("expected ClusterBlockException or MasterNotDiscoveredException");
        } catch (ClusterBlockException | MasterNotDiscoveredException e) {
            if (e instanceof MasterNotDiscoveredException) {
                assertTrue(autoCreateIndex);
            } else {
                assertFalse(autoCreateIndex);
            }
            assertThat(e.status(), equalTo(RestStatus.SERVICE_UNAVAILABLE));
        }
    }

    void checkWriteAction(ActionRequestBuilder<?, ?> builder) {
        try {
            builder.get();
            fail("Expected ClusterBlockException");
        } catch (ClusterBlockException e) {
            assertThat(e.status(), equalTo(RestStatus.SERVICE_UNAVAILABLE));
        }
    }

    public void testNoMasterActionsWriteMasterBlock() throws Exception {
        Settings settings = Settings.builder()
            .put(AutoCreateIndex.AUTO_CREATE_INDEX_SETTING.getKey(), false)
            .put(NoMasterBlockService.NO_MASTER_BLOCK_SETTING.getKey(), "write")
            .build();

        final List<String> nodes = internalCluster().startNodes(3, settings);

        prepareCreate("test1").setSettings(indexSettings(1, 2)).get();
        prepareCreate("test2").setSettings(indexSettings(3, 0)).get();
        clusterAdmin().prepareHealth("_all").setWaitForGreenStatus().get();
        indexDoc("test1", "1", "field", "value1");
        indexDoc("test2", "1", "field", "value1");
        refresh();

        ensureSearchable("test1", "test2");

        ClusterStateResponse clusterState = clusterAdmin().prepareState().get();
        logger.info("Cluster state:\n{}", clusterState.getState());

        final NetworkDisruption disruptionScheme = new NetworkDisruption(
            new IsolateAllNodes(new HashSet<>(nodes)),
            NetworkDisruption.DISCONNECT
        );
        internalCluster().setDisruptionScheme(disruptionScheme);
        disruptionScheme.startDisrupting();

        final Client clientToMasterlessNode = client();

        assertBusy(() -> {
            ClusterState state = clientToMasterlessNode.admin().cluster().prepareState().setLocal(true).get().getState();
            assertTrue(state.blocks().hasGlobalBlockWithId(NoMasterBlockService.NO_MASTER_BLOCK_ID));
        });

        GetResponse getResponse = clientToMasterlessNode.prepareGet("test1", "1").get();
        assertExists(getResponse);

        assertHitCount(clientToMasterlessNode.prepareSearch("test1").setAllowPartialSearchResults(true).setSize(0), 1L);

        logger.info("--> here 3");
        assertHitCount(clientToMasterlessNode.prepareSearch("test1").setAllowPartialSearchResults(true), 1L);

        assertResponse(clientToMasterlessNode.prepareSearch("test2").setAllowPartialSearchResults(true).setSize(0), countResponse -> {
            assertThat(countResponse.getTotalShards(), equalTo(3));
            assertThat(countResponse.getSuccessfulShards(), equalTo(1));
        });

        TimeValue timeout = TimeValue.timeValueMillis(200);
        long now = System.currentTimeMillis();
        UpdateRequestBuilder updateRequestBuilder = clientToMasterlessNode.prepareUpdate("test1", "1")
            .setDoc(Requests.INDEX_CONTENT_TYPE, "field", "value2")
            .setTimeout(timeout);
        try {
            updateRequestBuilder.get();
            fail("Expected ClusterBlockException");
        } catch (ClusterBlockException e) {
            assertThat(System.currentTimeMillis() - now, greaterThan(timeout.millis() - 50));
            assertThat(e.status(), equalTo(RestStatus.SERVICE_UNAVAILABLE));
        } catch (Exception e) {
            logger.info("unexpected", e);
            throw e;
        } finally {
            updateRequestBuilder.request().decRef();
        }

        IndexRequestBuilder indexRequestBuilder = clientToMasterlessNode.prepareIndex("test1")
            .setId("1")
            .setSource(XContentFactory.jsonBuilder().startObject().endObject())
            .setTimeout(timeout);
        try {
            indexRequestBuilder.get();
            fail("Expected ClusterBlockException");
        } catch (ClusterBlockException e) {
            assertThat(e.status(), equalTo(RestStatus.SERVICE_UNAVAILABLE));
        } finally {
            indexRequestBuilder.request().decRef();
        }

        internalCluster().clearDisruptionScheme(true);
    }

    public void testNoMasterActionsMetadataWriteMasterBlock() throws Exception {
        Settings settings = Settings.builder()
            .put(NoMasterBlockService.NO_MASTER_BLOCK_SETTING.getKey(), "metadata_write")
            .put(MappingUpdatedAction.INDICES_MAPPING_DYNAMIC_TIMEOUT_SETTING.getKey(), "100ms")
            .build();

        final List<String> nodes = internalCluster().startNodes(3, settings);

        prepareCreate("test1").setSettings(indexSettings(1, 1)).get();
        clusterAdmin().prepareHealth("_all").setWaitForGreenStatus().get();
        indexDoc("test1", "1", "field", "value1");
        refresh();

        ensureGreen("test1");

        ClusterStateResponse clusterState = clusterAdmin().prepareState().get();
        logger.info("Cluster state:\n{}", clusterState.getState());

        final List<String> nodesWithShards = clusterState.getState()
            .routingTable()
            .index("test1")
            .shard(0)
            .activeShards()
            .stream()
            .map(shardRouting -> shardRouting.currentNodeId())
            .map(nodeId -> clusterState.getState().nodes().resolveNode(nodeId))
            .map(DiscoveryNode::getName)
            .toList();

        client().execute(
            TransportAddVotingConfigExclusionsAction.TYPE,
            new AddVotingConfigExclusionsRequest(nodesWithShards.toArray(new String[0]))
        ).get();
        ensureGreen("test1");

        String partitionedNode = nodes.stream().filter(n -> nodesWithShards.contains(n) == false).findFirst().get();

        final NetworkDisruption disruptionScheme = new NetworkDisruption(
            new NetworkDisruption.TwoPartitions(Collections.singleton(partitionedNode), new HashSet<>(nodesWithShards)),
            NetworkDisruption.DISCONNECT
        );
        internalCluster().setDisruptionScheme(disruptionScheme);
        disruptionScheme.startDisrupting();

        assertBusy(() -> {
            for (String node : nodesWithShards) {
                ClusterState state = client(node).admin().cluster().prepareState().setLocal(true).get().getState();
                assertTrue(state.blocks().hasGlobalBlockWithId(NoMasterBlockService.NO_MASTER_BLOCK_ID));
            }
        });

        GetResponse getResponse = client(randomFrom(nodesWithShards)).prepareGet("test1", "1").get();
        assertExists(getResponse);

        expectThrows(Exception.class, client(partitionedNode).prepareGet("test1", "1"));

        assertHitCount(client(randomFrom(nodesWithShards)).prepareSearch("test1").setAllowPartialSearchResults(true).setSize(0), 1L);

        expectThrows(Exception.class, client(partitionedNode).prepareSearch("test1").setAllowPartialSearchResults(true).setSize(0));

        TimeValue timeout = TimeValue.timeValueMillis(200);
        {
            UpdateRequestBuilder updateRequestBuilder = client(randomFrom(nodesWithShards)).prepareUpdate("test1", "1")
                .setDoc(Requests.INDEX_CONTENT_TYPE, "field", "value2")
                .setTimeout(timeout);
            updateRequestBuilder.get();
            updateRequestBuilder.request().decRef();
        }

<<<<<<< HEAD
        expectThrows(Exception.class, () -> {
            UpdateRequestBuilder updateRequestBuilder = client(partitionedNode).prepareUpdate("test1", "1")
                .setDoc(Requests.INDEX_CONTENT_TYPE, "field", "value2")
                .setTimeout(timeout);
            try {
                updateRequestBuilder.get();
            } finally {
                updateRequestBuilder.request().decRef();
            }
        });
=======
        expectThrows(
            Exception.class,
            client(partitionedNode).prepareUpdate("test1", "1").setDoc(Requests.INDEX_CONTENT_TYPE, "field", "value2").setTimeout(timeout)
        );
>>>>>>> a190c7da

        {
            IndexRequestBuilder indexRequestBuilder = client(randomFrom(nodesWithShards)).prepareIndex("test1")
                .setId("1")
                .setSource(XContentFactory.jsonBuilder().startObject().endObject())
                .setTimeout(timeout);
            indexRequestBuilder.get();
            indexRequestBuilder.request().decRef();
        }

        // dynamic mapping updates fail
<<<<<<< HEAD
        expectThrows(MasterNotDiscoveredException.class, () -> {
            IndexRequestBuilder indexRequestBuilder = client(randomFrom(nodesWithShards)).prepareIndex("test1")
                .setId("1")
                .setSource(XContentFactory.jsonBuilder().startObject().field("new_field", "value").endObject())
                .setTimeout(timeout);
            try {
                indexRequestBuilder.get();
            } finally {
                indexRequestBuilder.request().decRef();
            }
        });

        // dynamic index creation fails
        expectThrows(MasterNotDiscoveredException.class, () -> {
            IndexRequestBuilder indexRequestBuilder = client(randomFrom(nodesWithShards)).prepareIndex("test2")
                .setId("1")
                .setSource(XContentFactory.jsonBuilder().startObject().endObject())
                .setTimeout(timeout);
            try {
                indexRequestBuilder.get();
            } finally {
                indexRequestBuilder.request().decRef();
            }
        });

        expectThrows(Exception.class, () -> {
            IndexRequestBuilder indexRequestBuilder = client(partitionedNode).prepareIndex("test1")
                .setId("1")
                .setSource(XContentFactory.jsonBuilder().startObject().endObject())
                .setTimeout(timeout);
            try {
                indexRequestBuilder.get();
            } finally {
                indexRequestBuilder.request().decRef();
            }
        });
=======
        expectThrows(
            MasterNotDiscoveredException.class,
            client(randomFrom(nodesWithShards)).prepareIndex("test1")
                .setId("1")
                .setSource(XContentFactory.jsonBuilder().startObject().field("new_field", "value").endObject())
                .setTimeout(timeout)
        );

        // dynamic index creation fails
        expectThrows(
            MasterNotDiscoveredException.class,
            client(randomFrom(nodesWithShards)).prepareIndex("test2")
                .setId("1")
                .setSource(XContentFactory.jsonBuilder().startObject().endObject())
                .setTimeout(timeout)
        );

        expectThrows(
            Exception.class,
            client(partitionedNode).prepareIndex("test1")
                .setId("1")
                .setSource(XContentFactory.jsonBuilder().startObject().endObject())
                .setTimeout(timeout)
        );
>>>>>>> a190c7da

        internalCluster().clearDisruptionScheme(true);
    }
}<|MERGE_RESOLUTION|>--- conflicted
+++ resolved
@@ -374,8 +374,13 @@
             updateRequestBuilder.get();
             updateRequestBuilder.request().decRef();
         }
-
-<<<<<<< HEAD
+        {
+            UpdateRequestBuilder updateRequestBuilder = client(partitionedNode).prepareUpdate("test1", "1")
+                .setDoc(Requests.INDEX_CONTENT_TYPE, "field", "value2")
+                .setTimeout(timeout);
+            expectThrows(Exception.class, updateRequestBuilder);
+        }
+
         expectThrows(Exception.class, () -> {
             UpdateRequestBuilder updateRequestBuilder = client(partitionedNode).prepareUpdate("test1", "1")
                 .setDoc(Requests.INDEX_CONTENT_TYPE, "field", "value2")
@@ -386,12 +391,6 @@
                 updateRequestBuilder.request().decRef();
             }
         });
-=======
-        expectThrows(
-            Exception.class,
-            client(partitionedNode).prepareUpdate("test1", "1").setDoc(Requests.INDEX_CONTENT_TYPE, "field", "value2").setTimeout(timeout)
-        );
->>>>>>> a190c7da
 
         {
             IndexRequestBuilder indexRequestBuilder = client(randomFrom(nodesWithShards)).prepareIndex("test1")
@@ -402,71 +401,34 @@
             indexRequestBuilder.request().decRef();
         }
 
-        // dynamic mapping updates fail
-<<<<<<< HEAD
-        expectThrows(MasterNotDiscoveredException.class, () -> {
+        {
+            // dynamic mapping updates fail
             IndexRequestBuilder indexRequestBuilder = client(randomFrom(nodesWithShards)).prepareIndex("test1")
                 .setId("1")
                 .setSource(XContentFactory.jsonBuilder().startObject().field("new_field", "value").endObject())
                 .setTimeout(timeout);
-            try {
-                indexRequestBuilder.get();
-            } finally {
-                indexRequestBuilder.request().decRef();
-            }
-        });
-
-        // dynamic index creation fails
-        expectThrows(MasterNotDiscoveredException.class, () -> {
+            expectThrows(MasterNotDiscoveredException.class, indexRequestBuilder);
+            indexRequestBuilder.request().decRef();
+        }
+
+        {
+            // dynamic index creation fails
             IndexRequestBuilder indexRequestBuilder = client(randomFrom(nodesWithShards)).prepareIndex("test2")
                 .setId("1")
                 .setSource(XContentFactory.jsonBuilder().startObject().endObject())
                 .setTimeout(timeout);
-            try {
-                indexRequestBuilder.get();
-            } finally {
-                indexRequestBuilder.request().decRef();
-            }
-        });
-
-        expectThrows(Exception.class, () -> {
+            expectThrows(MasterNotDiscoveredException.class, indexRequestBuilder);
+            indexRequestBuilder.request().decRef();
+        }
+
+        {
             IndexRequestBuilder indexRequestBuilder = client(partitionedNode).prepareIndex("test1")
                 .setId("1")
                 .setSource(XContentFactory.jsonBuilder().startObject().endObject())
                 .setTimeout(timeout);
-            try {
-                indexRequestBuilder.get();
-            } finally {
-                indexRequestBuilder.request().decRef();
-            }
-        });
-=======
-        expectThrows(
-            MasterNotDiscoveredException.class,
-            client(randomFrom(nodesWithShards)).prepareIndex("test1")
-                .setId("1")
-                .setSource(XContentFactory.jsonBuilder().startObject().field("new_field", "value").endObject())
-                .setTimeout(timeout)
-        );
-
-        // dynamic index creation fails
-        expectThrows(
-            MasterNotDiscoveredException.class,
-            client(randomFrom(nodesWithShards)).prepareIndex("test2")
-                .setId("1")
-                .setSource(XContentFactory.jsonBuilder().startObject().endObject())
-                .setTimeout(timeout)
-        );
-
-        expectThrows(
-            Exception.class,
-            client(partitionedNode).prepareIndex("test1")
-                .setId("1")
-                .setSource(XContentFactory.jsonBuilder().startObject().endObject())
-                .setTimeout(timeout)
-        );
->>>>>>> a190c7da
-
+            expectThrows(Exception.class, indexRequestBuilder);
+            indexRequestBuilder.request().decRef();
+        }
         internalCluster().clearDisruptionScheme(true);
     }
 }