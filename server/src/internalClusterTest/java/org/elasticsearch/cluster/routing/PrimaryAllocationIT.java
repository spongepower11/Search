/*
 * Copyright Elasticsearch B.V. and/or licensed to Elasticsearch B.V. under one
 * or more contributor license agreements. Licensed under the Elastic License
 * 2.0 and the Server Side Public License, v 1; you may not use this file except
 * in compliance with, at your election, the Elastic License 2.0 or the Server
 * Side Public License, v 1.
 */

package org.elasticsearch.cluster.routing;

import org.elasticsearch.action.DocWriteResponse;
import org.elasticsearch.action.admin.cluster.reroute.ClusterRerouteRequestBuilder;
import org.elasticsearch.action.admin.indices.shards.IndicesShardStoresResponse;
import org.elasticsearch.action.admin.indices.stats.ShardStats;
import org.elasticsearch.action.bulk.BulkRequestBuilder;
import org.elasticsearch.action.bulk.BulkResponse;
import org.elasticsearch.action.support.ActiveShardCount;
import org.elasticsearch.action.support.IndicesOptions;
import org.elasticsearch.cluster.ClusterState;
import org.elasticsearch.cluster.ClusterStateListener;
import org.elasticsearch.cluster.metadata.IndexMetadata;
import org.elasticsearch.cluster.routing.allocation.command.AllocateEmptyPrimaryAllocationCommand;
import org.elasticsearch.cluster.routing.allocation.command.AllocateStalePrimaryAllocationCommand;
import org.elasticsearch.cluster.service.ClusterService;
import org.elasticsearch.common.Strings;
import org.elasticsearch.common.settings.Settings;
import org.elasticsearch.common.util.set.Sets;
import org.elasticsearch.gateway.GatewayAllocator;
import org.elasticsearch.index.IndexNotFoundException;
import org.elasticsearch.index.engine.Engine;
import org.elasticsearch.index.engine.EngineTestCase;
import org.elasticsearch.index.shard.IndexShard;
import org.elasticsearch.index.shard.IndexShardTestCase;
import org.elasticsearch.index.shard.ShardId;
import org.elasticsearch.indices.IndicesService;
import org.elasticsearch.plugins.Plugin;
import org.elasticsearch.test.ESIntegTestCase;
import org.elasticsearch.test.InternalSettingsPlugin;
import org.elasticsearch.test.InternalTestCluster;
import org.elasticsearch.test.disruption.NetworkDisruption;
import org.elasticsearch.test.disruption.NetworkDisruption.TwoPartitions;
import org.elasticsearch.test.transport.MockTransportService;

import java.util.ArrayList;
import java.util.Arrays;
import java.util.Collection;
import java.util.Collections;
import java.util.HashSet;
import java.util.List;
import java.util.Map;
import java.util.Set;
import java.util.concurrent.CountDownLatch;
import java.util.concurrent.ExecutionException;
import java.util.concurrent.TimeUnit;
import java.util.stream.Collectors;
import java.util.stream.Stream;

import static org.elasticsearch.index.query.QueryBuilders.matchAllQuery;
import static org.elasticsearch.test.hamcrest.ElasticsearchAssertions.assertAcked;
import static org.elasticsearch.test.hamcrest.ElasticsearchAssertions.assertHitCount;
import static org.elasticsearch.xcontent.XContentFactory.jsonBuilder;
import static org.hamcrest.Matchers.empty;
import static org.hamcrest.Matchers.equalTo;
import static org.hamcrest.Matchers.everyItem;
import static org.hamcrest.Matchers.hasSize;
import static org.hamcrest.Matchers.in;
import static org.hamcrest.Matchers.is;
import static org.hamcrest.Matchers.not;

@ESIntegTestCase.ClusterScope(scope = ESIntegTestCase.Scope.TEST, numDataNodes = 0)
public class PrimaryAllocationIT extends ESIntegTestCase {

    @Override
    protected Collection<Class<? extends Plugin>> nodePlugins() {
        // disruption tests need MockTransportService
        return Arrays.asList(MockTransportService.TestPlugin.class, InternalSettingsPlugin.class);
    }

    @Override
    protected boolean addMockInternalEngine() {
        // testForceStaleReplicaToBePromotedToPrimary replies on the flushing when a shard is no longer assigned.
        return false;
    }

    public void testBulkWeirdScenario() throws Exception {
        String master = internalCluster().startMasterOnlyNode(Settings.EMPTY);
        internalCluster().startDataOnlyNodes(2);

        assertAcked(
            indicesAdmin().prepareCreate("test").setSettings(indexSettings(1, 1).put("index.global_checkpoint_sync.interval", "1s"))
        );
        ensureGreen();

<<<<<<< HEAD
        try (BulkRequestBuilder bulkRequestBuilder = client().prepareBulk()) {
            BulkResponse bulkResponse = bulkRequestBuilder.add(
                client().prepareIndex().setIndex("test").setId("1").setSource("field1", "value1")
            ).add(client().prepareUpdate().setIndex("test").setId("1").setDoc("field2", "value2")).execute().actionGet();
=======
        BulkResponse bulkResponse = client().prepareBulk()
            .add(prepareIndex("test").setId("1").setSource("field1", "value1"))
            .add(client().prepareUpdate().setIndex("test").setId("1").setDoc("field2", "value2"))
            .get();
>>>>>>> 7dbf44a5

            assertThat(bulkResponse.hasFailures(), equalTo(false));
            assertThat(bulkResponse.getItems().length, equalTo(2));

            logger.info(Strings.toString(bulkResponse, true, true));

            internalCluster().assertSeqNos();

            assertThat(bulkResponse.getItems()[0].getResponse().getId(), equalTo("1"));
            assertThat(bulkResponse.getItems()[0].getResponse().getVersion(), equalTo(1L));
            assertThat(bulkResponse.getItems()[0].getResponse().getResult(), equalTo(DocWriteResponse.Result.CREATED));
            assertThat(bulkResponse.getItems()[1].getResponse().getId(), equalTo("1"));
            assertThat(bulkResponse.getItems()[1].getResponse().getVersion(), equalTo(2L));
            assertThat(bulkResponse.getItems()[1].getResponse().getResult(), equalTo(DocWriteResponse.Result.UPDATED));
        }
    }

    // returns data paths settings of in-sync shard copy
    private Settings createStaleReplicaScenario(String master) throws Exception {
        prepareIndex("test").setSource(jsonBuilder().startObject().field("field", "value1").endObject()).get();
        refresh();
        ClusterState state = clusterAdmin().prepareState().all().get().getState();
        List<ShardRouting> shards = state.routingTable().allShards("test");
        assertThat(shards.size(), equalTo(2));

        final String primaryNode;
        final String replicaNode;
        if (shards.get(0).primary()) {
            primaryNode = state.getRoutingNodes().node(shards.get(0).currentNodeId()).node().getName();
            replicaNode = state.getRoutingNodes().node(shards.get(1).currentNodeId()).node().getName();
        } else {
            primaryNode = state.getRoutingNodes().node(shards.get(1).currentNodeId()).node().getName();
            replicaNode = state.getRoutingNodes().node(shards.get(0).currentNodeId()).node().getName();
        }

        NetworkDisruption partition = new NetworkDisruption(
            new TwoPartitions(Sets.newHashSet(master, replicaNode), Collections.singleton(primaryNode)),
            NetworkDisruption.DISCONNECT
        );
        internalCluster().setDisruptionScheme(partition);
        logger.info("--> partitioning node with primary shard from rest of cluster");
        partition.startDisrupting();

        ensureStableCluster(2, master);

        logger.info("--> index a document into previous replica shard (that is now primary)");
        client(replicaNode).prepareIndex("test").setSource(jsonBuilder().startObject().field("field", "value1").endObject()).get();

        logger.info("--> shut down node that has new acknowledged document");
        final Settings inSyncDataPathSettings = internalCluster().dataPathSettings(replicaNode);
        internalCluster().stopNode(replicaNode);

        ensureStableCluster(1, master);

        partition.stopDisrupting();

        logger.info("--> waiting for node with old primary shard to rejoin the cluster");
        ensureStableCluster(2, master);

        logger.info("--> check that old primary shard does not get promoted to primary again");
        // kick reroute and wait for all shard states to be fetched
        client(master).admin().cluster().prepareReroute().get();
        assertBusy(
            () -> assertThat(internalCluster().getInstance(GatewayAllocator.class, master).getNumberOfInFlightFetches(), equalTo(0))
        );
        // kick reroute a second time and check that all shards are unassigned
        assertThat(client(master).admin().cluster().prepareReroute().get().getState().getRoutingNodes().unassigned().size(), equalTo(2));
        return inSyncDataPathSettings;
    }

    public void testDoNotAllowStaleReplicasToBePromotedToPrimary() throws Exception {
        logger.info("--> starting 3 nodes, 1 master, 2 data");
        String master = internalCluster().startMasterOnlyNode(Settings.EMPTY);
        internalCluster().startDataOnlyNodes(2);
        createIndex("test", 1, 1);
        ensureGreen();
        final Settings inSyncDataPathSettings = createStaleReplicaScenario(master);

        logger.info("--> starting node that reuses data folder with the up-to-date primary shard");
        internalCluster().startDataOnlyNode(inSyncDataPathSettings);

        logger.info("--> check that the up-to-date primary shard gets promoted and that documents are available");
        ensureYellow("test");
        assertHitCount(prepareSearch().setSize(0).setQuery(matchAllQuery()), 2L);
    }

    public void testFailedAllocationOfStalePrimaryToDataNodeWithNoData() throws Exception {
        String dataNodeWithShardCopy = internalCluster().startNode();

        logger.info("--> create single shard index");
        createIndex("test", 1, 0);
        ensureGreen("test");

        String dataNodeWithNoShardCopy = internalCluster().startNode();
        ensureStableCluster(2);

        internalCluster().stopNode(dataNodeWithShardCopy);
        ensureStableCluster(1);
        assertThat(
            clusterAdmin().prepareState()
                .get()
                .getState()
                .getRoutingTable()
                .index("test")
                .shard(0)
                .primaryShard()
                .unassignedInfo()
                .getReason(),
            equalTo(UnassignedInfo.Reason.NODE_LEFT)
        );

        logger.info("--> force allocation of stale copy to node that does not have shard copy");
        Throwable iae = expectThrows(
            IllegalArgumentException.class,
            () -> clusterAdmin().prepareReroute()
                .add(new AllocateStalePrimaryAllocationCommand("test", 0, dataNodeWithNoShardCopy, true))
                .get()
        );
        assertThat(iae.getMessage(), equalTo("No data for shard [0] of index [test] found on any node"));

        logger.info("--> wait until shard is failed and becomes unassigned again");
        assertTrue(
            clusterAdmin().prepareState().get().getState().toString(),
            clusterAdmin().prepareState().get().getState().getRoutingTable().index("test").allPrimaryShardsUnassigned()
        );
        assertThat(
            clusterAdmin().prepareState()
                .get()
                .getState()
                .getRoutingTable()
                .index("test")
                .shard(0)
                .primaryShard()
                .unassignedInfo()
                .getReason(),
            equalTo(UnassignedInfo.Reason.NODE_LEFT)
        );
    }

    public void testForceStaleReplicaToBePromotedToPrimary() throws Exception {
        logger.info("--> starting 3 nodes, 1 master, 2 data");
        String master = internalCluster().startMasterOnlyNode(Settings.EMPTY);
        internalCluster().startDataOnlyNodes(2);
        createIndex("test", 1, 1);
        ensureGreen();
        Set<String> historyUUIDs = Arrays.stream(indicesAdmin().prepareStats("test").clear().get().getShards())
            .map(shard -> shard.getCommitStats().getUserData().get(Engine.HISTORY_UUID_KEY))
            .collect(Collectors.toSet());
        createStaleReplicaScenario(master);
        if (randomBoolean()) {
            assertAcked(indicesAdmin().prepareClose("test").setWaitForActiveShards(0));
        }
        boolean useStaleReplica = randomBoolean(); // if true, use stale replica, otherwise a completely empty copy
        logger.info("--> explicitly promote old primary shard");
        final String idxName = "test";
        Map<Integer, List<IndicesShardStoresResponse.StoreStatus>> storeStatuses = indicesAdmin().prepareShardStores(idxName)
            .get()
            .getStoreStatuses()
            .get(idxName);
        ClusterRerouteRequestBuilder rerouteBuilder = clusterAdmin().prepareReroute();
        for (Map.Entry<Integer, List<IndicesShardStoresResponse.StoreStatus>> shardStoreStatuses : storeStatuses.entrySet()) {
            int shardId = shardStoreStatuses.getKey();
            IndicesShardStoresResponse.StoreStatus storeStatus = randomFrom(shardStoreStatuses.getValue());
            logger.info("--> adding allocation command for shard {}", shardId);
            // force allocation based on node id
            if (useStaleReplica) {
                rerouteBuilder.add(new AllocateStalePrimaryAllocationCommand(idxName, shardId, storeStatus.getNode().getId(), true));
            } else {
                rerouteBuilder.add(new AllocateEmptyPrimaryAllocationCommand(idxName, shardId, storeStatus.getNode().getId(), true));
            }
        }

        final Set<String> expectedAllocationIds = useStaleReplica
            ? Collections.singleton(RecoverySource.ExistingStoreRecoverySource.FORCED_ALLOCATION_ID)
            : Collections.emptySet();

        final CountDownLatch clusterStateChangeLatch = new CountDownLatch(1);
        final ClusterStateListener clusterStateListener = event -> {
            final Set<String> allocationIds = event.state().metadata().index(idxName).inSyncAllocationIds(0);
            if (expectedAllocationIds.equals(allocationIds)) {
                clusterStateChangeLatch.countDown();
            }
            logger.info("expected allocation ids: {} actual allocation ids: {}", expectedAllocationIds, allocationIds);
        };
        final ClusterService clusterService = internalCluster().getInstance(ClusterService.class, master);
        clusterService.addListener(clusterStateListener);

        rerouteBuilder.get();

        assertTrue(clusterStateChangeLatch.await(30, TimeUnit.SECONDS));
        clusterService.removeListener(clusterStateListener);

        logger.info("--> check that the stale primary shard gets allocated and that documents are available");
        ensureYellow(idxName);

        if (useStaleReplica == false) {
            // When invoking AllocateEmptyPrimaryAllocationCommand, due to the UnassignedInfo.Reason being changed to INDEX_CREATION,
            // its possible that the shard has not completed initialization, even though the cluster health is yellow, so the
            // search can throw an "all shards failed" exception. We will wait until the shard initialization has completed before
            // verifying the search hit count.
            assertBusy(
                () -> assertTrue(clusterAdmin().prepareState().get().getState().routingTable().index(idxName).allPrimaryShardsActive())
            );
        }
        ShardStats[] shardStats = indicesAdmin().prepareStats("test")
            .setIndicesOptions(IndicesOptions.LENIENT_EXPAND_OPEN_CLOSED)
            .get()
            .getShards();
        for (ShardStats shardStat : shardStats) {
            assertThat(shardStat.getCommitStats().getNumDocs(), equalTo(useStaleReplica ? 1 : 0));
        }
        // allocation id of old primary was cleaned from the in-sync set
        final ClusterState state = clusterAdmin().prepareState().get().getState();

        assertEquals(
            Collections.singleton(state.routingTable().index(idxName).shard(0).primary.allocationId().getId()),
            state.metadata().index(idxName).inSyncAllocationIds(0)
        );

        Set<String> newHistoryUUIds = Stream.of(shardStats)
            .map(shard -> shard.getCommitStats().getUserData().get(Engine.HISTORY_UUID_KEY))
            .collect(Collectors.toSet());
        assertThat(newHistoryUUIds, everyItem(is(not(in(historyUUIDs)))));
        assertThat(newHistoryUUIds, hasSize(1));
    }

    public void testForceStaleReplicaToBePromotedToPrimaryOnWrongNode() throws Exception {
        String master = internalCluster().startMasterOnlyNode(Settings.EMPTY);
        internalCluster().startDataOnlyNodes(2);
        final String idxName = "test";
        createIndex(idxName, 1, 1);
        ensureGreen();
        createStaleReplicaScenario(master);
        // Ensure the stopped primary's data is deleted so that it doesn't get picked up by the next datanode we start
        internalCluster().wipePendingDataDirectories();
        internalCluster().startDataOnlyNodes(1);
        ensureStableCluster(3, master);
        final int shardId = 0;
        final List<String> nodeNames = new ArrayList<>(Arrays.asList(internalCluster().getNodeNames()));
        nodeNames.remove(master);
        indicesAdmin().prepareShardStores(idxName)
            .get()
            .getStoreStatuses()
            .get(idxName)
            .get(shardId)
            .forEach(status -> nodeNames.remove(status.getNode().getName()));
        assertThat(nodeNames, hasSize(1));
        final String nodeWithoutData = nodeNames.get(0);
        Throwable iae = expectThrows(
            IllegalArgumentException.class,
            () -> clusterAdmin().prepareReroute()
                .add(new AllocateStalePrimaryAllocationCommand(idxName, shardId, nodeWithoutData, true))
                .get()
        );
        assertThat(
            iae.getMessage(),
            equalTo("No data for shard [" + shardId + "] of index [" + idxName + "] found on node [" + nodeWithoutData + ']')
        );
    }

    public void testForceStaleReplicaToBePromotedForGreenIndex() {
        internalCluster().startMasterOnlyNode(Settings.EMPTY);
        final List<String> dataNodes = internalCluster().startDataOnlyNodes(2);
        final String idxName = "test";
        createIndex(idxName, 1, 1);
        ensureGreen();
        final String nodeWithoutData = randomFrom(dataNodes);
        final int shardId = 0;
        IllegalArgumentException iae = expectThrows(
            IllegalArgumentException.class,
            () -> clusterAdmin().prepareReroute()
                .add(new AllocateStalePrimaryAllocationCommand(idxName, shardId, nodeWithoutData, true))
                .get()
        );
        assertThat(iae.getMessage(), equalTo("[allocate_stale_primary] primary [" + idxName + "][" + shardId + "] is already assigned"));
    }

    public void testForceStaleReplicaToBePromotedForMissingIndex() {
        internalCluster().startMasterOnlyNode(Settings.EMPTY);
        final String dataNode = internalCluster().startDataOnlyNode();
        final String idxName = "test";
        IndexNotFoundException ex = expectThrows(
            IndexNotFoundException.class,
            () -> clusterAdmin().prepareReroute().add(new AllocateStalePrimaryAllocationCommand(idxName, 0, dataNode, true)).get()
        );
        assertThat(ex.getIndex().getName(), equalTo(idxName));
    }

    public void testForcePrimaryShardIfAllocationDecidersSayNoAfterIndexCreation() throws ExecutionException, InterruptedException {
        String node = internalCluster().startNode();
        indicesAdmin().prepareCreate("test")
            .setWaitForActiveShards(ActiveShardCount.NONE)
            .setSettings(indexSettings(1, 0).put("index.routing.allocation.exclude._name", node))
            .get();

        assertThat(clusterAdmin().prepareState().get().getState().getRoutingTable().shardRoutingTable("test", 0).assignedShards(), empty());

        clusterAdmin().prepareReroute().add(new AllocateEmptyPrimaryAllocationCommand("test", 0, node, true)).get();
        ensureGreen("test");
    }

    public void testDoNotRemoveAllocationIdOnNodeLeave() throws Exception {
        internalCluster().startMasterOnlyNode(Settings.EMPTY);
        internalCluster().startDataOnlyNode(Settings.EMPTY);
        assertAcked(
            indicesAdmin().prepareCreate("test").setSettings(indexSettings(1, 1).put("index.unassigned.node_left.delayed_timeout", "0ms"))
        );
        String replicaNode = internalCluster().startDataOnlyNode(Settings.EMPTY);
        ensureGreen("test");
        final Settings inSyncDataPathSettings = internalCluster().dataPathSettings(replicaNode);
        internalCluster().stopNode(replicaNode);
        ensureYellow("test");
        assertEquals(2, clusterAdmin().prepareState().get().getState().metadata().index("test").inSyncAllocationIds(0).size());
        internalCluster().restartRandomDataNode(new InternalTestCluster.RestartCallback() {
            @Override
            public boolean clearData(String nodeName) {
                return true;
            }
        });
        logger.info("--> wait until shard is failed and becomes unassigned again");
        assertBusy(
            () -> assertTrue(clusterAdmin().prepareState().get().getState().getRoutingTable().index("test").allPrimaryShardsUnassigned())
        );
        assertEquals(2, clusterAdmin().prepareState().get().getState().metadata().index("test").inSyncAllocationIds(0).size());

        logger.info("--> starting node that reuses data folder with the up-to-date shard");
        internalCluster().startDataOnlyNode(inSyncDataPathSettings);
        ensureGreen("test");
    }

    public void testRemoveAllocationIdOnWriteAfterNodeLeave() throws Exception {
        internalCluster().startMasterOnlyNode(Settings.EMPTY);
        internalCluster().startDataOnlyNode(Settings.EMPTY);
        assertAcked(
            indicesAdmin().prepareCreate("test").setSettings(indexSettings(1, 1).put("index.unassigned.node_left.delayed_timeout", "0ms"))
        );
        String replicaNode = internalCluster().startDataOnlyNode(Settings.EMPTY);
        ensureGreen("test");
        final Settings inSyncDataPathSettings = internalCluster().dataPathSettings(replicaNode);
        internalCluster().stopNode(replicaNode);
        ensureYellow("test");
        assertEquals(2, clusterAdmin().prepareState().get().getState().metadata().index("test").inSyncAllocationIds(0).size());
        logger.info("--> indexing...");
        prepareIndex("test").setSource(jsonBuilder().startObject().field("field", "value1").endObject()).get();
        assertEquals(1, clusterAdmin().prepareState().get().getState().metadata().index("test").inSyncAllocationIds(0).size());
        internalCluster().restartRandomDataNode(new InternalTestCluster.RestartCallback() {
            @Override
            public boolean clearData(String nodeName) {
                return true;
            }
        });
        logger.info("--> wait until shard is failed and becomes unassigned again");
        assertBusy(
            () -> assertTrue(clusterAdmin().prepareState().get().getState().getRoutingTable().index("test").allPrimaryShardsUnassigned())
        );
        assertEquals(1, clusterAdmin().prepareState().get().getState().metadata().index("test").inSyncAllocationIds(0).size());

        logger.info("--> starting node that reuses data folder with the up-to-date shard");
        internalCluster().startDataOnlyNode(inSyncDataPathSettings);
        assertBusy(
            () -> assertTrue(clusterAdmin().prepareState().get().getState().getRoutingTable().index("test").allPrimaryShardsUnassigned())
        );
    }

    public void testNotWaitForQuorumCopies() throws Exception {
        logger.info("--> starting 3 nodes");
        List<String> nodes = internalCluster().startNodes(3);
        logger.info("--> creating index with 1 primary and 2 replicas");
        createIndex("test", randomIntBetween(1, 3), 2);
        ensureGreen("test");
        prepareIndex("test").setSource(jsonBuilder().startObject().field("field", "value1").endObject()).get();
        logger.info("--> removing 2 nodes from cluster");
        internalCluster().stopNode(nodes.get(1));
        internalCluster().stopNode(nodes.get(2));
        internalCluster().restartRandomDataNode();
        logger.info("--> checking that index still gets allocated with only 1 shard copy being available");
        ensureYellow("test");
        assertHitCount(prepareSearch().setSize(0).setQuery(matchAllQuery()), 1L);
    }

    /**
     * This test ensures that for an unassigned primary shard that has a valid shard copy on at least one node,
     * we will force allocate the primary shard to one of those nodes, even if the allocation deciders all return
     * a NO decision to allocate.
     */
    public void testForceAllocatePrimaryOnNoDecision() throws Exception {
        logger.info("--> starting 1 node");
        final String node = internalCluster().startNode();
        logger.info("--> creating index with 1 primary and 0 replicas");
        final String indexName = "test-idx";
        createIndex(indexName, 1, 0);
        logger.info("--> update the settings to prevent allocation to the data node");
        updateIndexSettings(Settings.builder().put(IndexMetadata.INDEX_ROUTING_EXCLUDE_GROUP_SETTING.getKey() + "_name", node), indexName);
        logger.info("--> full cluster restart");
        internalCluster().fullRestart();
        logger.info("--> checking that the primary shard is force allocated to the data node despite being blocked by the exclude filter");
        ensureGreen(indexName);
        assertEquals(
            1,
            clusterAdmin().prepareState().get().getState().routingTable().index(indexName).shardsWithState(ShardRoutingState.STARTED).size()
        );
    }

    /**
     * This test asserts that replicas failed to execute resync operations will be failed but not marked as stale.
     */
    public void testPrimaryReplicaResyncFailed() throws Exception {
        String master = internalCluster().startMasterOnlyNode(Settings.EMPTY);
        final int numberOfReplicas = between(2, 3);
        final String oldPrimary = internalCluster().startDataOnlyNode();
        assertAcked(prepareCreate("test", indexSettings(1, numberOfReplicas)));
        final ShardId shardId = new ShardId(clusterService().state().metadata().index("test").getIndex(), 0);
        final Set<String> replicaNodes = new HashSet<>(internalCluster().startDataOnlyNodes(numberOfReplicas));
        ensureGreen();
        String timeout = randomFrom("0s", "1s", "2s");
        updateClusterSettings(
            Settings.builder().put("indices.replication.retry_timeout", timeout).put("cluster.routing.allocation.enable", "none")
        );
        logger.info("--> Indexing with gap in seqno to ensure that some operations will be replayed in resync");
        long numDocs = scaledRandomIntBetween(5, 50);
        for (int i = 0; i < numDocs; i++) {
            DocWriteResponse indexResult = indexDoc("test", Long.toString(i));
            assertThat(indexResult.getShardInfo().getSuccessful(), equalTo(numberOfReplicas + 1));
        }
        final IndexShard oldPrimaryShard = internalCluster().getInstance(IndicesService.class, oldPrimary).getShardOrNull(shardId);
        EngineTestCase.generateNewSeqNo(IndexShardTestCase.getEngine(oldPrimaryShard)); // Make gap in seqno.
        long moreDocs = scaledRandomIntBetween(1, 10);
        for (int i = 0; i < moreDocs; i++) {
            DocWriteResponse indexResult = indexDoc("test", Long.toString(numDocs + i));
            assertThat(indexResult.getShardInfo().getSuccessful(), equalTo(numberOfReplicas + 1));
        }
        final Set<String> replicasSide1 = Sets.newHashSet(randomSubsetOf(between(1, numberOfReplicas - 1), replicaNodes));
        final Set<String> replicasSide2 = Sets.difference(replicaNodes, replicasSide1);
        NetworkDisruption partition = new NetworkDisruption(new TwoPartitions(replicasSide1, replicasSide2), NetworkDisruption.DISCONNECT);
        internalCluster().setDisruptionScheme(partition);
        logger.info("--> isolating some replicas during primary-replica resync");
        partition.startDisrupting();
        internalCluster().stopNode(oldPrimary);
        // Checks that we fails replicas in one side but not mark them as stale.
        assertBusy(() -> {
            ClusterState state = client(master).admin().cluster().prepareState().get().getState();
            final IndexShardRoutingTable shardRoutingTable = state.routingTable().shardRoutingTable(shardId);
            final String newPrimaryNode = state.getRoutingNodes().node(shardRoutingTable.primary.currentNodeId()).node().getName();
            assertThat(newPrimaryNode, not(equalTo(oldPrimary)));
            Set<String> selectedPartition = replicasSide1.contains(newPrimaryNode) ? replicasSide1 : replicasSide2;
            assertThat(shardRoutingTable.activeShards(), hasSize(selectedPartition.size()));
            for (ShardRouting activeShard : shardRoutingTable.activeShards()) {
                assertThat(state.getRoutingNodes().node(activeShard.currentNodeId()).node().getName(), is(in(selectedPartition)));
            }
            assertThat(state.metadata().index("test").inSyncAllocationIds(shardId.id()), hasSize(numberOfReplicas + 1));
        }, 1, TimeUnit.MINUTES);
        updateClusterSettings(Settings.builder().put("cluster.routing.allocation.enable", "all"));
        partition.stopDisrupting();
        partition.ensureHealthy(internalCluster());
        logger.info("--> stop disrupting network and re-enable allocation");
        assertBusy(() -> {
            ClusterState state = client(master).admin().cluster().prepareState().get().getState();
            assertThat(state.routingTable().shardRoutingTable(shardId).activeShards(), hasSize(numberOfReplicas));
            assertThat(state.metadata().index("test").inSyncAllocationIds(shardId.id()), hasSize(numberOfReplicas + 1));
            for (String node : replicaNodes) {
                IndexShard shard = internalCluster().getInstance(IndicesService.class, node).getShardOrNull(shardId);
                assertThat(shard.getLocalCheckpoint(), equalTo(numDocs + moreDocs));
            }
        }, 30, TimeUnit.SECONDS);
        internalCluster().assertConsistentHistoryBetweenTranslogAndLuceneIndex();
    }

}<|MERGE_RESOLUTION|>--- conflicted
+++ resolved
@@ -91,17 +91,10 @@
         );
         ensureGreen();
 
-<<<<<<< HEAD
         try (BulkRequestBuilder bulkRequestBuilder = client().prepareBulk()) {
-            BulkResponse bulkResponse = bulkRequestBuilder.add(
-                client().prepareIndex().setIndex("test").setId("1").setSource("field1", "value1")
-            ).add(client().prepareUpdate().setIndex("test").setId("1").setDoc("field2", "value2")).execute().actionGet();
-=======
-        BulkResponse bulkResponse = client().prepareBulk()
-            .add(prepareIndex("test").setId("1").setSource("field1", "value1"))
-            .add(client().prepareUpdate().setIndex("test").setId("1").setDoc("field2", "value2"))
-            .get();
->>>>>>> 7dbf44a5
+            BulkResponse bulkResponse = bulkRequestBuilder.add(prepareIndex("test").setId("1").setSource("field1", "value1"))
+                .add(client().prepareUpdate().setIndex("test").setId("1").setDoc("field2", "value2"))
+                .get();
 
             assertThat(bulkResponse.hasFailures(), equalTo(false));
             assertThat(bulkResponse.getItems().length, equalTo(2));
