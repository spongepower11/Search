--- conflicted
+++ resolved
@@ -478,12 +478,7 @@
         return null;
     }
 
-<<<<<<< HEAD
-    @AwaitsFix(bugUrl = "https://github.com/elastic/elasticsearch/issues/93292")
-    public void testSearchRouting() throws Exception {
-=======
     public void testSearchRouting() {
->>>>>>> fe50f380
 
         var routingTableWatcher = new RoutingTableWatcher();
         routingTableWatcher.numReplicas = Math.max(1, routingTableWatcher.numReplicas);
