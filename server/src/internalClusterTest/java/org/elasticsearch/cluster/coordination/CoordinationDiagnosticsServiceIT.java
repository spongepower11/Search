--- conflicted
+++ resolved
@@ -46,15 +46,11 @@
         internalCluster().setBootstrapMasterNodeIndex(0);
     }
 
-<<<<<<< HEAD
     @Override
     protected Collection<Class<? extends Plugin>> nodePlugins() {
         return Collections.singletonList(MockTransportService.TestPlugin.class);
     }
 
-    @AwaitsFix(bugUrl = "https://github.com/elastic/elasticsearch/issues/89015")
-=======
->>>>>>> 740bcde5
     public void testBlockClusterStateProcessingOnOneNode() throws Exception {
         /*
          * This test picks a node that is not elected master, and then blocks cluster state processing on it. The reason is so that we
