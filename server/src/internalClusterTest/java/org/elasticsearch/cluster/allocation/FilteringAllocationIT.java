/*
 * Copyright Elasticsearch B.V. and/or licensed to Elasticsearch B.V. under one
 * or more contributor license agreements. Licensed under the Elastic License
 * 2.0 and the Server Side Public License, v 1; you may not use this file except
 * in compliance with, at your election, the Elastic License 2.0 or the Server
 * Side Public License, v 1.
 */

package org.elasticsearch.cluster.allocation;

import org.elasticsearch.cluster.ClusterState;
import org.elasticsearch.cluster.health.ClusterHealthStatus;
import org.elasticsearch.cluster.metadata.AutoExpandReplicas;
import org.elasticsearch.cluster.metadata.IndexMetadata;
import org.elasticsearch.cluster.routing.IndexRoutingTable;
import org.elasticsearch.cluster.routing.IndexShardRoutingTable;
import org.elasticsearch.cluster.routing.RoutingNodesHelper;
import org.elasticsearch.cluster.routing.ShardRouting;
import org.elasticsearch.cluster.routing.ShardRoutingState;
import org.elasticsearch.cluster.routing.allocation.decider.FilterAllocationDecider;
import org.elasticsearch.cluster.routing.allocation.decider.ThrottlingAllocationDecider;
import org.elasticsearch.common.Strings;
import org.elasticsearch.common.settings.Settings;
import org.elasticsearch.index.query.QueryBuilders;
import org.elasticsearch.test.ESIntegTestCase;
import org.elasticsearch.test.ESIntegTestCase.ClusterScope;
import org.elasticsearch.test.ESIntegTestCase.Scope;

import java.util.HashSet;
import java.util.List;
import java.util.Set;

import static org.elasticsearch.test.hamcrest.ElasticsearchAssertions.assertAcked;
import static org.hamcrest.Matchers.equalTo;

@ClusterScope(scope = Scope.TEST, numDataNodes = 0)
public class FilteringAllocationIT extends ESIntegTestCase {

    public void testDecommissionNodeNoReplicas() {
        logger.info("--> starting 2 nodes");
        List<String> nodesIds = internalCluster().startNodes(2);
        final String node_0 = nodesIds.get(0);
        final String node_1 = nodesIds.get(1);
        assertThat(cluster().size(), equalTo(2));

        logger.info("--> creating an index with no replicas");
        createIndex("test", Settings.builder().put(IndexMetadata.SETTING_NUMBER_OF_REPLICAS, 0).build());
        ensureGreen("test");
        logger.info("--> index some data");
        for (int i = 0; i < 100; i++) {
<<<<<<< HEAD
            prepareIndex("test").setId(Integer.toString(i)).setSource("field", "value" + i).execute().actionGet();
=======
            client().prepareIndex("test").setId(Integer.toString(i)).setSource("field", "value" + i).get();
>>>>>>> 484bde9f
        }
        indicesAdmin().prepareRefresh().get();
        assertThat(prepareSearch().setSize(0).setQuery(QueryBuilders.matchAllQuery()).get().getHits().getTotalHits().value, equalTo(100L));

        final boolean closed = randomBoolean();
        if (closed) {
            assertAcked(indicesAdmin().prepareClose("test"));
            ensureGreen("test");
        }

        logger.info("--> decommission the second node");
        updateClusterSettings(Settings.builder().put("cluster.routing.allocation.exclude._name", node_1));
        ensureGreen("test");

        logger.info("--> verify all are allocated on node1 now");
        ClusterState clusterState = clusterAdmin().prepareState().get().getState();
        for (IndexRoutingTable indexRoutingTable : clusterState.routingTable()) {
            for (int shardId = 0; shardId < indexRoutingTable.size(); shardId++) {
                final IndexShardRoutingTable indexShardRoutingTable = indexRoutingTable.shard(shardId);
                for (int copy = 0; copy < indexShardRoutingTable.size(); copy++) {
                    assertThat(clusterState.nodes().get(indexShardRoutingTable.shard(copy).currentNodeId()).getName(), equalTo(node_0));
                }
            }
        }

        if (closed) {
            assertAcked(indicesAdmin().prepareOpen("test"));
        }

        indicesAdmin().prepareRefresh().get();
        assertThat(prepareSearch().setSize(0).setQuery(QueryBuilders.matchAllQuery()).get().getHits().getTotalHits().value, equalTo(100L));
    }

    public void testAutoExpandReplicasToFilteredNodes() {
        logger.info("--> starting 2 nodes");
        List<String> nodesIds = internalCluster().startNodes(2);
        final String node_0 = nodesIds.get(0);
        final String node_1 = nodesIds.get(1);
        assertThat(cluster().size(), equalTo(2));

        logger.info("--> creating an index with auto-expand replicas");
        createIndex("test", Settings.builder().put(AutoExpandReplicas.SETTING.getKey(), "0-all").build());
        ClusterState clusterState = clusterAdmin().prepareState().get().getState();
        assertThat(clusterState.metadata().index("test").getNumberOfReplicas(), equalTo(1));
        ensureGreen("test");

        logger.info("--> filter out the second node");
        if (randomBoolean()) {
            updateClusterSettings(Settings.builder().put("cluster.routing.allocation.exclude._name", node_1));
        } else {
            updateIndexSettings(Settings.builder().put("index.routing.allocation.exclude._name", node_1), "test");
        }
        ensureGreen("test");

        logger.info("--> verify all are allocated on node1 now");
        clusterState = clusterAdmin().prepareState().get().getState();
        assertThat(clusterState.metadata().index("test").getNumberOfReplicas(), equalTo(0));
        for (IndexRoutingTable indexRoutingTable : clusterState.routingTable()) {
            for (int shardId = 0; shardId < indexRoutingTable.size(); shardId++) {
                final IndexShardRoutingTable indexShardRoutingTable = indexRoutingTable.shard(shardId);
                for (int copy = 0; copy < indexShardRoutingTable.size(); copy++) {
                    assertThat(clusterState.nodes().get(indexShardRoutingTable.shard(copy).currentNodeId()).getName(), equalTo(node_0));
                }
            }
        }
    }

    public void testDisablingAllocationFiltering() {
        logger.info("--> starting 2 nodes");
        List<String> nodesIds = internalCluster().startNodes(2);
        final String node_0 = nodesIds.get(0);
        final String node_1 = nodesIds.get(1);
        assertThat(cluster().size(), equalTo(2));

        logger.info("--> creating an index with no replicas");
        createIndex("test", 2, 0);
        ensureGreen("test");

        logger.info("--> index some data");
        for (int i = 0; i < 100; i++) {
<<<<<<< HEAD
            prepareIndex("test").setId(Integer.toString(i)).setSource("field", "value" + i).execute().actionGet();
=======
            client().prepareIndex("test").setId(Integer.toString(i)).setSource("field", "value" + i).get();
>>>>>>> 484bde9f
        }
        indicesAdmin().prepareRefresh().get();
        assertThat(prepareSearch().setSize(0).setQuery(QueryBuilders.matchAllQuery()).get().getHits().getTotalHits().value, equalTo(100L));

        final boolean closed = randomBoolean();
        if (closed) {
            assertAcked(indicesAdmin().prepareClose("test"));
            ensureGreen("test");
        }

        ClusterState clusterState = clusterAdmin().prepareState().get().getState();
        IndexRoutingTable indexRoutingTable = clusterState.routingTable().index("test");
        int numShardsOnNode1 = 0;
        for (int shardId = 0; shardId < indexRoutingTable.size(); shardId++) {
            final IndexShardRoutingTable indexShardRoutingTable = indexRoutingTable.shard(shardId);
            for (int copy = 0; copy < indexShardRoutingTable.size(); copy++) {
                if ("node1".equals(clusterState.nodes().get(indexShardRoutingTable.shard(copy).currentNodeId()).getName())) {
                    numShardsOnNode1++;
                }
            }
        }

        if (numShardsOnNode1 > ThrottlingAllocationDecider.DEFAULT_CLUSTER_ROUTING_ALLOCATION_NODE_CONCURRENT_RECOVERIES) {
            updateClusterSettings(Settings.builder().put("cluster.routing.allocation.node_concurrent_recoveries", numShardsOnNode1));
            // make sure we can recover all the nodes at once otherwise we might run into a state where
            // one of the shards has not yet started relocating but we already fired up the request to wait for 0 relocating shards.
        }
        logger.info("--> remove index from the first node");
        updateIndexSettings(Settings.builder().put("index.routing.allocation.exclude._name", node_0), "test");
        clusterAdmin().prepareReroute().get();
        ensureGreen("test");

        logger.info("--> verify all shards are allocated on node_1 now");
        clusterState = clusterAdmin().prepareState().get().getState();
        indexRoutingTable = clusterState.routingTable().index("test");
        for (int shardId = 0; shardId < indexRoutingTable.size(); shardId++) {
            final IndexShardRoutingTable indexShardRoutingTable = indexRoutingTable.shard(shardId);
            for (int copy = 0; copy < indexShardRoutingTable.size(); copy++) {
                assertThat(clusterState.nodes().get(indexShardRoutingTable.shard(copy).currentNodeId()).getName(), equalTo(node_1));
            }
        }

        logger.info("--> disable allocation filtering ");
        updateIndexSettings(Settings.builder().put("index.routing.allocation.exclude._name", ""), "test");
        clusterAdmin().prepareReroute().get();
        ensureGreen("test");

        logger.info("--> verify that there are shards allocated on both nodes now");
        clusterState = clusterAdmin().prepareState().get().getState();
        assertThat(clusterState.routingTable().index("test").numberOfNodesShardsAreAllocatedOn(), equalTo(2));
    }

    public void testInvalidIPFilterClusterSettings() {
        String ipKey = randomFrom("_ip", "_host_ip", "_publish_ip");
        var filterSetting = randomFrom(
            FilterAllocationDecider.CLUSTER_ROUTING_REQUIRE_GROUP_SETTING,
            FilterAllocationDecider.CLUSTER_ROUTING_INCLUDE_GROUP_SETTING,
            FilterAllocationDecider.CLUSTER_ROUTING_EXCLUDE_GROUP_SETTING
        );
        IllegalArgumentException e = expectThrows(
            IllegalArgumentException.class,
            () -> clusterAdmin().prepareUpdateSettings()
                .setPersistentSettings(Settings.builder().put(filterSetting.getKey() + ipKey, "192.168.1.1."))
                .get()
        );
        assertEquals("invalid IP address [192.168.1.1.] for [" + filterSetting.getKey() + ipKey + "]", e.getMessage());
    }

    public void testTransientSettingsStillApplied() {
        List<String> nodes = internalCluster().startNodes(6);
        Set<String> excludeNodes = new HashSet<>(nodes.subList(0, 3));
        Set<String> includeNodes = new HashSet<>(nodes.subList(3, 6));
        logger.info(
            "--> exclude: [{}], include: [{}]",
            Strings.collectionToCommaDelimitedString(excludeNodes),
            Strings.collectionToCommaDelimitedString(includeNodes)
        );
        ensureStableCluster(6);
        indicesAdmin().prepareCreate("test").get();
        ensureGreen("test");

        if (randomBoolean()) {
            assertAcked(indicesAdmin().prepareClose("test"));
        }

        Settings exclude = Settings.builder()
            .put("cluster.routing.allocation.exclude._name", Strings.collectionToCommaDelimitedString(excludeNodes))
            .build();

        logger.info("--> updating settings");
        clusterAdmin().prepareUpdateSettings().setTransientSettings(exclude).get();

        logger.info("--> waiting for relocation");
        waitForRelocation(ClusterHealthStatus.GREEN);

        ClusterState state = clusterAdmin().prepareState().get().getState();

        for (ShardRouting shard : RoutingNodesHelper.shardsWithState(state.getRoutingNodes(), ShardRoutingState.STARTED)) {
            String node = state.getRoutingNodes().node(shard.currentNodeId()).node().getName();
            logger.info("--> shard on {} - {}", node, shard);
            assertTrue(
                "shard on "
                    + node
                    + " but should only be on the include node list: "
                    + Strings.collectionToCommaDelimitedString(includeNodes),
                includeNodes.contains(node)
            );
        }

        Settings other = Settings.builder().put("cluster.info.update.interval", "45s").build();

        logger.info("--> updating settings with random persistent setting");
        clusterAdmin().prepareUpdateSettings().setPersistentSettings(other).setTransientSettings(exclude).get();

        logger.info("--> waiting for relocation");
        waitForRelocation(ClusterHealthStatus.GREEN);

        state = clusterAdmin().prepareState().get().getState();

        // The transient settings still exist in the state
        assertThat(state.metadata().transientSettings(), equalTo(exclude));

        for (ShardRouting shard : RoutingNodesHelper.shardsWithState(state.getRoutingNodes(), ShardRoutingState.STARTED)) {
            String node = state.getRoutingNodes().node(shard.currentNodeId()).node().getName();
            logger.info("--> shard on {} - {}", node, shard);
            assertTrue(
                "shard on "
                    + node
                    + " but should only be on the include node list: "
                    + Strings.collectionToCommaDelimitedString(includeNodes),
                includeNodes.contains(node)
            );
        }
    }
}<|MERGE_RESOLUTION|>--- conflicted
+++ resolved
@@ -48,11 +48,7 @@
         ensureGreen("test");
         logger.info("--> index some data");
         for (int i = 0; i < 100; i++) {
-<<<<<<< HEAD
-            prepareIndex("test").setId(Integer.toString(i)).setSource("field", "value" + i).execute().actionGet();
-=======
-            client().prepareIndex("test").setId(Integer.toString(i)).setSource("field", "value" + i).get();
->>>>>>> 484bde9f
+            prepareIndex("test").setId(Integer.toString(i)).setSource("field", "value" + i).get();
         }
         indicesAdmin().prepareRefresh().get();
         assertThat(prepareSearch().setSize(0).setQuery(QueryBuilders.matchAllQuery()).get().getHits().getTotalHits().value, equalTo(100L));
@@ -133,11 +129,7 @@
 
         logger.info("--> index some data");
         for (int i = 0; i < 100; i++) {
-<<<<<<< HEAD
-            prepareIndex("test").setId(Integer.toString(i)).setSource("field", "value" + i).execute().actionGet();
-=======
-            client().prepareIndex("test").setId(Integer.toString(i)).setSource("field", "value" + i).get();
->>>>>>> 484bde9f
+            prepareIndex("test").setId(Integer.toString(i)).setSource("field", "value" + i).get();
         }
         indicesAdmin().prepareRefresh().get();
         assertThat(prepareSearch().setSize(0).setQuery(QueryBuilders.matchAllQuery()).get().getHits().getTotalHits().value, equalTo(100L));
