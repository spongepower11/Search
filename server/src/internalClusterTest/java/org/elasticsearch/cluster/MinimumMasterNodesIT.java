/*
 * Copyright Elasticsearch B.V. and/or licensed to Elasticsearch B.V. under one
 * or more contributor license agreements. Licensed under the Elastic License
 * 2.0 and the Server Side Public License, v 1; you may not use this file except
 * in compliance with, at your election, the Elastic License 2.0 or the Server
 * Side Public License, v 1.
 */

package org.elasticsearch.cluster;

import org.elasticsearch.action.admin.cluster.configuration.AddVotingConfigExclusionsAction;
import org.elasticsearch.action.admin.cluster.configuration.AddVotingConfigExclusionsRequest;
import org.elasticsearch.action.admin.cluster.configuration.ClearVotingConfigExclusionsAction;
import org.elasticsearch.action.admin.cluster.configuration.ClearVotingConfigExclusionsRequest;
import org.elasticsearch.action.admin.cluster.health.ClusterHealthResponse;
import org.elasticsearch.client.internal.Client;
import org.elasticsearch.cluster.coordination.FailedToCommitClusterStateException;
import org.elasticsearch.cluster.coordination.NoMasterBlockService;
import org.elasticsearch.cluster.metadata.Metadata;
import org.elasticsearch.cluster.node.DiscoveryNode;
import org.elasticsearch.cluster.service.ClusterService;
import org.elasticsearch.common.Priority;
import org.elasticsearch.common.settings.Settings;
import org.elasticsearch.common.util.set.Sets;
import org.elasticsearch.index.query.QueryBuilders;
import org.elasticsearch.plugins.Plugin;
import org.elasticsearch.test.ESIntegTestCase;
import org.elasticsearch.test.ESIntegTestCase.ClusterScope;
import org.elasticsearch.test.ESIntegTestCase.Scope;
import org.elasticsearch.test.disruption.NetworkDisruption;
import org.elasticsearch.test.transport.MockTransportService;

import java.util.ArrayList;
import java.util.Arrays;
import java.util.Collection;
import java.util.Collections;
import java.util.HashSet;
import java.util.List;
import java.util.Set;
import java.util.concurrent.CountDownLatch;
import java.util.concurrent.atomic.AtomicReference;

import static org.elasticsearch.test.hamcrest.ElasticsearchAssertions.assertHitCount;
import static org.elasticsearch.test.hamcrest.ElasticsearchAssertions.assertNoTimeout;
import static org.hamcrest.Matchers.equalTo;
import static org.hamcrest.Matchers.instanceOf;
import static org.hamcrest.Matchers.not;
import static org.hamcrest.Matchers.notNullValue;
import static org.hamcrest.Matchers.nullValue;

@ClusterScope(scope = Scope.TEST, numDataNodes = 0, autoManageMasterNodes = false)
public class MinimumMasterNodesIT extends ESIntegTestCase {

    @Override
    protected Collection<Class<? extends Plugin>> nodePlugins() {
        final HashSet<Class<? extends Plugin>> classes = new HashSet<>(super.nodePlugins());
        classes.add(MockTransportService.TestPlugin.class);
        return classes;
    }

    public void testTwoNodesNoMasterBlock() throws Exception {
        internalCluster().setBootstrapMasterNodeIndex(1);

        Settings settings = Settings.builder().put("discovery.initial_state_timeout", "500ms").build();

        logger.info("--> start first node");
        String node1Name = internalCluster().startNode(settings);

        logger.info("--> should be blocked, no master...");
        ClusterState state = clusterAdmin().prepareState().setLocal(true).get().getState();
        assertThat(state.blocks().hasGlobalBlockWithId(NoMasterBlockService.NO_MASTER_BLOCK_ID), equalTo(true));
        assertThat(state.nodes().getSize(), equalTo(1)); // verify that we still see the local node in the cluster state

        logger.info("--> start second node, cluster should be formed");
        String node2Name = internalCluster().startNode(settings);

        ClusterHealthResponse clusterHealthResponse = clusterAdmin().prepareHealth()
            .setWaitForEvents(Priority.LANGUID)
            .setWaitForNodes("2")
            .get();
        assertThat(clusterHealthResponse.isTimedOut(), equalTo(false));

        state = clusterAdmin().prepareState().setLocal(true).get().getState();
        assertThat(state.blocks().hasGlobalBlockWithId(NoMasterBlockService.NO_MASTER_BLOCK_ID), equalTo(false));
        state = clusterAdmin().prepareState().setLocal(true).get().getState();
        assertThat(state.blocks().hasGlobalBlockWithId(NoMasterBlockService.NO_MASTER_BLOCK_ID), equalTo(false));

        state = clusterAdmin().prepareState().get().getState();
        assertThat(state.nodes().getSize(), equalTo(2));
        assertThat(state.metadata().indices().containsKey("test"), equalTo(false));

        createIndex("test");
        NumShards numShards = getNumShards("test");
        logger.info("--> indexing some data");
        for (int i = 0; i < 100; i++) {
<<<<<<< HEAD
            prepareIndex("test").setId(Integer.toString(i)).setSource("field", "value").execute().actionGet();
=======
            client().prepareIndex("test").setId(Integer.toString(i)).setSource("field", "value").get();
>>>>>>> 484bde9f
        }
        // make sure that all shards recovered before trying to flush
        assertThat(
            clusterAdmin().prepareHealth("test").setWaitForActiveShards(numShards.totalNumShards).get().getActiveShards(),
            equalTo(numShards.totalNumShards)
        );
        // flush for simpler debugging
        flushAndRefresh();

        logger.info("--> verify we get the data back");
        for (int i = 0; i < 10; i++) {
            assertThat(
                prepareSearch().setSize(0).setQuery(QueryBuilders.matchAllQuery()).get().getHits().getTotalHits().value,
                equalTo(100L)
            );
        }

        String masterNode = internalCluster().getMasterName();
        String otherNode = node1Name.equals(masterNode) ? node2Name : node1Name;
        logger.info("--> add voting config exclusion for non-master node, to be sure it's not elected");
        client().execute(AddVotingConfigExclusionsAction.INSTANCE, new AddVotingConfigExclusionsRequest(otherNode)).get();
        logger.info("--> stop master node, no master block should appear");
        Settings masterDataPathSettings = internalCluster().dataPathSettings(masterNode);
        internalCluster().stopNode(masterNode);

        assertBusy(() -> {
            ClusterState clusterState = clusterAdmin().prepareState().setLocal(true).get().getState();
            assertTrue(clusterState.blocks().hasGlobalBlockWithId(NoMasterBlockService.NO_MASTER_BLOCK_ID));
        });

        state = clusterAdmin().prepareState().setLocal(true).get().getState();
        assertThat(state.blocks().hasGlobalBlockWithId(NoMasterBlockService.NO_MASTER_BLOCK_ID), equalTo(true));
        // verify that both nodes are still in the cluster state but there is no master
        assertThat(state.nodes().getSize(), equalTo(2));
        assertThat(state.nodes().getMasterNode(), equalTo(null));

        logger.info("--> starting the previous master node again...");
        node2Name = internalCluster().startNode(Settings.builder().put(settings).put(masterDataPathSettings).build());

        clusterHealthResponse = clusterAdmin().prepareHealth()
            .setWaitForEvents(Priority.LANGUID)
            .setWaitForYellowStatus()
            .setWaitForNodes("2")
            .get();
        assertThat(clusterHealthResponse.isTimedOut(), equalTo(false));

        state = clusterAdmin().prepareState().setLocal(true).get().getState();
        assertThat(state.blocks().hasGlobalBlockWithId(NoMasterBlockService.NO_MASTER_BLOCK_ID), equalTo(false));
        state = clusterAdmin().prepareState().setLocal(true).get().getState();
        assertThat(state.blocks().hasGlobalBlockWithId(NoMasterBlockService.NO_MASTER_BLOCK_ID), equalTo(false));

        state = clusterAdmin().prepareState().get().getState();
        assertThat(state.nodes().getSize(), equalTo(2));
        assertThat(state.metadata().indices().containsKey("test"), equalTo(true));

        ensureGreen();

        logger.info("--> verify we get the data back after cluster reform");
        for (int i = 0; i < 10; i++) {
            assertHitCount(prepareSearch().setSize(0).setQuery(QueryBuilders.matchAllQuery()), 100);
        }

        logger.info("--> clearing voting config exclusions");
        ClearVotingConfigExclusionsRequest clearRequest = new ClearVotingConfigExclusionsRequest();
        clearRequest.setWaitForRemoval(false);
        client().execute(ClearVotingConfigExclusionsAction.INSTANCE, clearRequest).get();

        masterNode = internalCluster().getMasterName();
        otherNode = node1Name.equals(masterNode) ? node2Name : node1Name;
        logger.info("--> add voting config exclusion for master node, to be sure it's not elected");
        client().execute(AddVotingConfigExclusionsAction.INSTANCE, new AddVotingConfigExclusionsRequest(masterNode)).get();
        logger.info("--> stop non-master node, no master block should appear");
        Settings otherNodeDataPathSettings = internalCluster().dataPathSettings(otherNode);
        internalCluster().stopNode(otherNode);

        assertBusy(() -> {
            ClusterState state1 = clusterAdmin().prepareState().setLocal(true).get().getState();
            assertThat(state1.blocks().hasGlobalBlockWithId(NoMasterBlockService.NO_MASTER_BLOCK_ID), equalTo(true));
        });

        logger.info("--> starting the previous master node again...");
        internalCluster().startNode(Settings.builder().put(settings).put(otherNodeDataPathSettings).build());

        ensureGreen();
        clusterHealthResponse = clusterAdmin().prepareHealth()
            .setWaitForEvents(Priority.LANGUID)
            .setWaitForNodes("2")
            .setWaitForGreenStatus()
            .get();
        assertThat(clusterHealthResponse.isTimedOut(), equalTo(false));

        state = clusterAdmin().prepareState().setLocal(true).get().getState();
        assertThat(state.blocks().hasGlobalBlockWithId(NoMasterBlockService.NO_MASTER_BLOCK_ID), equalTo(false));
        state = clusterAdmin().prepareState().setLocal(true).get().getState();
        assertThat(state.blocks().hasGlobalBlockWithId(NoMasterBlockService.NO_MASTER_BLOCK_ID), equalTo(false));

        state = clusterAdmin().prepareState().get().getState();
        assertThat(state.nodes().getSize(), equalTo(2));
        assertThat(state.metadata().indices().containsKey("test"), equalTo(true));

        logger.info("Running Cluster Health");
        ensureGreen();

        logger.info("--> verify we the data back");
        for (int i = 0; i < 10; i++) {
            assertHitCount(prepareSearch().setSize(0).setQuery(QueryBuilders.matchAllQuery()), 100);
        }
    }

    public void testThreeNodesNoMasterBlock() throws Exception {
        internalCluster().setBootstrapMasterNodeIndex(2);

        Settings settings = Settings.builder().put("discovery.initial_state_timeout", "500ms").build();

        logger.info("--> start first 2 nodes");
        internalCluster().startNodes(2, settings);

        ClusterState state;

        assertBusy(() -> {
            for (Client client : clients()) {
                ClusterState state1 = client.admin().cluster().prepareState().setLocal(true).get().getState();
                assertThat(state1.blocks().hasGlobalBlockWithId(NoMasterBlockService.NO_MASTER_BLOCK_ID), equalTo(true));
            }
        });

        logger.info("--> start one more node");
        internalCluster().startNode(settings);

        ensureGreen();
        ClusterHealthResponse clusterHealthResponse = clusterAdmin().prepareHealth()
            .setWaitForEvents(Priority.LANGUID)
            .setWaitForNodes("3")
            .get();
        assertThat(clusterHealthResponse.isTimedOut(), equalTo(false));

        state = clusterAdmin().prepareState().get().getState();
        assertThat(state.nodes().getSize(), equalTo(3));

        createIndex("test");
        NumShards numShards = getNumShards("test");
        logger.info("--> indexing some data");
        for (int i = 0; i < 100; i++) {
<<<<<<< HEAD
            prepareIndex("test").setId(Integer.toString(i)).setSource("field", "value").execute().actionGet();
=======
            client().prepareIndex("test").setId(Integer.toString(i)).setSource("field", "value").get();
>>>>>>> 484bde9f
        }
        ensureGreen();
        // make sure that all shards recovered before trying to flush
        assertThat(
            clusterAdmin().prepareHealth("test").setWaitForActiveShards(numShards.totalNumShards).get().isTimedOut(),
            equalTo(false)
        );
        // flush for simpler debugging
        indicesAdmin().prepareFlush().get();

        refresh();
        logger.info("--> verify we get the data back");
        for (int i = 0; i < 10; i++) {
            assertHitCount(prepareSearch().setSize(0).setQuery(QueryBuilders.matchAllQuery()), 100);
        }

        List<String> nonMasterNodes = new ArrayList<>(
            Sets.difference(Sets.newHashSet(internalCluster().getNodeNames()), Collections.singleton(internalCluster().getMasterName()))
        );
        Settings nonMasterDataPathSettings1 = internalCluster().dataPathSettings(nonMasterNodes.get(0));
        Settings nonMasterDataPathSettings2 = internalCluster().dataPathSettings(nonMasterNodes.get(1));
        internalCluster().stopRandomNonMasterNode();
        internalCluster().stopRandomNonMasterNode();

        logger.info("--> verify that there is no master anymore on remaining node");
        // spin here to wait till the state is set
        assertBusy(() -> {
            ClusterState st = clusterAdmin().prepareState().setLocal(true).get().getState();
            assertThat(st.blocks().hasGlobalBlockWithId(NoMasterBlockService.NO_MASTER_BLOCK_ID), equalTo(true));
        });

        logger.info("--> start back the 2 nodes ");
        internalCluster().startNodes(nonMasterDataPathSettings1, nonMasterDataPathSettings2);

        internalCluster().validateClusterFormed();
        ensureGreen();

        state = clusterAdmin().prepareState().get().getState();
        assertThat(state.nodes().getSize(), equalTo(3));

        logger.info("--> verify we the data back");
        for (int i = 0; i < 10; i++) {
            assertHitCount(prepareSearch().setSize(0).setQuery(QueryBuilders.matchAllQuery()), 100);
        }
    }

    public void testCannotCommitStateThreeNodes() throws Exception {
        internalCluster().setBootstrapMasterNodeIndex(2);

        Settings settings = Settings.builder().put("discovery.initial_state_timeout", "500ms").build();

        internalCluster().startNodes(3, settings);
        ensureStableCluster(3);

        final String master = internalCluster().getMasterName();
        Set<String> otherNodes = new HashSet<>(Arrays.asList(internalCluster().getNodeNames()));
        otherNodes.remove(master);
        NetworkDisruption partition = isolateMasterDisruption(NetworkDisruption.DISCONNECT);
        internalCluster().setDisruptionScheme(partition);

        final CountDownLatch latch = new CountDownLatch(1);
        final AtomicReference<Exception> failure = new AtomicReference<>();
        logger.debug("--> submitting for cluster state to be rejected");
        final ClusterService masterClusterService = internalCluster().clusterService(master);
        masterClusterService.submitUnbatchedStateUpdateTask("test", new ClusterStateUpdateTask() {
            @Override
            public void clusterStateProcessed(ClusterState oldState, ClusterState newState) {
                latch.countDown();
            }

            @Override
            public ClusterState execute(ClusterState currentState) throws Exception {
                logger.debug("--> starting the disruption, preventing cluster state publishing");
                partition.startDisrupting();
                Metadata.Builder metadata = Metadata.builder(currentState.metadata())
                    .persistentSettings(
                        Settings.builder().put(currentState.metadata().persistentSettings()).put("_SHOULD_NOT_BE_THERE_", true).build()
                    );
                return ClusterState.builder(currentState).metadata(metadata).build();
            }

            @Override
            public void onFailure(Exception e) {
                failure.set(e);
                latch.countDown();
            }
        });

        logger.debug("--> waiting for cluster state to be processed/rejected");
        latch.await();

        assertThat(failure.get(), instanceOf(FailedToCommitClusterStateException.class));

        logger.debug("--> check that there is no master in minor partition");
        assertBusy(() -> assertThat(masterClusterService.state().nodes().getMasterNode(), nullValue()));

        // let major partition to elect new master, to ensure that old master is not elected once partition is restored,
        // otherwise persistent setting (which is a part of accepted state on old master) will be propagated to other nodes
        logger.debug("--> wait for master to be elected in major partition");
        assertBusy(() -> {
            DiscoveryNode masterNode = internalCluster().client(randomFrom(otherNodes))
                .admin()
                .cluster()
                .prepareState()
                .get()
                .getState()
                .nodes()
                .getMasterNode();
            assertThat(masterNode, notNullValue());
            assertThat(masterNode.getName(), not(equalTo(master)));
        });

        partition.stopDisrupting();

        logger.debug("--> waiting for cluster to heal");
        assertNoTimeout(clusterAdmin().prepareHealth().setWaitForNodes("3").setWaitForEvents(Priority.LANGUID));

        for (String node : internalCluster().getNodeNames()) {
            Settings nodeSetting = internalCluster().clusterService(node).state().metadata().settings();
            assertThat(
                node + " processed the cluster state despite of a min master node violation",
                nodeSetting.get("_SHOULD_NOT_BE_THERE_"),
                nullValue()
            );
        }

    }
}<|MERGE_RESOLUTION|>--- conflicted
+++ resolved
@@ -93,11 +93,7 @@
         NumShards numShards = getNumShards("test");
         logger.info("--> indexing some data");
         for (int i = 0; i < 100; i++) {
-<<<<<<< HEAD
-            prepareIndex("test").setId(Integer.toString(i)).setSource("field", "value").execute().actionGet();
-=======
-            client().prepareIndex("test").setId(Integer.toString(i)).setSource("field", "value").get();
->>>>>>> 484bde9f
+            prepareIndex("test").setId(Integer.toString(i)).setSource("field", "value").get();
         }
         // make sure that all shards recovered before trying to flush
         assertThat(
@@ -241,11 +237,7 @@
         NumShards numShards = getNumShards("test");
         logger.info("--> indexing some data");
         for (int i = 0; i < 100; i++) {
-<<<<<<< HEAD
-            prepareIndex("test").setId(Integer.toString(i)).setSource("field", "value").execute().actionGet();
-=======
-            client().prepareIndex("test").setId(Integer.toString(i)).setSource("field", "value").get();
->>>>>>> 484bde9f
+            prepareIndex("test").setId(Integer.toString(i)).setSource("field", "value").get();
         }
         ensureGreen();
         // make sure that all shards recovered before trying to flush
