/*
 * Copyright Elasticsearch B.V. and/or licensed to Elasticsearch B.V. under one
 * or more contributor license agreements. Licensed under the Elastic License
 * 2.0 and the Server Side Public License, v 1; you may not use this file except
 * in compliance with, at your election, the Elastic License 2.0 or the Server
 * Side Public License, v 1.
 */

package org.elasticsearch.cluster;

import org.elasticsearch.ElasticsearchException;
import org.elasticsearch.action.ActionListener;
import org.elasticsearch.action.ActionRequest;
import org.elasticsearch.action.admin.cluster.node.stats.NodesStatsAction;
import org.elasticsearch.action.admin.indices.stats.IndicesStatsAction;
import org.elasticsearch.action.support.ActionFilter;
import org.elasticsearch.action.support.ActionFilters;
import org.elasticsearch.cluster.metadata.IndexMetadata;
import org.elasticsearch.cluster.node.DiscoveryNode;
import org.elasticsearch.cluster.routing.RoutingTable;
import org.elasticsearch.cluster.routing.ShardRouting;
import org.elasticsearch.cluster.routing.allocation.decider.EnableAllocationDecider;
import org.elasticsearch.cluster.service.ClusterService;
import org.elasticsearch.common.Strings;
import org.elasticsearch.common.collect.ImmutableOpenMap;
import org.elasticsearch.common.settings.Settings;
import org.elasticsearch.core.TimeValue;
import org.elasticsearch.index.IndexService;
import org.elasticsearch.index.shard.IndexShard;
import org.elasticsearch.index.shard.ShardId;
import org.elasticsearch.index.store.Store;
import org.elasticsearch.indices.IndicesService;
import org.elasticsearch.indices.SystemIndexDescriptor;
import org.elasticsearch.plugins.ActionPlugin;
import org.elasticsearch.plugins.Plugin;
import org.elasticsearch.plugins.SystemIndexPlugin;
import org.elasticsearch.test.ESIntegTestCase;
import org.elasticsearch.test.InternalTestCluster;
import org.elasticsearch.test.transport.MockTransportService;
import org.elasticsearch.transport.TransportService;
import org.hamcrest.Matchers;

import java.util.Arrays;
import java.util.Collection;
import java.util.List;
import java.util.Locale;
import java.util.Set;
import java.util.concurrent.atomic.AtomicBoolean;
import java.util.stream.Collectors;

import static java.util.Collections.emptySet;
import static java.util.Collections.singletonList;
import static java.util.Collections.unmodifiableSet;
import static org.elasticsearch.common.util.set.Sets.newHashSet;
import static org.elasticsearch.test.hamcrest.ElasticsearchAssertions.assertAcked;
import static org.hamcrest.CoreMatchers.equalTo;
import static org.hamcrest.Matchers.greaterThan;
import static org.hamcrest.Matchers.greaterThanOrEqualTo;
import static org.hamcrest.Matchers.hasSize;
import static org.hamcrest.Matchers.is;
import static org.hamcrest.Matchers.notNullValue;

/**
 * Integration tests for the ClusterInfoService collecting information
 */
@ESIntegTestCase.ClusterScope(scope = ESIntegTestCase.Scope.TEST, numDataNodes = 0)
public class ClusterInfoServiceIT extends ESIntegTestCase {

    private static final String TEST_SYSTEM_INDEX_NAME = ".test-cluster-info-system-index";

    public static class TestPlugin extends Plugin implements ActionPlugin, SystemIndexPlugin {

        private final BlockingActionFilter blockingActionFilter;

        public TestPlugin() {
            blockingActionFilter = new BlockingActionFilter();
        }

        @Override
        public List<ActionFilter> getActionFilters() {
            return singletonList(blockingActionFilter);
        }

        @Override
        public Collection<SystemIndexDescriptor> getSystemIndexDescriptors(Settings settings) {
            return List.of(new SystemIndexDescriptor(TEST_SYSTEM_INDEX_NAME + "*", "Test system index"));
        }

        @Override
        public String getFeatureName() {
            return ClusterInfoServiceIT.class.getSimpleName();
        }

        @Override
        public String getFeatureDescription() {
            return "test plugin";
        }
    }

    public static class BlockingActionFilter extends org.elasticsearch.action.support.ActionFilter.Simple {
        private Set<String> blockedActions = emptySet();

        @Override
        protected boolean apply(String action, ActionRequest request, ActionListener<?> listener) {
            if (blockedActions.contains(action)) {
                throw new ElasticsearchException("force exception on [" + action + "]");
            }
            return true;
        }

        @Override
        public int order() {
            return 0;
        }

        public void blockActions(String... actions) {
            blockedActions = unmodifiableSet(newHashSet(actions));
        }
    }

    @Override
    protected Collection<Class<? extends Plugin>> nodePlugins() {
        return Arrays.asList(TestPlugin.class, MockTransportService.TestPlugin.class);
    }

    private void setClusterInfoTimeout(String timeValue) {
        assertAcked(
            client().admin()
                .cluster()
                .prepareUpdateSettings()
                .setPersistentSettings(
                    Settings.builder().put(InternalClusterInfoService.INTERNAL_CLUSTER_INFO_TIMEOUT_SETTING.getKey(), timeValue).build()
                )
        );
    }

    public void testClusterInfoServiceCollectsInformation() {
        internalCluster().startNodes(2);

        final String indexName = randomBoolean() ? randomAlphaOfLength(5).toLowerCase(Locale.ROOT) : TEST_SYSTEM_INDEX_NAME;
<<<<<<< HEAD
        assertAcked(prepareCreate(indexName)
            .setSettings(Settings.builder()
                .put(Store.INDEX_STORE_STATS_REFRESH_INTERVAL_SETTING.getKey(), 0)
                .put(EnableAllocationDecider.INDEX_ROUTING_REBALANCE_ENABLE_SETTING.getKey(), EnableAllocationDecider.Rebalance.NONE)
                .put(IndexMetadata.SETTING_INDEX_HIDDEN, indexName.equals(TEST_SYSTEM_INDEX_NAME) || randomBoolean())
                .build()));
=======
        assertAcked(
            prepareCreate(indexName).setSettings(
                Settings.builder()
                    .put(Store.INDEX_STORE_STATS_REFRESH_INTERVAL_SETTING.getKey(), 0)
                    .put(EnableAllocationDecider.INDEX_ROUTING_REBALANCE_ENABLE_SETTING.getKey(), EnableAllocationDecider.Rebalance.NONE)
                    .put(IndexMetadata.SETTING_INDEX_HIDDEN, randomBoolean())
                    .build()
            )
        );
>>>>>>> 30e15ba8
        if (randomBoolean()) {
            assertAcked(client().admin().indices().prepareClose(indexName));
        }
        ensureGreen(indexName);
        InternalTestCluster internalTestCluster = internalCluster();
        // Get the cluster info service on the master node
        final InternalClusterInfoService infoService = (InternalClusterInfoService) internalTestCluster.getInstance(
            ClusterInfoService.class,
            internalTestCluster.getMasterName()
        );
        infoService.setUpdateFrequency(TimeValue.timeValueMillis(200));
        ClusterInfo info = ClusterInfoServiceUtils.refresh(infoService);
        assertNotNull("info should not be null", info);
        ImmutableOpenMap<String, DiskUsage> leastUsages = info.getNodeLeastAvailableDiskUsages();
        ImmutableOpenMap<String, DiskUsage> mostUsages = info.getNodeMostAvailableDiskUsages();
        ImmutableOpenMap<String, Long> shardSizes = info.shardSizes;
        ImmutableOpenMap<ShardId, Long> shardDataSetSizes = info.shardDataSetSizes;
        assertNotNull(leastUsages);
        assertNotNull(shardSizes);
        assertNotNull(shardDataSetSizes);
        assertThat("some usages are populated", leastUsages.values().size(), Matchers.equalTo(2));
        assertThat("some shard sizes are populated", shardSizes.values().size(), greaterThan(0));
        for (DiskUsage usage : leastUsages.values()) {
            logger.info("--> usage: {}", usage);
            assertThat("usage has be retrieved", usage.getFreeBytes(), greaterThan(0L));
        }
        for (DiskUsage usage : mostUsages.values()) {
            logger.info("--> usage: {}", usage);
            assertThat("usage has be retrieved", usage.getFreeBytes(), greaterThan(0L));
        }
        for (Long size : shardSizes.values()) {
            logger.info("--> shard size: {}", size);
            assertThat("shard size is greater than 0", size, greaterThanOrEqualTo(0L));
        }
        for (Long size : shardDataSetSizes.values()) {
            assertThat("shard data set size is greater than 0", size, greaterThanOrEqualTo(0L));
        }

        ClusterService clusterService = internalTestCluster.getInstance(ClusterService.class, internalTestCluster.getMasterName());
        ClusterState state = clusterService.state();
        for (ShardRouting shard : state.routingTable().allShards()) {
            String dataPath = info.getDataPath(shard);
            assertNotNull(dataPath);

            String nodeId = shard.currentNodeId();
            DiscoveryNode discoveryNode = state.getNodes().get(nodeId);
            IndicesService indicesService = internalTestCluster.getInstance(IndicesService.class, discoveryNode.getName());
            IndexService indexService = indicesService.indexService(shard.index());
            IndexShard indexShard = indexService.getShardOrNull(shard.id());
            assertEquals(indexShard.shardPath().getRootDataPath().toString(), dataPath);

            assertTrue(info.getReservedSpace(nodeId, dataPath).containsShardId(shard.shardId()));
        }
    }

    public void testClusterInfoServiceInformationClearOnError() {
        internalCluster().startNodes(
            2,
            // manually control publishing
            Settings.builder().put(InternalClusterInfoService.INTERNAL_CLUSTER_INFO_UPDATE_INTERVAL_SETTING.getKey(), "60m").build()
        );
        prepareCreate("test").setSettings(Settings.builder().put(IndexMetadata.SETTING_NUMBER_OF_REPLICAS, 1)).get();
        ensureGreen("test");

        final List<ShardRouting> shardRoutings = client().admin()
            .cluster()
            .prepareState()
            .clear()
            .setRoutingTable(true)
            .get()
            .getState()
            .getRoutingTable()
            .index("test")
            .shard(0)
            .shards();

        InternalTestCluster internalTestCluster = internalCluster();
        InternalClusterInfoService infoService = (InternalClusterInfoService) internalTestCluster.getInstance(
            ClusterInfoService.class,
            internalTestCluster.getMasterName()
        );

        // get one healthy sample
        ClusterInfo originalInfo = ClusterInfoServiceUtils.refresh(infoService);
        assertNotNull("failed to collect info", originalInfo);
        assertThat("some usages are populated", originalInfo.getNodeLeastAvailableDiskUsages().size(), Matchers.equalTo(2));
        assertThat("some shard sizes are populated", originalInfo.shardSizes.size(), greaterThan(0));
        assertThat("some shard data set sizes are populated", originalInfo.shardDataSetSizes.size(), greaterThan(0));
        for (ShardRouting shardRouting : shardRoutings) {
            assertThat("size for shard " + shardRouting + " found", originalInfo.getShardSize(shardRouting), notNullValue());
            assertThat(
                "data set size for shard " + shardRouting + " found",
                originalInfo.getShardDataSetSize(shardRouting.shardId()).isPresent(),
                is(true)
            );
        }

        MockTransportService mockTransportService = (MockTransportService) internalCluster().getInstance(
            TransportService.class,
            internalTestCluster.getMasterName()
        );

        final AtomicBoolean timeout = new AtomicBoolean(false);
        final Set<String> blockedActions = newHashSet(
            NodesStatsAction.NAME,
            NodesStatsAction.NAME + "[n]",
            IndicesStatsAction.NAME,
            IndicesStatsAction.NAME + "[n]"
        );
        // drop all outgoing stats requests to force a timeout.
        for (DiscoveryNode node : internalTestCluster.clusterService().state().getNodes()) {
            mockTransportService.addSendBehavior(
                internalTestCluster.getInstance(TransportService.class, node.getName()),
                (connection, requestId, action, request, options) -> {
                    if (blockedActions.contains(action)) {
                        if (timeout.get()) {
                            logger.info("dropping [{}] to [{}]", action, node);
                            return;
                        }
                    }
                    connection.sendRequest(requestId, action, request, options);
                }
            );
        }

        setClusterInfoTimeout("1s");
        // timeouts shouldn't clear the info
        timeout.set(true);
        final ClusterInfo infoAfterTimeout = ClusterInfoServiceUtils.refresh(infoService);
        assertNotNull("info should not be null", infoAfterTimeout);
        // node stats from remote nodes will time out, but the local node will be included
        assertThat(infoAfterTimeout.getNodeLeastAvailableDiskUsages().size(), equalTo(1));
        assertThat(infoAfterTimeout.getNodeMostAvailableDiskUsages().size(), equalTo(1));
        // indices stats from remote nodes will time out, but the local node's shard will be included
        assertThat(infoAfterTimeout.shardSizes.size(), greaterThan(0));
        assertThat(infoAfterTimeout.shardDataSetSizes.size(), greaterThan(0));
        assertThat(
            shardRoutings.stream().filter(shardRouting -> infoAfterTimeout.getShardSize(shardRouting) != null).collect(Collectors.toList()),
            hasSize(1)
        );
        assertThat(
            shardRoutings.stream()
                .map(ShardRouting::shardId)
                .distinct()
                .filter(shard -> infoAfterTimeout.getShardDataSetSize(shard).isPresent())
                .collect(Collectors.toList()),
            hasSize(1)
        );

        // now we cause an exception
        timeout.set(false);
        ActionFilters actionFilters = internalTestCluster.getInstance(ActionFilters.class, internalTestCluster.getMasterName());
        BlockingActionFilter blockingActionFilter = null;
        for (ActionFilter filter : actionFilters.filters()) {
            if (filter instanceof BlockingActionFilter) {
                blockingActionFilter = (BlockingActionFilter) filter;
                break;
            }
        }

        assertNotNull("failed to find BlockingActionFilter", blockingActionFilter);
        blockingActionFilter.blockActions(blockedActions.toArray(Strings.EMPTY_ARRAY));
        final ClusterInfo infoAfterException = ClusterInfoServiceUtils.refresh(infoService);
        assertNotNull("info should not be null", infoAfterException);
        assertThat(infoAfterException.getNodeLeastAvailableDiskUsages().size(), equalTo(0));
        assertThat(infoAfterException.getNodeMostAvailableDiskUsages().size(), equalTo(0));
        assertThat(infoAfterException.shardSizes.size(), equalTo(0));
        assertThat(infoAfterException.shardDataSetSizes.size(), equalTo(0));
        assertThat(infoAfterException.reservedSpace.size(), equalTo(0));

        // check we recover
        blockingActionFilter.blockActions();
        setClusterInfoTimeout("15s");
        final ClusterInfo infoAfterRecovery = ClusterInfoServiceUtils.refresh(infoService);
        assertNotNull("info should not be null", infoAfterRecovery);
        assertThat(infoAfterRecovery.getNodeLeastAvailableDiskUsages().size(), equalTo(2));
        assertThat(infoAfterRecovery.getNodeMostAvailableDiskUsages().size(), equalTo(2));
        assertThat(infoAfterRecovery.shardSizes.size(), greaterThan(0));
        assertThat(infoAfterRecovery.shardDataSetSizes.size(), greaterThan(0));
        for (ShardRouting shardRouting : shardRoutings) {
            assertThat("size for shard " + shardRouting + " found", originalInfo.getShardSize(shardRouting), notNullValue());
        }

        RoutingTable routingTable = client().admin().cluster().prepareState().clear().setRoutingTable(true).get().getState().routingTable();
        for (ShardRouting shard : routingTable.allShards()) {
            assertTrue(
                infoAfterRecovery.getReservedSpace(shard.currentNodeId(), infoAfterRecovery.getDataPath(shard))
                    .containsShardId(shard.shardId())
            );
        }

    }
}<|MERGE_RESOLUTION|>--- conflicted
+++ resolved
@@ -138,14 +138,6 @@
         internalCluster().startNodes(2);
 
         final String indexName = randomBoolean() ? randomAlphaOfLength(5).toLowerCase(Locale.ROOT) : TEST_SYSTEM_INDEX_NAME;
-<<<<<<< HEAD
-        assertAcked(prepareCreate(indexName)
-            .setSettings(Settings.builder()
-                .put(Store.INDEX_STORE_STATS_REFRESH_INTERVAL_SETTING.getKey(), 0)
-                .put(EnableAllocationDecider.INDEX_ROUTING_REBALANCE_ENABLE_SETTING.getKey(), EnableAllocationDecider.Rebalance.NONE)
-                .put(IndexMetadata.SETTING_INDEX_HIDDEN, indexName.equals(TEST_SYSTEM_INDEX_NAME) || randomBoolean())
-                .build()));
-=======
         assertAcked(
             prepareCreate(indexName).setSettings(
                 Settings.builder()
@@ -155,7 +147,6 @@
                     .build()
             )
         );
->>>>>>> 30e15ba8
         if (randomBoolean()) {
             assertAcked(client().admin().indices().prepareClose(indexName));
         }
