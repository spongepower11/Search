--- conflicted
+++ resolved
@@ -606,7 +606,6 @@
 
     public void testFetchFeatures() {
         final boolean seqNoAndTerm = randomBoolean();
-<<<<<<< HEAD
         assertNoFailuresAndResponse(
             prepareSearch("idx").setQuery(matchQuery("text", "text").queryName("test"))
                 .addAggregation(
@@ -630,58 +629,6 @@
                 assertThat(terms, notNullValue());
                 assertThat(terms.getName(), equalTo("terms"));
                 assertThat(terms.getBuckets().size(), equalTo(5));
-=======
-        SearchResponse response = prepareSearch("idx").setQuery(matchQuery("text", "text").queryName("test"))
-            .addAggregation(
-                terms("terms").executionHint(randomExecutionHint())
-                    .field(TERMS_AGGS_FIELD)
-                    .subAggregation(
-                        topHits("hits").size(1)
-                            .highlighter(new HighlightBuilder().field("text"))
-                            .explain(true)
-                            .storedField("text")
-                            .docValueField("field1")
-                            .fetchField("field2")
-                            .scriptField("script", new Script(ScriptType.INLINE, MockScriptEngine.NAME, "5", Collections.emptyMap()))
-                            .fetchSource("text", null)
-                            .version(true)
-                            .seqNoAndPrimaryTerm(seqNoAndTerm)
-                    )
-            )
-            .get();
-        assertNoFailures(response);
-
-        Terms terms = response.getAggregations().get("terms");
-        assertThat(terms, notNullValue());
-        assertThat(terms.getName(), equalTo("terms"));
-        assertThat(terms.getBuckets().size(), equalTo(5));
-
-        for (Terms.Bucket bucket : terms.getBuckets()) {
-            TopHits topHits = bucket.getAggregations().get("hits");
-            SearchHits hits = topHits.getHits();
-            assertThat(hits.getTotalHits().value, equalTo(10L));
-            assertThat(hits.getHits().length, equalTo(1));
-
-            SearchHit hit = hits.getAt(0);
-            HighlightField highlightField = hit.getHighlightFields().get("text");
-            assertThat(highlightField.fragments().length, equalTo(1));
-            assertThat(highlightField.fragments()[0].string(), equalTo("some <em>text</em> to entertain"));
-
-            Explanation explanation = hit.getExplanation();
-            assertThat(explanation.toString(), containsString("text:text"));
-
-            long version = hit.getVersion();
-            assertThat(version, equalTo(1L));
-
-            if (seqNoAndTerm) {
-                assertThat(hit.getSeqNo(), greaterThanOrEqualTo(0L));
-                assertThat(hit.getPrimaryTerm(), greaterThanOrEqualTo(1L));
-            } else {
-                assertThat(hit.getSeqNo(), equalTo(SequenceNumbers.UNASSIGNED_SEQ_NO));
-                assertThat(hit.getPrimaryTerm(), equalTo(SequenceNumbers.UNASSIGNED_PRIMARY_TERM));
-            }
->>>>>>> ae2626f0
-
                 for (Terms.Bucket bucket : terms.getBuckets()) {
                     TopHits topHits = bucket.getAggregations().get("hits");
                     SearchHits hits = topHits.getHits();
@@ -944,7 +891,6 @@
             prepareSearch("articles").setQuery(
                 nestedQuery("comments", matchQuery("comments.message", "comment").queryName("test"), ScoreMode.Avg)
             )
-<<<<<<< HEAD
                 .addAggregation(
                     nested("to-comments", "comments").subAggregation(
                         topHits("top-comments").size(1)
@@ -970,8 +916,8 @@
                 assertThat(searchHit.getNestedIdentity().getOffset(), equalTo(0));
 
                 HighlightField highlightField = searchHit.getHighlightFields().get("comments.message");
-                assertThat(highlightField.getFragments().length, equalTo(1));
-                assertThat(highlightField.getFragments()[0].string(), equalTo("some <em>comment</em>"));
+                assertThat(highlightField.fragments().length, equalTo(1));
+                assertThat(highlightField.fragments()[0].string(), equalTo("some <em>comment</em>"));
 
                 // Can't explain nested hit with the main query, since both are in a different scopes, also the nested doc may not
                 // even have matched with the main query.
@@ -995,44 +941,6 @@
                 assertThat(extractValue("message", searchHit.getSourceAsMap()), equalTo("some comment"));
             }
         );
-=======
-            .get();
-        assertHitCount(searchResponse, 2);
-        Nested nested = searchResponse.getAggregations().get("to-comments");
-        assertThat(nested.getDocCount(), equalTo(4L));
-
-        SearchHits hits = ((TopHits) nested.getAggregations().get("top-comments")).getHits();
-        assertThat(hits.getTotalHits().value, equalTo(4L));
-        SearchHit searchHit = hits.getAt(0);
-        assertThat(searchHit.getId(), equalTo("1"));
-        assertThat(searchHit.getNestedIdentity().getField().string(), equalTo("comments"));
-        assertThat(searchHit.getNestedIdentity().getOffset(), equalTo(0));
-
-        HighlightField highlightField = searchHit.getHighlightFields().get("comments.message");
-        assertThat(highlightField.fragments().length, equalTo(1));
-        assertThat(highlightField.fragments()[0].string(), equalTo("some <em>comment</em>"));
-
-        // Can't explain nested hit with the main query, since both are in a different scopes, also the nested doc may not
-        // even have matched with the main query.
-        // If top_hits would have a query option then we can explain that query
-        Explanation explanation = searchHit.getExplanation();
-        assertFalse(explanation.isMatch());
-
-        // Returns the version of the root document. Nested docs don't have a separate version
-        long version = searchHit.getVersion();
-        assertThat(version, equalTo(1L));
-
-        assertThat(searchHit.getMatchedQueries(), arrayContaining("test"));
-
-        DocumentField field = searchHit.field("comments.user");
-        assertThat(field.getValue().toString(), equalTo("a"));
-
-        field = searchHit.field("script");
-        assertThat(field.getValue().toString(), equalTo("5"));
-
-        assertThat(searchHit.getSourceAsMap().size(), equalTo(1));
-        assertThat(extractValue("message", searchHit.getSourceAsMap()), equalTo("some comment"));
->>>>>>> ae2626f0
     }
 
     public void testTopHitsInNested() throws Exception {
@@ -1049,7 +957,6 @@
                             ).sort("comments.id", SortOrder.ASC)
                         )
                     )
-<<<<<<< HEAD
             ),
             response -> {
                 Histogram histogram = response.getAggregations().get("dates");
@@ -1070,35 +977,10 @@
                         assertThat(extractValue("id", searchHits.getAt(j).getSourceAsMap()), equalTo(0));
 
                         HighlightField highlightField = searchHits.getAt(j).getHighlightFields().get("comments.message");
-                        assertThat(highlightField.getFragments().length, equalTo(1));
-                        assertThat(highlightField.getFragments()[0].string(), equalTo("some <em>text</em>"));
+                        assertThat(highlightField.fragments().length, equalTo(1));
+                        assertThat(highlightField.fragments()[0].string(), equalTo("some <em>text</em>"));
                     }
                 }
-=======
-                )
-        ).get();
-
-        Histogram histogram = searchResponse.getAggregations().get("dates");
-        for (int i = 0; i < numArticles; i += 5) {
-            Histogram.Bucket bucket = histogram.getBuckets().get(i / 5);
-            assertThat(bucket.getDocCount(), equalTo(5L));
-
-            long numNestedDocs = 10 + (5 * i);
-            Nested nested = bucket.getAggregations().get("to-comments");
-            assertThat(nested.getDocCount(), equalTo(numNestedDocs));
-
-            TopHits hits = nested.getAggregations().get("comments");
-            SearchHits searchHits = hits.getHits();
-            assertThat(searchHits.getTotalHits().value, equalTo(numNestedDocs));
-            for (int j = 0; j < 3; j++) {
-                assertThat(searchHits.getAt(j).getNestedIdentity().getField().string(), equalTo("comments"));
-                assertThat(searchHits.getAt(j).getNestedIdentity().getOffset(), equalTo(0));
-                assertThat(extractValue("id", searchHits.getAt(j).getSourceAsMap()), equalTo(0));
-
-                HighlightField highlightField = searchHits.getAt(j).getHighlightFields().get("comments.message");
-                assertThat(highlightField.fragments().length, equalTo(1));
-                assertThat(highlightField.fragments()[0].string(), equalTo("some <em>text</em>"));
->>>>>>> ae2626f0
             }
         );
     }
