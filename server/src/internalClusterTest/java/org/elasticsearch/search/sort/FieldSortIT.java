--- conflicted
+++ resolved
@@ -2072,17 +2072,12 @@
                     toClose.add(bulkBuilder);
                 }
                 String source = "{\"long_field\":" + randomLong() + "}";
-                bulkBuilder.add(client().prepareIndex("test1").setId(Integer.toString(i)).setSource(source, XContentType.JSON));
+                bulkBuilder.add(prepareIndex("test1").setId(Integer.toString(i)).setSource(source, XContentType.JSON));
             }
         } finally {
             for (BulkRequestBuilder bulkRequestBuilder : toClose) {
                 bulkRequestBuilder.close();
             }
-<<<<<<< HEAD
-=======
-            String source = "{\"long_field\":" + randomLong() + "}";
-            bulkBuilder.add(prepareIndex("test1").setId(Integer.toString(i)).setSource(source, XContentType.JSON));
->>>>>>> 7dbf44a5
         }
         refresh();
 
