--- conflicted
+++ resolved
@@ -183,24 +183,13 @@
     public void testCreateFlagWithBulk() {
         createIndex("test");
         ensureGreen();
-<<<<<<< HEAD
         try (BulkRequestBuilder bulkRequestBuilder = client().prepareBulk()) {
-            BulkResponse bulkResponse = bulkRequestBuilder.add(client().prepareIndex("test").setId("1").setSource("field1", "value1_1"))
-                .execute()
-                .actionGet();
+            BulkResponse bulkResponse = bulkRequestBuilder.add(prepareIndex("test").setId("1").setSource("field1", "value1_1")).get();
             assertThat(bulkResponse.hasFailures(), equalTo(false));
             assertThat(bulkResponse.getItems().length, equalTo(1));
             IndexResponse indexResponse = bulkResponse.getItems()[0].getResponse();
             assertEquals(DocWriteResponse.Result.CREATED, indexResponse.getResult());
         }
-=======
-
-        BulkResponse bulkResponse = client().prepareBulk().add(prepareIndex("test").setId("1").setSource("field1", "value1_1")).get();
-        assertThat(bulkResponse.hasFailures(), equalTo(false));
-        assertThat(bulkResponse.getItems().length, equalTo(1));
-        IndexResponse indexResponse = bulkResponse.getItems()[0].getResponse();
-        assertEquals(DocWriteResponse.Result.CREATED, indexResponse.getResult());
->>>>>>> 7dbf44a5
     }
 
     public void testCreateIndexWithLongName() {
