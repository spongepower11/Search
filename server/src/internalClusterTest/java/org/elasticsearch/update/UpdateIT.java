/*
 * Copyright Elasticsearch B.V. and/or licensed to Elasticsearch B.V. under one
 * or more contributor license agreements. Licensed under the Elastic License
 * 2.0 and the Server Side Public License, v 1; you may not use this file except
 * in compliance with, at your election, the Elastic License 2.0 or the Server
 * Side Public License, v 1.
 */

package org.elasticsearch.update;

import org.elasticsearch.ElasticsearchTimeoutException;
import org.elasticsearch.action.ActionListener;
import org.elasticsearch.action.ActionRequestValidationException;
import org.elasticsearch.action.DocWriteResponse;
import org.elasticsearch.action.admin.indices.alias.Alias;
import org.elasticsearch.action.bulk.BulkItemResponse;
import org.elasticsearch.action.bulk.BulkRequestBuilder;
import org.elasticsearch.action.delete.DeleteRequest;
import org.elasticsearch.action.delete.DeleteResponse;
import org.elasticsearch.action.get.GetResponse;
import org.elasticsearch.action.index.IndexRequestBuilder;
import org.elasticsearch.action.update.UpdateRequest;
import org.elasticsearch.action.update.UpdateRequestBuilder;
import org.elasticsearch.action.update.UpdateResponse;
import org.elasticsearch.client.internal.transport.NoNodeAvailableException;
import org.elasticsearch.common.settings.Settings;
import org.elasticsearch.core.TimeValue;
import org.elasticsearch.index.MergePolicyConfig;
import org.elasticsearch.index.engine.DocumentMissingException;
import org.elasticsearch.index.engine.VersionConflictEngineException;
import org.elasticsearch.plugins.Plugin;
import org.elasticsearch.rest.RestStatus;
import org.elasticsearch.script.MockScriptPlugin;
import org.elasticsearch.script.Script;
import org.elasticsearch.script.ScriptType;
import org.elasticsearch.test.ESIntegTestCase;
import org.elasticsearch.test.InternalSettingsPlugin;
import org.elasticsearch.xcontent.XContentFactory;

import java.util.ArrayList;
import java.util.Arrays;
import java.util.Collection;
import java.util.Collections;
import java.util.HashMap;
import java.util.List;
import java.util.Map;
import java.util.concurrent.CopyOnWriteArrayList;
import java.util.concurrent.CountDownLatch;
import java.util.concurrent.Semaphore;
import java.util.concurrent.TimeUnit;
import java.util.function.Function;

import static org.elasticsearch.test.hamcrest.ElasticsearchAssertions.assertAcked;
import static org.elasticsearch.test.hamcrest.ElasticsearchAssertions.assertFutureThrows;
import static org.elasticsearch.xcontent.XContentFactory.jsonBuilder;
import static org.hamcrest.Matchers.containsString;
import static org.hamcrest.Matchers.equalTo;
import static org.hamcrest.Matchers.notNullValue;
import static org.hamcrest.Matchers.nullValue;

public class UpdateIT extends ESIntegTestCase {

    private static final String UPDATE_SCRIPTS = "update_scripts";
    private static final String PUT_VALUES_SCRIPT = "put_values";
    private static final String FIELD_INC_SCRIPT = "field_inc";
    private static final String UPSERT_SCRIPT = "scripted_upsert";
    private static final String EXTRACT_CTX_SCRIPT = "extract_ctx";

    @SuppressWarnings("unchecked")
    private static Map<String, Object> get(Map<String, Object> source, String key) {
        return (Map<String, Object>) source.get(key);
    }

    public static class UpdateScriptsPlugin extends MockScriptPlugin {
        @Override
        public String pluginScriptLang() {
            return UPDATE_SCRIPTS;
        }

        @Override
        protected Map<String, Function<Map<String, Object>, Object>> pluginScripts() {
            Map<String, Function<Map<String, Object>, Object>> scripts = new HashMap<>();
            scripts.put(PUT_VALUES_SCRIPT, vars -> {
                Map<String, Object> ctx = get(vars, "ctx");
                assertNotNull(ctx);

                Map<String, Object> params = new HashMap<>(get(vars, "params"));

                @SuppressWarnings("unchecked")
                Map<String, Object> newCtx = (Map<String, Object>) params.remove("_ctx");
                if (newCtx != null) {
                    assertFalse(newCtx.containsKey("_source"));
                    ctx.putAll(newCtx);
                }

                Map<String, Object> source = get(ctx, "_source");
                params.remove("ctx");
                source.putAll(params);

                return ctx;
            });
            scripts.put(FIELD_INC_SCRIPT, vars -> {
                Map<String, Object> params = get(vars, "params");
                String fieldname = (String) vars.get("field");
                Map<String, Object> ctx = get(vars, "ctx");
                assertNotNull(ctx);
                Map<String, Object> source = get(ctx, "_source");
                Number currentValue = (Number) source.get(fieldname);
                Number inc = (Number) params.getOrDefault("inc", 1);
                source.put(fieldname, currentValue.longValue() + inc.longValue());
                return ctx;
            });
            scripts.put(UPSERT_SCRIPT, vars -> {
                Map<String, Object> ctx = get(vars, "ctx");
                assertNotNull(ctx);
                Map<String, Object> source = get(ctx, "_source");
                Number payment = (Number) vars.get("payment");
                Number oldBalance = (Number) source.get("balance");
                int deduction = "create".equals(ctx.get("op")) ? payment.intValue() / 2 : payment.intValue();
                source.put("balance", oldBalance.intValue() - deduction);
                return ctx;
            });
            scripts.put(EXTRACT_CTX_SCRIPT, vars -> {
                Map<String, Object> ctx = get(vars, "ctx");
                assertNotNull(ctx);

                Map<String, Object> source = get(ctx, "_source");
                Map<String, Object> ctxWithoutSource = new HashMap<>(ctx);
                ctxWithoutSource.remove("_source");
                source.put("update_context", ctxWithoutSource);

                return ctx;
            });
            return scripts;
        }
    }

    @Override
    protected Collection<Class<? extends Plugin>> nodePlugins() {
        return Arrays.asList(UpdateScriptsPlugin.class, InternalSettingsPlugin.class);
    }

    private void createTestIndex() throws Exception {
        logger.info("--> creating index test");
        assertAcked(prepareCreate("test").addAlias(new Alias("alias").writeIndex(randomFrom(true, null))));
    }

    public void testUpsert() throws Exception {
        createTestIndex();
        ensureGreen();
        Script fieldIncScript = new Script(ScriptType.INLINE, UPDATE_SCRIPTS, FIELD_INC_SCRIPT, Collections.singletonMap("field", "field"));

        UpdateRequestBuilder updateRequestBuilder = client().prepareUpdate(indexOrAlias(), "1")
            .setUpsert(XContentFactory.jsonBuilder().startObject().field("field", 1).endObject())
            .setScript(fieldIncScript);
        UpdateResponse updateResponse = updateRequestBuilder.get();
        updateRequestBuilder.request().decRef();
        assertEquals(DocWriteResponse.Result.CREATED, updateResponse.getResult());
        assertThat(updateResponse.getIndex(), equalTo("test"));

        for (int i = 0; i < 5; i++) {
            GetResponse getResponse = client().prepareGet("test", "1").get();
            assertThat(getResponse.getSourceAsMap().get("field").toString(), equalTo("1"));
        }

        updateRequestBuilder = client().prepareUpdate(indexOrAlias(), "1")
            .setUpsert(XContentFactory.jsonBuilder().startObject().field("field", 1).endObject())
            .setScript(fieldIncScript);
        updateResponse = updateRequestBuilder.get();
        updateRequestBuilder.request().decRef();
        assertEquals(DocWriteResponse.Result.UPDATED, updateResponse.getResult());
        assertThat(updateResponse.getIndex(), equalTo("test"));

        for (int i = 0; i < 5; i++) {
            GetResponse getResponse = client().prepareGet("test", "1").get();
            assertThat(getResponse.getSourceAsMap().get("field").toString(), equalTo("2"));
        }
    }

    public void testScriptedUpsert() throws Exception {
        createTestIndex();
        ensureGreen();

        // Script logic is
        // 1) New accounts take balance from "balance" in upsert doc and first payment is charged at 50%
        // 2) Existing accounts subtract full payment from balance stored in elasticsearch

        int openingBalance = 10;

        Map<String, Object> params = new HashMap<>();
        params.put("payment", 2);

        // Pay money from what will be a new account and opening balance comes from upsert doc
        // provided by client
        UpdateRequestBuilder updateRequestBuilder = client().prepareUpdate(indexOrAlias(), "1")
            .setUpsert(XContentFactory.jsonBuilder().startObject().field("balance", openingBalance).endObject())
            .setScriptedUpsert(true)
            .setScript(new Script(ScriptType.INLINE, UPDATE_SCRIPTS, UPSERT_SCRIPT, params));
        UpdateResponse updateResponse = updateRequestBuilder.get();
        updateRequestBuilder.request().decRef();
        assertEquals(DocWriteResponse.Result.CREATED, updateResponse.getResult());
        assertThat(updateResponse.getIndex(), equalTo("test"));

        for (int i = 0; i < 5; i++) {
            GetResponse getResponse = client().prepareGet("test", "1").get();
            assertThat(getResponse.getSourceAsMap().get("balance").toString(), equalTo("9"));
        }

        // Now pay money for an existing account where balance is stored in es
        updateRequestBuilder = client().prepareUpdate(indexOrAlias(), "1")
            .setUpsert(XContentFactory.jsonBuilder().startObject().field("balance", openingBalance).endObject())
            .setScriptedUpsert(true)
            .setScript(new Script(ScriptType.INLINE, UPDATE_SCRIPTS, UPSERT_SCRIPT, params));
        updateResponse = updateRequestBuilder.get();
        updateRequestBuilder.request().decRef();
        assertEquals(DocWriteResponse.Result.UPDATED, updateResponse.getResult());
        assertThat(updateResponse.getIndex(), equalTo("test"));

        for (int i = 0; i < 5; i++) {
            GetResponse getResponse = client().prepareGet("test", "1").get();
            assertThat(getResponse.getSourceAsMap().get("balance").toString(), equalTo("7"));
        }
    }

    public void testUpsertDoc() throws Exception {
        createTestIndex();
        ensureGreen();

        UpdateRequestBuilder updateRequestBuilder = client().prepareUpdate(indexOrAlias(), "1")
            .setDoc(XContentFactory.jsonBuilder().startObject().field("bar", "baz").endObject())
            .setDocAsUpsert(true)
            .setFetchSource(true);
        UpdateResponse updateResponse = updateRequestBuilder.get();
        updateRequestBuilder.request().decRef();
        assertThat(updateResponse.getIndex(), equalTo("test"));
        assertThat(updateResponse.getGetResult(), notNullValue());
        assertThat(updateResponse.getGetResult().getIndex(), equalTo("test"));
        assertThat(updateResponse.getGetResult().sourceAsMap().get("bar").toString(), equalTo("baz"));
    }

    // Issue #3265
    public void testNotUpsertDoc() throws Exception {
        createTestIndex();
        ensureGreen();

        UpdateRequestBuilder updateRequestBuilder = client().prepareUpdate(indexOrAlias(), "1");
        assertFutureThrows(
            updateRequestBuilder.setDoc(XContentFactory.jsonBuilder().startObject().field("bar", "baz").endObject())
                .setDocAsUpsert(false)
                .setFetchSource(true)
                .execute(),
            DocumentMissingException.class
        );
        updateRequestBuilder.request().decRef();
    }

    public void testUpsertFields() throws Exception {
        createTestIndex();
        ensureGreen();

        UpdateRequestBuilder updateRequestBuilder = client().prepareUpdate(indexOrAlias(), "1")
            .setUpsert(XContentFactory.jsonBuilder().startObject().field("bar", "baz").endObject())
            .setScript(new Script(ScriptType.INLINE, UPDATE_SCRIPTS, PUT_VALUES_SCRIPT, Collections.singletonMap("extra", "foo")))
            .setFetchSource(true);
        UpdateResponse updateResponse = updateRequestBuilder.get();
        updateRequestBuilder.request().decRef();

        assertThat(updateResponse.getIndex(), equalTo("test"));
        assertThat(updateResponse.getGetResult(), notNullValue());
        assertThat(updateResponse.getGetResult().getIndex(), equalTo("test"));
        assertThat(updateResponse.getGetResult().sourceAsMap().get("bar").toString(), equalTo("baz"));
        assertThat(updateResponse.getGetResult().sourceAsMap().get("extra"), nullValue());

        updateRequestBuilder = client().prepareUpdate(indexOrAlias(), "1")
            .setUpsert(XContentFactory.jsonBuilder().startObject().field("bar", "baz").endObject())
            .setScript(new Script(ScriptType.INLINE, UPDATE_SCRIPTS, PUT_VALUES_SCRIPT, Collections.singletonMap("extra", "foo")))
            .setFetchSource(true);
        updateResponse = updateRequestBuilder.get();
        updateRequestBuilder.request().decRef();

        assertThat(updateResponse.getIndex(), equalTo("test"));
        assertThat(updateResponse.getGetResult(), notNullValue());
        assertThat(updateResponse.getGetResult().getIndex(), equalTo("test"));
        assertThat(updateResponse.getGetResult().sourceAsMap().get("bar").toString(), equalTo("baz"));
        assertThat(updateResponse.getGetResult().sourceAsMap().get("extra").toString(), equalTo("foo"));
    }

    public void testIndexAutoCreation() throws Exception {
        UpdateRequestBuilder updateRequestBuilder = client().prepareUpdate("test", "1")
            .setUpsert(XContentFactory.jsonBuilder().startObject().field("bar", "baz").endObject())
            .setScript(new Script(ScriptType.INLINE, UPDATE_SCRIPTS, PUT_VALUES_SCRIPT, Collections.singletonMap("extra", "foo")))
            .setFetchSource(true);
        UpdateResponse updateResponse = updateRequestBuilder.get();
        updateRequestBuilder.request().decRef();

        assertThat(updateResponse.getIndex(), equalTo("test"));
        assertThat(updateResponse.getGetResult(), notNullValue());
        assertThat(updateResponse.getGetResult().getIndex(), equalTo("test"));
        assertThat(updateResponse.getGetResult().sourceAsMap().get("bar").toString(), equalTo("baz"));
        assertThat(updateResponse.getGetResult().sourceAsMap().get("extra"), nullValue());
    }

    public void testUpdate() throws Exception {
        assertAcked(prepareCreate("test").addAlias(new Alias("alias").writeIndex(true)));
        assertAcked(prepareCreate("test2").addAlias(new Alias("alias")));
        ensureGreen();

        Script fieldIncScript = new Script(ScriptType.INLINE, UPDATE_SCRIPTS, FIELD_INC_SCRIPT, Collections.singletonMap("field", "field"));
<<<<<<< HEAD
        {
            UpdateRequestBuilder updateRequestBuilder = client().prepareUpdate(indexOrAlias(), "1");
            DocumentMissingException ex = expectThrows(
                DocumentMissingException.class,
                () -> updateRequestBuilder.setScript(fieldIncScript).get()
            );
            updateRequestBuilder.request().decRef();
            assertEquals("[1]: document missing", ex.getMessage());
=======
        DocumentMissingException ex = expectThrows(
            DocumentMissingException.class,
            client().prepareUpdate(indexOrAlias(), "1").setScript(fieldIncScript)
        );
        assertEquals("[1]: document missing", ex.getMessage());

        prepareIndex("test").setId("1").setSource("field", 1).get();

        UpdateResponse updateResponse = client().prepareUpdate(indexOrAlias(), "1").setScript(fieldIncScript).get();
        assertThat(updateResponse.getVersion(), equalTo(2L));
        assertEquals(DocWriteResponse.Result.UPDATED, updateResponse.getResult());
        assertThat(updateResponse.getIndex(), equalTo("test"));

        for (int i = 0; i < 5; i++) {
            GetResponse getResponse = client().prepareGet("test", "1").get();
            assertThat(getResponse.getSourceAsMap().get("field").toString(), equalTo("2"));
>>>>>>> a190c7da
        }

        {
            IndexRequestBuilder indexRequestBuilder = prepareIndex("test").setId("1").setSource("field", 1);
            indexRequestBuilder.get();
            indexRequestBuilder.request().decRef();

            UpdateRequestBuilder updateRequestBuilder = client().prepareUpdate(indexOrAlias(), "1").setScript(fieldIncScript);
            UpdateResponse updateResponse = updateRequestBuilder.get();
            updateRequestBuilder.request().decRef();
            assertThat(updateResponse.getVersion(), equalTo(2L));
            assertEquals(DocWriteResponse.Result.UPDATED, updateResponse.getResult());
            assertThat(updateResponse.getIndex(), equalTo("test"));

            for (int i = 0; i < 5; i++) {
                GetResponse getResponse = client().prepareGet("test", "1").get();
                assertThat(getResponse.getSourceAsMap().get("field").toString(), equalTo("2"));
            }
        }

        {
            Map<String, Object> params = new HashMap<>();
            params.put("inc", 3);
            params.put("field", "field");
            UpdateRequestBuilder updateRequestBuilder = client().prepareUpdate(indexOrAlias(), "1")
                .setScript(new Script(ScriptType.INLINE, UPDATE_SCRIPTS, FIELD_INC_SCRIPT, params));
            UpdateResponse updateResponse = updateRequestBuilder.get();
            updateRequestBuilder.request().decRef();
            assertThat(updateResponse.getVersion(), equalTo(3L));
            assertEquals(DocWriteResponse.Result.UPDATED, updateResponse.getResult());
            assertThat(updateResponse.getIndex(), equalTo("test"));

            for (int i = 0; i < 5; i++) {
                GetResponse getResponse = client().prepareGet("test", "1").get();
                assertThat(getResponse.getSourceAsMap().get("field").toString(), equalTo("5"));
            }
        }

        {
            // check noop
            UpdateRequestBuilder updateRequestBuilder = client().prepareUpdate(indexOrAlias(), "1")
                .setScript(
                    new Script(
                        ScriptType.INLINE,
                        UPDATE_SCRIPTS,
                        PUT_VALUES_SCRIPT,
                        Collections.singletonMap("_ctx", Collections.singletonMap("op", "none"))
                    )
                );
            UpdateResponse updateResponse = updateRequestBuilder.get();
            updateRequestBuilder.request().decRef();
            assertThat(updateResponse.getVersion(), equalTo(3L));
            assertEquals(DocWriteResponse.Result.NOOP, updateResponse.getResult());
            assertThat(updateResponse.getIndex(), equalTo("test"));

            for (int i = 0; i < 5; i++) {
                GetResponse getResponse = client().prepareGet("test", "1").get();
                assertThat(getResponse.getSourceAsMap().get("field").toString(), equalTo("5"));
            }
        }

        {
            // check delete
            UpdateRequestBuilder updateRequestBuilder = client().prepareUpdate(indexOrAlias(), "1")
                .setScript(
                    new Script(
                        ScriptType.INLINE,
                        UPDATE_SCRIPTS,
                        PUT_VALUES_SCRIPT,
                        Collections.singletonMap("_ctx", Collections.singletonMap("op", "delete"))
                    )
                );
            UpdateResponse updateResponse = updateRequestBuilder.get();
            updateRequestBuilder.request().decRef();
            assertThat(updateResponse.getVersion(), equalTo(4L));
            assertEquals(DocWriteResponse.Result.DELETED, updateResponse.getResult());
            assertThat(updateResponse.getIndex(), equalTo("test"));

            for (int i = 0; i < 5; i++) {
                GetResponse getResponse = client().prepareGet("test", "1").get();
                assertThat(getResponse.isExists(), equalTo(false));
            }
        }

        {
            // check _source parameter
            IndexRequestBuilder indexRequestBuilder = prepareIndex("test").setId("1").setSource("field1", 1, "field2", 2);
            indexRequestBuilder.get();
            indexRequestBuilder.request().decRef();
            UpdateRequestBuilder updateRequestBuilder = client().prepareUpdate(indexOrAlias(), "1")
                .setScript(new Script(ScriptType.INLINE, UPDATE_SCRIPTS, FIELD_INC_SCRIPT, Collections.singletonMap("field", "field1")))
                .setFetchSource("field1", "field2");
            UpdateResponse updateResponse = updateRequestBuilder.get();
            updateRequestBuilder.request().decRef();
            assertThat(updateResponse.getIndex(), equalTo("test"));
            assertThat(updateResponse.getGetResult(), notNullValue());
            assertThat(updateResponse.getGetResult().getIndex(), equalTo("test"));
            assertThat(updateResponse.getGetResult().sourceRef(), notNullValue());
            assertThat(updateResponse.getGetResult().field("field1"), nullValue());
            assertThat(updateResponse.getGetResult().sourceAsMap().size(), equalTo(1));
            assertThat(updateResponse.getGetResult().sourceAsMap().get("field1"), equalTo(2));
        }

        {
            // check updates without script
            // add new field
            IndexRequestBuilder indexRequestBuilder = prepareIndex("test").setId("1").setSource("field", 1);
            indexRequestBuilder.get();
            indexRequestBuilder.request().decRef();
            UpdateRequestBuilder updateRequestBuilder = client().prepareUpdate(indexOrAlias(), "1")
                .setDoc(XContentFactory.jsonBuilder().startObject().field("field2", 2).endObject());
            updateRequestBuilder.get();
            updateRequestBuilder.request().decRef();
            for (int i = 0; i < 5; i++) {
                GetResponse getResponse = client().prepareGet("test", "1").get();
                assertThat(getResponse.getSourceAsMap().get("field").toString(), equalTo("1"));
                assertThat(getResponse.getSourceAsMap().get("field2").toString(), equalTo("2"));
            }
        }

        {
            // change existing field
            UpdateRequestBuilder updateRequestBuilder = client().prepareUpdate(indexOrAlias(), "1")
                .setDoc(XContentFactory.jsonBuilder().startObject().field("field", 3).endObject());
            updateRequestBuilder.get();
            updateRequestBuilder.request().decRef();
            for (int i = 0; i < 5; i++) {
                GetResponse getResponse = client().prepareGet("test", "1").get();
                assertThat(getResponse.getSourceAsMap().get("field").toString(), equalTo("3"));
                assertThat(getResponse.getSourceAsMap().get("field2").toString(), equalTo("2"));
            }
        }

        {
            // recursive map
            Map<String, Object> testMap = new HashMap<>();
            Map<String, Object> testMap2 = new HashMap<>();
            Map<String, Object> testMap3 = new HashMap<>();
            testMap3.put("commonkey", testMap);
            testMap3.put("map3", 5);
            testMap2.put("map2", 6);
            testMap.put("commonkey", testMap2);
            testMap.put("map1", 8);

            IndexRequestBuilder indexRequestBuilder = prepareIndex("test").setId("1").setSource("map", testMap);
            indexRequestBuilder.get();
            indexRequestBuilder.request().decRef();
            UpdateRequestBuilder updateRequestBuilder = client().prepareUpdate(indexOrAlias(), "1")
                .setDoc(XContentFactory.jsonBuilder().startObject().field("map", testMap3).endObject());
            updateRequestBuilder.get();
            updateRequestBuilder.request().decRef();
            for (int i = 0; i < 5; i++) {
                GetResponse getResponse = client().prepareGet("test", "1").get();
                Map<String, Object> map1 = get(getResponse.getSourceAsMap(), "map");
                assertThat(map1.size(), equalTo(3));
                assertThat(map1.containsKey("map1"), equalTo(true));
                assertThat(map1.containsKey("map3"), equalTo(true));
                assertThat(map1.containsKey("commonkey"), equalTo(true));
                Map<String, Object> map2 = get(map1, "commonkey");
                assertThat(map2.size(), equalTo(3));
                assertThat(map2.containsKey("map1"), equalTo(true));
                assertThat(map2.containsKey("map2"), equalTo(true));
                assertThat(map2.containsKey("commonkey"), equalTo(true));
            }
        }
    }

    public void testUpdateWithIfSeqNo() throws Exception {
        createTestIndex();
        ensureGreen();

<<<<<<< HEAD
        IndexRequestBuilder indexRequestBuilder = prepareIndex("test").setId("1").setSource("field", 1);
        DocWriteResponse result = indexRequestBuilder.get();
        indexRequestBuilder.request().decRef();
        {
            UpdateRequestBuilder updateRequestBuilder = client().prepareUpdate(indexOrAlias(), "1");
            expectThrows(
                VersionConflictEngineException.class,
                () -> updateRequestBuilder.setDoc(XContentFactory.jsonBuilder().startObject().field("field", 2).endObject())
                    .setIfSeqNo(result.getSeqNo() + 1)
                    .setIfPrimaryTerm(result.getPrimaryTerm())
                    .get()
            );
            updateRequestBuilder.request().decRef();
        }

        {
            UpdateRequestBuilder updateRequestBuilder = client().prepareUpdate(indexOrAlias(), "1");
            expectThrows(
                VersionConflictEngineException.class,
                () -> updateRequestBuilder.setDoc(XContentFactory.jsonBuilder().startObject().field("field", 2).endObject())
                    .setIfSeqNo(result.getSeqNo())
                    .setIfPrimaryTerm(result.getPrimaryTerm() + 1)
                    .get()
            );
            updateRequestBuilder.request().decRef();
        }

        {
            UpdateRequestBuilder updateRequestBuilder = client().prepareUpdate(indexOrAlias(), "1");
            expectThrows(
                VersionConflictEngineException.class,
                () -> updateRequestBuilder.setDoc(XContentFactory.jsonBuilder().startObject().field("field", 2).endObject())
                    .setIfSeqNo(result.getSeqNo() + 1)
                    .setIfPrimaryTerm(result.getPrimaryTerm() + 1)
                    .get()
            );
            updateRequestBuilder.request().decRef();
        }
=======
        DocWriteResponse result = prepareIndex("test").setId("1").setSource("field", 1).get();
        expectThrows(
            VersionConflictEngineException.class,
            client().prepareUpdate(indexOrAlias(), "1")
                .setDoc(XContentFactory.jsonBuilder().startObject().field("field", 2).endObject())
                .setIfSeqNo(result.getSeqNo() + 1)
                .setIfPrimaryTerm(result.getPrimaryTerm())
        );

        expectThrows(
            VersionConflictEngineException.class,
            client().prepareUpdate(indexOrAlias(), "1")
                .setDoc(XContentFactory.jsonBuilder().startObject().field("field", 2).endObject())
                .setIfSeqNo(result.getSeqNo())
                .setIfPrimaryTerm(result.getPrimaryTerm() + 1)
        );

        expectThrows(
            VersionConflictEngineException.class,
            client().prepareUpdate(indexOrAlias(), "1")
                .setDoc(XContentFactory.jsonBuilder().startObject().field("field", 2).endObject())
                .setIfSeqNo(result.getSeqNo() + 1)
                .setIfPrimaryTerm(result.getPrimaryTerm() + 1)
        );
>>>>>>> a190c7da

        {
            UpdateRequestBuilder updateRequestBuilder = client().prepareUpdate(indexOrAlias(), "1");
            UpdateResponse updateResponse = updateRequestBuilder.setDoc(
                XContentFactory.jsonBuilder().startObject().field("field", 2).endObject()
            ).setIfSeqNo(result.getSeqNo()).setIfPrimaryTerm(result.getPrimaryTerm()).get();
            updateRequestBuilder.request().decRef();

            assertThat(updateResponse.status(), equalTo(RestStatus.OK));
            assertThat(updateResponse.getSeqNo(), equalTo(result.getSeqNo() + 1));
        }
    }

    public void testUpdateRequestWithBothScriptAndDoc() throws Exception {
        createTestIndex();
        ensureGreen();

        Script fieldIncScript = new Script(ScriptType.INLINE, UPDATE_SCRIPTS, FIELD_INC_SCRIPT, Collections.singletonMap("field", "field"));
        UpdateRequestBuilder updateRequestBuilder = client().prepareUpdate(indexOrAlias(), "1");
        try {
            updateRequestBuilder.setDoc(XContentFactory.jsonBuilder().startObject().field("field", 1).endObject())
                .setScript(fieldIncScript);
            updateRequestBuilder.get();
            fail("Should have thrown ActionRequestValidationException");
        } catch (ActionRequestValidationException e) {
            assertThat(e.validationErrors().size(), equalTo(1));
            assertThat(e.validationErrors().get(0), containsString("can't provide both script and doc"));
            assertThat(e.getMessage(), containsString("can't provide both script and doc"));
        } finally {
            updateRequestBuilder.request().decRef();
        }
    }

    public void testUpdateRequestWithScriptAndShouldUpsertDoc() throws Exception {
        createTestIndex();
        ensureGreen();
        Script fieldIncScript = new Script(ScriptType.INLINE, UPDATE_SCRIPTS, FIELD_INC_SCRIPT, Collections.singletonMap("field", "field"));
        UpdateRequestBuilder updateRequestBuilder = client().prepareUpdate(indexOrAlias(), "1");
        try {
            updateRequestBuilder.setScript(fieldIncScript).setDocAsUpsert(true);
            updateRequestBuilder.get();
            fail("Should have thrown ActionRequestValidationException");
        } catch (ActionRequestValidationException e) {
            updateRequestBuilder.request().decRef();
            assertThat(e.validationErrors().size(), equalTo(1));
            assertThat(e.validationErrors().get(0), containsString("doc must be specified if doc_as_upsert is enabled"));
            assertThat(e.getMessage(), containsString("doc must be specified if doc_as_upsert is enabled"));
        }
    }

    public void testContextVariables() throws Exception {
        assertAcked(prepareCreate("test").addAlias(new Alias("alias")));
        ensureGreen();

        // Index some documents
        IndexRequestBuilder indexRequestBuilder = prepareIndex("test").setId("id1")
            .setRouting("routing1")
            .setSource("field1", 1, "content", "foo");
        indexRequestBuilder.get();
        indexRequestBuilder.request().decRef();
        indexRequestBuilder = prepareIndex("test").setId("id2").setSource("field1", 0, "content", "bar");
        indexRequestBuilder.get();
        indexRequestBuilder.request().decRef();

        // Update the first object and note context variables values
        UpdateRequestBuilder updateRequestBuilder = client().prepareUpdate("test", "id1")
            .setRouting("routing1")
            .setScript(new Script(ScriptType.INLINE, UPDATE_SCRIPTS, EXTRACT_CTX_SCRIPT, Collections.emptyMap()));
        UpdateResponse updateResponse = updateRequestBuilder.get();
        updateRequestBuilder.request().decRef();

        assertEquals(2, updateResponse.getVersion());

        GetResponse getResponse = client().prepareGet("test", "id1").setRouting("routing1").get();
        Map<String, Object> updateContext = get(getResponse.getSourceAsMap(), "update_context");
        assertEquals("test", updateContext.get("_index"));
        assertEquals("id1", updateContext.get("_id"));
        assertEquals(1, updateContext.get("_version"));
        assertEquals("routing1", updateContext.get("_routing"));

        // Idem with the second object
        updateRequestBuilder = client().prepareUpdate("test", "id2")
            .setScript(new Script(ScriptType.INLINE, UPDATE_SCRIPTS, EXTRACT_CTX_SCRIPT, Collections.emptyMap()));
        updateResponse = updateRequestBuilder.get();
        updateRequestBuilder.request().decRef();

        assertEquals(2, updateResponse.getVersion());

        getResponse = client().prepareGet("test", "id2").get();
        updateContext = get(getResponse.getSourceAsMap(), "update_context");
        assertEquals("test", updateContext.get("_index"));
        assertEquals("id2", updateContext.get("_id"));
        assertEquals(1, updateContext.get("_version"));
        assertNull(updateContext.get("_routing"));
        assertNull(updateContext.get("_ttl"));
    }

    public void testConcurrentUpdateWithRetryOnConflict() throws Exception {
        final boolean useBulkApi = randomBoolean();
        createTestIndex();
        ensureGreen();

        int numberOfThreads = scaledRandomIntBetween(2, 5);
        final CountDownLatch latch = new CountDownLatch(numberOfThreads);
        final CountDownLatch startLatch = new CountDownLatch(1);
        final int numberOfUpdatesPerThread = scaledRandomIntBetween(100, 500);
        final List<Exception> failures = new CopyOnWriteArrayList<>();

        Script fieldIncScript = new Script(ScriptType.INLINE, UPDATE_SCRIPTS, FIELD_INC_SCRIPT, Collections.singletonMap("field", "field"));
        for (int i = 0; i < numberOfThreads; i++) {
            Runnable r = new Runnable() {
                @Override
                public void run() {
                    try {
                        startLatch.await();
                        for (int i = 0; i < numberOfUpdatesPerThread; i++) {
                            if (i % 100 == 0) {
                                logger.debug(
                                    "Client [{}] issued [{}] of [{}] requests",
                                    Thread.currentThread().getName(),
                                    i,
                                    numberOfUpdatesPerThread
                                );
                            }
                            if (useBulkApi) {
                                UpdateRequestBuilder updateRequestBuilder = client().prepareUpdate(indexOrAlias(), Integer.toString(i))
                                    .setScript(fieldIncScript)
                                    .setRetryOnConflict(Integer.MAX_VALUE)
                                    .setUpsert(jsonBuilder().startObject().field("field", 1).endObject());
                                try (BulkRequestBuilder bulkRequestBuilder = client().prepareBulk()) {
                                    bulkRequestBuilder.add(updateRequestBuilder).get();
                                } finally {
                                    updateRequestBuilder.request().decRef();
                                }
                            } else {
                                UpdateRequestBuilder updateRequestBuilder = client().prepareUpdate(indexOrAlias(), Integer.toString(i));
                                try {
                                    updateRequestBuilder.setScript(fieldIncScript)
                                        .setRetryOnConflict(Integer.MAX_VALUE)
                                        .setUpsert(jsonBuilder().startObject().field("field", 1).endObject())
                                        .get();
                                } finally {
                                    updateRequestBuilder.request().decRef();
                                }
                            }
                        }
                        logger.info("Client [{}] issued all [{}] requests.", Thread.currentThread().getName(), numberOfUpdatesPerThread);
                    } catch (InterruptedException e) {
                        // test infrastructure kills long-running tests by interrupting them, thus we handle this case separately
                        logger.warn(
                            "Test was forcefully stopped. Client [{}] may still have outstanding requests.",
                            Thread.currentThread().getName()
                        );
                        failures.add(e);
                        Thread.currentThread().interrupt();
                    } catch (Exception e) {
                        failures.add(e);
                    } finally {
                        latch.countDown();
                    }
                }

            };
            Thread updater = new Thread(r);
            updater.setName("UpdateIT-Client-" + i);
            updater.start();
        }
        startLatch.countDown();
        latch.await();
        for (Throwable throwable : failures) {
            logger.info("Captured failure on concurrent update:", throwable);
        }
        assertThat(failures.size(), equalTo(0));
        for (int i = 0; i < numberOfUpdatesPerThread; i++) {
            GetResponse response = client().prepareGet("test", Integer.toString(i)).get();
            assertThat(response.getId(), equalTo(Integer.toString(i)));
            assertThat(response.isExists(), equalTo(true));
            assertThat(response.getVersion(), equalTo((long) numberOfThreads));
            assertThat(response.getSource().get("field"), equalTo(numberOfThreads));
        }
    }

    public void testStressUpdateDeleteConcurrency() throws Exception {
        // We create an index with merging disabled so that deletes don't get merged away
        assertAcked(prepareCreate("test").setSettings(Settings.builder().put(MergePolicyConfig.INDEX_MERGE_ENABLED, false)));
        ensureGreen();

        Script fieldIncScript = new Script(ScriptType.INLINE, UPDATE_SCRIPTS, FIELD_INC_SCRIPT, Collections.singletonMap("field", "field"));
        final int numberOfThreads = scaledRandomIntBetween(3, 5);
        final int numberOfIdsPerThread = scaledRandomIntBetween(3, 10);
        final int numberOfUpdatesPerId = scaledRandomIntBetween(10, 100);
        final int retryOnConflict = randomIntBetween(0, 1);
        final CountDownLatch latch = new CountDownLatch(numberOfThreads);
        final CountDownLatch startLatch = new CountDownLatch(1);
        final List<Throwable> failures = new CopyOnWriteArrayList<>();

        final class UpdateThread extends Thread {
            final Map<Integer, Integer> failedMap = new HashMap<>();
            final int numberOfIds;
            final int maxUpdateRequests = numberOfIdsPerThread * numberOfUpdatesPerId;
            final int maxDeleteRequests = numberOfIdsPerThread * numberOfUpdatesPerId;
            private final Semaphore updateRequestsOutstanding = new Semaphore(maxUpdateRequests);
            private final Semaphore deleteRequestsOutstanding = new Semaphore(maxDeleteRequests);

            UpdateThread(int numberOfIds) {
                this.numberOfIds = numberOfIds;
            }

            final class UpdateListener implements ActionListener<UpdateResponse> {
                int id;

                UpdateListener(int id) {
                    this.id = id;
                }

                @Override
                public void onResponse(UpdateResponse updateResponse) {
                    updateRequestsOutstanding.release(1);
                }

                @Override
                public void onFailure(Exception e) {
                    synchronized (failedMap) {
                        incrementMapValue(id, failedMap);
                    }
                    updateRequestsOutstanding.release(1);
                }

            }

            final class DeleteListener implements ActionListener<DeleteResponse> {
                int id;

                DeleteListener(int id) {
                    this.id = id;
                }

                @Override
                public void onResponse(DeleteResponse deleteResponse) {
                    deleteRequestsOutstanding.release(1);
                }

                @Override
                public void onFailure(Exception e) {
                    synchronized (failedMap) {
                        incrementMapValue(id, failedMap);
                    }
                    deleteRequestsOutstanding.release(1);
                }
            }

            @Override
            public void run() {
                try {
                    startLatch.await();
                    boolean hasWaitedForNoNode = false;
                    for (int j = 0; j < numberOfIds; j++) {
                        for (int k = 0; k < numberOfUpdatesPerId; ++k) {
                            updateRequestsOutstanding.acquire();
                            UpdateRequestBuilder updateRequestBuilder = client().prepareUpdate("test", Integer.toString(j));

                            try {
                                UpdateRequest ur = updateRequestBuilder.setScript(fieldIncScript)
                                    .setRetryOnConflict(retryOnConflict)
                                    .setUpsert(jsonBuilder().startObject().field("field", 1).endObject())
                                    .request();
                                if (randomBoolean()) {
                                    client().update(ur, ActionListener.runAfter(new UpdateListener(j), ur::decRef));
                                } else {
                                    BulkRequestBuilder bulkRequestBuilder = client().prepareBulk();
                                    try {
                                        bulkRequestBuilder.add(ur);
                                        ur.decRef();
                                        bulkRequestBuilder.execute(ActionListener.runAfter(new UpdateListener(j).map(br -> {
                                            final BulkItemResponse ir = br.getItems()[0];
                                            if (ir.isFailed()) {
                                                throw ir.getFailure().getCause();
                                            } else {
                                                return ir.getResponse();
                                            }
                                        }), bulkRequestBuilder::close));
                                    } catch (Exception e) {
                                        bulkRequestBuilder.close();
                                        throw e;
                                    }
                                }
                            } catch (NoNodeAvailableException nne) {
                                updateRequestBuilder.request().decRef();
                                updateRequestsOutstanding.release();
                                synchronized (failedMap) {
                                    incrementMapValue(j, failedMap);
                                }
                                if (hasWaitedForNoNode) {
                                    throw nne;
                                }
                                logger.warn("Got NoNodeException waiting for 1 second for things to recover.");
                                hasWaitedForNoNode = true;
                                Thread.sleep(1000);
                            }

                            try {
                                deleteRequestsOutstanding.acquire();
                                DeleteRequest dr = client().prepareDelete("test", Integer.toString(j)).request();
                                client().delete(dr, new DeleteListener(j));
                            } catch (NoNodeAvailableException nne) {
                                deleteRequestsOutstanding.release();
                                synchronized (failedMap) {
                                    incrementMapValue(j, failedMap);
                                }
                                if (hasWaitedForNoNode) {
                                    throw nne;
                                }
                                logger.warn("Got NoNodeException waiting for 1 second for things to recover.");
                                hasWaitedForNoNode = true;
                                Thread.sleep(1000); // Wait for no-node to clear
                            }
                        }
                    }
                } catch (Exception e) {
                    logger.error("Something went wrong", e);
                    failures.add(e);
                } finally {
                    try {
                        waitForOutstandingRequests(TimeValue.timeValueSeconds(60), updateRequestsOutstanding, maxUpdateRequests, "Update");
                        waitForOutstandingRequests(TimeValue.timeValueSeconds(60), deleteRequestsOutstanding, maxDeleteRequests, "Delete");
                    } catch (ElasticsearchTimeoutException ete) {
                        failures.add(ete);
                    }
                    latch.countDown();
                }
            }

            private void incrementMapValue(int j, Map<Integer, Integer> map) {
                if (map.containsKey(j) == false) {
                    map.put(j, 0);
                }
                map.put(j, map.get(j) + 1);
            }

            private void waitForOutstandingRequests(TimeValue timeOut, Semaphore requestsOutstanding, int maxRequests, String name) {
                long start = System.currentTimeMillis();
                do {
                    long msRemaining = timeOut.getMillis() - (System.currentTimeMillis() - start);
                    logger.info(
                        "[{}] going to try and acquire [{}] in [{}]ms [{}] available to acquire right now",
                        name,
                        maxRequests,
                        msRemaining,
                        requestsOutstanding.availablePermits()
                    );
                    try {
                        requestsOutstanding.tryAcquire(maxRequests, msRemaining, TimeUnit.MILLISECONDS);
                        return;
                    } catch (InterruptedException ie) {
                        // Just keep swimming
                    }
                } while ((System.currentTimeMillis() - start) < timeOut.getMillis());
                throw new ElasticsearchTimeoutException(
                    "Requests were still outstanding after the timeout [" + timeOut + "] for type [" + name + "]"
                );
            }
        }
        final List<UpdateThread> threads = new ArrayList<>();

        for (int i = 0; i < numberOfThreads; i++) {
            UpdateThread ut = new UpdateThread(numberOfIdsPerThread);
            ut.start();
            threads.add(ut);
        }

        startLatch.countDown();
        latch.await();

        for (UpdateThread ut : threads) {
            ut.join(); // Threads should have finished because of the latch.await
        }

        // If are no errors every request received a response otherwise the test would have timedout
        // aquiring the request outstanding semaphores.
        for (Throwable throwable : failures) {
            logger.info("Captured failure on concurrent update:", throwable);
        }

        assertThat(failures.size(), equalTo(0));

        // Upsert all the ids one last time to make sure they are available at get time
        // This means that we add 1 to the expected versions and attempts
        // All the previous operations should be complete or failed at this point
        for (int i = 0; i < numberOfIdsPerThread; ++i) {
            UpdateRequestBuilder updateRequestBuilder = client().prepareUpdate("test", Integer.toString(i))
                .setScript(fieldIncScript)
                .setRetryOnConflict(Integer.MAX_VALUE)
                .setUpsert(jsonBuilder().startObject().field("field", 1).endObject());
            updateRequestBuilder.get();
            updateRequestBuilder.request().decRef();
        }

        refresh();

        for (int i = 0; i < numberOfIdsPerThread; ++i) {
            int totalFailures = 0;
            GetResponse response = client().prepareGet("test", Integer.toString(i)).get();
            if (response.isExists()) {
                assertThat(response.getId(), equalTo(Integer.toString(i)));
                int expectedVersion = (numberOfThreads * numberOfUpdatesPerId * 2) + 1;
                for (UpdateThread ut : threads) {
                    if (ut.failedMap.containsKey(i)) {
                        totalFailures += ut.failedMap.get(i);
                    }
                }
                expectedVersion -= totalFailures;
                logger.error(
                    "Actual version [{}] Expected version [{}] Total failures [{}]",
                    response.getVersion(),
                    expectedVersion,
                    totalFailures
                );
                assertThat(response.getVersion(), equalTo((long) expectedVersion));
                assertThat(response.getVersion() + totalFailures, equalTo((long) ((numberOfUpdatesPerId * numberOfThreads * 2) + 1)));
            }
        }
    }

    private static String indexOrAlias() {
        return randomBoolean() ? "test" : "alias";
    }
}<|MERGE_RESOLUTION|>--- conflicted
+++ resolved
@@ -306,33 +306,11 @@
         ensureGreen();
 
         Script fieldIncScript = new Script(ScriptType.INLINE, UPDATE_SCRIPTS, FIELD_INC_SCRIPT, Collections.singletonMap("field", "field"));
-<<<<<<< HEAD
-        {
-            UpdateRequestBuilder updateRequestBuilder = client().prepareUpdate(indexOrAlias(), "1");
-            DocumentMissingException ex = expectThrows(
-                DocumentMissingException.class,
-                () -> updateRequestBuilder.setScript(fieldIncScript).get()
-            );
+        {
+            UpdateRequestBuilder updateRequestBuilder = client().prepareUpdate(indexOrAlias(), "1").setScript(fieldIncScript);
+            DocumentMissingException ex = expectThrows(DocumentMissingException.class, updateRequestBuilder);
             updateRequestBuilder.request().decRef();
             assertEquals("[1]: document missing", ex.getMessage());
-=======
-        DocumentMissingException ex = expectThrows(
-            DocumentMissingException.class,
-            client().prepareUpdate(indexOrAlias(), "1").setScript(fieldIncScript)
-        );
-        assertEquals("[1]: document missing", ex.getMessage());
-
-        prepareIndex("test").setId("1").setSource("field", 1).get();
-
-        UpdateResponse updateResponse = client().prepareUpdate(indexOrAlias(), "1").setScript(fieldIncScript).get();
-        assertThat(updateResponse.getVersion(), equalTo(2L));
-        assertEquals(DocWriteResponse.Result.UPDATED, updateResponse.getResult());
-        assertThat(updateResponse.getIndex(), equalTo("test"));
-
-        for (int i = 0; i < 5; i++) {
-            GetResponse getResponse = client().prepareGet("test", "1").get();
-            assertThat(getResponse.getSourceAsMap().get("field").toString(), equalTo("2"));
->>>>>>> a190c7da
         }
 
         {
@@ -504,71 +482,35 @@
         createTestIndex();
         ensureGreen();
 
-<<<<<<< HEAD
         IndexRequestBuilder indexRequestBuilder = prepareIndex("test").setId("1").setSource("field", 1);
         DocWriteResponse result = indexRequestBuilder.get();
         indexRequestBuilder.request().decRef();
         {
-            UpdateRequestBuilder updateRequestBuilder = client().prepareUpdate(indexOrAlias(), "1");
-            expectThrows(
-                VersionConflictEngineException.class,
-                () -> updateRequestBuilder.setDoc(XContentFactory.jsonBuilder().startObject().field("field", 2).endObject())
-                    .setIfSeqNo(result.getSeqNo() + 1)
-                    .setIfPrimaryTerm(result.getPrimaryTerm())
-                    .get()
-            );
-            updateRequestBuilder.request().decRef();
-        }
-
-        {
-            UpdateRequestBuilder updateRequestBuilder = client().prepareUpdate(indexOrAlias(), "1");
-            expectThrows(
-                VersionConflictEngineException.class,
-                () -> updateRequestBuilder.setDoc(XContentFactory.jsonBuilder().startObject().field("field", 2).endObject())
-                    .setIfSeqNo(result.getSeqNo())
-                    .setIfPrimaryTerm(result.getPrimaryTerm() + 1)
-                    .get()
-            );
-            updateRequestBuilder.request().decRef();
-        }
-
-        {
-            UpdateRequestBuilder updateRequestBuilder = client().prepareUpdate(indexOrAlias(), "1");
-            expectThrows(
-                VersionConflictEngineException.class,
-                () -> updateRequestBuilder.setDoc(XContentFactory.jsonBuilder().startObject().field("field", 2).endObject())
-                    .setIfSeqNo(result.getSeqNo() + 1)
-                    .setIfPrimaryTerm(result.getPrimaryTerm() + 1)
-                    .get()
-            );
-            updateRequestBuilder.request().decRef();
-        }
-=======
-        DocWriteResponse result = prepareIndex("test").setId("1").setSource("field", 1).get();
-        expectThrows(
-            VersionConflictEngineException.class,
-            client().prepareUpdate(indexOrAlias(), "1")
+            UpdateRequestBuilder updateRequestBuilder = client().prepareUpdate(indexOrAlias(), "1")
                 .setDoc(XContentFactory.jsonBuilder().startObject().field("field", 2).endObject())
                 .setIfSeqNo(result.getSeqNo() + 1)
-                .setIfPrimaryTerm(result.getPrimaryTerm())
-        );
-
-        expectThrows(
-            VersionConflictEngineException.class,
-            client().prepareUpdate(indexOrAlias(), "1")
+                .setIfPrimaryTerm(result.getPrimaryTerm());
+            expectThrows(VersionConflictEngineException.class, updateRequestBuilder);
+            updateRequestBuilder.request().decRef();
+        }
+
+        {
+            UpdateRequestBuilder updateRequestBuilder = client().prepareUpdate(indexOrAlias(), "1")
                 .setDoc(XContentFactory.jsonBuilder().startObject().field("field", 2).endObject())
                 .setIfSeqNo(result.getSeqNo())
-                .setIfPrimaryTerm(result.getPrimaryTerm() + 1)
-        );
-
-        expectThrows(
-            VersionConflictEngineException.class,
-            client().prepareUpdate(indexOrAlias(), "1")
+                .setIfPrimaryTerm(result.getPrimaryTerm() + 1);
+            expectThrows(VersionConflictEngineException.class, updateRequestBuilder);
+            updateRequestBuilder.request().decRef();
+        }
+
+        {
+            UpdateRequestBuilder updateRequestBuilder = client().prepareUpdate(indexOrAlias(), "1")
                 .setDoc(XContentFactory.jsonBuilder().startObject().field("field", 2).endObject())
                 .setIfSeqNo(result.getSeqNo() + 1)
-                .setIfPrimaryTerm(result.getPrimaryTerm() + 1)
-        );
->>>>>>> a190c7da
+                .setIfPrimaryTerm(result.getPrimaryTerm() + 1);
+            expectThrows(VersionConflictEngineException.class, updateRequestBuilder);
+            updateRequestBuilder.request().decRef();
+        }
 
         {
             UpdateRequestBuilder updateRequestBuilder = client().prepareUpdate(indexOrAlias(), "1");
