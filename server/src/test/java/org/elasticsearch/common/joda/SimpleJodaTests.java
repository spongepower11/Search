--- conflicted
+++ resolved
@@ -19,6 +19,7 @@
 
 package org.elasticsearch.common.joda;
 
+import org.apache.lucene.util.LuceneTestCase;
 import org.elasticsearch.common.time.DateFormatter;
 import org.elasticsearch.common.unit.TimeValue;
 import org.elasticsearch.test.ESTestCase;
@@ -40,6 +41,8 @@
 import static org.hamcrest.Matchers.equalTo;
 import static org.hamcrest.Matchers.is;
 
+// TODO DELETE THIS CLASS, UNNEEDED
+@LuceneTestCase.AwaitsFix(bugUrl = "THIS CAN BE DELETED!!")
 public class SimpleJodaTests extends ESTestCase {
     public void testMultiParsers() {
         DateTimeFormatterBuilder builder = new DateTimeFormatterBuilder();
@@ -123,10 +126,10 @@
     }
 
     public void testSlashInFormat() {
-        DateFormatter formatter = DateFormatter.forPattern("MM/yyyy");
+        DateFormatter formatter = Joda.forPattern("MM/yyyy");
         formatter.parseMillis("01/2001");
 
-        DateFormatter formatter2 = DateFormatter.forPattern("yyyy/MM/dd HH:mm:ss");
+        DateFormatter formatter2 = Joda.forPattern("yyyy/MM/dd HH:mm:ss");
         long millis = formatter2.parseMillis("1970/01/01 00:00:00");
         formatter2.formatMillis(millis);
 
@@ -141,16 +144,16 @@
     }
 
     public void testMultipleDifferentFormats() {
-        DateFormatter formatter = DateFormatter.forPattern("yyyy/MM/dd HH:mm:ss||yyyy/MM/dd");
+        DateFormatter formatter = Joda.forPattern("yyyy/MM/dd HH:mm:ss||yyyy/MM/dd");
         String input = "1970/01/01 00:00:00";
         long millis = formatter.parseMillis(input);
         assertThat(input, is(formatter.formatMillis(millis)));
 
-        DateFormatter.forPattern("yyyy/MM/dd HH:mm:ss||yyyy/MM/dd||dateOptionalTime");
-        DateFormatter.forPattern("dateOptionalTime||yyyy/MM/dd HH:mm:ss||yyyy/MM/dd");
-        DateFormatter.forPattern("yyyy/MM/dd HH:mm:ss||dateOptionalTime||yyyy/MM/dd");
-        DateFormatter.forPattern("date_time||date_time_no_millis");
-        DateFormatter.forPattern(" date_time || date_time_no_millis");
+        Joda.forPattern("yyyy/MM/dd HH:mm:ss||yyyy/MM/dd||dateOptionalTime");
+        Joda.forPattern("dateOptionalTime||yyyy/MM/dd HH:mm:ss||yyyy/MM/dd");
+        Joda.forPattern("yyyy/MM/dd HH:mm:ss||dateOptionalTime||yyyy/MM/dd");
+        Joda.forPattern("date_time||date_time_no_millis");
+        Joda.forPattern(" date_time || date_time_no_millis");
     }
 
     public void testInvalidPatterns() {
@@ -165,7 +168,7 @@
 
     private void expectInvalidPattern(String pattern, String errorMessage) {
         try {
-            DateFormatter.forPattern(pattern);
+            Joda.forPattern(pattern);
             fail("Pattern " + pattern + " should have thrown an exception but did not");
         } catch (IllegalArgumentException e) {
             assertThat(e.getMessage(), containsString(errorMessage));
@@ -701,42 +704,6 @@
         assertDateFormatParsingThrowingException("strictYearMonthDay", "2014-05-5");
     }
 
-<<<<<<< HEAD
-=======
-    public void testThatRootObjectParsingIsStrict() throws Exception {
-        String[] datesThatWork = new String[] { "2014/10/10", "2014/10/10 12:12:12", "2014-05-05",  "2014-05-05T12:12:12.123Z" };
-        String[] datesThatShouldNotWork = new String[]{ "5-05-05", "2014-5-05", "2014-05-5",
-                "2014-05-05T1:12:12.123Z", "2014-05-05T12:1:12.123Z", "2014-05-05T12:12:1.123Z",
-                "4/10/10", "2014/1/10", "2014/10/1",
-                "2014/10/10 1:12:12", "2014/10/10 12:1:12", "2014/10/10 12:12:1"
-        };
-
-        // good case
-        for (String date : datesThatWork) {
-            boolean dateParsingSuccessful = false;
-            for (DateFormatter dateTimeFormatter : RootObjectMapper.Defaults.DYNAMIC_DATE_TIME_FORMATTERS) {
-                try {
-                    dateTimeFormatter.parseMillis(date);
-                    dateParsingSuccessful = true;
-                    break;
-                } catch (Exception e) {}
-            }
-            if (!dateParsingSuccessful) {
-                fail("Parsing for date " + date + " in root object mapper failed, but shouldnt");
-            }
-        }
-
-        // bad case
-        for (String date : datesThatShouldNotWork) {
-            for (DateFormatter dateTimeFormatter : RootObjectMapper.Defaults.DYNAMIC_DATE_TIME_FORMATTERS) {
-                try {
-                    dateTimeFormatter.parseMillis(date);
-                    fail(String.format(Locale.ROOT, "Expected exception when parsing date %s in root mapper", date));
-                } catch (Exception e) {}
-            }
-        }
-    }
-
     public void testDeprecatedFormatSpecifiers() {
         Joda.forPattern("CC");
         assertWarnings("Use of 'C' (century-of-era) is deprecated and will not be supported in the" +
@@ -754,19 +721,18 @@
             " next major version of Elasticsearch. Prefix your date format with '8' to use the new specifier.");
     }
 
->>>>>>> b7ba2fa7
     private void assertValidDateFormatParsing(String pattern, String dateToParse) {
         assertValidDateFormatParsing(pattern, dateToParse, dateToParse);
     }
 
     private void assertValidDateFormatParsing(String pattern, String dateToParse, String expectedDate) {
-        DateFormatter formatter = DateFormatter.forPattern(pattern);
+        DateFormatter formatter = Joda.forPattern(pattern);
         assertThat(formatter.formatMillis(formatter.parseMillis(dateToParse)), is(expectedDate));
     }
 
     private void assertDateFormatParsingThrowingException(String pattern, String invalidDate) {
         try {
-            DateFormatter formatter = DateFormatter.forPattern(pattern);
+            DateFormatter formatter = Joda.forPattern(pattern);
             formatter.parseMillis(invalidDate);
             fail(String.format(Locale.ROOT, "Expected parsing exception for pattern [%s] with date [%s], but did not happen",
                 pattern, invalidDate));
