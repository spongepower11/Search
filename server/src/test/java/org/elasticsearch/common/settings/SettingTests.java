/*
 * Copyright Elasticsearch B.V. and/or licensed to Elasticsearch B.V. under one
 * or more contributor license agreements. Licensed under the Elastic License
 * 2.0 and the Server Side Public License, v 1; you may not use this file except
 * in compliance with, at your election, the Elastic License 2.0 or the Server
 * Side Public License, v 1.
 */
package org.elasticsearch.common.settings;

import org.apache.logging.log4j.Level;
import org.apache.logging.log4j.LogManager;
import org.apache.logging.log4j.Logger;
import org.apache.logging.log4j.core.LogEvent;
import org.elasticsearch.cluster.metadata.IndexMetadata;
import org.elasticsearch.common.logging.Loggers;
import org.elasticsearch.common.settings.AbstractScopedSettings.SettingUpdater;
import org.elasticsearch.common.settings.Setting.Property;
import org.elasticsearch.common.unit.ByteSizeUnit;
import org.elasticsearch.common.unit.ByteSizeValue;
import org.elasticsearch.core.TimeValue;
import org.elasticsearch.core.Tuple;
import org.elasticsearch.index.IndexSettings;
import org.elasticsearch.monitor.jvm.JvmInfo;
import org.elasticsearch.test.ESTestCase;
import org.elasticsearch.test.MockLogAppender;
import org.elasticsearch.test.junit.annotations.TestLogging;

import java.util.Arrays;
import java.util.Collections;
import java.util.Iterator;
import java.util.List;
import java.util.Map;
import java.util.Set;
import java.util.concurrent.atomic.AtomicReference;
import java.util.function.BiConsumer;
import java.util.function.Consumer;
import java.util.function.Function;
import java.util.stream.Collectors;
import java.util.stream.Stream;

import static org.elasticsearch.index.IndexSettingsTests.newIndexMeta;
import static org.hamcrest.Matchers.containsString;
import static org.hamcrest.Matchers.equalTo;
import static org.hamcrest.Matchers.hasSize;
import static org.hamcrest.Matchers.hasToString;
import static org.hamcrest.Matchers.instanceOf;
import static org.hamcrest.Matchers.is;

public class SettingTests extends ESTestCase {

    public void testGet() {
        Setting<Boolean> booleanSetting = Setting.boolSetting("foo.bar", false, Property.Dynamic, Property.NodeScope);
        assertFalse(booleanSetting.get(Settings.EMPTY));
        assertFalse(booleanSetting.get(Settings.builder().put("foo.bar", false).build()));
        assertTrue(booleanSetting.get(Settings.builder().put("foo.bar", true).build()));
    }

    public void testByteSizeSetting() {
        final Setting<ByteSizeValue> byteSizeValueSetting =
                Setting.byteSizeSetting("a.byte.size", new ByteSizeValue(1024), Property.Dynamic, Property.NodeScope);
        assertFalse(byteSizeValueSetting.isGroupSetting());
        final ByteSizeValue byteSizeValue = byteSizeValueSetting.get(Settings.EMPTY);
        assertThat(byteSizeValue.getBytes(), equalTo(1024L));
    }

    public void testByteSizeSettingMinValue() {
        final Setting<ByteSizeValue> byteSizeValueSetting =
                Setting.byteSizeSetting(
                        "a.byte.size",
                        new ByteSizeValue(100, ByteSizeUnit.MB),
                        new ByteSizeValue(20_000_000, ByteSizeUnit.BYTES),
                        new ByteSizeValue(Integer.MAX_VALUE, ByteSizeUnit.BYTES));
        final long value = 20_000_000 - randomIntBetween(1, 1024);
        final Settings settings = Settings.builder().put("a.byte.size", value + "b").build();
        final IllegalArgumentException e = expectThrows(IllegalArgumentException.class, () -> byteSizeValueSetting.get(settings));
        final String expectedMessage = "failed to parse value [" + value + "b] for setting [a.byte.size], must be >= [20000000b]";
        assertThat(e, hasToString(containsString(expectedMessage)));
    }

    public void testByteSizeSettingMaxValue() {
        final Setting<ByteSizeValue> byteSizeValueSetting =
                Setting.byteSizeSetting(
                        "a.byte.size",
                        new ByteSizeValue(100, ByteSizeUnit.MB),
                        new ByteSizeValue(16, ByteSizeUnit.MB),
                        new ByteSizeValue(Integer.MAX_VALUE, ByteSizeUnit.BYTES));
        final long value = (1L << 31) - 1 + randomIntBetween(1, 1024);
        final Settings settings = Settings.builder().put("a.byte.size", value + "b").build();
        final IllegalArgumentException e = expectThrows(IllegalArgumentException.class, () -> byteSizeValueSetting.get(settings));
        final String expectedMessage = "failed to parse value [" + value + "b] for setting [a.byte.size], must be <= [2147483647b]";
        assertThat(e, hasToString(containsString(expectedMessage)));
    }

    public void testByteSizeSettingValidation() {
        final Setting<ByteSizeValue> byteSizeValueSetting =
                Setting.byteSizeSetting("a.byte.size", s -> "2048b", Property.Dynamic, Property.NodeScope);
        final ByteSizeValue byteSizeValue = byteSizeValueSetting.get(Settings.EMPTY);
        assertThat(byteSizeValue.getBytes(), equalTo(2048L));
        AtomicReference<ByteSizeValue> value = new AtomicReference<>(null);
        ClusterSettings.SettingUpdater<ByteSizeValue> settingUpdater = byteSizeValueSetting.newUpdater(value::set, logger);

        final IllegalArgumentException e = expectThrows(
                IllegalArgumentException.class,
                () -> settingUpdater.apply(Settings.builder().put("a.byte.size", 12).build(), Settings.EMPTY));
        assertThat(e, hasToString(containsString("illegal value can't update [a.byte.size] from [2048b] to [12]")));
        assertNotNull(e.getCause());
        assertThat(e.getCause(), instanceOf(IllegalArgumentException.class));
        final IllegalArgumentException cause = (IllegalArgumentException) e.getCause();
        final String expected = "failed to parse setting [a.byte.size] with value [12] as a size in bytes: unit is missing or unrecognized";
        assertThat(cause, hasToString(containsString(expected)));
        assertTrue(settingUpdater.apply(Settings.builder().put("a.byte.size", "12b").build(), Settings.EMPTY));
        assertThat(value.get(), equalTo(new ByteSizeValue(12)));
    }

    public void testMemorySize() {
        Setting<ByteSizeValue> memorySizeValueSetting = Setting.memorySizeSetting("a.byte.size", new ByteSizeValue(1024), Property.Dynamic,
                Property.NodeScope);

        assertFalse(memorySizeValueSetting.isGroupSetting());
        ByteSizeValue memorySizeValue = memorySizeValueSetting.get(Settings.EMPTY);
        assertEquals(memorySizeValue.getBytes(), 1024);

        memorySizeValueSetting = Setting.memorySizeSetting("a.byte.size", s -> "2048b", Property.Dynamic, Property.NodeScope);
        memorySizeValue = memorySizeValueSetting.get(Settings.EMPTY);
        assertEquals(memorySizeValue.getBytes(), 2048);

        memorySizeValueSetting = Setting.memorySizeSetting("a.byte.size", "50%", Property.Dynamic, Property.NodeScope);
        assertFalse(memorySizeValueSetting.isGroupSetting());
        memorySizeValue = memorySizeValueSetting.get(Settings.EMPTY);
        assertEquals(memorySizeValue.getBytes(), JvmInfo.jvmInfo().getMem().getHeapMax().getBytes() * 0.5, 1.0);

        memorySizeValueSetting = Setting.memorySizeSetting("a.byte.size", s -> "25%", Property.Dynamic, Property.NodeScope);
        memorySizeValue = memorySizeValueSetting.get(Settings.EMPTY);
        assertEquals(memorySizeValue.getBytes(), JvmInfo.jvmInfo().getMem().getHeapMax().getBytes() * 0.25, 1.0);

        AtomicReference<ByteSizeValue> value = new AtomicReference<>(null);
        ClusterSettings.SettingUpdater<ByteSizeValue> settingUpdater = memorySizeValueSetting.newUpdater(value::set, logger);
        try {
            settingUpdater.apply(Settings.builder().put("a.byte.size", 12).build(), Settings.EMPTY);
            fail("no unit");
        } catch (IllegalArgumentException ex) {
            assertThat(ex, hasToString(containsString("illegal value can't update [a.byte.size] from [25%] to [12]")));
            assertNotNull(ex.getCause());
            assertThat(ex.getCause(), instanceOf(IllegalArgumentException.class));
            final IllegalArgumentException cause = (IllegalArgumentException) ex.getCause();
            final String expected =
                    "failed to parse setting [a.byte.size] with value [12] as a size in bytes: unit is missing or unrecognized";
            assertThat(cause, hasToString(containsString(expected)));
        }

        assertTrue(settingUpdater.apply(Settings.builder().put("a.byte.size", "12b").build(), Settings.EMPTY));
        assertEquals(new ByteSizeValue(12), value.get());

        assertTrue(settingUpdater.apply(Settings.builder().put("a.byte.size", "20%").build(), Settings.EMPTY));
        assertEquals(new ByteSizeValue((long) (JvmInfo.jvmInfo().getMem().getHeapMax().getBytes() * 0.2)), value.get());
    }

    public void testSimpleUpdate() {
        Setting<Boolean> booleanSetting = Setting.boolSetting("foo.bar", false, Property.Dynamic, Property.NodeScope);
        AtomicReference<Boolean> atomicBoolean = new AtomicReference<>(null);
        ClusterSettings.SettingUpdater<Boolean> settingUpdater = booleanSetting.newUpdater(atomicBoolean::set, logger);
        Settings build = Settings.builder().put("foo.bar", false).build();
        settingUpdater.apply(build, Settings.EMPTY);
        assertNull(atomicBoolean.get());
        build = Settings.builder().put("foo.bar", true).build();
        settingUpdater.apply(build, Settings.EMPTY);
        assertTrue(atomicBoolean.get());

        // try update bogus value
        build = Settings.builder().put("foo.bar", "I am not a boolean").build();
        try {
            settingUpdater.apply(build, Settings.EMPTY);
            fail("not a boolean");
        } catch (IllegalArgumentException ex) {
            assertThat(ex, hasToString(containsString("illegal value can't update [foo.bar] from [false] to [I am not a boolean]")));
            assertNotNull(ex.getCause());
            assertThat(ex.getCause(), instanceOf(IllegalArgumentException.class));
            final IllegalArgumentException cause = (IllegalArgumentException) ex.getCause();
            assertThat(
                    cause,
                    hasToString(containsString("Failed to parse value [I am not a boolean] as only [true] or [false] are allowed.")));
        }
    }
    public void testSimpleUpdateOfFilteredSetting() {
        Setting<Boolean> booleanSetting = Setting.boolSetting("foo.bar", false, Property.Dynamic, Property.Filtered);
        AtomicReference<Boolean> atomicBoolean = new AtomicReference<>(null);
        ClusterSettings.SettingUpdater<Boolean> settingUpdater = booleanSetting.newUpdater(atomicBoolean::set, logger);

        // try update bogus value
        Settings build = Settings.builder().put("foo.bar", "I am not a boolean").build();
        IllegalArgumentException ex = expectThrows(IllegalArgumentException.class, () -> settingUpdater.apply(build, Settings.EMPTY));
        assertThat(ex, hasToString(equalTo("java.lang.IllegalArgumentException: illegal value can't update [foo.bar]")));
        assertNull(ex.getCause());
    }

    @AwaitsFix(bugUrl = "https://github.com/elastic/elasticsearch/issues/33135")
    public void testValidateStringSetting() {
        Settings settings = Settings.builder().putList("foo.bar", Arrays.asList("bla-a", "bla-b")).build();
        Setting<String> stringSetting = Setting.simpleString("foo.bar", Property.NodeScope);
        IllegalArgumentException e = expectThrows(IllegalArgumentException.class, () -> stringSetting.get(settings));
        assertEquals("Found list type value for setting [foo.bar] but but did not expect a list for it.", e.getMessage());
    }

    private static final Setting<String> FOO_BAR_SETTING = new Setting<>(
            "foo.bar",
            "foobar",
            Function.identity(),
            new FooBarValidator(),
            Property.Dynamic,
            Property.NodeScope);

    private static final Setting<String> BAZ_QUX_SETTING = Setting.simpleString("baz.qux", Property.NodeScope);
    private static final Setting<String> QUUX_QUUZ_SETTING = Setting.simpleString("quux.quuz", Property.NodeScope);

    static class FooBarValidator implements Setting.Validator<String> {

        public static boolean invokedInIsolation;
        public static boolean invokedWithDependencies;

        @Override
        public void validate(final String value) {
            invokedInIsolation = true;
            assertThat(value, equalTo("foo.bar value"));
        }

        @Override
        public void validate(final String value, final Map<Setting<?>, Object> settings) {
            invokedWithDependencies = true;
            assertTrue(settings.keySet().contains(BAZ_QUX_SETTING));
            assertThat(settings.get(BAZ_QUX_SETTING), equalTo("baz.qux value"));
            assertTrue(settings.keySet().contains(QUUX_QUUZ_SETTING));
            assertThat(settings.get(QUUX_QUUZ_SETTING), equalTo("quux.quuz value"));
        }

        @Override
        public Iterator<Setting<?>> settings() {
            final List<Setting<?>> settings = List.of(BAZ_QUX_SETTING, QUUX_QUUZ_SETTING);
            return settings.iterator();
        }
    }

    // the purpose of this test is merely to ensure that a validator is invoked with the appropriate values
    public void testValidator() {
        final Settings settings = Settings.builder()
                .put("foo.bar", "foo.bar value")
                .put("baz.qux", "baz.qux value")
                .put("quux.quuz", "quux.quuz value")
                .build();
        FOO_BAR_SETTING.get(settings);
        assertTrue(FooBarValidator.invokedInIsolation);
        assertTrue(FooBarValidator.invokedWithDependencies);
    }

    public void testValidatorForFilteredStringSetting() {
        final Setting<String> filteredStringSetting = new Setting<>(
            "foo.bar",
            "foobar",
            Function.identity(),
            value -> {
                throw new SettingsException("validate always fails");
            },
            Property.Filtered);

        final Settings settings = Settings.builder()
            .put(filteredStringSetting.getKey(), filteredStringSetting.getKey() + " value")
            .build();
        final IllegalArgumentException e = expectThrows(IllegalArgumentException.class, () -> filteredStringSetting.get(settings));
        assertThat(e, hasToString(containsString("Failed to parse value for setting [" + filteredStringSetting.getKey() + "]")));
        assertThat(e.getCause(), instanceOf(SettingsException.class));
        assertThat(e.getCause(), hasToString(containsString("validate always fails")));
    }

    public void testFilteredFloatSetting() {
        final IllegalArgumentException e = expectThrows(IllegalArgumentException.class, () ->
            Setting.floatSetting("foo", 42.0f, 43.0f, Property.Filtered));
        assertThat(e, hasToString(containsString("Failed to parse value for setting [foo] must be >= 43.0")));
    }

    public void testFilteredDoubleSetting() {
        final IllegalArgumentException e1 = expectThrows(IllegalArgumentException.class, () ->
            Setting.doubleSetting("foo", 42.0, 43.0, Property.Filtered));
        assertThat(e1, hasToString(containsString("Failed to parse value for setting [foo] must be >= 43.0")));

        final IllegalArgumentException e2 = expectThrows(IllegalArgumentException.class, () ->
            Setting.doubleSetting("foo", 45.0, 43.0, 44.0, Property.Filtered));
        assertThat(e2, hasToString(containsString("Failed to parse value for setting [foo] must be <= 44.0")));
    }

    public void testFilteredIntSetting() {
        final IllegalArgumentException e1 = expectThrows(IllegalArgumentException.class, () ->
            Setting.intSetting("foo", 42, 43, 44, Property.Filtered));
        assertThat(e1, hasToString(containsString("Failed to parse value for setting [foo] must be >= 43")));

        final IllegalArgumentException e2 = expectThrows(IllegalArgumentException.class, () ->
            Setting.intSetting("foo", 45, 43, 44, Property.Filtered));
        assertThat(e2, hasToString(containsString("Failed to parse value for setting [foo] must be <= 44")));
    }

    public void testFilteredLongSetting() {
        final IllegalArgumentException e = expectThrows(IllegalArgumentException.class, () ->
            Setting.longSetting("foo", 42L, 43L, Property.Filtered));
        assertThat(e, hasToString(containsString("Failed to parse value for setting [foo] must be >= 43")));
    }

    public void testFilteredTimeSetting() {
        final IllegalArgumentException e1 = expectThrows(IllegalArgumentException.class, () ->
            Setting.timeSetting("foo", TimeValue.timeValueHours(1), TimeValue.timeValueHours(2), Property.Filtered));
        assertThat(e1, hasToString(containsString("failed to parse value for setting [foo], must be >= [2h]")));

        final IllegalArgumentException e2 = expectThrows(IllegalArgumentException.class, () ->
            Setting.timeSetting("foo", TimeValue.timeValueHours(4), TimeValue.timeValueHours(2), TimeValue.timeValueHours(3),
                Property.Filtered));
        assertThat(e2, hasToString(containsString("failed to parse value for setting [foo], must be <= [3h]")));

        final Setting<TimeValue> minSetting = Setting.timeSetting(
            "foo",
            TimeValue.timeValueHours(3),
            TimeValue.timeValueHours(2),
            Property.Filtered
        );
        final Settings minSettings = Settings.builder()
            .put("foo", "not a time value")
            .build();
        final IllegalArgumentException e3 = expectThrows(IllegalArgumentException.class, () -> minSetting.get(minSettings));
        assertThat(e3, hasToString(containsString("failed to parse value for setting [foo] as a time value")));
        assertNull(e3.getCause());

        final Setting<TimeValue> maxSetting = Setting.timeSetting("foo", TimeValue.timeValueHours(3), TimeValue.timeValueHours(2),
            TimeValue.timeValueHours(4), Property.Filtered);
        final Settings maxSettings = Settings.builder()
            .put("foo", "not a time value")
            .build();
        final IllegalArgumentException e4 = expectThrows(IllegalArgumentException.class, () -> maxSetting.get(maxSettings));
        assertThat(e4, hasToString(containsString("failed to parse value for setting [foo] as a time value")));
        assertNull(e4.getCause());
    }

    public void testFilteredBooleanSetting() {
        Setting<Boolean> setting = Setting.boolSetting("foo", false, Property.Filtered);
        final Settings settings = Settings.builder()
            .put("foo", "not a boolean value")
            .build();

        final IllegalArgumentException e = expectThrows(IllegalArgumentException.class, () -> setting.get(settings));
        assertThat(e, hasToString(containsString("Failed to parse value for setting [foo]")));
        assertNull(e.getCause());
    }

    private enum TestEnum {
        ON,
        OFF
    }

    public void testThrowsIllegalArgumentExceptionOnInvalidEnumSetting() {
        Setting<TestEnum> setting = Setting.enumSetting(TestEnum.class, "foo", TestEnum.ON, Property.Filtered);
        final Settings settings = Settings.builder().put("foo", "bar").build();

        final IllegalArgumentException e = expectThrows(IllegalArgumentException.class, () -> setting.get(settings));
        assertThat(e, hasToString(containsString("No enum constant org.elasticsearch.common.settings.SettingTests.TestEnum.BAR")));
    }

    public void testUpdateNotDynamic() {
        Setting<Boolean> booleanSetting = Setting.boolSetting("foo.bar", false, Property.NodeScope);
        assertFalse(booleanSetting.isGroupSetting());
        AtomicReference<Boolean> atomicBoolean = new AtomicReference<>(null);
        try {
            booleanSetting.newUpdater(atomicBoolean::set, logger);
            fail("not dynamic");
        } catch (IllegalStateException ex) {
            assertEquals("setting [foo.bar] is not dynamic", ex.getMessage());
        }
    }

    public void testUpdaterIsIsolated() {
        Setting<Boolean> booleanSetting = Setting.boolSetting("foo.bar", false, Property.Dynamic, Property.NodeScope);
        AtomicReference<Boolean> ab1 = new AtomicReference<>(null);
        AtomicReference<Boolean> ab2 = new AtomicReference<>(null);
        ClusterSettings.SettingUpdater<Boolean> settingUpdater = booleanSetting.newUpdater(ab1::set, logger);
        settingUpdater.apply(Settings.builder().put("foo.bar", true).build(), Settings.EMPTY);
        assertTrue(ab1.get());
        assertNull(ab2.get());
    }

    public void testDefault() {
        TimeValue defaultValue = TimeValue.timeValueMillis(randomIntBetween(0, 1000000));
        Setting<TimeValue> setting =
            Setting.positiveTimeSetting("my.time.value", defaultValue, Property.NodeScope);
        assertFalse(setting.isGroupSetting());
        String aDefault = setting.getDefaultRaw(Settings.EMPTY);
        assertEquals(defaultValue.millis() + "ms", aDefault);
        assertEquals(defaultValue.millis(), setting.get(Settings.EMPTY).millis());
        assertEquals(defaultValue, setting.getDefault(Settings.EMPTY));

        Setting<String> secondaryDefault =
            new Setting<>("foo.bar", (s) -> s.get("old.foo.bar", "some_default"), Function.identity(), Property.NodeScope);
        assertEquals("some_default", secondaryDefault.get(Settings.EMPTY));
        assertEquals("42", secondaryDefault.get(Settings.builder().put("old.foo.bar", 42).build()));

        Setting<String> secondaryDefaultViaSettings =
            new Setting<>("foo.bar", secondaryDefault, Function.identity(), Property.NodeScope);
        assertEquals("some_default", secondaryDefaultViaSettings.get(Settings.EMPTY));
        assertEquals("42", secondaryDefaultViaSettings.get(Settings.builder().put("old.foo.bar", 42).build()));

        // It gets more complicated when there are two settings objects....
        Settings hasFallback = Settings.builder().put("foo.bar", "o").build();
        Setting<String> fallsback =
                new Setting<>("foo.baz", secondaryDefault, Function.identity(), Property.NodeScope);
        assertEquals("o", fallsback.get(hasFallback));
        assertEquals("some_default", fallsback.get(Settings.EMPTY));
        assertEquals("some_default", fallsback.get(Settings.EMPTY, Settings.EMPTY));
        assertEquals("o", fallsback.get(Settings.EMPTY, hasFallback));
        assertEquals("o", fallsback.get(hasFallback, Settings.EMPTY));
        assertEquals("a", fallsback.get(
                Settings.builder().put("foo.bar", "a").build(),
                Settings.builder().put("foo.bar", "b").build()));
    }

    public void testComplexType() {
        AtomicReference<ComplexType> ref = new AtomicReference<>(null);
        Setting<ComplexType> setting = new Setting<>("foo.bar", (s) -> "", (s) -> new ComplexType(s),
            Property.Dynamic, Property.NodeScope);
        assertFalse(setting.isGroupSetting());
        ref.set(setting.get(Settings.EMPTY));
        ComplexType type = ref.get();
        ClusterSettings.SettingUpdater<ComplexType> settingUpdater = setting.newUpdater(ref::set, logger);
        assertFalse(settingUpdater.apply(Settings.EMPTY, Settings.EMPTY));
        assertSame("no update - type has not changed", type, ref.get());

        // change from default
        assertTrue(settingUpdater.apply(Settings.builder().put("foo.bar", "2").build(), Settings.EMPTY));
        assertNotSame("update - type has changed", type, ref.get());
        assertEquals("2", ref.get().foo);


        // change back to default...
        assertTrue(settingUpdater.apply(Settings.EMPTY, Settings.builder().put("foo.bar", "2").build()));
        assertNotSame("update - type has changed", type, ref.get());
        assertEquals("", ref.get().foo);
    }

    public void testType() {
        Setting<Integer> integerSetting = Setting.intSetting("foo.int.bar", 1, Property.Dynamic, Property.NodeScope);
        assertThat(integerSetting.hasNodeScope(), is(true));
        assertThat(integerSetting.hasIndexScope(), is(false));
        integerSetting = Setting.intSetting("foo.int.bar", 1, Property.Dynamic, Property.IndexScope);
        assertThat(integerSetting.hasIndexScope(), is(true));
        assertThat(integerSetting.hasNodeScope(), is(false));
    }

    public void testGroups() {
        AtomicReference<Settings> ref = new AtomicReference<>(null);
        Setting<Settings> setting = Setting.groupSetting("foo.bar.", Property.Dynamic, Property.NodeScope);
        assertTrue(setting.isGroupSetting());
        ClusterSettings.SettingUpdater<Settings> settingUpdater = setting.newUpdater(ref::set, logger);

        Settings currentInput = Settings.builder()
                .put("foo.bar.1.value", "1")
                .put("foo.bar.2.value", "2")
                .put("foo.bar.3.value", "3").build();
        Settings previousInput = Settings.EMPTY;
        assertTrue(settingUpdater.apply(currentInput, previousInput));
        assertNotNull(ref.get());
        Settings settings = ref.get();
        Map<String, Settings> asMap = settings.getAsGroups();
        assertEquals(3, asMap.size());
        assertEquals(asMap.get("1").get("value"), "1");
        assertEquals(asMap.get("2").get("value"), "2");
        assertEquals(asMap.get("3").get("value"), "3");

        previousInput = currentInput;
        currentInput = Settings.builder().put("foo.bar.1.value", "1").put("foo.bar.2.value", "2").put("foo.bar.3.value", "3").build();
        Settings current = ref.get();
        assertFalse(settingUpdater.apply(currentInput, previousInput));
        assertSame(current, ref.get());

        previousInput = currentInput;
        currentInput = Settings.builder().put("foo.bar.1.value", "1").put("foo.bar.2.value", "2").build();
        // now update and check that we got it
        assertTrue(settingUpdater.apply(currentInput, previousInput));
        assertNotSame(current, ref.get());

        asMap = ref.get().getAsGroups();
        assertEquals(2, asMap.size());
        assertEquals(asMap.get("1").get("value"), "1");
        assertEquals(asMap.get("2").get("value"), "2");

        previousInput = currentInput;
        currentInput = Settings.builder().put("foo.bar.1.value", "1").put("foo.bar.2.value", "4").build();
        // now update and check that we got it
        assertTrue(settingUpdater.apply(currentInput, previousInput));
        assertNotSame(current, ref.get());

        asMap = ref.get().getAsGroups();
        assertEquals(2, asMap.size());
        assertEquals(asMap.get("1").get("value"), "1");
        assertEquals(asMap.get("2").get("value"), "4");

        assertTrue(setting.match("foo.bar.baz"));
        assertFalse(setting.match("foo.baz.bar"));

        ClusterSettings.SettingUpdater<Settings> predicateSettingUpdater = setting.newUpdater(ref::set, logger,(s) -> assertFalse(true));
        try {
            predicateSettingUpdater.apply(Settings.builder().put("foo.bar.1.value", "1").put("foo.bar.2.value", "2").build(),
                    Settings.EMPTY);
            fail("not accepted");
        } catch (IllegalArgumentException ex) {
            assertEquals(ex.getMessage(), "illegal value can't update [foo.bar.] from [{}] to [{\"1.value\":\"1\",\"2.value\":\"2\"}]");
        }
    }

    public void testFilteredGroups() {
        AtomicReference<Settings> ref = new AtomicReference<>(null);
        Setting<Settings> setting = Setting.groupSetting("foo.bar.", Property.Filtered, Property.Dynamic);

        ClusterSettings.SettingUpdater<Settings> predicateSettingUpdater = setting.newUpdater(ref::set, logger, (s) -> assertFalse(true));
        IllegalArgumentException ex = expectThrows(IllegalArgumentException.class,
            () -> predicateSettingUpdater.apply(Settings.builder().put("foo.bar.1.value", "1").put("foo.bar.2.value", "2").build(),
                Settings.EMPTY));
        assertEquals("illegal value can't update [foo.bar.]", ex.getMessage());
    }

    public static class ComplexType {

        final String foo;

        public ComplexType(String foo) {
            this.foo = foo;
        }
    }

    public static class Composite {

        private Integer b;
        private Integer a;

        public void set(Integer a, Integer b) {
            this.a = a;
            this.b = b;
        }

        public void validate(Integer a, Integer b) {
            if (Integer.signum(a) != Integer.signum(b)) {
                throw new IllegalArgumentException("boom");
            }
        }
    }


    public void testComposite() {
        Composite c = new Composite();
        Setting<Integer> a = Setting.intSetting("foo.int.bar.a", 1, Property.Dynamic, Property.NodeScope);
        Setting<Integer> b = Setting.intSetting("foo.int.bar.b", 1, Property.Dynamic, Property.NodeScope);
        ClusterSettings.SettingUpdater<Tuple<Integer, Integer>> settingUpdater = Setting.compoundUpdater(c::set, c::validate, a, b, logger);
        assertFalse(settingUpdater.apply(Settings.EMPTY, Settings.EMPTY));
        assertNull(c.a);
        assertNull(c.b);

        Settings build = Settings.builder().put("foo.int.bar.a", 2).build();
        assertTrue(settingUpdater.apply(build, Settings.EMPTY));
        assertEquals(2, c.a.intValue());
        assertEquals(1, c.b.intValue());

        Integer aValue = c.a;
        assertFalse(settingUpdater.apply(build, build));
        assertSame(aValue, c.a);
        Settings previous = build;
        build = Settings.builder().put("foo.int.bar.a", 2).put("foo.int.bar.b", 5).build();
        assertTrue(settingUpdater.apply(build, previous));
        assertEquals(2, c.a.intValue());
        assertEquals(5, c.b.intValue());

        // reset to default
        assertTrue(settingUpdater.apply(Settings.EMPTY, build));
        assertEquals(1, c.a.intValue());
        assertEquals(1, c.b.intValue());

    }

    public void testCompositeValidator() {
        Composite c = new Composite();
        Setting<Integer> a = Setting.intSetting("foo.int.bar.a", 1, Property.Dynamic, Property.NodeScope);
        Setting<Integer> b = Setting.intSetting("foo.int.bar.b", 1, Property.Dynamic, Property.NodeScope);
        ClusterSettings.SettingUpdater<Tuple<Integer, Integer>> settingUpdater = Setting.compoundUpdater(c::set, c::validate, a, b, logger);
        assertFalse(settingUpdater.apply(Settings.EMPTY, Settings.EMPTY));
        assertNull(c.a);
        assertNull(c.b);

        Settings build = Settings.builder().put("foo.int.bar.a", 2).build();
        assertTrue(settingUpdater.apply(build, Settings.EMPTY));
        assertEquals(2, c.a.intValue());
        assertEquals(1, c.b.intValue());

        Integer aValue = c.a;
        assertFalse(settingUpdater.apply(build, build));
        assertSame(aValue, c.a);
        Settings previous = build;
        build = Settings.builder().put("foo.int.bar.a", 2).put("foo.int.bar.b", 5).build();
        assertTrue(settingUpdater.apply(build, previous));
        assertEquals(2, c.a.intValue());
        assertEquals(5, c.b.intValue());

        Settings invalid = Settings.builder().put("foo.int.bar.a", -2).put("foo.int.bar.b", 5).build();
        IllegalArgumentException exc = expectThrows(IllegalArgumentException.class, () -> settingUpdater.apply(invalid, previous));
        assertThat(exc.getMessage(), equalTo("boom"));

        // reset to default
        assertTrue(settingUpdater.apply(Settings.EMPTY, build));
        assertEquals(1, c.a.intValue());
        assertEquals(1, c.b.intValue());

    }

    public void testListSettingsDeprecated() {
        final Setting<List<String>> deprecatedListSetting =
                Setting.listSetting(
                        "foo.deprecated",
                        Collections.singletonList("foo.deprecated"),
                        Function.identity(),
                        Property.Deprecated,
                        Property.NodeScope);
        final Setting<List<String>> nonDeprecatedListSetting =
                Setting.listSetting(
                        "foo.non_deprecated", Collections.singletonList("foo.non_deprecated"), Function.identity(), Property.NodeScope);
        final Settings settings = Settings.builder()
                .put("foo.deprecated", "foo.deprecated1,foo.deprecated2")
                .put("foo.deprecated", "foo.non_deprecated1,foo.non_deprecated2")
                .build();
        deprecatedListSetting.get(settings);
        nonDeprecatedListSetting.get(settings);
        assertSettingDeprecationsAndWarnings(new Setting<?>[]{ deprecatedListSetting }, false);
    }

    public void testListSettings() {
        Setting<List<String>> listSetting = Setting.listSetting("foo.bar", Arrays.asList("foo,bar"), (s) -> s.toString(),
            Property.Dynamic, Property.NodeScope);
        List<String> value = listSetting.get(Settings.EMPTY);
        assertFalse(listSetting.exists(Settings.EMPTY));
        assertEquals(1, value.size());
        assertEquals("foo,bar", value.get(0));

        List<String> input = Arrays.asList("test", "test1, test2", "test", ",,,,");
        Settings.Builder builder = Settings.builder().putList("foo.bar", input.toArray(new String[0]));
        assertTrue(listSetting.exists(builder.build()));
        value = listSetting.get(builder.build());
        assertEquals(input.size(), value.size());
        assertArrayEquals(value.toArray(new String[0]), input.toArray(new String[0]));

        // try to parse this really annoying format
        builder = Settings.builder();
        for (int i = 0; i < input.size(); i++) {
            builder.put("foo.bar." + i, input.get(i));
        }
        value = listSetting.get(builder.build());
        assertEquals(input.size(), value.size());
        assertArrayEquals(value.toArray(new String[0]), input.toArray(new String[0]));
        assertTrue(listSetting.exists(builder.build()));

        AtomicReference<List<String>> ref = new AtomicReference<>();
        AbstractScopedSettings.SettingUpdater<List<String>> settingUpdater = listSetting.newUpdater(ref::set, logger);
        assertTrue(settingUpdater.hasChanged(builder.build(), Settings.EMPTY));
        settingUpdater.apply(builder.build(), Settings.EMPTY);
        assertEquals(input.size(), ref.get().size());
        assertArrayEquals(ref.get().toArray(new String[0]), input.toArray(new String[0]));

        settingUpdater.apply(Settings.builder().putList("foo.bar", "123").build(), builder.build());
        assertEquals(1, ref.get().size());
        assertArrayEquals(ref.get().toArray(new String[0]), new String[] {"123"});

        settingUpdater.apply(Settings.builder().put("foo.bar", "1,2,3").build(), Settings.builder().putList("foo.bar", "123").build());
        assertEquals(3, ref.get().size());
        assertArrayEquals(ref.get().toArray(new String[0]), new String[] {"1", "2", "3"});

        settingUpdater.apply(Settings.EMPTY, Settings.builder().put("foo.bar", "1,2,3").build());
        assertEquals(1, ref.get().size());
        assertEquals("foo,bar", ref.get().get(0));

        Setting<List<Integer>> otherSettings = Setting.listSetting("foo.bar", Collections.emptyList(), Integer::parseInt,
            Property.Dynamic, Property.NodeScope);
        List<Integer> defaultValue = otherSettings.get(Settings.EMPTY);
        assertEquals(0, defaultValue.size());
        List<Integer> intValues = otherSettings.get(Settings.builder().put("foo.bar", "0,1,2,3").build());
        assertEquals(4, intValues.size());
        for (int i = 0; i < intValues.size(); i++) {
            assertEquals(i, intValues.get(i).intValue());
        }

        Setting<List<String>> settingWithFallback = Setting.listSetting("foo.baz", listSetting, Function.identity(),
            Property.Dynamic, Property.NodeScope);
        value = settingWithFallback.get(Settings.EMPTY);
        assertEquals(1, value.size());
        assertEquals("foo,bar", value.get(0));

        value = settingWithFallback.get(Settings.builder().putList("foo.bar", "1", "2").build());
        assertEquals(2, value.size());
        assertEquals("1", value.get(0));
        assertEquals("2", value.get(1));

        value = settingWithFallback.get(Settings.builder().putList("foo.baz", "3", "4").build());
        assertEquals(2, value.size());
        assertEquals("3", value.get(0));
        assertEquals("4", value.get(1));

        value = settingWithFallback.get(Settings.builder().putList("foo.baz", "3", "4").putList("foo.bar", "1", "2").build());
        assertEquals(2, value.size());
        assertEquals("3", value.get(0));
        assertEquals("4", value.get(1));
    }

    public void testListSettingAcceptsNumberSyntax() {
        Setting<List<String>> listSetting = Setting.listSetting("foo.bar", Arrays.asList("foo,bar"), (s) -> s.toString(),
            Property.Dynamic, Property.NodeScope);
        List<String> input = Arrays.asList("test", "test1, test2", "test", ",,,,");
        Settings.Builder builder = Settings.builder().putList("foo.bar", input.toArray(new String[0]));
        // try to parse this really annoying format
        for (String key : builder.keys()) {
            assertTrue("key: " + key + " doesn't match", listSetting.match(key));
        }
        builder = Settings.builder().put("foo.bar", "1,2,3");
        for (String key : builder.keys()) {
            assertTrue("key: " + key + " doesn't match", listSetting.match(key));
        }
        assertFalse(listSetting.match("foo_bar"));
        assertFalse(listSetting.match("foo_bar.1"));
        assertTrue(listSetting.match("foo.bar"));
        assertTrue(listSetting.match("foo.bar." + randomIntBetween(0,10000)));
    }

    public void testDynamicKeySetting() {
        Setting<Boolean> setting = Setting.prefixKeySetting("foo.", (key) -> Setting.boolSetting(key, false, Property.NodeScope));
        assertTrue(setting.hasComplexMatcher());
        assertTrue(setting.match("foo.bar"));
        assertFalse(setting.match("foo"));
        Setting<Boolean> concreteSetting = setting.getConcreteSetting("foo.bar");
        assertTrue(concreteSetting.get(Settings.builder().put("foo.bar", "true").build()));
        assertFalse(concreteSetting.get(Settings.builder().put("foo.baz", "true").build()));

        try {
            setting.getConcreteSetting("foo");
            fail();
        } catch (IllegalArgumentException ex) {
            assertEquals("key [foo] must match [foo.] but didn't.", ex.getMessage());
        }
    }

    public void testAffixKeySetting() {
        Setting<Boolean> setting =
            Setting.affixKeySetting("foo.", "enable", (key) -> Setting.boolSetting(key, false, Property.NodeScope));
        assertTrue(setting.hasComplexMatcher());
        assertTrue(setting.match("foo.bar.enable"));
        assertTrue(setting.match("foo.baz.enable"));
        assertFalse(setting.match("foo.bar.baz.enable"));
        assertFalse(setting.match("foo.bar"));
        assertFalse(setting.match("foo.bar.baz.enabled"));
        assertFalse(setting.match("foo"));
        Setting<Boolean> concreteSetting = setting.getConcreteSetting("foo.bar.enable");
        assertTrue(concreteSetting.get(Settings.builder().put("foo.bar.enable", "true").build()));
        assertFalse(concreteSetting.get(Settings.builder().put("foo.baz.enable", "true").build()));

        IllegalArgumentException exc = expectThrows(IllegalArgumentException.class, () -> setting.getConcreteSetting("foo"));
        assertEquals("key [foo] must match [foo.*.enable] but didn't.", exc.getMessage());

        exc = expectThrows(IllegalArgumentException.class, () -> Setting.affixKeySetting("foo", "enable",
            (key) -> Setting.boolSetting(key, false, Property.NodeScope)));
        assertEquals("prefix must end with a '.'", exc.getMessage());

        Setting<List<String>> listAffixSetting = Setting.affixKeySetting("foo.", "bar",
            (key) -> Setting.listSetting(key, Collections.emptyList(), Function.identity(), Property.NodeScope));

        assertTrue(listAffixSetting.hasComplexMatcher());
        assertTrue(listAffixSetting.match("foo.test.bar"));
        assertTrue(listAffixSetting.match("foo.test_1.bar"));
        assertFalse(listAffixSetting.match("foo.buzz.baz.bar"));
        assertFalse(listAffixSetting.match("foo.bar"));
        assertFalse(listAffixSetting.match("foo.baz"));
        assertFalse(listAffixSetting.match("foo"));
    }

    public void testAffixSettingNamespaces() {
        Setting.AffixSetting<Boolean> setting =
            Setting.affixKeySetting("foo.", "enable", (key) -> Setting.boolSetting(key, false, Property.NodeScope));
        Settings build = Settings.builder()
            .put("foo.bar.enable", "true")
            .put("foo.baz.enable", "true")
            .put("foo.boom.enable", "true")
            .put("something.else", "true")
            .build();
        Set<String> namespaces = setting.getNamespaces(build);
        assertEquals(3, namespaces.size());
        assertTrue(namespaces.contains("bar"));
        assertTrue(namespaces.contains("baz"));
        assertTrue(namespaces.contains("boom"));
    }

    public void testAffixAsMap() {
        Setting.AffixSetting<String> setting = Setting.prefixKeySetting("foo.bar.", key ->
            Setting.simpleString(key, Property.NodeScope));
        Settings build = Settings.builder().put("foo.bar.baz", 2).put("foo.bar.foobar", 3).build();
        Map<String, String> asMap = setting.getAsMap(build);
        assertEquals(2, asMap.size());
        assertEquals("2", asMap.get("baz"));
        assertEquals("3", asMap.get("foobar"));

        setting = Setting.prefixKeySetting("foo.bar.", key ->
            Setting.simpleString(key, Property.NodeScope));
        build = Settings.builder().put("foo.bar.baz", 2).put("foo.bar.foobar", 3).put("foo.bar.baz.deep", 45).build();
        asMap = setting.getAsMap(build);
        assertEquals(3, asMap.size());
        assertEquals("2", asMap.get("baz"));
        assertEquals("3", asMap.get("foobar"));
        assertEquals("45", asMap.get("baz.deep"));
    }

    public void testGetAllConcreteSettings() {
        Setting.AffixSetting<List<String>> listAffixSetting = Setting.affixKeySetting("foo.", "bar",
            (key) -> Setting.listSetting(key, Collections.emptyList(), Function.identity(), Property.NodeScope));

        Settings settings = Settings.builder()
            .putList("foo.1.bar", "1", "2")
            .putList("foo.2.bar", "3", "4", "5")
            .putList("foo.bar", "6")
            .putList("some.other", "6")
            .putList("foo.3.bar", "6")
            .build();
        Stream<Setting<List<String>>> allConcreteSettings = listAffixSetting.getAllConcreteSettings(settings);
        Map<String, List<String>> collect = allConcreteSettings.collect(Collectors.toMap(Setting::getKey, (s) -> s.get(settings)));
        assertEquals(3, collect.size());
        assertEquals(Arrays.asList("1", "2"), collect.get("foo.1.bar"));
        assertEquals(Arrays.asList("3", "4", "5"), collect.get("foo.2.bar"));
        assertEquals(Arrays.asList("6"), collect.get("foo.3.bar"));
    }

    public void testAffixSettingsFailOnGet() {
        Setting.AffixSetting<List<String>> listAffixSetting = Setting.affixKeySetting("foo.", "bar",
            (key) -> Setting.listSetting(key, Collections.singletonList("testelement"), Function.identity(), Property.NodeScope));
        expectThrows(UnsupportedOperationException.class, () -> listAffixSetting.get(Settings.EMPTY));
        assertEquals(Collections.singletonList("testelement"), listAffixSetting.getDefault(Settings.EMPTY));
        assertEquals("[\"testelement\"]", listAffixSetting.getDefaultRaw(Settings.EMPTY));
    }

    public void testAffixSettingsValidatorDependencies() {
        Setting<Integer> affix = Setting.affixKeySetting("abc.", "def", k -> Setting.intSetting(k, 10));
        Setting<Integer> fix0 = Setting.intSetting("abc.tuv", 20, 0);
        Setting<Integer> fix1 = Setting.intSetting("abc.qrx", 20, 0, new Setting.Validator<Integer>() {
            @Override
            public void validate(Integer value) {}

            String toString(Map<Setting<?>, Object> s) {
                return s.entrySet().stream().map(e -> e.getKey().getKey() + ":" + e.getValue().toString()).sorted()
                    .collect(Collectors.joining(","));
            }

            @Override
            public void validate(Integer value, Map<Setting<?>, Object> settings, boolean isPresent) {
                if (settings.get(fix0).equals(fix0.getDefault(Settings.EMPTY))) {
                    settings.remove(fix0);
                }
                if (settings.size() == 1) {
                    throw new IllegalArgumentException(toString(settings));
                } else if (settings.size() == 2) {
                    throw new IllegalArgumentException(toString(settings));
                }
            }

            @Override
            public Iterator<Setting<?>> settings() {
                List<Setting<?>> a = List.of(affix, fix0);
                return a.iterator();
            }
        });

        IllegalArgumentException e = expectThrows(IllegalArgumentException.class,
            () -> fix1.get(Settings.builder().put("abc.1.def", 11).put("abc.2.def", 12).put("abc.qrx", 11).build()));
        assertThat(e.getMessage(), is("abc.1.def:11,abc.2.def:12"));

        e = expectThrows(IllegalArgumentException.class,
            () -> fix1.get(Settings.builder().put("abc.3.def", 13).put("abc.qrx", 20).build()));
        assertThat(e.getMessage(), is("abc.3.def:13"));

        e = expectThrows(IllegalArgumentException.class,
            () -> fix1.get(Settings.builder().put("abc.4.def", 14).put("abc.qrx", 20).put("abc.tuv", 50).build()));
        assertThat(e.getMessage(), is("abc.4.def:14,abc.tuv:50"));

        assertEquals(
            fix1.get(Settings.builder()
                .put("abc.3.def", 13).put("abc.1.def", 11).put("abc.2.def", 12).put("abc.qrx", 20)
                .build()),
            Integer.valueOf(20)
        );

        assertEquals(fix1.get(Settings.builder().put("abc.qrx", 30).build()), Integer.valueOf(30));
    }

    public void testMinMaxInt() {
        Setting<Integer> integerSetting = Setting.intSetting("foo.bar", 1, 0, 10, Property.NodeScope);
        try {
            integerSetting.get(Settings.builder().put("foo.bar", 11).build());
            fail();
        } catch (IllegalArgumentException ex) {
            assertEquals("Failed to parse value [11] for setting [foo.bar] must be <= 10", ex.getMessage());
        }

        try {
            integerSetting.get(Settings.builder().put("foo.bar", -1).build());
            fail();
        } catch (IllegalArgumentException ex) {
            assertEquals("Failed to parse value [-1] for setting [foo.bar] must be >= 0", ex.getMessage());
        }

        assertEquals(5, integerSetting.get(Settings.builder().put("foo.bar", 5).build()).intValue());
        assertEquals(1, integerSetting.get(Settings.EMPTY).intValue());
    }

    /**
     * Only one single scope can be added to any setting
     */
    public void testMutuallyExclusiveScopes() {
        // Those should pass
        Setting<String> setting = Setting.simpleString("foo.bar", Property.NodeScope);
        assertThat(setting.hasNodeScope(), is(true));
        assertThat(setting.hasIndexScope(), is(false));
        setting = Setting.simpleString("foo.bar", Property.IndexScope);
        assertThat(setting.hasIndexScope(), is(true));
        assertThat(setting.hasNodeScope(), is(false));

        // We accept settings with no scope but they will be rejected when we register with SettingsModule.registerSetting
        setting = Setting.simpleString("foo.bar");
        assertThat(setting.hasIndexScope(), is(false));
        assertThat(setting.hasNodeScope(), is(false));

        // We accept settings with multiple scopes but they will be rejected when we register with SettingsModule.registerSetting
        setting = Setting.simpleString("foo.bar", Property.IndexScope, Property.NodeScope);
        assertThat(setting.hasIndexScope(), is(true));
        assertThat(setting.hasNodeScope(), is(true));
    }

    /**
     * We can't have Null properties
     */
    public void testRejectNullProperties() {
        IllegalArgumentException ex = expectThrows(IllegalArgumentException.class,
            () -> Setting.simpleString("foo.bar", (Property[]) null));
        assertThat(ex.getMessage(), containsString("properties cannot be null for setting"));
    }

    public void testRejectConflictingDynamicAndFinalProperties() {
        IllegalArgumentException ex = expectThrows(IllegalArgumentException.class,
            () -> Setting.simpleString("foo.bar", Property.Final, randomFrom(Property.Dynamic, Property.OperatorDynamic)));
        assertThat(ex.getMessage(), containsString("final setting [foo.bar] cannot be dynamic"));
    }

    public void testRejectConflictingDynamicAndOperatorDynamicProperties() {
        IllegalArgumentException ex = expectThrows(IllegalArgumentException.class,
            () -> Setting.simpleString("foo.bar", Property.Dynamic, Property.OperatorDynamic));
        assertThat(ex.getMessage(), containsString("setting [foo.bar] cannot be both dynamic and operator dynamic"));
    }

    public void testRejectNonIndexScopedNotCopyableOnResizeSetting() {
        final IllegalArgumentException e = expectThrows(
                IllegalArgumentException.class,
                () -> Setting.simpleString("foo.bar", Property.NotCopyableOnResize));
        assertThat(e, hasToString(containsString("non-index-scoped setting [foo.bar] can not have property [NotCopyableOnResize]")));
    }

    public void testRejectNonIndexScopedInternalIndexSetting() {
        final IllegalArgumentException e = expectThrows(
                IllegalArgumentException.class,
                () -> Setting.simpleString("foo.bar", Property.InternalIndex));
        assertThat(e, hasToString(containsString("non-index-scoped setting [foo.bar] can not have property [InternalIndex]")));
    }

    public void testRejectNonIndexScopedPrivateIndexSetting() {
        final IllegalArgumentException e = expectThrows(
                IllegalArgumentException.class,
                () -> Setting.simpleString("foo.bar", Property.PrivateIndex));
        assertThat(e, hasToString(containsString("non-index-scoped setting [foo.bar] can not have property [PrivateIndex]")));
    }

    public void testTimeValue() {
        final TimeValue random = TimeValue.parseTimeValue(randomTimeValue(), "test");

        Setting<TimeValue> setting = Setting.timeSetting("foo", random);
        assertThat(setting.get(Settings.EMPTY), equalTo(random));

        final int factor = randomIntBetween(1, 10);
        setting = Setting.timeSetting("foo", (s) -> TimeValue.timeValueMillis(random.getMillis() * factor), TimeValue.ZERO);
        assertThat(setting.get(Settings.builder().put("foo", "12h").build()), equalTo(TimeValue.timeValueHours(12)));
        assertThat(setting.get(Settings.EMPTY).getMillis(), equalTo(random.getMillis() * factor));
    }

    public void testTimeValueBounds() {
        Setting<TimeValue> settingWithLowerBound
            = Setting.timeSetting("foo", TimeValue.timeValueSeconds(10), TimeValue.timeValueSeconds(5));
        assertThat(settingWithLowerBound.get(Settings.EMPTY), equalTo(TimeValue.timeValueSeconds(10)));

        assertThat(settingWithLowerBound.get(Settings.builder().put("foo", "5000ms").build()), equalTo(TimeValue.timeValueSeconds(5)));
        IllegalArgumentException illegalArgumentException
            = expectThrows(IllegalArgumentException.class,
            () -> settingWithLowerBound.get(Settings.builder().put("foo", "4999ms").build()));

        assertThat(illegalArgumentException.getMessage(), equalTo("failed to parse value [4999ms] for setting [foo], must be >= [5s]"));

        Setting<TimeValue> settingWithBothBounds = Setting.timeSetting("bar",
            TimeValue.timeValueSeconds(10), TimeValue.timeValueSeconds(5), TimeValue.timeValueSeconds(20));
        assertThat(settingWithBothBounds.get(Settings.EMPTY), equalTo(TimeValue.timeValueSeconds(10)));

        assertThat(settingWithBothBounds.get(Settings.builder().put("bar", "5000ms").build()), equalTo(TimeValue.timeValueSeconds(5)));
        assertThat(settingWithBothBounds.get(Settings.builder().put("bar", "20000ms").build()), equalTo(TimeValue.timeValueSeconds(20)));
        illegalArgumentException
            = expectThrows(IllegalArgumentException.class,
            () -> settingWithBothBounds.get(Settings.builder().put("bar", "4999ms").build()));
        assertThat(illegalArgumentException.getMessage(), equalTo("failed to parse value [4999ms] for setting [bar], must be >= [5s]"));

        illegalArgumentException
            = expectThrows(IllegalArgumentException.class,
            () -> settingWithBothBounds.get(Settings.builder().put("bar", "20001ms").build()));
        assertThat(illegalArgumentException.getMessage(), equalTo("failed to parse value [20001ms] for setting [bar], must be <= [20s]"));
    }

    public void testSettingsGroupUpdater() {
        Setting<Integer> intSetting = Setting.intSetting("prefix.foo", 1, Property.NodeScope, Property.Dynamic);
        Setting<Integer> intSetting2 = Setting.intSetting("prefix.same", 1, Property.NodeScope, Property.Dynamic);
        AbstractScopedSettings.SettingUpdater<Settings> updater = Setting.groupedSettingsUpdater(s -> {},
            Arrays.asList(intSetting, intSetting2));

        Settings current = Settings.builder().put("prefix.foo", 123).put("prefix.same", 5555).build();
        Settings previous = Settings.builder().put("prefix.foo", 321).put("prefix.same", 5555).build();
        assertTrue(updater.apply(current, previous));
    }

    public void testSettingsGroupUpdaterRemoval() {
        Setting<Integer> intSetting = Setting.intSetting("prefix.foo", 1, Property.NodeScope, Property.Dynamic);
        Setting<Integer> intSetting2 = Setting.intSetting("prefix.same", 1, Property.NodeScope, Property.Dynamic);
        AbstractScopedSettings.SettingUpdater<Settings> updater = Setting.groupedSettingsUpdater(s -> {},
            Arrays.asList(intSetting, intSetting2));

        Settings current = Settings.builder().put("prefix.same", 5555).build();
        Settings previous = Settings.builder().put("prefix.foo", 321).put("prefix.same", 5555).build();
        assertTrue(updater.apply(current, previous));
    }

    public void testSettingsGroupUpdaterWithAffixSetting() {
        Setting<Integer> intSetting = Setting.intSetting("prefix.foo", 1, Property.NodeScope, Property.Dynamic);
        Setting.AffixSetting<String> prefixKeySetting =
            Setting.prefixKeySetting("prefix.foo.bar.", key -> Setting.simpleString(key, Property.NodeScope, Property.Dynamic));
        Setting.AffixSetting<String> affixSetting =
            Setting.affixKeySetting("prefix.foo.", "suffix", key -> Setting.simpleString(key,Property.NodeScope, Property.Dynamic));

        AbstractScopedSettings.SettingUpdater<Settings> updater = Setting.groupedSettingsUpdater(s -> {},
            Arrays.asList(intSetting, prefixKeySetting, affixSetting));

        Settings.Builder currentSettingsBuilder = Settings.builder()
            .put("prefix.foo.bar.baz", "foo")
            .put("prefix.foo.infix.suffix", "foo");
        Settings.Builder previousSettingsBuilder = Settings.builder()
            .put("prefix.foo.bar.baz", "foo")
            .put("prefix.foo.infix.suffix", "foo");
        boolean removePrefixKeySetting = randomBoolean();
        boolean changePrefixKeySetting = randomBoolean();
        boolean removeAffixKeySetting = randomBoolean();
        boolean changeAffixKeySetting = randomBoolean();
        boolean removeAffixNamespace = randomBoolean();

        if (removePrefixKeySetting) {
            previousSettingsBuilder.remove("prefix.foo.bar.baz");
        }
        if (changePrefixKeySetting) {
            currentSettingsBuilder.put("prefix.foo.bar.baz", "bar");
        }
        if (removeAffixKeySetting) {
            previousSettingsBuilder.remove("prefix.foo.infix.suffix");
        }
        if (changeAffixKeySetting) {
            currentSettingsBuilder.put("prefix.foo.infix.suffix", "bar");
        }
        if (removeAffixKeySetting == false && changeAffixKeySetting == false && removeAffixNamespace) {
            currentSettingsBuilder.remove("prefix.foo.infix.suffix");
            currentSettingsBuilder.put("prefix.foo.infix2.suffix", "bar");
            previousSettingsBuilder.put("prefix.foo.infix2.suffix", "bar");
        }

        boolean expectedChange = removeAffixKeySetting || removePrefixKeySetting || changeAffixKeySetting || changePrefixKeySetting
            || removeAffixNamespace;
        assertThat(updater.apply(currentSettingsBuilder.build(), previousSettingsBuilder.build()), is(expectedChange));
    }

    public void testAffixNamespacesWithGroupSetting() {
        final Setting.AffixSetting<Settings> affixSetting =
            Setting.affixKeySetting("prefix.","suffix",
                (key) -> Setting.groupSetting(key + ".", Setting.Property.Dynamic, Setting.Property.NodeScope));

        assertThat(affixSetting.getNamespaces(Settings.builder().put("prefix.infix.suffix", "anything").build()), hasSize(1));
        assertThat(affixSetting.getNamespaces(Settings.builder().put("prefix.infix.suffix.anything", "anything").build()), hasSize(1));
    }

    public void testGroupSettingUpdaterValidator() {
        final Setting.AffixSetting<Integer> affixSetting =
            Setting.affixKeySetting("prefix.","suffix",
                (key) -> Setting.intSetting(key, 5, Setting.Property.Dynamic, Setting.Property.NodeScope));
        Setting<Integer> fixSetting = Setting.intSetting("abc", 1, Property.NodeScope);

        Consumer<Settings> validator = s -> {
            if (affixSetting.getNamespaces(s).contains("foo")) {
                if (fixSetting.get(s) == 2) {
                    throw new IllegalArgumentException("foo and 2 can't go together");
                }
            } else if (affixSetting.getNamespaces(s).contains("bar")) {
                throw new IllegalArgumentException("no bar");
            }
        };

        AbstractScopedSettings.SettingUpdater<Settings> updater = Setting.groupedSettingsUpdater(s -> {},
            Arrays.asList(affixSetting, fixSetting), validator);

        IllegalArgumentException illegal = expectThrows(IllegalArgumentException.class, () -> {
            updater.getValue(
                Settings.builder()
                    .put("prefix.foo.suffix", 5)
                    .put("abc", 2)
                    .build(),
                Settings.EMPTY
            );
        });
        assertEquals("foo and 2 can't go together", illegal.getMessage());

        illegal = expectThrows(IllegalArgumentException.class, () -> {
            updater.getValue(
                Settings.builder()
                    .put("prefix.bar.suffix", 6)
                    .put("abc", 3)
                    .build(),
                Settings.EMPTY
            );
        });
        assertEquals("no bar", illegal.getMessage());

        Settings s = updater.getValue(
            Settings.builder()
                .put("prefix.foo.suffix", 5)
                .put("prefix.bar.suffix", 5)
                .put("abc", 3)
                .build(),
            Settings.EMPTY
        );
        assertNotNull(s);
    }

    public void testExists() {
        final Setting<?> fooSetting = Setting.simpleString("foo", Property.NodeScope);
        assertFalse(fooSetting.exists(Settings.EMPTY));
        assertTrue(fooSetting.exists(Settings.builder().put("foo", "bar").build()));
    }

    public void testExistsWithSecure() {
        final MockSecureSettings secureSettings = new MockSecureSettings();
        secureSettings.setString("foo", "foo");
        Setting<String> fooSetting = Setting.simpleString("foo", Property.NodeScope);
        assertFalse(fooSetting.exists(Settings.builder().setSecureSettings(secureSettings).build()));
    }

    public void testExistsWithFallback() {
        final int count = randomIntBetween(1, 16);
        Setting<String> current = Setting.simpleString("fallback0", Property.NodeScope);
        for (int i = 1; i < count; i++) {
            final Setting<String> next =
                    new Setting<>(new Setting.SimpleKey("fallback" + i), current, Function.identity(), Property.NodeScope);
            current = next;
        }
        final Setting<String> fooSetting = new Setting<>(new Setting.SimpleKey("foo"), current, Function.identity(), Property.NodeScope);
        assertFalse(fooSetting.exists(Settings.EMPTY));
        if (randomBoolean()) {
            assertTrue(fooSetting.exists(Settings.builder().put("foo", "bar").build()));
        } else {
            final String setting = "fallback" + randomIntBetween(0, count - 1);
            assertFalse(fooSetting.exists(Settings.builder().put(setting, "bar").build()));
            assertTrue(fooSetting.existsOrFallbackExists(Settings.builder().put(setting, "bar").build()));
        }
    }

    public void testAffixMapUpdateWithNullSettingValue() {
        // GIVEN an affix setting changed from "prefix._foo"="bar" to "prefix._foo"=null
        final Settings current = Settings.builder()
            .put("prefix._foo", (String) null)
            .build();

        final Settings previous = Settings.builder()
            .put("prefix._foo", "bar")
            .build();

        final Setting.AffixSetting<String> affixSetting =
            Setting.prefixKeySetting("prefix" + ".",
                key -> Setting.simpleString(key, Property.Dynamic, Property.NodeScope));

        final Consumer<Map<String, String>> consumer = (map) -> {};
        final BiConsumer<String, String> validator = (s1, s2) -> {};

        // WHEN creating an affix updater
        final SettingUpdater<Map<String, String>> updater = affixSetting.newAffixMapUpdater(consumer, logger, validator);

        // THEN affix updater is always expected to have changed (even when defaults are omitted)
        assertTrue(updater.hasChanged(current, previous));

        // THEN changes are expected when defaults aren't omitted
        final Map<String, String> updatedSettings = updater.getValue(current, previous);
        assertNotNull(updatedSettings);
        assertEquals(1, updatedSettings.size());

        // THEN changes are reported when defaults aren't omitted
        final String key = updatedSettings.keySet().iterator().next();
        final String value = updatedSettings.get(key);
        assertEquals("_foo", key);
        assertEquals("", value);
    }

    public void testNonSecureSettingInKeystore() {
        MockSecureSettings secureSettings = new MockSecureSettings();
        secureSettings.setString("foo", "bar");
        final Settings settings = Settings.builder().setSecureSettings(secureSettings).build();
        Setting<String> setting = Setting.simpleString("foo", Property.NodeScope);
        IllegalArgumentException e = expectThrows(IllegalArgumentException.class, () -> setting.get(settings));
        assertThat(e.getMessage(), containsString("must be stored inside elasticsearch.yml"));
    }

    @TestLogging(value="org.elasticsearch.common.settings.IndexScopedSettings:INFO",
        reason="to ensure we log INFO-level messages from IndexScopedSettings")
    public void testLogSettingUpdate() throws Exception {
        final IndexMetadata metadata = newIndexMeta("index1",
            Settings.builder().put(IndexSettings.INDEX_REFRESH_INTERVAL_SETTING.getKey(), "20s").build());
        final IndexSettings settings = new IndexSettings(metadata, Settings.EMPTY);

        final MockLogAppender mockLogAppender = new MockLogAppender();
        mockLogAppender.addExpectation(new MockLogAppender.SeenEventExpectation(
            "message",
            "org.elasticsearch.common.settings.IndexScopedSettings",
            Level.INFO,
            "updating [index.refresh_interval] from [20s] to [10s]") {
            @Override
            public boolean innerMatch(LogEvent event) {
                return event.getMarker().getName().equals(" [index1]");
            }
        });
        mockLogAppender.start();
        final Logger logger = LogManager.getLogger(IndexScopedSettings.class);
        try {
            Loggers.addAppender(logger, mockLogAppender);
            settings.updateIndexMetadata(newIndexMeta("index1",
                Settings.builder().put(IndexSettings.INDEX_REFRESH_INTERVAL_SETTING.getKey(), "10s").build()));

            mockLogAppender.assertAllExpectationsMatched();
        } finally {
            Loggers.removeAppender(logger, mockLogAppender);
            mockLogAppender.stop();
        }
    }

    public void testDynamicTest() {
        final Property property = randomFrom(Property.Dynamic, Property.OperatorDynamic);
        final Setting<String> setting = Setting.simpleString("foo.bar", property);
        assertTrue(setting.isDynamic());
        assertEquals(setting.isOperatorOnly(), property == Property.OperatorDynamic);
    }

    public void testCheckForDeprecation() {
<<<<<<< HEAD
        final String criticalSettingName = "foo.bar";
        final String warningSettingName = "foo.foo";
        final String settingValue = "blat";
        final Setting<String> undeprecatedSetting1 = Setting.simpleString(criticalSettingName, settingValue);
        final Setting<String> undeprecatedSetting2 = Setting.simpleString(warningSettingName, settingValue);
        final Settings settings = Settings.builder()
            .put(criticalSettingName, settingValue)
            .put(warningSettingName, settingValue).build();
        undeprecatedSetting1.checkDeprecation(settings);
        undeprecatedSetting2.checkDeprecation(settings);
        ensureNoWarnings();
        final Setting<String> criticalDeprecatedSetting = Setting.simpleString(criticalSettingName, settingValue, Property.Deprecated);
        criticalDeprecatedSetting.checkDeprecation(settings);
        assertSettingDeprecationsAndWarnings(new Setting<?>[]{ criticalDeprecatedSetting }, true);
        final Setting<String> deprecatedSettingWarningOnly =
            Setting.simpleString(warningSettingName, settingValue, Property.DeprecatedWarning);
        deprecatedSettingWarningOnly.checkDeprecation(settings);
        assertSettingDeprecationsAndWarnings(new Setting<?>[]{ deprecatedSettingWarningOnly }, true);
    }

    public void testDeprecationPropertyValidation() {
        final IllegalArgumentException e = expectThrows(IllegalArgumentException.class, () ->
            Setting.boolSetting(
                "a.bool.setting",
                true,
                Property.Deprecated,
                Property.DeprecatedWarning));
=======
        final String settingName = "foo.bar";
        final String settingValue = "blat";
        final Setting<String> setting = Setting.simpleString(settingName, settingValue);
        final Settings settings = Settings.builder().put(settingName, settingValue).build();
        setting.checkDeprecation(settings);
        ensureNoWarnings();
        final Setting<String> deprecatedSetting = Setting.simpleString(settingName, settingValue, Property.Deprecated);
        deprecatedSetting.checkDeprecation(settings);
        assertSettingDeprecationsAndWarnings(new Setting<?>[]{ deprecatedSetting });
        final Settings settingsWithSkipDeprecationSetting = Settings.builder().put(settingName, settingValue)
            .putList("deprecation.skip_deprecated_settings", settingName)
            .build();
        deprecatedSetting.checkDeprecation(settingsWithSkipDeprecationSetting);
        ensureNoWarnings();
>>>>>>> dbb1e49e
    }
}<|MERGE_RESOLUTION|>--- conflicted
+++ resolved
@@ -1260,7 +1260,6 @@
     }
 
     public void testCheckForDeprecation() {
-<<<<<<< HEAD
         final String criticalSettingName = "foo.bar";
         final String warningSettingName = "foo.foo";
         final String settingValue = "blat";
@@ -1281,14 +1280,7 @@
         assertSettingDeprecationsAndWarnings(new Setting<?>[]{ deprecatedSettingWarningOnly }, true);
     }
 
-    public void testDeprecationPropertyValidation() {
-        final IllegalArgumentException e = expectThrows(IllegalArgumentException.class, () ->
-            Setting.boolSetting(
-                "a.bool.setting",
-                true,
-                Property.Deprecated,
-                Property.DeprecatedWarning));
-=======
+    public void testCheckForDeprecationWithSkipSetting() {
         final String settingName = "foo.bar";
         final String settingValue = "blat";
         final Setting<String> setting = Setting.simpleString(settingName, settingValue);
@@ -1297,12 +1289,20 @@
         ensureNoWarnings();
         final Setting<String> deprecatedSetting = Setting.simpleString(settingName, settingValue, Property.Deprecated);
         deprecatedSetting.checkDeprecation(settings);
-        assertSettingDeprecationsAndWarnings(new Setting<?>[]{ deprecatedSetting });
+        assertSettingDeprecationsAndWarnings(new Setting<?>[]{ deprecatedSetting }, false);
         final Settings settingsWithSkipDeprecationSetting = Settings.builder().put(settingName, settingValue)
             .putList("deprecation.skip_deprecated_settings", settingName)
             .build();
         deprecatedSetting.checkDeprecation(settingsWithSkipDeprecationSetting);
         ensureNoWarnings();
->>>>>>> dbb1e49e
+    }
+
+    public void testDeprecationPropertyValidation() {
+        final IllegalArgumentException e = expectThrows(IllegalArgumentException.class, () ->
+            Setting.boolSetting(
+                "a.bool.setting",
+                true,
+                Property.Deprecated,
+                Property.DeprecatedWarning));
     }
 }