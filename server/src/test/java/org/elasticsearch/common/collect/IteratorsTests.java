--- conflicted
+++ resolved
@@ -219,28 +219,6 @@
         assertEquals(array.length, index.get());
     }
 
-<<<<<<< HEAD
-    public void testEnumerate() {
-        assertEmptyIterator(Iterators.enumerate(Iterators.concat(), Tuple::new));
-
-        final var array = randomIntegerArray();
-        final var index = new AtomicInteger();
-        Iterators.enumerate(Iterators.forArray(array), Tuple::new).forEachRemaining(t -> {
-            int idx = index.getAndIncrement();
-            assertEquals(idx, t.v1().intValue());
-            assertEquals(array[idx], t.v2());
-        });
-        assertEquals(array.length, index.get());
-    }
-
-    public void testSupplier() {
-        assertEmptyIterator(Iterators.fromSupplier(() -> null));
-
-        final var array = randomIntegerArray();
-        final var index = new AtomicInteger();
-        final var queue = new LinkedList<>(Arrays.asList(array));
-        Iterators.fromSupplier(queue::pollFirst).forEachRemaining(i -> assertEquals(array[index.getAndIncrement()], i));
-=======
     public void testFailFast() {
         final var array = randomIntegerArray();
         assertEmptyIterator(Iterators.failFast(Iterators.forArray(array), () -> true));
@@ -263,7 +241,29 @@
                 return 0;
             }
         }), isFailing::get).forEachRemaining(i -> assertEquals(array[index.getAndIncrement()], i));
->>>>>>> 92061f0d
+        assertEquals(array.length, index.get());
+    }
+
+    public void testEnumerate() {
+        assertEmptyIterator(Iterators.enumerate(Iterators.concat(), Tuple::new));
+
+        final var array = randomIntegerArray();
+        final var index = new AtomicInteger();
+        Iterators.enumerate(Iterators.forArray(array), Tuple::new).forEachRemaining(t -> {
+            int idx = index.getAndIncrement();
+            assertEquals(idx, t.v1().intValue());
+            assertEquals(array[idx], t.v2());
+        });
+        assertEquals(array.length, index.get());
+    }
+
+    public void testSupplier() {
+        assertEmptyIterator(Iterators.fromSupplier(() -> null));
+
+        final var array = randomIntegerArray();
+        final var index = new AtomicInteger();
+        final var queue = new LinkedList<>(Arrays.asList(array));
+        Iterators.fromSupplier(queue::pollFirst).forEachRemaining(i -> assertEquals(array[index.getAndIncrement()], i));
         assertEquals(array.length, index.get());
     }
 
