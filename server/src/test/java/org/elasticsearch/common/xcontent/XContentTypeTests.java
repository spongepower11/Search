/*
 * Licensed to Elasticsearch under one or more contributor
 * license agreements. See the NOTICE file distributed with
 * this work for additional information regarding copyright
 * ownership. Elasticsearch licenses this file to you under
 * the Apache License, Version 2.0 (the "License"); you may
 * not use this file except in compliance with the License.
 * You may obtain a copy of the License at
 *
 *    http://www.apache.org/licenses/LICENSE-2.0
 *
 * Unless required by applicable law or agreed to in writing,
 * software distributed under the License is distributed on an
 * "AS IS" BASIS, WITHOUT WARRANTIES OR CONDITIONS OF ANY
 * KIND, either express or implied.  See the License for the
 * specific language governing permissions and limitations
 * under the License.
 */
package org.elasticsearch.common.xcontent;

import org.elasticsearch.test.ESTestCase;

import java.util.Locale;

import static org.hamcrest.Matchers.equalTo;
import static org.hamcrest.Matchers.is;
import static org.hamcrest.Matchers.nullValue;

public class XContentTypeTests extends ESTestCase {

    public void testFromJson() throws Exception {
        String mediaType = "application/json";
        XContentType expectedXContentType = XContentType.JSON;
        assertThat(XContentType.fromMediaType(mediaType), equalTo(expectedXContentType));
        assertThat(XContentType.fromMediaType(mediaType + ";"), equalTo(expectedXContentType));
        assertThat(XContentType.fromMediaType(mediaType + "; charset=UTF-8"), equalTo(expectedXContentType));
        assertThat(XContentType.fromMediaType(mediaType + "; charset=utf-8"), equalTo(expectedXContentType));
    }

    public void testFromNdJson() throws Exception {
        String mediaType = "application/x-ndjson";
        XContentType expectedXContentType = XContentType.JSON;
        assertThat(XContentType.fromMediaType(mediaType), equalTo(expectedXContentType));
        assertThat(XContentType.fromMediaType(mediaType + ";"), equalTo(expectedXContentType));
        assertThat(XContentType.fromMediaType(mediaType + "; charset=UTF-8"), equalTo(expectedXContentType));
    }

    public void testFromJsonUppercase() throws Exception {
        String mediaType = "application/json".toUpperCase(Locale.ROOT);
        XContentType expectedXContentType = XContentType.JSON;
        assertThat(XContentType.fromMediaType(mediaType), equalTo(expectedXContentType));
        assertThat(XContentType.fromMediaType(mediaType + ";"), equalTo(expectedXContentType));
        assertThat(XContentType.fromMediaType(mediaType + "; charset=UTF-8"), equalTo(expectedXContentType));
    }

    public void testFromYaml() throws Exception {
        String mediaType = "application/yaml";
        XContentType expectedXContentType = XContentType.YAML;
        assertThat(XContentType.fromMediaType(mediaType), equalTo(expectedXContentType));
        assertThat(XContentType.fromMediaType(mediaType + ";"), equalTo(expectedXContentType));
        assertThat(XContentType.fromMediaType(mediaType + "; charset=UTF-8"), equalTo(expectedXContentType));
    }

    public void testFromSmile() throws Exception {
        String mediaType = "application/smile";
        XContentType expectedXContentType = XContentType.SMILE;
        assertThat(XContentType.fromMediaType(mediaType), equalTo(expectedXContentType));
        assertThat(XContentType.fromMediaType(mediaType + ";"), equalTo(expectedXContentType));
    }

    public void testFromCbor() throws Exception {
        String mediaType = "application/cbor";
        XContentType expectedXContentType = XContentType.CBOR;
        assertThat(XContentType.fromMediaType(mediaType), equalTo(expectedXContentType));
        assertThat(XContentType.fromMediaType(mediaType + ";"), equalTo(expectedXContentType));
    }

    public void testFromWildcard() throws Exception {
        String mediaType = "application/*";
        XContentType expectedXContentType = XContentType.JSON;
        assertThat(XContentType.fromMediaType(mediaType), equalTo(expectedXContentType));
        assertThat(XContentType.fromMediaType(mediaType + ";"), equalTo(expectedXContentType));
    }

    public void testFromWildcardUppercase() throws Exception {
        String mediaType = "APPLICATION/*";
        XContentType expectedXContentType = XContentType.JSON;
        assertThat(XContentType.fromMediaType(mediaType), equalTo(expectedXContentType));
        assertThat(XContentType.fromMediaType(mediaType + ";"), equalTo(expectedXContentType));
    }

    public void testFromRubbish() throws Exception {
        assertThat(XContentType.fromMediaType(null), nullValue());
        expectThrows(IllegalArgumentException.class, ()->XContentType.fromMediaType(""));
        expectThrows(IllegalArgumentException.class, ()->XContentType.fromMediaType("gobbly;goop"));
        assertThat(XContentType.fromMediaType("text/plain"), nullValue());
    }

    public void testVersionedMediaType() {
        String version = String.valueOf(randomNonNegativeByte());
        assertThat(XContentType.fromMediaType("application/vnd.elasticsearch+json;compatible-with=" + version),
            equalTo(XContentType.JSON));
        assertThat(XContentType.fromMediaType("application/vnd.elasticsearch+cbor;compatible-with=" + version),
            equalTo(XContentType.CBOR));
        assertThat(XContentType.fromMediaType("application/vnd.elasticsearch+smile;compatible-with=" + version),
            equalTo(XContentType.SMILE));
        assertThat(XContentType.fromMediaType("application/vnd.elasticsearch+yaml;compatible-with=" + version),
            equalTo(XContentType.YAML));
        assertThat(XContentType.fromMediaType("application/json"),
            equalTo(XContentType.JSON));
        assertThat(XContentType.fromMediaType("application/vnd.elasticsearch+x-ndjson;compatible-with=" + version),
            equalTo(XContentType.JSON));


        assertThat(XContentType.fromMediaType("APPLICATION/VND.ELASTICSEARCH+JSON;COMPATIBLE-WITH=" + version),
            equalTo(XContentType.JSON));
        assertThat(XContentType.fromMediaType("APPLICATION/JSON"),
            equalTo(XContentType.JSON));
    }

    public void testUnrecognizedParameters() {
        //unrecognised parameters are ignored
        String version = String.valueOf(randomNonNegativeByte());

<<<<<<< HEAD
        assertThat(XContentType.fromMediaType("application/json;compatible-with=" + version),
            is(nullValue()));


        assertThat(XContentType.fromMediaType("application/vnd.elasticsearch+json;compatible-with=" + version + ".0"),
            is(nullValue()));
        assertThat(XContentType.fromMediaType("application/vnd.elasticsearch+json;compatible-with=" + version + "_sth"),
            nullValue());
=======
        //validation is done when parsing a MediaType
        assertThat(XContentType.fromMediaType("application/vnd.elasticsearch+json;compatible-with=" + version + ".0"),
            is(nullValue()));
        assertThat(XContentType.fromMediaType("application/vnd.elasticsearch+json;compatible-with=" + version + "_sth"),
            nullValue());
    }

    public void testUnrecognizedParameters() {
        //unrecognised parameters are ignored
        String version = String.valueOf(randomNonNegativeByte());

        assertThat(XContentType.fromMediaType("application/json;compatible-with=" + version),
>>>>>>> c219e176
            is(XContentType.JSON));
        // TODO do not allow parsing unrecognized parameter value https://github.com/elastic/elasticsearch/issues/63080
        // assertThat(XContentType.parseVersion("application/json;compatible-with=123"),
        //   is(nullValue()));
    }
}<|MERGE_RESOLUTION|>--- conflicted
+++ resolved
@@ -118,20 +118,25 @@
             equalTo(XContentType.JSON));
     }
 
-    public void testUnrecognizedParameters() {
-        //unrecognised parameters are ignored
-        String version = String.valueOf(randomNonNegativeByte());
-
-<<<<<<< HEAD
-        assertThat(XContentType.fromMediaType("application/json;compatible-with=" + version),
-            is(nullValue()));
+    public void testVersionParsing() {
+        byte version = randomNonNegativeByte();
+        assertThat(XContentType.parseVersion("application/vnd.elasticsearch+json;compatible-with=" + version),
+            equalTo(version));
+        assertThat(XContentType.parseVersion("application/vnd.elasticsearch+cbor;compatible-with=" + version),
+            equalTo(version));
+        assertThat(XContentType.parseVersion("application/vnd.elasticsearch+smile;compatible-with=" + version),
+            equalTo(version));
+        assertThat(XContentType.parseVersion("application/vnd.elasticsearch+x-ndjson;compatible-with=" + version),
+            equalTo(version));
+        assertThat(XContentType.parseVersion("application/json"),
+            nullValue());
 
 
-        assertThat(XContentType.fromMediaType("application/vnd.elasticsearch+json;compatible-with=" + version + ".0"),
-            is(nullValue()));
-        assertThat(XContentType.fromMediaType("application/vnd.elasticsearch+json;compatible-with=" + version + "_sth"),
+        assertThat(XContentType.parseVersion("APPLICATION/VND.ELASTICSEARCH+JSON;COMPATIBLE-WITH=" + version),
+            equalTo(version));
+        assertThat(XContentType.parseVersion("APPLICATION/JSON"),
             nullValue());
-=======
+
         //validation is done when parsing a MediaType
         assertThat(XContentType.fromMediaType("application/vnd.elasticsearch+json;compatible-with=" + version + ".0"),
             is(nullValue()));
@@ -144,7 +149,6 @@
         String version = String.valueOf(randomNonNegativeByte());
 
         assertThat(XContentType.fromMediaType("application/json;compatible-with=" + version),
->>>>>>> c219e176
             is(XContentType.JSON));
         // TODO do not allow parsing unrecognized parameter value https://github.com/elastic/elasticsearch/issues/63080
         // assertThat(XContentType.parseVersion("application/json;compatible-with=123"),
