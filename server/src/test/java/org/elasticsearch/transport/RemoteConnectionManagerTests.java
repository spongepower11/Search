--- conflicted
+++ resolved
@@ -68,13 +68,8 @@
         // Add duplicate connect attempt to ensure that we do not get duplicate connections in the round robin
         remoteConnectionManager.connectToRemoteClusterNode(node1, validator, new PlainActionFuture<>());
 
-<<<<<<< HEAD
         DiscoveryNode node2 = DiscoveryNodeUtils.create("node-2", address);
-        PlainActionFuture<Void> future2 = PlainActionFuture.newFuture();
-=======
-        DiscoveryNode node2 = DiscoveryNodeUtils.create("node-2", address, Version.CURRENT.minimumCompatibilityVersion());
         PlainActionFuture<Void> future2 = new PlainActionFuture<>();
->>>>>>> a39e04b6
         remoteConnectionManager.connectToRemoteClusterNode(node2, validator, future2);
         assertTrue(future2.isDone());
 
