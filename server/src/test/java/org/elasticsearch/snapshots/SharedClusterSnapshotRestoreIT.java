--- conflicted
+++ resolved
@@ -3790,7 +3790,6 @@
         assertHitCount(client().prepareSearch("restored-3").setSize(0).get(), expectedCount);
     }
 
-<<<<<<< HEAD
     public void testBulkDeleteWithOverlappingPatterns() {
         final int numberOfSnapshots = between(5, 15);
         Path repo = randomRepoPath();
@@ -3825,11 +3824,7 @@
         assertThat(getSnapshotsResponse.getSnapshots("test-repo"), empty());
     }
 
-    private void verifySnapshotInfo(final String repo, final GetSnapshotsResponse response,
-=======
-    private void verifySnapshotInfo(final GetSnapshotsResponse response,
->>>>>>> 0fb74dbb
-                                    final Map<String, List<String>> indicesPerSnapshot) {
+    private void verifySnapshotInfo(final GetSnapshotsResponse response, final Map<String, List<String>> indicesPerSnapshot) {
         for (SnapshotInfo snapshotInfo : response.getSnapshots("test-repo")) {
             final List<String> expected = snapshotInfo.indices();
             assertEquals(expected, indicesPerSnapshot.get(snapshotInfo.snapshotId().getName()));
