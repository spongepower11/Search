/*
 * Licensed to Elasticsearch under one or more contributor
 * license agreements. See the NOTICE file distributed with
 * this work for additional information regarding copyright
 * ownership. Elasticsearch licenses this file to you under
 * the Apache License, Version 2.0 (the "License"); you may
 * not use this file except in compliance with the License.
 * You may obtain a copy of the License at
 *
 *    http://www.apache.org/licenses/LICENSE-2.0
 *
 * Unless required by applicable law or agreed to in writing,
 * software distributed under the License is distributed on an
 * "AS IS" BASIS, WITHOUT WARRANTIES OR CONDITIONS OF ANY
 * KIND, either express or implied.  See the License for the
 * specific language governing permissions and limitations
 * under the License.
 */

package org.elasticsearch.snapshots;

import org.apache.logging.log4j.LogManager;
import org.apache.logging.log4j.Logger;
import org.apache.lucene.util.SetOnce;
import org.elasticsearch.ExceptionsHelper;
import org.elasticsearch.Version;
import org.elasticsearch.action.ActionListener;
import org.elasticsearch.action.ActionType;
import org.elasticsearch.action.RequestValidators;
import org.elasticsearch.action.StepListener;
import org.elasticsearch.action.admin.cluster.repositories.cleanup.CleanupRepositoryAction;
import org.elasticsearch.action.admin.cluster.repositories.cleanup.CleanupRepositoryRequest;
import org.elasticsearch.action.admin.cluster.repositories.cleanup.CleanupRepositoryResponse;
import org.elasticsearch.action.admin.cluster.repositories.cleanup.TransportCleanupRepositoryAction;
import org.elasticsearch.action.admin.cluster.repositories.put.PutRepositoryAction;
import org.elasticsearch.action.admin.cluster.repositories.put.TransportPutRepositoryAction;
import org.elasticsearch.action.admin.cluster.reroute.ClusterRerouteAction;
import org.elasticsearch.action.admin.cluster.reroute.ClusterRerouteRequest;
import org.elasticsearch.action.admin.cluster.reroute.TransportClusterRerouteAction;
import org.elasticsearch.action.admin.cluster.snapshots.create.CreateSnapshotAction;
import org.elasticsearch.action.admin.cluster.snapshots.create.CreateSnapshotResponse;
import org.elasticsearch.action.admin.cluster.snapshots.create.TransportCreateSnapshotAction;
import org.elasticsearch.action.admin.cluster.snapshots.delete.DeleteSnapshotAction;
import org.elasticsearch.action.admin.cluster.snapshots.delete.DeleteSnapshotRequest;
import org.elasticsearch.action.admin.cluster.snapshots.delete.TransportDeleteSnapshotAction;
import org.elasticsearch.action.admin.cluster.snapshots.restore.RestoreSnapshotAction;
import org.elasticsearch.action.admin.cluster.snapshots.restore.RestoreSnapshotRequest;
import org.elasticsearch.action.admin.cluster.snapshots.restore.RestoreSnapshotResponse;
import org.elasticsearch.action.admin.cluster.snapshots.restore.TransportRestoreSnapshotAction;
import org.elasticsearch.action.admin.cluster.state.ClusterStateAction;
import org.elasticsearch.action.admin.cluster.state.ClusterStateRequest;
import org.elasticsearch.action.admin.cluster.state.ClusterStateResponse;
import org.elasticsearch.action.admin.cluster.state.TransportClusterStateAction;
import org.elasticsearch.action.admin.indices.create.CreateIndexAction;
import org.elasticsearch.action.admin.indices.create.CreateIndexRequest;
import org.elasticsearch.action.admin.indices.create.CreateIndexResponse;
import org.elasticsearch.action.admin.indices.create.TransportCreateIndexAction;
import org.elasticsearch.action.admin.indices.delete.DeleteIndexAction;
import org.elasticsearch.action.admin.indices.delete.DeleteIndexRequest;
import org.elasticsearch.action.admin.indices.delete.TransportDeleteIndexAction;
import org.elasticsearch.action.admin.indices.mapping.put.AutoPutMappingAction;
import org.elasticsearch.action.admin.indices.mapping.put.PutMappingAction;
import org.elasticsearch.action.admin.indices.mapping.put.TransportAutoPutMappingAction;
import org.elasticsearch.action.admin.indices.mapping.put.TransportPutMappingAction;
import org.elasticsearch.action.admin.indices.shards.IndicesShardStoresAction;
import org.elasticsearch.action.admin.indices.shards.TransportIndicesShardStoresAction;
import org.elasticsearch.action.bulk.BulkAction;
import org.elasticsearch.action.bulk.BulkRequest;
import org.elasticsearch.action.bulk.BulkResponse;
import org.elasticsearch.action.bulk.TransportBulkAction;
import org.elasticsearch.action.bulk.TransportShardBulkAction;
import org.elasticsearch.action.index.IndexRequest;
import org.elasticsearch.action.resync.TransportResyncReplicationAction;
import org.elasticsearch.action.search.SearchAction;
import org.elasticsearch.action.search.SearchExecutionStatsCollector;
import org.elasticsearch.action.search.SearchPhaseController;
import org.elasticsearch.action.search.SearchRequest;
import org.elasticsearch.action.search.SearchResponse;
import org.elasticsearch.action.search.SearchTransportService;
import org.elasticsearch.action.search.TransportSearchAction;
import org.elasticsearch.action.support.ActionFilters;
import org.elasticsearch.action.support.ActionTestUtils;
import org.elasticsearch.action.support.ActiveShardCount;
import org.elasticsearch.action.support.DestructiveOperations;
import org.elasticsearch.action.support.GroupedActionListener;
import org.elasticsearch.action.support.PlainActionFuture;
import org.elasticsearch.action.support.TransportAction;
import org.elasticsearch.action.support.WriteRequest;
import org.elasticsearch.action.support.master.AcknowledgedResponse;
import org.elasticsearch.action.update.UpdateHelper;
import org.elasticsearch.client.AdminClient;
import org.elasticsearch.client.node.NodeClient;
import org.elasticsearch.cluster.ClusterChangedEvent;
import org.elasticsearch.cluster.ClusterModule;
import org.elasticsearch.cluster.ClusterName;
import org.elasticsearch.cluster.ClusterState;
import org.elasticsearch.cluster.ClusterStateListener;
import org.elasticsearch.cluster.ESAllocationTestCase;
import org.elasticsearch.cluster.NodeConnectionsService;
import org.elasticsearch.cluster.SnapshotDeletionsInProgress;
import org.elasticsearch.cluster.SnapshotsInProgress;
import org.elasticsearch.cluster.action.index.MappingUpdatedAction;
import org.elasticsearch.cluster.action.index.NodeMappingRefreshAction;
import org.elasticsearch.cluster.action.shard.ShardStateAction;
import org.elasticsearch.cluster.coordination.AbstractCoordinatorTestCase;
import org.elasticsearch.cluster.coordination.ClusterBootstrapService;
import org.elasticsearch.cluster.coordination.CoordinationMetadata.VotingConfiguration;
import org.elasticsearch.cluster.coordination.CoordinationState;
import org.elasticsearch.cluster.coordination.Coordinator;
import org.elasticsearch.cluster.coordination.CoordinatorTests;
import org.elasticsearch.cluster.coordination.DeterministicTaskQueue;
import org.elasticsearch.cluster.coordination.ElectionStrategy;
import org.elasticsearch.cluster.coordination.InMemoryPersistedState;
import org.elasticsearch.cluster.coordination.MockSinglePrioritizingExecutor;
import org.elasticsearch.cluster.metadata.AliasValidator;
import org.elasticsearch.cluster.metadata.IndexMetadata;
import org.elasticsearch.cluster.metadata.IndexNameExpressionResolver;
import org.elasticsearch.cluster.metadata.MetadataCreateIndexService;
import org.elasticsearch.cluster.metadata.MetadataDeleteIndexService;
import org.elasticsearch.cluster.metadata.MetadataIndexUpgradeService;
import org.elasticsearch.cluster.metadata.MetadataMappingService;
import org.elasticsearch.cluster.node.DiscoveryNode;
import org.elasticsearch.cluster.node.DiscoveryNodeRole;
import org.elasticsearch.cluster.node.DiscoveryNodes;
import org.elasticsearch.cluster.routing.BatchedRerouteService;
import org.elasticsearch.cluster.routing.ShardRouting;
import org.elasticsearch.cluster.routing.UnassignedInfo;
import org.elasticsearch.cluster.routing.allocation.AllocationService;
import org.elasticsearch.cluster.routing.allocation.command.AllocateEmptyPrimaryAllocationCommand;
import org.elasticsearch.cluster.service.ClusterApplierService;
import org.elasticsearch.cluster.service.ClusterService;
import org.elasticsearch.cluster.service.FakeThreadPoolMasterService;
import org.elasticsearch.cluster.service.MasterService;
import org.elasticsearch.common.CheckedConsumer;
import org.elasticsearch.common.Nullable;
import org.elasticsearch.common.io.stream.NamedWriteableRegistry;
import org.elasticsearch.common.network.NetworkModule;
import org.elasticsearch.common.settings.ClusterSettings;
import org.elasticsearch.common.settings.IndexScopedSettings;
import org.elasticsearch.common.settings.Settings;
import org.elasticsearch.common.transport.TransportAddress;
import org.elasticsearch.common.util.BigArrays;
import org.elasticsearch.common.util.PageCacheRecycler;
import org.elasticsearch.common.util.concurrent.AbstractRunnable;
import org.elasticsearch.common.util.concurrent.PrioritizedEsThreadPoolExecutor;
import org.elasticsearch.common.xcontent.NamedXContentRegistry;
import org.elasticsearch.env.Environment;
import org.elasticsearch.env.NodeEnvironment;
import org.elasticsearch.env.TestEnvironment;
import org.elasticsearch.gateway.MetaStateService;
import org.elasticsearch.gateway.TransportNodesListGatewayStartedShards;
import org.elasticsearch.index.Index;
import org.elasticsearch.index.IndexingPressure;
import org.elasticsearch.index.analysis.AnalysisRegistry;
import org.elasticsearch.index.seqno.GlobalCheckpointSyncAction;
import org.elasticsearch.index.seqno.RetentionLeaseSyncer;
import org.elasticsearch.index.shard.PrimaryReplicaSyncer;
import org.elasticsearch.indices.IndicesModule;
import org.elasticsearch.indices.IndicesService;
import org.elasticsearch.indices.ShardLimitValidator;
import org.elasticsearch.indices.SystemIndices;
import org.elasticsearch.indices.analysis.AnalysisModule;
import org.elasticsearch.indices.breaker.NoneCircuitBreakerService;
import org.elasticsearch.indices.cluster.IndicesClusterStateService;
import org.elasticsearch.indices.mapper.MapperRegistry;
import org.elasticsearch.indices.recovery.PeerRecoverySourceService;
import org.elasticsearch.indices.recovery.PeerRecoveryTargetService;
import org.elasticsearch.indices.recovery.RecoverySettings;
import org.elasticsearch.ingest.IngestService;
import org.elasticsearch.monitor.StatusInfo;
import org.elasticsearch.node.ResponseCollectorService;
import org.elasticsearch.plugins.PluginsService;
import org.elasticsearch.repositories.RepositoriesService;
import org.elasticsearch.repositories.Repository;
import org.elasticsearch.repositories.RepositoryData;
import org.elasticsearch.repositories.blobstore.BlobStoreRepository;
import org.elasticsearch.repositories.blobstore.BlobStoreTestUtil;
import org.elasticsearch.repositories.fs.FsRepository;
import org.elasticsearch.script.ScriptService;
import org.elasticsearch.search.SearchService;
import org.elasticsearch.search.builder.SearchSourceBuilder;
import org.elasticsearch.search.fetch.FetchPhase;
import org.elasticsearch.snapshots.mockstore.MockEventuallyConsistentRepository;
import org.elasticsearch.test.ESTestCase;
import org.elasticsearch.test.disruption.DisruptableMockTransport;
import org.elasticsearch.threadpool.ThreadPool;
import org.elasticsearch.transport.TransportException;
import org.elasticsearch.transport.TransportInterceptor;
import org.elasticsearch.transport.TransportRequest;
import org.elasticsearch.transport.TransportRequestHandler;
import org.elasticsearch.transport.TransportService;
import org.junit.After;
import org.junit.Before;

import java.io.IOException;
import java.nio.file.Path;
import java.util.Collection;
import java.util.Collections;
import java.util.Comparator;
import java.util.HashMap;
import java.util.HashSet;
import java.util.LinkedHashMap;
import java.util.List;
import java.util.Map;
import java.util.Objects;
import java.util.Optional;
import java.util.Set;
import java.util.concurrent.TimeUnit;
import java.util.concurrent.atomic.AtomicBoolean;
import java.util.concurrent.atomic.AtomicInteger;
import java.util.function.Supplier;
import java.util.stream.Collectors;
import java.util.stream.IntStream;
import java.util.stream.Stream;

import static java.util.Collections.emptyMap;
import static java.util.Collections.emptySet;
import static org.elasticsearch.action.support.ActionTestUtils.assertNoFailureListener;
import static org.elasticsearch.env.Environment.PATH_HOME_SETTING;
import static org.elasticsearch.monitor.StatusInfo.Status.HEALTHY;
import static org.elasticsearch.node.Node.NODE_NAME_SETTING;
import static org.hamcrest.Matchers.contains;
import static org.hamcrest.Matchers.containsInAnyOrder;
import static org.hamcrest.Matchers.either;
import static org.hamcrest.Matchers.empty;
import static org.hamcrest.Matchers.endsWith;
import static org.hamcrest.Matchers.hasSize;
import static org.hamcrest.Matchers.is;
import static org.hamcrest.Matchers.iterableWithSize;
import static org.hamcrest.Matchers.lessThanOrEqualTo;
import static org.hamcrest.Matchers.notNullValue;
import static org.mockito.Mockito.mock;

public class SnapshotResiliencyTests extends ESTestCase {

    private DeterministicTaskQueue deterministicTaskQueue;

    private TestClusterNodes testClusterNodes;

    private Path tempDir;

    /**
     * Context shared by all the node's {@link Repository} instances if the eventually consistent blobstore is to be used.
     * {@code null} if not using the eventually consistent blobstore.
     */
    @Nullable private MockEventuallyConsistentRepository.Context blobStoreContext;

    @Before
    public void createServices() {
        tempDir = createTempDir();
        if (randomBoolean()) {
            blobStoreContext = new MockEventuallyConsistentRepository.Context();
        }
        deterministicTaskQueue =
            new DeterministicTaskQueue(Settings.builder().put(NODE_NAME_SETTING.getKey(), "shared").build(), random());
    }

    @After
    public void verifyReposThenStopServices() {
        try {
            clearDisruptionsAndAwaitSync();

            final StepListener<CleanupRepositoryResponse> cleanupResponse = new StepListener<>();
            final StepListener<CreateSnapshotResponse> createSnapshotResponse = new StepListener<>();
            // Create another snapshot and then clean up the repository to verify that the repository works correctly no matter the
            // failures seen during the previous test.
            client().admin().cluster().prepareCreateSnapshot("repo", "last-snapshot")
                .setWaitForCompletion(true).setPartial(true).execute(createSnapshotResponse);
            continueOrDie(createSnapshotResponse, r -> {
                final SnapshotInfo snapshotInfo = r.getSnapshotInfo();
                // Snapshot can be partial because some tests leave indices in a red state because data nodes were stopped
                assertThat(snapshotInfo.state(), either(is(SnapshotState.SUCCESS)).or(is(SnapshotState.PARTIAL)));
                assertThat(snapshotInfo.shardFailures(), iterableWithSize(snapshotInfo.failedShards()));
                assertThat(snapshotInfo.successfulShards(), is(snapshotInfo.totalShards() - snapshotInfo.failedShards()));
                client().admin().cluster().cleanupRepository(new CleanupRepositoryRequest("repo"), cleanupResponse);
            });
            final AtomicBoolean cleanedUp = new AtomicBoolean(false);
            continueOrDie(cleanupResponse, r -> cleanedUp.set(true));

            runUntil(cleanedUp::get, TimeUnit.MINUTES.toMillis(1L));

            if (blobStoreContext != null) {
                blobStoreContext.forceConsistent();
            }
            BlobStoreTestUtil.assertConsistency(
                (BlobStoreRepository) testClusterNodes.randomMasterNodeSafe().repositoriesService.repository("repo"),
                Runnable::run);
        } finally {
            testClusterNodes.nodes.values().forEach(TestClusterNodes.TestClusterNode::stop);
        }
    }

    public void testSuccessfulSnapshotAndRestore() {
        setupTestCluster(randomFrom(1, 3, 5), randomIntBetween(2, 10));

        String repoName = "repo";
        String snapshotName = "snapshot";
        final String index = "test";
        final int shards = randomIntBetween(1, 10);
        final int documents = randomIntBetween(0, 100);

        final TestClusterNodes.TestClusterNode masterNode =
            testClusterNodes.currentMaster(testClusterNodes.nodes.values().iterator().next().clusterService.state());

        final StepListener<CreateSnapshotResponse> createSnapshotResponseListener = new StepListener<>();

        continueOrDie(createRepoAndIndex(repoName, index, shards), createIndexResponse -> {
            final Runnable afterIndexing = () -> client().admin().cluster().prepareCreateSnapshot(repoName, snapshotName)
                .setWaitForCompletion(true).execute(createSnapshotResponseListener);
            if (documents == 0) {
                afterIndexing.run();
            } else {
                final BulkRequest bulkRequest = new BulkRequest().setRefreshPolicy(WriteRequest.RefreshPolicy.IMMEDIATE);
                for (int i = 0; i < documents; ++i) {
                    bulkRequest.add(new IndexRequest(index).source(Collections.singletonMap("foo", "bar" + i)));
                }
                final StepListener<BulkResponse> bulkResponseStepListener = new StepListener<>();
                client().bulk(bulkRequest, bulkResponseStepListener);
                continueOrDie(bulkResponseStepListener, bulkResponse -> {
                    assertFalse("Failures in bulk response: " + bulkResponse.buildFailureMessage(), bulkResponse.hasFailures());
                    assertEquals(documents, bulkResponse.getItems().length);
                    afterIndexing.run();
                });
            }
        });

        final StepListener<AcknowledgedResponse> deleteIndexListener = new StepListener<>();

        continueOrDie(createSnapshotResponseListener,
            createSnapshotResponse -> client().admin().indices().delete(new DeleteIndexRequest(index), deleteIndexListener));

        final StepListener<RestoreSnapshotResponse> restoreSnapshotResponseListener = new StepListener<>();
        continueOrDie(deleteIndexListener, ignored -> client().admin().cluster().restoreSnapshot(
            new RestoreSnapshotRequest(repoName, snapshotName).waitForCompletion(true), restoreSnapshotResponseListener));

        final StepListener<SearchResponse> searchResponseListener = new StepListener<>();
        continueOrDie(restoreSnapshotResponseListener, restoreSnapshotResponse -> {
            assertEquals(shards, restoreSnapshotResponse.getRestoreInfo().totalShards());
            client().search(
                new SearchRequest(index).source(new SearchSourceBuilder().size(0).trackTotalHits(true)), searchResponseListener);
        });

        final AtomicBoolean documentCountVerified = new AtomicBoolean();
        continueOrDie(searchResponseListener, r -> {
            assertEquals(documents, Objects.requireNonNull(r.getHits().getTotalHits()).value);
            documentCountVerified.set(true);
        });

        runUntil(documentCountVerified::get, TimeUnit.MINUTES.toMillis(5L));
        assertNotNull(createSnapshotResponseListener.result());
        assertNotNull(restoreSnapshotResponseListener.result());
        assertTrue(documentCountVerified.get());
        SnapshotsInProgress finalSnapshotsInProgress = masterNode.clusterService.state().custom(SnapshotsInProgress.TYPE);
        assertFalse(finalSnapshotsInProgress.entries().stream().anyMatch(entry -> entry.state().completed() == false));
        final Repository repository = masterNode.repositoriesService.repository(repoName);
        Collection<SnapshotId> snapshotIds = getRepositoryData(repository).getSnapshotIds();
        assertThat(snapshotIds, hasSize(1));

        final SnapshotInfo snapshotInfo = repository.getSnapshotInfo(snapshotIds.iterator().next());
        assertEquals(SnapshotState.SUCCESS, snapshotInfo.state());
        assertThat(snapshotInfo.indices(), containsInAnyOrder(index));
        assertEquals(shards, snapshotInfo.successfulShards());
        assertEquals(0, snapshotInfo.failedShards());
    }

    public void testSnapshotWithNodeDisconnects() {
        final int dataNodes = randomIntBetween(2, 10);
        final int masterNodes = randomFrom(1, 3, 5);
        setupTestCluster(masterNodes, dataNodes);

        String repoName = "repo";
        String snapshotName = "snapshot";
        final String index = "test";
        final int shards = randomIntBetween(1, 10);

        final StepListener<CreateSnapshotResponse> createSnapshotResponseStepListener = new StepListener<>();

        final boolean partial = randomBoolean();
        continueOrDie(createRepoAndIndex(repoName, index, shards), createIndexResponse -> {
            for (int i = 0; i < randomIntBetween(0, dataNodes); ++i) {
                scheduleNow(this::disconnectRandomDataNode);
            }
            if (randomBoolean()) {
                scheduleNow(() -> testClusterNodes.clearNetworkDisruptions());
            }
            testClusterNodes.randomMasterNodeSafe().client.admin().cluster()
                .prepareCreateSnapshot(repoName, snapshotName).setPartial(partial).execute(createSnapshotResponseStepListener);
        });

        final AtomicBoolean snapshotNeverStarted = new AtomicBoolean(false);

        createSnapshotResponseStepListener.whenComplete(createSnapshotResponse -> {
            for (int i = 0; i < randomIntBetween(0, dataNodes); ++i) {
                scheduleNow(this::disconnectOrRestartDataNode);
            }
            // Only disconnect master if we have more than a single master and can simulate a failover
            final boolean disconnectedMaster = randomBoolean() && masterNodes > 1;
            if (disconnectedMaster) {
                scheduleNow(this::disconnectOrRestartMasterNode);
            }
            if (disconnectedMaster || randomBoolean()) {
                scheduleSoon(() -> testClusterNodes.clearNetworkDisruptions());
            } else if (randomBoolean()) {
                scheduleNow(() -> testClusterNodes.clearNetworkDisruptions());
            }
        }, e -> {
            if (partial == false) {
                final SnapshotException unwrapped = (SnapshotException) ExceptionsHelper.unwrap(e, SnapshotException.class);
                assertNotNull(unwrapped);
                assertThat(unwrapped.getMessage(), endsWith("Indices don't have primary shards [test]"));
                snapshotNeverStarted.set(true);
            } else {
                throw new AssertionError(e);
            }
        });

        runUntil(() -> testClusterNodes.randomMasterNode().map(master -> {
            if (snapshotNeverStarted.get()) {
                return true;
            }
            final SnapshotsInProgress snapshotsInProgress = master.clusterService.state().custom(SnapshotsInProgress.TYPE);
            return snapshotsInProgress != null && snapshotsInProgress.entries().isEmpty();
        }).orElse(false), TimeUnit.MINUTES.toMillis(1L));

        clearDisruptionsAndAwaitSync();

        final TestClusterNodes.TestClusterNode randomMaster = testClusterNodes.randomMasterNode()
            .orElseThrow(() -> new AssertionError("expected to find at least one active master node"));
        SnapshotsInProgress finalSnapshotsInProgress =
            randomMaster.clusterService.state().custom(SnapshotsInProgress.TYPE, SnapshotsInProgress.EMPTY);
        assertThat(finalSnapshotsInProgress.entries(), empty());
        final Repository repository = randomMaster.repositoriesService.repository(repoName);
        Collection<SnapshotId> snapshotIds = getRepositoryData(repository).getSnapshotIds();
        if (snapshotNeverStarted.get()) {
            assertThat(snapshotIds, empty());
        } else {
            assertThat(snapshotIds, hasSize(1));
        }
    }

    public void testSnapshotDeleteWithMasterFailover() {
        final int dataNodes = randomIntBetween(2, 10);
        final int masterNodes = randomFrom(3, 5);
        setupTestCluster(masterNodes, dataNodes);

        String repoName = "repo";
        String snapshotName = "snapshot";
        final String index = "test";
        final int shards = randomIntBetween(1, 10);

        final boolean waitForSnapshot = randomBoolean();
        final StepListener<CreateSnapshotResponse> createSnapshotResponseStepListener = new StepListener<>();
        continueOrDie(createRepoAndIndex(repoName, index, shards), createIndexResponse ->
            testClusterNodes.randomMasterNodeSafe().client.admin().cluster().prepareCreateSnapshot(repoName, snapshotName)
                .setWaitForCompletion(waitForSnapshot).execute(createSnapshotResponseStepListener));

        final AtomicBoolean snapshotDeleteResponded = new AtomicBoolean(false);
        continueOrDie(createSnapshotResponseStepListener, createSnapshotResponse -> {
            scheduleNow(this::disconnectOrRestartMasterNode);
            testClusterNodes.randomDataNodeSafe().client.admin().cluster()
                .prepareDeleteSnapshot(repoName, snapshotName).execute(ActionListener.wrap(() -> snapshotDeleteResponded.set(true)));
        });

        runUntil(() -> testClusterNodes.randomMasterNode().map(master -> snapshotDeleteResponded.get() &&
            master.clusterService.state().custom(SnapshotDeletionsInProgress.TYPE, SnapshotDeletionsInProgress.EMPTY)
                .getEntries().isEmpty()).orElse(false), TimeUnit.MINUTES.toMillis(1L));

        clearDisruptionsAndAwaitSync();

        final TestClusterNodes.TestClusterNode randomMaster = testClusterNodes.randomMasterNode()
            .orElseThrow(() -> new AssertionError("expected to find at least one active master node"));
        SnapshotsInProgress finalSnapshotsInProgress = randomMaster.clusterService.state().custom(SnapshotsInProgress.TYPE);
        assertThat(finalSnapshotsInProgress.entries(), empty());
        final Repository repository = randomMaster.repositoriesService.repository(repoName);
        Collection<SnapshotId> snapshotIds = getRepositoryData(repository).getSnapshotIds();
        assertThat(snapshotIds, hasSize(0));
    }

    public void testConcurrentSnapshotCreateAndDelete() {
        setupTestCluster(randomFrom(1, 3, 5), randomIntBetween(2, 10));

        String repoName = "repo";
        String snapshotName = "snapshot";
        final String index = "test";
        final int shards = randomIntBetween(1, 10);

        TestClusterNodes.TestClusterNode masterNode =
            testClusterNodes.currentMaster(testClusterNodes.nodes.values().iterator().next().clusterService.state());

        final StepListener<CreateSnapshotResponse> createSnapshotResponseStepListener = new StepListener<>();

        continueOrDie(createRepoAndIndex(repoName, index, shards),
            createIndexResponse -> client().admin().cluster().prepareCreateSnapshot(repoName, snapshotName)
                .execute(createSnapshotResponseStepListener));

        final StepListener<AcknowledgedResponse> deleteSnapshotStepListener = new StepListener<>();

        masterNode.clusterService.addListener(new ClusterStateListener() {
            @Override
            public void clusterChanged(ClusterChangedEvent event) {
                if (event.state().custom(SnapshotsInProgress.TYPE, SnapshotsInProgress.EMPTY).entries().isEmpty() == false) {
                    client().admin().cluster().prepareDeleteSnapshot(repoName, snapshotName).execute(deleteSnapshotStepListener);
                    masterNode.clusterService.removeListener(this);
                }
            }
        });

        final StepListener<CreateSnapshotResponse> createAnotherSnapshotResponseStepListener = new StepListener<>();

        continueOrDie(deleteSnapshotStepListener, acknowledgedResponse -> client().admin().cluster()
            .prepareCreateSnapshot(repoName, snapshotName).setWaitForCompletion(true).execute(createAnotherSnapshotResponseStepListener));
        continueOrDie(createAnotherSnapshotResponseStepListener, createSnapshotResponse ->
            assertEquals(createSnapshotResponse.getSnapshotInfo().state(), SnapshotState.SUCCESS));

        deterministicTaskQueue.runAllRunnableTasks();

        assertNotNull(createSnapshotResponseStepListener.result());
        assertNotNull(createAnotherSnapshotResponseStepListener.result());
        SnapshotsInProgress finalSnapshotsInProgress = masterNode.clusterService.state().custom(SnapshotsInProgress.TYPE);
        assertFalse(finalSnapshotsInProgress.entries().stream().anyMatch(entry -> entry.state().completed() == false));
        final Repository repository = masterNode.repositoriesService.repository(repoName);
        Collection<SnapshotId> snapshotIds = getRepositoryData(repository).getSnapshotIds();
        assertThat(snapshotIds, hasSize(1));

        final SnapshotInfo snapshotInfo = repository.getSnapshotInfo(snapshotIds.iterator().next());
        assertEquals(SnapshotState.SUCCESS, snapshotInfo.state());
        assertThat(snapshotInfo.indices(), containsInAnyOrder(index));
        assertEquals(shards, snapshotInfo.successfulShards());
        assertEquals(0, snapshotInfo.failedShards());
    }

    public void testConcurrentSnapshotCreateAndDeleteOther() {
        setupTestCluster(randomFrom(1, 3, 5), randomIntBetween(2, 10));

        String repoName = "repo";
        String snapshotName = "snapshot";
        final String index = "test";
        final int shards = randomIntBetween(1, 10);

        TestClusterNodes.TestClusterNode masterNode =
            testClusterNodes.currentMaster(testClusterNodes.nodes.values().iterator().next().clusterService.state());

        final StepListener<CreateSnapshotResponse> createSnapshotResponseStepListener = new StepListener<>();

        continueOrDie(createRepoAndIndex(repoName, index, shards),
            createIndexResponse -> client().admin().cluster().prepareCreateSnapshot(repoName, snapshotName)
                .setWaitForCompletion(true).execute(createSnapshotResponseStepListener));

        final StepListener<CreateSnapshotResponse> createOtherSnapshotResponseStepListener = new StepListener<>();

        continueOrDie(createSnapshotResponseStepListener,
            createSnapshotResponse -> client().admin().cluster().prepareCreateSnapshot(repoName, "snapshot-2")
                .execute(createOtherSnapshotResponseStepListener));

        final StepListener<AcknowledgedResponse> deleteSnapshotStepListener = new StepListener<>();

        continueOrDie(createOtherSnapshotResponseStepListener,
            createSnapshotResponse -> client().admin().cluster().prepareDeleteSnapshot(
                repoName, snapshotName).execute(deleteSnapshotStepListener));

        final StepListener<CreateSnapshotResponse> createAnotherSnapshotResponseStepListener = new StepListener<>();

        continueOrDie(deleteSnapshotStepListener, deleted -> {
            client().admin().cluster().prepareCreateSnapshot(repoName, snapshotName).setWaitForCompletion(true)
                    .execute(createAnotherSnapshotResponseStepListener);
            continueOrDie(createAnotherSnapshotResponseStepListener, createSnapshotResponse ->
                    assertEquals(createSnapshotResponse.getSnapshotInfo().state(), SnapshotState.SUCCESS));
        });

        deterministicTaskQueue.runAllRunnableTasks();

        SnapshotsInProgress finalSnapshotsInProgress = masterNode.clusterService.state().custom(SnapshotsInProgress.TYPE);
        assertFalse(finalSnapshotsInProgress.entries().stream().anyMatch(entry -> entry.state().completed() == false));
        final Repository repository = masterNode.repositoriesService.repository(repoName);
        Collection<SnapshotId> snapshotIds = getRepositoryData(repository).getSnapshotIds();
        // We end up with two snapshots no matter if the delete worked out or not
        assertThat(snapshotIds, hasSize(2));

        for (SnapshotId snapshotId : snapshotIds) {
            final SnapshotInfo snapshotInfo = repository.getSnapshotInfo(snapshotId);
            assertEquals(SnapshotState.SUCCESS, snapshotInfo.state());
            assertThat(snapshotInfo.indices(), containsInAnyOrder(index));
            assertEquals(shards, snapshotInfo.successfulShards());
            assertEquals(0, snapshotInfo.failedShards());
        }
    }

    public void testBulkSnapshotDeleteWithAbort() {
        setupTestCluster(randomFrom(1, 3, 5), randomIntBetween(2, 10));

        String repoName = "repo";
        String snapshotName = "snapshot";
        final String index = "test";
        final int shards = randomIntBetween(1, 10);

        TestClusterNodes.TestClusterNode masterNode =
                testClusterNodes.currentMaster(testClusterNodes.nodes.values().iterator().next().clusterService.state());

        final StepListener<CreateSnapshotResponse> createSnapshotResponseStepListener = new StepListener<>();

        continueOrDie(createRepoAndIndex(repoName, index, shards),
                createIndexResponse -> client().admin().cluster().prepareCreateSnapshot(repoName, snapshotName)
                        .setWaitForCompletion(true).execute(createSnapshotResponseStepListener));

        final int inProgressSnapshots = randomIntBetween(1, 5);
        final StepListener<Collection<CreateSnapshotResponse>> createOtherSnapshotResponseStepListener = new StepListener<>();
        final ActionListener<CreateSnapshotResponse> createSnapshotListener =
                new GroupedActionListener<>(createOtherSnapshotResponseStepListener, inProgressSnapshots);

        continueOrDie(createSnapshotResponseStepListener, createSnapshotResponse -> {
            for (int i = 0; i < inProgressSnapshots; i++) {
                client().admin().cluster().prepareCreateSnapshot(repoName, "other-" + i).execute(createSnapshotListener);
            }
        });

        final StepListener<AcknowledgedResponse> deleteSnapshotStepListener = new StepListener<>();

        continueOrDie(createOtherSnapshotResponseStepListener,
                createSnapshotResponse -> client().admin().cluster().deleteSnapshot(
                        new DeleteSnapshotRequest(repoName, "*"), deleteSnapshotStepListener));

        deterministicTaskQueue.runAllRunnableTasks();

        SnapshotsInProgress finalSnapshotsInProgress = masterNode.clusterService.state().custom(SnapshotsInProgress.TYPE);
        assertFalse(finalSnapshotsInProgress.entries().stream().anyMatch(entry -> entry.state().completed() == false));
        final Repository repository = masterNode.repositoriesService.repository(repoName);
        Collection<SnapshotId> snapshotIds = getRepositoryData(repository).getSnapshotIds();
        // No snapshots should be left in the repository
        assertThat(snapshotIds, empty());
    }

    public void testConcurrentSnapshotRestoreAndDeleteOther() {
        setupTestCluster(randomFrom(1, 3, 5), randomIntBetween(2, 10));

        String repoName = "repo";
        String snapshotName = "snapshot";
        final String index = "test";
        final int shards = randomIntBetween(1, 10);

        TestClusterNodes.TestClusterNode masterNode =
            testClusterNodes.currentMaster(testClusterNodes.nodes.values().iterator().next().clusterService.state());

        final StepListener<CreateSnapshotResponse> createSnapshotResponseStepListener = new StepListener<>();

        final int documentsFirstSnapshot = randomIntBetween(0, 100);

        continueOrDie(createRepoAndIndex(repoName, index, shards), createIndexResponse -> indexNDocuments(
            documentsFirstSnapshot, index, () -> client().admin().cluster()
                .prepareCreateSnapshot(repoName, snapshotName).setWaitForCompletion(true).execute(createSnapshotResponseStepListener)));

        final int documentsSecondSnapshot = randomIntBetween(0, 100);

        final StepListener<CreateSnapshotResponse> createOtherSnapshotResponseStepListener = new StepListener<>();

        final String secondSnapshotName = "snapshot-2";
        continueOrDie(createSnapshotResponseStepListener, createSnapshotResponse -> indexNDocuments(
            documentsSecondSnapshot, index, () -> client().admin().cluster().prepareCreateSnapshot(repoName, secondSnapshotName)
                .setWaitForCompletion(true).execute(createOtherSnapshotResponseStepListener)));

        final StepListener<AcknowledgedResponse> deleteSnapshotStepListener = new StepListener<>();
        final StepListener<RestoreSnapshotResponse> restoreSnapshotResponseListener = new StepListener<>();

        continueOrDie(createOtherSnapshotResponseStepListener,
            createSnapshotResponse -> {
                scheduleNow(
                    () -> client().admin().cluster().prepareDeleteSnapshot(repoName, snapshotName).execute(deleteSnapshotStepListener));
                scheduleNow(() -> client().admin().cluster().restoreSnapshot(
                    new RestoreSnapshotRequest(repoName, secondSnapshotName).waitForCompletion(true)
                        .renamePattern("(.+)").renameReplacement("restored_$1"),
                    restoreSnapshotResponseListener));
            });

        final StepListener<SearchResponse> searchResponseListener = new StepListener<>();
        continueOrDie(restoreSnapshotResponseListener, restoreSnapshotResponse -> {
            assertEquals(shards, restoreSnapshotResponse.getRestoreInfo().totalShards());
            client().search(new SearchRequest("restored_" + index).source(new SearchSourceBuilder().size(0).trackTotalHits(true)),
                searchResponseListener);
        });

        deterministicTaskQueue.runAllRunnableTasks();

        assertEquals(documentsFirstSnapshot + documentsSecondSnapshot,
            Objects.requireNonNull(searchResponseListener.result().getHits().getTotalHits()).value);
        assertThat(deleteSnapshotStepListener.result().isAcknowledged(), is(true));
        assertThat(restoreSnapshotResponseListener.result().getRestoreInfo().failedShards(), is(0));

        final Repository repository = masterNode.repositoriesService.repository(repoName);
        Collection<SnapshotId> snapshotIds = getRepositoryData(repository).getSnapshotIds();
        assertThat(snapshotIds, contains(createOtherSnapshotResponseStepListener.result().getSnapshotInfo().snapshotId()));

        for (SnapshotId snapshotId : snapshotIds) {
            final SnapshotInfo snapshotInfo = repository.getSnapshotInfo(snapshotId);
            assertEquals(SnapshotState.SUCCESS, snapshotInfo.state());
            assertThat(snapshotInfo.indices(), containsInAnyOrder(index));
            assertEquals(shards, snapshotInfo.successfulShards());
            assertEquals(0, snapshotInfo.failedShards());
        }
    }

    private void indexNDocuments(int documents, String index, Runnable afterIndexing) {
        if (documents == 0) {
            afterIndexing.run();
            return;
        }
        final BulkRequest bulkRequest = new BulkRequest().setRefreshPolicy(WriteRequest.RefreshPolicy.IMMEDIATE);
        for (int i = 0; i < documents; ++i) {
            bulkRequest.add(new IndexRequest(index).source(Collections.singletonMap("foo", "bar" + i)));
        }
        final StepListener<BulkResponse> bulkResponseStepListener = new StepListener<>();
        client().bulk(bulkRequest, bulkResponseStepListener);
        continueOrDie(bulkResponseStepListener, bulkResponse -> {
            assertFalse("Failures in bulk response: " + bulkResponse.buildFailureMessage(), bulkResponse.hasFailures());
            assertEquals(documents, bulkResponse.getItems().length);
            afterIndexing.run();
        });
    }

    public void testConcurrentSnapshotDeleteAndDeleteIndex() throws IOException {
        setupTestCluster(randomFrom(1, 3, 5), randomIntBetween(2, 10));

        String repoName = "repo";
        String snapshotName = "snapshot";
        final String index = "test";

        TestClusterNodes.TestClusterNode masterNode =
            testClusterNodes.currentMaster(testClusterNodes.nodes.values().iterator().next().clusterService.state());

        final StepListener<Collection<CreateIndexResponse>> createIndicesListener = new StepListener<>();
        final int indices = randomIntBetween(5, 20);

        final SetOnce<Index> firstIndex = new SetOnce<>();
        continueOrDie(createRepoAndIndex(repoName, index, 1), createIndexResponse -> {
            firstIndex.set(masterNode.clusterService.state().metadata().index(index).getIndex());
            // create a few more indices to make it more likely that the subsequent index delete operation happens before snapshot
            // finalization
            final GroupedActionListener<CreateIndexResponse> listener = new GroupedActionListener<>(createIndicesListener, indices);
            for (int i = 0; i < indices; ++i) {
                client().admin().indices().create(new CreateIndexRequest("index-" + i), listener);
            }
        });

        final StepListener<CreateSnapshotResponse> createSnapshotResponseStepListener = new StepListener<>();

        final boolean partialSnapshot = randomBoolean();

        continueOrDie(createIndicesListener, createIndexResponses ->
            client().admin().cluster().prepareCreateSnapshot(repoName, snapshotName).setWaitForCompletion(false)
                .setPartial(partialSnapshot).setIncludeGlobalState(randomBoolean()).execute(createSnapshotResponseStepListener));

        continueOrDie(createSnapshotResponseStepListener,
            createSnapshotResponse -> client().admin().indices().delete(new DeleteIndexRequest(index), new ActionListener<>() {
                @Override
                public void onResponse(AcknowledgedResponse acknowledgedResponse) {
                    if (partialSnapshot) {
                        // Recreate index by the same name to test that we don't snapshot conflicting metadata in this scenario
                        client().admin().indices().create(new CreateIndexRequest(index), noopListener());
                    }
                }

                @Override
                public void onFailure(Exception e) {
                    if (partialSnapshot) {
                        throw new AssertionError("Delete index should always work during partial snapshots", e);
                    }
                }
            }));

        deterministicTaskQueue.runAllRunnableTasks();

        SnapshotsInProgress finalSnapshotsInProgress = masterNode.clusterService.state().custom(SnapshotsInProgress.TYPE);
        assertFalse(finalSnapshotsInProgress.entries().stream().anyMatch(entry -> entry.state().completed() == false));
        final Repository repository = masterNode.repositoriesService.repository(repoName);
        final RepositoryData repositoryData = getRepositoryData(repository);
        Collection<SnapshotId> snapshotIds = repositoryData.getSnapshotIds();
        assertThat(snapshotIds, hasSize(1));

        final SnapshotInfo snapshotInfo = repository.getSnapshotInfo(snapshotIds.iterator().next());
        if (partialSnapshot) {
            assertThat(snapshotInfo.state(), either(is(SnapshotState.SUCCESS)).or(is(SnapshotState.PARTIAL)));
            // Single shard for each index so we either get all indices or all except for the deleted index
            assertThat(snapshotInfo.successfulShards(), either(is(indices + 1)).or(is(indices)));
            if (snapshotInfo.successfulShards() == indices + 1) {
                final IndexMetadata indexMetadata =
                    repository.getSnapshotIndexMetaData(repositoryData, snapshotInfo.snapshotId(), repositoryData.resolveIndexId(index));
                // Make sure we snapshotted the metadata of this index and not the recreated version
                assertEquals(indexMetadata.getIndex(), firstIndex.get());
            }
        } else {
            assertEquals(snapshotInfo.state(), SnapshotState.SUCCESS);
            // Index delete must be blocked for non-partial snapshots and we get a snapshot for every index
            assertEquals(snapshotInfo.successfulShards(), indices + 1);
        }
        assertEquals(0, snapshotInfo.failedShards());
    }

    public void testConcurrentDeletes() {
        setupTestCluster(randomFrom(1, 3, 5), randomIntBetween(2, 10));

        String repoName = "repo";
        String snapshotName = "snapshot";
        final String index = "test";
        final int shards = randomIntBetween(1, 10);

        TestClusterNodes.TestClusterNode masterNode =
                testClusterNodes.currentMaster(testClusterNodes.nodes.values().iterator().next().clusterService.state());

        final StepListener<CreateSnapshotResponse> createSnapshotResponseStepListener = new StepListener<>();

        continueOrDie(createRepoAndIndex(repoName, index, shards),
                createIndexResponse -> client().admin().cluster().prepareCreateSnapshot(repoName, snapshotName)
                        .setWaitForCompletion(true).execute(createSnapshotResponseStepListener));

        final Collection<StepListener<Boolean>> deleteSnapshotStepListeners = List.of(new StepListener<>(), new StepListener<>());

        final AtomicInteger successfulDeletes = new AtomicInteger(0);

        continueOrDie(createSnapshotResponseStepListener, createSnapshotResponse -> {
            for (StepListener<Boolean> deleteListener : deleteSnapshotStepListeners) {
                client().admin().cluster().prepareDeleteSnapshot(repoName, snapshotName).execute(
                        ActionListener.wrap(
                                resp -> deleteListener.onResponse(true),
                                e -> {
                                    final Throwable unwrapped = ExceptionsHelper.unwrap(
                                            e, ConcurrentSnapshotExecutionException.class, SnapshotMissingException.class);
                                    assertThat(unwrapped, notNullValue());
                                    deleteListener.onResponse(false);
                                }));
            }
        });

        for (StepListener<Boolean> deleteListener : deleteSnapshotStepListeners) {
            continueOrDie(deleteListener, deleted -> {
                if (deleted) {
                    successfulDeletes.incrementAndGet();
                }
            });
        }

        deterministicTaskQueue.runAllRunnableTasks();

        SnapshotDeletionsInProgress deletionsInProgress = masterNode.clusterService.state().custom(SnapshotDeletionsInProgress.TYPE);
        assertFalse(deletionsInProgress.hasDeletionsInProgress());
        final Repository repository = masterNode.repositoriesService.repository(repoName);
        final RepositoryData repositoryData = getRepositoryData(repository);
        Collection<SnapshotId> snapshotIds = repositoryData.getSnapshotIds();
        // We end up with no snapshots since at least one of the deletes worked out
        assertThat(snapshotIds, empty());
        assertThat(successfulDeletes.get(), either(is(1)).or(is(2)));
        // We did one snapshot and one delete so we went two steps from the empty generation (-1) to 1
        assertThat(repositoryData.getGenId(), is(1L));
    }

    /**
     * Simulates concurrent restarts of data and master nodes as well as relocating a primary shard, while starting and subsequently
     * deleting a snapshot.
     */
    public void testSnapshotPrimaryRelocations() {
        final int masterNodeCount = randomFrom(1, 3, 5);
        setupTestCluster(masterNodeCount, randomIntBetween(2, 10));

        String repoName = "repo";
        String snapshotName = "snapshot";
        final String index = "test";

        final int shards = randomIntBetween(1, 10);

        final TestClusterNodes.TestClusterNode masterNode =
            testClusterNodes.currentMaster(testClusterNodes.nodes.values().iterator().next().clusterService.state());
        final AtomicBoolean createdSnapshot = new AtomicBoolean();
        final AdminClient masterAdminClient = masterNode.client.admin();

        final StepListener<ClusterStateResponse> clusterStateResponseStepListener = new StepListener<>();

        continueOrDie(createRepoAndIndex(repoName, index, shards),
            createIndexResponse -> client().admin().cluster().state(new ClusterStateRequest(), clusterStateResponseStepListener));

        continueOrDie(clusterStateResponseStepListener, clusterStateResponse -> {
            final ShardRouting shardToRelocate = clusterStateResponse.getState().routingTable().allShards(index).get(0);
            final TestClusterNodes.TestClusterNode currentPrimaryNode = testClusterNodes.nodeById(shardToRelocate.currentNodeId());
            final TestClusterNodes.TestClusterNode otherNode = testClusterNodes.randomDataNodeSafe(currentPrimaryNode.node.getName());
            scheduleNow(() -> testClusterNodes.stopNode(currentPrimaryNode));
            scheduleNow(new Runnable() {
                @Override
                public void run() {
                    final StepListener<ClusterStateResponse> updatedClusterStateResponseStepListener = new StepListener<>();
                    masterAdminClient.cluster().state(new ClusterStateRequest(), updatedClusterStateResponseStepListener);
                    continueOrDie(updatedClusterStateResponseStepListener, updatedClusterState -> {
                        final ShardRouting shardRouting =
                            updatedClusterState.getState().routingTable().shardRoutingTable(shardToRelocate.shardId()).primaryShard();
                        if (shardRouting.unassigned() && shardRouting.unassignedInfo().getReason() == UnassignedInfo.Reason.NODE_LEFT) {
                            if (masterNodeCount > 1) {
                                scheduleNow(() -> testClusterNodes.stopNode(masterNode));
                            }
                            testClusterNodes.randomDataNodeSafe().client.admin().cluster().prepareCreateSnapshot(repoName, snapshotName)
                                    .execute(ActionListener.wrap(() -> {
                                        createdSnapshot.set(true);
                                        testClusterNodes.randomDataNodeSafe().client.admin().cluster().deleteSnapshot(
                                                new DeleteSnapshotRequest(repoName, snapshotName), noopListener());
                                    }));
                            scheduleNow(
                                () -> testClusterNodes.randomMasterNodeSafe().client.admin().cluster().reroute(
                                    new ClusterRerouteRequest().add(new AllocateEmptyPrimaryAllocationCommand(
                                        index, shardRouting.shardId().id(), otherNode.node.getName(), true)), noopListener()));
                        } else {
                            scheduleSoon(this);
                        }
                    });
                }
            });
        });

        runUntil(() -> testClusterNodes.randomMasterNode().map(master -> {
            if (createdSnapshot.get() == false) {
                return false;
            }
            return master.clusterService.state().custom(SnapshotsInProgress.TYPE, SnapshotsInProgress.EMPTY).entries().isEmpty();
        }).orElse(false), TimeUnit.MINUTES.toMillis(1L));

        clearDisruptionsAndAwaitSync();

        assertTrue(createdSnapshot.get());
        assertThat(testClusterNodes.randomDataNodeSafe().clusterService.state()
            .custom(SnapshotsInProgress.TYPE, SnapshotsInProgress.EMPTY).entries(), empty());
        final Repository repository = testClusterNodes.randomMasterNodeSafe().repositoriesService.repository(repoName);
        Collection<SnapshotId> snapshotIds = getRepositoryData(repository).getSnapshotIds();
        assertThat(snapshotIds, either(hasSize(1)).or(hasSize(0)));
    }

    public void testSuccessfulSnapshotWithConcurrentDynamicMappingUpdates() {
        setupTestCluster(randomFrom(1, 3, 5), randomIntBetween(2, 10));

        String repoName = "repo";
        String snapshotName = "snapshot";
        final String index = "test";

        final int shards = randomIntBetween(1, 10);
        final int documents = randomIntBetween(2, 100);
        TestClusterNodes.TestClusterNode masterNode =
            testClusterNodes.currentMaster(testClusterNodes.nodes.values().iterator().next().clusterService.state());

        final StepListener<CreateSnapshotResponse> createSnapshotResponseStepListener = new StepListener<>();

        continueOrDie(createRepoAndIndex(repoName, index, shards), createIndexResponse -> {
            final AtomicBoolean initiatedSnapshot = new AtomicBoolean(false);
            for (int i = 0; i < documents; ++i) {
                // Index a few documents with different field names so we trigger a dynamic mapping update for each of them
                client().bulk(new BulkRequest().add(new IndexRequest(index).source(Map.of("foo" + i, "bar")))
                        .setRefreshPolicy(WriteRequest.RefreshPolicy.IMMEDIATE),
                    assertNoFailureListener(
                        bulkResponse -> {
                            assertFalse("Failures in bulkresponse: " + bulkResponse.buildFailureMessage(), bulkResponse.hasFailures());
                            if (initiatedSnapshot.compareAndSet(false, true)) {
                                client().admin().cluster().prepareCreateSnapshot(repoName, snapshotName).setWaitForCompletion(true)
                                    .execute(createSnapshotResponseStepListener);
                            }
                        }));
            }
        });

        final String restoredIndex = "restored";

        final StepListener<RestoreSnapshotResponse> restoreSnapshotResponseStepListener = new StepListener<>();

        continueOrDie(createSnapshotResponseStepListener, createSnapshotResponse -> client().admin().cluster().restoreSnapshot(
            new RestoreSnapshotRequest(repoName, snapshotName)
                .renamePattern(index).renameReplacement(restoredIndex).waitForCompletion(true), restoreSnapshotResponseStepListener));

        final StepListener<SearchResponse> searchResponseStepListener = new StepListener<>();

        continueOrDie(restoreSnapshotResponseStepListener, restoreSnapshotResponse -> {
            assertEquals(shards, restoreSnapshotResponse.getRestoreInfo().totalShards());
            client().search(new SearchRequest(restoredIndex).source(new SearchSourceBuilder().size(documents).trackTotalHits(true)),
                searchResponseStepListener);
        });

        final AtomicBoolean documentCountVerified = new AtomicBoolean();

        continueOrDie(searchResponseStepListener, r -> {
            final long hitCount = r.getHits().getTotalHits().value;
            assertThat(
                "Documents were restored but the restored index mapping was older than some documents and misses some of their fields",
                (int) hitCount,
                lessThanOrEqualTo(((Map<?, ?>) masterNode.clusterService.state().metadata().index(restoredIndex).mapping()
                    .sourceAsMap().get("properties")).size())
            );
            documentCountVerified.set(true);
        });

        runUntil(documentCountVerified::get, TimeUnit.MINUTES.toMillis(5L));

        assertNotNull(createSnapshotResponseStepListener.result());
        assertNotNull(restoreSnapshotResponseStepListener.result());
        SnapshotsInProgress finalSnapshotsInProgress = masterNode.clusterService.state().custom(SnapshotsInProgress.TYPE);
        assertFalse(finalSnapshotsInProgress.entries().stream().anyMatch(entry -> entry.state().completed() == false));
        final Repository repository = masterNode.repositoriesService.repository(repoName);
        Collection<SnapshotId> snapshotIds = getRepositoryData(repository).getSnapshotIds();
        assertThat(snapshotIds, hasSize(1));

        final SnapshotInfo snapshotInfo = repository.getSnapshotInfo(snapshotIds.iterator().next());
        assertEquals(SnapshotState.SUCCESS, snapshotInfo.state());
        assertThat(snapshotInfo.indices(), containsInAnyOrder(index));
        assertEquals(shards, snapshotInfo.successfulShards());
        assertEquals(0, snapshotInfo.failedShards());
    }

    public void testRunConcurrentSnapshots() {
        setupTestCluster(randomFrom(1, 3, 5), randomIntBetween(2, 10));

        final String repoName = "repo";
        final List<String> snapshotNames = IntStream.range(1, randomIntBetween(2, 4))
                .mapToObj(i -> "snapshot-" + i).collect(Collectors.toList());
        final String index = "test";
        final int shards = randomIntBetween(1, 10);
        final int documents = randomIntBetween(1, 100);

        final TestClusterNodes.TestClusterNode masterNode =
                testClusterNodes.currentMaster(testClusterNodes.nodes.values().iterator().next().clusterService.state());

        final StepListener<Collection<CreateSnapshotResponse>> allSnapshotsListener = new StepListener<>();
        final ActionListener<CreateSnapshotResponse> snapshotListener =
                new GroupedActionListener<>(allSnapshotsListener, snapshotNames.size());
        final AtomicBoolean doneIndexing = new AtomicBoolean(false);
        continueOrDie(createRepoAndIndex(repoName, index, shards), createIndexResponse -> {
            for (String snapshotName : snapshotNames) {
                scheduleNow(() -> client().admin().cluster().prepareCreateSnapshot(repoName, snapshotName)
                        .setWaitForCompletion(true).execute(snapshotListener));
            }
            final BulkRequest bulkRequest = new BulkRequest().setRefreshPolicy(WriteRequest.RefreshPolicy.IMMEDIATE);
            for (int i = 0; i < documents; ++i) {
                bulkRequest.add(new IndexRequest(index).source(Collections.singletonMap("foo", "bar" + i)));
            }
            final StepListener<BulkResponse> bulkResponseStepListener = new StepListener<>();
            client().bulk(bulkRequest, bulkResponseStepListener);
            continueOrDie(bulkResponseStepListener, bulkResponse -> {
                assertFalse("Failures in bulk response: " + bulkResponse.buildFailureMessage(), bulkResponse.hasFailures());
                assertEquals(documents, bulkResponse.getItems().length);
                doneIndexing.set(true);
            });
        });

        final AtomicBoolean doneSnapshotting = new AtomicBoolean(false);
        continueOrDie(allSnapshotsListener, createSnapshotResponses -> {
            for (CreateSnapshotResponse createSnapshotResponse : createSnapshotResponses) {
                final SnapshotInfo snapshotInfo = createSnapshotResponse.getSnapshotInfo();
                assertThat(snapshotInfo.state(), is(SnapshotState.SUCCESS));
            }
            doneSnapshotting.set(true);
        });

        runUntil(() -> doneIndexing.get() && doneSnapshotting.get(), TimeUnit.MINUTES.toMillis(5L));
        SnapshotsInProgress finalSnapshotsInProgress = masterNode.clusterService.state().custom(SnapshotsInProgress.TYPE);
        assertFalse(finalSnapshotsInProgress.entries().stream().anyMatch(entry -> entry.state().completed() == false));
        final Repository repository = masterNode.repositoriesService.repository(repoName);
        Collection<SnapshotId> snapshotIds = getRepositoryData(repository).getSnapshotIds();
        assertThat(snapshotIds, hasSize(snapshotNames.size()));

        for (SnapshotId snapshotId : snapshotIds) {
            final SnapshotInfo snapshotInfo = repository.getSnapshotInfo(snapshotId);
            assertEquals(SnapshotState.SUCCESS, snapshotInfo.state());
            assertThat(snapshotInfo.indices(), containsInAnyOrder(index));
            assertEquals(shards, snapshotInfo.successfulShards());
            assertEquals(0, snapshotInfo.failedShards());
        }
    }

    private RepositoryData getRepositoryData(Repository repository) {
        final PlainActionFuture<RepositoryData> res = PlainActionFuture.newFuture();
        repository.getRepositoryData(res);
        deterministicTaskQueue.runAllRunnableTasks();
        assertTrue(res.isDone());
        return res.actionGet();
    }

    private StepListener<CreateIndexResponse> createRepoAndIndex(String repoName, String index, int shards) {
        final StepListener<AcknowledgedResponse> createRepositoryListener = new StepListener<>();

        client().admin().cluster().preparePutRepository(repoName).setType(FsRepository.TYPE)
            .setSettings(Settings.builder().put("location", randomAlphaOfLength(10))).execute(createRepositoryListener);

        final StepListener<CreateIndexResponse> createIndexResponseStepListener = new StepListener<>();

        continueOrDie(createRepositoryListener, acknowledgedResponse -> client().admin().indices().create(
            new CreateIndexRequest(index).waitForActiveShards(ActiveShardCount.ALL).settings(defaultIndexSettings(shards)),
            createIndexResponseStepListener));

        return createIndexResponseStepListener;
    }

    private void clearDisruptionsAndAwaitSync() {
        testClusterNodes.clearNetworkDisruptions();
        stabilize();
    }

    private void disconnectOrRestartDataNode() {
        if (randomBoolean()) {
            disconnectRandomDataNode();
        } else {
            testClusterNodes.randomDataNode().ifPresent(TestClusterNodes.TestClusterNode::restart);
        }
    }

    private void disconnectOrRestartMasterNode() {
        testClusterNodes.randomMasterNode().ifPresent(masterNode -> {
            if (randomBoolean()) {
                testClusterNodes.disconnectNode(masterNode);
            } else {
                masterNode.restart();
            }
        });
    }

    private void disconnectRandomDataNode() {
        testClusterNodes.randomDataNode().ifPresent(n -> testClusterNodes.disconnectNode(n));
    }

    private void startCluster() {
        final ClusterState initialClusterState =
            new ClusterState.Builder(ClusterName.DEFAULT).nodes(testClusterNodes.discoveryNodes()).build();
        testClusterNodes.nodes.values().forEach(testClusterNode -> testClusterNode.start(initialClusterState));

        deterministicTaskQueue.advanceTime();
        deterministicTaskQueue.runAllRunnableTasks();

        final VotingConfiguration votingConfiguration = new VotingConfiguration(testClusterNodes.nodes.values().stream().map(n -> n.node)
                .filter(DiscoveryNode::isMasterNode).map(DiscoveryNode::getId).collect(Collectors.toSet()));
        testClusterNodes.nodes.values().stream().filter(n -> n.node.isMasterNode()).forEach(
            testClusterNode -> testClusterNode.coordinator.setInitialConfiguration(votingConfiguration));
        // Connect all nodes to each other
        testClusterNodes.nodes.values().forEach(node -> testClusterNodes.nodes.values().forEach(
            n -> n.transportService.connectToNode(node.node, null,
                ActionTestUtils.assertNoFailureListener(c -> logger.info("--> Connected [{}] to [{}]", n.node, node.node)))));
        stabilize();
    }

    private void stabilize() {
        final long endTime = deterministicTaskQueue.getCurrentTimeMillis() + AbstractCoordinatorTestCase.DEFAULT_STABILISATION_TIME;
        while (deterministicTaskQueue.getCurrentTimeMillis() < endTime) {
            deterministicTaskQueue.advanceTime();
            deterministicTaskQueue.runAllRunnableTasks();
        }
        runUntil(
            () -> {
                final Collection<ClusterState> clusterStates =
                    testClusterNodes.nodes.values().stream().map(node -> node.clusterService.state()).collect(Collectors.toList());
                final Set<String> masterNodeIds = clusterStates.stream()
                    .map(clusterState -> clusterState.nodes().getMasterNodeId()).collect(Collectors.toSet());
                final Set<Long> terms = clusterStates.stream().map(ClusterState::term).collect(Collectors.toSet());
                final List<Long> versions = clusterStates.stream().map(ClusterState::version).distinct().collect(Collectors.toList());
                return versions.size() == 1 && masterNodeIds.size() == 1 && masterNodeIds.contains(null) == false && terms.size() == 1;
            },
            TimeUnit.MINUTES.toMillis(1L)
        );
    }

    private void runUntil(Supplier<Boolean> fulfilled, long timeout) {
        final long start = deterministicTaskQueue.getCurrentTimeMillis();
        while (timeout > deterministicTaskQueue.getCurrentTimeMillis() - start) {
            if (fulfilled.get()) {
                return;
            }
            deterministicTaskQueue.runAllRunnableTasks();
            deterministicTaskQueue.advanceTime();
        }
        fail("Condition wasn't fulfilled.");
    }

    private void setupTestCluster(int masterNodes, int dataNodes) {
        testClusterNodes = new TestClusterNodes(masterNodes, dataNodes);
        startCluster();
    }

    private void scheduleSoon(Runnable runnable) {
        deterministicTaskQueue.scheduleAt(deterministicTaskQueue.getCurrentTimeMillis() + randomLongBetween(0, 100L), runnable);
    }

    private void scheduleNow(Runnable runnable) {
        deterministicTaskQueue.scheduleNow(runnable);
    }

    private static Settings defaultIndexSettings(int shards) {
        // TODO: randomize replica count settings once recovery operations aren't blocking anymore
        return Settings.builder()
            .put(IndexMetadata.INDEX_NUMBER_OF_SHARDS_SETTING.getKey(), shards)
            .put(IndexMetadata.INDEX_NUMBER_OF_REPLICAS_SETTING.getKey(), 0).build();
    }

    private static <T> void continueOrDie(StepListener<T> listener, CheckedConsumer<T, Exception> onResponse) {
        listener.whenComplete(onResponse, e -> {
            throw new AssertionError(e);
        });
    }

    private static <T> ActionListener<T> noopListener() {
        return ActionListener.wrap(() -> {});
    }

    public NodeClient client() {
        // Select from sorted list of nodes
        final List<TestClusterNodes.TestClusterNode> nodes = testClusterNodes.nodes.values().stream()
            .filter(n -> testClusterNodes.disconnectedNodes.contains(n.node.getName()) == false)
            .sorted(Comparator.comparing(n -> n.node.getName())).collect(Collectors.toList());
        if (nodes.isEmpty()) {
            throw new AssertionError("No nodes available");
        }
        return randomFrom(nodes).client;
    }

    /**
     * Create a {@link Environment} with random path.home and path.repo
     **/
    private Environment createEnvironment(String nodeName) {
        return TestEnvironment.newEnvironment(Settings.builder()
            .put(NODE_NAME_SETTING.getKey(), nodeName)
            .put(PATH_HOME_SETTING.getKey(), tempDir.resolve(nodeName).toAbsolutePath())
            .put(Environment.PATH_REPO_SETTING.getKey(), tempDir.resolve("repo").toAbsolutePath())
            .putList(ClusterBootstrapService.INITIAL_MASTER_NODES_SETTING.getKey(),
                ClusterBootstrapService.INITIAL_MASTER_NODES_SETTING.get(Settings.EMPTY))
            .put(MappingUpdatedAction.INDICES_MAX_IN_FLIGHT_UPDATES_SETTING.getKey(), 1000) // o.w. some tests might block
            .build());
    }

    private static ClusterState stateForNode(ClusterState state, DiscoveryNode node) {
        // Remove and add back local node to update ephemeral id on restarts
        return ClusterState.builder(state).nodes(DiscoveryNodes.builder(
            state.nodes()).remove(node.getId()).add(node).localNodeId(node.getId())).build();
    }

    private final class TestClusterNodes {

        // LinkedHashMap so we have deterministic ordering when iterating over the map in tests
        private final Map<String, TestClusterNode> nodes = new LinkedHashMap<>();

        /**
         * Node names that are disconnected from all other nodes.
         */
        private final Set<String> disconnectedNodes = new HashSet<>();

        TestClusterNodes(int masterNodes, int dataNodes) {
            for (int i = 0; i < masterNodes; ++i) {
                nodes.computeIfAbsent("node" + i, nodeName -> {
                    try {
                        return newMasterNode(nodeName);
                    } catch (IOException e) {
                        throw new AssertionError(e);
                    }
                });
            }
            for (int i = 0; i < dataNodes; ++i) {
                nodes.computeIfAbsent("data-node" + i, nodeName -> {
                    try {
                        return newDataNode(nodeName);
                    } catch (IOException e) {
                        throw new AssertionError(e);
                    }
                });
            }
        }

        public TestClusterNode nodeById(final String nodeId) {
            return nodes.values().stream().filter(n -> n.node.getId().equals(nodeId)).findFirst()
                .orElseThrow(() -> new AssertionError("Could not find node by id [" + nodeId + ']'));
        }

        private TestClusterNode newMasterNode(String nodeName) throws IOException {
            return newNode(nodeName, DiscoveryNodeRole.MASTER_ROLE);
        }

        private TestClusterNode newDataNode(String nodeName) throws IOException {
            return newNode(nodeName, DiscoveryNodeRole.DATA_ROLE);
        }

        private TestClusterNode newNode(String nodeName, DiscoveryNodeRole role) throws IOException {
            return new TestClusterNode(
                new DiscoveryNode(nodeName, randomAlphaOfLength(10), buildNewFakeTransportAddress(), emptyMap(),
                    Collections.singleton(role), Version.CURRENT));
        }

        public TestClusterNode randomMasterNodeSafe() {
            return randomMasterNode().orElseThrow(() -> new AssertionError("Expected to find at least one connected master node"));
        }

        public Optional<TestClusterNode> randomMasterNode() {
            // Select from sorted list of data-nodes here to not have deterministic behaviour
            final List<TestClusterNode> masterNodes = testClusterNodes.nodes.values().stream()
                .filter(n -> n.node.isMasterNode())
                .filter(n -> disconnectedNodes.contains(n.node.getName()) == false)
                .sorted(Comparator.comparing(n -> n.node.getName())).collect(Collectors.toList());
            return masterNodes.isEmpty() ? Optional.empty() : Optional.of(randomFrom(masterNodes));
        }

        public void stopNode(TestClusterNode node) {
            node.stop();
            nodes.remove(node.node.getName());
        }

        public TestClusterNode randomDataNodeSafe(String... excludedNames) {
            return randomDataNode(excludedNames).orElseThrow(() -> new AssertionError("Could not find another data node."));
        }

        public Optional<TestClusterNode> randomDataNode(String... excludedNames) {
            // Select from sorted list of data-nodes here to not have deterministic behaviour
            final List<TestClusterNode> dataNodes = testClusterNodes.nodes.values().stream().filter(n -> n.node.isDataNode())
                .filter(n -> {
                    for (final String nodeName : excludedNames) {
                        if (n.node.getName().equals(nodeName)) {
                            return false;
                        }
                    }
                    return true;
                })
                .sorted(Comparator.comparing(n -> n.node.getName())).collect(Collectors.toList());
            return dataNodes.isEmpty() ? Optional.empty() : Optional.ofNullable(randomFrom(dataNodes));
        }

        public void disconnectNode(TestClusterNode node) {
            if (disconnectedNodes.contains(node.node.getName())) {
                return;
            }
            testClusterNodes.nodes.values().forEach(n -> n.transportService.getConnectionManager().disconnectFromNode(node.node));
            disconnectedNodes.add(node.node.getName());
        }

        public void clearNetworkDisruptions() {
            final Set<String> disconnectedNodes = new HashSet<>(this.disconnectedNodes);
            this.disconnectedNodes.clear();
            disconnectedNodes.forEach(nodeName -> {
                if (testClusterNodes.nodes.containsKey(nodeName)) {
                    final DiscoveryNode node = testClusterNodes.nodes.get(nodeName).node;
                    testClusterNodes.nodes.values().forEach(
                        n -> n.transportService.openConnection(node, null,
                            ActionTestUtils.assertNoFailureListener(c -> logger.debug("--> Connected [{}] to [{}]", n.node, node))));
                }
            });
        }

        /**
         * Builds a {@link DiscoveryNodes} instance that holds the nodes in this test cluster.
         * @return DiscoveryNodes
         */
        public DiscoveryNodes discoveryNodes() {
            DiscoveryNodes.Builder builder = DiscoveryNodes.builder();
            nodes.values().forEach(node -> builder.add(node.node));
            return builder.build();
        }

        /**
         * Returns the {@link TestClusterNode} for the master node in the given {@link ClusterState}.
         * @param state ClusterState
         * @return Master Node
         */
        public TestClusterNode currentMaster(ClusterState state) {
            TestClusterNode master = nodes.get(state.nodes().getMasterNode().getName());
            assertNotNull(master);
            assertTrue(master.node.isMasterNode());
            return master;
        }

        private final class TestClusterNode {

            private final Logger logger = LogManager.getLogger(TestClusterNode.class);

            private final NamedWriteableRegistry namedWriteableRegistry = new NamedWriteableRegistry(Stream.concat(
                ClusterModule.getNamedWriteables().stream(), NetworkModule.getNamedWriteables().stream()).collect(Collectors.toList()));

            private final TransportService transportService;

            private final ClusterService clusterService;

            private final RecoverySettings recoverySettings;

            private final NodeConnectionsService nodeConnectionsService;

            private final RepositoriesService repositoriesService;

            private final SnapshotsService snapshotsService;

            private final SnapshotShardsService snapshotShardsService;

            private final IndicesService indicesService;

            private final IndicesClusterStateService indicesClusterStateService;

            private final DiscoveryNode node;

            private final MasterService masterService;

            private final AllocationService allocationService;

            private final NodeClient client;

            private final NodeEnvironment nodeEnv;

            private final DisruptableMockTransport mockTransport;

            private final ThreadPool threadPool;

            private Coordinator coordinator;

            TestClusterNode(DiscoveryNode node) throws IOException {
                this.node = node;
                final Environment environment = createEnvironment(node.getName());
                threadPool = deterministicTaskQueue.getThreadPool(runnable -> CoordinatorTests.onNodeLog(node, runnable));
                masterService = new FakeThreadPoolMasterService(node.getName(), "test", threadPool, deterministicTaskQueue::scheduleNow);
                final Settings settings = environment.settings();
                final ClusterSettings clusterSettings = new ClusterSettings(settings, ClusterSettings.BUILT_IN_CLUSTER_SETTINGS);
                clusterService = new ClusterService(settings, clusterSettings, masterService,
                    new ClusterApplierService(node.getName(), settings, clusterSettings, threadPool) {
                        @Override
                        protected PrioritizedEsThreadPoolExecutor createThreadPoolExecutor() {
                            return new MockSinglePrioritizingExecutor(node.getName(), deterministicTaskQueue, threadPool);
                        }

                        @Override
                        protected void connectToNodesAndWait(ClusterState newClusterState) {
                            // don't do anything, and don't block
                        }
                    });
                recoverySettings = new RecoverySettings(settings, clusterSettings);
                mockTransport = new DisruptableMockTransport(node, logger, deterministicTaskQueue) {
                    @Override
                    protected ConnectionStatus getConnectionStatus(DiscoveryNode destination) {
                        if (node.equals(destination)) {
                            return ConnectionStatus.CONNECTED;
                        }
                        // Check if both nodes are still part of the cluster
                        if (nodes.containsKey(node.getName()) == false || nodes.containsKey(destination.getName()) == false) {
                            return ConnectionStatus.DISCONNECTED;
                        }
                        return disconnectedNodes.contains(node.getName()) || disconnectedNodes.contains(destination.getName())
                            ? ConnectionStatus.DISCONNECTED : ConnectionStatus.CONNECTED;
                    }

                    @Override
                    protected Optional<DisruptableMockTransport> getDisruptableMockTransport(TransportAddress address) {
                        return nodes.values().stream().map(cn -> cn.mockTransport)
                            .filter(transport -> transport.getLocalNode().getAddress().equals(address))
                            .findAny();
                    }

                    @Override
                    protected void execute(Runnable runnable) {
                        scheduleNow(CoordinatorTests.onNodeLog(getLocalNode(), runnable));
                    }

                    @Override
                    protected NamedWriteableRegistry writeableRegistry() {
                        return namedWriteableRegistry;
                    }
                };
                transportService = mockTransport.createTransportService(
                    settings, threadPool,
                    new TransportInterceptor() {
                        @Override
                        public <T extends TransportRequest> TransportRequestHandler<T> interceptHandler(String action, String executor,
                            boolean forceExecution, TransportRequestHandler<T> actualHandler) {
                            // TODO: Remove this hack once recoveries are async and can be used in these tests
                            if (action.startsWith("internal:index/shard/recovery")) {
                                return (request, channel, task) -> scheduleSoon(
                                    new AbstractRunnable() {
                                        @Override
                                        protected void doRun() throws Exception {
                                            channel.sendResponse(new TransportException(new IOException("failed to recover shard")));
                                        }

                                        @Override
                                        public void onFailure(final Exception e) {
                                            throw new AssertionError(e);
                                        }
                                    });
                            } else {
                                return actualHandler;
                            }
                        }
                    },
                    a -> node, null, emptySet()
                );
                final IndexNameExpressionResolver indexNameExpressionResolver = new IndexNameExpressionResolver();
                repositoriesService = new RepositoriesService(
                    settings, clusterService, transportService,
                    Collections.singletonMap(FsRepository.TYPE, getRepoFactory(environment)), emptyMap(), threadPool
                );
                final ActionFilters actionFilters = new ActionFilters(emptySet());
                snapshotsService = new SnapshotsService(settings, clusterService, indexNameExpressionResolver, repositoriesService,
                        transportService, actionFilters);
                nodeEnv = new NodeEnvironment(settings, environment);
                final NamedXContentRegistry namedXContentRegistry = new NamedXContentRegistry(Collections.emptyList());
                final ScriptService scriptService = new ScriptService(settings, emptyMap(), emptyMap());
                client = new NodeClient(settings, threadPool);
                allocationService = ESAllocationTestCase.createAllocationService(settings);
                final IndexScopedSettings indexScopedSettings =
                    new IndexScopedSettings(settings, IndexScopedSettings.BUILT_IN_INDEX_SETTINGS);
                final BigArrays bigArrays = new BigArrays(new PageCacheRecycler(settings), null, "test");
                final MapperRegistry mapperRegistry = new IndicesModule(Collections.emptyList()).getMapperRegistry();
                indicesService = new IndicesService(
                    settings,
                    mock(PluginsService.class),
                    nodeEnv,
                    namedXContentRegistry,
                    new AnalysisRegistry(environment, emptyMap(), emptyMap(), emptyMap(), emptyMap(), emptyMap(),
                        emptyMap(), emptyMap(), emptyMap(), emptyMap()),
                    indexNameExpressionResolver,
                    mapperRegistry,
                    namedWriteableRegistry,
                    threadPool,
                    indexScopedSettings,
                    new NoneCircuitBreakerService(),
                    bigArrays,
                    scriptService,
                    clusterService,
                    client,
                    new MetaStateService(nodeEnv, namedXContentRegistry),
                    Collections.emptyList(),
                    emptyMap(),
                    null,
                    emptyMap()
                );
                final RecoverySettings recoverySettings = new RecoverySettings(settings, clusterSettings);
                snapshotShardsService =
                        new SnapshotShardsService(settings, clusterService, repositoriesService, transportService, indicesService);
                final ShardStateAction shardStateAction = new ShardStateAction(
                    clusterService, transportService, allocationService,
                    new BatchedRerouteService(clusterService, allocationService::reroute),
                    threadPool
                );
                nodeConnectionsService =
                    new NodeConnectionsService(clusterService.getSettings(), threadPool, transportService);
                @SuppressWarnings("rawtypes")
                Map<ActionType, TransportAction> actions = new HashMap<>();
                actions.put(GlobalCheckpointSyncAction.TYPE,
                    new GlobalCheckpointSyncAction(settings, transportService, clusterService, indicesService,
                        threadPool, shardStateAction, actionFilters));
                final MetadataMappingService metadataMappingService = new MetadataMappingService(clusterService, indicesService);
                indicesClusterStateService = new IndicesClusterStateService(
                    settings,
                    indicesService,
                    clusterService,
                    threadPool,
                    new PeerRecoveryTargetService(threadPool, transportService, recoverySettings, clusterService),
                    shardStateAction,
                    new NodeMappingRefreshAction(transportService, metadataMappingService),
                    repositoriesService,
                    mock(SearchService.class),
                    new PeerRecoverySourceService(transportService, indicesService, recoverySettings),
                    snapshotShardsService,
                    new PrimaryReplicaSyncer(
                        transportService,
                        new TransportResyncReplicationAction(
                            settings,
                            transportService,
                            clusterService,
                            indicesService,
                            threadPool,
                            shardStateAction,
                            actionFilters,
                            new IndexingPressure(settings),
                            new SystemIndices(Map.of()))),
                    RetentionLeaseSyncer.EMPTY,
                    client);
                final ShardLimitValidator shardLimitValidator = new ShardLimitValidator(settings, clusterService);
                final MetadataCreateIndexService metadataCreateIndexService = new MetadataCreateIndexService(settings, clusterService,
                    indicesService,
                    allocationService, new AliasValidator(), shardLimitValidator, environment, indexScopedSettings,
                    threadPool, namedXContentRegistry, new SystemIndices(Map.of()), false);
                actions.put(CreateIndexAction.INSTANCE,
                    new TransportCreateIndexAction(
                        transportService, clusterService, threadPool,
                        metadataCreateIndexService,
                        actionFilters, indexNameExpressionResolver
                    ));
                final MappingUpdatedAction mappingUpdatedAction = new MappingUpdatedAction(settings, clusterSettings);
                final IndexingPressure indexingMemoryLimits = new IndexingPressure(settings);
                mappingUpdatedAction.setClient(client);
                actions.put(BulkAction.INSTANCE,
                    new TransportBulkAction(threadPool, transportService, clusterService,
                        new IngestService(
                            clusterService, threadPool, environment, scriptService,
                            new AnalysisModule(environment, Collections.emptyList()).getAnalysisRegistry(),
                            Collections.emptyList(), client),
                        client, actionFilters, indexNameExpressionResolver,
<<<<<<< HEAD
                        new IndexingPressure(settings)
=======
                        new AutoCreateIndex(settings, clusterSettings, indexNameExpressionResolver),
                        new IndexingPressure(settings),
                        new SystemIndices(Map.of())
>>>>>>> 9dbf0e6f
                    ));
                final TransportShardBulkAction transportShardBulkAction = new TransportShardBulkAction(settings, transportService,
                    clusterService, indicesService, threadPool, shardStateAction, mappingUpdatedAction, new UpdateHelper(scriptService),
                    actionFilters, indexingMemoryLimits, new SystemIndices(Map.of()));
                actions.put(TransportShardBulkAction.TYPE, transportShardBulkAction);
                final RestoreService restoreService = new RestoreService(
                    clusterService, repositoriesService, allocationService,
                    metadataCreateIndexService,
                    new MetadataIndexUpgradeService(
                        settings, namedXContentRegistry,
                        mapperRegistry,
                        indexScopedSettings,
                        new SystemIndices(Map.of()),
                        null),
                    clusterSettings,
                        shardLimitValidator
                );
                actions.put(PutMappingAction.INSTANCE,
                    new TransportPutMappingAction(transportService, clusterService, threadPool, metadataMappingService,
                        actionFilters, indexNameExpressionResolver, new RequestValidators<>(Collections.emptyList())));
                actions.put(AutoPutMappingAction.INSTANCE,
                    new TransportAutoPutMappingAction(transportService, clusterService, threadPool, metadataMappingService,
                        actionFilters, indexNameExpressionResolver));
                final ResponseCollectorService responseCollectorService = new ResponseCollectorService(clusterService);
                final SearchTransportService searchTransportService = new SearchTransportService(transportService,
                    SearchExecutionStatsCollector.makeWrapper(responseCollectorService));
                final SearchService searchService = new SearchService(clusterService, indicesService, threadPool, scriptService,
                    bigArrays, new FetchPhase(Collections.emptyList()), responseCollectorService, new NoneCircuitBreakerService());
                SearchPhaseController searchPhaseController = new SearchPhaseController(
                    writableRegistry(), searchService::aggReduceContextBuilder);
                actions.put(SearchAction.INSTANCE,
                    new TransportSearchAction(client, threadPool, transportService, searchService,
                        searchTransportService, searchPhaseController, clusterService,
                        actionFilters, indexNameExpressionResolver, namedWriteableRegistry));
                actions.put(RestoreSnapshotAction.INSTANCE,
                    new TransportRestoreSnapshotAction(transportService, clusterService, threadPool, restoreService, actionFilters,
                        indexNameExpressionResolver));
                actions.put(DeleteIndexAction.INSTANCE,
                    new TransportDeleteIndexAction(
                        transportService, clusterService, threadPool,
                        new MetadataDeleteIndexService(settings, clusterService, allocationService), actionFilters,
                        indexNameExpressionResolver, new DestructiveOperations(settings, clusterSettings)));
                actions.put(PutRepositoryAction.INSTANCE,
                    new TransportPutRepositoryAction(
                        transportService, clusterService, repositoriesService, threadPool,
                        actionFilters, indexNameExpressionResolver
                    ));
                actions.put(CleanupRepositoryAction.INSTANCE, new TransportCleanupRepositoryAction(transportService, clusterService,
                    repositoriesService, snapshotsService, threadPool, actionFilters, indexNameExpressionResolver));
                actions.put(CreateSnapshotAction.INSTANCE,
                    new TransportCreateSnapshotAction(
                        transportService, clusterService, threadPool,
                        snapshotsService, actionFilters, indexNameExpressionResolver
                    ));
                actions.put(ClusterRerouteAction.INSTANCE,
                    new TransportClusterRerouteAction(transportService, clusterService, threadPool, allocationService,
                        actionFilters, indexNameExpressionResolver));
                actions.put(ClusterStateAction.INSTANCE,
                    new TransportClusterStateAction(transportService, clusterService, threadPool,
                        actionFilters, indexNameExpressionResolver));
                actions.put(IndicesShardStoresAction.INSTANCE,
                    new TransportIndicesShardStoresAction(
                        transportService, clusterService, threadPool, actionFilters, indexNameExpressionResolver,
                        client));
                actions.put(TransportNodesListGatewayStartedShards.TYPE, new TransportNodesListGatewayStartedShards(settings,
                    threadPool, clusterService, transportService, actionFilters, nodeEnv, indicesService, namedXContentRegistry));
                actions.put(DeleteSnapshotAction.INSTANCE,
                    new TransportDeleteSnapshotAction(
                        transportService, clusterService, threadPool,
                        snapshotsService, actionFilters, indexNameExpressionResolver
                    ));
                client.initialize(actions, transportService.getTaskManager(),
                    () -> clusterService.localNode().getId(), transportService.getRemoteClusterService(),
                    new NamedWriteableRegistry(List.of()));
            }

            private Repository.Factory getRepoFactory(Environment environment) {
                // Run half the tests with the eventually consistent repository
                if (blobStoreContext == null) {
                    return metadata -> new FsRepository(metadata, environment, xContentRegistry(), clusterService,
                        recoverySettings) {
                        @Override
                        protected void assertSnapshotOrGenericThread() {
                            // eliminate thread name check as we create repo in the test thread
                        }
                    };
                } else {
                    return metadata ->
                        new MockEventuallyConsistentRepository(metadata, xContentRegistry(), clusterService, recoverySettings,
                            blobStoreContext, random());
                }
            }
            public void restart() {
                testClusterNodes.disconnectNode(this);
                final ClusterState oldState = this.clusterService.state();
                stop();
                nodes.remove(node.getName());
                scheduleSoon(() -> {
                    try {
                        final TestClusterNode restartedNode = new TestClusterNode(
                            new DiscoveryNode(node.getName(), node.getId(), node.getAddress(), emptyMap(),
                                node.getRoles(), Version.CURRENT));
                        nodes.put(node.getName(), restartedNode);
                        restartedNode.start(oldState);
                    } catch (IOException e) {
                        throw new AssertionError(e);
                    }
                });
            }

            public void stop() {
                testClusterNodes.disconnectNode(this);
                indicesService.close();
                clusterService.close();
                nodeConnectionsService.stop();
                indicesClusterStateService.close();
                if (coordinator != null) {
                    coordinator.close();
                }
                nodeEnv.close();
            }

            public void start(ClusterState initialState) {
                transportService.start();
                transportService.acceptIncomingRequests();
                snapshotsService.start();
                snapshotShardsService.start();
                repositoriesService.start();
                final CoordinationState.PersistedState persistedState =
                    new InMemoryPersistedState(initialState.term(), stateForNode(initialState, node));
                coordinator = new Coordinator(node.getName(), clusterService.getSettings(),
                    clusterService.getClusterSettings(), transportService, namedWriteableRegistry,
                    allocationService, masterService, () -> persistedState,
                    hostsResolver -> nodes.values().stream().filter(n -> n.node.isMasterNode())
                        .map(n -> n.node.getAddress()).collect(Collectors.toList()),
                    clusterService.getClusterApplierService(), Collections.emptyList(), random(),
                    new BatchedRerouteService(clusterService, allocationService::reroute), ElectionStrategy.DEFAULT_INSTANCE,
                    () -> new StatusInfo(HEALTHY, "healthy-info"));
                masterService.setClusterStatePublisher(coordinator);
                coordinator.start();
                clusterService.getClusterApplierService().setNodeConnectionsService(nodeConnectionsService);
                nodeConnectionsService.start();
                clusterService.start();
                indicesService.start();
                indicesClusterStateService.start();
                coordinator.startInitialJoin();
            }
        }
    }
}<|MERGE_RESOLUTION|>--- conflicted
+++ resolved
@@ -1577,13 +1577,8 @@
                             new AnalysisModule(environment, Collections.emptyList()).getAnalysisRegistry(),
                             Collections.emptyList(), client),
                         client, actionFilters, indexNameExpressionResolver,
-<<<<<<< HEAD
-                        new IndexingPressure(settings)
-=======
-                        new AutoCreateIndex(settings, clusterSettings, indexNameExpressionResolver),
                         new IndexingPressure(settings),
                         new SystemIndices(Map.of())
->>>>>>> 9dbf0e6f
                     ));
                 final TransportShardBulkAction transportShardBulkAction = new TransportShardBulkAction(settings, transportService,
                     clusterService, indicesService, threadPool, shardStateAction, mappingUpdatedAction, new UpdateHelper(scriptService),
