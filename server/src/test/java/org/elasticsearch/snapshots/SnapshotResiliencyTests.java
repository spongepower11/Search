/*
 * Copyright Elasticsearch B.V. and/or licensed to Elasticsearch B.V. under one
 * or more contributor license agreements. Licensed under the Elastic License
 * 2.0 and the Server Side Public License, v 1; you may not use this file except
 * in compliance with, at your election, the Elastic License 2.0 or the Server
 * Side Public License, v 1.
 */

package org.elasticsearch.snapshots;

import org.apache.logging.log4j.LogManager;
import org.apache.logging.log4j.Logger;
import org.apache.lucene.util.SetOnce;
import org.elasticsearch.ExceptionsHelper;
import org.elasticsearch.Version;
import org.elasticsearch.action.ActionListener;
import org.elasticsearch.action.ActionType;
import org.elasticsearch.action.RequestValidators;
import org.elasticsearch.action.StepListener;
import org.elasticsearch.action.admin.cluster.repositories.cleanup.CleanupRepositoryAction;
import org.elasticsearch.action.admin.cluster.repositories.cleanup.CleanupRepositoryRequest;
import org.elasticsearch.action.admin.cluster.repositories.cleanup.CleanupRepositoryResponse;
import org.elasticsearch.action.admin.cluster.repositories.cleanup.TransportCleanupRepositoryAction;
import org.elasticsearch.action.admin.cluster.repositories.put.PutRepositoryAction;
import org.elasticsearch.action.admin.cluster.repositories.put.TransportPutRepositoryAction;
import org.elasticsearch.action.admin.cluster.reroute.ClusterRerouteAction;
import org.elasticsearch.action.admin.cluster.reroute.ClusterRerouteRequest;
import org.elasticsearch.action.admin.cluster.reroute.TransportClusterRerouteAction;
import org.elasticsearch.action.admin.cluster.snapshots.create.CreateSnapshotAction;
import org.elasticsearch.action.admin.cluster.snapshots.create.CreateSnapshotResponse;
import org.elasticsearch.action.admin.cluster.snapshots.create.TransportCreateSnapshotAction;
import org.elasticsearch.action.admin.cluster.snapshots.delete.DeleteSnapshotAction;
import org.elasticsearch.action.admin.cluster.snapshots.delete.DeleteSnapshotRequest;
import org.elasticsearch.action.admin.cluster.snapshots.delete.TransportDeleteSnapshotAction;
import org.elasticsearch.action.admin.cluster.snapshots.restore.RestoreSnapshotAction;
import org.elasticsearch.action.admin.cluster.snapshots.restore.RestoreSnapshotRequest;
import org.elasticsearch.action.admin.cluster.snapshots.restore.RestoreSnapshotResponse;
import org.elasticsearch.action.admin.cluster.snapshots.restore.TransportRestoreSnapshotAction;
import org.elasticsearch.action.admin.cluster.state.ClusterStateAction;
import org.elasticsearch.action.admin.cluster.state.ClusterStateRequest;
import org.elasticsearch.action.admin.cluster.state.ClusterStateResponse;
import org.elasticsearch.action.admin.cluster.state.TransportClusterStateAction;
import org.elasticsearch.action.admin.indices.create.CreateIndexAction;
import org.elasticsearch.action.admin.indices.create.CreateIndexRequest;
import org.elasticsearch.action.admin.indices.create.CreateIndexResponse;
import org.elasticsearch.action.admin.indices.create.TransportCreateIndexAction;
import org.elasticsearch.action.admin.indices.delete.DeleteIndexAction;
import org.elasticsearch.action.admin.indices.delete.DeleteIndexRequest;
import org.elasticsearch.action.admin.indices.delete.TransportDeleteIndexAction;
import org.elasticsearch.action.admin.indices.mapping.put.AutoPutMappingAction;
import org.elasticsearch.action.admin.indices.mapping.put.PutMappingAction;
import org.elasticsearch.action.admin.indices.mapping.put.TransportAutoPutMappingAction;
import org.elasticsearch.action.admin.indices.mapping.put.TransportPutMappingAction;
import org.elasticsearch.action.admin.indices.shards.IndicesShardStoresAction;
import org.elasticsearch.action.admin.indices.shards.TransportIndicesShardStoresAction;
import org.elasticsearch.action.bulk.BulkAction;
import org.elasticsearch.action.bulk.BulkRequest;
import org.elasticsearch.action.bulk.BulkResponse;
import org.elasticsearch.action.bulk.TransportBulkAction;
import org.elasticsearch.action.bulk.TransportShardBulkAction;
import org.elasticsearch.action.index.IndexRequest;
import org.elasticsearch.action.resync.TransportResyncReplicationAction;
import org.elasticsearch.action.search.SearchAction;
import org.elasticsearch.action.search.SearchExecutionStatsCollector;
import org.elasticsearch.action.search.SearchPhaseController;
import org.elasticsearch.action.search.SearchRequest;
import org.elasticsearch.action.search.SearchResponse;
import org.elasticsearch.action.search.SearchTransportService;
import org.elasticsearch.action.search.TransportSearchAction;
import org.elasticsearch.action.support.ActionFilters;
import org.elasticsearch.action.support.ActionTestUtils;
import org.elasticsearch.action.support.ActiveShardCount;
import org.elasticsearch.action.support.DestructiveOperations;
import org.elasticsearch.action.support.GroupedActionListener;
import org.elasticsearch.action.support.PlainActionFuture;
import org.elasticsearch.action.support.TransportAction;
import org.elasticsearch.action.support.WriteRequest;
import org.elasticsearch.action.support.master.AcknowledgedResponse;
import org.elasticsearch.action.update.UpdateHelper;
import org.elasticsearch.client.AdminClient;
import org.elasticsearch.client.node.NodeClient;
import org.elasticsearch.cluster.ClusterChangedEvent;
import org.elasticsearch.cluster.ClusterModule;
import org.elasticsearch.cluster.ClusterName;
import org.elasticsearch.cluster.ClusterState;
import org.elasticsearch.cluster.ClusterStateListener;
import org.elasticsearch.cluster.ESAllocationTestCase;
import org.elasticsearch.cluster.NodeConnectionsService;
import org.elasticsearch.cluster.SnapshotDeletionsInProgress;
import org.elasticsearch.cluster.SnapshotsInProgress;
import org.elasticsearch.cluster.action.index.MappingUpdatedAction;
import org.elasticsearch.cluster.action.index.NodeMappingRefreshAction;
import org.elasticsearch.cluster.action.shard.ShardStateAction;
import org.elasticsearch.cluster.coordination.AbstractCoordinatorTestCase;
import org.elasticsearch.cluster.coordination.ClusterBootstrapService;
import org.elasticsearch.cluster.coordination.CoordinationMetadata.VotingConfiguration;
import org.elasticsearch.cluster.coordination.CoordinationState;
import org.elasticsearch.cluster.coordination.Coordinator;
import org.elasticsearch.cluster.coordination.CoordinatorTests;
import org.elasticsearch.cluster.coordination.DeterministicTaskQueue;
import org.elasticsearch.cluster.coordination.ElectionStrategy;
import org.elasticsearch.cluster.coordination.InMemoryPersistedState;
import org.elasticsearch.cluster.coordination.MockSinglePrioritizingExecutor;
import org.elasticsearch.cluster.metadata.AliasValidator;
import org.elasticsearch.cluster.metadata.IndexMetadata;
import org.elasticsearch.cluster.metadata.IndexNameExpressionResolver;
import org.elasticsearch.cluster.metadata.MetadataCreateIndexService;
import org.elasticsearch.cluster.metadata.MetadataDeleteIndexService;
import org.elasticsearch.cluster.metadata.IndexMetadataVerifier;
import org.elasticsearch.cluster.metadata.MetadataMappingService;
import org.elasticsearch.cluster.node.DiscoveryNode;
import org.elasticsearch.cluster.node.DiscoveryNodeRole;
import org.elasticsearch.cluster.node.DiscoveryNodes;
import org.elasticsearch.cluster.routing.BatchedRerouteService;
import org.elasticsearch.cluster.routing.RerouteService;
import org.elasticsearch.cluster.routing.ShardRouting;
import org.elasticsearch.cluster.routing.UnassignedInfo;
import org.elasticsearch.cluster.routing.allocation.AllocationService;
import org.elasticsearch.cluster.routing.allocation.command.AllocateEmptyPrimaryAllocationCommand;
import org.elasticsearch.cluster.service.ClusterApplierService;
import org.elasticsearch.cluster.service.ClusterService;
import org.elasticsearch.cluster.service.FakeThreadPoolMasterService;
import org.elasticsearch.cluster.service.MasterService;
import org.elasticsearch.common.CheckedConsumer;
import org.elasticsearch.common.Nullable;
import org.elasticsearch.common.io.stream.NamedWriteableRegistry;
import org.elasticsearch.common.network.NetworkModule;
import org.elasticsearch.common.settings.ClusterSettings;
import org.elasticsearch.common.settings.IndexScopedSettings;
import org.elasticsearch.common.settings.Settings;
import org.elasticsearch.common.transport.TransportAddress;
import org.elasticsearch.common.util.BigArrays;
import org.elasticsearch.common.util.PageCacheRecycler;
import org.elasticsearch.common.util.concurrent.PrioritizedEsThreadPoolExecutor;
import org.elasticsearch.common.util.concurrent.ThreadContext;
import org.elasticsearch.common.xcontent.NamedXContentRegistry;
import org.elasticsearch.env.Environment;
import org.elasticsearch.env.NodeEnvironment;
import org.elasticsearch.env.TestEnvironment;
import org.elasticsearch.gateway.MetaStateService;
import org.elasticsearch.gateway.TransportNodesListGatewayStartedShards;
import org.elasticsearch.index.Index;
import org.elasticsearch.index.IndexingPressure;
import org.elasticsearch.index.analysis.AnalysisRegistry;
import org.elasticsearch.index.seqno.GlobalCheckpointSyncAction;
import org.elasticsearch.index.seqno.RetentionLeaseSyncer;
import org.elasticsearch.index.shard.PrimaryReplicaSyncer;
import org.elasticsearch.indices.IndicesModule;
import org.elasticsearch.indices.IndicesService;
import org.elasticsearch.indices.ShardLimitValidator;
import org.elasticsearch.indices.SystemIndices;
import org.elasticsearch.indices.analysis.AnalysisModule;
import org.elasticsearch.indices.breaker.NoneCircuitBreakerService;
import org.elasticsearch.indices.cluster.IndicesClusterStateService;
import org.elasticsearch.indices.mapper.MapperRegistry;
import org.elasticsearch.indices.recovery.PeerRecoverySourceService;
import org.elasticsearch.indices.recovery.PeerRecoveryTargetService;
import org.elasticsearch.indices.recovery.RecoverySettings;
import org.elasticsearch.ingest.IngestService;
import org.elasticsearch.monitor.StatusInfo;
import org.elasticsearch.node.ResponseCollectorService;
import org.elasticsearch.plugins.PluginsService;
import org.elasticsearch.repositories.RepositoriesService;
import org.elasticsearch.repositories.Repository;
import org.elasticsearch.repositories.RepositoryData;
import org.elasticsearch.repositories.blobstore.BlobStoreRepository;
import org.elasticsearch.repositories.blobstore.BlobStoreTestUtil;
import org.elasticsearch.repositories.fs.FsRepository;
import org.elasticsearch.script.ScriptService;
import org.elasticsearch.search.SearchService;
import org.elasticsearch.search.builder.SearchSourceBuilder;
import org.elasticsearch.search.fetch.FetchPhase;
import org.elasticsearch.snapshots.mockstore.MockEventuallyConsistentRepository;
import org.elasticsearch.test.ESTestCase;
import org.elasticsearch.test.disruption.DisruptableMockTransport;
import org.elasticsearch.threadpool.ThreadPool;
import org.elasticsearch.transport.TransportService;
import org.junit.After;
import org.junit.Before;

import java.io.IOException;
import java.nio.file.Path;
import java.util.Collection;
import java.util.Collections;
import java.util.Comparator;
import java.util.HashMap;
import java.util.HashSet;
import java.util.LinkedHashMap;
import java.util.List;
import java.util.Map;
import java.util.Objects;
import java.util.Optional;
import java.util.Set;
import java.util.concurrent.TimeUnit;
import java.util.concurrent.atomic.AtomicBoolean;
import java.util.concurrent.atomic.AtomicInteger;
import java.util.function.Supplier;
import java.util.stream.Collectors;
import java.util.stream.IntStream;
import java.util.stream.Stream;

import static java.util.Collections.emptyMap;
import static java.util.Collections.emptySet;
import static org.elasticsearch.action.support.ActionTestUtils.assertNoFailureListener;
import static org.elasticsearch.env.Environment.PATH_HOME_SETTING;
import static org.elasticsearch.monitor.StatusInfo.Status.HEALTHY;
import static org.elasticsearch.node.Node.NODE_NAME_SETTING;
import static org.hamcrest.Matchers.contains;
import static org.hamcrest.Matchers.containsInAnyOrder;
import static org.hamcrest.Matchers.either;
import static org.hamcrest.Matchers.empty;
import static org.hamcrest.Matchers.endsWith;
import static org.hamcrest.Matchers.hasSize;
import static org.hamcrest.Matchers.is;
import static org.hamcrest.Matchers.iterableWithSize;
import static org.hamcrest.Matchers.lessThanOrEqualTo;
import static org.hamcrest.Matchers.notNullValue;
import static org.mockito.Mockito.mock;

public class SnapshotResiliencyTests extends ESTestCase {

    private DeterministicTaskQueue deterministicTaskQueue;

    private TestClusterNodes testClusterNodes;

    private Path tempDir;

    /**
     * Context shared by all the node's {@link Repository} instances if the eventually consistent blobstore is to be used.
     * {@code null} if not using the eventually consistent blobstore.
     */
    @Nullable private MockEventuallyConsistentRepository.Context blobStoreContext;

    @Before
    public void createServices() {
        tempDir = createTempDir();
        if (randomBoolean()) {
            blobStoreContext = new MockEventuallyConsistentRepository.Context();
        }
        deterministicTaskQueue =
            new DeterministicTaskQueue(Settings.builder().put(NODE_NAME_SETTING.getKey(), "shared").build(), random());
    }

    @After
    public void verifyReposThenStopServices() {
        try {
            clearDisruptionsAndAwaitSync();

            final StepListener<CleanupRepositoryResponse> cleanupResponse = new StepListener<>();
            final StepListener<CreateSnapshotResponse> createSnapshotResponse = new StepListener<>();
            // Create another snapshot and then clean up the repository to verify that the repository works correctly no matter the
            // failures seen during the previous test.
            client().admin().cluster().prepareCreateSnapshot("repo", "last-snapshot")
                .setWaitForCompletion(true).setPartial(true).execute(createSnapshotResponse);
            continueOrDie(createSnapshotResponse, r -> {
                final SnapshotInfo snapshotInfo = r.getSnapshotInfo();
                // Snapshot can be partial because some tests leave indices in a red state because data nodes were stopped
                assertThat(snapshotInfo.state(), either(is(SnapshotState.SUCCESS)).or(is(SnapshotState.PARTIAL)));
                assertThat(snapshotInfo.shardFailures(), iterableWithSize(snapshotInfo.failedShards()));
                assertThat(snapshotInfo.successfulShards(), is(snapshotInfo.totalShards() - snapshotInfo.failedShards()));
                client().admin().cluster().cleanupRepository(new CleanupRepositoryRequest("repo"), cleanupResponse);
            });
            final AtomicBoolean cleanedUp = new AtomicBoolean(false);
            continueOrDie(cleanupResponse, r -> cleanedUp.set(true));

            runUntil(cleanedUp::get, TimeUnit.MINUTES.toMillis(1L));

            if (blobStoreContext != null) {
                blobStoreContext.forceConsistent();
            }
            BlobStoreTestUtil.assertConsistency(
                (BlobStoreRepository) testClusterNodes.randomMasterNodeSafe().repositoriesService.repository("repo"),
                Runnable::run);
        } finally {
            testClusterNodes.nodes.values().forEach(TestClusterNodes.TestClusterNode::stop);
        }
    }

    public void testSuccessfulSnapshotAndRestore() {
        setupTestCluster(randomFrom(1, 3, 5), randomIntBetween(2, 10));

        String repoName = "repo";
        String snapshotName = "snapshot";
        final String index = "test";
        final int shards = randomIntBetween(1, 10);
        final int documents = randomIntBetween(0, 100);

        final TestClusterNodes.TestClusterNode masterNode =
            testClusterNodes.currentMaster(testClusterNodes.nodes.values().iterator().next().clusterService.state());

        final StepListener<CreateSnapshotResponse> createSnapshotResponseListener = new StepListener<>();

        continueOrDie(createRepoAndIndex(repoName, index, shards), createIndexResponse -> {
            final Runnable afterIndexing = () -> client().admin().cluster().prepareCreateSnapshot(repoName, snapshotName)
                .setWaitForCompletion(true).execute(createSnapshotResponseListener);
            if (documents == 0) {
                afterIndexing.run();
            } else {
                final BulkRequest bulkRequest = new BulkRequest().setRefreshPolicy(WriteRequest.RefreshPolicy.IMMEDIATE);
                for (int i = 0; i < documents; ++i) {
                    bulkRequest.add(new IndexRequest(index).source(Collections.singletonMap("foo", "bar" + i)));
                }
                final StepListener<BulkResponse> bulkResponseStepListener = new StepListener<>();
                client().bulk(bulkRequest, bulkResponseStepListener);
                continueOrDie(bulkResponseStepListener, bulkResponse -> {
                    assertFalse("Failures in bulk response: " + bulkResponse.buildFailureMessage(), bulkResponse.hasFailures());
                    assertEquals(documents, bulkResponse.getItems().length);
                    afterIndexing.run();
                });
            }
        });

        final StepListener<AcknowledgedResponse> deleteIndexListener = new StepListener<>();

        continueOrDie(createSnapshotResponseListener,
            createSnapshotResponse -> client().admin().indices().delete(new DeleteIndexRequest(index), deleteIndexListener));

        final StepListener<RestoreSnapshotResponse> restoreSnapshotResponseListener = new StepListener<>();
        continueOrDie(deleteIndexListener, ignored -> client().admin().cluster().restoreSnapshot(
            new RestoreSnapshotRequest(repoName, snapshotName).waitForCompletion(true), restoreSnapshotResponseListener));

        final StepListener<SearchResponse> searchResponseListener = new StepListener<>();
        continueOrDie(restoreSnapshotResponseListener, restoreSnapshotResponse -> {
            assertEquals(shards, restoreSnapshotResponse.getRestoreInfo().totalShards());
            client().search(
                new SearchRequest(index).source(new SearchSourceBuilder().size(0).trackTotalHits(true)), searchResponseListener);
        });

        final AtomicBoolean documentCountVerified = new AtomicBoolean();
        continueOrDie(searchResponseListener, r -> {
            assertEquals(documents, Objects.requireNonNull(r.getHits().getTotalHits()).value);
            documentCountVerified.set(true);
        });

        runUntil(documentCountVerified::get, TimeUnit.MINUTES.toMillis(5L));
        assertNotNull(createSnapshotResponseListener.result());
        assertNotNull(restoreSnapshotResponseListener.result());
        assertTrue(documentCountVerified.get());
        SnapshotsInProgress finalSnapshotsInProgress = masterNode.clusterService.state().custom(SnapshotsInProgress.TYPE);
        assertFalse(finalSnapshotsInProgress.entries().stream().anyMatch(entry -> entry.state().completed() == false));
        final Repository repository = masterNode.repositoriesService.repository(repoName);
        Collection<SnapshotId> snapshotIds = getRepositoryData(repository).getSnapshotIds();
        assertThat(snapshotIds, hasSize(1));

        final SnapshotInfo snapshotInfo = repository.getSnapshotInfo(snapshotIds.iterator().next());
        assertEquals(SnapshotState.SUCCESS, snapshotInfo.state());
        assertThat(snapshotInfo.indices(), containsInAnyOrder(index));
        assertEquals(shards, snapshotInfo.successfulShards());
        assertEquals(0, snapshotInfo.failedShards());
    }

    public void testSnapshotWithNodeDisconnects() {
        final int dataNodes = randomIntBetween(2, 10);
        final int masterNodes = randomFrom(1, 3, 5);
        setupTestCluster(masterNodes, dataNodes);

        String repoName = "repo";
        String snapshotName = "snapshot";
        final String index = "test";
        final int shards = randomIntBetween(1, 10);

        final StepListener<CreateSnapshotResponse> createSnapshotResponseStepListener = new StepListener<>();

        final boolean partial = randomBoolean();
        continueOrDie(createRepoAndIndex(repoName, index, shards), createIndexResponse -> {
            for (int i = 0; i < randomIntBetween(0, dataNodes); ++i) {
                scheduleNow(this::disconnectRandomDataNode);
            }
            if (randomBoolean()) {
                scheduleNow(() -> testClusterNodes.clearNetworkDisruptions());
            }
            testClusterNodes.randomMasterNodeSafe().client.admin().cluster()
                .prepareCreateSnapshot(repoName, snapshotName).setPartial(partial).execute(createSnapshotResponseStepListener);
        });

        final AtomicBoolean snapshotNeverStarted = new AtomicBoolean(false);

        createSnapshotResponseStepListener.whenComplete(createSnapshotResponse -> {
            for (int i = 0; i < randomIntBetween(0, dataNodes); ++i) {
                scheduleNow(this::disconnectOrRestartDataNode);
            }
            // Only disconnect master if we have more than a single master and can simulate a failover
            final boolean disconnectedMaster = randomBoolean() && masterNodes > 1;
            if (disconnectedMaster) {
                scheduleNow(this::disconnectOrRestartMasterNode);
            }
            if (disconnectedMaster || randomBoolean()) {
                scheduleSoon(() -> testClusterNodes.clearNetworkDisruptions());
            } else if (randomBoolean()) {
                scheduleNow(() -> testClusterNodes.clearNetworkDisruptions());
            }
        }, e -> {
            if (partial == false) {
                final SnapshotException unwrapped = (SnapshotException) ExceptionsHelper.unwrap(e, SnapshotException.class);
                assertNotNull(unwrapped);
                assertThat(unwrapped.getMessage(), endsWith("Indices don't have primary shards [test]"));
                snapshotNeverStarted.set(true);
            } else {
                throw new AssertionError(e);
            }
        });

        runUntil(() -> testClusterNodes.randomMasterNode().map(master -> {
            if (snapshotNeverStarted.get()) {
                return true;
            }
            final SnapshotsInProgress snapshotsInProgress = master.clusterService.state().custom(SnapshotsInProgress.TYPE);
            return snapshotsInProgress != null && snapshotsInProgress.entries().isEmpty();
        }).orElse(false), TimeUnit.MINUTES.toMillis(1L));

        clearDisruptionsAndAwaitSync();

        final TestClusterNodes.TestClusterNode randomMaster = testClusterNodes.randomMasterNode()
            .orElseThrow(() -> new AssertionError("expected to find at least one active master node"));
        SnapshotsInProgress finalSnapshotsInProgress =
            randomMaster.clusterService.state().custom(SnapshotsInProgress.TYPE, SnapshotsInProgress.EMPTY);
        assertThat(finalSnapshotsInProgress.entries(), empty());
        final Repository repository = randomMaster.repositoriesService.repository(repoName);
        Collection<SnapshotId> snapshotIds = getRepositoryData(repository).getSnapshotIds();
        if (snapshotNeverStarted.get()) {
            assertThat(snapshotIds, empty());
        } else {
            assertThat(snapshotIds, hasSize(1));
        }
    }

    public void testSnapshotDeleteWithMasterFailover() {
        final int dataNodes = randomIntBetween(2, 10);
        final int masterNodes = randomFrom(3, 5);
        setupTestCluster(masterNodes, dataNodes);

        String repoName = "repo";
        String snapshotName = "snapshot";
        final String index = "test";
        final int shards = randomIntBetween(1, 10);

        final boolean waitForSnapshot = randomBoolean();
        final StepListener<CreateSnapshotResponse> createSnapshotResponseStepListener = new StepListener<>();
        continueOrDie(createRepoAndIndex(repoName, index, shards), createIndexResponse ->
            testClusterNodes.randomMasterNodeSafe().client.admin().cluster().prepareCreateSnapshot(repoName, snapshotName)
                .setWaitForCompletion(waitForSnapshot).execute(createSnapshotResponseStepListener));

        final AtomicBoolean snapshotDeleteResponded = new AtomicBoolean(false);
        continueOrDie(createSnapshotResponseStepListener, createSnapshotResponse -> {
            scheduleNow(this::disconnectOrRestartMasterNode);
            testClusterNodes.randomDataNodeSafe().client.admin().cluster()
                .prepareDeleteSnapshot(repoName, snapshotName).execute(ActionListener.wrap(() -> snapshotDeleteResponded.set(true)));
        });

        runUntil(() -> testClusterNodes.randomMasterNode().map(master -> snapshotDeleteResponded.get() &&
            master.clusterService.state().custom(SnapshotDeletionsInProgress.TYPE, SnapshotDeletionsInProgress.EMPTY)
                .getEntries().isEmpty()).orElse(false), TimeUnit.MINUTES.toMillis(1L));

        clearDisruptionsAndAwaitSync();

        final TestClusterNodes.TestClusterNode randomMaster = testClusterNodes.randomMasterNode()
            .orElseThrow(() -> new AssertionError("expected to find at least one active master node"));
        SnapshotsInProgress finalSnapshotsInProgress = randomMaster.clusterService.state().custom(SnapshotsInProgress.TYPE);
        assertThat(finalSnapshotsInProgress.entries(), empty());
        final Repository repository = randomMaster.repositoriesService.repository(repoName);
        Collection<SnapshotId> snapshotIds = getRepositoryData(repository).getSnapshotIds();
        assertThat(snapshotIds, hasSize(0));
    }

    public void testConcurrentSnapshotCreateAndDelete() {
        setupTestCluster(randomFrom(1, 3, 5), randomIntBetween(2, 10));

        String repoName = "repo";
        String snapshotName = "snapshot";
        final String index = "test";
        final int shards = randomIntBetween(1, 10);

        TestClusterNodes.TestClusterNode masterNode =
            testClusterNodes.currentMaster(testClusterNodes.nodes.values().iterator().next().clusterService.state());

        final StepListener<CreateSnapshotResponse> createSnapshotResponseStepListener = new StepListener<>();

        continueOrDie(createRepoAndIndex(repoName, index, shards),
            createIndexResponse -> client().admin().cluster().prepareCreateSnapshot(repoName, snapshotName)
                .execute(createSnapshotResponseStepListener));

        final StepListener<AcknowledgedResponse> deleteSnapshotStepListener = new StepListener<>();

        masterNode.clusterService.addListener(new ClusterStateListener() {
            @Override
            public void clusterChanged(ClusterChangedEvent event) {
                if (event.state().custom(SnapshotsInProgress.TYPE, SnapshotsInProgress.EMPTY).entries().isEmpty() == false) {
                    client().admin().cluster().prepareDeleteSnapshot(repoName, snapshotName).execute(deleteSnapshotStepListener);
                    masterNode.clusterService.removeListener(this);
                }
            }
        });

        final StepListener<CreateSnapshotResponse> createAnotherSnapshotResponseStepListener = new StepListener<>();

        continueOrDie(deleteSnapshotStepListener, acknowledgedResponse -> client().admin().cluster()
            .prepareCreateSnapshot(repoName, snapshotName).setWaitForCompletion(true).execute(createAnotherSnapshotResponseStepListener));
        continueOrDie(createAnotherSnapshotResponseStepListener, createSnapshotResponse ->
            assertEquals(createSnapshotResponse.getSnapshotInfo().state(), SnapshotState.SUCCESS));

        deterministicTaskQueue.runAllRunnableTasks();

        assertNotNull(createSnapshotResponseStepListener.result());
        assertNotNull(createAnotherSnapshotResponseStepListener.result());
        SnapshotsInProgress finalSnapshotsInProgress = masterNode.clusterService.state().custom(SnapshotsInProgress.TYPE);
        assertFalse(finalSnapshotsInProgress.entries().stream().anyMatch(entry -> entry.state().completed() == false));
        final Repository repository = masterNode.repositoriesService.repository(repoName);
        Collection<SnapshotId> snapshotIds = getRepositoryData(repository).getSnapshotIds();
        assertThat(snapshotIds, hasSize(1));

        final SnapshotInfo snapshotInfo = repository.getSnapshotInfo(snapshotIds.iterator().next());
        assertEquals(SnapshotState.SUCCESS, snapshotInfo.state());
        assertThat(snapshotInfo.indices(), containsInAnyOrder(index));
        assertEquals(shards, snapshotInfo.successfulShards());
        assertEquals(0, snapshotInfo.failedShards());
    }

    public void testConcurrentSnapshotCreateAndDeleteOther() {
        setupTestCluster(randomFrom(1, 3, 5), randomIntBetween(2, 10));

        String repoName = "repo";
        String snapshotName = "snapshot";
        final String index = "test";
        final int shards = randomIntBetween(1, 10);

        TestClusterNodes.TestClusterNode masterNode =
            testClusterNodes.currentMaster(testClusterNodes.nodes.values().iterator().next().clusterService.state());

        final StepListener<CreateSnapshotResponse> createSnapshotResponseStepListener = new StepListener<>();

        continueOrDie(createRepoAndIndex(repoName, index, shards),
            createIndexResponse -> client().admin().cluster().prepareCreateSnapshot(repoName, snapshotName)
                .setWaitForCompletion(true).execute(createSnapshotResponseStepListener));

        final StepListener<CreateSnapshotResponse> createOtherSnapshotResponseStepListener = new StepListener<>();

        continueOrDie(createSnapshotResponseStepListener,
            createSnapshotResponse -> client().admin().cluster().prepareCreateSnapshot(repoName, "snapshot-2")
                .execute(createOtherSnapshotResponseStepListener));

        final StepListener<AcknowledgedResponse> deleteSnapshotStepListener = new StepListener<>();

        continueOrDie(createOtherSnapshotResponseStepListener,
            createSnapshotResponse -> client().admin().cluster().prepareDeleteSnapshot(
                repoName, snapshotName).execute(deleteSnapshotStepListener));

        final StepListener<CreateSnapshotResponse> createAnotherSnapshotResponseStepListener = new StepListener<>();

        continueOrDie(deleteSnapshotStepListener, deleted -> {
            client().admin().cluster().prepareCreateSnapshot(repoName, snapshotName).setWaitForCompletion(true)
                    .execute(createAnotherSnapshotResponseStepListener);
            continueOrDie(createAnotherSnapshotResponseStepListener, createSnapshotResponse ->
                    assertEquals(createSnapshotResponse.getSnapshotInfo().state(), SnapshotState.SUCCESS));
        });

        deterministicTaskQueue.runAllRunnableTasks();

        SnapshotsInProgress finalSnapshotsInProgress = masterNode.clusterService.state().custom(SnapshotsInProgress.TYPE);
        assertFalse(finalSnapshotsInProgress.entries().stream().anyMatch(entry -> entry.state().completed() == false));
        final Repository repository = masterNode.repositoriesService.repository(repoName);
        Collection<SnapshotId> snapshotIds = getRepositoryData(repository).getSnapshotIds();
        // We end up with two snapshots no matter if the delete worked out or not
        assertThat(snapshotIds, hasSize(2));

        for (SnapshotId snapshotId : snapshotIds) {
            final SnapshotInfo snapshotInfo = repository.getSnapshotInfo(snapshotId);
            assertEquals(SnapshotState.SUCCESS, snapshotInfo.state());
            assertThat(snapshotInfo.indices(), containsInAnyOrder(index));
            assertEquals(shards, snapshotInfo.successfulShards());
            assertEquals(0, snapshotInfo.failedShards());
        }
    }

    public void testBulkSnapshotDeleteWithAbort() {
        setupTestCluster(randomFrom(1, 3, 5), randomIntBetween(2, 10));

        String repoName = "repo";
        String snapshotName = "snapshot";
        final String index = "test";
        final int shards = randomIntBetween(1, 10);

        TestClusterNodes.TestClusterNode masterNode =
                testClusterNodes.currentMaster(testClusterNodes.nodes.values().iterator().next().clusterService.state());

        final StepListener<CreateSnapshotResponse> createSnapshotResponseStepListener = new StepListener<>();

        continueOrDie(createRepoAndIndex(repoName, index, shards),
                createIndexResponse -> client().admin().cluster().prepareCreateSnapshot(repoName, snapshotName)
                        .setWaitForCompletion(true).execute(createSnapshotResponseStepListener));

        final int inProgressSnapshots = randomIntBetween(1, 5);
        final StepListener<Collection<CreateSnapshotResponse>> createOtherSnapshotResponseStepListener = new StepListener<>();
        final ActionListener<CreateSnapshotResponse> createSnapshotListener =
                new GroupedActionListener<>(createOtherSnapshotResponseStepListener, inProgressSnapshots);

        continueOrDie(createSnapshotResponseStepListener, createSnapshotResponse -> {
            for (int i = 0; i < inProgressSnapshots; i++) {
                client().admin().cluster().prepareCreateSnapshot(repoName, "other-" + i).execute(createSnapshotListener);
            }
        });

        final StepListener<AcknowledgedResponse> deleteSnapshotStepListener = new StepListener<>();

        continueOrDie(createOtherSnapshotResponseStepListener,
                createSnapshotResponse -> client().admin().cluster().deleteSnapshot(
                        new DeleteSnapshotRequest(repoName, "*"), deleteSnapshotStepListener));

        deterministicTaskQueue.runAllRunnableTasks();

        SnapshotsInProgress finalSnapshotsInProgress = masterNode.clusterService.state().custom(SnapshotsInProgress.TYPE);
        assertFalse(finalSnapshotsInProgress.entries().stream().anyMatch(entry -> entry.state().completed() == false));
        final Repository repository = masterNode.repositoriesService.repository(repoName);
        Collection<SnapshotId> snapshotIds = getRepositoryData(repository).getSnapshotIds();
        // No snapshots should be left in the repository
        assertThat(snapshotIds, empty());
    }

    public void testConcurrentSnapshotRestoreAndDeleteOther() {
        setupTestCluster(randomFrom(1, 3, 5), randomIntBetween(2, 10));

        String repoName = "repo";
        String snapshotName = "snapshot";
        final String index = "test";
        final int shards = randomIntBetween(1, 10);

        TestClusterNodes.TestClusterNode masterNode =
            testClusterNodes.currentMaster(testClusterNodes.nodes.values().iterator().next().clusterService.state());

        final StepListener<CreateSnapshotResponse> createSnapshotResponseStepListener = new StepListener<>();

        final int documentsFirstSnapshot = randomIntBetween(0, 100);

        continueOrDie(createRepoAndIndex(repoName, index, shards), createIndexResponse -> indexNDocuments(
            documentsFirstSnapshot, index, () -> client().admin().cluster()
                .prepareCreateSnapshot(repoName, snapshotName).setWaitForCompletion(true).execute(createSnapshotResponseStepListener)));

        final int documentsSecondSnapshot = randomIntBetween(0, 100);

        final StepListener<CreateSnapshotResponse> createOtherSnapshotResponseStepListener = new StepListener<>();

        final String secondSnapshotName = "snapshot-2";
        continueOrDie(createSnapshotResponseStepListener, createSnapshotResponse -> indexNDocuments(
            documentsSecondSnapshot, index, () -> client().admin().cluster().prepareCreateSnapshot(repoName, secondSnapshotName)
                .setWaitForCompletion(true).execute(createOtherSnapshotResponseStepListener)));

        final StepListener<AcknowledgedResponse> deleteSnapshotStepListener = new StepListener<>();
        final StepListener<RestoreSnapshotResponse> restoreSnapshotResponseListener = new StepListener<>();

        continueOrDie(createOtherSnapshotResponseStepListener,
            createSnapshotResponse -> {
                scheduleNow(
                    () -> client().admin().cluster().prepareDeleteSnapshot(repoName, snapshotName).execute(deleteSnapshotStepListener));
                scheduleNow(() -> client().admin().cluster().restoreSnapshot(
                    new RestoreSnapshotRequest(repoName, secondSnapshotName).waitForCompletion(true)
                        .renamePattern("(.+)").renameReplacement("restored_$1"),
                    restoreSnapshotResponseListener));
            });

        final StepListener<SearchResponse> searchResponseListener = new StepListener<>();
        continueOrDie(restoreSnapshotResponseListener, restoreSnapshotResponse -> {
            assertEquals(shards, restoreSnapshotResponse.getRestoreInfo().totalShards());
            client().search(new SearchRequest("restored_" + index).source(new SearchSourceBuilder().size(0).trackTotalHits(true)),
                searchResponseListener);
        });

        deterministicTaskQueue.runAllRunnableTasks();

        assertEquals(documentsFirstSnapshot + documentsSecondSnapshot,
            Objects.requireNonNull(searchResponseListener.result().getHits().getTotalHits()).value);
        assertThat(deleteSnapshotStepListener.result().isAcknowledged(), is(true));
        assertThat(restoreSnapshotResponseListener.result().getRestoreInfo().failedShards(), is(0));

        final Repository repository = masterNode.repositoriesService.repository(repoName);
        Collection<SnapshotId> snapshotIds = getRepositoryData(repository).getSnapshotIds();
        assertThat(snapshotIds, contains(createOtherSnapshotResponseStepListener.result().getSnapshotInfo().snapshotId()));

        for (SnapshotId snapshotId : snapshotIds) {
            final SnapshotInfo snapshotInfo = repository.getSnapshotInfo(snapshotId);
            assertEquals(SnapshotState.SUCCESS, snapshotInfo.state());
            assertThat(snapshotInfo.indices(), containsInAnyOrder(index));
            assertEquals(shards, snapshotInfo.successfulShards());
            assertEquals(0, snapshotInfo.failedShards());
        }
    }

    private void indexNDocuments(int documents, String index, Runnable afterIndexing) {
        if (documents == 0) {
            afterIndexing.run();
            return;
        }
        final BulkRequest bulkRequest = new BulkRequest().setRefreshPolicy(WriteRequest.RefreshPolicy.IMMEDIATE);
        for (int i = 0; i < documents; ++i) {
            bulkRequest.add(new IndexRequest(index).source(Collections.singletonMap("foo", "bar" + i)));
        }
        final StepListener<BulkResponse> bulkResponseStepListener = new StepListener<>();
        client().bulk(bulkRequest, bulkResponseStepListener);
        continueOrDie(bulkResponseStepListener, bulkResponse -> {
            assertFalse("Failures in bulk response: " + bulkResponse.buildFailureMessage(), bulkResponse.hasFailures());
            assertEquals(documents, bulkResponse.getItems().length);
            afterIndexing.run();
        });
    }

    public void testConcurrentSnapshotDeleteAndDeleteIndex() throws IOException {
        setupTestCluster(randomFrom(1, 3, 5), randomIntBetween(2, 10));

        String repoName = "repo";
        String snapshotName = "snapshot";
        final String index = "test";

        TestClusterNodes.TestClusterNode masterNode =
            testClusterNodes.currentMaster(testClusterNodes.nodes.values().iterator().next().clusterService.state());

        final StepListener<Collection<CreateIndexResponse>> createIndicesListener = new StepListener<>();
        final int indices = randomIntBetween(5, 20);

        final SetOnce<Index> firstIndex = new SetOnce<>();
        continueOrDie(createRepoAndIndex(repoName, index, 1), createIndexResponse -> {
            firstIndex.set(masterNode.clusterService.state().metadata().index(index).getIndex());
            // create a few more indices to make it more likely that the subsequent index delete operation happens before snapshot
            // finalization
            final GroupedActionListener<CreateIndexResponse> listener = new GroupedActionListener<>(createIndicesListener, indices);
            for (int i = 0; i < indices; ++i) {
                client().admin().indices().create(new CreateIndexRequest("index-" + i), listener);
            }
        });

        final StepListener<CreateSnapshotResponse> createSnapshotResponseStepListener = new StepListener<>();

        final boolean partialSnapshot = randomBoolean();

        continueOrDie(createIndicesListener, createIndexResponses ->
            client().admin().cluster().prepareCreateSnapshot(repoName, snapshotName).setWaitForCompletion(false)
                .setPartial(partialSnapshot).setIncludeGlobalState(randomBoolean()).execute(createSnapshotResponseStepListener));

        continueOrDie(createSnapshotResponseStepListener,
            createSnapshotResponse -> client().admin().indices().delete(new DeleteIndexRequest(index), new ActionListener<>() {
                @Override
                public void onResponse(AcknowledgedResponse acknowledgedResponse) {
                    if (partialSnapshot) {
                        // Recreate index by the same name to test that we don't snapshot conflicting metadata in this scenario
                        client().admin().indices().create(new CreateIndexRequest(index), noopListener());
                    }
                }

                @Override
                public void onFailure(Exception e) {
                    if (partialSnapshot) {
                        throw new AssertionError("Delete index should always work during partial snapshots", e);
                    }
                }
            }));

        deterministicTaskQueue.runAllRunnableTasks();

        SnapshotsInProgress finalSnapshotsInProgress = masterNode.clusterService.state().custom(SnapshotsInProgress.TYPE);
        assertFalse(finalSnapshotsInProgress.entries().stream().anyMatch(entry -> entry.state().completed() == false));
        final Repository repository = masterNode.repositoriesService.repository(repoName);
        final RepositoryData repositoryData = getRepositoryData(repository);
        Collection<SnapshotId> snapshotIds = repositoryData.getSnapshotIds();
        assertThat(snapshotIds, hasSize(1));

        final SnapshotInfo snapshotInfo = repository.getSnapshotInfo(snapshotIds.iterator().next());
        if (partialSnapshot) {
            assertThat(snapshotInfo.state(), either(is(SnapshotState.SUCCESS)).or(is(SnapshotState.PARTIAL)));
            // Single shard for each index so we either get all indices or all except for the deleted index
            assertThat(snapshotInfo.successfulShards(), either(is(indices + 1)).or(is(indices)));
            if (snapshotInfo.successfulShards() == indices + 1) {
                final IndexMetadata indexMetadata =
                    repository.getSnapshotIndexMetaData(repositoryData, snapshotInfo.snapshotId(), repositoryData.resolveIndexId(index));
                // Make sure we snapshotted the metadata of this index and not the recreated version
                assertEquals(indexMetadata.getIndex(), firstIndex.get());
            }
        } else {
            assertEquals(snapshotInfo.state(), SnapshotState.SUCCESS);
            // Index delete must be blocked for non-partial snapshots and we get a snapshot for every index
            assertEquals(snapshotInfo.successfulShards(), indices + 1);
        }
        assertEquals(0, snapshotInfo.failedShards());
    }

    public void testConcurrentDeletes() {
        setupTestCluster(randomFrom(1, 3, 5), randomIntBetween(2, 10));

        String repoName = "repo";
        String snapshotName = "snapshot";
        final String index = "test";
        final int shards = randomIntBetween(1, 10);

        TestClusterNodes.TestClusterNode masterNode =
                testClusterNodes.currentMaster(testClusterNodes.nodes.values().iterator().next().clusterService.state());

        final StepListener<CreateSnapshotResponse> createSnapshotResponseStepListener = new StepListener<>();

        continueOrDie(createRepoAndIndex(repoName, index, shards),
                createIndexResponse -> client().admin().cluster().prepareCreateSnapshot(repoName, snapshotName)
                        .setWaitForCompletion(true).execute(createSnapshotResponseStepListener));

        final Collection<StepListener<Boolean>> deleteSnapshotStepListeners = List.of(new StepListener<>(), new StepListener<>());

        final AtomicInteger successfulDeletes = new AtomicInteger(0);

        continueOrDie(createSnapshotResponseStepListener, createSnapshotResponse -> {
            for (StepListener<Boolean> deleteListener : deleteSnapshotStepListeners) {
                client().admin().cluster().prepareDeleteSnapshot(repoName, snapshotName).execute(
                        ActionListener.wrap(
                                resp -> deleteListener.onResponse(true),
                                e -> {
                                    final Throwable unwrapped = ExceptionsHelper.unwrap(
                                            e, ConcurrentSnapshotExecutionException.class, SnapshotMissingException.class);
                                    assertThat(unwrapped, notNullValue());
                                    deleteListener.onResponse(false);
                                }));
            }
        });

        for (StepListener<Boolean> deleteListener : deleteSnapshotStepListeners) {
            continueOrDie(deleteListener, deleted -> {
                if (deleted) {
                    successfulDeletes.incrementAndGet();
                }
            });
        }

        deterministicTaskQueue.runAllRunnableTasks();

        SnapshotDeletionsInProgress deletionsInProgress = masterNode.clusterService.state().custom(SnapshotDeletionsInProgress.TYPE);
        assertFalse(deletionsInProgress.hasDeletionsInProgress());
        final Repository repository = masterNode.repositoriesService.repository(repoName);
        final RepositoryData repositoryData = getRepositoryData(repository);
        Collection<SnapshotId> snapshotIds = repositoryData.getSnapshotIds();
        // We end up with no snapshots since at least one of the deletes worked out
        assertThat(snapshotIds, empty());
        assertThat(successfulDeletes.get(), either(is(1)).or(is(2)));
        // We did one snapshot and one delete so we went two steps from the empty generation (-1) to 1
        assertThat(repositoryData.getGenId(), is(1L));
    }

    /**
     * Simulates concurrent restarts of data and master nodes as well as relocating a primary shard, while starting and subsequently
     * deleting a snapshot.
     */
    public void testSnapshotPrimaryRelocations() {
        final int masterNodeCount = randomFrom(1, 3, 5);
        setupTestCluster(masterNodeCount, randomIntBetween(2, 10));

        String repoName = "repo";
        String snapshotName = "snapshot";
        final String index = "test";

        final int shards = randomIntBetween(1, 10);

        final TestClusterNodes.TestClusterNode masterNode =
            testClusterNodes.currentMaster(testClusterNodes.nodes.values().iterator().next().clusterService.state());
        final AtomicBoolean createdSnapshot = new AtomicBoolean();
        final AdminClient masterAdminClient = masterNode.client.admin();

        final StepListener<ClusterStateResponse> clusterStateResponseStepListener = new StepListener<>();

        continueOrDie(createRepoAndIndex(repoName, index, shards),
            createIndexResponse -> client().admin().cluster().state(new ClusterStateRequest(), clusterStateResponseStepListener));

        continueOrDie(clusterStateResponseStepListener, clusterStateResponse -> {
            final ShardRouting shardToRelocate = clusterStateResponse.getState().routingTable().allShards(index).get(0);
            final TestClusterNodes.TestClusterNode currentPrimaryNode = testClusterNodes.nodeById(shardToRelocate.currentNodeId());
            final TestClusterNodes.TestClusterNode otherNode = testClusterNodes.randomDataNodeSafe(currentPrimaryNode.node.getName());
            scheduleNow(() -> testClusterNodes.stopNode(currentPrimaryNode));
            scheduleNow(new Runnable() {
                @Override
                public void run() {
                    final StepListener<ClusterStateResponse> updatedClusterStateResponseStepListener = new StepListener<>();
                    masterAdminClient.cluster().state(new ClusterStateRequest(), updatedClusterStateResponseStepListener);
                    continueOrDie(updatedClusterStateResponseStepListener, updatedClusterState -> {
                        final ShardRouting shardRouting =
                            updatedClusterState.getState().routingTable().shardRoutingTable(shardToRelocate.shardId()).primaryShard();
                        if (shardRouting.unassigned() && shardRouting.unassignedInfo().getReason() == UnassignedInfo.Reason.NODE_LEFT) {
                            if (masterNodeCount > 1) {
                                scheduleNow(() -> testClusterNodes.stopNode(masterNode));
                            }
                            testClusterNodes.randomDataNodeSafe().client.admin().cluster().prepareCreateSnapshot(repoName, snapshotName)
                                    .execute(ActionListener.wrap(() -> {
                                        createdSnapshot.set(true);
                                        testClusterNodes.randomDataNodeSafe().client.admin().cluster().deleteSnapshot(
                                                new DeleteSnapshotRequest(repoName, snapshotName), noopListener());
                                    }));
                            scheduleNow(
                                () -> testClusterNodes.randomMasterNodeSafe().client.admin().cluster().reroute(
                                    new ClusterRerouteRequest().add(new AllocateEmptyPrimaryAllocationCommand(
                                        index, shardRouting.shardId().id(), otherNode.node.getName(), true)), noopListener()));
                        } else {
                            scheduleSoon(this);
                        }
                    });
                }
            });
        });

        runUntil(() -> testClusterNodes.randomMasterNode().map(master -> {
            if (createdSnapshot.get() == false) {
                return false;
            }
            return master.clusterService.state().custom(SnapshotsInProgress.TYPE, SnapshotsInProgress.EMPTY).entries().isEmpty();
        }).orElse(false), TimeUnit.MINUTES.toMillis(1L));

        clearDisruptionsAndAwaitSync();

        assertTrue(createdSnapshot.get());
        assertThat(testClusterNodes.randomDataNodeSafe().clusterService.state()
            .custom(SnapshotsInProgress.TYPE, SnapshotsInProgress.EMPTY).entries(), empty());
        final Repository repository = testClusterNodes.randomMasterNodeSafe().repositoriesService.repository(repoName);
        Collection<SnapshotId> snapshotIds = getRepositoryData(repository).getSnapshotIds();
        assertThat(snapshotIds, either(hasSize(1)).or(hasSize(0)));
    }

    public void testSuccessfulSnapshotWithConcurrentDynamicMappingUpdates() {
        setupTestCluster(randomFrom(1, 3, 5), randomIntBetween(2, 10));

        String repoName = "repo";
        String snapshotName = "snapshot";
        final String index = "test";

        final int shards = randomIntBetween(1, 10);
        final int documents = randomIntBetween(2, 100);
        TestClusterNodes.TestClusterNode masterNode =
            testClusterNodes.currentMaster(testClusterNodes.nodes.values().iterator().next().clusterService.state());

        final StepListener<CreateSnapshotResponse> createSnapshotResponseStepListener = new StepListener<>();

        continueOrDie(createRepoAndIndex(repoName, index, shards), createIndexResponse -> {
            final AtomicBoolean initiatedSnapshot = new AtomicBoolean(false);
            for (int i = 0; i < documents; ++i) {
                // Index a few documents with different field names so we trigger a dynamic mapping update for each of them
                client().bulk(new BulkRequest().add(new IndexRequest(index).source(Map.of("foo" + i, "bar")))
                        .setRefreshPolicy(WriteRequest.RefreshPolicy.IMMEDIATE),
                    assertNoFailureListener(
                        bulkResponse -> {
                            assertFalse("Failures in bulkresponse: " + bulkResponse.buildFailureMessage(), bulkResponse.hasFailures());
                            if (initiatedSnapshot.compareAndSet(false, true)) {
                                client().admin().cluster().prepareCreateSnapshot(repoName, snapshotName).setWaitForCompletion(true)
                                    .execute(createSnapshotResponseStepListener);
                            }
                        }));
            }
        });

        final String restoredIndex = "restored";

        final StepListener<RestoreSnapshotResponse> restoreSnapshotResponseStepListener = new StepListener<>();

        continueOrDie(createSnapshotResponseStepListener, createSnapshotResponse -> client().admin().cluster().restoreSnapshot(
            new RestoreSnapshotRequest(repoName, snapshotName)
                .renamePattern(index).renameReplacement(restoredIndex).waitForCompletion(true), restoreSnapshotResponseStepListener));

        final StepListener<SearchResponse> searchResponseStepListener = new StepListener<>();

        continueOrDie(restoreSnapshotResponseStepListener, restoreSnapshotResponse -> {
            assertEquals(shards, restoreSnapshotResponse.getRestoreInfo().totalShards());
            client().search(new SearchRequest(restoredIndex).source(new SearchSourceBuilder().size(documents).trackTotalHits(true)),
                searchResponseStepListener);
        });

        final AtomicBoolean documentCountVerified = new AtomicBoolean();

        continueOrDie(searchResponseStepListener, r -> {
            final long hitCount = r.getHits().getTotalHits().value;
            assertThat(
                "Documents were restored but the restored index mapping was older than some documents and misses some of their fields",
                (int) hitCount,
                lessThanOrEqualTo(((Map<?, ?>) masterNode.clusterService.state().metadata().index(restoredIndex).mapping()
                    .sourceAsMap().get("properties")).size())
            );
            documentCountVerified.set(true);
        });

        runUntil(documentCountVerified::get, TimeUnit.MINUTES.toMillis(5L));

        assertNotNull(createSnapshotResponseStepListener.result());
        assertNotNull(restoreSnapshotResponseStepListener.result());
        SnapshotsInProgress finalSnapshotsInProgress = masterNode.clusterService.state().custom(SnapshotsInProgress.TYPE);
        assertFalse(finalSnapshotsInProgress.entries().stream().anyMatch(entry -> entry.state().completed() == false));
        final Repository repository = masterNode.repositoriesService.repository(repoName);
        Collection<SnapshotId> snapshotIds = getRepositoryData(repository).getSnapshotIds();
        assertThat(snapshotIds, hasSize(1));

        final SnapshotInfo snapshotInfo = repository.getSnapshotInfo(snapshotIds.iterator().next());
        assertEquals(SnapshotState.SUCCESS, snapshotInfo.state());
        assertThat(snapshotInfo.indices(), containsInAnyOrder(index));
        assertEquals(shards, snapshotInfo.successfulShards());
        assertEquals(0, snapshotInfo.failedShards());
    }

    public void testRunConcurrentSnapshots() {
        setupTestCluster(randomFrom(1, 3, 5), randomIntBetween(2, 10));

        final String repoName = "repo";
        final List<String> snapshotNames = IntStream.range(1, randomIntBetween(2, 4))
                .mapToObj(i -> "snapshot-" + i).collect(Collectors.toList());
        final String index = "test";
        final int shards = randomIntBetween(1, 10);
        final int documents = randomIntBetween(1, 100);

        final TestClusterNodes.TestClusterNode masterNode =
                testClusterNodes.currentMaster(testClusterNodes.nodes.values().iterator().next().clusterService.state());

        final StepListener<Collection<CreateSnapshotResponse>> allSnapshotsListener = new StepListener<>();
        final ActionListener<CreateSnapshotResponse> snapshotListener =
                new GroupedActionListener<>(allSnapshotsListener, snapshotNames.size());
        final AtomicBoolean doneIndexing = new AtomicBoolean(false);
        continueOrDie(createRepoAndIndex(repoName, index, shards), createIndexResponse -> {
            for (String snapshotName : snapshotNames) {
                scheduleNow(() -> client().admin().cluster().prepareCreateSnapshot(repoName, snapshotName)
                        .setWaitForCompletion(true).execute(snapshotListener));
            }
            final BulkRequest bulkRequest = new BulkRequest().setRefreshPolicy(WriteRequest.RefreshPolicy.IMMEDIATE);
            for (int i = 0; i < documents; ++i) {
                bulkRequest.add(new IndexRequest(index).source(Collections.singletonMap("foo", "bar" + i)));
            }
            final StepListener<BulkResponse> bulkResponseStepListener = new StepListener<>();
            client().bulk(bulkRequest, bulkResponseStepListener);
            continueOrDie(bulkResponseStepListener, bulkResponse -> {
                assertFalse("Failures in bulk response: " + bulkResponse.buildFailureMessage(), bulkResponse.hasFailures());
                assertEquals(documents, bulkResponse.getItems().length);
                doneIndexing.set(true);
            });
        });

        final AtomicBoolean doneSnapshotting = new AtomicBoolean(false);
        continueOrDie(allSnapshotsListener, createSnapshotResponses -> {
            for (CreateSnapshotResponse createSnapshotResponse : createSnapshotResponses) {
                final SnapshotInfo snapshotInfo = createSnapshotResponse.getSnapshotInfo();
                assertThat(snapshotInfo.state(), is(SnapshotState.SUCCESS));
            }
            doneSnapshotting.set(true);
        });

        runUntil(() -> doneIndexing.get() && doneSnapshotting.get(), TimeUnit.MINUTES.toMillis(5L));
        SnapshotsInProgress finalSnapshotsInProgress = masterNode.clusterService.state().custom(SnapshotsInProgress.TYPE);
        assertFalse(finalSnapshotsInProgress.entries().stream().anyMatch(entry -> entry.state().completed() == false));
        final Repository repository = masterNode.repositoriesService.repository(repoName);
        Collection<SnapshotId> snapshotIds = getRepositoryData(repository).getSnapshotIds();
        assertThat(snapshotIds, hasSize(snapshotNames.size()));

        for (SnapshotId snapshotId : snapshotIds) {
            final SnapshotInfo snapshotInfo = repository.getSnapshotInfo(snapshotId);
            assertEquals(SnapshotState.SUCCESS, snapshotInfo.state());
            assertThat(snapshotInfo.indices(), containsInAnyOrder(index));
            assertEquals(shards, snapshotInfo.successfulShards());
            assertEquals(0, snapshotInfo.failedShards());
        }
    }

    private RepositoryData getRepositoryData(Repository repository) {
        final PlainActionFuture<RepositoryData> res = PlainActionFuture.newFuture();
        repository.getRepositoryData(res);
        deterministicTaskQueue.runAllRunnableTasks();
        assertTrue(res.isDone());
        return res.actionGet();
    }

    private StepListener<CreateIndexResponse> createRepoAndIndex(String repoName, String index, int shards) {
        final StepListener<AcknowledgedResponse> createRepositoryListener = new StepListener<>();

        client().admin().cluster().preparePutRepository(repoName).setType(FsRepository.TYPE)
            .setSettings(Settings.builder().put("location", randomAlphaOfLength(10))).execute(createRepositoryListener);

        final StepListener<CreateIndexResponse> createIndexResponseStepListener = new StepListener<>();

        continueOrDie(createRepositoryListener, acknowledgedResponse -> client().admin().indices().create(
            new CreateIndexRequest(index).waitForActiveShards(ActiveShardCount.ALL).settings(defaultIndexSettings(shards)),
            createIndexResponseStepListener));

        return createIndexResponseStepListener;
    }

    private void clearDisruptionsAndAwaitSync() {
        testClusterNodes.clearNetworkDisruptions();
        stabilize();
    }

    private void disconnectOrRestartDataNode() {
        if (randomBoolean()) {
            disconnectRandomDataNode();
        } else {
            testClusterNodes.randomDataNode().ifPresent(TestClusterNodes.TestClusterNode::restart);
        }
    }

    private void disconnectOrRestartMasterNode() {
        testClusterNodes.randomMasterNode().ifPresent(masterNode -> {
            if (randomBoolean()) {
                testClusterNodes.disconnectNode(masterNode);
            } else {
                masterNode.restart();
            }
        });
    }

    private void disconnectRandomDataNode() {
        testClusterNodes.randomDataNode().ifPresent(n -> testClusterNodes.disconnectNode(n));
    }

    private void startCluster() {
        final ClusterState initialClusterState =
            new ClusterState.Builder(ClusterName.DEFAULT).nodes(testClusterNodes.discoveryNodes()).build();
        testClusterNodes.nodes.values().forEach(testClusterNode -> testClusterNode.start(initialClusterState));

        deterministicTaskQueue.advanceTime();
        deterministicTaskQueue.runAllRunnableTasks();

        final VotingConfiguration votingConfiguration = new VotingConfiguration(testClusterNodes.nodes.values().stream().map(n -> n.node)
                .filter(DiscoveryNode::isMasterNode).map(DiscoveryNode::getId).collect(Collectors.toSet()));
        testClusterNodes.nodes.values().stream().filter(n -> n.node.isMasterNode()).forEach(
            testClusterNode -> testClusterNode.coordinator.setInitialConfiguration(votingConfiguration));
        // Connect all nodes to each other
        testClusterNodes.nodes.values().forEach(node -> testClusterNodes.nodes.values().forEach(
            n -> n.transportService.connectToNode(node.node, null,
                ActionTestUtils.assertNoFailureListener(c -> logger.info("--> Connected [{}] to [{}]", n.node, node.node)))));
        stabilize();
    }

    private void stabilize() {
        final long endTime = deterministicTaskQueue.getCurrentTimeMillis() + AbstractCoordinatorTestCase.DEFAULT_STABILISATION_TIME;
        while (deterministicTaskQueue.getCurrentTimeMillis() < endTime) {
            deterministicTaskQueue.advanceTime();
            deterministicTaskQueue.runAllRunnableTasks();
        }
        runUntil(
            () -> {
                final Collection<ClusterState> clusterStates =
                    testClusterNodes.nodes.values().stream().map(node -> node.clusterService.state()).collect(Collectors.toList());
                final Set<String> masterNodeIds = clusterStates.stream()
                    .map(clusterState -> clusterState.nodes().getMasterNodeId()).collect(Collectors.toSet());
                final Set<Long> terms = clusterStates.stream().map(ClusterState::term).collect(Collectors.toSet());
                final List<Long> versions = clusterStates.stream().map(ClusterState::version).distinct().collect(Collectors.toList());
                return versions.size() == 1 && masterNodeIds.size() == 1 && masterNodeIds.contains(null) == false && terms.size() == 1;
            },
            TimeUnit.MINUTES.toMillis(1L)
        );
    }

    private void runUntil(Supplier<Boolean> fulfilled, long timeout) {
        final long start = deterministicTaskQueue.getCurrentTimeMillis();
        while (timeout > deterministicTaskQueue.getCurrentTimeMillis() - start) {
            if (fulfilled.get()) {
                return;
            }
            deterministicTaskQueue.runAllRunnableTasks();
            deterministicTaskQueue.advanceTime();
        }
        fail("Condition wasn't fulfilled.");
    }

    private void setupTestCluster(int masterNodes, int dataNodes) {
        testClusterNodes = new TestClusterNodes(masterNodes, dataNodes);
        startCluster();
    }

    private void scheduleSoon(Runnable runnable) {
        deterministicTaskQueue.scheduleAt(deterministicTaskQueue.getCurrentTimeMillis() + randomLongBetween(0, 100L), runnable);
    }

    private void scheduleNow(Runnable runnable) {
        deterministicTaskQueue.scheduleNow(runnable);
    }

    private static Settings defaultIndexSettings(int shards) {
        // TODO: randomize replica count settings once recovery operations aren't blocking anymore
        return Settings.builder()
            .put(IndexMetadata.INDEX_NUMBER_OF_SHARDS_SETTING.getKey(), shards)
            .put(IndexMetadata.INDEX_NUMBER_OF_REPLICAS_SETTING.getKey(), 0).build();
    }

    private static <T> void continueOrDie(StepListener<T> listener, CheckedConsumer<T, Exception> onResponse) {
        listener.whenComplete(onResponse, e -> {
            throw new AssertionError(e);
        });
    }

    private static <T> ActionListener<T> noopListener() {
        return ActionListener.wrap(() -> {});
    }

    public NodeClient client() {
        // Select from sorted list of nodes
        final List<TestClusterNodes.TestClusterNode> nodes = testClusterNodes.nodes.values().stream()
            .filter(n -> testClusterNodes.disconnectedNodes.contains(n.node.getName()) == false)
            .sorted(Comparator.comparing(n -> n.node.getName())).collect(Collectors.toList());
        if (nodes.isEmpty()) {
            throw new AssertionError("No nodes available");
        }
        return randomFrom(nodes).client;
    }

    /**
     * Create a {@link Environment} with random path.home and path.repo
     **/
    private Environment createEnvironment(String nodeName) {
        return TestEnvironment.newEnvironment(Settings.builder()
            .put(NODE_NAME_SETTING.getKey(), nodeName)
            .put(PATH_HOME_SETTING.getKey(), tempDir.resolve(nodeName).toAbsolutePath())
            .put(Environment.PATH_REPO_SETTING.getKey(), tempDir.resolve("repo").toAbsolutePath())
            .putList(ClusterBootstrapService.INITIAL_MASTER_NODES_SETTING.getKey(),
                ClusterBootstrapService.INITIAL_MASTER_NODES_SETTING.get(Settings.EMPTY))
            .put(MappingUpdatedAction.INDICES_MAX_IN_FLIGHT_UPDATES_SETTING.getKey(), 1000) // o.w. some tests might block
            .build());
    }

    private static ClusterState stateForNode(ClusterState state, DiscoveryNode node) {
        // Remove and add back local node to update ephemeral id on restarts
        return ClusterState.builder(state).nodes(DiscoveryNodes.builder(
            state.nodes()).remove(node.getId()).add(node).localNodeId(node.getId())).build();
    }

    private final class TestClusterNodes {

        // LinkedHashMap so we have deterministic ordering when iterating over the map in tests
        private final Map<String, TestClusterNode> nodes = new LinkedHashMap<>();

        /**
         * Node names that are disconnected from all other nodes.
         */
        private final Set<String> disconnectedNodes = new HashSet<>();

        TestClusterNodes(int masterNodes, int dataNodes) {
            for (int i = 0; i < masterNodes; ++i) {
                nodes.computeIfAbsent("node" + i, nodeName -> {
                    try {
                        return newMasterNode(nodeName);
                    } catch (IOException e) {
                        throw new AssertionError(e);
                    }
                });
            }
            for (int i = 0; i < dataNodes; ++i) {
                nodes.computeIfAbsent("data-node" + i, nodeName -> {
                    try {
                        return newDataNode(nodeName);
                    } catch (IOException e) {
                        throw new AssertionError(e);
                    }
                });
            }
        }

        public TestClusterNode nodeById(final String nodeId) {
            return nodes.values().stream().filter(n -> n.node.getId().equals(nodeId)).findFirst()
                .orElseThrow(() -> new AssertionError("Could not find node by id [" + nodeId + ']'));
        }

        private TestClusterNode newMasterNode(String nodeName) throws IOException {
            return newNode(nodeName, DiscoveryNodeRole.MASTER_ROLE);
        }

        private TestClusterNode newDataNode(String nodeName) throws IOException {
            return newNode(nodeName, DiscoveryNodeRole.DATA_ROLE);
        }

        private TestClusterNode newNode(String nodeName, DiscoveryNodeRole role) throws IOException {
            return new TestClusterNode(
                new DiscoveryNode(nodeName, randomAlphaOfLength(10), buildNewFakeTransportAddress(), emptyMap(),
                    Collections.singleton(role), Version.CURRENT));
        }

        public TestClusterNode randomMasterNodeSafe() {
            return randomMasterNode().orElseThrow(() -> new AssertionError("Expected to find at least one connected master node"));
        }

        public Optional<TestClusterNode> randomMasterNode() {
            // Select from sorted list of data-nodes here to not have deterministic behaviour
            final List<TestClusterNode> masterNodes = testClusterNodes.nodes.values().stream()
                .filter(n -> n.node.isMasterNode())
                .filter(n -> disconnectedNodes.contains(n.node.getName()) == false)
                .sorted(Comparator.comparing(n -> n.node.getName())).collect(Collectors.toList());
            return masterNodes.isEmpty() ? Optional.empty() : Optional.of(randomFrom(masterNodes));
        }

        public void stopNode(TestClusterNode node) {
            node.stop();
            nodes.remove(node.node.getName());
        }

        public TestClusterNode randomDataNodeSafe(String... excludedNames) {
            return randomDataNode(excludedNames).orElseThrow(() -> new AssertionError("Could not find another data node."));
        }

        public Optional<TestClusterNode> randomDataNode(String... excludedNames) {
            // Select from sorted list of data-nodes here to not have deterministic behaviour
            final List<TestClusterNode> dataNodes = testClusterNodes.nodes.values().stream().filter(n -> n.node.isDataNode())
                .filter(n -> {
                    for (final String nodeName : excludedNames) {
                        if (n.node.getName().equals(nodeName)) {
                            return false;
                        }
                    }
                    return true;
                })
                .sorted(Comparator.comparing(n -> n.node.getName())).collect(Collectors.toList());
            return dataNodes.isEmpty() ? Optional.empty() : Optional.ofNullable(randomFrom(dataNodes));
        }

        public void disconnectNode(TestClusterNode node) {
            if (disconnectedNodes.contains(node.node.getName())) {
                return;
            }
            testClusterNodes.nodes.values().forEach(n -> n.transportService.getConnectionManager().disconnectFromNode(node.node));
            disconnectedNodes.add(node.node.getName());
        }

        public void clearNetworkDisruptions() {
            final Set<String> disconnectedNodes = new HashSet<>(this.disconnectedNodes);
            this.disconnectedNodes.clear();
            disconnectedNodes.forEach(nodeName -> {
                if (testClusterNodes.nodes.containsKey(nodeName)) {
                    final DiscoveryNode node = testClusterNodes.nodes.get(nodeName).node;
                    testClusterNodes.nodes.values().forEach(
                        n -> n.transportService.openConnection(node, null,
                            ActionTestUtils.assertNoFailureListener(c -> logger.debug("--> Connected [{}] to [{}]", n.node, node))));
                }
            });
        }

        /**
         * Builds a {@link DiscoveryNodes} instance that holds the nodes in this test cluster.
         * @return DiscoveryNodes
         */
        public DiscoveryNodes discoveryNodes() {
            DiscoveryNodes.Builder builder = DiscoveryNodes.builder();
            nodes.values().forEach(node -> builder.add(node.node));
            return builder.build();
        }

        /**
         * Returns the {@link TestClusterNode} for the master node in the given {@link ClusterState}.
         * @param state ClusterState
         * @return Master Node
         */
        public TestClusterNode currentMaster(ClusterState state) {
            TestClusterNode master = nodes.get(state.nodes().getMasterNode().getName());
            assertNotNull(master);
            assertTrue(master.node.isMasterNode());
            return master;
        }

        private final class TestClusterNode {

            private final Logger logger = LogManager.getLogger(TestClusterNode.class);

            private final NamedWriteableRegistry namedWriteableRegistry = new NamedWriteableRegistry(Stream.concat(
                ClusterModule.getNamedWriteables().stream(), NetworkModule.getNamedWriteables().stream()).collect(Collectors.toList()));

            private final TransportService transportService;

            private final ClusterService clusterService;

            private final RecoverySettings recoverySettings;

            private final PeerRecoverySourceService peerRecoverySourceService;

            private final NodeConnectionsService nodeConnectionsService;

            private final RepositoriesService repositoriesService;

            private final SnapshotsService snapshotsService;

            private final SnapshotShardsService snapshotShardsService;

            private final IndicesService indicesService;

            private final IndicesClusterStateService indicesClusterStateService;

            private final DiscoveryNode node;

            private final MasterService masterService;

            private final AllocationService allocationService;

            private final RerouteService rerouteService;

            private final NodeClient client;

            private final NodeEnvironment nodeEnv;

            private final DisruptableMockTransport mockTransport;

            private final ThreadPool threadPool;

            private final BigArrays bigArrays;

            private Coordinator coordinator;

            TestClusterNode(DiscoveryNode node) throws IOException {
                this.node = node;
                final Environment environment = createEnvironment(node.getName());
                threadPool = deterministicTaskQueue.getThreadPool(runnable -> CoordinatorTests.onNodeLog(node, runnable));
                masterService = new FakeThreadPoolMasterService(node.getName(), "test", threadPool, deterministicTaskQueue::scheduleNow);
                final Settings settings = environment.settings();
                final ClusterSettings clusterSettings = new ClusterSettings(settings, ClusterSettings.BUILT_IN_CLUSTER_SETTINGS);
                clusterService = new ClusterService(settings, clusterSettings, masterService,
                    new ClusterApplierService(node.getName(), settings, clusterSettings, threadPool) {
                        @Override
                        protected PrioritizedEsThreadPoolExecutor createThreadPoolExecutor() {
                            return new MockSinglePrioritizingExecutor(node.getName(), deterministicTaskQueue, threadPool);
                        }

                        @Override
                        protected void connectToNodesAndWait(ClusterState newClusterState) {
                            // don't do anything, and don't block
                        }
                    });
                recoverySettings = new RecoverySettings(settings, clusterSettings);
                mockTransport = new DisruptableMockTransport(node, logger, deterministicTaskQueue) {
                    @Override
                    protected ConnectionStatus getConnectionStatus(DiscoveryNode destination) {
                        if (node.equals(destination)) {
                            return ConnectionStatus.CONNECTED;
                        }
                        // Check if both nodes are still part of the cluster
                        if (nodes.containsKey(node.getName()) == false || nodes.containsKey(destination.getName()) == false) {
                            return ConnectionStatus.DISCONNECTED;
                        }
                        return disconnectedNodes.contains(node.getName()) || disconnectedNodes.contains(destination.getName())
                            ? ConnectionStatus.DISCONNECTED : ConnectionStatus.CONNECTED;
                    }

                    @Override
                    protected Optional<DisruptableMockTransport> getDisruptableMockTransport(TransportAddress address) {
                        return nodes.values().stream().map(cn -> cn.mockTransport)
                            .filter(transport -> transport.getLocalNode().getAddress().equals(address))
                            .findAny();
                    }

                    @Override
                    protected void execute(Runnable runnable) {
                        scheduleNow(CoordinatorTests.onNodeLog(getLocalNode(), runnable));
                    }

                    @Override
                    protected NamedWriteableRegistry writeableRegistry() {
                        return namedWriteableRegistry;
                    }
                };
                transportService = mockTransport.createTransportService(settings, threadPool, TransportService.NOOP_TRANSPORT_INTERCEPTOR,
                        a -> node, null, emptySet());
                final IndexNameExpressionResolver indexNameExpressionResolver =
                    new IndexNameExpressionResolver(new ThreadContext(Settings.EMPTY));
                repositoriesService = new RepositoriesService(
                    settings, clusterService, transportService,
                    Collections.singletonMap(FsRepository.TYPE, getRepoFactory(environment)), emptyMap(), threadPool
                );
                final ActionFilters actionFilters = new ActionFilters(emptySet());
                snapshotsService = new SnapshotsService(settings, clusterService, indexNameExpressionResolver, repositoriesService,
                        transportService, actionFilters, Collections.emptyMap());
                nodeEnv = new NodeEnvironment(settings, environment);
                final NamedXContentRegistry namedXContentRegistry = new NamedXContentRegistry(Collections.emptyList());
                final ScriptService scriptService = new ScriptService(settings, emptyMap(), emptyMap());
                client = new NodeClient(settings, threadPool);
                final SetOnce<RerouteService> rerouteServiceSetOnce = new SetOnce<>();
                final SnapshotsInfoService snapshotsInfoService = new InternalSnapshotsInfoService(settings, clusterService,
                    () -> repositoriesService, rerouteServiceSetOnce::get);
                allocationService = ESAllocationTestCase.createAllocationService(settings, snapshotsInfoService);
                rerouteService = new BatchedRerouteService(clusterService, allocationService::reroute);
                rerouteServiceSetOnce.set(rerouteService);
                final IndexScopedSettings indexScopedSettings =
                    new IndexScopedSettings(settings, IndexScopedSettings.BUILT_IN_INDEX_SETTINGS);
                bigArrays = new BigArrays(new PageCacheRecycler(settings), null, "test");
                final MapperRegistry mapperRegistry = new IndicesModule(Collections.emptyList()).getMapperRegistry();
                indicesService = new IndicesService(
                    settings,
                    mock(PluginsService.class),
                    nodeEnv,
                    namedXContentRegistry,
                    new AnalysisRegistry(environment, emptyMap(), emptyMap(), emptyMap(), emptyMap(), emptyMap(),
                        emptyMap(), emptyMap(), emptyMap(), emptyMap()),
                    indexNameExpressionResolver,
                    mapperRegistry,
                    namedWriteableRegistry,
                    threadPool,
                    indexScopedSettings,
                    new NoneCircuitBreakerService(),
                    bigArrays,
                    scriptService,
                    clusterService,
                    client,
                    new MetaStateService(nodeEnv, namedXContentRegistry),
                    Collections.emptyList(),
                    emptyMap(),
                    null,
                    emptyMap(),
                    List.of(),
                    emptyMap());
                final RecoverySettings recoverySettings = new RecoverySettings(settings, clusterSettings);
                snapshotShardsService =
                        new SnapshotShardsService(settings, clusterService, repositoriesService, transportService, indicesService);
                final ShardStateAction shardStateAction =
                    new ShardStateAction(clusterService, transportService, allocationService, rerouteService, threadPool);
                nodeConnectionsService =
                    new NodeConnectionsService(clusterService.getSettings(), threadPool, transportService);
                @SuppressWarnings("rawtypes")
                Map<ActionType, TransportAction> actions = new HashMap<>();
                actions.put(GlobalCheckpointSyncAction.TYPE,
                    new GlobalCheckpointSyncAction(settings, transportService, clusterService, indicesService,
                        threadPool, shardStateAction, actionFilters));
                final MetadataMappingService metadataMappingService = new MetadataMappingService(clusterService, indicesService);
                peerRecoverySourceService = new PeerRecoverySourceService(transportService, indicesService, recoverySettings);

                final SystemIndices systemIndices = new SystemIndices(Map.of());

                indicesClusterStateService = new IndicesClusterStateService(
                    settings,
                    indicesService,
                    clusterService,
                    threadPool,
                    new PeerRecoveryTargetService(threadPool, transportService, recoverySettings, clusterService),
                    shardStateAction,
                    new NodeMappingRefreshAction(transportService, metadataMappingService),
                    repositoriesService,
                    mock(SearchService.class),
                    peerRecoverySourceService,
                    snapshotShardsService,
                    new PrimaryReplicaSyncer(
                        transportService,
                        new TransportResyncReplicationAction(
                            settings,
                            transportService,
                            clusterService,
                            indicesService,
                            threadPool,
                            shardStateAction,
                            actionFilters,
                            new IndexingPressure(settings),
                            systemIndices)),
                    RetentionLeaseSyncer.EMPTY,
                    client);
                final ShardLimitValidator shardLimitValidator = new ShardLimitValidator(settings, clusterService);
                final MetadataCreateIndexService metadataCreateIndexService = new MetadataCreateIndexService(settings, clusterService,
                    indicesService,
                    allocationService, new AliasValidator(), shardLimitValidator, environment, indexScopedSettings,
                    threadPool, namedXContentRegistry, systemIndices, false);
                actions.put(CreateIndexAction.INSTANCE,
                    new TransportCreateIndexAction(
                        transportService, clusterService, threadPool,
                        metadataCreateIndexService,
                        actionFilters, indexNameExpressionResolver, systemIndices
                    ));
                final MappingUpdatedAction mappingUpdatedAction = new MappingUpdatedAction(settings, clusterSettings);
                final IndexingPressure indexingMemoryLimits = new IndexingPressure(settings);
                mappingUpdatedAction.setClient(client);
                actions.put(BulkAction.INSTANCE,
                    new TransportBulkAction(threadPool, transportService, clusterService,
                        new IngestService(
                            clusterService, threadPool, environment, scriptService,
                            new AnalysisModule(environment, Collections.emptyList()).getAnalysisRegistry(),
                            Collections.emptyList(), client),
                        client, actionFilters, indexNameExpressionResolver,
                        new IndexingPressure(settings),
                        systemIndices
                    ));
                final TransportShardBulkAction transportShardBulkAction = new TransportShardBulkAction(settings, transportService,
                    clusterService, indicesService, threadPool, shardStateAction, mappingUpdatedAction, new UpdateHelper(scriptService),
                    actionFilters, indexingMemoryLimits, systemIndices);
                actions.put(TransportShardBulkAction.TYPE, transportShardBulkAction);
                final RestoreService restoreService = new RestoreService(
                    clusterService, repositoriesService, allocationService,
                    metadataCreateIndexService,
                    new MetadataDeleteIndexService(settings, clusterService, allocationService),
                    new IndexMetadataVerifier(
                        settings, namedXContentRegistry,
                        mapperRegistry,
                        indexScopedSettings,
                        null),
<<<<<<< HEAD
                    clusterSettings,
                    shardLimitValidator,
                    systemIndices,
                    indexNameExpressionResolver
=======
                        shardLimitValidator
>>>>>>> e686e188
                );
                actions.put(PutMappingAction.INSTANCE,
                    new TransportPutMappingAction(transportService, clusterService, threadPool, metadataMappingService,
                        actionFilters, indexNameExpressionResolver, new RequestValidators<>(Collections.emptyList()),
                        new SystemIndices(Map.of())));
                actions.put(AutoPutMappingAction.INSTANCE,
                    new TransportAutoPutMappingAction(transportService, clusterService, threadPool, metadataMappingService,
                        actionFilters, indexNameExpressionResolver, systemIndices));
                final ResponseCollectorService responseCollectorService = new ResponseCollectorService(clusterService);
                final SearchTransportService searchTransportService = new SearchTransportService(transportService, client,
                    SearchExecutionStatsCollector.makeWrapper(responseCollectorService));
                final SearchService searchService = new SearchService(clusterService, indicesService, threadPool, scriptService,
                    bigArrays, new FetchPhase(Collections.emptyList()), responseCollectorService, new NoneCircuitBreakerService());
                SearchPhaseController searchPhaseController = new SearchPhaseController(
                    writableRegistry(), searchService::aggReduceContextBuilder);
                actions.put(SearchAction.INSTANCE,
                    new TransportSearchAction(threadPool, new NoneCircuitBreakerService(), transportService, searchService,
                        searchTransportService, searchPhaseController, clusterService,
                        actionFilters, indexNameExpressionResolver, namedWriteableRegistry));
                actions.put(RestoreSnapshotAction.INSTANCE,
                    new TransportRestoreSnapshotAction(transportService, clusterService, threadPool, restoreService, actionFilters,
                        indexNameExpressionResolver));
                actions.put(DeleteIndexAction.INSTANCE,
                    new TransportDeleteIndexAction(
                        transportService, clusterService, threadPool,
                        new MetadataDeleteIndexService(settings, clusterService, allocationService), actionFilters,
                        indexNameExpressionResolver, new DestructiveOperations(settings, clusterSettings)));
                actions.put(PutRepositoryAction.INSTANCE,
                    new TransportPutRepositoryAction(
                        transportService, clusterService, repositoriesService, threadPool,
                        actionFilters, indexNameExpressionResolver
                    ));
                actions.put(CleanupRepositoryAction.INSTANCE, new TransportCleanupRepositoryAction(transportService, clusterService,
                    repositoriesService, snapshotsService, threadPool, actionFilters, indexNameExpressionResolver));
                actions.put(CreateSnapshotAction.INSTANCE,
                    new TransportCreateSnapshotAction(
                        transportService, clusterService, threadPool,
                        snapshotsService, actionFilters, indexNameExpressionResolver
                    ));
                actions.put(ClusterRerouteAction.INSTANCE,
                    new TransportClusterRerouteAction(transportService, clusterService, threadPool, allocationService,
                        actionFilters, indexNameExpressionResolver));
                actions.put(ClusterStateAction.INSTANCE,
                    new TransportClusterStateAction(transportService, clusterService, threadPool,
                        actionFilters, indexNameExpressionResolver));
                actions.put(IndicesShardStoresAction.INSTANCE,
                    new TransportIndicesShardStoresAction(
                        transportService, clusterService, threadPool, actionFilters, indexNameExpressionResolver,
                        client));
                actions.put(TransportNodesListGatewayStartedShards.TYPE, new TransportNodesListGatewayStartedShards(settings,
                    threadPool, clusterService, transportService, actionFilters, nodeEnv, indicesService, namedXContentRegistry));
                actions.put(DeleteSnapshotAction.INSTANCE,
                    new TransportDeleteSnapshotAction(
                        transportService, clusterService, threadPool,
                        snapshotsService, actionFilters, indexNameExpressionResolver
                    ));
                client.initialize(actions, transportService.getTaskManager(),
                    () -> clusterService.localNode().getId(),
                    transportService.getLocalNodeConnection(),
                    transportService.getRemoteClusterService(),
                    new NamedWriteableRegistry(List.of()));
            }

            private Repository.Factory getRepoFactory(Environment environment) {
                // Run half the tests with the eventually consistent repository
                if (blobStoreContext == null) {
                    return metadata -> new FsRepository(metadata, environment, xContentRegistry(), clusterService, bigArrays,
                        recoverySettings) {
                        @Override
                        protected void assertSnapshotOrGenericThread() {
                            // eliminate thread name check as we create repo in the test thread
                        }
                    };
                } else {
                    return metadata ->
                        new MockEventuallyConsistentRepository(metadata, xContentRegistry(), clusterService, recoverySettings,
                            blobStoreContext, random());
                }
            }
            public void restart() {
                testClusterNodes.disconnectNode(this);
                final ClusterState oldState = this.clusterService.state();
                stop();
                nodes.remove(node.getName());
                scheduleSoon(() -> {
                    try {
                        final TestClusterNode restartedNode = new TestClusterNode(
                            new DiscoveryNode(node.getName(), node.getId(), node.getAddress(), emptyMap(),
                                node.getRoles(), Version.CURRENT));
                        nodes.put(node.getName(), restartedNode);
                        restartedNode.start(oldState);
                    } catch (IOException e) {
                        throw new AssertionError(e);
                    }
                });
            }

            public void stop() {
                testClusterNodes.disconnectNode(this);
                indicesService.close();
                clusterService.close();
                nodeConnectionsService.stop();
                indicesClusterStateService.close();
                peerRecoverySourceService.stop();
                if (coordinator != null) {
                    coordinator.close();
                }
                nodeEnv.close();
            }

            public void start(ClusterState initialState) {
                transportService.start();
                transportService.acceptIncomingRequests();
                snapshotsService.start();
                snapshotShardsService.start();
                repositoriesService.start();
                final CoordinationState.PersistedState persistedState =
                    new InMemoryPersistedState(initialState.term(), stateForNode(initialState, node));
                coordinator = new Coordinator(node.getName(), clusterService.getSettings(),
                    clusterService.getClusterSettings(), transportService, namedWriteableRegistry,
                    allocationService, masterService, () -> persistedState,
                    hostsResolver -> nodes.values().stream().filter(n -> n.node.isMasterNode())
                        .map(n -> n.node.getAddress()).collect(Collectors.toList()),
                    clusterService.getClusterApplierService(), Collections.emptyList(), random(),
                    rerouteService, ElectionStrategy.DEFAULT_INSTANCE,
                    () -> new StatusInfo(HEALTHY, "healthy-info"));
                masterService.setClusterStatePublisher(coordinator);
                coordinator.start();
                clusterService.getClusterApplierService().setNodeConnectionsService(nodeConnectionsService);
                nodeConnectionsService.start();
                clusterService.start();
                indicesService.start();
                indicesClusterStateService.start();
                coordinator.startInitialJoin();
                peerRecoverySourceService.start();
            }
        }
    }
}<|MERGE_RESOLUTION|>--- conflicted
+++ resolved
@@ -1568,14 +1568,9 @@
                         mapperRegistry,
                         indexScopedSettings,
                         null),
-<<<<<<< HEAD
-                    clusterSettings,
                     shardLimitValidator,
                     systemIndices,
                     indexNameExpressionResolver
-=======
-                        shardLimitValidator
->>>>>>> e686e188
                 );
                 actions.put(PutMappingAction.INSTANCE,
                     new TransportPutMappingAction(transportService, clusterService, threadPool, metadataMappingService,
