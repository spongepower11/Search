/*
 * Copyright Elasticsearch B.V. and/or licensed to Elasticsearch B.V. under one
 * or more contributor license agreements. Licensed under the Elastic License
 * 2.0 and the Server Side Public License, v 1; you may not use this file except
 * in compliance with, at your election, the Elastic License 2.0 or the Server
 * Side Public License, v 1.
 */

package org.elasticsearch.snapshots;

import org.elasticsearch.cluster.ClusterName;
import org.elasticsearch.cluster.ClusterState;
import org.elasticsearch.cluster.metadata.Metadata;
import org.elasticsearch.cluster.metadata.RepositoriesMetadata;
import org.elasticsearch.cluster.metadata.RepositoryMetadata;
import org.elasticsearch.cluster.service.ClusterService;
import org.elasticsearch.common.settings.Settings;
import org.elasticsearch.health.Diagnosis;
import org.elasticsearch.health.Diagnosis.Resource.Type;
import org.elasticsearch.health.HealthIndicatorDetails;
import org.elasticsearch.health.HealthIndicatorImpact;
import org.elasticsearch.health.HealthIndicatorResult;
import org.elasticsearch.health.ImpactArea;
import org.elasticsearch.health.SimpleHealthIndicatorDetails;
import org.elasticsearch.health.node.HealthInfo;
import org.elasticsearch.test.ESTestCase;

import java.util.Collections;
import java.util.List;
import java.util.Map;
import java.util.stream.Stream;

import static org.elasticsearch.common.util.CollectionUtils.appendToCopy;
import static org.elasticsearch.health.HealthStatus.GREEN;
import static org.elasticsearch.health.HealthStatus.RED;
import static org.elasticsearch.repositories.RepositoryData.CORRUPTED_REPO_GEN;
import static org.elasticsearch.repositories.RepositoryData.EMPTY_REPO_GEN;
import static org.elasticsearch.snapshots.RepositoryIntegrityHealthIndicatorService.CORRUPTED_REPOSITORY;
import static org.elasticsearch.snapshots.RepositoryIntegrityHealthIndicatorService.NAME;
import static org.hamcrest.Matchers.equalTo;
import static org.mockito.Mockito.mock;
import static org.mockito.Mockito.when;

public class RepositoryIntegrityHealthIndicatorServiceTests extends ESTestCase {

    public void testIsGreenWhenAllRepositoriesAreNotCorrupted() {
        var repos = randomList(1, 10, () -> createRepositoryMetadata("healthy-repo", false));
        var clusterState = createClusterStateWith(new RepositoriesMetadata(repos));
        var service = createRepositoryCorruptionHealthIndicatorService(clusterState);

        assertThat(
            service.calculate(true, HealthInfo.EMPTY_HEALTH_INFO),
            equalTo(
                new HealthIndicatorResult(
                    NAME,
                    GREEN,
                    RepositoryIntegrityHealthIndicatorService.NO_CORRUPT_REPOS,
                    new SimpleHealthIndicatorDetails(Map.of("total_repositories", repos.size())),
                    Collections.emptyList(),
                    Collections.emptyList()
                )
            )
        );
    }

    public void testIsRedWhenAtLeastOneRepoIsCorrupted() {
        var repos = appendToCopy(
            randomList(1, 10, () -> createRepositoryMetadata("healthy-repo", false)),
            createRepositoryMetadata("corrupted-repo", true)
        );
        var clusterState = createClusterStateWith(new RepositoriesMetadata(repos));
        var service = createRepositoryCorruptionHealthIndicatorService(clusterState);

        List<String> corruptedRepos = List.of("corrupted-repo");
        assertThat(
            service.calculate(true, HealthInfo.EMPTY_HEALTH_INFO),
            equalTo(
                new HealthIndicatorResult(
                    NAME,
                    RED,
                    "Detected [1] corrupted snapshot repositories: [corrupted-repo].",
                    new SimpleHealthIndicatorDetails(
                        Map.of("total_repositories", repos.size(), "corrupted_repositories", 1, "corrupted", corruptedRepos)
                    ),
                    Collections.singletonList(
                        new HealthIndicatorImpact(
                            NAME,
                            RepositoryIntegrityHealthIndicatorService.REPOSITORY_CORRUPTED_IMPACT_ID,
                            1,
                            "Data in corrupted snapshot repository [corrupted-repo] may be lost and cannot be restored.",
                            List.of(ImpactArea.BACKUP)
                        )
                    ),
                    List.of(new Diagnosis(CORRUPTED_REPOSITORY, List.of(new Diagnosis.Resource(Type.SNAPSHOT_REPOSITORY, corruptedRepos))))
                )
            )
        );
    }

    public void testIsGreenWhenNoMetadata() {
        var clusterState = createClusterStateWith(null);
        var service = createRepositoryCorruptionHealthIndicatorService(clusterState);

        assertThat(
            service.calculate(false, HealthInfo.EMPTY_HEALTH_INFO),
            equalTo(
                new HealthIndicatorResult(
                    NAME,
                    GREEN,
                    RepositoryIntegrityHealthIndicatorService.NO_REPOS_CONFIGURED,
                    HealthIndicatorDetails.EMPTY,
                    Collections.emptyList(),
                    Collections.emptyList()
                )
            )
        );
    }

<<<<<<< HEAD
    // We expose the indicator name and the diagnoses in the x-pack usage API. In order to index them properly in the telemetry index
    // they need to be declared in the mapping, any changes or additions that we want to track need to be added to the base-xph.json.
    public void testMappedFieldsForTelemetry() {
        assertThat(RepositoryIntegrityHealthIndicatorService.NAME, equalTo("repository_integrity"));
        assertThat(
            CORRUPTED_REPOSITORY.getUniqueId(),
            equalTo("elasticsearch:health:repository_integrity:diagnosis:corrupt_repo_integrity")
        );
=======
    public void testLimitNumberOfAffectedResources() {
        List<RepositoryMetadata> repos = Stream.iterate(0, n -> n + 1)
            .limit(20)
            .map(i -> createRepositoryMetadata("corrupted-repo" + i, true))
            .toList();
        var clusterState = createClusterStateWith(new RepositoriesMetadata(repos));
        var service = createRepositoryCorruptionHealthIndicatorService(clusterState);

        {
            assertThat(
                service.calculate(true, 10, HealthInfo.EMPTY_HEALTH_INFO).diagnosisList(),
                equalTo(
                    List.of(
                        new Diagnosis(
                            CORRUPTED_REPOSITORY,
                            List.of(
                                new Diagnosis.Resource(
                                    Type.SNAPSHOT_REPOSITORY,
                                    repos.stream().limit(10).map(RepositoryMetadata::name).toList()
                                )
                            )
                        )
                    )
                )
            );
        }

        {
            assertThat(
                service.calculate(true, 0, HealthInfo.EMPTY_HEALTH_INFO).diagnosisList(),
                equalTo(List.of(new Diagnosis(CORRUPTED_REPOSITORY, List.of(new Diagnosis.Resource(Type.SNAPSHOT_REPOSITORY, List.of())))))
            );
        }

>>>>>>> 83d3f7f6
    }

    private static ClusterState createClusterStateWith(RepositoriesMetadata metadata) {
        var builder = ClusterState.builder(new ClusterName("test-cluster"));
        if (metadata != null) {
            builder.metadata(Metadata.builder().putCustom(RepositoriesMetadata.TYPE, metadata));
        }
        return builder.build();
    }

    private static RepositoryMetadata createRepositoryMetadata(String name, boolean corrupted) {
        return new RepositoryMetadata(name, "uuid", "s3", Settings.EMPTY, corrupted ? CORRUPTED_REPO_GEN : EMPTY_REPO_GEN, EMPTY_REPO_GEN);
    }

    private static RepositoryIntegrityHealthIndicatorService createRepositoryCorruptionHealthIndicatorService(ClusterState clusterState) {
        var clusterService = mock(ClusterService.class);
        when(clusterService.state()).thenReturn(clusterState);
        return new RepositoryIntegrityHealthIndicatorService(clusterService);
    }
}<|MERGE_RESOLUTION|>--- conflicted
+++ resolved
@@ -116,7 +116,6 @@
         );
     }
 
-<<<<<<< HEAD
     // We expose the indicator name and the diagnoses in the x-pack usage API. In order to index them properly in the telemetry index
     // they need to be declared in the mapping, any changes or additions that we want to track need to be added to the base-xph.json.
     public void testMappedFieldsForTelemetry() {
@@ -125,7 +124,8 @@
             CORRUPTED_REPOSITORY.getUniqueId(),
             equalTo("elasticsearch:health:repository_integrity:diagnosis:corrupt_repo_integrity")
         );
-=======
+    }
+
     public void testLimitNumberOfAffectedResources() {
         List<RepositoryMetadata> repos = Stream.iterate(0, n -> n + 1)
             .limit(20)
@@ -160,7 +160,6 @@
             );
         }
 
->>>>>>> 83d3f7f6
     }
 
     private static ClusterState createClusterStateWith(RepositoriesMetadata metadata) {
