--- conflicted
+++ resolved
@@ -30,28 +30,13 @@
 
     @Override
     protected SnapshotInfo copyInstance(SnapshotInfo instance, Version version) throws IOException {
-<<<<<<< HEAD
         final BytesStreamOutput out = new BytesStreamOutput();
         BlobStoreRepository.SNAPSHOT_FORMAT.serialize(instance, "test", randomBoolean(), out);
-        return BlobStoreRepository.SNAPSHOT_FORMAT.deserialize(NamedXContentRegistry.EMPTY, out.bytes().streamInput());
-=======
-        final PlainActionFuture<SnapshotInfo> future = new PlainActionFuture<>();
-        BlobStoreRepository.SNAPSHOT_FORMAT.serialize(
-            instance,
-            "test",
-            randomBoolean(),
-            BigArrays.NON_RECYCLING_INSTANCE,
-            bytes -> ActionListener.completeWith(
-                future,
-                () -> BlobStoreRepository.SNAPSHOT_FORMAT.deserialize(
-                    instance.repository(),
-                    NamedXContentRegistry.EMPTY,
-                    bytes.streamInput()
-                )
-            )
+        return BlobStoreRepository.SNAPSHOT_FORMAT.deserialize(
+            instance.repository(),
+            NamedXContentRegistry.EMPTY,
+            out.bytes().streamInput()
         );
-        return future.actionGet();
->>>>>>> 54738fc0
     }
 
 }