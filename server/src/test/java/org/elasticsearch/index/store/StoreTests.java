--- conflicted
+++ resolved
@@ -1189,7 +1189,17 @@
         }
     }
 
-<<<<<<< HEAD
+    public void testReadMetadataSnapshotReturnsEmptyWhenIndexIsCorrupted() throws IOException {
+        var shardId = new ShardId("index", "_na_", 1);
+        var dir = createTempDir();
+        try (Store store = new Store(shardId, INDEX_SETTINGS, new NIOFSDirectory(dir), new DummyShardLock(shardId))) {
+            store.createEmpty();
+            store.markStoreCorrupted(new IOException("test exception"));
+            var metadata = Store.readMetadataSnapshot(dir, shardId, (id, l, d) -> new DummyShardLock(id), logger);
+            assertThat(metadata, equalTo(Store.MetadataSnapshot.EMPTY));
+        }
+    }
+
     /**
      * Comparison Experimentation
      * Before optimization: write times 10000, total cost time: 270827ms, avg cost time: 27.0827ms
@@ -1225,16 +1235,5 @@
         }
         logger.info("VerifyingIndexOutput write times {}, total cost time: {}ms, avg cost time: {}ms", writeTimes, costSum, (costSum + 0.0)/writeTimes);
         IOUtils.close(indexInput, dir);
-=======
-    public void testReadMetadataSnapshotReturnsEmptyWhenIndexIsCorrupted() throws IOException {
-        var shardId = new ShardId("index", "_na_", 1);
-        var dir = createTempDir();
-        try (Store store = new Store(shardId, INDEX_SETTINGS, new NIOFSDirectory(dir), new DummyShardLock(shardId))) {
-            store.createEmpty();
-            store.markStoreCorrupted(new IOException("test exception"));
-            var metadata = Store.readMetadataSnapshot(dir, shardId, (id, l, d) -> new DummyShardLock(id), logger);
-            assertThat(metadata, equalTo(Store.MetadataSnapshot.EMPTY));
-        }
->>>>>>> cea4c329
     }
 }