--- conflicted
+++ resolved
@@ -137,20 +137,9 @@
                 case MMAPFS:
                     assertTrue(type + " " + directory.toString(), directory instanceof MMapDirectory);
                     break;
-<<<<<<< HEAD
-                case SIMPLEFS:
-                    assertTrue(type + " " + directory.toString(), directory instanceof NIOFSDirectory);
-                    break;
                 case FS:
                     if (Constants.JRE_IS_64BIT && MMapDirectory.UNMAP_SUPPORTED) {
                         assertTrue(FsDirectoryFactory.isHybridFs(directory));
-                    } else if (Constants.WINDOWS) {
-                        assertTrue(directory.toString(), directory instanceof NIOFSDirectory);
-=======
-                case FS:
-                    if (Constants.JRE_IS_64BIT && MMapDirectory.UNMAP_SUPPORTED) {
-                        assertTrue(FsDirectoryFactory.isHybridFs(directory));
->>>>>>> c061964a
                     } else {
                         assertTrue(directory.toString(), directory instanceof NIOFSDirectory);
                     }
