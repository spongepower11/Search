/*
 * Copyright Elasticsearch B.V. and/or licensed to Elasticsearch B.V. under one
 * or more contributor license agreements. Licensed under the Elastic License
 * 2.0 and the Server Side Public License, v 1; you may not use this file except
 * in compliance with, at your election, the Elastic License 2.0 or the Server
 * Side Public License, v 1.
 */

package org.elasticsearch.index;

import org.elasticsearch.cluster.metadata.IndexMetadata;
import org.elasticsearch.common.settings.Settings;
<<<<<<< HEAD
import org.elasticsearch.index.mapper.DataStreamTimestampFieldMapper;
import org.elasticsearch.index.mapper.DateFieldMapper;
import org.elasticsearch.index.mapper.DateFieldMapper.DateFieldType;
import org.elasticsearch.index.mapper.DocumentMapper;
import org.elasticsearch.index.mapper.MappedFieldType;
import org.elasticsearch.index.mapper.Mapper;
import org.elasticsearch.index.mapper.MapperServiceTestCase;

import java.io.IOException;
=======
import org.elasticsearch.index.mapper.MapperServiceTestCase;
>>>>>>> fceacfef

import static org.hamcrest.Matchers.equalTo;
import static org.hamcrest.Matchers.instanceOf;

public class TimeSeriesModeTests extends MapperServiceTestCase {
<<<<<<< HEAD
=======
    public void testConfigureIndex() {
        Settings s = Settings.builder()
            .put(IndexSettings.MODE.getKey(), "time_series")
            .put(IndexMetadata.INDEX_ROUTING_PATH.getKey(), "foo")
            .build();
        assertSame(IndexMode.TIME_SERIES, IndexSettings.MODE.get(s));
    }

>>>>>>> fceacfef
    public void testPartitioned() {
        Settings s = Settings.builder()
            .put(IndexMetadata.INDEX_ROUTING_PARTITION_SIZE_SETTING.getKey(), 2)
            .put(IndexSettings.MODE.getKey(), "time_series")
            .build();
        Exception e = expectThrows(IllegalArgumentException.class, () -> IndexSettings.MODE.get(s));
        assertThat(e.getMessage(), equalTo("[index.mode=time_series] is incompatible with [index.routing_partition_size]"));
    }

    public void testSortField() {
        Settings s = Settings.builder()
            .put(IndexSortConfig.INDEX_SORT_FIELD_SETTING.getKey(), "a")
            .put(IndexSettings.MODE.getKey(), "time_series")
            .build();
        Exception e = expectThrows(IllegalArgumentException.class, () -> IndexSettings.MODE.get(s));
        assertThat(e.getMessage(), equalTo("[index.mode=time_series] is incompatible with [index.sort.field]"));
    }

    public void testSortMode() {
        Settings s = Settings.builder()
            .put(IndexSortConfig.INDEX_SORT_MISSING_SETTING.getKey(), "_last")
            .put(IndexSettings.MODE.getKey(), "time_series")
            .build();
        Exception e = expectThrows(IllegalArgumentException.class, () -> IndexSettings.MODE.get(s));
        assertThat(e.getMessage(), equalTo("[index.mode=time_series] is incompatible with [index.sort.missing]"));
    }

    public void testSortOrder() {
        Settings s = Settings.builder()
            .put(IndexSortConfig.INDEX_SORT_ORDER_SETTING.getKey(), "desc")
            .put(IndexSettings.MODE.getKey(), "time_series")
            .build();
        Exception e = expectThrows(IllegalArgumentException.class, () -> IndexSettings.MODE.get(s));
        assertThat(e.getMessage(), equalTo("[index.mode=time_series] is incompatible with [index.sort.order]"));
    }

<<<<<<< HEAD
    public void testAddsTimestamp() throws IOException {
        Settings s = Settings.builder().put(IndexSettings.MODE.getKey(), "time_series").build();
        DocumentMapper mapper = createMapperService(s, mapping(b -> {})).documentMapper();
        MappedFieldType timestamp = mapper.mappers().getFieldType(DataStreamTimestampFieldMapper.DEFAULT_PATH);
        assertThat(timestamp, instanceOf(DateFieldType.class));
        assertThat(((DateFieldType) timestamp).resolution(), equalTo(DateFieldMapper.Resolution.MILLISECONDS));

        Mapper timestampField = mapper.mappers().getMapper(DataStreamTimestampFieldMapper.NAME);
        assertThat(timestampField, instanceOf(DataStreamTimestampFieldMapper.class));
        assertTrue(((DataStreamTimestampFieldMapper)timestampField).isEnabled());
    }

    public void testTimestampMillis() throws IOException {
        Settings s = Settings.builder().put(IndexSettings.MODE.getKey(), "time_series").build();
        DocumentMapper mapper = createMapperService(s, mapping(b -> b.startObject("@timestamp").field("type", "date").endObject()))
            .documentMapper();
        MappedFieldType timestamp = mapper.mappers().getFieldType("@timestamp");
        assertThat(timestamp, instanceOf(DateFieldType.class));
        assertThat(((DateFieldType) timestamp).resolution(), equalTo(DateFieldMapper.Resolution.MILLISECONDS));

        Mapper timestampField = mapper.mappers().getMapper(DataStreamTimestampFieldMapper.NAME);
        assertThat(timestampField, instanceOf(DataStreamTimestampFieldMapper.class));
        assertTrue(((DataStreamTimestampFieldMapper)timestampField).isEnabled());
    }

    public void testTimestampNanos() throws IOException {
        Settings s = Settings.builder().put(IndexSettings.MODE.getKey(), "time_series").build();
        DocumentMapper mapper = createMapperService(s, mapping(b -> b.startObject("@timestamp").field("type", "date_nanos").endObject()))
            .documentMapper();
        MappedFieldType timestamp = mapper.mappers().getFieldType("@timestamp");
        assertThat(timestamp, instanceOf(DateFieldType.class));
        assertThat(((DateFieldType) timestamp).resolution(), equalTo(DateFieldMapper.Resolution.NANOSECONDS));

        Mapper timestampField = mapper.mappers().getMapper(DataStreamTimestampFieldMapper.NAME);
        assertThat(timestampField, instanceOf(DataStreamTimestampFieldMapper.class));
        assertTrue(((DataStreamTimestampFieldMapper)timestampField).isEnabled());
    }

    public void testBadTimestamp() throws IOException {
        Settings s = Settings.builder().put(IndexSettings.MODE.getKey(), "time_series").build();
        String type = randomFrom("keyword", "integer", "long", "double", "text");
        Exception e = expectThrows(
            IllegalArgumentException.class,
            () -> createMapperService(
                s,
                mapping(b -> b.startObject("@timestamp").field("type", type).endObject())
            )
        );
        assertThat(
            e.getMessage(),
            equalTo("data stream timestamp field [@timestamp] is of type [" + type + "], but [date,date_nanos] is expected")
        );
    }
=======
    public void testWithoutRoutingPath() {
        Settings s = Settings.builder().put(IndexSettings.MODE.getKey(), "time_series").build();
        Exception e = expectThrows(IllegalArgumentException.class, () -> IndexSettings.MODE.get(s));
        assertThat(e.getMessage(), equalTo("[index.mode=time_series] requires [index.routing_path]"));
    }

    public void testRequiredRouting() {
        Settings s = Settings.builder()
            .put(IndexSettings.MODE.getKey(), "time_series")
            .put(IndexMetadata.INDEX_ROUTING_PATH.getKey(), "foo")
            .build();
        Exception e = expectThrows(
            IllegalArgumentException.class,
            () -> createMapperService(s, topMapping(b -> b.startObject("_routing").field("required", true).endObject()))
        );
        assertThat(e.getMessage(), equalTo("routing is forbidden on CRUD operations that target indices in [index.mode=time_series]"));
    }

    public void testValidateAlias() {
        Settings s = Settings.builder()
            .put(IndexSettings.MODE.getKey(), "time_series")
            .put(IndexMetadata.INDEX_ROUTING_PATH.getKey(), "foo")
            .build();
        IndexSettings.MODE.get(s).validateAlias(null, null); // Doesn't throw exception
    }

    public void testValidateAliasWithIndexRouting() {
        Settings s = Settings.builder()
            .put(IndexSettings.MODE.getKey(), "time_series")
            .put(IndexMetadata.INDEX_ROUTING_PATH.getKey(), "foo")
            .build();
        Exception e = expectThrows(IllegalArgumentException.class, () -> IndexSettings.MODE.get(s).validateAlias("r", null));
        assertThat(e.getMessage(), equalTo("routing is forbidden on CRUD operations that target indices in [index.mode=time_series]"));
    }

    public void testValidateAliasWithSearchRouting() {
        Settings s = Settings.builder()
            .put(IndexSettings.MODE.getKey(), "time_series")
            .put(IndexMetadata.INDEX_ROUTING_PATH.getKey(), "foo")
            .build();
        Exception e = expectThrows(IllegalArgumentException.class, () -> IndexSettings.MODE.get(s).validateAlias(null, "r"));
        assertThat(e.getMessage(), equalTo("routing is forbidden on CRUD operations that target indices in [index.mode=time_series]"));
    }

>>>>>>> fceacfef
}<|MERGE_RESOLUTION|>--- conflicted
+++ resolved
@@ -10,7 +10,6 @@
 
 import org.elasticsearch.cluster.metadata.IndexMetadata;
 import org.elasticsearch.common.settings.Settings;
-<<<<<<< HEAD
 import org.elasticsearch.index.mapper.DataStreamTimestampFieldMapper;
 import org.elasticsearch.index.mapper.DateFieldMapper;
 import org.elasticsearch.index.mapper.DateFieldMapper.DateFieldType;
@@ -20,16 +19,12 @@
 import org.elasticsearch.index.mapper.MapperServiceTestCase;
 
 import java.io.IOException;
-=======
-import org.elasticsearch.index.mapper.MapperServiceTestCase;
->>>>>>> fceacfef
 
 import static org.hamcrest.Matchers.equalTo;
 import static org.hamcrest.Matchers.instanceOf;
 
 public class TimeSeriesModeTests extends MapperServiceTestCase {
-<<<<<<< HEAD
-=======
+
     public void testConfigureIndex() {
         Settings s = Settings.builder()
             .put(IndexSettings.MODE.getKey(), "time_series")
@@ -38,7 +33,6 @@
         assertSame(IndexMode.TIME_SERIES, IndexSettings.MODE.get(s));
     }
 
->>>>>>> fceacfef
     public void testPartitioned() {
         Settings s = Settings.builder()
             .put(IndexMetadata.INDEX_ROUTING_PARTITION_SIZE_SETTING.getKey(), 2)
@@ -75,7 +69,6 @@
         assertThat(e.getMessage(), equalTo("[index.mode=time_series] is incompatible with [index.sort.order]"));
     }
 
-<<<<<<< HEAD
     public void testAddsTimestamp() throws IOException {
         Settings s = Settings.builder().put(IndexSettings.MODE.getKey(), "time_series").build();
         DocumentMapper mapper = createMapperService(s, mapping(b -> {})).documentMapper();
@@ -129,7 +122,7 @@
             equalTo("data stream timestamp field [@timestamp] is of type [" + type + "], but [date,date_nanos] is expected")
         );
     }
-=======
+
     public void testWithoutRoutingPath() {
         Settings s = Settings.builder().put(IndexSettings.MODE.getKey(), "time_series").build();
         Exception e = expectThrows(IllegalArgumentException.class, () -> IndexSettings.MODE.get(s));
@@ -173,6 +166,4 @@
         Exception e = expectThrows(IllegalArgumentException.class, () -> IndexSettings.MODE.get(s).validateAlias(null, "r"));
         assertThat(e.getMessage(), equalTo("routing is forbidden on CRUD operations that target indices in [index.mode=time_series]"));
     }
-
->>>>>>> fceacfef
 }