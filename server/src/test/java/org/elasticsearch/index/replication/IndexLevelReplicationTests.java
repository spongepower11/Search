--- conflicted
+++ resolved
@@ -30,12 +30,9 @@
 import org.elasticsearch.action.index.IndexRequest;
 import org.elasticsearch.cluster.metadata.IndexMetaData;
 import org.elasticsearch.cluster.routing.ShardRouting;
-<<<<<<< HEAD
-import org.elasticsearch.common.util.iterable.Iterables;
-=======
 import org.elasticsearch.common.settings.Settings;
 import org.elasticsearch.common.unit.TimeValue;
->>>>>>> 87957603
+import org.elasticsearch.common.util.iterable.Iterables;
 import org.elasticsearch.common.xcontent.XContentType;
 import org.elasticsearch.index.IndexSettings;
 import org.elasticsearch.index.engine.Engine;
@@ -380,13 +377,6 @@
     }
 
     /**
-<<<<<<< HEAD
-     * This test ensures the consistency between primary and replica when non-append-only (eg. index request with id or delete) operation
-     * of the same document is processed before the original append-only request on replicas. The append-only document can be exposed and
-     * deleted on the primary before it is added to replica. Replicas should treat a late append-only request as a regular index request.
-     */
-    public void testOutOfOrderDeliveryForAppendOnlyOperations() throws Exception {
-=======
      * This test ensures the consistency between primary and replica with late and out of order delivery on the replica.
      * An index operation on the primary is followed by a delete operation. The delete operation is delivered first
      * and processed on the replica but the index is delayed with an interval that is even longer the gc deletes cycle.
@@ -397,20 +387,10 @@
         this.threadPool = new TestThreadPool(getClass().getName(),
             Settings.builder().put(threadPoolSettings()).put(ThreadPool.ESTIMATED_TIME_INTERVAL_SETTING.getKey(), 0).build());
 
->>>>>>> 87957603
         try (ReplicationGroup shards = createGroup(1)) {
             shards.startAll();
             final IndexShard primary = shards.getPrimary();
             final IndexShard replica = shards.getReplicas().get(0);
-<<<<<<< HEAD
-            // Append-only request - without id
-            final BulkShardRequest indexRequest = indexOnPrimary(
-                new IndexRequest(index.getName(), "type", null).source("{}", XContentType.JSON), primary);
-            final String docId = Iterables.get(getShardDocUIDs(primary), 0);
-            final BulkShardRequest deleteRequest = deleteOnPrimary(new DeleteRequest(index.getName(), "type", docId), primary);
-            deleteOnReplica(deleteRequest, replica);
-            indexOnReplica(indexRequest, replica);
-=======
             final TimeValue gcInterval = TimeValue.timeValueMillis(between(1, 10));
             // I think we can just set this to something very small (10ms?) and also set ThreadPool#ESTIMATED_TIME_INTERVAL_SETTING to 0?
 
@@ -426,13 +406,10 @@
             );
             getEngine(replica).maybePruneDeletes();
             indexOnReplica(indexRequest, shards, replica);  // index arrives on replica lately.
->>>>>>> 87957603
-            shards.assertAllEqual(0);
-        }
-    }
-
-<<<<<<< HEAD
-=======
+            shards.assertAllEqual(0);
+        }
+    }
+
     private void updateGCDeleteCycle(IndexShard shard, TimeValue interval) {
         IndexMetaData.Builder builder = IndexMetaData.builder(shard.indexSettings().getIndexMetaData());
         builder.settings(Settings.builder()
@@ -443,7 +420,27 @@
         shard.onSettingsChanged();
     }
 
->>>>>>> 87957603
+    /**
+     * This test ensures the consistency between primary and replica when non-append-only (eg. index request with id or delete) operation
+     * of the same document is processed before the original append-only request on replicas. The append-only document can be exposed and
+     * deleted on the primary before it is added to replica. Replicas should treat a late append-only request as a regular index request.
+     */
+    public void testOutOfOrderDeliveryForAppendOnlyOperations() throws Exception {
+        try (ReplicationGroup shards = createGroup(1)) {
+            shards.startAll();
+            final IndexShard primary = shards.getPrimary();
+            final IndexShard replica = shards.getReplicas().get(0);
+            // Append-only request - without id
+            final BulkShardRequest indexRequest = indexOnPrimary(
+                new IndexRequest(index.getName(), "type", null).source("{}", XContentType.JSON), primary);
+            final String docId = Iterables.get(getShardDocUIDs(primary), 0);
+            final BulkShardRequest deleteRequest = deleteOnPrimary(new DeleteRequest(index.getName(), "type", docId), primary);
+            deleteOnReplica(deleteRequest, shards, replica);
+            indexOnReplica(indexRequest, shards, replica);
+            shards.assertAllEqual(0);
+        }
+    }
+
     /** Throws <code>documentFailure</code> on every indexing operation */
     static class ThrowingDocumentFailureEngineFactory implements EngineFactory {
         final String documentFailureMessage;
