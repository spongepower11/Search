/*
 * Copyright Elasticsearch B.V. and/or licensed to Elasticsearch B.V. under one
 * or more contributor license agreements. Licensed under the Elastic License
 * 2.0 and the Server Side Public License, v 1; you may not use this file except
 * in compliance with, at your election, the Elastic License 2.0 or the Server
 * Side Public License, v 1.
 */

package org.elasticsearch.index.codec.tsdb;

import com.carrotsearch.randomizedtesting.generators.RandomNumbers;

import org.apache.lucene.store.ByteArrayDataInput;
import org.apache.lucene.store.ByteArrayDataOutput;
import org.apache.lucene.store.ByteBuffersDirectory;
import org.apache.lucene.store.DataInput;
import org.apache.lucene.store.DataOutput;
import org.apache.lucene.store.Directory;
import org.apache.lucene.store.IOContext;
import org.apache.lucene.store.IndexInput;
import org.apache.lucene.store.IndexOutput;
import org.apache.lucene.tests.util.LuceneTestCase;
import org.apache.lucene.tests.util.TestUtil;
import org.apache.lucene.util.ArrayUtil;
import org.apache.lucene.util.packed.PackedInts;

import java.io.IOException;
import java.util.Arrays;
import java.util.Random;

public class DocValuesForUtilTests extends LuceneTestCase {
    private final ES87TSDBDocValuesEncoder encoder = new ES87TSDBDocValuesEncoder();
    private static final ForUtil forUtil = new ForUtil();

    public void testEncodeDecode() throws IOException {
        final int iterations = RandomNumbers.randomIntBetween(random(), 50, 1000);
        final long[] values = new long[iterations * ES87TSDBDocValuesFormat.NUMERIC_BLOCK_SIZE];
        final int[] bpvs = new int[iterations];

        for (int i = 0; i < iterations; ++i) {
            final int bpv = TestUtil.nextInt(random(), 1, 64);
<<<<<<< HEAD
            bpvs[i] = DocValuesForUtil.roundBits(bpv);
            for (int j = 0; j < encoder.getBlockSize(); ++j) {
                values[i * encoder.getBlockSize() + j] = bpv == 64
=======
            bpvs[i] = bpv;
            for (int j = 0; j < ES87TSDBDocValuesFormat.NUMERIC_BLOCK_SIZE; ++j) {
                values[i * ES87TSDBDocValuesFormat.NUMERIC_BLOCK_SIZE + j] = bpv == 64
>>>>>>> 3053b170
                    ? random().nextLong()
                    : TestUtil.nextLong(random(), 0, PackedInts.maxValue(bpv));
            }
        }

        final Directory d = new ByteBuffersDirectory();
        final long endPointer;

        {
            // encode
            IndexOutput out = d.createOutput("test.bin", IOContext.DEFAULT);
            final DocValuesForUtil forUtil = new DocValuesForUtil();

            for (int i = 0; i < iterations; ++i) {
                long[] source = new long[ES87TSDBDocValuesFormat.NUMERIC_BLOCK_SIZE];
                for (int j = 0; j < ES87TSDBDocValuesFormat.NUMERIC_BLOCK_SIZE; ++j) {
                    source[j] = values[i * ES87TSDBDocValuesFormat.NUMERIC_BLOCK_SIZE + j];
                }
                out.writeByte((byte) bpvs[i]);
                forUtil.encode(source, bpvs[i], out);
            }
            endPointer = out.getFilePointer();
            out.close();
        }

        {
            // decode
            IndexInput in = d.openInput("test.bin", IOContext.READONCE);
            final DocValuesForUtil forUtil = new DocValuesForUtil();
            final long[] restored = new long[ES87TSDBDocValuesFormat.NUMERIC_BLOCK_SIZE];
            for (int i = 0; i < iterations; ++i) {
                final int bitsPerValue = in.readByte();
                forUtil.decode(bitsPerValue, in, restored);
                assertArrayEquals(
                    Arrays.toString(restored),
                    ArrayUtil.copyOfSubArray(
                        values,
                        i * ES87TSDBDocValuesFormat.NUMERIC_BLOCK_SIZE,
                        (i + 1) * ES87TSDBDocValuesFormat.NUMERIC_BLOCK_SIZE
                    ),
                    restored
                );
            }
            assertEquals(endPointer, in.getFilePointer());
            in.close();
        }

        d.close();
    }

    public void testEncodeDecodeBitsPerValue() throws IOException {
        int size = 128;
        byte[] dataOutputBuffer = new byte[16 * 1024];
        byte[] dataInputBuffer = new byte[16 * 1024];
        long[] decodeBuffer = new long[size];

        for (int bitsPerValue = 1; bitsPerValue < 32; bitsPerValue++) {
            long[] values = randomValues(bitsPerValue, size);

            // Encode
            DataOutput dataOutput = new ByteArrayDataOutput(dataOutputBuffer);
            long[] encodeBuffer = Arrays.copyOf(values, values.length);
            forUtil.encode(encodeBuffer, bitsPerValue, dataOutput);

            // Prepare for decoding
            DataInput dataInput = new ByteArrayDataInput(dataInputBuffer);
            System.arraycopy(dataOutputBuffer, 0, dataInputBuffer, 0, dataOutputBuffer.length);

            // Decode
            forUtil.decode(bitsPerValue, dataInput, decodeBuffer);

            assertArrayEquals(decodeBuffer, values);
        }
    }

    private long[] randomValues(int bitsPerValue, int size) {
        final Random random = new Random(0);
        long[] values = new long[size];
        long upperBound = 1L << bitsPerValue;
        for (int i = 0; i < size; i++) {
            values[i] = random.nextLong(upperBound);
        }
        return values;
    }
}<|MERGE_RESOLUTION|>--- conflicted
+++ resolved
@@ -39,15 +39,9 @@
 
         for (int i = 0; i < iterations; ++i) {
             final int bpv = TestUtil.nextInt(random(), 1, 64);
-<<<<<<< HEAD
             bpvs[i] = DocValuesForUtil.roundBits(bpv);
             for (int j = 0; j < encoder.getBlockSize(); ++j) {
                 values[i * encoder.getBlockSize() + j] = bpv == 64
-=======
-            bpvs[i] = bpv;
-            for (int j = 0; j < ES87TSDBDocValuesFormat.NUMERIC_BLOCK_SIZE; ++j) {
-                values[i * ES87TSDBDocValuesFormat.NUMERIC_BLOCK_SIZE + j] = bpv == 64
->>>>>>> 3053b170
                     ? random().nextLong()
                     : TestUtil.nextLong(random(), 0, PackedInts.maxValue(bpv));
             }
