/*
 * Licensed to Elasticsearch under one or more contributor
 * license agreements. See the NOTICE file distributed with
 * this work for additional information regarding copyright
 * ownership. Elasticsearch licenses this file to you under
 * the Apache License, Version 2.0 (the "License"); you may
 * not use this file except in compliance with the License.
 * You may obtain a copy of the License at
 *
 *    http://www.apache.org/licenses/LICENSE-2.0
 *
 * Unless required by applicable law or agreed to in writing,
 * software distributed under the License is distributed on an
 * "AS IS" BASIS, WITHOUT WARRANTIES OR CONDITIONS OF ANY
 * KIND, either express or implied.  See the License for the
 * specific language governing permissions and limitations
 * under the License.
 */
package org.elasticsearch.index;

import org.apache.lucene.analysis.Analyzer;
import org.apache.lucene.analysis.standard.StandardTokenizer;
import org.apache.lucene.index.AssertingDirectoryReader;
import org.apache.lucene.index.DirectoryReader;
import org.apache.lucene.index.FieldInvertState;
import org.apache.lucene.index.Term;
import org.apache.lucene.search.CollectionStatistics;
import org.apache.lucene.search.QueryCachingPolicy;
import org.apache.lucene.search.TermStatistics;
import org.apache.lucene.search.Weight;
import org.apache.lucene.search.similarities.BM25Similarity;
import org.apache.lucene.search.similarities.Similarity;
import org.apache.lucene.store.Directory;
import org.apache.lucene.util.SetOnce.AlreadySetException;
import org.elasticsearch.Version;
import org.elasticsearch.cluster.metadata.IndexMetadata;
import org.elasticsearch.cluster.metadata.IndexNameExpressionResolver;
import org.elasticsearch.cluster.node.DiscoveryNode;
import org.elasticsearch.cluster.routing.RecoverySource;
import org.elasticsearch.cluster.routing.ShardRouting;
import org.elasticsearch.cluster.routing.UnassignedInfo;
import org.elasticsearch.cluster.service.ClusterService;
import org.elasticsearch.common.CheckedFunction;
import org.elasticsearch.common.breaker.CircuitBreaker;
import org.elasticsearch.common.settings.Setting;
import org.elasticsearch.common.settings.Setting.Property;
import org.elasticsearch.common.settings.Settings;
import org.elasticsearch.common.util.BigArrays;
import org.elasticsearch.common.util.PageCacheRecycler;
import org.elasticsearch.common.util.concurrent.EsRejectedExecutionException;
import org.elasticsearch.core.internal.io.IOUtils;
import org.elasticsearch.env.Environment;
import org.elasticsearch.env.NodeEnvironment;
import org.elasticsearch.env.ShardLock;
import org.elasticsearch.env.TestEnvironment;
import org.elasticsearch.index.analysis.AnalysisRegistry;
import org.elasticsearch.index.analysis.AnalyzerProvider;
import org.elasticsearch.index.analysis.AnalyzerScope;
import org.elasticsearch.index.cache.query.DisabledQueryCache;
import org.elasticsearch.index.cache.query.IndexQueryCache;
import org.elasticsearch.index.cache.query.QueryCache;
import org.elasticsearch.index.engine.Engine;
import org.elasticsearch.index.engine.InternalEngineFactory;
import org.elasticsearch.index.engine.InternalEngineTests;
import org.elasticsearch.index.fielddata.IndexFieldDataCache;
import org.elasticsearch.index.mapper.ParsedDocument;
import org.elasticsearch.index.mapper.Uid;
import org.elasticsearch.index.shard.IndexEventListener;
import org.elasticsearch.index.shard.IndexingOperationListener;
import org.elasticsearch.index.shard.SearchOperationListener;
import org.elasticsearch.index.shard.ShardId;
import org.elasticsearch.index.shard.ShardPath;
import org.elasticsearch.index.similarity.NonNegativeScoresSimilarity;
import org.elasticsearch.index.similarity.SimilarityService;
import org.elasticsearch.index.store.FsDirectoryFactory;
import org.elasticsearch.indices.IndicesModule;
import org.elasticsearch.indices.IndicesQueryCache;
import org.elasticsearch.indices.analysis.AnalysisModule;
import org.elasticsearch.indices.breaker.CircuitBreakerService;
import org.elasticsearch.indices.breaker.NoneCircuitBreakerService;
import org.elasticsearch.indices.cluster.IndicesClusterStateService.AllocatedIndices.IndexRemovalReason;
import org.elasticsearch.indices.fielddata.cache.IndicesFieldDataCache;
import org.elasticsearch.indices.mapper.MapperRegistry;
import org.elasticsearch.indices.recovery.RecoveryState;
import org.elasticsearch.plugins.IndexStorePlugin;
import org.elasticsearch.script.ScriptService;
import org.elasticsearch.search.internal.SearchContext;
import org.elasticsearch.test.ClusterServiceUtils;
import org.elasticsearch.test.ESTestCase;
import org.elasticsearch.test.IndexSettingsModule;
import org.elasticsearch.test.TestSearchContext;
import org.elasticsearch.test.engine.MockEngineFactory;
import org.elasticsearch.threadpool.TestThreadPool;
import org.elasticsearch.threadpool.ThreadPool;
import org.hamcrest.Matchers;

import java.io.IOException;
import java.util.Collections;
import java.util.HashSet;
import java.util.Map;
import java.util.Set;
import java.util.concurrent.TimeUnit;
import java.util.concurrent.atomic.AtomicBoolean;

import static java.util.Collections.emptyMap;
import static java.util.Collections.singletonMap;
import static org.elasticsearch.index.IndexService.IndexCreationContext.CREATE_INDEX;
import static org.hamcrest.Matchers.containsString;
import static org.hamcrest.Matchers.empty;
import static org.hamcrest.Matchers.hasToString;
import static org.hamcrest.Matchers.instanceOf;
import static org.hamcrest.Matchers.is;
import static org.mockito.Mockito.mock;

public class IndexModuleTests extends ESTestCase {
    private Index index;
    private Settings settings;
    private IndexSettings indexSettings;
    private Environment environment;
    private AnalysisRegistry emptyAnalysisRegistry;
    private NodeEnvironment nodeEnvironment;
    private IndicesQueryCache indicesQueryCache;

    private IndexService.ShardStoreDeleter deleter = new IndexService.ShardStoreDeleter() {
        @Override
        public void deleteShardStore(String reason, ShardLock lock, IndexSettings indexSettings) throws IOException {
        }
        @Override
        public void addPendingDelete(ShardId shardId, IndexSettings indexSettings) {
        }
    };

    private final IndexFieldDataCache.Listener listener = new IndexFieldDataCache.Listener() {};
    private MapperRegistry mapperRegistry;
    private ThreadPool threadPool;
    private CircuitBreakerService circuitBreakerService;
    private BigArrays bigArrays;
    private ScriptService scriptService;
    private ClusterService clusterService;

    @Override
    public void setUp() throws Exception {
        super.setUp();
        settings = Settings.builder().put(IndexMetadata.SETTING_VERSION_CREATED, Version.CURRENT)
                .put(Environment.PATH_HOME_SETTING.getKey(), createTempDir().toString()).build();
        indicesQueryCache = new IndicesQueryCache(settings);
        indexSettings = IndexSettingsModule.newIndexSettings("foo", settings);
        index = indexSettings.getIndex();
        environment = TestEnvironment.newEnvironment(settings);
        emptyAnalysisRegistry = new AnalysisRegistry(environment, emptyMap(), emptyMap(), emptyMap(), emptyMap(), emptyMap(),
                emptyMap(), emptyMap(), emptyMap(), emptyMap());
        threadPool = new TestThreadPool("test");
        circuitBreakerService = new NoneCircuitBreakerService();
        PageCacheRecycler pageCacheRecycler = new PageCacheRecycler(settings);
        bigArrays = new BigArrays(pageCacheRecycler, circuitBreakerService, CircuitBreaker.REQUEST);
        scriptService = new ScriptService(settings, Collections.emptyMap(), Collections.emptyMap());
        clusterService = ClusterServiceUtils.createClusterService(threadPool);
        nodeEnvironment = new NodeEnvironment(settings, environment);
        mapperRegistry = new IndicesModule(Collections.emptyList()).getMapperRegistry();
    }

    @Override
    public void tearDown() throws Exception {
        super.tearDown();
        IOUtils.close(nodeEnvironment, indicesQueryCache, clusterService);
        ThreadPool.terminate(threadPool, 10, TimeUnit.SECONDS);
    }

    private IndexService newIndexService(IndexModule module) throws IOException {
        return module.newIndexService(CREATE_INDEX, nodeEnvironment, xContentRegistry(), deleter, circuitBreakerService, bigArrays,
                threadPool, scriptService, clusterService, null, indicesQueryCache, mapperRegistry,
                new IndicesFieldDataCache(settings, listener), writableRegistry(), () -> false, null);
    }

    public void testWrapperIsBound() throws IOException {
        final MockEngineFactory engineFactory = new MockEngineFactory(AssertingDirectoryReader.class);
<<<<<<< HEAD
        IndexModule module = new IndexModule(indexSettings, emptyAnalysisRegistry, engineFactory, Collections.emptyMap(), () -> true,
            new IndexNameExpressionResolver(), randomBoolean());
=======
        IndexModule module = new IndexModule(
                indexSettings,
                emptyAnalysisRegistry,
                engineFactory,
                Collections.emptyMap(),
                () -> true,
                new IndexNameExpressionResolver(),
                Collections.emptyMap());
>>>>>>> 2976ba47
        module.setReaderWrapper(s -> new Wrapper());

        IndexService indexService = newIndexService(module);
        assertTrue(indexService.getReaderWrapper() instanceof Wrapper);
        assertSame(indexService.getEngineFactory(), module.getEngineFactory());
        indexService.close("simon says", false);
    }


    public void testRegisterIndexStore() throws IOException {
        final Settings settings = Settings
            .builder()
            .put(IndexMetadata.SETTING_VERSION_CREATED, Version.CURRENT)
            .put(Environment.PATH_HOME_SETTING.getKey(), createTempDir().toString())
            .put(IndexModule.INDEX_STORE_TYPE_SETTING.getKey(), "foo_store")
            .build();
        final IndexSettings indexSettings = IndexSettingsModule.newIndexSettings(index, settings);
        final Map<String, IndexStorePlugin.DirectoryFactory> indexStoreFactories = singletonMap(
            "foo_store", new FooFunction());
        final IndexModule module = new IndexModule(indexSettings, emptyAnalysisRegistry, new InternalEngineFactory(), indexStoreFactories,
<<<<<<< HEAD
            () -> true, new IndexNameExpressionResolver(), randomBoolean());
=======
            () -> true, new IndexNameExpressionResolver(), Collections.emptyMap());
>>>>>>> 2976ba47

        final IndexService indexService = newIndexService(module);
        assertThat(indexService.getDirectoryFactory(), instanceOf(FooFunction.class));

        indexService.close("simon says", false);
    }

    public void testOtherServiceBound() throws IOException {
        final AtomicBoolean atomicBoolean = new AtomicBoolean(false);
        final IndexEventListener eventListener = new IndexEventListener() {
            @Override
            public void beforeIndexRemoved(IndexService indexService, IndexRemovalReason reason) {
                atomicBoolean.set(true);
            }
        };
        IndexSettings indexSettings = IndexSettingsModule.newIndexSettings(index, settings);
        IndexModule module = createIndexModule(indexSettings, emptyAnalysisRegistry);
        module.addIndexEventListener(eventListener);
        IndexService indexService = newIndexService(module);
        IndexSettings x = indexService.getIndexSettings();
        assertEquals(x.getSettings(), indexSettings.getSettings());
        assertEquals(x.getIndex(), index);
        indexService.getIndexEventListener().beforeIndexRemoved(null, null);
        assertTrue(atomicBoolean.get());
        indexService.close("simon says", false);
    }


    public void testListener() throws IOException {
        Setting<Boolean> booleanSetting = Setting.boolSetting("index.foo.bar", false, Property.Dynamic, Property.IndexScope);
        final IndexSettings indexSettings = IndexSettingsModule.newIndexSettings(index, settings, booleanSetting);
        IndexModule module = createIndexModule(indexSettings, emptyAnalysisRegistry);
        Setting<Boolean> booleanSetting2 = Setting.boolSetting("index.foo.bar.baz", false, Property.Dynamic, Property.IndexScope);
        AtomicBoolean atomicBoolean = new AtomicBoolean(false);
        module.addSettingsUpdateConsumer(booleanSetting, atomicBoolean::set);

        try {
            module.addSettingsUpdateConsumer(booleanSetting2, atomicBoolean::set);
            fail("not registered");
        } catch (IllegalArgumentException ex) {

        }

        IndexService indexService = newIndexService(module);
        assertSame(booleanSetting, indexService.getIndexSettings().getScopedSettings().get(booleanSetting.getKey()));

        indexService.close("simon says", false);
    }

    public void testAddIndexOperationListener() throws IOException {
        final IndexSettings indexSettings = IndexSettingsModule.newIndexSettings(index, settings);
        IndexModule module = createIndexModule(indexSettings, emptyAnalysisRegistry);
        AtomicBoolean executed = new AtomicBoolean(false);
        IndexingOperationListener listener = new IndexingOperationListener() {
            @Override
            public Engine.Index preIndex(ShardId shardId, Engine.Index operation) {
                executed.set(true);
                return operation;
            }
        };
        module.addIndexOperationListener(listener);

        expectThrows(IllegalArgumentException.class, () -> module.addIndexOperationListener(listener));
        expectThrows(IllegalArgumentException.class, () -> module.addIndexOperationListener(null));

        IndexService indexService = newIndexService(module);
        assertEquals(2, indexService.getIndexOperationListeners().size());
        assertEquals(IndexingSlowLog.class, indexService.getIndexOperationListeners().get(0).getClass());
        assertSame(listener, indexService.getIndexOperationListeners().get(1));

        ParsedDocument doc = InternalEngineTests.createParsedDoc("1", null);
        Engine.Index index = new Engine.Index(new Term("_id",  Uid.encodeId(doc.id())), randomNonNegativeLong(), doc);
        ShardId shardId = new ShardId(new Index("foo", "bar"), 0);
        for (IndexingOperationListener l : indexService.getIndexOperationListeners()) {
            l.preIndex(shardId, index);
        }
        assertTrue(executed.get());
        indexService.close("simon says", false);
    }

    public void testAddSearchOperationListener() throws IOException {
        final IndexSettings indexSettings = IndexSettingsModule.newIndexSettings(index, settings);
        IndexModule module = createIndexModule(indexSettings, emptyAnalysisRegistry);
        AtomicBoolean executed = new AtomicBoolean(false);
        SearchOperationListener listener = new SearchOperationListener() {

            @Override
            public void onNewContext(SearchContext context) {
                executed.set(true);
            }
        };
        module.addSearchOperationListener(listener);

        expectThrows(IllegalArgumentException.class, () -> module.addSearchOperationListener(listener));
        expectThrows(IllegalArgumentException.class, () -> module.addSearchOperationListener(null));

        IndexService indexService = newIndexService(module);
        assertEquals(2, indexService.getSearchOperationListener().size());
        assertEquals(SearchSlowLog.class, indexService.getSearchOperationListener().get(0).getClass());
        assertSame(listener, indexService.getSearchOperationListener().get(1));

        for (SearchOperationListener l : indexService.getSearchOperationListener()) {
            l.onNewContext(new TestSearchContext(null));
        }
        assertTrue(executed.get());
        indexService.close("simon says", false);
    }

    public void testAddSimilarity() throws IOException {
        Settings settings = Settings.builder()
                .put(IndexMetadata.SETTING_VERSION_CREATED, Version.CURRENT)
                .put("index.similarity.my_similarity.type", "test_similarity")
                .put("index.similarity.my_similarity.key", "there is a key")
                .put(Environment.PATH_HOME_SETTING.getKey(), createTempDir().toString())
                .build();
        final IndexSettings indexSettings = IndexSettingsModule.newIndexSettings("foo", settings);
        IndexModule module =
                createIndexModule(indexSettings, emptyAnalysisRegistry);
        module.addSimilarity("test_similarity",
                (providerSettings, indexCreatedVersion, scriptService) -> new TestSimilarity(providerSettings.get("key")));

        IndexService indexService = newIndexService(module);
        SimilarityService similarityService = indexService.similarityService();
        Similarity similarity = similarityService.getSimilarity("my_similarity").get();
        assertNotNull(similarity);
        assertThat(similarity, Matchers.instanceOf(NonNegativeScoresSimilarity.class));
        similarity = ((NonNegativeScoresSimilarity) similarity).getDelegate();
        assertThat(similarity, Matchers.instanceOf(TestSimilarity.class));
        assertEquals("my_similarity", similarityService.getSimilarity("my_similarity").name());
        assertEquals("there is a key", ((TestSimilarity) similarity).key);
        indexService.close("simon says", false);
    }



    public void testFrozen() {
        final IndexSettings indexSettings = IndexSettingsModule.newIndexSettings(index, settings);
        IndexModule module = createIndexModule(indexSettings, emptyAnalysisRegistry);
        module.freeze();
        String msg = "Can't modify IndexModule once the index service has been created";
        assertEquals(msg, expectThrows(IllegalStateException.class, () -> module.addSearchOperationListener(null)).getMessage());
        assertEquals(msg, expectThrows(IllegalStateException.class, () -> module.addIndexEventListener(null)).getMessage());
        assertEquals(msg, expectThrows(IllegalStateException.class, () -> module.addIndexOperationListener(null)).getMessage());
        assertEquals(msg, expectThrows(IllegalStateException.class, () -> module.addSimilarity(null, null)).getMessage());
        assertEquals(msg, expectThrows(IllegalStateException.class, () -> module.setReaderWrapper(null)).getMessage());
        assertEquals(msg, expectThrows(IllegalStateException.class, () -> module.forceQueryCacheProvider(null)).getMessage());
    }

    public void testSetupUnknownSimilarity() {
        Settings settings = Settings.builder()
                .put("index.similarity.my_similarity.type", "test_similarity")
                .put(IndexMetadata.SETTING_VERSION_CREATED, Version.CURRENT)
                .put(Environment.PATH_HOME_SETTING.getKey(), createTempDir().toString())
                .build();
        final IndexSettings indexSettings = IndexSettingsModule.newIndexSettings("foo", settings);
        IndexModule module =
                createIndexModule(indexSettings, emptyAnalysisRegistry);
        Exception ex = expectThrows(IllegalArgumentException.class, () -> newIndexService(module));
        assertEquals("Unknown Similarity type [test_similarity] for [my_similarity]", ex.getMessage());
    }

    public void testSetupWithoutType() {
        Settings settings = Settings.builder()
                .put("index.similarity.my_similarity.foo", "bar")
                .put(Environment.PATH_HOME_SETTING.getKey(), createTempDir().toString())
                .put(IndexMetadata.SETTING_VERSION_CREATED, Version.CURRENT)
                .build();
        final IndexSettings indexSettings = IndexSettingsModule.newIndexSettings("foo", settings);
        IndexModule module = createIndexModule(indexSettings, emptyAnalysisRegistry);
        Exception ex = expectThrows(IllegalArgumentException.class, () -> newIndexService(module));
        assertEquals("Similarity [my_similarity] must have an associated type", ex.getMessage());
    }

    public void testForceCustomQueryCache() throws IOException {
        Settings settings = Settings.builder()
                .put(Environment.PATH_HOME_SETTING.getKey(), createTempDir().toString())
                .put(IndexMetadata.SETTING_VERSION_CREATED, Version.CURRENT).build();
        final IndexSettings indexSettings = IndexSettingsModule.newIndexSettings("foo", settings);
        IndexModule module = createIndexModule(indexSettings, emptyAnalysisRegistry);
        final Set<CustomQueryCache> liveQueryCaches = new HashSet<>();
        module.forceQueryCacheProvider((a, b) -> {
            final CustomQueryCache customQueryCache = new CustomQueryCache(liveQueryCaches);
            liveQueryCaches.add(customQueryCache);
            return customQueryCache;
        });
        expectThrows(AlreadySetException.class, () -> module.forceQueryCacheProvider((a, b) -> {
            throw new AssertionError("never called");
        }));
        IndexService indexService = newIndexService(module);
        assertTrue(indexService.cache().query() instanceof CustomQueryCache);
        indexService.close("simon says", false);
        assertThat(liveQueryCaches, empty());
    }

    public void testDefaultQueryCacheImplIsSelected() throws IOException {
        Settings settings = Settings.builder()
                .put(Environment.PATH_HOME_SETTING.getKey(), createTempDir().toString())
                .put(IndexMetadata.SETTING_VERSION_CREATED, Version.CURRENT).build();
        final IndexSettings indexSettings = IndexSettingsModule.newIndexSettings("foo", settings);
        IndexModule module = createIndexModule(indexSettings, emptyAnalysisRegistry);
        IndexService indexService = newIndexService(module);
        assertTrue(indexService.cache().query() instanceof IndexQueryCache);
        indexService.close("simon says", false);
    }

    public void testDisableQueryCacheHasPrecedenceOverForceQueryCache() throws IOException {
        Settings settings = Settings.builder()
            .put(IndexModule.INDEX_QUERY_CACHE_ENABLED_SETTING.getKey(), false)
            .put(Environment.PATH_HOME_SETTING.getKey(), createTempDir().toString())
            .put(IndexMetadata.SETTING_VERSION_CREATED, Version.CURRENT).build();
        final IndexSettings indexSettings = IndexSettingsModule.newIndexSettings("foo", settings);
        IndexModule module = createIndexModule(indexSettings, emptyAnalysisRegistry);
        module.forceQueryCacheProvider((a, b) -> new CustomQueryCache(null));
        IndexService indexService = newIndexService(module);
        assertTrue(indexService.cache().query() instanceof DisabledQueryCache);
        indexService.close("simon says", false);
    }

    public void testCustomQueryCacheCleanedUpIfIndexServiceCreationFails() {
        Settings settings = Settings.builder()
            .put(Environment.PATH_HOME_SETTING.getKey(), createTempDir().toString())
            .put(IndexMetadata.SETTING_VERSION_CREATED, Version.CURRENT).build();
        final IndexSettings indexSettings = IndexSettingsModule.newIndexSettings("foo", settings);
        IndexModule module = createIndexModule(indexSettings, emptyAnalysisRegistry);
        final Set<CustomQueryCache> liveQueryCaches = new HashSet<>();
        module.forceQueryCacheProvider((a, b) -> {
            final CustomQueryCache customQueryCache = new CustomQueryCache(liveQueryCaches);
            liveQueryCaches.add(customQueryCache);
            return customQueryCache;
        });
        threadPool.shutdown(); // causes index service creation to fail
        expectThrows(EsRejectedExecutionException.class, () -> newIndexService(module));
        assertThat(liveQueryCaches, empty());
    }

    public void testIndexAnalyzersCleanedUpIfIndexServiceCreationFails() {
        Settings settings = Settings.builder()
            .put(Environment.PATH_HOME_SETTING.getKey(), createTempDir().toString())
            .put(IndexMetadata.SETTING_VERSION_CREATED, Version.CURRENT).build();
        final IndexSettings indexSettings = IndexSettingsModule.newIndexSettings("foo", settings);

        final HashSet<Analyzer> openAnalyzers = new HashSet<>();
        final AnalysisModule.AnalysisProvider<AnalyzerProvider<?>> analysisProvider = (i,e,n,s) -> new AnalyzerProvider<>() {
            @Override
            public String name() {
                return "test";
            }

            @Override
            public AnalyzerScope scope() {
                return AnalyzerScope.INDEX;
            }

            @Override
            public Analyzer get() {
                final Analyzer analyzer = new Analyzer() {
                    @Override
                    protected TokenStreamComponents createComponents(String fieldName) {
                        return new TokenStreamComponents(new StandardTokenizer());
                    }

                    @Override
                    public void close() {
                        super.close();
                        openAnalyzers.remove(this);
                    }
                };
                openAnalyzers.add(analyzer);
                return analyzer;
            }
        };
        final AnalysisRegistry analysisRegistry = new AnalysisRegistry(environment, emptyMap(), emptyMap(), emptyMap(),
            singletonMap("test", analysisProvider), emptyMap(), emptyMap(), emptyMap(), emptyMap(), emptyMap());
        IndexModule module = createIndexModule(indexSettings, analysisRegistry);
        threadPool.shutdown(); // causes index service creation to fail
        expectThrows(EsRejectedExecutionException.class, () -> newIndexService(module));
        assertThat(openAnalyzers, empty());
    }

    public void testMmapNotAllowed() {
        String storeType = randomFrom(IndexModule.Type.HYBRIDFS.getSettingsKey(), IndexModule.Type.MMAPFS.getSettingsKey());
        final Settings settings = Settings.builder()
                .put(Environment.PATH_HOME_SETTING.getKey(), createTempDir())
                .put("index.store.type", storeType)
                .build();
        final Settings nodeSettings = Settings.builder()
                .put(IndexModule.NODE_STORE_ALLOW_MMAP.getKey(), false)
                .build();
        final IndexSettings indexSettings = IndexSettingsModule.newIndexSettings(new Index("foo", "_na_"), settings, nodeSettings);
        final IndexModule module =
                createIndexModule(indexSettings, emptyAnalysisRegistry);
        final IllegalArgumentException e = expectThrows(IllegalArgumentException.class, () -> newIndexService(module));
        assertThat(e, hasToString(containsString("store type [" + storeType + "] is not allowed")));
    }

    public void testRegisterCustomRecoveryStateFactory() throws IOException {
        final Settings settings = Settings
            .builder()
            .put(IndexMetadata.SETTING_VERSION_CREATED, Version.CURRENT)
            .put(Environment.PATH_HOME_SETTING.getKey(), createTempDir().toString())
            .put(IndexModule.INDEX_RECOVERY_TYPE_SETTING.getKey(), "test_recovery")
            .build();

        final IndexSettings indexSettings = IndexSettingsModule.newIndexSettings(index, settings);

        RecoveryState recoveryState = mock(RecoveryState.class);
        final Map<String, IndexStorePlugin.RecoveryStateFactory> recoveryStateFactories = singletonMap(
            "test_recovery", (shardRouting, targetNode, sourceNode) -> recoveryState);

        final IndexModule module = new IndexModule(indexSettings,
            emptyAnalysisRegistry,
            new InternalEngineFactory(),
            Collections.emptyMap(),
            () -> true,
            new IndexNameExpressionResolver(),
            recoveryStateFactories);

        final IndexService indexService = newIndexService(module);

        ShardRouting shard = createInitializedShardRouting();

        assertThat(indexService.createRecoveryState(shard, mock(DiscoveryNode.class), mock(DiscoveryNode.class)), is(recoveryState));

        indexService.close("closing", false);
    }

    private ShardRouting createInitializedShardRouting() {
        ShardRouting shard = ShardRouting.newUnassigned(new ShardId("test","_na_", 0), true,
            RecoverySource.ExistingStoreRecoverySource.INSTANCE, new UnassignedInfo(UnassignedInfo.Reason.INDEX_CREATED, null));
        shard = shard.initialize("node1", null, -1);
        return shard;
    }

    private static IndexModule createIndexModule(IndexSettings indexSettings, AnalysisRegistry emptyAnalysisRegistry) {
        return new IndexModule(indexSettings, emptyAnalysisRegistry, new InternalEngineFactory(), Collections.emptyMap(), () -> true,
<<<<<<< HEAD
            new IndexNameExpressionResolver(), randomBoolean());
=======
            new IndexNameExpressionResolver(), Collections.emptyMap());
>>>>>>> 2976ba47
    }

    class CustomQueryCache implements QueryCache {

        private final Set<CustomQueryCache> liveQueryCaches;

        CustomQueryCache(Set<CustomQueryCache> liveQueryCaches) {
            this.liveQueryCaches = liveQueryCaches;
        }

        @Override
        public void clear(String reason) {
        }

        @Override
        public void close() {
            assertTrue(liveQueryCaches == null || liveQueryCaches.remove(this));
        }

        @Override
        public Index index() {
            return new Index("test", "_na_");
        }

        @Override
        public Weight doCache(Weight weight, QueryCachingPolicy policy) {
            return weight;
        }
    }

    private static class TestSimilarity extends Similarity {
        private final Similarity delegate = new BM25Similarity();
        private final String key;


        TestSimilarity(String key) {
            if (key == null) {
                throw new AssertionError("key is null");
            }
            this.key = key;
        }

        @Override
        public long computeNorm(FieldInvertState state) {
            return delegate.computeNorm(state);
        }

        @Override
        public SimScorer scorer(float boost, CollectionStatistics collectionStats, TermStatistics... termStats) {
            return delegate.scorer(boost, collectionStats, termStats);
        }
    }

    public static final class FooFunction implements IndexStorePlugin.DirectoryFactory {

        @Override
        public Directory newDirectory(IndexSettings indexSettings, ShardPath shardPath) throws IOException {
            return new FsDirectoryFactory().newDirectory(indexSettings, shardPath);
        }
    }

    public static final class Wrapper implements CheckedFunction<DirectoryReader, DirectoryReader, IOException> {
        @Override
        public DirectoryReader apply(DirectoryReader reader) {
            return null;
        }
    }
}<|MERGE_RESOLUTION|>--- conflicted
+++ resolved
@@ -174,10 +174,6 @@
 
     public void testWrapperIsBound() throws IOException {
         final MockEngineFactory engineFactory = new MockEngineFactory(AssertingDirectoryReader.class);
-<<<<<<< HEAD
-        IndexModule module = new IndexModule(indexSettings, emptyAnalysisRegistry, engineFactory, Collections.emptyMap(), () -> true,
-            new IndexNameExpressionResolver(), randomBoolean());
-=======
         IndexModule module = new IndexModule(
                 indexSettings,
                 emptyAnalysisRegistry,
@@ -185,8 +181,8 @@
                 Collections.emptyMap(),
                 () -> true,
                 new IndexNameExpressionResolver(),
-                Collections.emptyMap());
->>>>>>> 2976ba47
+                Collections.emptyMap(),
+                randomBoolean());
         module.setReaderWrapper(s -> new Wrapper());
 
         IndexService indexService = newIndexService(module);
@@ -207,11 +203,7 @@
         final Map<String, IndexStorePlugin.DirectoryFactory> indexStoreFactories = singletonMap(
             "foo_store", new FooFunction());
         final IndexModule module = new IndexModule(indexSettings, emptyAnalysisRegistry, new InternalEngineFactory(), indexStoreFactories,
-<<<<<<< HEAD
-            () -> true, new IndexNameExpressionResolver(), randomBoolean());
-=======
-            () -> true, new IndexNameExpressionResolver(), Collections.emptyMap());
->>>>>>> 2976ba47
+            () -> true, new IndexNameExpressionResolver(), Collections.emptyMap(), randomBoolean());
 
         final IndexService indexService = newIndexService(module);
         assertThat(indexService.getDirectoryFactory(), instanceOf(FooFunction.class));
@@ -527,7 +519,8 @@
             Collections.emptyMap(),
             () -> true,
             new IndexNameExpressionResolver(),
-            recoveryStateFactories);
+            recoveryStateFactories,
+            randomBoolean());
 
         final IndexService indexService = newIndexService(module);
 
@@ -547,11 +540,7 @@
 
     private static IndexModule createIndexModule(IndexSettings indexSettings, AnalysisRegistry emptyAnalysisRegistry) {
         return new IndexModule(indexSettings, emptyAnalysisRegistry, new InternalEngineFactory(), Collections.emptyMap(), () -> true,
-<<<<<<< HEAD
-            new IndexNameExpressionResolver(), randomBoolean());
-=======
-            new IndexNameExpressionResolver(), Collections.emptyMap());
->>>>>>> 2976ba47
+            new IndexNameExpressionResolver(), Collections.emptyMap(), randomBoolean());
     }
 
     class CustomQueryCache implements QueryCache {
