--- conflicted
+++ resolved
@@ -242,11 +242,7 @@
         assertSame(listener, indexService.getIndexOperationListeners().get(1));
 
         ParsedDocument doc = InternalEngineTests.createParsedDoc("1", null);
-<<<<<<< HEAD
-        Engine.Index index = new Engine.Index(new Term("_uid",  Uid.createUidAsBytes(doc.type(), doc.id())), randomNonNegativeLong(), doc);
-=======
-        Engine.Index index = new Engine.Index(new Term("_id",  Uid.encodeId(doc.id())), doc);
->>>>>>> 45e7e247
+        Engine.Index index = new Engine.Index(new Term("_id",  Uid.encodeId(doc.id())), randomNonNegativeLong(), doc);
         ShardId shardId = new ShardId(new Index("foo", "bar"), 0);
         for (IndexingOperationListener l : indexService.getIndexOperationListeners()) {
             l.preIndex(shardId, index);
