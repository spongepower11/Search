--- conflicted
+++ resolved
@@ -33,29 +33,6 @@
 public class IndexVersionTests extends ESTestCase {
 
     public void testVersionComparison() {
-<<<<<<< HEAD
-        IndexVersion V_8_0_0 = IndexVersions.V_8_0_0;
-        IndexVersion V_8_10_0 = IndexVersions.V_8_10_0;
-        assertThat(V_8_0_0.before(V_8_10_0), is(true));
-        assertThat(V_8_0_0.before(V_8_0_0), is(false));
-        assertThat(V_8_10_0.before(V_8_0_0), is(false));
-
-        assertThat(V_8_0_0.onOrBefore(V_8_10_0), is(true));
-        assertThat(V_8_0_0.onOrBefore(V_8_0_0), is(true));
-        assertThat(V_8_10_0.onOrBefore(V_8_0_0), is(false));
-
-        assertThat(V_8_0_0.after(V_8_10_0), is(false));
-        assertThat(V_8_0_0.after(V_8_0_0), is(false));
-        assertThat(V_8_10_0.after(V_8_0_0), is(true));
-
-        assertThat(V_8_0_0.onOrAfter(V_8_10_0), is(false));
-        assertThat(V_8_0_0.onOrAfter(V_8_0_0), is(true));
-        assertThat(V_8_10_0.onOrAfter(V_8_0_0), is(true));
-
-        assertThat(V_8_0_0, is(lessThan(V_8_10_0)));
-        assertThat(V_8_0_0.compareTo(V_8_0_0), is(0));
-        assertThat(V_8_10_0, is(greaterThan(V_8_0_0)));
-=======
         IndexVersion V_8_2_0 = IndexVersions.V_8_2_0;
         IndexVersion current = IndexVersion.current();
         assertThat(V_8_2_0.before(current), is(true));
@@ -77,7 +54,6 @@
         assertThat(V_8_2_0, is(lessThan(current)));
         assertThat(V_8_2_0.compareTo(V_8_2_0), is(0));
         assertThat(current, is(greaterThan(V_8_2_0)));
->>>>>>> 6fb15923
     }
 
     public static class CorrectFakeVersion {
