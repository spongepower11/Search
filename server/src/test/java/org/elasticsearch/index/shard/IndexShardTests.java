/*
 * Licensed to Elasticsearch under one or more contributor
 * license agreements. See the NOTICE file distributed with
 * this work for additional information regarding copyright
 * ownership. Elasticsearch licenses this file to you under
 * the Apache License, Version 2.0 (the "License"); you may
 * not use this file except in compliance with the License.
 * You may obtain a copy of the License at
 *
 *    http://www.apache.org/licenses/LICENSE-2.0
 *
 * Unless required by applicable law or agreed to in writing,
 * software distributed under the License is distributed on an
 * "AS IS" BASIS, WITHOUT WARRANTIES OR CONDITIONS OF ANY
 * KIND, either express or implied.  See the License for the
 * specific language governing permissions and limitations
 * under the License.
 */
package org.elasticsearch.index.shard;

import org.apache.logging.log4j.Logger;
import org.apache.lucene.index.CorruptIndexException;
import org.apache.lucene.index.DirectoryReader;
import org.apache.lucene.index.IndexCommit;
import org.apache.lucene.index.IndexableField;
import org.apache.lucene.index.Term;
import org.apache.lucene.search.IndexSearcher;
import org.apache.lucene.search.TermQuery;
import org.apache.lucene.search.TopDocs;
import org.apache.lucene.store.AlreadyClosedException;
import org.apache.lucene.store.Directory;
import org.apache.lucene.store.FilterDirectory;
import org.apache.lucene.store.IOContext;
import org.apache.lucene.util.BytesRef;
import org.apache.lucene.util.Constants;
import org.elasticsearch.Assertions;
import org.elasticsearch.Version;
import org.elasticsearch.action.ActionListener;
import org.elasticsearch.action.admin.indices.flush.FlushRequest;
import org.elasticsearch.action.admin.indices.forcemerge.ForceMergeRequest;
import org.elasticsearch.action.admin.indices.stats.CommonStats;
import org.elasticsearch.action.admin.indices.stats.CommonStatsFlags;
import org.elasticsearch.action.admin.indices.stats.ShardStats;
import org.elasticsearch.action.index.IndexRequest;
import org.elasticsearch.action.support.PlainActionFuture;
import org.elasticsearch.cluster.metadata.IndexMetaData;
import org.elasticsearch.cluster.metadata.MappingMetaData;
import org.elasticsearch.cluster.metadata.MetaData;
import org.elasticsearch.cluster.metadata.RepositoryMetaData;
import org.elasticsearch.cluster.node.DiscoveryNode;
import org.elasticsearch.cluster.routing.AllocationId;
import org.elasticsearch.cluster.routing.IndexShardRoutingTable;
import org.elasticsearch.cluster.routing.RecoverySource;
import org.elasticsearch.cluster.routing.ShardRouting;
import org.elasticsearch.cluster.routing.ShardRoutingHelper;
import org.elasticsearch.cluster.routing.ShardRoutingState;
import org.elasticsearch.cluster.routing.TestShardRouting;
import org.elasticsearch.cluster.routing.UnassignedInfo;
import org.elasticsearch.common.Strings;
import org.elasticsearch.common.UUIDs;
import org.elasticsearch.common.breaker.CircuitBreaker;
import org.elasticsearch.common.bytes.BytesArray;
import org.elasticsearch.common.component.AbstractLifecycleComponent;
import org.elasticsearch.common.io.stream.BytesStreamOutput;
import org.elasticsearch.common.io.stream.StreamInput;
import org.elasticsearch.common.lease.Releasable;
import org.elasticsearch.common.lease.Releasables;
import org.elasticsearch.common.settings.IndexScopedSettings;
import org.elasticsearch.common.settings.Settings;
import org.elasticsearch.common.unit.TimeValue;
import org.elasticsearch.common.util.concurrent.AbstractRunnable;
import org.elasticsearch.common.util.concurrent.ConcurrentCollections;
import org.elasticsearch.common.xcontent.NamedXContentRegistry;
import org.elasticsearch.common.xcontent.XContentBuilder;
import org.elasticsearch.common.xcontent.XContentFactory;
import org.elasticsearch.common.xcontent.XContentType;
import org.elasticsearch.core.internal.io.IOUtils;
import org.elasticsearch.env.NodeEnvironment;
import org.elasticsearch.index.IndexSettings;
import org.elasticsearch.index.engine.CommitStats;
import org.elasticsearch.index.engine.Engine;
import org.elasticsearch.index.engine.EngineException;
import org.elasticsearch.index.engine.EngineTestCase;
import org.elasticsearch.index.engine.InternalEngine;
import org.elasticsearch.index.engine.InternalEngineFactory;
import org.elasticsearch.index.engine.Segment;
import org.elasticsearch.index.engine.SegmentsStats;
import org.elasticsearch.index.fielddata.FieldDataStats;
import org.elasticsearch.index.fielddata.IndexFieldData;
import org.elasticsearch.index.fielddata.IndexFieldDataCache;
import org.elasticsearch.index.fielddata.IndexFieldDataService;
import org.elasticsearch.index.mapper.IdFieldMapper;
import org.elasticsearch.index.mapper.MappedFieldType;
import org.elasticsearch.index.mapper.ParseContext;
import org.elasticsearch.index.mapper.ParsedDocument;
import org.elasticsearch.index.mapper.SeqNoFieldMapper;
import org.elasticsearch.index.mapper.SourceFieldMapper;
import org.elasticsearch.index.mapper.SourceToParse;
import org.elasticsearch.index.mapper.Uid;
import org.elasticsearch.index.mapper.VersionFieldMapper;
import org.elasticsearch.index.seqno.SeqNoStats;
import org.elasticsearch.index.seqno.SequenceNumbers;
import org.elasticsearch.index.snapshots.IndexShardSnapshotStatus;
import org.elasticsearch.index.store.Store;
import org.elasticsearch.index.store.StoreStats;
import org.elasticsearch.index.translog.TestTranslog;
import org.elasticsearch.index.translog.Translog;
import org.elasticsearch.index.translog.TranslogStats;
import org.elasticsearch.index.translog.TranslogTests;
import org.elasticsearch.indices.IndicesQueryCache;
import org.elasticsearch.indices.breaker.NoneCircuitBreakerService;
import org.elasticsearch.indices.fielddata.cache.IndicesFieldDataCache;
import org.elasticsearch.indices.recovery.RecoveryState;
import org.elasticsearch.indices.recovery.RecoveryTarget;
import org.elasticsearch.repositories.IndexId;
import org.elasticsearch.repositories.Repository;
import org.elasticsearch.repositories.RepositoryData;
import org.elasticsearch.snapshots.Snapshot;
import org.elasticsearch.snapshots.SnapshotId;
import org.elasticsearch.snapshots.SnapshotInfo;
import org.elasticsearch.snapshots.SnapshotShardFailure;
import org.elasticsearch.test.CorruptionUtils;
import org.elasticsearch.test.DummyShardLock;
import org.elasticsearch.test.FieldMaskingReader;
import org.elasticsearch.test.VersionUtils;
import org.elasticsearch.threadpool.ThreadPool;
import org.elasticsearch.ElasticsearchException;

import java.io.IOException;
import java.nio.charset.Charset;
import java.nio.file.FileVisitResult;
import java.nio.file.Files;
import java.nio.file.Path;
import java.nio.file.SimpleFileVisitor;
import java.nio.file.attribute.BasicFileAttributes;
import java.util.ArrayList;
import java.util.Arrays;
import java.util.Collections;
import java.util.HashMap;
import java.util.HashSet;
import java.util.Iterator;
import java.util.List;
import java.util.Map;
import java.util.Set;
import java.util.concurrent.BrokenBarrierException;
import java.util.concurrent.CountDownLatch;
import java.util.concurrent.CyclicBarrier;
import java.util.concurrent.ExecutionException;
import java.util.concurrent.Semaphore;
import java.util.concurrent.TimeUnit;
import java.util.concurrent.atomic.AtomicBoolean;
import java.util.concurrent.atomic.AtomicInteger;
import java.util.concurrent.atomic.AtomicLong;
import java.util.concurrent.atomic.AtomicReference;
import java.util.function.BiConsumer;
import java.util.function.Consumer;
import java.util.function.LongFunction;
import java.util.function.Supplier;
import java.util.stream.Collectors;
import java.util.stream.IntStream;

import static java.util.Collections.emptyMap;
import static java.util.Collections.emptySet;
import static org.elasticsearch.cluster.routing.TestShardRouting.newShardRouting;
import static org.elasticsearch.common.lucene.Lucene.cleanLuceneIndex;
import static org.elasticsearch.common.xcontent.ToXContent.EMPTY_PARAMS;
import static org.elasticsearch.common.xcontent.XContentFactory.jsonBuilder;
import static org.elasticsearch.repositories.RepositoryData.EMPTY_REPO_GEN;
import static org.elasticsearch.test.hamcrest.RegexMatcher.matches;
import static org.hamcrest.Matchers.containsInAnyOrder;
import static org.hamcrest.Matchers.containsString;
import static org.hamcrest.Matchers.equalTo;
import static org.hamcrest.Matchers.greaterThan;
import static org.hamcrest.Matchers.greaterThanOrEqualTo;
import static org.hamcrest.Matchers.hasKey;
import static org.hamcrest.Matchers.hasSize;
import static org.hamcrest.Matchers.hasToString;
import static org.hamcrest.Matchers.instanceOf;
import static org.hamcrest.Matchers.lessThan;
import static org.hamcrest.Matchers.lessThanOrEqualTo;
import static org.hamcrest.Matchers.not;
import static org.hamcrest.Matchers.notNullValue;
import static org.hamcrest.Matchers.nullValue;
import static org.hamcrest.Matchers.sameInstance;

/**
 * Simple unit-test IndexShard related operations.
 */
public class IndexShardTests extends IndexShardTestCase {

    public static ShardStateMetaData load(Logger logger, Path... shardPaths) throws IOException {
        return ShardStateMetaData.FORMAT.loadLatestState(logger, NamedXContentRegistry.EMPTY, shardPaths);
    }

    public static void write(ShardStateMetaData shardStateMetaData,
                             Path... shardPaths) throws IOException {
        ShardStateMetaData.FORMAT.write(shardStateMetaData, shardPaths);
    }

    public static Engine getEngineFromShard(IndexShard shard) {
        return shard.getEngineOrNull();
    }

    public void testWriteShardState() throws Exception {
        try (NodeEnvironment env = newNodeEnvironment()) {
            ShardId id = new ShardId("foo", "fooUUID", 1);
            boolean primary = randomBoolean();
            AllocationId allocationId = randomBoolean() ? null : randomAllocationId();
            ShardStateMetaData state1 = new ShardStateMetaData(primary, "fooUUID", allocationId);
            write(state1, env.availableShardPaths(id));
            ShardStateMetaData shardStateMetaData = load(logger, env.availableShardPaths(id));
            assertEquals(shardStateMetaData, state1);

            ShardStateMetaData state2 = new ShardStateMetaData(primary, "fooUUID", allocationId);
            write(state2, env.availableShardPaths(id));
            shardStateMetaData = load(logger, env.availableShardPaths(id));
            assertEquals(shardStateMetaData, state1);

            ShardStateMetaData state3 = new ShardStateMetaData(primary, "fooUUID", allocationId);
            write(state3, env.availableShardPaths(id));
            shardStateMetaData = load(logger, env.availableShardPaths(id));
            assertEquals(shardStateMetaData, state3);
            assertEquals("fooUUID", state3.indexUUID);
        }
    }

    public void testPersistenceStateMetadataPersistence() throws Exception {
        IndexShard shard = newStartedShard();
        final Path shardStatePath = shard.shardPath().getShardStatePath();
        ShardStateMetaData shardStateMetaData = load(logger, shardStatePath);
        assertEquals(getShardStateMetadata(shard), shardStateMetaData);
        ShardRouting routing = shard.shardRouting;
        IndexShardTestCase.updateRoutingEntry(shard, routing);

        shardStateMetaData = load(logger, shardStatePath);
        assertEquals(shardStateMetaData, getShardStateMetadata(shard));
        assertEquals(shardStateMetaData,
            new ShardStateMetaData(routing.primary(), shard.indexSettings().getUUID(), routing.allocationId()));

        routing = TestShardRouting.relocate(shard.shardRouting, "some node", 42L);
        IndexShardTestCase.updateRoutingEntry(shard, routing);
        shardStateMetaData = load(logger, shardStatePath);
        assertEquals(shardStateMetaData, getShardStateMetadata(shard));
        assertEquals(shardStateMetaData,
            new ShardStateMetaData(routing.primary(), shard.indexSettings().getUUID(), routing.allocationId()));
        closeShards(shard);
    }

    public void testFailShard() throws Exception {
        allowShardFailures();
        IndexShard shard = newStartedShard();
        final ShardPath shardPath = shard.shardPath();
        assertNotNull(shardPath);
        // fail shard
        shard.failShard("test shard fail", new CorruptIndexException("", ""));
        shard.close("do not assert history", false);
        shard.store().close();
        // check state file still exists
        ShardStateMetaData shardStateMetaData = load(logger, shardPath.getShardStatePath());
        assertEquals(shardStateMetaData, getShardStateMetadata(shard));
        // but index can't be opened for a failed shard
        assertThat("store index should be corrupted", Store.canOpenIndex(logger, shardPath.resolveIndex(), shard.shardId(),
            (shardId, lockTimeoutMS) -> new DummyShardLock(shardId)),
            equalTo(false));
    }

    ShardStateMetaData getShardStateMetadata(IndexShard shard) {
        ShardRouting shardRouting = shard.routingEntry();
        if (shardRouting == null) {
            return null;
        } else {
            return new ShardStateMetaData(shardRouting.primary(), shard.indexSettings().getUUID(), shardRouting.allocationId());
        }
    }

    private AllocationId randomAllocationId() {
        AllocationId allocationId = AllocationId.newInitializing();
        if (randomBoolean()) {
            allocationId = AllocationId.newRelocation(allocationId);
        }
        return allocationId;
    }

    public void testShardStateMetaHashCodeEquals() {
        AllocationId allocationId = randomBoolean() ? null : randomAllocationId();
        ShardStateMetaData meta = new ShardStateMetaData(randomBoolean(),
            randomRealisticUnicodeOfCodepointLengthBetween(1, 10), allocationId);

        assertEquals(meta, new ShardStateMetaData(meta.primary, meta.indexUUID, meta.allocationId));
        assertEquals(meta.hashCode(),
            new ShardStateMetaData(meta.primary, meta.indexUUID, meta.allocationId).hashCode());

        assertFalse(meta.equals(new ShardStateMetaData(!meta.primary, meta.indexUUID, meta.allocationId)));
        assertFalse(meta.equals(new ShardStateMetaData(!meta.primary, meta.indexUUID + "foo", meta.allocationId)));
        assertFalse(meta.equals(new ShardStateMetaData(!meta.primary, meta.indexUUID + "foo", randomAllocationId())));
        Set<Integer> hashCodes = new HashSet<>();
        for (int i = 0; i < 30; i++) { // just a sanity check that we impl hashcode
            allocationId = randomBoolean() ? null : randomAllocationId();
            meta = new ShardStateMetaData(randomBoolean(),
                randomRealisticUnicodeOfCodepointLengthBetween(1, 10), allocationId);
            hashCodes.add(meta.hashCode());
        }
        assertTrue("more than one unique hashcode expected but got: " + hashCodes.size(), hashCodes.size() > 1);

    }

    public void testClosesPreventsNewOperations() throws InterruptedException, ExecutionException, IOException {
        IndexShard indexShard = newStartedShard();
        closeShards(indexShard);
        assertThat(indexShard.getActiveOperationsCount(), equalTo(0));
        try {
            indexShard.acquirePrimaryOperationPermit(null, ThreadPool.Names.WRITE, "");
            fail("we should not be able to increment anymore");
        } catch (IndexShardClosedException e) {
            // expected
        }
        try {
            indexShard.acquireReplicaOperationPermit(indexShard.getPendingPrimaryTerm(), SequenceNumbers.UNASSIGNED_SEQ_NO, null,
                ThreadPool.Names.WRITE, "");
            fail("we should not be able to increment anymore");
        } catch (IndexShardClosedException e) {
            // expected
        }
    }

    public void testRejectOperationPermitWithHigherTermWhenNotStarted() throws IOException {
        IndexShard indexShard = newShard(false);
        expectThrows(IndexShardNotStartedException.class, () ->
            indexShard.acquireReplicaOperationPermit(indexShard.getPendingPrimaryTerm() + randomIntBetween(1, 100),
                SequenceNumbers.UNASSIGNED_SEQ_NO, null, ThreadPool.Names.WRITE, ""));
        closeShards(indexShard);
    }

    public void testPrimaryPromotionDelaysOperations() throws IOException, BrokenBarrierException, InterruptedException {
        final IndexShard indexShard = newShard(false);
        recoveryEmptyReplica(indexShard, randomBoolean());

        final int operations = scaledRandomIntBetween(1, 64);
        final CyclicBarrier barrier = new CyclicBarrier(1 + operations);
        final CountDownLatch latch = new CountDownLatch(operations);
        final CountDownLatch operationLatch = new CountDownLatch(1);
        final List<Thread> threads = new ArrayList<>();
        for (int i = 0; i < operations; i++) {
            final String id = "t_" + i;
            final Thread thread = new Thread(() -> {
                try {
                    barrier.await();
                } catch (final BrokenBarrierException | InterruptedException e) {
                    throw new RuntimeException(e);
                }
                indexShard.acquireReplicaOperationPermit(
                        indexShard.getPendingPrimaryTerm(),
                        indexShard.getGlobalCheckpoint(),
                        new ActionListener<Releasable>() {
                            @Override
                            public void onResponse(Releasable releasable) {
                                latch.countDown();
                                try {
                                    operationLatch.await();
                                } catch (final InterruptedException e) {
                                    throw new RuntimeException(e);
                                }
                                releasable.close();
                            }

                            @Override
                            public void onFailure(Exception e) {
                                throw new RuntimeException(e);
                            }
                        },
                        ThreadPool.Names.WRITE, id);
            });
            thread.start();
            threads.add(thread);
        }

        barrier.await();
        latch.await();

        final ShardRouting replicaRouting = indexShard.routingEntry();
        promoteReplica(indexShard, Collections.singleton(replicaRouting.allocationId().getId()),
            new IndexShardRoutingTable.Builder(replicaRouting.shardId()).addShard(replicaRouting).build());


        final int delayedOperations = scaledRandomIntBetween(1, 64);
        final CyclicBarrier delayedOperationsBarrier = new CyclicBarrier(1 + delayedOperations);
        final CountDownLatch delayedOperationsLatch = new CountDownLatch(delayedOperations);
        final AtomicLong counter = new AtomicLong();
        final List<Thread> delayedThreads = new ArrayList<>();
        for (int i = 0; i < delayedOperations; i++) {
            final String id = "d_" + i;
            final Thread thread = new Thread(() -> {
                try {
                    delayedOperationsBarrier.await();
                } catch (final BrokenBarrierException | InterruptedException e) {
                    throw new RuntimeException(e);
                }
                indexShard.acquirePrimaryOperationPermit(
                        new ActionListener<Releasable>() {
                            @Override
                            public void onResponse(Releasable releasable) {
                                counter.incrementAndGet();
                                releasable.close();
                                delayedOperationsLatch.countDown();
                            }

                            @Override
                            public void onFailure(Exception e) {
                                throw new RuntimeException(e);
                            }
                        },
                        ThreadPool.Names.WRITE, id);
            });
            thread.start();
            delayedThreads.add(thread);
        }

        delayedOperationsBarrier.await();

        assertThat(counter.get(), equalTo(0L));

        operationLatch.countDown();
        for (final Thread thread : threads) {
            thread.join();
        }

        delayedOperationsLatch.await();

        assertThat(counter.get(), equalTo((long) delayedOperations));

        for (final Thread thread : delayedThreads) {
            thread.join();
        }

        closeShards(indexShard);
    }

    /**
     * This test makes sure that people can use the shard routing entry + take an operation permit to check whether a shard was already
     * promoted to a primary.
     */
    public void testPublishingOrderOnPromotion() throws IOException, InterruptedException, BrokenBarrierException {
        final IndexShard indexShard = newShard(false);
        recoveryEmptyReplica(indexShard, randomBoolean());
        final long promotedTerm = indexShard.getPendingPrimaryTerm() + 1;
        final CyclicBarrier barrier = new CyclicBarrier(2);
        final AtomicBoolean stop = new AtomicBoolean();
        final Thread thread = new Thread(() -> {
            try {
                barrier.await();
            } catch (final BrokenBarrierException | InterruptedException e) {
                throw new RuntimeException(e);
            }
            while(stop.get() == false) {
                if (indexShard.routingEntry().primary()) {
                    assertThat(indexShard.getPendingPrimaryTerm(), equalTo(promotedTerm));
                    final PlainActionFuture<Releasable> permitAcquiredFuture = new PlainActionFuture<>();
                    indexShard.acquirePrimaryOperationPermit(permitAcquiredFuture, ThreadPool.Names.SAME, "bla");
                    try (Releasable ignored = permitAcquiredFuture.actionGet()) {
                        assertThat(indexShard.getReplicationGroup(), notNullValue());
                    }
                }
            }
        });
        thread.start();

        barrier.await();
        final ShardRouting replicaRouting = indexShard.routingEntry();
        promoteReplica(indexShard, Collections.singleton(replicaRouting.allocationId().getId()),
            new IndexShardRoutingTable.Builder(replicaRouting.shardId()).addShard(replicaRouting).build());

        stop.set(true);
        thread.join();
        closeShards(indexShard);
    }


    public void testPrimaryFillsSeqNoGapsOnPromotion() throws Exception {
        final IndexShard indexShard = newShard(false);
        recoveryEmptyReplica(indexShard, randomBoolean());

        // most of the time this is large enough that most of the time there will be at least one gap
        final int operations = 1024 - scaledRandomIntBetween(0, 1024);
        final Result result = indexOnReplicaWithGaps(indexShard, operations, Math.toIntExact(SequenceNumbers.NO_OPS_PERFORMED));

        final int maxSeqNo = result.maxSeqNo;
        final boolean gap = result.gap;

        // promote the replica
        final ShardRouting replicaRouting = indexShard.routingEntry();
        promoteReplica(indexShard, Collections.singleton(replicaRouting.allocationId().getId()),
            new IndexShardRoutingTable.Builder(replicaRouting.shardId()).addShard(replicaRouting).build());

        /*
         * This operation completing means that the delay operation executed as part of increasing the primary term has completed and the
         * gaps are filled.
         */
        final CountDownLatch latch = new CountDownLatch(1);
        indexShard.acquirePrimaryOperationPermit(
                new ActionListener<Releasable>() {
                    @Override
                    public void onResponse(Releasable releasable) {
                        releasable.close();
                        latch.countDown();
                    }

                    @Override
                    public void onFailure(Exception e) {
                        throw new AssertionError(e);
                    }
                },
                ThreadPool.Names.GENERIC, "");

        latch.await();
        assertThat(indexShard.getLocalCheckpoint(), equalTo((long) maxSeqNo));
        closeShards(indexShard);
    }

    public void testPrimaryPromotionRollsGeneration() throws Exception {
        final IndexShard indexShard = newStartedShard(false);

        final long currentTranslogGeneration = getTranslog(indexShard).getGeneration().translogFileGeneration;

        // promote the replica
        final ShardRouting replicaRouting = indexShard.routingEntry();
        final long newPrimaryTerm = indexShard.getPendingPrimaryTerm() + between(1, 10000);
        final ShardRouting primaryRouting =
                newShardRouting(
                        replicaRouting.shardId(),
                        replicaRouting.currentNodeId(),
                        null,
                        true,
                        ShardRoutingState.STARTED,
                        replicaRouting.allocationId());
        indexShard.updateShardState(primaryRouting, newPrimaryTerm, (shard, listener) -> {},
                0L, Collections.singleton(primaryRouting.allocationId().getId()),
                new IndexShardRoutingTable.Builder(primaryRouting.shardId()).addShard(primaryRouting).build(), Collections.emptySet());

        /*
         * This operation completing means that the delay operation executed as part of increasing the primary term has completed and the
         * translog generation has rolled.
         */
        final CountDownLatch latch = new CountDownLatch(1);
        indexShard.acquirePrimaryOperationPermit(
                new ActionListener<Releasable>() {
                    @Override
                    public void onResponse(Releasable releasable) {
                        releasable.close();
                        latch.countDown();
                    }

                    @Override
                    public void onFailure(Exception e) {
                        throw new RuntimeException(e);
                    }
                },
                ThreadPool.Names.GENERIC, "");

        latch.await();
        assertThat(getTranslog(indexShard).getGeneration().translogFileGeneration, equalTo(currentTranslogGeneration + 1));
        assertThat(TestTranslog.getCurrentTerm(getTranslog(indexShard)), equalTo(newPrimaryTerm));

        closeShards(indexShard);
    }

    public void testOperationPermitsOnPrimaryShards() throws InterruptedException, ExecutionException, IOException {
        final ShardId shardId = new ShardId("test", "_na_", 0);
        final IndexShard indexShard;

        if (randomBoolean()) {
            // relocation target
            indexShard = newShard(newShardRouting(shardId, "local_node", "other node",
                true, ShardRoutingState.INITIALIZING, AllocationId.newRelocation(AllocationId.newInitializing())));
        } else if (randomBoolean()) {
            // simulate promotion
            indexShard = newStartedShard(false);
            ShardRouting replicaRouting = indexShard.routingEntry();
            ShardRouting primaryRouting = newShardRouting(replicaRouting.shardId(), replicaRouting.currentNodeId(), null,
                true, ShardRoutingState.STARTED, replicaRouting.allocationId());
            final long newPrimaryTerm = indexShard.getPendingPrimaryTerm() + between(1, 1000);
            CountDownLatch latch = new CountDownLatch(1);
            indexShard.updateShardState(primaryRouting, newPrimaryTerm, (shard, listener) -> {
                    assertThat(TestTranslog.getCurrentTerm(getTranslog(indexShard)), equalTo(newPrimaryTerm));
                    latch.countDown();
                }, 0L,
                Collections.singleton(indexShard.routingEntry().allocationId().getId()),
                new IndexShardRoutingTable.Builder(indexShard.shardId()).addShard(primaryRouting).build(),
                Collections.emptySet());
            latch.await();
        } else {
            indexShard = newStartedShard(true);
        }
        final long primaryTerm = indexShard.getPendingPrimaryTerm();
        assertEquals(0, indexShard.getActiveOperationsCount());
        Releasable operation1 = acquirePrimaryOperationPermitBlockingly(indexShard);
        assertEquals(1, indexShard.getActiveOperationsCount());
        Releasable operation2 = acquirePrimaryOperationPermitBlockingly(indexShard);
        assertEquals(2, indexShard.getActiveOperationsCount());

        Releasables.close(operation1, operation2);
        assertEquals(0, indexShard.getActiveOperationsCount());

        if (Assertions.ENABLED && indexShard.routingEntry().isRelocationTarget() == false) {
            assertThat(expectThrows(AssertionError.class, () -> indexShard.acquireReplicaOperationPermit(primaryTerm,
                indexShard.getGlobalCheckpoint(), new ActionListener<Releasable>() {
                    @Override
                    public void onResponse(Releasable releasable) {
                        fail();
                    }

                    @Override
                    public void onFailure(Exception e) {
                        fail();
                    }
                },
                ThreadPool.Names.WRITE, "")).getMessage(), containsString("in primary mode cannot be a replication target"));
        }

        closeShards(indexShard);
    }

    private Releasable acquirePrimaryOperationPermitBlockingly(IndexShard indexShard) throws ExecutionException, InterruptedException {
        PlainActionFuture<Releasable> fut = new PlainActionFuture<>();
        indexShard.acquirePrimaryOperationPermit(fut, ThreadPool.Names.WRITE, "");
        return fut.get();
    }

    private Releasable acquireReplicaOperationPermitBlockingly(IndexShard indexShard, long opPrimaryTerm)
        throws ExecutionException, InterruptedException {
        PlainActionFuture<Releasable> fut = new PlainActionFuture<>();
        indexShard.acquireReplicaOperationPermit(opPrimaryTerm, indexShard.getGlobalCheckpoint(), fut, ThreadPool.Names.WRITE, "");
        return fut.get();
    }

    public void testOperationPermitOnReplicaShards() throws Exception {
        final ShardId shardId = new ShardId("test", "_na_", 0);
        final IndexShard indexShard;
        final boolean engineClosed;
        switch (randomInt(2)) {
            case 0:
                // started replica
                indexShard = newStartedShard(false);
                engineClosed = false;
                break;
            case 1: {
                // initializing replica / primary
                final boolean relocating = randomBoolean();
                ShardRouting routing = newShardRouting(shardId, "local_node",
                    relocating ? "sourceNode" : null,
                    relocating ? randomBoolean() : false,
                    ShardRoutingState.INITIALIZING,
                    relocating ? AllocationId.newRelocation(AllocationId.newInitializing()) : AllocationId.newInitializing());
                indexShard = newShard(routing);
                engineClosed = true;
                break;
            }
            case 2: {
                // relocation source
                indexShard = newStartedShard(true);
                ShardRouting routing = indexShard.routingEntry();
                routing = newShardRouting(routing.shardId(), routing.currentNodeId(), "otherNode",
                    true, ShardRoutingState.RELOCATING, AllocationId.newRelocation(routing.allocationId()));
                IndexShardTestCase.updateRoutingEntry(indexShard, routing);
                indexShard.relocated(primaryContext -> {});
                engineClosed = false;
                break;
            }
            default:
                throw new UnsupportedOperationException("get your numbers straight");

        }
        final ShardRouting shardRouting = indexShard.routingEntry();
        logger.info("shard routing to {}", shardRouting);

        assertEquals(0, indexShard.getActiveOperationsCount());
        if (shardRouting.primary() == false && Assertions.ENABLED) {
            final AssertionError e =
                    expectThrows(AssertionError.class,
                        () -> indexShard.acquirePrimaryOperationPermit(null, ThreadPool.Names.WRITE, ""));
            assertThat(e, hasToString(containsString("acquirePrimaryOperationPermit should only be called on primary shard")));
        }

        final long primaryTerm = indexShard.getPendingPrimaryTerm();
        final long translogGen = engineClosed ? -1 : getTranslog(indexShard).getGeneration().translogFileGeneration;

        final Releasable operation1;
        final Releasable operation2;
        if (engineClosed == false) {
            operation1 = acquireReplicaOperationPermitBlockingly(indexShard, primaryTerm);
            assertEquals(1, indexShard.getActiveOperationsCount());
            operation2 = acquireReplicaOperationPermitBlockingly(indexShard, primaryTerm);
            assertEquals(2, indexShard.getActiveOperationsCount());
        } else {
            operation1 = null;
            operation2 = null;
        }

        {
            final AtomicBoolean onResponse = new AtomicBoolean();
            final AtomicBoolean onFailure = new AtomicBoolean();
            final AtomicReference<Exception> onFailureException = new AtomicReference<>();
            ActionListener<Releasable> onLockAcquired = new ActionListener<Releasable>() {
                @Override
                public void onResponse(Releasable releasable) {
                    onResponse.set(true);
                }

                @Override
                public void onFailure(Exception e) {
                    onFailure.set(true);
                    onFailureException.set(e);
                }
            };

            indexShard.acquireReplicaOperationPermit(primaryTerm - 1, SequenceNumbers.UNASSIGNED_SEQ_NO, onLockAcquired,
                ThreadPool.Names.WRITE, "");

            assertFalse(onResponse.get());
            assertTrue(onFailure.get());
            assertThat(onFailureException.get(), instanceOf(IllegalStateException.class));
            assertThat(
                    onFailureException.get(), hasToString(containsString("operation primary term [" + (primaryTerm - 1) + "] is too old")));
        }

        {
            final AtomicBoolean onResponse = new AtomicBoolean();
            final AtomicReference<Exception> onFailure = new AtomicReference<>();
            final CyclicBarrier barrier = new CyclicBarrier(2);
            final long newPrimaryTerm = primaryTerm + 1 + randomInt(20);
            if (engineClosed == false) {
                assertThat(indexShard.getLocalCheckpoint(), equalTo(SequenceNumbers.NO_OPS_PERFORMED));
                assertThat(indexShard.getGlobalCheckpoint(), equalTo(SequenceNumbers.NO_OPS_PERFORMED));
            }
            final long newGlobalCheckPoint;
            if (engineClosed || randomBoolean()) {
                newGlobalCheckPoint = SequenceNumbers.NO_OPS_PERFORMED;
            } else {
                long localCheckPoint = indexShard.getGlobalCheckpoint() + randomInt(100);
                // advance local checkpoint
                for (int i = 0; i <= localCheckPoint; i++) {
                    indexShard.markSeqNoAsNoop(i, "dummy doc");
                }
                newGlobalCheckPoint = randomIntBetween((int) indexShard.getGlobalCheckpoint(), (int) localCheckPoint);
            }
            final long expectedLocalCheckpoint;
            if (newGlobalCheckPoint == SequenceNumbers.UNASSIGNED_SEQ_NO) {
                expectedLocalCheckpoint = SequenceNumbers.NO_OPS_PERFORMED;
            } else {
                expectedLocalCheckpoint = newGlobalCheckPoint;
            }
            // but you can not increment with a new primary term until the operations on the older primary term complete
            final Thread thread = new Thread(() -> {
                try {
                    barrier.await();
                } catch (final BrokenBarrierException | InterruptedException e) {
                    throw new RuntimeException(e);
                }
                ActionListener<Releasable> listener = new ActionListener<Releasable>() {
                    @Override
                    public void onResponse(Releasable releasable) {
                        assertThat(indexShard.getPendingPrimaryTerm(), equalTo(newPrimaryTerm));
                        assertThat(TestTranslog.getCurrentTerm(getTranslog(indexShard)), equalTo(newPrimaryTerm));
                        assertThat(indexShard.getLocalCheckpoint(), equalTo(expectedLocalCheckpoint));
                        assertThat(indexShard.getGlobalCheckpoint(), equalTo(newGlobalCheckPoint));
                        onResponse.set(true);
                        releasable.close();
                        finish();
                    }

                    @Override
                    public void onFailure(Exception e) {
                        onFailure.set(e);
                        finish();
                    }

                    private void finish() {
                        try {
                            barrier.await();
                        } catch (final BrokenBarrierException | InterruptedException e) {
                            throw new RuntimeException(e);
                        }
                    }
                };
                try {
                    indexShard.acquireReplicaOperationPermit(
                        newPrimaryTerm,
                        newGlobalCheckPoint,
                        listener,
                        ThreadPool.Names.SAME, "");
                } catch (Exception e) {
                    listener.onFailure(e);
                }
            });
            thread.start();
            barrier.await();
            if (indexShard.state() == IndexShardState.CREATED || indexShard.state() == IndexShardState.RECOVERING) {
                barrier.await();
                assertThat(indexShard.getPendingPrimaryTerm(), equalTo(primaryTerm));
                assertFalse(onResponse.get());
                assertThat(onFailure.get(), instanceOf(IndexShardNotStartedException.class));
                Releasables.close(operation1);
                Releasables.close(operation2);
            } else {
                // our operation should be blocked until the previous operations complete
                assertFalse(onResponse.get());
                assertNull(onFailure.get());
                assertThat(indexShard.operationPrimaryTerm, equalTo(primaryTerm));
                assertThat(TestTranslog.getCurrentTerm(getTranslog(indexShard)), equalTo(primaryTerm));
                Releasables.close(operation1);
                // our operation should still be blocked
                assertFalse(onResponse.get());
                assertNull(onFailure.get());
                assertThat(indexShard.operationPrimaryTerm, equalTo(primaryTerm));
                assertThat(TestTranslog.getCurrentTerm(getTranslog(indexShard)), equalTo(primaryTerm));
                Releasables.close(operation2);
                barrier.await();
                // now lock acquisition should have succeeded
                assertThat(indexShard.operationPrimaryTerm, equalTo(newPrimaryTerm));
                assertThat(indexShard.getPendingPrimaryTerm(), equalTo(newPrimaryTerm));
                assertThat(TestTranslog.getCurrentTerm(getTranslog(indexShard)), equalTo(newPrimaryTerm));
                if (engineClosed) {
                    assertFalse(onResponse.get());
                    assertThat(onFailure.get(), instanceOf(AlreadyClosedException.class));
                } else {
                    assertTrue(onResponse.get());
                    assertNull(onFailure.get());
                    assertThat(getTranslog(indexShard).getGeneration().translogFileGeneration, equalTo(translogGen + 1));
                    assertThat(indexShard.getLocalCheckpoint(), equalTo(expectedLocalCheckpoint));
                    assertThat(indexShard.getGlobalCheckpoint(), equalTo(newGlobalCheckPoint));
                }
            }
            thread.join();
            assertEquals(0, indexShard.getActiveOperationsCount());
        }

        closeShards(indexShard);
    }

    public void testGlobalCheckpointSync() throws IOException {
        // create the primary shard with a callback that sets a boolean when the global checkpoint sync is invoked
        final ShardId shardId = new ShardId("index", "_na_", 0);
        final ShardRouting shardRouting =
                TestShardRouting.newShardRouting(
                        shardId,
                        randomAlphaOfLength(8),
                        true,
                        ShardRoutingState.INITIALIZING,
                        RecoverySource.EmptyStoreRecoverySource.INSTANCE);
        final Settings settings = Settings.builder()
                .put(IndexMetaData.SETTING_VERSION_CREATED, Version.CURRENT)
                .put(IndexMetaData.SETTING_NUMBER_OF_REPLICAS, 2)
                .put(IndexMetaData.SETTING_NUMBER_OF_SHARDS, 1)
                .build();
        final IndexMetaData.Builder indexMetadata = IndexMetaData.builder(shardRouting.getIndexName()).settings(settings).primaryTerm(0, 1);
        final AtomicBoolean synced = new AtomicBoolean();
        final IndexShard primaryShard =
                newShard(shardRouting, indexMetadata.build(), null, new InternalEngineFactory(), () -> synced.set(true));
        // add a replica
        recoverShardFromStore(primaryShard);
        final IndexShard replicaShard = newShard(shardId, false);
        recoverReplica(replicaShard, primaryShard, true);
        final int maxSeqNo = randomIntBetween(0, 128);
        for (int i = 0; i <= maxSeqNo; i++) {
            EngineTestCase.generateNewSeqNo(primaryShard.getEngine());
        }
        final long checkpoint = rarely() ? maxSeqNo - scaledRandomIntBetween(0, maxSeqNo) : maxSeqNo;

        // set up local checkpoints on the shard copies
        primaryShard.updateLocalCheckpointForShard(shardRouting.allocationId().getId(), checkpoint);
        final int replicaLocalCheckpoint = randomIntBetween(0, Math.toIntExact(checkpoint));
        final String replicaAllocationId = replicaShard.routingEntry().allocationId().getId();
        primaryShard.updateLocalCheckpointForShard(replicaAllocationId, replicaLocalCheckpoint);

        // initialize the local knowledge on the primary of the global checkpoint on the replica shard
        final int replicaGlobalCheckpoint =
                randomIntBetween(Math.toIntExact(SequenceNumbers.NO_OPS_PERFORMED), Math.toIntExact(primaryShard.getGlobalCheckpoint()));
        primaryShard.updateGlobalCheckpointForShard(replicaAllocationId, replicaGlobalCheckpoint);

        // simulate a background maybe sync; it should only run if the knowledge on the replica of the global checkpoint lags the primary
        primaryShard.maybeSyncGlobalCheckpoint("test");
        assertThat(
                synced.get(),
                equalTo(maxSeqNo == primaryShard.getGlobalCheckpoint() && (replicaGlobalCheckpoint < checkpoint)));

        // simulate that the background sync advanced the global checkpoint on the replica
        primaryShard.updateGlobalCheckpointForShard(replicaAllocationId, primaryShard.getGlobalCheckpoint());

        // reset our boolean so that we can assert after another simulated maybe sync
        synced.set(false);

        primaryShard.maybeSyncGlobalCheckpoint("test");

        // this time there should not be a sync since all the replica copies are caught up with the primary
        assertFalse(synced.get());

        closeShards(replicaShard, primaryShard);
    }

    public void testRestoreLocalHistoryFromTranslogOnPromotion() throws IOException, InterruptedException {
        final IndexShard indexShard = newStartedShard(false);
        final int operations = 1024 - scaledRandomIntBetween(0, 1024);
        indexOnReplicaWithGaps(indexShard, operations, Math.toIntExact(SequenceNumbers.NO_OPS_PERFORMED));

        final long maxSeqNo = indexShard.seqNoStats().getMaxSeqNo();
        final long globalCheckpointOnReplica = randomLongBetween(SequenceNumbers.UNASSIGNED_SEQ_NO, indexShard.getLocalCheckpoint());
        indexShard.updateGlobalCheckpointOnReplica(globalCheckpointOnReplica, "test");

        final long globalCheckpoint = randomLongBetween(SequenceNumbers.UNASSIGNED_SEQ_NO, indexShard.getLocalCheckpoint());
        final Set<String> docsBeforeRollback = getShardDocUIDs(indexShard);
        final CountDownLatch latch = new CountDownLatch(1);
        indexShard.acquireReplicaOperationPermit(
                indexShard.getPendingPrimaryTerm() + 1,
                globalCheckpoint,
                new ActionListener<Releasable>() {
                    @Override
                    public void onResponse(Releasable releasable) {
                        releasable.close();
                        latch.countDown();
                    }

                    @Override
                    public void onFailure(Exception e) {

                    }
                },
                ThreadPool.Names.SAME, "");

        latch.await();

        final ShardRouting newRouting = indexShard.routingEntry().moveActiveReplicaToPrimary();
        final CountDownLatch resyncLatch = new CountDownLatch(1);
        indexShard.updateShardState(
                newRouting,
                indexShard.getPendingPrimaryTerm() + 1,
                (s, r) -> resyncLatch.countDown(),
                1L,
                Collections.singleton(newRouting.allocationId().getId()),
                new IndexShardRoutingTable.Builder(newRouting.shardId()).addShard(newRouting).build(),
                Collections.emptySet());
        resyncLatch.await();
        assertThat(indexShard.getLocalCheckpoint(), equalTo(maxSeqNo));
        assertThat(indexShard.seqNoStats().getMaxSeqNo(), equalTo(maxSeqNo));
<<<<<<< HEAD
        assertThat(indexShard.getMaxSeqNoOfUpdatesOrDeletes(), equalTo(maxSeqNo));
=======
        assertThat(getShardDocUIDs(indexShard), equalTo(docsBeforeRollback));
>>>>>>> 76a1a863
        closeShard(indexShard, false);
    }

    public void testRollbackReplicaEngineOnPromotion() throws IOException, InterruptedException {
        final IndexShard indexShard = newStartedShard(false);

        // most of the time this is large enough that most of the time there will be at least one gap
        final int operations = 1024 - scaledRandomIntBetween(0, 1024);
        indexOnReplicaWithGaps(indexShard, operations, Math.toIntExact(SequenceNumbers.NO_OPS_PERFORMED));

        final long globalCheckpointOnReplica = randomLongBetween(SequenceNumbers.UNASSIGNED_SEQ_NO, indexShard.getLocalCheckpoint());
        indexShard.updateGlobalCheckpointOnReplica(globalCheckpointOnReplica, "test");
        final long globalCheckpoint = randomLongBetween(SequenceNumbers.UNASSIGNED_SEQ_NO, indexShard.getLocalCheckpoint());
        Set<String> docsBelowGlobalCheckpoint = getShardDocUIDs(indexShard).stream()
            .filter(id -> Long.parseLong(id) <= Math.max(globalCheckpointOnReplica, globalCheckpoint)).collect(Collectors.toSet());
        final CountDownLatch latch = new CountDownLatch(1);
        final boolean shouldRollback = Math.max(globalCheckpoint, globalCheckpointOnReplica) < indexShard.seqNoStats().getMaxSeqNo()
            && indexShard.seqNoStats().getMaxSeqNo() != SequenceNumbers.NO_OPS_PERFORMED;
        final Engine beforeRollbackEngine = indexShard.getEngine();
        indexShard.acquireReplicaOperationPermit(
                indexShard.pendingPrimaryTerm + 1,
                globalCheckpoint,
                new ActionListener<Releasable>() {
                    @Override
                    public void onResponse(final Releasable releasable) {
                        releasable.close();
                        latch.countDown();
                    }

                    @Override
                    public void onFailure(final Exception e) {

                    }
                },
                ThreadPool.Names.SAME, "");

        latch.await();
        if (globalCheckpointOnReplica == SequenceNumbers.UNASSIGNED_SEQ_NO && globalCheckpoint == SequenceNumbers.UNASSIGNED_SEQ_NO) {
            assertThat(indexShard.getLocalCheckpoint(), equalTo(SequenceNumbers.NO_OPS_PERFORMED));
        } else {
            assertThat(indexShard.getLocalCheckpoint(), equalTo(Math.max(globalCheckpoint, globalCheckpointOnReplica)));
        }
        assertThat(getShardDocUIDs(indexShard), equalTo(docsBelowGlobalCheckpoint));
        if (shouldRollback) {
            assertThat(indexShard.getEngine(), not(sameInstance(beforeRollbackEngine)));
        } else {
            assertThat(indexShard.getEngine(), sameInstance(beforeRollbackEngine));
        }
        // ensure that after the local checkpoint throw back and indexing again, the local checkpoint advances
        final Result result = indexOnReplicaWithGaps(indexShard, operations, Math.toIntExact(indexShard.getLocalCheckpoint()));
        assertThat(indexShard.getLocalCheckpoint(), equalTo((long) result.localCheckpoint));
        closeShard(indexShard, false);
    }

    public void testConcurrentTermIncreaseOnReplicaShard() throws BrokenBarrierException, InterruptedException, IOException {
        final IndexShard indexShard = newStartedShard(false);

        final CyclicBarrier barrier = new CyclicBarrier(3);
        final CountDownLatch latch = new CountDownLatch(2);

        final long primaryTerm = indexShard.getPendingPrimaryTerm();
        final AtomicLong counter = new AtomicLong();
        final AtomicReference<Exception> onFailure = new AtomicReference<>();

        final LongFunction<Runnable> function = increment -> () -> {
            assert increment > 0;
            try {
                barrier.await();
            } catch (final BrokenBarrierException | InterruptedException e) {
                throw new RuntimeException(e);
            }
            indexShard.acquireReplicaOperationPermit(
                    primaryTerm + increment,
                    indexShard.getGlobalCheckpoint(),
                    new ActionListener<Releasable>() {
                        @Override
                        public void onResponse(Releasable releasable) {
                            counter.incrementAndGet();
                            assertThat(indexShard.getPendingPrimaryTerm(), equalTo(primaryTerm + increment));
                            latch.countDown();
                            releasable.close();
                        }

                        @Override
                        public void onFailure(Exception e) {
                            onFailure.set(e);
                            latch.countDown();
                        }
                    },
                    ThreadPool.Names.WRITE, "");
        };

        final long firstIncrement = 1 + (randomBoolean() ? 0 : 1);
        final long secondIncrement = 1 + (randomBoolean() ? 0 : 1);
        final Thread first = new Thread(function.apply(firstIncrement));
        final Thread second = new Thread(function.apply(secondIncrement));

        first.start();
        second.start();

        // the two threads synchronize attempting to acquire an operation permit
        barrier.await();

        // we wait for both operations to complete
        latch.await();

        first.join();
        second.join();

        final Exception e;
        if ((e = onFailure.get()) != null) {
            /*
             * If one thread tried to set the primary term to a higher value than the other thread and the thread with the higher term won
             * the race, then the other thread lost the race and only one operation should have been executed.
             */
            assertThat(e, instanceOf(IllegalStateException.class));
            assertThat(e, hasToString(matches("operation primary term \\[\\d+\\] is too old")));
            assertThat(counter.get(), equalTo(1L));
        } else {
            assertThat(counter.get(), equalTo(2L));
        }

        assertThat(indexShard.getPendingPrimaryTerm(), equalTo(primaryTerm + Math.max(firstIncrement, secondIncrement)));

        closeShards(indexShard);
    }

    /***
     * test one can snapshot the store at various lifecycle stages
     */
    public void testSnapshotStore() throws IOException {
        final IndexShard shard = newStartedShard(true);
        indexDoc(shard, "_doc", "0");
        flushShard(shard);

        final IndexShard newShard = reinitShard(shard);
        DiscoveryNode localNode = new DiscoveryNode("foo", buildNewFakeTransportAddress(), emptyMap(), emptySet(), Version.CURRENT);

        Store.MetadataSnapshot snapshot = newShard.snapshotStoreMetadata();
        assertThat(snapshot.getSegmentsFile().name(), equalTo("segments_3"));

        newShard.markAsRecovering("store", new RecoveryState(newShard.routingEntry(), localNode, null));

        snapshot = newShard.snapshotStoreMetadata();
        assertThat(snapshot.getSegmentsFile().name(), equalTo("segments_3"));

        assertTrue(newShard.recoverFromStore());

        snapshot = newShard.snapshotStoreMetadata();
        assertThat(snapshot.getSegmentsFile().name(), equalTo("segments_3"));

        IndexShardTestCase.updateRoutingEntry(newShard, newShard.routingEntry().moveToStarted());

        snapshot = newShard.snapshotStoreMetadata();
        assertThat(snapshot.getSegmentsFile().name(), equalTo("segments_3"));

        newShard.close("test", false);

        snapshot = newShard.snapshotStoreMetadata();
        assertThat(snapshot.getSegmentsFile().name(), equalTo("segments_3"));

        closeShards(newShard);
    }

    public void testAsyncFsync() throws InterruptedException, IOException {
        IndexShard shard = newStartedShard();
        Semaphore semaphore = new Semaphore(Integer.MAX_VALUE);
        Thread[] thread = new Thread[randomIntBetween(3, 5)];
        CountDownLatch latch = new CountDownLatch(thread.length);
        for (int i = 0; i < thread.length; i++) {
            thread[i] = new Thread() {
                @Override
                public void run() {
                    try {
                        latch.countDown();
                        latch.await();
                        for (int i = 0; i < 10000; i++) {
                            semaphore.acquire();
                            shard.sync(TranslogTests.randomTranslogLocation(), (ex) -> semaphore.release());
                        }
                    } catch (Exception ex) {
                        throw new RuntimeException(ex);
                    }
                }
            };
            thread[i].start();
        }

        for (int i = 0; i < thread.length; i++) {
            thread[i].join();
        }
        assertTrue(semaphore.tryAcquire(Integer.MAX_VALUE, 10, TimeUnit.SECONDS));

        closeShards(shard);
    }

    public void testMinimumCompatVersion() throws IOException {
        Version versionCreated = VersionUtils.randomVersion(random());
        Settings settings = Settings.builder().put(IndexMetaData.SETTING_VERSION_CREATED, versionCreated.id)
            .put(IndexMetaData.SETTING_NUMBER_OF_REPLICAS, 0)
            .put(IndexMetaData.SETTING_NUMBER_OF_SHARDS, 1)
            .build();
        IndexMetaData metaData = IndexMetaData.builder("test")
            .settings(settings)
            .primaryTerm(0, 1).build();
        IndexShard test = newShard(new ShardId(metaData.getIndex(), 0), true, "n1", metaData, null);
        recoverShardFromStore(test);

        indexDoc(test, "_doc", "test");
        assertEquals(versionCreated.luceneVersion, test.minimumCompatibleVersion());
        indexDoc(test, "_doc", "test");
        assertEquals(versionCreated.luceneVersion, test.minimumCompatibleVersion());
        test.getEngine().flush();
        assertEquals(Version.CURRENT.luceneVersion, test.minimumCompatibleVersion());

        closeShards(test);
    }

    public void testShardStats() throws IOException {

        IndexShard shard = newStartedShard();
        ShardStats stats = new ShardStats(shard.routingEntry(), shard.shardPath(),
            new CommonStats(new IndicesQueryCache(Settings.EMPTY), shard, new CommonStatsFlags()), shard.commitStats(), shard.seqNoStats());
        assertEquals(shard.shardPath().getRootDataPath().toString(), stats.getDataPath());
        assertEquals(shard.shardPath().getRootStatePath().toString(), stats.getStatePath());
        assertEquals(shard.shardPath().isCustomDataPath(), stats.isCustomDataPath());

        // try to serialize it to ensure values survive the serialization
        BytesStreamOutput out = new BytesStreamOutput();
        stats.writeTo(out);
        StreamInput in = out.bytes().streamInput();
        stats = ShardStats.readShardStats(in);

        XContentBuilder builder = jsonBuilder();
        builder.startObject();
        stats.toXContent(builder, EMPTY_PARAMS);
        builder.endObject();
        String xContent = Strings.toString(builder);
        StringBuilder expectedSubSequence = new StringBuilder("\"shard_path\":{\"state_path\":\"");
        expectedSubSequence.append(shard.shardPath().getRootStatePath().toString());
        expectedSubSequence.append("\",\"data_path\":\"");
        expectedSubSequence.append(shard.shardPath().getRootDataPath().toString());
        expectedSubSequence.append("\",\"is_custom_data_path\":").append(shard.shardPath().isCustomDataPath()).append("}");
        if (Constants.WINDOWS) {
            // Some path weirdness on windows
        } else {
            assertTrue(xContent.contains(expectedSubSequence));
        }
        closeShards(shard);
    }


    public void testShardStatsWithFailures() throws IOException {
        allowShardFailures();
        final ShardId shardId = new ShardId("index", "_na_", 0);
        final ShardRouting shardRouting =
            newShardRouting(shardId, "node", true, ShardRoutingState.INITIALIZING, RecoverySource.EmptyStoreRecoverySource.INSTANCE);
        final NodeEnvironment.NodePath nodePath = new NodeEnvironment.NodePath(createTempDir());


        ShardPath shardPath = new ShardPath(false, nodePath.resolve(shardId), nodePath.resolve(shardId), shardId);
        Settings settings = Settings.builder().put(IndexMetaData.SETTING_VERSION_CREATED, Version.CURRENT)
                .put(IndexMetaData.SETTING_NUMBER_OF_REPLICAS, 0)
                .put(IndexMetaData.SETTING_NUMBER_OF_SHARDS, 1)
                .build();
        IndexMetaData metaData = IndexMetaData.builder(shardRouting.getIndexName())
                .settings(settings)
                .primaryTerm(0, 1)
                .build();

        // Override two Directory methods to make them fail at our will
        // We use AtomicReference here to inject failure in the middle of the test not immediately
        // We use Supplier<IOException> instead of IOException to produce meaningful stacktrace
        // (remember stack trace is filled when exception is instantiated)
        AtomicReference<Supplier<IOException>> exceptionToThrow = new AtomicReference<>();
        AtomicBoolean throwWhenMarkingStoreCorrupted = new AtomicBoolean(false);
        Directory directory = new FilterDirectory(newFSDirectory(shardPath.resolveIndex())) {
            //fileLength method is called during storeStats try block
            //it's not called when store is marked as corrupted
            @Override
            public long fileLength(String name) throws IOException {
                Supplier<IOException> ex = exceptionToThrow.get();
                if (ex == null) {
                    return super.fileLength(name);
                } else {
                    throw ex.get();
                }
            }

            //listAll method is called when marking store as corrupted
            @Override
            public String[] listAll() throws IOException {
                Supplier<IOException> ex = exceptionToThrow.get();
                if (throwWhenMarkingStoreCorrupted.get() && ex != null) {
                    throw ex.get();
                } else {
                    return super.listAll();
                }
            }
        };

        try (Store store = createStore(shardId, new IndexSettings(metaData, Settings.EMPTY), directory)) {
            IndexShard shard = newShard(shardRouting, shardPath, metaData, i -> store,
                    null, new InternalEngineFactory(), () -> {
                    }, EMPTY_EVENT_LISTENER);
            AtomicBoolean failureCallbackTriggered = new AtomicBoolean(false);
            shard.addShardFailureCallback((ig)->failureCallbackTriggered.set(true));

            recoverShardFromStore(shard);

            final boolean corruptIndexException = randomBoolean();

            if (corruptIndexException) {
                exceptionToThrow.set(() -> new CorruptIndexException("Test CorruptIndexException", "Test resource"));
                throwWhenMarkingStoreCorrupted.set(randomBoolean());
            } else {
                exceptionToThrow.set(() -> new IOException("Test IOException"));
            }
            ElasticsearchException e = expectThrows(ElasticsearchException.class, shard::storeStats);
            assertTrue(failureCallbackTriggered.get());

            if (corruptIndexException && !throwWhenMarkingStoreCorrupted.get()) {
                assertTrue(store.isMarkedCorrupted());
            }
        }
    }

    public void testRefreshMetric() throws IOException {
        IndexShard shard = newStartedShard();
        assertThat(shard.refreshStats().getTotal(), equalTo(2L)); // refresh on: finalize and end of recovery
        long initialTotalTime = shard.refreshStats().getTotalTimeInMillis();
        // check time advances
        for (int i = 1; shard.refreshStats().getTotalTimeInMillis() == initialTotalTime; i++) {
            indexDoc(shard, "_doc", "test");
            assertThat(shard.refreshStats().getTotal(), equalTo(2L + i - 1));
            shard.refresh("test");
            assertThat(shard.refreshStats().getTotal(), equalTo(2L + i));
            assertThat(shard.refreshStats().getTotalTimeInMillis(), greaterThanOrEqualTo(initialTotalTime));
        }
        long refreshCount = shard.refreshStats().getTotal();
        indexDoc(shard, "_doc", "test");
        try (Engine.GetResult ignored = shard.get(new Engine.Get(true, false, "test", "test",
            new Term(IdFieldMapper.NAME, Uid.encodeId("test"))))) {
            assertThat(shard.refreshStats().getTotal(), equalTo(refreshCount+1));
        }
        indexDoc(shard, "_doc", "test");
        shard.writeIndexingBuffer();
        assertThat(shard.refreshStats().getTotal(), equalTo(refreshCount+2));
        closeShards(shard);
    }

    public void testIndexingOperationsListeners() throws IOException {
        IndexShard shard = newStartedShard(true);
        indexDoc(shard, "_doc", "0", "{\"foo\" : \"bar\"}");
        shard.updateLocalCheckpointForShard(shard.shardRouting.allocationId().getId(), 0);
        AtomicInteger preIndex = new AtomicInteger();
        AtomicInteger postIndexCreate = new AtomicInteger();
        AtomicInteger postIndexUpdate = new AtomicInteger();
        AtomicInteger postIndexException = new AtomicInteger();
        AtomicInteger preDelete = new AtomicInteger();
        AtomicInteger postDelete = new AtomicInteger();
        AtomicInteger postDeleteException = new AtomicInteger();
        shard.close("simon says", true);
        shard = reinitShard(shard, new IndexingOperationListener() {
            @Override
            public Engine.Index preIndex(ShardId shardId, Engine.Index operation) {
                preIndex.incrementAndGet();
                return operation;
            }

            @Override
            public void postIndex(ShardId shardId, Engine.Index index, Engine.IndexResult result) {
                switch (result.getResultType()) {
                    case SUCCESS:
                        if (result.isCreated()) {
                            postIndexCreate.incrementAndGet();
                        } else {
                            postIndexUpdate.incrementAndGet();
                        }
                        break;
                    case FAILURE:
                        postIndex(shardId, index, result.getFailure());
                        break;
                    default:
                        fail("unexpected result type:" + result.getResultType());
                }
            }

            @Override
            public void postIndex(ShardId shardId, Engine.Index index, Exception ex) {
                postIndexException.incrementAndGet();
            }

            @Override
            public Engine.Delete preDelete(ShardId shardId, Engine.Delete delete) {
                preDelete.incrementAndGet();
                return delete;
            }

            @Override
            public void postDelete(ShardId shardId, Engine.Delete delete, Engine.DeleteResult result) {
                switch (result.getResultType()) {
                    case SUCCESS:
                        postDelete.incrementAndGet();
                        break;
                    case FAILURE:
                        postDelete(shardId, delete, result.getFailure());
                        break;
                    default:
                        fail("unexpected result type:" + result.getResultType());
                }
            }

            @Override
            public void postDelete(ShardId shardId, Engine.Delete delete, Exception ex) {
                postDeleteException.incrementAndGet();

            }
        });
        recoverShardFromStore(shard);

        indexDoc(shard, "_doc", "1");
        assertEquals(1, preIndex.get());
        assertEquals(1, postIndexCreate.get());
        assertEquals(0, postIndexUpdate.get());
        assertEquals(0, postIndexException.get());
        assertEquals(0, preDelete.get());
        assertEquals(0, postDelete.get());
        assertEquals(0, postDeleteException.get());

        indexDoc(shard, "_doc", "1");
        assertEquals(2, preIndex.get());
        assertEquals(1, postIndexCreate.get());
        assertEquals(1, postIndexUpdate.get());
        assertEquals(0, postIndexException.get());
        assertEquals(0, preDelete.get());
        assertEquals(0, postDelete.get());
        assertEquals(0, postDeleteException.get());

        deleteDoc(shard, "_doc", "1");

        assertEquals(2, preIndex.get());
        assertEquals(1, postIndexCreate.get());
        assertEquals(1, postIndexUpdate.get());
        assertEquals(0, postIndexException.get());
        assertEquals(1, preDelete.get());
        assertEquals(1, postDelete.get());
        assertEquals(0, postDeleteException.get());

        shard.close("Unexpected close", true);
        shard.state = IndexShardState.STARTED; // It will generate exception

        try {
            indexDoc(shard, "_doc", "1");
            fail();
        } catch (AlreadyClosedException e) {

        }

        assertEquals(2, preIndex.get());
        assertEquals(1, postIndexCreate.get());
        assertEquals(1, postIndexUpdate.get());
        assertEquals(0, postIndexException.get());
        assertEquals(1, preDelete.get());
        assertEquals(1, postDelete.get());
        assertEquals(0, postDeleteException.get());
        try {
            deleteDoc(shard, "_doc", "1");
            fail();
        } catch (AlreadyClosedException e) {

        }

        assertEquals(2, preIndex.get());
        assertEquals(1, postIndexCreate.get());
        assertEquals(1, postIndexUpdate.get());
        assertEquals(0, postIndexException.get());
        assertEquals(1, preDelete.get());
        assertEquals(1, postDelete.get());
        assertEquals(0, postDeleteException.get());

        closeShards(shard);
    }

    public void testLockingBeforeAndAfterRelocated() throws Exception {
        final IndexShard shard = newStartedShard(true);
        IndexShardTestCase.updateRoutingEntry(shard, ShardRoutingHelper.relocate(shard.routingEntry(), "other_node"));
        CountDownLatch latch = new CountDownLatch(1);
        Thread recoveryThread = new Thread(() -> {
            latch.countDown();
            try {
                shard.relocated(primaryContext -> {});
            } catch (InterruptedException e) {
                throw new RuntimeException(e);
            }
        });

        try (Releasable ignored = acquirePrimaryOperationPermitBlockingly(shard)) {
            // start finalization of recovery
            recoveryThread.start();
            latch.await();
            // recovery can only be finalized after we release the current primaryOperationLock
            assertFalse(shard.isRelocatedPrimary());
        }
        // recovery can be now finalized
        recoveryThread.join();
        assertTrue(shard.isRelocatedPrimary());
        try (Releasable ignored = acquirePrimaryOperationPermitBlockingly(shard)) {
            // lock can again be acquired
            assertTrue(shard.isRelocatedPrimary());
        }

        closeShards(shard);
    }

    public void testDelayedOperationsBeforeAndAfterRelocated() throws Exception {
        final IndexShard shard = newStartedShard(true);
        IndexShardTestCase.updateRoutingEntry(shard, ShardRoutingHelper.relocate(shard.routingEntry(), "other_node"));
        Thread recoveryThread = new Thread(() -> {
            try {
                shard.relocated(primaryContext -> {});
            } catch (InterruptedException e) {
                throw new RuntimeException(e);
            }
        });

        recoveryThread.start();
        List<PlainActionFuture<Releasable>> onLockAcquiredActions = new ArrayList<>();
        for (int i = 0; i < 10; i++) {
            PlainActionFuture<Releasable> onLockAcquired = new PlainActionFuture<Releasable>() {
                @Override
                public void onResponse(Releasable releasable) {
                    releasable.close();
                    super.onResponse(releasable);
                }
            };
            shard.acquirePrimaryOperationPermit(onLockAcquired, ThreadPool.Names.WRITE, "i_" + i);
            onLockAcquiredActions.add(onLockAcquired);
        }

        for (PlainActionFuture<Releasable> onLockAcquired : onLockAcquiredActions) {
            assertNotNull(onLockAcquired.get(30, TimeUnit.SECONDS));
        }

        recoveryThread.join();

        closeShards(shard);
    }

    public void testStressRelocated() throws Exception {
        final IndexShard shard = newStartedShard(true);
        assertFalse(shard.isRelocatedPrimary());
        IndexShardTestCase.updateRoutingEntry(shard, ShardRoutingHelper.relocate(shard.routingEntry(), "other_node"));
        final int numThreads = randomIntBetween(2, 4);
        Thread[] indexThreads = new Thread[numThreads];
        CountDownLatch allPrimaryOperationLocksAcquired = new CountDownLatch(numThreads);
        CyclicBarrier barrier = new CyclicBarrier(numThreads + 1);
        for (int i = 0; i < indexThreads.length; i++) {
            indexThreads[i] = new Thread() {
                @Override
                public void run() {
                    try (Releasable operationLock = acquirePrimaryOperationPermitBlockingly(shard)) {
                        allPrimaryOperationLocksAcquired.countDown();
                        barrier.await();
                    } catch (InterruptedException | BrokenBarrierException | ExecutionException e) {
                        throw new RuntimeException(e);
                    }
                }
            };
            indexThreads[i].start();
        }
        AtomicBoolean relocated = new AtomicBoolean();
        final Thread recoveryThread = new Thread(() -> {
            try {
                shard.relocated(primaryContext -> {});
            } catch (InterruptedException e) {
                throw new RuntimeException(e);
            }
            relocated.set(true);
        });
        // ensure we wait for all primary operation locks to be acquired
        allPrimaryOperationLocksAcquired.await();
        // start recovery thread
        recoveryThread.start();
        assertThat(relocated.get(), equalTo(false));
        assertThat(shard.getActiveOperationsCount(), greaterThan(0));
        // ensure we only transition after pending operations completed
        assertFalse(shard.isRelocatedPrimary());
        // complete pending operations
        barrier.await();
        // complete recovery/relocation
        recoveryThread.join();
        // ensure relocated successfully once pending operations are done
        assertThat(relocated.get(), equalTo(true));
        assertTrue(shard.isRelocatedPrimary());
        assertThat(shard.getActiveOperationsCount(), equalTo(0));

        for (Thread indexThread : indexThreads) {
            indexThread.join();
        }

        closeShards(shard);
    }

    public void testRelocatedShardCanNotBeRevived() throws IOException, InterruptedException {
        final IndexShard shard = newStartedShard(true);
        final ShardRouting originalRouting = shard.routingEntry();
        IndexShardTestCase.updateRoutingEntry(shard, ShardRoutingHelper.relocate(originalRouting, "other_node"));
        shard.relocated(primaryContext -> {});
        expectThrows(IllegalIndexShardStateException.class, () -> IndexShardTestCase.updateRoutingEntry(shard, originalRouting));
        closeShards(shard);
    }

    public void testShardCanNotBeMarkedAsRelocatedIfRelocationCancelled() throws IOException {
        final IndexShard shard = newStartedShard(true);
        final ShardRouting originalRouting = shard.routingEntry();
        IndexShardTestCase.updateRoutingEntry(shard, ShardRoutingHelper.relocate(originalRouting, "other_node"));
        IndexShardTestCase.updateRoutingEntry(shard, originalRouting);
        expectThrows(IllegalIndexShardStateException.class, () ->  shard.relocated(primaryContext -> {}));
        closeShards(shard);
    }

    public void testRelocatedShardCanNotBeRevivedConcurrently() throws IOException, InterruptedException, BrokenBarrierException {
        final IndexShard shard = newStartedShard(true);
        final ShardRouting originalRouting = shard.routingEntry();
        IndexShardTestCase.updateRoutingEntry(shard, ShardRoutingHelper.relocate(originalRouting, "other_node"));
        CyclicBarrier cyclicBarrier = new CyclicBarrier(3);
        AtomicReference<Exception> relocationException = new AtomicReference<>();
        Thread relocationThread = new Thread(new AbstractRunnable() {
            @Override
            public void onFailure(Exception e) {
                relocationException.set(e);
            }

            @Override
            protected void doRun() throws Exception {
                cyclicBarrier.await();
                shard.relocated(primaryContext -> {});
            }
        });
        relocationThread.start();
        AtomicReference<Exception> cancellingException = new AtomicReference<>();
        Thread cancellingThread = new Thread(new AbstractRunnable() {
            @Override
            public void onFailure(Exception e) {
                cancellingException.set(e);
            }

            @Override
            protected void doRun() throws Exception {
                cyclicBarrier.await();
                IndexShardTestCase.updateRoutingEntry(shard, originalRouting);
            }
        });
        cancellingThread.start();
        cyclicBarrier.await();
        relocationThread.join();
        cancellingThread.join();
        if (shard.isRelocatedPrimary()) {
            logger.debug("shard was relocated successfully");
            assertThat(cancellingException.get(), instanceOf(IllegalIndexShardStateException.class));
            assertThat("current routing:" + shard.routingEntry(), shard.routingEntry().relocating(), equalTo(true));
            assertThat(relocationException.get(), nullValue());
        } else {
            logger.debug("shard relocation was cancelled");
            assertThat(relocationException.get(), instanceOf(IllegalIndexShardStateException.class));
            assertThat("current routing:" + shard.routingEntry(), shard.routingEntry().relocating(), equalTo(false));
            assertThat(cancellingException.get(), nullValue());

        }
        closeShards(shard);
    }

    public void testRecoverFromStoreWithOutOfOrderDelete() throws IOException {
        /*
         * The flow of this test:
         * - delete #1
         * - roll generation (to create gen 2)
         * - index #0
         * - index #3
         * - flush (commit point has max_seqno 3, and local checkpoint 1 -> points at gen 2, previous commit point is maintained)
         * - index #2
         * - index #5
         * - If flush and then recover from the existing store, delete #1 will be removed while index #0 is still retained and replayed.
         */
        final IndexShard shard = newStartedShard(false);
        shard.applyDeleteOperationOnReplica(1, 2, "_doc", "id");
        shard.getEngine().rollTranslogGeneration(); // isolate the delete in it's own generation
        shard.applyIndexOperationOnReplica(0, 1, IndexRequest.UNSET_AUTO_GENERATED_TIMESTAMP, false,
            SourceToParse.source(shard.shardId().getIndexName(), "_doc", "id", new BytesArray("{}"), XContentType.JSON));
        shard.applyIndexOperationOnReplica(3, 3, IndexRequest.UNSET_AUTO_GENERATED_TIMESTAMP, false,
            SourceToParse.source(shard.shardId().getIndexName(), "_doc", "id-3", new BytesArray("{}"), XContentType.JSON));
        // Flushing a new commit with local checkpoint=1 allows to skip the translog gen #1 in recovery.
        shard.flush(new FlushRequest().force(true).waitIfOngoing(true));
        shard.applyIndexOperationOnReplica(2, 3, IndexRequest.UNSET_AUTO_GENERATED_TIMESTAMP, false,
            SourceToParse.source(shard.shardId().getIndexName(), "_doc", "id-2", new BytesArray("{}"), XContentType.JSON));
        shard.applyIndexOperationOnReplica(5, 1, IndexRequest.UNSET_AUTO_GENERATED_TIMESTAMP, false,
            SourceToParse.source(shard.shardId().getIndexName(), "_doc", "id-5", new BytesArray("{}"), XContentType.JSON));

        final int translogOps;
        if (randomBoolean()) {
            // Advance the global checkpoint to remove the 1st commit; this shard will recover the 2nd commit.
            shard.updateGlobalCheckpointOnReplica(3, "test");
            logger.info("--> flushing shard");
            shard.flush(new FlushRequest().force(true).waitIfOngoing(true));
            translogOps = 4; // delete #1 won't be replayed.
        } else if (randomBoolean())  {
            shard.getEngine().rollTranslogGeneration();
            translogOps = 5;
        } else {
            translogOps = 5;
        }

        final ShardRouting replicaRouting = shard.routingEntry();
        IndexShard newShard = reinitShard(shard,
            newShardRouting(replicaRouting.shardId(), replicaRouting.currentNodeId(), true, ShardRoutingState.INITIALIZING,
                RecoverySource.ExistingStoreRecoverySource.INSTANCE));
        DiscoveryNode localNode = new DiscoveryNode("foo", buildNewFakeTransportAddress(), emptyMap(), emptySet(), Version.CURRENT);
        newShard.markAsRecovering("store", new RecoveryState(newShard.routingEntry(), localNode, null));
        assertTrue(newShard.recoverFromStore());
        assertEquals(translogOps, newShard.recoveryState().getTranslog().recoveredOperations());
        assertEquals(translogOps, newShard.recoveryState().getTranslog().totalOperations());
        assertEquals(translogOps, newShard.recoveryState().getTranslog().totalOperationsOnStart());
        assertEquals(100.0f, newShard.recoveryState().getTranslog().recoveredPercent(), 0.01f);
        updateRoutingEntry(newShard, ShardRoutingHelper.moveToStarted(newShard.routingEntry()));
        assertDocCount(newShard, 3);
        closeShards(newShard);
    }

    public void testRecoverFromStore() throws IOException {
        final IndexShard shard = newStartedShard(true);
        int totalOps = randomInt(10);
        int translogOps = totalOps;
        for (int i = 0; i < totalOps; i++) {
            indexDoc(shard, "_doc", Integer.toString(i));
        }
        if (randomBoolean()) {
            shard.updateLocalCheckpointForShard(shard.shardRouting.allocationId().getId(), totalOps - 1);
            flushShard(shard);
            translogOps = 0;
        }
        String historyUUID = shard.getHistoryUUID();
        IndexShard newShard = reinitShard(shard);
        DiscoveryNode localNode = new DiscoveryNode("foo", buildNewFakeTransportAddress(), emptyMap(), emptySet(), Version.CURRENT);
        newShard.markAsRecovering("store", new RecoveryState(newShard.routingEntry(), localNode, null));
        assertTrue(newShard.recoverFromStore());
        assertEquals(translogOps, newShard.recoveryState().getTranslog().recoveredOperations());
        assertEquals(translogOps, newShard.recoveryState().getTranslog().totalOperations());
        assertEquals(translogOps, newShard.recoveryState().getTranslog().totalOperationsOnStart());
        assertEquals(100.0f, newShard.recoveryState().getTranslog().recoveredPercent(), 0.01f);
        IndexShardTestCase.updateRoutingEntry(newShard, newShard.routingEntry().moveToStarted());
        // check that local checkpoint of new primary is properly tracked after recovery
        assertThat(newShard.getLocalCheckpoint(), equalTo(totalOps - 1L));
        assertThat(newShard.getReplicationTracker().getTrackedLocalCheckpointForShard(newShard.routingEntry().allocationId().getId())
                .getLocalCheckpoint(), equalTo(totalOps - 1L));
        assertThat(newShard.getMaxSeqNoOfUpdatesOrDeletes(), equalTo(totalOps - 1L));
        assertDocCount(newShard, totalOps);
        assertThat(newShard.getHistoryUUID(), equalTo(historyUUID));
        closeShards(newShard);
    }

    public void testRecoverFromStalePrimaryForceNewHistoryUUID() throws IOException {
        final IndexShard shard = newStartedShard(true);
        int totalOps = randomInt(10);
        for (int i = 0; i < totalOps; i++) {
            indexDoc(shard, "_doc", Integer.toString(i));
        }
        if (randomBoolean()) {
            shard.updateLocalCheckpointForShard(shard.shardRouting.allocationId().getId(), totalOps - 1);
            flushShard(shard);
        }
        String historyUUID = shard.getHistoryUUID();
        IndexShard newShard = reinitShard(shard, newShardRouting(shard.shardId(), shard.shardRouting.currentNodeId(), true,
            ShardRoutingState.INITIALIZING, RecoverySource.ExistingStoreRecoverySource.FORCE_STALE_PRIMARY_INSTANCE));
        DiscoveryNode localNode = new DiscoveryNode("foo", buildNewFakeTransportAddress(), emptyMap(), emptySet(), Version.CURRENT);
        newShard.markAsRecovering("store", new RecoveryState(newShard.routingEntry(), localNode, null));
        assertTrue(newShard.recoverFromStore());
        IndexShardTestCase.updateRoutingEntry(newShard, newShard.routingEntry().moveToStarted());
        assertDocCount(newShard, totalOps);
        assertThat(newShard.getHistoryUUID(), not(equalTo(historyUUID)));
        closeShards(newShard);
    }

    public void testPrimaryHandOffUpdatesLocalCheckpoint() throws IOException {
        final IndexShard primarySource = newStartedShard(true);
        int totalOps = randomInt(10);
        for (int i = 0; i < totalOps; i++) {
            indexDoc(primarySource, "_doc", Integer.toString(i));
        }
        IndexShardTestCase.updateRoutingEntry(primarySource, primarySource.routingEntry().relocate(randomAlphaOfLength(10), -1));
        final IndexShard primaryTarget = newShard(primarySource.routingEntry().getTargetRelocatingShard());
        updateMappings(primaryTarget, primarySource.indexSettings().getIndexMetaData());
        recoverReplica(primaryTarget, primarySource, true);

        // check that local checkpoint of new primary is properly tracked after primary relocation
        assertThat(primaryTarget.getLocalCheckpoint(), equalTo(totalOps - 1L));
        assertThat(primaryTarget.getReplicationTracker().getTrackedLocalCheckpointForShard(
            primaryTarget.routingEntry().allocationId().getId()).getLocalCheckpoint(), equalTo(totalOps - 1L));
        assertDocCount(primaryTarget, totalOps);
        closeShards(primarySource, primaryTarget);
    }

    /* This test just verifies that we fill up local checkpoint up to max seen seqID on primary recovery */
    public void testRecoverFromStoreWithNoOps() throws IOException {
        final IndexShard shard = newStartedShard(true);
        indexDoc(shard, "_doc", "0");
        Engine.IndexResult test = indexDoc(shard, "_doc", "1");
        // start a replica shard and index the second doc
        final IndexShard otherShard = newStartedShard(false);
        updateMappings(otherShard, shard.indexSettings().getIndexMetaData());
        SourceToParse sourceToParse = SourceToParse.source(shard.shardId().getIndexName(), "_doc", "1",
            new BytesArray("{}"), XContentType.JSON);
        otherShard.applyIndexOperationOnReplica(1, 1, IndexRequest.UNSET_AUTO_GENERATED_TIMESTAMP, false, sourceToParse);

        final ShardRouting primaryShardRouting = shard.routingEntry();
        IndexShard newShard = reinitShard(otherShard, ShardRoutingHelper.initWithSameId(primaryShardRouting,
            RecoverySource.ExistingStoreRecoverySource.INSTANCE));
        DiscoveryNode localNode = new DiscoveryNode("foo", buildNewFakeTransportAddress(), emptyMap(), emptySet(), Version.CURRENT);
        newShard.markAsRecovering("store", new RecoveryState(newShard.routingEntry(), localNode, null));
        assertTrue(newShard.recoverFromStore());
        assertEquals(1, newShard.recoveryState().getTranslog().recoveredOperations());
        assertEquals(1, newShard.recoveryState().getTranslog().totalOperations());
        assertEquals(1, newShard.recoveryState().getTranslog().totalOperationsOnStart());
        assertEquals(100.0f, newShard.recoveryState().getTranslog().recoveredPercent(), 0.01f);
        try (Translog.Snapshot snapshot = getTranslog(newShard).newSnapshot()) {
            Translog.Operation operation;
            int numNoops = 0;
            while ((operation = snapshot.next()) != null) {
                if (operation.opType() == Translog.Operation.Type.NO_OP) {
                    numNoops++;
                    assertEquals(newShard.getPendingPrimaryTerm(), operation.primaryTerm());
                    assertEquals(0, operation.seqNo());
                }
            }
            assertEquals(1, numNoops);
        }
        IndexShardTestCase.updateRoutingEntry(newShard, newShard.routingEntry().moveToStarted());
        assertDocCount(newShard, 1);
        assertDocCount(shard, 2);

        for (int i = 0; i < 2; i++) {
            newShard = reinitShard(newShard, ShardRoutingHelper.initWithSameId(primaryShardRouting,
                RecoverySource.ExistingStoreRecoverySource.INSTANCE));
            newShard.markAsRecovering("store", new RecoveryState(newShard.routingEntry(), localNode, null));
            assertTrue(newShard.recoverFromStore());
            try (Translog.Snapshot snapshot = getTranslog(newShard).newSnapshot()) {
                assertThat(snapshot.totalOperations(), equalTo(2));
            }
        }
        closeShards(newShard, shard);
    }

    public void testRecoverFromCleanStore() throws IOException {
        final IndexShard shard = newStartedShard(true);
        indexDoc(shard, "_doc", "0");
        if (randomBoolean()) {
            flushShard(shard);
        }
        final ShardRouting shardRouting = shard.routingEntry();
        IndexShard newShard = reinitShard(shard,
            ShardRoutingHelper.initWithSameId(shardRouting, RecoverySource.EmptyStoreRecoverySource.INSTANCE)
        );

        DiscoveryNode localNode = new DiscoveryNode("foo", buildNewFakeTransportAddress(), emptyMap(), emptySet(), Version.CURRENT);
        newShard.markAsRecovering("store", new RecoveryState(newShard.routingEntry(), localNode, null));
        assertTrue(newShard.recoverFromStore());
        assertEquals(0, newShard.recoveryState().getTranslog().recoveredOperations());
        assertEquals(0, newShard.recoveryState().getTranslog().totalOperations());
        assertEquals(0, newShard.recoveryState().getTranslog().totalOperationsOnStart());
        assertEquals(100.0f, newShard.recoveryState().getTranslog().recoveredPercent(), 0.01f);
        IndexShardTestCase.updateRoutingEntry(newShard, newShard.routingEntry().moveToStarted());
        assertDocCount(newShard, 0);
        closeShards(newShard);
    }

    public void testFailIfIndexNotPresentInRecoverFromStore() throws Exception {
        final IndexShard shard = newStartedShard(true);
        indexDoc(shard, "_doc", "0");
        if (randomBoolean()) {
            flushShard(shard);
        }

        Store store = shard.store();
        store.incRef();
        closeShards(shard);
        cleanLuceneIndex(store.directory());
        store.decRef();
        IndexShard newShard = reinitShard(shard);
        DiscoveryNode localNode = new DiscoveryNode("foo", buildNewFakeTransportAddress(), emptyMap(), emptySet(), Version.CURRENT);
        ShardRouting routing = newShard.routingEntry();
        newShard.markAsRecovering("store", new RecoveryState(routing, localNode, null));
        try {
            newShard.recoverFromStore();
            fail("index not there!");
        } catch (IndexShardRecoveryException ex) {
            assertTrue(ex.getMessage().contains("failed to fetch index version after copying it over"));
        }

        routing = ShardRoutingHelper.moveToUnassigned(routing, new UnassignedInfo(UnassignedInfo.Reason.INDEX_CREATED, "because I say so"));
        routing = ShardRoutingHelper.initialize(routing, newShard.routingEntry().currentNodeId());
        assertTrue("it's already recovering, we should ignore new ones", newShard.ignoreRecoveryAttempt());
        try {
            newShard.markAsRecovering("store", new RecoveryState(routing, localNode, null));
            fail("we are already recovering, can't mark again");
        } catch (IllegalIndexShardStateException e) {
            // OK!
        }

        newShard = reinitShard(newShard,
            ShardRoutingHelper.initWithSameId(routing, RecoverySource.EmptyStoreRecoverySource.INSTANCE));
        newShard.markAsRecovering("store", new RecoveryState(newShard.routingEntry(), localNode, null));
        assertTrue("recover even if there is nothing to recover", newShard.recoverFromStore());

        IndexShardTestCase.updateRoutingEntry(newShard, newShard.routingEntry().moveToStarted());
        assertDocCount(newShard, 0);
        // we can't issue this request through a client because of the inconsistencies we created with the cluster state
        // doing it directly instead
        indexDoc(newShard, "_doc", "0");
        newShard.refresh("test");
        assertDocCount(newShard, 1);

        closeShards(newShard);
    }

    public void testRecoverFromStoreRemoveStaleOperations() throws Exception {
        final IndexShard shard = newStartedShard(false);
        final String indexName = shard.shardId().getIndexName();
        // Index #0, index #1
        shard.applyIndexOperationOnReplica(0, 1, IndexRequest.UNSET_AUTO_GENERATED_TIMESTAMP, false,
            SourceToParse.source(indexName, "_doc", "doc-0", new BytesArray("{}"), XContentType.JSON));
        flushShard(shard);
        shard.updateGlobalCheckpointOnReplica(0, "test"); // stick the global checkpoint here.
        shard.applyIndexOperationOnReplica(1, 1, IndexRequest.UNSET_AUTO_GENERATED_TIMESTAMP, false,
            SourceToParse.source(indexName, "_doc", "doc-1", new BytesArray("{}"), XContentType.JSON));
        flushShard(shard);
        assertThat(getShardDocUIDs(shard), containsInAnyOrder("doc-0", "doc-1"));
        // Here we try to increase term (i.e. a new primary is promoted) without rolling back a replica so we can keep stale operations
        // in the index commit; then verify that a recovery from store (started with the safe commit) will remove all stale operations.
        shard.pendingPrimaryTerm++;
        shard.operationPrimaryTerm++;
        shard.getEngine().rollTranslogGeneration();
        shard.markSeqNoAsNoop(1, "test");
        shard.applyIndexOperationOnReplica(2, 1, IndexRequest.UNSET_AUTO_GENERATED_TIMESTAMP, false,
            SourceToParse.source(indexName, "_doc", "doc-2", new BytesArray("{}"), XContentType.JSON));
        flushShard(shard);
        assertThat(getShardDocUIDs(shard), containsInAnyOrder("doc-0", "doc-1", "doc-2"));
        closeShard(shard, false);
        // Recovering from store should discard doc #1
        final ShardRouting replicaRouting = shard.routingEntry();
        IndexShard newShard = reinitShard(shard,
            newShardRouting(replicaRouting.shardId(), replicaRouting.currentNodeId(), true, ShardRoutingState.INITIALIZING,
                RecoverySource.ExistingStoreRecoverySource.INSTANCE));
        newShard.pendingPrimaryTerm++;
        newShard.operationPrimaryTerm++;
        DiscoveryNode localNode = new DiscoveryNode("foo", buildNewFakeTransportAddress(), emptyMap(), emptySet(), Version.CURRENT);
        newShard.markAsRecovering("store", new RecoveryState(newShard.routingEntry(), localNode, null));
        assertTrue(newShard.recoverFromStore());
        assertThat(getShardDocUIDs(newShard), containsInAnyOrder("doc-0", "doc-2"));
        closeShards(newShard);
    }

    public void testRecoveryFailsAfterMovingToRelocatedState() throws InterruptedException, IOException {
        final IndexShard shard = newStartedShard(true);
        ShardRouting origRouting = shard.routingEntry();
        assertThat(shard.state(), equalTo(IndexShardState.STARTED));
        ShardRouting inRecoveryRouting = ShardRoutingHelper.relocate(origRouting, "some_node");
        IndexShardTestCase.updateRoutingEntry(shard, inRecoveryRouting);
        shard.relocated(primaryContext -> {});
        assertTrue(shard.isRelocatedPrimary());
        try {
            IndexShardTestCase.updateRoutingEntry(shard, origRouting);
            fail("Expected IndexShardRelocatedException");
        } catch (IndexShardRelocatedException expected) {
        }

        closeShards(shard);
    }

    public void testRestoreShard() throws IOException {
        final IndexShard source = newStartedShard(true);
        IndexShard target = newStartedShard(true);

        indexDoc(source, "_doc", "0");
        if (randomBoolean()) {
            source.refresh("test");
        }
        indexDoc(target, "_doc", "1");
        target.refresh("test");
        assertDocs(target, "1");
        flushShard(source); // only flush source
        ShardRouting routing = ShardRoutingHelper.initWithSameId(target.routingEntry(),
            RecoverySource.ExistingStoreRecoverySource.INSTANCE);
        final Snapshot snapshot = new Snapshot("foo", new SnapshotId("bar", UUIDs.randomBase64UUID()));
        routing = ShardRoutingHelper.newWithRestoreSource(routing,
            new RecoverySource.SnapshotRecoverySource(snapshot, Version.CURRENT, "test"));
        target = reinitShard(target, routing);
        Store sourceStore = source.store();
        Store targetStore = target.store();

        DiscoveryNode localNode = new DiscoveryNode("foo", buildNewFakeTransportAddress(), emptyMap(), emptySet(), Version.CURRENT);
        target.markAsRecovering("store", new RecoveryState(routing, localNode, null));
        assertTrue(target.restoreFromRepository(new RestoreOnlyRepository("test") {
            @Override
            public void restoreShard(IndexShard shard, SnapshotId snapshotId, Version version, IndexId indexId, ShardId snapshotShardId,
                                     RecoveryState recoveryState) {
                try {
                    cleanLuceneIndex(targetStore.directory());
                    for (String file : sourceStore.directory().listAll()) {
                        if (file.equals("write.lock") || file.startsWith("extra")) {
                            continue;
                        }
                        targetStore.directory().copyFrom(sourceStore.directory(), file, file, IOContext.DEFAULT);
                    }
                } catch (Exception ex) {
                    throw new RuntimeException(ex);
                }
            }
        }));
        assertThat(target.getLocalCheckpoint(), equalTo(0L));
        assertThat(target.seqNoStats().getMaxSeqNo(), equalTo(0L));
        assertThat(target.getReplicationTracker().getGlobalCheckpoint(), equalTo(0L));
        IndexShardTestCase.updateRoutingEntry(target, routing.moveToStarted());
        assertThat(target.getReplicationTracker().getTrackedLocalCheckpointForShard(
            target.routingEntry().allocationId().getId()).getLocalCheckpoint(), equalTo(0L));

        assertDocs(target, "0");

        closeShards(source, target);
    }

    public void testSearcherWrapperIsUsed() throws IOException {
        IndexShard shard = newStartedShard(true);
        indexDoc(shard, "_doc", "0", "{\"foo\" : \"bar\"}");
        indexDoc(shard, "_doc", "1", "{\"foobar\" : \"bar\"}");
        shard.refresh("test");

        try (Engine.GetResult getResult = shard
                .get(new Engine.Get(false, false, "test", "1", new Term(IdFieldMapper.NAME, Uid.encodeId("1"))))) {
            assertTrue(getResult.exists());
            assertNotNull(getResult.searcher());
        }
        try (Engine.Searcher searcher = shard.acquireSearcher("test")) {
            TopDocs search = searcher.searcher().search(new TermQuery(new Term("foo", "bar")), 10);
            assertEquals(search.totalHits.value, 1);
            search = searcher.searcher().search(new TermQuery(new Term("foobar", "bar")), 10);
            assertEquals(search.totalHits.value, 1);
        }
        IndexSearcherWrapper wrapper = new IndexSearcherWrapper() {
            @Override
            public DirectoryReader wrap(DirectoryReader reader) throws IOException {
                return new FieldMaskingReader("foo", reader);
            }

            @Override
            public IndexSearcher wrap(IndexSearcher searcher) throws EngineException {
                return searcher;
            }
        };
        closeShards(shard);
        IndexShard newShard = newShard(
                ShardRoutingHelper.initWithSameId(shard.routingEntry(), RecoverySource.ExistingStoreRecoverySource.INSTANCE),
                shard.shardPath(),
                shard.indexSettings().getIndexMetaData(),
                null,
                wrapper,
                new InternalEngineFactory(),
                () -> {},
                EMPTY_EVENT_LISTENER);

        recoverShardFromStore(newShard);

        try (Engine.Searcher searcher = newShard.acquireSearcher("test")) {
            TopDocs search = searcher.searcher().search(new TermQuery(new Term("foo", "bar")), 10);
            assertEquals(search.totalHits.value, 0);
            search = searcher.searcher().search(new TermQuery(new Term("foobar", "bar")), 10);
            assertEquals(search.totalHits.value, 1);
        }
        try (Engine.GetResult getResult = newShard
                .get(new Engine.Get(false, false, "test", "1", new Term(IdFieldMapper.NAME, Uid.encodeId("1"))))) {
            assertTrue(getResult.exists());
            assertNotNull(getResult.searcher()); // make sure get uses the wrapped reader
            assertTrue(getResult.searcher().reader() instanceof FieldMaskingReader);
        }

        closeShards(newShard);
    }

    public void testSearcherWrapperWorksWithGlobalOrdinals() throws IOException {
        IndexSearcherWrapper wrapper = new IndexSearcherWrapper() {
            @Override
            public DirectoryReader wrap(DirectoryReader reader) throws IOException {
                return new FieldMaskingReader("foo", reader);
            }

            @Override
            public IndexSearcher wrap(IndexSearcher searcher) throws EngineException {
                return searcher;
            }
        };

        Settings settings = Settings.builder().put(IndexMetaData.SETTING_VERSION_CREATED, Version.CURRENT)
            .put(IndexMetaData.SETTING_NUMBER_OF_REPLICAS, 0)
            .put(IndexMetaData.SETTING_NUMBER_OF_SHARDS, 1)
            .build();
        IndexMetaData metaData = IndexMetaData.builder("test")
            .putMapping("_doc", "{ \"properties\": { \"foo\":  { \"type\": \"text\", \"fielddata\": true }}}")
            .settings(settings)
            .primaryTerm(0, 1).build();
        IndexShard shard = newShard(new ShardId(metaData.getIndex(), 0), true, "n1", metaData, wrapper);
        recoverShardFromStore(shard);
        indexDoc(shard, "_doc", "0", "{\"foo\" : \"bar\"}");
        shard.refresh("created segment 1");
        indexDoc(shard, "_doc", "1", "{\"foobar\" : \"bar\"}");
        shard.refresh("created segment 2");

        // test global ordinals are evicted
        MappedFieldType foo = shard.mapperService().fullName("foo");
        IndicesFieldDataCache indicesFieldDataCache = new IndicesFieldDataCache(shard.indexSettings.getNodeSettings(),
            new IndexFieldDataCache.Listener() {});
        IndexFieldDataService indexFieldDataService = new IndexFieldDataService(shard.indexSettings, indicesFieldDataCache,
            new NoneCircuitBreakerService(), shard.mapperService());
        IndexFieldData.Global ifd = indexFieldDataService.getForField(foo);
        FieldDataStats before = shard.fieldData().stats("foo");
        assertThat(before.getMemorySizeInBytes(), equalTo(0L));
        FieldDataStats after = null;
        try (Engine.Searcher searcher = shard.acquireSearcher("test")) {
            assertThat("we have to have more than one segment", searcher.getDirectoryReader().leaves().size(), greaterThan(1));
            ifd.loadGlobal(searcher.getDirectoryReader());
            after = shard.fieldData().stats("foo");
            assertEquals(after.getEvictions(), before.getEvictions());
            // If a field doesn't exist an empty IndexFieldData is returned and that isn't cached:
            assertThat(after.getMemorySizeInBytes(), equalTo(0L));
        }
        assertEquals(shard.fieldData().stats("foo").getEvictions(), before.getEvictions());
        assertEquals(shard.fieldData().stats("foo").getMemorySizeInBytes(), after.getMemorySizeInBytes());
        shard.flush(new FlushRequest().force(true).waitIfOngoing(true));
        shard.refresh("test");
        assertEquals(shard.fieldData().stats("foo").getMemorySizeInBytes(), before.getMemorySizeInBytes());
        assertEquals(shard.fieldData().stats("foo").getEvictions(), before.getEvictions());

        closeShards(shard);
    }

    public void testIndexingOperationListenersIsInvokedOnRecovery() throws IOException {
        IndexShard shard = newStartedShard(true);
        indexDoc(shard, "_doc", "0", "{\"foo\" : \"bar\"}");
        deleteDoc(shard, "_doc", "0");
        indexDoc(shard, "_doc", "1", "{\"foo\" : \"bar\"}");
        shard.refresh("test");

        final AtomicInteger preIndex = new AtomicInteger();
        final AtomicInteger postIndex = new AtomicInteger();
        final AtomicInteger preDelete = new AtomicInteger();
        final AtomicInteger postDelete = new AtomicInteger();
        IndexingOperationListener listener = new IndexingOperationListener() {
            @Override
            public Engine.Index preIndex(ShardId shardId, Engine.Index operation) {
                preIndex.incrementAndGet();
                return operation;
            }

            @Override
            public void postIndex(ShardId shardId, Engine.Index index, Engine.IndexResult result) {
                postIndex.incrementAndGet();
            }

            @Override
            public Engine.Delete preDelete(ShardId shardId, Engine.Delete delete) {
                preDelete.incrementAndGet();
                return delete;
            }

            @Override
            public void postDelete(ShardId shardId, Engine.Delete delete, Engine.DeleteResult result) {
                postDelete.incrementAndGet();

            }
        };
        final IndexShard newShard = reinitShard(shard, listener);
        recoverShardFromStore(newShard);
        IndexingStats indexingStats = newShard.indexingStats();
        // ensure we are not influencing the indexing stats
        assertEquals(0, indexingStats.getTotal().getDeleteCount());
        assertEquals(0, indexingStats.getTotal().getDeleteCurrent());
        assertEquals(0, indexingStats.getTotal().getIndexCount());
        assertEquals(0, indexingStats.getTotal().getIndexCurrent());
        assertEquals(0, indexingStats.getTotal().getIndexFailedCount());
        assertEquals(2, preIndex.get());
        assertEquals(2, postIndex.get());
        assertEquals(1, preDelete.get());
        assertEquals(1, postDelete.get());

        closeShards(newShard);
    }

    public void testSearchIsReleaseIfWrapperFails() throws IOException {
        IndexShard shard = newStartedShard(true);
        indexDoc(shard, "_doc", "0", "{\"foo\" : \"bar\"}");
        shard.refresh("test");
        IndexSearcherWrapper wrapper = new IndexSearcherWrapper() {
            @Override
            public DirectoryReader wrap(DirectoryReader reader) throws IOException {
                throw new RuntimeException("boom");
            }

            @Override
            public IndexSearcher wrap(IndexSearcher searcher) throws EngineException {
                return searcher;
            }
        };

        closeShards(shard);
        IndexShard newShard = newShard(
                ShardRoutingHelper.initWithSameId(shard.routingEntry(), RecoverySource.ExistingStoreRecoverySource.INSTANCE),
                shard.shardPath(),
                shard.indexSettings().getIndexMetaData(),
                null,
                wrapper,
                new InternalEngineFactory(),
                () -> {},
                EMPTY_EVENT_LISTENER);

        recoverShardFromStore(newShard);

        try {
            newShard.acquireSearcher("test");
            fail("exception expected");
        } catch (RuntimeException ex) {
            //
        }
        closeShards(newShard);
    }

    public void testTranslogRecoverySyncsTranslog() throws IOException {
        Settings settings = Settings.builder().put(IndexMetaData.SETTING_VERSION_CREATED, Version.CURRENT)
            .put(IndexMetaData.SETTING_NUMBER_OF_REPLICAS, 1)
            .put(IndexMetaData.SETTING_NUMBER_OF_SHARDS, 1)
            .build();
        IndexMetaData metaData = IndexMetaData.builder("test")
            .putMapping("_doc", "{ \"properties\": { \"foo\":  { \"type\": \"text\"}}}")
            .settings(settings)
            .primaryTerm(0, 1).build();
        IndexShard primary = newShard(new ShardId(metaData.getIndex(), 0), true, "n1", metaData, null);
        recoverShardFromStore(primary);

        indexDoc(primary, "_doc", "0", "{\"foo\" : \"bar\"}");
        IndexShard replica = newShard(primary.shardId(), false, "n2", metaData, null);
        recoverReplica(replica, primary, (shard, discoveryNode) ->
            new RecoveryTarget(shard, discoveryNode, recoveryListener, aLong -> {
            }) {
                @Override
                public long indexTranslogOperations(List<Translog.Operation> operations, int totalTranslogOps) throws IOException {
                    final long localCheckpoint = super.indexTranslogOperations(operations, totalTranslogOps);
                    assertFalse(replica.isSyncNeeded());
                    return localCheckpoint;
                }
            }, true, true);

        closeShards(primary, replica);
    }

    public void testRecoverFromTranslog() throws IOException {
        Settings settings = Settings.builder().put(IndexMetaData.SETTING_VERSION_CREATED, Version.CURRENT)
            .put(IndexMetaData.SETTING_NUMBER_OF_REPLICAS, 1)
            .put(IndexMetaData.SETTING_NUMBER_OF_SHARDS, 1)
            .build();
        IndexMetaData metaData = IndexMetaData.builder("test")
            .putMapping("_doc", "{ \"properties\": { \"foo\":  { \"type\": \"text\"}}}")
            .settings(settings)
            .primaryTerm(0, randomLongBetween(1, Long.MAX_VALUE)).build();
        IndexShard primary = newShard(new ShardId(metaData.getIndex(), 0), true, "n1", metaData, null);
        List<Translog.Operation> operations = new ArrayList<>();
        int numTotalEntries = randomIntBetween(0, 10);
        int numCorruptEntries = 0;
        for (int i = 0; i < numTotalEntries; i++) {
            if (randomBoolean()) {
                operations.add(new Translog.Index("_doc", "1", 0, primary.getPendingPrimaryTerm(), 1,
                    "{\"foo\" : \"bar\"}".getBytes(Charset.forName("UTF-8")), null, -1));
            } else {
                // corrupt entry
                operations.add(new Translog.Index("_doc", "2", 1,  primary.getPendingPrimaryTerm(), 1,
                    "{\"foo\" : \"bar}".getBytes(Charset.forName("UTF-8")), null, -1));
                numCorruptEntries++;
            }
        }

        Iterator<Translog.Operation> iterator = operations.iterator();
        Translog.Snapshot snapshot = new Translog.Snapshot() {

            @Override
            public void close() {

            }

            @Override
            public int totalOperations() {
                return numTotalEntries;
            }

            @Override
            public Translog.Operation next() throws IOException {
                return iterator.hasNext() ? iterator.next() : null;
            }
        };
        primary.markAsRecovering("store", new RecoveryState(primary.routingEntry(),
            getFakeDiscoNode(primary.routingEntry().currentNodeId()),
            null));
        primary.recoverFromStore();

        primary.recoveryState().getTranslog().totalOperations(snapshot.totalOperations());
        primary.recoveryState().getTranslog().totalOperationsOnStart(snapshot.totalOperations());
        primary.state = IndexShardState.RECOVERING; // translog recovery on the next line would otherwise fail as we are in POST_RECOVERY
        primary.runTranslogRecovery(primary.getEngine(), snapshot, Engine.Operation.Origin.LOCAL_TRANSLOG_RECOVERY,
            primary.recoveryState().getTranslog()::incrementRecoveredOperations);
        assertThat(primary.recoveryState().getTranslog().recoveredOperations(), equalTo(numTotalEntries - numCorruptEntries));

        closeShards(primary);
    }

    public void testShardActiveDuringInternalRecovery() throws IOException {
        IndexShard shard = newStartedShard(true);
        indexDoc(shard, "_doc", "0");
        shard = reinitShard(shard);
        DiscoveryNode localNode = new DiscoveryNode("foo", buildNewFakeTransportAddress(), emptyMap(), emptySet(), Version.CURRENT);
        shard.markAsRecovering("for testing", new RecoveryState(shard.routingEntry(), localNode, null));
        // Shard is still inactive since we haven't started recovering yet
        assertFalse(shard.isActive());
        shard.prepareForIndexRecovery();
        // Shard is still inactive since we haven't started recovering yet
        assertFalse(shard.isActive());
        shard.openEngineAndRecoverFromTranslog();
        // Shard should now be active since we did recover:
        assertTrue(shard.isActive());
        closeShards(shard);
    }

    public void testShardActiveDuringPeerRecovery() throws IOException {
        Settings settings = Settings.builder().put(IndexMetaData.SETTING_VERSION_CREATED, Version.CURRENT)
            .put(IndexMetaData.SETTING_NUMBER_OF_REPLICAS, 1)
            .put(IndexMetaData.SETTING_NUMBER_OF_SHARDS, 1)
            .build();
        IndexMetaData metaData = IndexMetaData.builder("test")
            .putMapping("_doc", "{ \"properties\": { \"foo\":  { \"type\": \"text\"}}}")
            .settings(settings)
            .primaryTerm(0, 1).build();
        IndexShard primary = newShard(new ShardId(metaData.getIndex(), 0), true, "n1", metaData, null);
        recoverShardFromStore(primary);

        indexDoc(primary, "_doc", "0", "{\"foo\" : \"bar\"}");
        IndexShard replica = newShard(primary.shardId(), false, "n2", metaData, null);
        DiscoveryNode localNode = new DiscoveryNode("foo", buildNewFakeTransportAddress(), emptyMap(), emptySet(), Version.CURRENT);
        replica.markAsRecovering("for testing", new RecoveryState(replica.routingEntry(), localNode, localNode));
        // Shard is still inactive since we haven't started recovering yet
        assertFalse(replica.isActive());
        recoverReplica(replica, primary, (shard, discoveryNode) ->
            new RecoveryTarget(shard, discoveryNode, recoveryListener, aLong -> {
            }) {
                @Override
                public long indexTranslogOperations(List<Translog.Operation> operations, int totalTranslogOps) throws IOException {
                    final long localCheckpoint = super.indexTranslogOperations(operations, totalTranslogOps);
                    // Shard should now be active since we did recover:
                    assertTrue(replica.isActive());
                    return localCheckpoint;
                }
            }, false, true);

        closeShards(primary, replica);
    }

    public void testRefreshListenersDuringPeerRecovery() throws IOException {
        Settings settings = Settings.builder().put(IndexMetaData.SETTING_VERSION_CREATED, Version.CURRENT)
            .put(IndexMetaData.SETTING_NUMBER_OF_REPLICAS, 1)
            .put(IndexMetaData.SETTING_NUMBER_OF_SHARDS, 1)
            .build();
        IndexMetaData metaData = IndexMetaData.builder("test")
            .putMapping("_doc", "{ \"properties\": { \"foo\":  { \"type\": \"text\"}}}")
            .settings(settings)
            .primaryTerm(0, 1).build();
        IndexShard primary = newShard(new ShardId(metaData.getIndex(), 0), true, "n1", metaData, null);
        recoverShardFromStore(primary);

        indexDoc(primary, "_doc", "0", "{\"foo\" : \"bar\"}");
        Consumer<IndexShard> assertListenerCalled = shard -> {
            AtomicBoolean called = new AtomicBoolean();
            shard.addRefreshListener(null, b -> {
                assertFalse(b);
                called.set(true);
            });
            assertTrue(called.get());
        };
        IndexShard replica = newShard(primary.shardId(), false, "n2", metaData, null);
        DiscoveryNode localNode = new DiscoveryNode("foo", buildNewFakeTransportAddress(), emptyMap(), emptySet(), Version.CURRENT);
        replica.markAsRecovering("for testing", new RecoveryState(replica.routingEntry(), localNode, localNode));
        assertListenerCalled.accept(replica);
        recoverReplica(replica, primary, (shard, discoveryNode) ->
            new RecoveryTarget(shard, discoveryNode, recoveryListener, aLong -> {
            }) {
            // we're only checking that listeners are called when the engine is open, before there is no point
                @Override
                public void prepareForTranslogOperations(boolean fileBasedRecovery, int totalTranslogOps) throws IOException {
                    super.prepareForTranslogOperations(fileBasedRecovery, totalTranslogOps);
                    assertListenerCalled.accept(replica);
                }

                @Override
                public long indexTranslogOperations(List<Translog.Operation> operations, int totalTranslogOps) throws IOException {
                    final long localCheckpoint = super.indexTranslogOperations(operations, totalTranslogOps);
                    assertListenerCalled.accept(replica);
                    return localCheckpoint;
                }

                @Override
                public void finalizeRecovery(long globalCheckpoint) throws IOException {
                    super.finalizeRecovery(globalCheckpoint);
                    assertListenerCalled.accept(replica);
                }
            }, false, true);

        closeShards(primary, replica);
    }

    public void testRecoverFromLocalShard() throws IOException {
        Settings settings = Settings.builder().put(IndexMetaData.SETTING_VERSION_CREATED, Version.CURRENT)
            .put(IndexMetaData.SETTING_NUMBER_OF_REPLICAS, 1)
            .put(IndexMetaData.SETTING_NUMBER_OF_SHARDS, 1)
            .build();
        IndexMetaData metaData = IndexMetaData.builder("source")
            .putMapping("_doc", "{ \"properties\": { \"foo\":  { \"type\": \"text\"}}}")
            .settings(settings)
            .primaryTerm(0, 1).build();

        IndexShard sourceShard = newShard(new ShardId(metaData.getIndex(), 0), true, "n1", metaData, null);
        recoverShardFromStore(sourceShard);

        indexDoc(sourceShard, "_doc", "0", "{\"foo\" : \"bar\"}");
        indexDoc(sourceShard, "_doc", "1", "{\"foo\" : \"bar\"}");
        sourceShard.refresh("test");


        ShardRouting targetRouting = newShardRouting(new ShardId("index_1", "index_1", 0), "n1", true,
            ShardRoutingState.INITIALIZING, RecoverySource.LocalShardsRecoverySource.INSTANCE);

        final IndexShard targetShard;
        DiscoveryNode localNode = new DiscoveryNode("foo", buildNewFakeTransportAddress(), emptyMap(), emptySet(), Version.CURRENT);
        Map<String, MappingMetaData> requestedMappingUpdates = ConcurrentCollections.newConcurrentMap();
        {
            targetShard = newShard(targetRouting);
            targetShard.markAsRecovering("store", new RecoveryState(targetShard.routingEntry(), localNode, null));

            BiConsumer<String, MappingMetaData> mappingConsumer = (type, mapping) -> {
                assertNull(requestedMappingUpdates.put(type, mapping));
            };

            final IndexShard differentIndex = newShard(new ShardId("index_2", "index_2", 0), true);
            recoverShardFromStore(differentIndex);
            expectThrows(IllegalArgumentException.class, () -> {
                targetShard.recoverFromLocalShards(mappingConsumer, Arrays.asList(sourceShard, differentIndex));
            });
            closeShards(differentIndex);

            assertTrue(targetShard.recoverFromLocalShards(mappingConsumer, Arrays.asList(sourceShard)));
            RecoveryState recoveryState = targetShard.recoveryState();
            assertEquals(RecoveryState.Stage.DONE, recoveryState.getStage());
            assertTrue(recoveryState.getIndex().fileDetails().size() > 0);
            for (RecoveryState.File file : recoveryState.getIndex().fileDetails()) {
                if (file.reused()) {
                    assertEquals(file.recovered(), 0);
                } else {
                    assertEquals(file.recovered(), file.length());
                }
            }
            // check that local checkpoint of new primary is properly tracked after recovery
            assertThat(targetShard.getLocalCheckpoint(), equalTo(1L));
            assertThat(targetShard.getReplicationTracker().getGlobalCheckpoint(), equalTo(1L));
            IndexShardTestCase.updateRoutingEntry(targetShard, ShardRoutingHelper.moveToStarted(targetShard.routingEntry()));
            assertThat(targetShard.getReplicationTracker().getTrackedLocalCheckpointForShard(
                targetShard.routingEntry().allocationId().getId()).getLocalCheckpoint(), equalTo(1L));
            assertDocCount(targetShard, 2);
        }
        // now check that it's persistent ie. that the added shards are committed
        {
            final IndexShard newShard = reinitShard(targetShard);
            recoverShardFromStore(newShard);
            assertDocCount(newShard, 2);
            closeShards(newShard);
        }

        assertThat(requestedMappingUpdates, hasKey("_doc"));
        assertThat(requestedMappingUpdates.get("_doc").get().source().string(), equalTo("{\"properties\":{\"foo\":{\"type\":\"text\"}}}"));

        closeShards(sourceShard, targetShard);
    }

    public void testCompletionStatsMarksSearcherAccessed() throws Exception {
        IndexShard indexShard = null;
        try {
            indexShard = newStartedShard();
            IndexShard shard = indexShard;
            assertBusy(() -> {
                ThreadPool threadPool = shard.getThreadPool();
                assertThat(threadPool.relativeTimeInMillis(), greaterThan(shard.getLastSearcherAccess()));
            });
            long prevAccessTime = shard.getLastSearcherAccess();
            indexShard.completionStats();
            assertThat("searcher was not marked as accessed", shard.getLastSearcherAccess(), greaterThan(prevAccessTime));
        } finally {
            closeShards(indexShard);
        }
    }

    public void testDocStats() throws Exception {
        IndexShard indexShard = null;
        try {
            indexShard = newStartedShard(
                Settings.builder().put(IndexSettings.INDEX_SOFT_DELETES_RETENTION_OPERATIONS_SETTING.getKey(), 0).build());
            final long numDocs = randomIntBetween(2, 32); // at least two documents so we have docs to delete
            final long numDocsToDelete = randomLongBetween(1, numDocs);
            for (int i = 0; i < numDocs; i++) {
                final String id = Integer.toString(i);
                indexDoc(indexShard, "_doc", id);
            }
            if (randomBoolean()) {
                indexShard.refresh("test");
            } else {
                indexShard.flush(new FlushRequest());
            }
            {
                IndexShard shard = indexShard;
                assertBusy(() -> {
                    ThreadPool threadPool = shard.getThreadPool();
                    assertThat(threadPool.relativeTimeInMillis(), greaterThan(shard.getLastSearcherAccess()));
                });
                long prevAccessTime = shard.getLastSearcherAccess();
                final DocsStats docsStats = indexShard.docStats();
                assertThat("searcher was not marked as accessed", shard.getLastSearcherAccess(), greaterThan(prevAccessTime));
                assertThat(docsStats.getCount(), equalTo(numDocs));
                try (Engine.Searcher searcher = indexShard.acquireSearcher("test")) {
                    assertTrue(searcher.reader().numDocs() <= docsStats.getCount());
                }
                assertThat(docsStats.getDeleted(), equalTo(0L));
                assertThat(docsStats.getAverageSizeInBytes(), greaterThan(0L));
            }

            final List<Integer> ids = randomSubsetOf(
                Math.toIntExact(numDocsToDelete),
                IntStream.range(0, Math.toIntExact(numDocs)).boxed().collect(Collectors.toList()));
            for (final Integer i : ids) {
                final String id = Integer.toString(i);
                deleteDoc(indexShard, "_doc", id);
                indexDoc(indexShard, "_doc", id);
            }
            // Need to update and sync the global checkpoint as the soft-deletes retention MergePolicy depends on it.
            if (indexShard.indexSettings.isSoftDeleteEnabled()) {
                if (indexShard.routingEntry().primary()) {
                    indexShard.updateGlobalCheckpointForShard(indexShard.routingEntry().allocationId().getId(),
                        indexShard.getLocalCheckpoint());
                } else {
                    indexShard.updateGlobalCheckpointOnReplica(indexShard.getLocalCheckpoint(), "test");
                }
                indexShard.sync();
            }
            // flush the buffered deletes
            final FlushRequest flushRequest = new FlushRequest();
            flushRequest.force(false);
            flushRequest.waitIfOngoing(false);
            indexShard.flush(flushRequest);

            if (randomBoolean()) {
                indexShard.refresh("test");
            }
            {
                final DocsStats docStats = indexShard.docStats();
                try (Engine.Searcher searcher = indexShard.acquireSearcher("test")) {
                    assertTrue(searcher.reader().numDocs() <= docStats.getCount());
                }
                assertThat(docStats.getCount(), equalTo(numDocs));
            }

            // merge them away
            final ForceMergeRequest forceMergeRequest = new ForceMergeRequest();
            forceMergeRequest.maxNumSegments(1);
            indexShard.forceMerge(forceMergeRequest);

            if (randomBoolean()) {
                indexShard.refresh("test");
            } else {
                indexShard.flush(new FlushRequest());
            }
            {
                final DocsStats docStats = indexShard.docStats();
                assertThat(docStats.getCount(), equalTo(numDocs));
                assertThat(docStats.getDeleted(), equalTo(0L));
                assertThat(docStats.getAverageSizeInBytes(), greaterThan(0L));
            }
        } finally {
            closeShards(indexShard);
        }
    }

    public void testEstimateTotalDocSize() throws Exception {
        IndexShard indexShard = null;
        try {
            indexShard = newStartedShard(true);

            int numDoc = randomIntBetween(100, 200);
            for (int i = 0; i < numDoc; i++) {
                String doc = Strings.toString(XContentFactory.jsonBuilder()
                    .startObject()
                        .field("count", randomInt())
                        .field("point", randomFloat())
                        .field("description", randomUnicodeOfCodepointLength(100))
                    .endObject());
                indexDoc(indexShard, "_doc", Integer.toString(i), doc);
            }

            assertThat("Without flushing, segment sizes should be zero",
                indexShard.docStats().getTotalSizeInBytes(), equalTo(0L));

            if (randomBoolean()) {
                indexShard.flush(new FlushRequest());
            } else {
                indexShard.refresh("test");
            }
            {
                final DocsStats docsStats = indexShard.docStats();
                final StoreStats storeStats = indexShard.storeStats();
                assertThat(storeStats.sizeInBytes(), greaterThan(numDoc * 100L)); // A doc should be more than 100 bytes.

                assertThat("Estimated total document size is too small compared with the stored size",
                    docsStats.getTotalSizeInBytes(), greaterThanOrEqualTo(storeStats.sizeInBytes() * 80/100));
                assertThat("Estimated total document size is too large compared with the stored size",
                    docsStats.getTotalSizeInBytes(), lessThanOrEqualTo(storeStats.sizeInBytes() * 120/100));
            }

            // Do some updates and deletes, then recheck the correlation again.
            for (int i = 0; i < numDoc / 2; i++) {
                if (randomBoolean()) {
                    deleteDoc(indexShard, "doc", Integer.toString(i));
                } else {
                    indexDoc(indexShard, "_doc", Integer.toString(i), "{\"foo\": \"bar\"}");
                }
            }
            if (randomBoolean()) {
                indexShard.flush(new FlushRequest());
            } else {
                indexShard.refresh("test");
            }
            {
                final DocsStats docsStats = indexShard.docStats();
                final StoreStats storeStats = indexShard.storeStats();
                assertThat("Estimated total document size is too small compared with the stored size",
                    docsStats.getTotalSizeInBytes(), greaterThanOrEqualTo(storeStats.sizeInBytes() * 80/100));
                assertThat("Estimated total document size is too large compared with the stored size",
                    docsStats.getTotalSizeInBytes(), lessThanOrEqualTo(storeStats.sizeInBytes() * 120/100));
            }

        } finally {
            closeShards(indexShard);
        }
    }

    /**
     * here we are simulating the scenario that happens when we do async shard fetching from GatewaySerivce while we are finishing
     * a recovery and concurrently clean files. This should always be possible without any exception. Yet there was a bug where IndexShard
     * acquired the index writer lock before it called into the store that has it's own locking for metadata reads
     */
    public void testReadSnapshotConcurrently() throws IOException, InterruptedException {
        IndexShard indexShard = newStartedShard();
        indexDoc(indexShard, "_doc", "0", "{}");
        if (randomBoolean()) {
            indexShard.refresh("test");
        }
        indexDoc(indexShard, "_doc", "1", "{}");
        indexShard.flush(new FlushRequest());
        closeShards(indexShard);

        final IndexShard newShard = reinitShard(indexShard);
        Store.MetadataSnapshot storeFileMetaDatas = newShard.snapshotStoreMetadata();
        assertTrue("at least 2 files, commit and data: " +storeFileMetaDatas.toString(), storeFileMetaDatas.size() > 1);
        AtomicBoolean stop = new AtomicBoolean(false);
        CountDownLatch latch = new CountDownLatch(1);
        expectThrows(AlreadyClosedException.class, () -> newShard.getEngine()); // no engine
        Thread thread = new Thread(() -> {
            latch.countDown();
            while(stop.get() == false){
                try {
                    Store.MetadataSnapshot readMeta = newShard.snapshotStoreMetadata();
                    assertEquals(0, storeFileMetaDatas.recoveryDiff(readMeta).different.size());
                    assertEquals(0, storeFileMetaDatas.recoveryDiff(readMeta).missing.size());
                    assertEquals(storeFileMetaDatas.size(), storeFileMetaDatas.recoveryDiff(readMeta).identical.size());
                } catch (IOException e) {
                    throw new AssertionError(e);
                }
            }
        });
        thread.start();
        latch.await();

        int iters = iterations(10, 100);
        for (int i = 0; i < iters; i++) {
            newShard.store().cleanupAndVerify("test", storeFileMetaDatas);
        }
        assertTrue(stop.compareAndSet(false, true));
        thread.join();
        closeShards(newShard);
    }

    public void testIndexCheckOnStartup() throws Exception {
        final IndexShard indexShard = newStartedShard(true);

        final long numDocs = between(10, 100);
        for (long i = 0; i < numDocs; i++) {
            indexDoc(indexShard, "_doc", Long.toString(i), "{}");
        }
        indexShard.flush(new FlushRequest());
        closeShards(indexShard);

        final ShardPath shardPath = indexShard.shardPath();

        final Path indexPath = shardPath.getDataPath().resolve(ShardPath.INDEX_FOLDER_NAME);
        CorruptionUtils.corruptIndex(random(), indexPath, false);

        final AtomicInteger corruptedMarkerCount = new AtomicInteger();
        final SimpleFileVisitor<Path> corruptedVisitor = new SimpleFileVisitor<Path>() {
            @Override
            public FileVisitResult visitFile(Path file, BasicFileAttributes attrs) throws IOException {
                if (Files.isRegularFile(file) && file.getFileName().toString().startsWith(Store.CORRUPTED)) {
                    corruptedMarkerCount.incrementAndGet();
                }
                return FileVisitResult.CONTINUE;
            }
        };
        Files.walkFileTree(indexPath, corruptedVisitor);

        assertThat("corruption marker should not be there", corruptedMarkerCount.get(), equalTo(0));

        final ShardRouting shardRouting = ShardRoutingHelper.initWithSameId(indexShard.routingEntry(),
            RecoverySource.ExistingStoreRecoverySource.INSTANCE
        );
        // start shard and perform index check on startup. It enforce shard to fail due to corrupted index files
        final IndexMetaData indexMetaData = IndexMetaData.builder(indexShard.indexSettings().getIndexMetaData())
            .settings(Settings.builder()
                .put(indexShard.indexSettings.getSettings())
                .put(IndexSettings.INDEX_CHECK_ON_STARTUP.getKey(), randomFrom("true", "checksum")))
            .build();

        IndexShard corruptedShard = newShard(shardRouting, shardPath, indexMetaData,
            null, null, indexShard.engineFactory,
            indexShard.getGlobalCheckpointSyncer(), EMPTY_EVENT_LISTENER);

        final IndexShardRecoveryException indexShardRecoveryException =
            expectThrows(IndexShardRecoveryException.class, () -> newStartedShard(p -> corruptedShard, true));
        assertThat(indexShardRecoveryException.getMessage(), equalTo("failed recovery"));

        // check that corrupt marker is there
        Files.walkFileTree(indexPath, corruptedVisitor);
        assertThat("store has to be marked as corrupted", corruptedMarkerCount.get(), equalTo(1));

        try {
            closeShards(corruptedShard);
        } catch (RuntimeException e) {
            // Ignored because corrupted shard can throw various exceptions on close
        }
    }

    public void testShardDoesNotStartIfCorruptedMarkerIsPresent() throws Exception {
        final IndexShard indexShard = newStartedShard(true);

        final long numDocs = between(10, 100);
        for (long i = 0; i < numDocs; i++) {
            indexDoc(indexShard, "_doc", Long.toString(i), "{}");
        }
        indexShard.flush(new FlushRequest());
        closeShards(indexShard);

        final ShardPath shardPath = indexShard.shardPath();

        final ShardRouting shardRouting = ShardRoutingHelper.initWithSameId(indexShard.routingEntry(),
            RecoverySource.ExistingStoreRecoverySource.INSTANCE
        );
        final IndexMetaData indexMetaData = indexShard.indexSettings().getIndexMetaData();

        final Path indexPath = shardPath.getDataPath().resolve(ShardPath.INDEX_FOLDER_NAME);

        // create corrupted marker
        final String corruptionMessage = "fake ioexception";
        try(Store store = createStore(indexShard.indexSettings(), shardPath)) {
            store.markStoreCorrupted(new IOException(corruptionMessage));
        }

        // try to start shard on corrupted files
        final IndexShard corruptedShard = newShard(shardRouting, shardPath, indexMetaData,
            null, null, indexShard.engineFactory,
            indexShard.getGlobalCheckpointSyncer(), EMPTY_EVENT_LISTENER);

        final IndexShardRecoveryException exception1 = expectThrows(IndexShardRecoveryException.class,
            () -> newStartedShard(p -> corruptedShard, true));
        assertThat(exception1.getCause().getMessage(), equalTo(corruptionMessage + " (resource=preexisting_corruption)"));
        closeShards(corruptedShard);

        final AtomicInteger corruptedMarkerCount = new AtomicInteger();
        final SimpleFileVisitor<Path> corruptedVisitor = new SimpleFileVisitor<Path>() {
            @Override
            public FileVisitResult visitFile(Path file, BasicFileAttributes attrs) throws IOException {
                if (Files.isRegularFile(file) && file.getFileName().toString().startsWith(Store.CORRUPTED)) {
                    corruptedMarkerCount.incrementAndGet();
                }
                return FileVisitResult.CONTINUE;
            }
        };
        Files.walkFileTree(indexPath, corruptedVisitor);
        assertThat("store has to be marked as corrupted", corruptedMarkerCount.get(), equalTo(1));

        // try to start another time shard on corrupted files
        final IndexShard corruptedShard2 = newShard(shardRouting, shardPath, indexMetaData,
            null, null, indexShard.engineFactory,
            indexShard.getGlobalCheckpointSyncer(), EMPTY_EVENT_LISTENER);

        final IndexShardRecoveryException exception2 = expectThrows(IndexShardRecoveryException.class,
            () -> newStartedShard(p -> corruptedShard2, true));
        assertThat(exception2.getCause().getMessage(), equalTo(corruptionMessage + " (resource=preexisting_corruption)"));
        closeShards(corruptedShard2);

        // check that corrupt marker is there
        corruptedMarkerCount.set(0);
        Files.walkFileTree(indexPath, corruptedVisitor);
        assertThat("store still has a single corrupt marker", corruptedMarkerCount.get(), equalTo(1));
    }

    /**
     * Simulates a scenario that happens when we are async fetching snapshot metadata from GatewayService
     * and checking index concurrently. This should always be possible without any exception.
     */
    public void testReadSnapshotAndCheckIndexConcurrently() throws Exception {
        final boolean isPrimary = randomBoolean();
        IndexShard indexShard = newStartedShard(isPrimary);
        final long numDocs = between(10, 100);
        for (long i = 0; i < numDocs; i++) {
            indexDoc(indexShard, "_doc", Long.toString(i), "{}");
            if (randomBoolean()) {
                indexShard.refresh("test");
            }
        }
        indexShard.flush(new FlushRequest());
        closeShards(indexShard);

        final ShardRouting shardRouting = ShardRoutingHelper.initWithSameId(indexShard.routingEntry(),
            isPrimary ? RecoverySource.ExistingStoreRecoverySource.INSTANCE : RecoverySource.PeerRecoverySource.INSTANCE
        );
        final IndexMetaData indexMetaData = IndexMetaData.builder(indexShard.indexSettings().getIndexMetaData())
            .settings(Settings.builder()
                .put(indexShard.indexSettings.getSettings())
                .put(IndexSettings.INDEX_CHECK_ON_STARTUP.getKey(), randomFrom("false", "true", "checksum")))
            .build();
        final IndexShard newShard = newShard(shardRouting, indexShard.shardPath(), indexMetaData,
                null, null, indexShard.engineFactory, indexShard.getGlobalCheckpointSyncer(), EMPTY_EVENT_LISTENER);

        Store.MetadataSnapshot storeFileMetaDatas = newShard.snapshotStoreMetadata();
        assertTrue("at least 2 files, commit and data: " + storeFileMetaDatas.toString(), storeFileMetaDatas.size() > 1);
        AtomicBoolean stop = new AtomicBoolean(false);
        CountDownLatch latch = new CountDownLatch(1);
        Thread snapshotter = new Thread(() -> {
            latch.countDown();
            while (stop.get() == false) {
                try {
                    Store.MetadataSnapshot readMeta = newShard.snapshotStoreMetadata();
                    assertThat(readMeta.getNumDocs(), equalTo(numDocs));
                    assertThat(storeFileMetaDatas.recoveryDiff(readMeta).different.size(), equalTo(0));
                    assertThat(storeFileMetaDatas.recoveryDiff(readMeta).missing.size(), equalTo(0));
                    assertThat(storeFileMetaDatas.recoveryDiff(readMeta).identical.size(), equalTo(storeFileMetaDatas.size()));
                } catch (IOException e) {
                    throw new AssertionError(e);
                }
            }
        });
        snapshotter.start();

        if (isPrimary) {
            newShard.markAsRecovering("store", new RecoveryState(newShard.routingEntry(),
                getFakeDiscoNode(newShard.routingEntry().currentNodeId()), null));
        } else {
            newShard.markAsRecovering("peer", new RecoveryState(newShard.routingEntry(),
                getFakeDiscoNode(newShard.routingEntry().currentNodeId()), getFakeDiscoNode(newShard.routingEntry().currentNodeId())));
        }
        int iters = iterations(10, 100);
        latch.await();
        for (int i = 0; i < iters; i++) {
            newShard.checkIndex();
        }
        assertTrue(stop.compareAndSet(false, true));
        snapshotter.join();
        closeShards(newShard);
    }

    class Result {
        private final int localCheckpoint;
        private final int maxSeqNo;
        private final boolean gap;

        Result(final int localCheckpoint, final int maxSeqNo, final boolean gap) {
            this.localCheckpoint = localCheckpoint;
            this.maxSeqNo = maxSeqNo;
            this.gap = gap;
        }
    }

    /**
     * Index on the specified shard while introducing sequence number gaps.
     *
     * @param indexShard the shard
     * @param operations the number of operations
     * @param offset     the starting sequence number
     * @return a pair of the maximum sequence number and whether or not a gap was introduced
     * @throws IOException if an I/O exception occurs while indexing on the shard
     */
    private Result indexOnReplicaWithGaps(
            final IndexShard indexShard,
            final int operations,
            final int offset) throws IOException {
        int localCheckpoint = offset;
        int max = offset;
        boolean gap = false;
        for (int i = offset + 1; i < operations; i++) {
            if (!rarely() || i == operations - 1) { // last operation can't be a gap as it's not a gap anymore
                final String id = Integer.toString(i);
                SourceToParse sourceToParse = SourceToParse.source(indexShard.shardId().getIndexName(), "_doc", id,
                        new BytesArray("{}"), XContentType.JSON);
                indexShard.applyIndexOperationOnReplica(i, 1, IndexRequest.UNSET_AUTO_GENERATED_TIMESTAMP, false, sourceToParse);
                if (!gap && i == localCheckpoint + 1) {
                    localCheckpoint++;
                }
                max = i;
            } else {
                gap = true;
            }
            if (rarely()) {
                indexShard.flush(new FlushRequest());
            }
        }
        assert localCheckpoint == indexShard.getLocalCheckpoint();
        assert !gap || (localCheckpoint != max);
        return new Result(localCheckpoint, max, gap);
    }

    /** A dummy repository for testing which just needs restore overridden */
    private abstract static class RestoreOnlyRepository extends AbstractLifecycleComponent implements Repository {
        private final String indexName;

        RestoreOnlyRepository(String indexName) {
            super(Settings.EMPTY);
            this.indexName = indexName;
        }

        @Override
        protected void doStart() {
        }

        @Override
        protected void doStop() {
        }

        @Override
        protected void doClose() {
        }

        @Override
        public RepositoryMetaData getMetadata() {
            return null;
        }

        @Override
        public SnapshotInfo getSnapshotInfo(SnapshotId snapshotId) {
            return null;
        }

        @Override
        public MetaData getSnapshotGlobalMetaData(SnapshotId snapshotId) {
            return null;
        }

        @Override
        public IndexMetaData getSnapshotIndexMetaData(SnapshotId snapshotId, IndexId index) throws IOException {
            return null;
        }

        @Override
        public RepositoryData getRepositoryData() {
            Map<IndexId, Set<SnapshotId>> map = new HashMap<>();
            map.put(new IndexId(indexName, "blah"), emptySet());
            return new RepositoryData(EMPTY_REPO_GEN, Collections.emptyMap(), Collections.emptyMap(), map, Collections.emptyList());
        }

        @Override
        public void initializeSnapshot(SnapshotId snapshotId, List<IndexId> indices, MetaData metaData) {
        }

        @Override
        public SnapshotInfo finalizeSnapshot(SnapshotId snapshotId, List<IndexId> indices, long startTime, String failure,
                                             int totalShards, List<SnapshotShardFailure> shardFailures, long repositoryStateId,
                                             boolean includeGlobalState) {
            return null;
        }

        @Override
        public void deleteSnapshot(SnapshotId snapshotId, long repositoryStateId) {
        }

        @Override
        public long getSnapshotThrottleTimeInNanos() {
            return 0;
        }

        @Override
        public long getRestoreThrottleTimeInNanos() {
            return 0;
        }

        @Override
        public String startVerification() {
            return null;
        }

        @Override
        public void endVerification(String verificationToken) {
        }

        @Override
        public boolean isReadOnly() {
            return false;
        }

        @Override
        public void snapshotShard(IndexShard shard, Store store, SnapshotId snapshotId, IndexId indexId, IndexCommit snapshotIndexCommit,
                                  IndexShardSnapshotStatus snapshotStatus) {
        }

        @Override
        public IndexShardSnapshotStatus getShardSnapshotStatus(SnapshotId snapshotId, Version version, IndexId indexId, ShardId shardId) {
            return null;
        }

        @Override
        public void verify(String verificationToken, DiscoveryNode localNode) {
        }
    }

    public void testIsSearchIdle() throws Exception {
        Settings settings = Settings.builder().put(IndexMetaData.SETTING_VERSION_CREATED, Version.CURRENT)
            .put(IndexMetaData.SETTING_NUMBER_OF_REPLICAS, 1)
            .put(IndexMetaData.SETTING_NUMBER_OF_SHARDS, 1)
            .build();
        IndexMetaData metaData = IndexMetaData.builder("test")
            .putMapping("_doc", "{ \"properties\": { \"foo\":  { \"type\": \"text\"}}}")
            .settings(settings)
            .primaryTerm(0, 1).build();
        IndexShard primary = newShard(new ShardId(metaData.getIndex(), 0), true, "n1", metaData, null);
        recoverShardFromStore(primary);
        indexDoc(primary, "_doc", "0", "{\"foo\" : \"bar\"}");
        assertTrue(primary.getEngine().refreshNeeded());
        assertTrue(primary.scheduledRefresh());
        assertFalse(primary.isSearchIdle());

        IndexScopedSettings scopedSettings = primary.indexSettings().getScopedSettings();
        settings = Settings.builder().put(settings).put(IndexSettings.INDEX_SEARCH_IDLE_AFTER.getKey(), TimeValue.ZERO).build();
        scopedSettings.applySettings(settings);
        assertTrue(primary.isSearchIdle());

        settings = Settings.builder().put(settings).put(IndexSettings.INDEX_SEARCH_IDLE_AFTER.getKey(), TimeValue.timeValueMinutes(1))
            .build();
        scopedSettings.applySettings(settings);
        assertFalse(primary.isSearchIdle());

        settings = Settings.builder().put(settings).put(IndexSettings.INDEX_SEARCH_IDLE_AFTER.getKey(), TimeValue.timeValueMillis(10))
            .build();
        scopedSettings.applySettings(settings);

        assertBusy(() -> assertTrue(primary.isSearchIdle()));
        do {
            // now loop until we are fast enough... shouldn't take long
            primary.awaitShardSearchActive(aBoolean -> {});
        } while (primary.isSearchIdle());
        closeShards(primary);
    }

    public void testScheduledRefresh() throws IOException, InterruptedException {
        Settings settings = Settings.builder().put(IndexMetaData.SETTING_VERSION_CREATED, Version.CURRENT)
            .put(IndexMetaData.SETTING_NUMBER_OF_REPLICAS, 1)
            .put(IndexMetaData.SETTING_NUMBER_OF_SHARDS, 1)
            .build();
        IndexMetaData metaData = IndexMetaData.builder("test")
            .putMapping("_doc", "{ \"properties\": { \"foo\":  { \"type\": \"text\"}}}")
            .settings(settings)
            .primaryTerm(0, 1).build();
        IndexShard primary = newShard(new ShardId(metaData.getIndex(), 0), true, "n1", metaData, null);
        recoverShardFromStore(primary);
        indexDoc(primary, "_doc", "0", "{\"foo\" : \"bar\"}");
        assertTrue(primary.getEngine().refreshNeeded());
        assertTrue(primary.scheduledRefresh());
        IndexScopedSettings scopedSettings = primary.indexSettings().getScopedSettings();
        settings = Settings.builder().put(settings).put(IndexSettings.INDEX_SEARCH_IDLE_AFTER.getKey(), TimeValue.ZERO).build();
        scopedSettings.applySettings(settings);

        assertFalse(primary.getEngine().refreshNeeded());
        indexDoc(primary, "_doc", "1", "{\"foo\" : \"bar\"}");
        assertTrue(primary.getEngine().refreshNeeded());
        long lastSearchAccess = primary.getLastSearcherAccess();
        assertFalse(primary.scheduledRefresh());
        assertEquals(lastSearchAccess, primary.getLastSearcherAccess());
        // wait until the thread-pool has moved the timestamp otherwise we can't assert on this below
        awaitBusy(() -> primary.getThreadPool().relativeTimeInMillis() > lastSearchAccess);
        CountDownLatch latch = new CountDownLatch(10);
        for (int i = 0; i < 10; i++) {
            primary.awaitShardSearchActive(refreshed -> {
                assertTrue(refreshed);
                try (Engine.Searcher searcher = primary.acquireSearcher("test")) {
                    assertEquals(2, searcher.reader().numDocs());
                } finally {
                    latch.countDown();
                }
            });
        }
        assertNotEquals("awaitShardSearchActive must access a searcher to remove search idle state", lastSearchAccess,
            primary.getLastSearcherAccess());
        assertTrue(lastSearchAccess < primary.getLastSearcherAccess());
        try (Engine.Searcher searcher = primary.acquireSearcher("test")) {
            assertEquals(1, searcher.reader().numDocs());
        }
        assertTrue(primary.getEngine().refreshNeeded());
        assertTrue(primary.scheduledRefresh());
        latch.await();
        CountDownLatch latch1 = new CountDownLatch(1);
        primary.awaitShardSearchActive(refreshed -> {
            assertFalse(refreshed);
            try (Engine.Searcher searcher = primary.acquireSearcher("test")) {
                assertEquals(2, searcher.reader().numDocs());
            } finally {
                latch1.countDown();
            }

        });
        latch1.await();

        indexDoc(primary, "_doc", "2", "{\"foo\" : \"bar\"}");
        assertFalse(primary.scheduledRefresh());
        assertTrue(primary.isSearchIdle());
        primary.checkIdle(0);
        assertTrue(primary.scheduledRefresh()); // make sure we refresh once the shard is inactive
        try (Engine.Searcher searcher = primary.acquireSearcher("test")) {
            assertEquals(3, searcher.reader().numDocs());
        }
        closeShards(primary);
    }

    public void testRefreshIsNeededWithRefreshListeners() throws IOException, InterruptedException {
        Settings settings = Settings.builder().put(IndexMetaData.SETTING_VERSION_CREATED, Version.CURRENT)
            .put(IndexMetaData.SETTING_NUMBER_OF_REPLICAS, 1)
            .put(IndexMetaData.SETTING_NUMBER_OF_SHARDS, 1)
            .build();
        IndexMetaData metaData = IndexMetaData.builder("test")
            .putMapping("_doc", "{ \"properties\": { \"foo\":  { \"type\": \"text\"}}}")
            .settings(settings)
            .primaryTerm(0, 1).build();
        IndexShard primary = newShard(new ShardId(metaData.getIndex(), 0), true, "n1", metaData, null);
        recoverShardFromStore(primary);
        indexDoc(primary, "_doc", "0", "{\"foo\" : \"bar\"}");
        assertTrue(primary.getEngine().refreshNeeded());
        assertTrue(primary.scheduledRefresh());
        Engine.IndexResult doc = indexDoc(primary, "_doc", "1", "{\"foo\" : \"bar\"}");
        CountDownLatch latch = new CountDownLatch(1);
        primary.addRefreshListener(doc.getTranslogLocation(), r -> latch.countDown());
        assertEquals(1, latch.getCount());
        assertTrue(primary.getEngine().refreshNeeded());
        assertTrue(primary.scheduledRefresh());
        latch.await();

        IndexScopedSettings scopedSettings = primary.indexSettings().getScopedSettings();
        settings = Settings.builder().put(settings).put(IndexSettings.INDEX_SEARCH_IDLE_AFTER.getKey(), TimeValue.ZERO).build();
        scopedSettings.applySettings(settings);

        doc = indexDoc(primary, "_doc", "2", "{\"foo\" : \"bar\"}");
        CountDownLatch latch1 = new CountDownLatch(1);
        primary.addRefreshListener(doc.getTranslogLocation(), r -> latch1.countDown());
        assertEquals(1, latch1.getCount());
        assertTrue(primary.getEngine().refreshNeeded());
        assertTrue(primary.scheduledRefresh());
        latch1.await();
        closeShards(primary);
    }

    public void testSegmentMemoryTrackedInBreaker() throws Exception {
        Settings settings = Settings.builder().put(IndexMetaData.SETTING_VERSION_CREATED, Version.CURRENT)
            .put(IndexMetaData.SETTING_NUMBER_OF_REPLICAS, 1)
            .put(IndexMetaData.SETTING_NUMBER_OF_SHARDS, 1)
            .build();
        IndexMetaData metaData = IndexMetaData.builder("test")
            .putMapping("_doc", "{ \"properties\": { \"foo\":  { \"type\": \"text\"}}}")
            .settings(settings)
            .primaryTerm(0, 1).build();
        IndexShard primary = newShard(new ShardId(metaData.getIndex(), 0), true, "n1", metaData, null);
        recoverShardFromStore(primary);
        indexDoc(primary, "_doc", "0", "{\"foo\" : \"foo\"}");
        primary.refresh("forced refresh");

        SegmentsStats ss = primary.segmentStats(randomBoolean());
        CircuitBreaker breaker = primary.circuitBreakerService.getBreaker(CircuitBreaker.ACCOUNTING);
        assertThat(ss.getMemoryInBytes(), equalTo(breaker.getUsed()));
        final long preRefreshBytes = ss.getMemoryInBytes();

        indexDoc(primary, "_doc", "1", "{\"foo\" : \"bar\"}");
        indexDoc(primary, "_doc", "2", "{\"foo\" : \"baz\"}");
        indexDoc(primary, "_doc", "3", "{\"foo\" : \"eggplant\"}");

        ss = primary.segmentStats(randomBoolean());
        breaker = primary.circuitBreakerService.getBreaker(CircuitBreaker.ACCOUNTING);
        assertThat(preRefreshBytes, equalTo(breaker.getUsed()));

        primary.refresh("refresh");

        ss = primary.segmentStats(randomBoolean());
        breaker = primary.circuitBreakerService.getBreaker(CircuitBreaker.ACCOUNTING);
        assertThat(breaker.getUsed(), equalTo(ss.getMemoryInBytes()));
        assertThat(breaker.getUsed(), greaterThan(preRefreshBytes));

        indexDoc(primary, "_doc", "4", "{\"foo\": \"potato\"}");
        indexDoc(primary, "_doc", "5", "{\"foo\": \"potato\"}");
        // Forces a refresh with the INTERNAL scope
        ((InternalEngine) primary.getEngine()).writeIndexingBuffer();

        ss = primary.segmentStats(randomBoolean());
        breaker = primary.circuitBreakerService.getBreaker(CircuitBreaker.ACCOUNTING);
        assertThat(breaker.getUsed(), equalTo(ss.getMemoryInBytes()));
        assertThat(breaker.getUsed(), greaterThan(preRefreshBytes));
        final long postRefreshBytes = ss.getMemoryInBytes();

        // Deleting a doc causes its memory to be freed from the breaker
        deleteDoc(primary, "_doc", "0");
        // Here we are testing that a fully deleted segment should be dropped and its memory usage is freed.
        // In order to instruct the merge policy not to keep a fully deleted segment,
        // we need to flush and make that commit safe so that the SoftDeletesPolicy can drop everything.
        if (IndexSettings.INDEX_SOFT_DELETES_SETTING.get(settings)) {
            primary.sync();
            flushShard(primary);
        }
        primary.refresh("force refresh");

        ss = primary.segmentStats(randomBoolean());
        breaker = primary.circuitBreakerService.getBreaker(CircuitBreaker.ACCOUNTING);
        assertThat(breaker.getUsed(), lessThan(postRefreshBytes));

        closeShards(primary);

        breaker = primary.circuitBreakerService.getBreaker(CircuitBreaker.ACCOUNTING);
        assertThat(breaker.getUsed(), equalTo(0L));
    }

    public void testSegmentMemoryTrackedWithRandomSearchers() throws Exception {
        Settings settings = Settings.builder().put(IndexMetaData.SETTING_VERSION_CREATED, Version.CURRENT)
            .put(IndexMetaData.SETTING_NUMBER_OF_REPLICAS, 0)
            .put(IndexMetaData.SETTING_NUMBER_OF_SHARDS, 1)
            .build();
        IndexMetaData metaData = IndexMetaData.builder("test")
            .putMapping("_doc", "{ \"properties\": { \"foo\":  { \"type\": \"text\"}}}")
            .settings(settings)
            .primaryTerm(0, 1).build();
        IndexShard primary = newShard(new ShardId(metaData.getIndex(), 0), true, "n1", metaData, null);
        recoverShardFromStore(primary);

        int threadCount = randomIntBetween(2, 6);
        List<Thread> threads = new ArrayList<>(threadCount);
        int iterations = randomIntBetween(50, 100);
        List<Engine.Searcher> searchers = Collections.synchronizedList(new ArrayList<>());

        logger.info("--> running with {} threads and {} iterations each", threadCount, iterations);
        for (int threadId = 0; threadId < threadCount; threadId++) {
            final String threadName = "thread-" + threadId;
            Runnable r = () -> {
                for (int i = 0; i < iterations; i++) {
                    try {
                        if (randomBoolean()) {
                            String id = "id-" + threadName + "-" + i;
                            logger.debug("--> {} indexing {}", threadName, id);
                            indexDoc(primary, "_doc", id, "{\"foo\" : \"" + randomAlphaOfLength(10) + "\"}");
                        }

                        if (randomBoolean() && i > 10) {
                            String id = "id-" + threadName + "-" + randomIntBetween(0, i - 1);
                            logger.debug("--> {}, deleting {}", threadName, id);
                            deleteDoc(primary, "_doc", id);
                        }

                        if (randomBoolean()) {
                            logger.debug("--> {} refreshing", threadName);
                            primary.refresh("forced refresh");
                        }

                        if (randomBoolean()) {
                            String searcherName = "searcher-" + threadName + "-" + i;
                            logger.debug("--> {} acquiring new searcher {}", threadName, searcherName);
                            // Acquire a new searcher, adding it to the list
                            searchers.add(primary.acquireSearcher(searcherName));
                        }

                        if (randomBoolean() && searchers.size() > 1) {
                            // Close one of the searchers at random
                            synchronized (searchers) {
                                // re-check because it could have decremented after the check
                                if (searchers.size() > 1) {
                                    Engine.Searcher searcher = searchers.remove(0);
                                    logger.debug("--> {} closing searcher {}", threadName, searcher.source());
                                    IOUtils.close(searcher);
                                }
                            }
                        }
                    } catch (Exception e) {
                        logger.warn("--> got exception: ", e);
                        fail("got an exception we didn't expect");
                    }
                }

            };
            threads.add(new Thread(r, threadName));
        }
        threads.stream().forEach(t -> t.start());

        for (Thread t : threads) {
            t.join();
        }

        // We need to wait for all ongoing merges to complete. The reason is that during a merge the
        // IndexWriter holds the core cache key open and causes the memory to be registered in the breaker
        primary.forceMerge(new ForceMergeRequest().maxNumSegments(1).flush(true));

        // Close remaining searchers
        IOUtils.close(searchers);
        primary.refresh("test");

        SegmentsStats ss = primary.segmentStats(randomBoolean());
        CircuitBreaker breaker = primary.circuitBreakerService.getBreaker(CircuitBreaker.ACCOUNTING);
        long segmentMem = ss.getMemoryInBytes();
        long breakerMem = breaker.getUsed();
        logger.info("--> comparing segmentMem: {} - breaker: {} => {}", segmentMem, breakerMem, segmentMem == breakerMem);
        assertThat(segmentMem, equalTo(breakerMem));

        // Close shard
        closeShards(primary);

        // Check that the breaker was successfully reset to 0, meaning that all the accounting was correctly applied
        breaker = primary.circuitBreakerService.getBreaker(CircuitBreaker.ACCOUNTING);
        assertThat(breaker.getUsed(), equalTo(0L));
    }

    public void testFlushOnInactive() throws Exception {
        Settings settings = Settings.builder().put(IndexMetaData.SETTING_VERSION_CREATED, Version.CURRENT)
            .put(IndexMetaData.SETTING_NUMBER_OF_REPLICAS, 0)
            .put(IndexMetaData.SETTING_NUMBER_OF_SHARDS, 1)
            .build();
        IndexMetaData metaData = IndexMetaData.builder("test")
            .putMapping("_doc", "{ \"properties\": { \"foo\":  { \"type\": \"text\"}}}")
            .settings(settings)
            .primaryTerm(0, 1).build();
        ShardRouting shardRouting = TestShardRouting.newShardRouting(new ShardId(metaData.getIndex(), 0), "n1", true, ShardRoutingState
            .INITIALIZING, RecoverySource.EmptyStoreRecoverySource.INSTANCE);
        final ShardId shardId = shardRouting.shardId();
        final NodeEnvironment.NodePath nodePath = new NodeEnvironment.NodePath(createTempDir());
        ShardPath shardPath = new ShardPath(false, nodePath.resolve(shardId), nodePath.resolve(shardId), shardId);
        AtomicBoolean markedInactive = new AtomicBoolean();
        AtomicReference<IndexShard> primaryRef = new AtomicReference<>();
        IndexShard primary = newShard(shardRouting, shardPath, metaData, null, null, new InternalEngineFactory(), () -> {
        }, new IndexEventListener() {
            @Override
            public void onShardInactive(IndexShard indexShard) {
                markedInactive.set(true);
                primaryRef.get().flush(new FlushRequest());
            }
        });
        primaryRef.set(primary);
        recoverShardFromStore(primary);
        for (int i = 0; i < 3; i++) {
            indexDoc(primary, "_doc", "" + i, "{\"foo\" : \"" + randomAlphaOfLength(10) + "\"}");
            primary.refresh("test"); // produce segments
        }
        List<Segment> segments = primary.segments(false);
        Set<String> names = new HashSet<>();
        for (Segment segment : segments) {
            assertFalse(segment.committed);
            assertTrue(segment.search);
            names.add(segment.getName());
        }
        assertEquals(3, segments.size());
        primary.flush(new FlushRequest());
        primary.forceMerge(new ForceMergeRequest().maxNumSegments(1).flush(false));
        primary.refresh("test");
        segments = primary.segments(false);
        for (Segment segment : segments) {
            if (names.contains(segment.getName())) {
                assertTrue(segment.committed);
                assertFalse(segment.search);
            } else {
                assertFalse(segment.committed);
                assertTrue(segment.search);
            }
        }
        assertEquals(4, segments.size());

        assertFalse(markedInactive.get());
        assertBusy(() -> {
            primary.checkIdle(0);
            assertFalse(primary.isActive());
        });

        assertTrue(markedInactive.get());
        segments = primary.segments(false);
        assertEquals(1, segments.size());
        for (Segment segment : segments) {
            assertTrue(segment.committed);
            assertTrue(segment.search);
        }
        closeShards(primary);
    }

    public void testOnCloseStats() throws IOException {
        final IndexShard indexShard = newStartedShard(true);

        for (int i = 0; i < 3; i++) {
            indexDoc(indexShard, "_doc", "" + i, "{\"foo\" : \"" + randomAlphaOfLength(10) + "\"}");
            indexShard.refresh("test"); // produce segments
        }

        // check stats on closed and on opened shard
        if (randomBoolean()) {
            closeShards(indexShard);

            expectThrows(AlreadyClosedException.class, () -> indexShard.seqNoStats());
            expectThrows(AlreadyClosedException.class, () -> indexShard.commitStats());
            expectThrows(AlreadyClosedException.class, () -> indexShard.storeStats());

        } else {
            final SeqNoStats seqNoStats = indexShard.seqNoStats();
            assertThat(seqNoStats.getLocalCheckpoint(), equalTo(2L));

            final CommitStats commitStats = indexShard.commitStats();
            assertThat(commitStats.getGeneration(), equalTo(2L));

            final StoreStats storeStats = indexShard.storeStats();

            assertThat(storeStats.sizeInBytes(), greaterThan(0L));

            closeShards(indexShard);
        }

    }

    public void testSupplyTombstoneDoc() throws Exception {
        IndexShard shard = newStartedShard();
        String id = randomRealisticUnicodeOfLengthBetween(1, 10);
        ParsedDocument deleteTombstone = shard.getEngine().config().getTombstoneDocSupplier().newDeleteTombstoneDoc("doc", id);
        assertThat(deleteTombstone.docs(), hasSize(1));
        ParseContext.Document deleteDoc = deleteTombstone.docs().get(0);
        assertThat(deleteDoc.getFields().stream().map(IndexableField::name).collect(Collectors.toList()),
            containsInAnyOrder(IdFieldMapper.NAME, VersionFieldMapper.NAME,
                SeqNoFieldMapper.NAME, SeqNoFieldMapper.NAME, SeqNoFieldMapper.PRIMARY_TERM_NAME, SeqNoFieldMapper.TOMBSTONE_NAME));
        assertThat(deleteDoc.getField(IdFieldMapper.NAME).binaryValue(), equalTo(Uid.encodeId(id)));
        assertThat(deleteDoc.getField(SeqNoFieldMapper.TOMBSTONE_NAME).numericValue().longValue(), equalTo(1L));

        final String reason = randomUnicodeOfLength(200);
        ParsedDocument noopTombstone = shard.getEngine().config().getTombstoneDocSupplier().newNoopTombstoneDoc(reason);
        assertThat(noopTombstone.docs(), hasSize(1));
        ParseContext.Document noopDoc = noopTombstone.docs().get(0);
        assertThat(noopDoc.getFields().stream().map(IndexableField::name).collect(Collectors.toList()),
            containsInAnyOrder(VersionFieldMapper.NAME, SourceFieldMapper.NAME, SeqNoFieldMapper.TOMBSTONE_NAME,
                SeqNoFieldMapper.NAME, SeqNoFieldMapper.NAME, SeqNoFieldMapper.PRIMARY_TERM_NAME));
        assertThat(noopDoc.getField(SeqNoFieldMapper.TOMBSTONE_NAME).numericValue().longValue(), equalTo(1L));
        assertThat(noopDoc.getField(SourceFieldMapper.NAME).binaryValue(), equalTo(new BytesRef(reason)));

        closeShards(shard);
    }

    public void testResetEngine() throws Exception {
        IndexShard shard = newStartedShard(false);
        indexOnReplicaWithGaps(shard, between(0, 1000), Math.toIntExact(shard.getLocalCheckpoint()));
        final long globalCheckpoint = randomLongBetween(shard.getGlobalCheckpoint(), shard.getLocalCheckpoint());
        shard.updateGlobalCheckpointOnReplica(globalCheckpoint, "test");
        Set<String> docBelowGlobalCheckpoint = getShardDocUIDs(shard).stream()
            .filter(id -> Long.parseLong(id) <= globalCheckpoint).collect(Collectors.toSet());
        TranslogStats translogStats = shard.translogStats();
        shard.resetEngineToGlobalCheckpoint();
        assertThat(getShardDocUIDs(shard), equalTo(docBelowGlobalCheckpoint));
        assertThat(shard.seqNoStats().getMaxSeqNo(), equalTo(globalCheckpoint));
        assertThat(shard.translogStats().estimatedNumberOfOperations(), equalTo(translogStats.estimatedNumberOfOperations()));
        closeShard(shard, false);
    }

    @Override
    public Settings threadPoolSettings() {
        return Settings.builder().put(super.threadPoolSettings()).put("thread_pool.estimated_time_interval", "5ms").build();
    }
}<|MERGE_RESOLUTION|>--- conflicted
+++ resolved
@@ -940,11 +940,8 @@
         resyncLatch.await();
         assertThat(indexShard.getLocalCheckpoint(), equalTo(maxSeqNo));
         assertThat(indexShard.seqNoStats().getMaxSeqNo(), equalTo(maxSeqNo));
-<<<<<<< HEAD
+        assertThat(getShardDocUIDs(indexShard), equalTo(docsBeforeRollback));
         assertThat(indexShard.getMaxSeqNoOfUpdatesOrDeletes(), equalTo(maxSeqNo));
-=======
-        assertThat(getShardDocUIDs(indexShard), equalTo(docsBeforeRollback));
->>>>>>> 76a1a863
         closeShard(indexShard, false);
     }
 
