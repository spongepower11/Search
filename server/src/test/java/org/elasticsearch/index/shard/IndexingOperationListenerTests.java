/*
 * Licensed to Elasticsearch under one or more contributor
 * license agreements. See the NOTICE file distributed with
 * this work for additional information regarding copyright
 * ownership. Elasticsearch licenses this file to you under
 * the Apache License, Version 2.0 (the "License"); you may
 * not use this file except in compliance with the License.
 * You may obtain a copy of the License at
 *
 *    http://www.apache.org/licenses/LICENSE-2.0
 *
 * Unless required by applicable law or agreed to in writing,
 * software distributed under the License is distributed on an
 * "AS IS" BASIS, WITHOUT WARRANTIES OR CONDITIONS OF ANY
 * KIND, either express or implied.  See the License for the
 * specific language governing permissions and limitations
 * under the License.
 */
package org.elasticsearch.index.shard;

import org.apache.lucene.index.Term;
import org.elasticsearch.index.Index;
import org.elasticsearch.index.engine.Engine;
import org.elasticsearch.index.engine.InternalEngineTests;
import org.elasticsearch.index.mapper.ParsedDocument;
import org.elasticsearch.index.mapper.Uid;
import org.elasticsearch.index.seqno.SequenceNumbers;
import org.elasticsearch.test.ESTestCase;

import java.util.ArrayList;
import java.util.Arrays;
import java.util.Collections;
import java.util.List;
import java.util.concurrent.atomic.AtomicInteger;

import static org.hamcrest.Matchers.is;

public class IndexingOperationListenerTests extends ESTestCase{

    // this test also tests if calls are correct if one or more listeners throw exceptions
    public void testListenersAreExecuted() {
        AtomicInteger preIndex = new AtomicInteger();
        AtomicInteger postIndex = new AtomicInteger();
        AtomicInteger postIndexException = new AtomicInteger();
        AtomicInteger preDelete = new AtomicInteger();
        AtomicInteger postDelete = new AtomicInteger();
        AtomicInteger postDeleteException = new AtomicInteger();
        ShardId randomShardId = new ShardId(new Index(randomAlphaOfLength(10), randomAlphaOfLength(10)), randomIntBetween(1, 10));
        IndexingOperationListener listener = new IndexingOperationListener() {
            @Override
            public Engine.Index preIndex(ShardId shardId, Engine.Index operation) {
                assertThat(shardId, is(randomShardId));
                preIndex.incrementAndGet();
                return operation;
            }

            @Override
            public void postIndex(ShardId shardId, Engine.Index index, Engine.IndexResult result) {
                assertThat(shardId, is(randomShardId));
                if (result.hasFailure() == false) {
                    postIndex.incrementAndGet();
                } else {
                    postIndex(shardId, index, result.getFailure());
                }
            }

            @Override
            public void postIndex(ShardId shardId, Engine.Index index, Exception ex) {
                assertThat(shardId, is(randomShardId));
                postIndexException.incrementAndGet();
            }

            @Override
            public Engine.Delete preDelete(ShardId shardId, Engine.Delete delete) {
                assertThat(shardId, is(randomShardId));
                preDelete.incrementAndGet();
                return delete;
            }

            @Override
            public void postDelete(ShardId shardId, Engine.Delete delete, Engine.DeleteResult result) {
                assertThat(shardId, is(randomShardId));
                if (result.hasFailure() == false) {
                    postDelete.incrementAndGet();
                } else {
                    postDelete(shardId, delete, result.getFailure());
                }
            }

            @Override
            public void postDelete(ShardId shardId, Engine.Delete delete, Exception ex) {
                assertThat(shardId, is(randomShardId));
                postDeleteException.incrementAndGet();
            }
        };

        IndexingOperationListener throwingListener = new IndexingOperationListener() {
            @Override
            public Engine.Index preIndex(ShardId shardId, Engine.Index operation) {
                throw new RuntimeException();
            }

            @Override
            public void postIndex(ShardId shardId, Engine.Index index, Engine.IndexResult result) {
                throw new RuntimeException();
            }

            @Override
            public void postIndex(ShardId shardId, Engine.Index index, Exception ex) {
                throw new RuntimeException();
            }

            @Override
            public Engine.Delete preDelete(ShardId shardId, Engine.Delete delete) {
                throw new RuntimeException();
            }

            @Override
            public void postDelete(ShardId shardId, Engine.Delete delete, Engine.DeleteResult result) {
                throw new RuntimeException();
            }

            @Override
            public void postDelete(ShardId shardId, Engine.Delete delete, Exception ex) {
                throw new RuntimeException();
            }
        };
        final List<IndexingOperationListener> indexingOperationListeners = new ArrayList<>(Arrays.asList(listener, listener));
        if (randomBoolean()) {
            indexingOperationListeners.add(throwingListener);
            if (randomBoolean()) {
                indexingOperationListeners.add(throwingListener);
            }
        }
        Collections.shuffle(indexingOperationListeners, random());
        IndexingOperationListener.CompositeListener compositeListener =
            new IndexingOperationListener.CompositeListener(indexingOperationListeners, logger);
        ParsedDocument doc = InternalEngineTests.createParsedDoc("1", null);
<<<<<<< HEAD
        Engine.Delete delete = new Engine.Delete("test", "1",
            new Term("_uid", Uid.createUidAsBytes(doc.type(), doc.id())), randomNonNegativeLong());
        Engine.Index index = new Engine.Index(new Term("_uid", Uid.createUidAsBytes(doc.type(), doc.id())), randomNonNegativeLong(), doc);
=======
        Engine.Delete delete = new Engine.Delete("test", "1", new Term("_id", Uid.encodeId(doc.id())));
        Engine.Index index = new Engine.Index(new Term("_id", Uid.encodeId(doc.id())), doc);
>>>>>>> 45e7e247
        compositeListener.postDelete(randomShardId, delete, new Engine.DeleteResult(1, SequenceNumbers.UNASSIGNED_SEQ_NO, true));
        assertEquals(0, preIndex.get());
        assertEquals(0, postIndex.get());
        assertEquals(0, postIndexException.get());
        assertEquals(0, preDelete.get());
        assertEquals(2, postDelete.get());
        assertEquals(0, postDeleteException.get());

        compositeListener.postDelete(randomShardId, delete, new RuntimeException());
        assertEquals(0, preIndex.get());
        assertEquals(0, postIndex.get());
        assertEquals(0, postIndexException.get());
        assertEquals(0, preDelete.get());
        assertEquals(2, postDelete.get());
        assertEquals(2, postDeleteException.get());

        compositeListener.preDelete(randomShardId, delete);
        assertEquals(0, preIndex.get());
        assertEquals(0, postIndex.get());
        assertEquals(0, postIndexException.get());
        assertEquals(2, preDelete.get());
        assertEquals(2, postDelete.get());
        assertEquals(2, postDeleteException.get());

        compositeListener.postIndex(randomShardId, index, new Engine.IndexResult(0, SequenceNumbers.UNASSIGNED_SEQ_NO, false));
        assertEquals(0, preIndex.get());
        assertEquals(2, postIndex.get());
        assertEquals(0, postIndexException.get());
        assertEquals(2, preDelete.get());
        assertEquals(2, postDelete.get());
        assertEquals(2, postDeleteException.get());

        compositeListener.postIndex(randomShardId, index, new RuntimeException());
        assertEquals(0, preIndex.get());
        assertEquals(2, postIndex.get());
        assertEquals(2, postIndexException.get());
        assertEquals(2, preDelete.get());
        assertEquals(2, postDelete.get());
        assertEquals(2, postDeleteException.get());

        compositeListener.preIndex(randomShardId, index);
        assertEquals(2, preIndex.get());
        assertEquals(2, postIndex.get());
        assertEquals(2, postIndexException.get());
        assertEquals(2, preDelete.get());
        assertEquals(2, postDelete.get());
        assertEquals(2, postDeleteException.get());
    }
}<|MERGE_RESOLUTION|>--- conflicted
+++ resolved
@@ -136,14 +136,8 @@
         IndexingOperationListener.CompositeListener compositeListener =
             new IndexingOperationListener.CompositeListener(indexingOperationListeners, logger);
         ParsedDocument doc = InternalEngineTests.createParsedDoc("1", null);
-<<<<<<< HEAD
-        Engine.Delete delete = new Engine.Delete("test", "1",
-            new Term("_uid", Uid.createUidAsBytes(doc.type(), doc.id())), randomNonNegativeLong());
-        Engine.Index index = new Engine.Index(new Term("_uid", Uid.createUidAsBytes(doc.type(), doc.id())), randomNonNegativeLong(), doc);
-=======
-        Engine.Delete delete = new Engine.Delete("test", "1", new Term("_id", Uid.encodeId(doc.id())));
-        Engine.Index index = new Engine.Index(new Term("_id", Uid.encodeId(doc.id())), doc);
->>>>>>> 45e7e247
+        Engine.Delete delete = new Engine.Delete("test", "1", new Term("_id", Uid.encodeId(doc.id())), randomNonNegativeLong());
+        Engine.Index index = new Engine.Index(new Term("_id", Uid.encodeId(doc.id())), randomNonNegativeLong(), doc);
         compositeListener.postDelete(randomShardId, delete, new Engine.DeleteResult(1, SequenceNumbers.UNASSIGNED_SEQ_NO, true));
         assertEquals(0, preIndex.get());
         assertEquals(0, postIndex.get());
