--- conflicted
+++ resolved
@@ -299,14 +299,9 @@
     }
 
     private void assertGeoDistanceRangeQuery(String query, double lat, double lon, double distance, DistanceUnit distanceUnit) throws IOException {
-<<<<<<< HEAD
-        assumeTrue("test runs only when at least a type is registered", getCurrentTypes().length > 0);
         // just parse the query
         parseQuery(query).toQuery(createShardContext());
-=======
-        Query parsedQuery = parseQuery(query).toQuery(createShardContext());
-        // TODO: what can we check?
->>>>>>> 3cf08326
+     // TODO: what can we check?
     }
 
     public void testFromJson() throws IOException {
