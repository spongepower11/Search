/*
 * Copyright Elasticsearch B.V. and/or licensed to Elasticsearch B.V. under one
 * or more contributor license agreements. Licensed under the Elastic License
 * 2.0 and the Server Side Public License, v 1; you may not use this file except
 * in compliance with, at your election, the Elastic License 2.0 or the Server
 * Side Public License, v 1.
 */

package org.elasticsearch.index.query;

import org.apache.lucene.document.LongPoint;
import org.apache.lucene.document.SortedNumericDocValuesField;
import org.apache.lucene.index.Term;
import org.apache.lucene.queries.spans.SpanNearQuery;
import org.apache.lucene.queries.spans.SpanOrQuery;
import org.apache.lucene.queries.spans.SpanTermQuery;
import org.apache.lucene.search.AutomatonQuery;
import org.apache.lucene.search.BooleanClause;
import org.apache.lucene.search.BooleanClause.Occur;
import org.apache.lucene.search.BooleanQuery;
import org.apache.lucene.search.BoostQuery;
import org.apache.lucene.search.ConstantScoreQuery;
import org.apache.lucene.search.DisjunctionMaxQuery;
import org.apache.lucene.search.FieldExistsQuery;
import org.apache.lucene.search.FuzzyQuery;
import org.apache.lucene.search.IndexOrDocValuesQuery;
import org.apache.lucene.search.MatchAllDocsQuery;
import org.apache.lucene.search.MatchNoDocsQuery;
import org.apache.lucene.search.MultiTermQuery;
import org.apache.lucene.search.PhraseQuery;
import org.apache.lucene.search.PrefixQuery;
import org.apache.lucene.search.Query;
import org.apache.lucene.search.RegexpQuery;
import org.apache.lucene.search.SynonymQuery;
import org.apache.lucene.search.TermQuery;
import org.apache.lucene.search.TermRangeQuery;
import org.apache.lucene.search.WildcardQuery;
import org.apache.lucene.tests.analysis.MockSynonymAnalyzer;
import org.apache.lucene.util.BytesRef;
import org.apache.lucene.util.automaton.Automata;
import org.apache.lucene.util.automaton.Automaton;
import org.apache.lucene.util.automaton.Operations;
import org.apache.lucene.util.automaton.TooComplexToDeterminizeException;
import org.elasticsearch.cluster.metadata.IndexMetadata;
import org.elasticsearch.common.Strings;
import org.elasticsearch.common.compress.CompressedXContent;
import org.elasticsearch.common.settings.Settings;
import org.elasticsearch.common.unit.Fuzziness;
import org.elasticsearch.index.mapper.MapperService;
import org.elasticsearch.index.search.QueryStringQueryParser;
import org.elasticsearch.lucene.queries.BlendedTermQuery;
import org.elasticsearch.test.AbstractQueryTestCase;
import org.elasticsearch.xcontent.XContentBuilder;
import org.elasticsearch.xcontent.json.JsonXContent;
import org.hamcrest.CoreMatchers;
import org.hamcrest.Matchers;

import java.io.IOException;
import java.time.DateTimeException;
import java.time.ZoneId;
import java.util.ArrayList;
import java.util.Arrays;
import java.util.HashMap;
import java.util.List;
import java.util.Locale;
import java.util.Map;

import static org.elasticsearch.index.query.AbstractQueryBuilder.parseInnerQueryBuilder;
import static org.elasticsearch.index.query.QueryBuilders.queryStringQuery;
import static org.elasticsearch.test.hamcrest.ElasticsearchAssertions.assertBooleanSubQuery;
import static org.elasticsearch.xcontent.XContentFactory.jsonBuilder;
import static org.hamcrest.CoreMatchers.equalTo;
import static org.hamcrest.CoreMatchers.hasItems;
import static org.hamcrest.Matchers.containsString;
import static org.hamcrest.Matchers.instanceOf;

public class QueryStringQueryBuilderTests extends AbstractQueryTestCase<QueryStringQueryBuilder> {

    @Override
    protected void initializeAdditionalMappings(MapperService mapperService) throws IOException {
        XContentBuilder mapping = jsonBuilder().startObject()
            .startObject("_doc")
            .startObject("properties")
            .startObject("prefix_field")
            .field("type", "text")
            .startObject("index_prefixes")
            .endObject()
            .endObject()
            .startObject("ww_keyword")
            .field("type", "keyword")
            .field("split_queries_on_whitespace", true)
            .endObject()
            .endObject()
            .endObject()
            .endObject();

        mapperService.merge("_doc", new CompressedXContent(Strings.toString(mapping)), MapperService.MergeReason.MAPPING_UPDATE);
    }

    @Override
    protected QueryStringQueryBuilder doCreateTestQueryBuilder() {
        int numTerms = randomIntBetween(0, 5);
        String query = "";
        for (int i = 0; i < numTerms; i++) {
            // min length 4 makes sure that the text is not an operator (AND/OR) so toQuery won't break
            // also avoid "now" since we might hit dqte fields later and this complicates caching checks
            String term = randomValueOtherThanMany(
                s -> s.toLowerCase(Locale.ROOT).contains("now"),
                () -> randomAlphaOfLengthBetween(4, 10)
            );
            query += (randomBoolean() ? TEXT_FIELD_NAME + ":" : "") + term + " ";
        }
        QueryStringQueryBuilder queryStringQueryBuilder = new QueryStringQueryBuilder(query);
        if (randomBoolean()) {
            String defaultFieldName = randomFrom(TEXT_FIELD_NAME, TEXT_ALIAS_FIELD_NAME, randomAlphaOfLengthBetween(1, 10));
            queryStringQueryBuilder.defaultField(defaultFieldName);
        } else {
            int numFields = randomIntBetween(1, 5);
            for (int i = 0; i < numFields; i++) {
                String fieldName = randomFrom(TEXT_FIELD_NAME, TEXT_ALIAS_FIELD_NAME, randomAlphaOfLengthBetween(1, 10));
                if (randomBoolean()) {
                    queryStringQueryBuilder.field(fieldName);
                } else {
                    queryStringQueryBuilder.field(fieldName, randomFloat());
                }
            }
        }
        if (randomBoolean()) {
            queryStringQueryBuilder.defaultOperator(randomFrom(Operator.values()));
        }
        if (randomBoolean()) {
            // we only use string fields (either mapped or unmapped)
            queryStringQueryBuilder.fuzziness(randomFuzziness(TEXT_FIELD_NAME));
        }
        if (randomBoolean()) {
            queryStringQueryBuilder.analyzer(randomAnalyzer());
        }
        if (randomBoolean()) {
            queryStringQueryBuilder.quoteAnalyzer(randomAnalyzer());
        }
        if (randomBoolean()) {
            queryStringQueryBuilder.allowLeadingWildcard(randomBoolean());
        }
        if (randomBoolean()) {
            queryStringQueryBuilder.analyzeWildcard(randomBoolean());
        }
        if (randomBoolean()) {
            queryStringQueryBuilder.maxDeterminizedStates(randomIntBetween(1, 100));
        }
        if (randomBoolean()) {
            queryStringQueryBuilder.enablePositionIncrements(randomBoolean());
        }
        if (randomBoolean()) {
            queryStringQueryBuilder.escape(randomBoolean());
        }
        if (randomBoolean()) {
            queryStringQueryBuilder.phraseSlop(randomIntBetween(0, 10));
        }
        if (randomBoolean()) {
            queryStringQueryBuilder.fuzzyMaxExpansions(randomIntBetween(0, 100));
        }
        if (randomBoolean()) {
            queryStringQueryBuilder.fuzzyPrefixLength(randomIntBetween(0, 10));
        }
        if (randomBoolean()) {
            queryStringQueryBuilder.fuzzyRewrite(getRandomRewriteMethod());
        }
        if (randomBoolean()) {
            queryStringQueryBuilder.rewrite(getRandomRewriteMethod());
        }
        if (randomBoolean()) {
            queryStringQueryBuilder.quoteFieldSuffix(randomAlphaOfLengthBetween(1, 3));
        }
        if (randomBoolean()) {
            queryStringQueryBuilder.tieBreaker((float) randomDoubleBetween(0d, 1d, true));
        }
        if (randomBoolean()) {
            queryStringQueryBuilder.minimumShouldMatch(randomMinimumShouldMatch());
        }
        if (randomBoolean()) {
            queryStringQueryBuilder.timeZone(randomZone().getId());
        }
        if (randomBoolean()) {
            queryStringQueryBuilder.autoGenerateSynonymsPhraseQuery(randomBoolean());
        }
        if (randomBoolean()) {
            queryStringQueryBuilder.fuzzyTranspositions(randomBoolean());
        }
        queryStringQueryBuilder.type(randomFrom(MultiMatchQueryBuilder.Type.values()));
        return queryStringQueryBuilder;
    }

    @Override
    public QueryStringQueryBuilder mutateInstance(QueryStringQueryBuilder instance) throws IOException {
        String query = instance.queryString();
        String defaultField = instance.defaultField();
        Map<String, Float> fields = instance.fields();
        Operator operator = instance.defaultOperator();
        Fuzziness fuzziness = instance.fuzziness();
        String analyzer = instance.analyzer();
        String quoteAnalyzer = instance.quoteAnalyzer();
        Boolean allowLeadingWildCard = instance.allowLeadingWildcard();
        Boolean analyzeWildcard = instance.analyzeWildcard();
        int maxDeterminizedStates = instance.maxDeterminizedStates();
        boolean enablePositionIncrements = instance.enablePositionIncrements();
        boolean escape = instance.escape();
        int phraseSlop = instance.phraseSlop();
        int fuzzyMaxExpansions = instance.fuzzyMaxExpansions();
        int fuzzyPrefixLength = instance.fuzzyPrefixLength();
        String fuzzyRewrite = instance.fuzzyRewrite();
        String rewrite = instance.rewrite();
        String quoteFieldSuffix = instance.quoteFieldSuffix();
        Float tieBreaker = instance.tieBreaker();
        String minimumShouldMatch = instance.minimumShouldMatch();
        String timeZone = instance.timeZone() == null ? null : instance.timeZone().getId();
        boolean autoGenerateSynonymsPhraseQuery = instance.autoGenerateSynonymsPhraseQuery();
        boolean fuzzyTranspositions = instance.fuzzyTranspositions();

        switch (between(0, 23)) {
            case 0:
                query = query + " foo";
                break;
            case 1:
                if (defaultField == null) {
                    defaultField = randomAlphaOfLengthBetween(1, 10);
                } else {
                    defaultField = defaultField + randomAlphaOfLength(5);
                }
                break;
            case 2:
                fields = new HashMap<>(fields);
                fields.put(randomAlphaOfLength(10), 1.0f);
                break;
            case 3:
                operator = randomValueOtherThan(operator, () -> randomFrom(Operator.values()));
                break;
            case 4:
                fuzziness = randomValueOtherThan(fuzziness, () -> randomFrom(Fuzziness.AUTO, Fuzziness.ZERO, Fuzziness.ONE, Fuzziness.TWO));
                break;
            case 5:
                if (analyzer == null) {
                    analyzer = randomAnalyzer();
                } else {
                    analyzer = null;
                }
                break;
            case 6:
                if (quoteAnalyzer == null) {
                    quoteAnalyzer = randomAnalyzer();
                } else {
                    quoteAnalyzer = null;
                }
                break;
            case 7:
                if (allowLeadingWildCard == null) {
                    allowLeadingWildCard = randomBoolean();
                } else {
                    allowLeadingWildCard = randomBoolean() ? null : (allowLeadingWildCard == false);
                }
                break;
            case 8:
                if (analyzeWildcard == null) {
                    analyzeWildcard = randomBoolean();
                } else {
                    analyzeWildcard = randomBoolean() ? null : (analyzeWildcard == false);
                }
                break;
            case 9:
                maxDeterminizedStates += 5;
                break;
            case 10:
                enablePositionIncrements = (enablePositionIncrements == false);
                break;
            case 11:
                escape = (escape == false);
                break;
            case 12:
                phraseSlop += 5;
                break;
            case 13:
                fuzzyMaxExpansions += 5;
                break;
            case 14:
                fuzzyPrefixLength += 5;
                break;
            case 15:
                if (fuzzyRewrite == null) {
                    fuzzyRewrite = getRandomRewriteMethod();
                } else {
                    fuzzyRewrite = null;
                }
                break;
            case 16:
                if (rewrite == null) {
                    rewrite = getRandomRewriteMethod();
                } else {
                    rewrite = null;
                }
                break;
            case 17:
                if (quoteFieldSuffix == null) {
                    quoteFieldSuffix = randomAlphaOfLengthBetween(1, 3);
                } else {
                    quoteFieldSuffix = quoteFieldSuffix + randomAlphaOfLength(1);
                }
                break;
            case 18:
                if (tieBreaker == null) {
                    tieBreaker = randomFloat();
                } else {
                    tieBreaker += 0.05f;
                }
                break;
            case 19:
                if (minimumShouldMatch == null) {
                    minimumShouldMatch = randomMinimumShouldMatch();
                } else {
                    minimumShouldMatch = null;
                }
                break;
            case 20:
                if (timeZone == null) {
                    timeZone = randomZone().getId();
                } else {
                    if (randomBoolean()) {
                        timeZone = null;
                    } else {
                        timeZone = randomValueOtherThan(timeZone, () -> randomZone().getId());
                    }
                }
                break;
            case 21:
                autoGenerateSynonymsPhraseQuery = (autoGenerateSynonymsPhraseQuery == false);
                break;
            case 22:
                fuzzyTranspositions = (fuzzyTranspositions == false);
                break;
            case 23:
                return changeNameOrBoost(instance);
            default:
                throw new AssertionError("Illegal randomisation branch");
        }

        QueryStringQueryBuilder newInstance = new QueryStringQueryBuilder(query);
        if (defaultField != null) {
            newInstance.defaultField(defaultField);
        }
        newInstance.fields(fields);
        newInstance.defaultOperator(operator);
        newInstance.fuzziness(fuzziness);
        if (analyzer != null) {
            newInstance.analyzer(analyzer);
        }
        if (quoteAnalyzer != null) {
            newInstance.quoteAnalyzer(quoteAnalyzer);
        }
        if (allowLeadingWildCard != null) {
            newInstance.allowLeadingWildcard(allowLeadingWildCard);
        }
        if (analyzeWildcard != null) {
            newInstance.analyzeWildcard(analyzeWildcard);
        }
        newInstance.maxDeterminizedStates(maxDeterminizedStates);
        newInstance.enablePositionIncrements(enablePositionIncrements);
        newInstance.escape(escape);
        newInstance.phraseSlop(phraseSlop);
        newInstance.fuzzyMaxExpansions(fuzzyMaxExpansions);
        newInstance.fuzzyPrefixLength(fuzzyPrefixLength);
        if (fuzzyRewrite != null) {
            newInstance.fuzzyRewrite(fuzzyRewrite);
        }
        if (rewrite != null) {
            newInstance.rewrite(rewrite);
        }
        if (quoteFieldSuffix != null) {
            newInstance.quoteFieldSuffix(quoteFieldSuffix);
        }
        if (tieBreaker != null) {
            newInstance.tieBreaker(tieBreaker);
        }
        if (minimumShouldMatch != null) {
            newInstance.minimumShouldMatch(minimumShouldMatch);
        }
        if (timeZone != null) {
            newInstance.timeZone(timeZone);
        }
        newInstance.autoGenerateSynonymsPhraseQuery(autoGenerateSynonymsPhraseQuery);
        newInstance.fuzzyTranspositions(fuzzyTranspositions);

        return newInstance;
    }

    @Override
    protected void doAssertLuceneQuery(QueryStringQueryBuilder queryBuilder, Query query, SearchExecutionContext context)
        throws IOException {
        // nothing yet, put additional assertions here.
    }

    // Tests fix for https://github.com/elastic/elasticsearch/issues/29403
    public void testTimezoneEquals() {
        QueryStringQueryBuilder builder1 = new QueryStringQueryBuilder("bar");
        QueryStringQueryBuilder builder2 = new QueryStringQueryBuilder("foo");
        assertNotEquals(builder1, builder2);
        builder1.timeZone("Europe/London");
        builder2.timeZone("Europe/London");
        assertNotEquals(builder1, builder2);
    }

    public void testIllegalArguments() {
        expectThrows(IllegalArgumentException.class, () -> new QueryStringQueryBuilder((String) null));
    }

    public void testToQueryMatchAllQuery() throws Exception {
        Query query = queryStringQuery("*:*").toQuery(createSearchExecutionContext());
        assertThat(query, instanceOf(MatchAllDocsQuery.class));
    }

    public void testToQueryTermQuery() throws IOException {
        Query query = queryStringQuery("test").defaultField(TEXT_FIELD_NAME).toQuery(createSearchExecutionContext());
        assertThat(query, instanceOf(TermQuery.class));
        TermQuery termQuery = (TermQuery) query;
        assertThat(termQuery.getTerm(), equalTo(new Term(TEXT_FIELD_NAME, "test")));
    }

    public void testToQueryPhraseQuery() throws IOException {
        Query query = queryStringQuery("\"term1 term2\"").defaultField(TEXT_FIELD_NAME)
            .phraseSlop(3)
            .toQuery(createSearchExecutionContext());
        assertThat(query, instanceOf(PhraseQuery.class));
        PhraseQuery phraseQuery = (PhraseQuery) query;
        assertThat(phraseQuery.getTerms().length, equalTo(2));
        assertThat(phraseQuery.getTerms()[0], equalTo(new Term(TEXT_FIELD_NAME, "term1")));
        assertThat(phraseQuery.getTerms()[1], equalTo(new Term(TEXT_FIELD_NAME, "term2")));
        assertThat(phraseQuery.getSlop(), equalTo(3));
    }

    public void testToQueryBoosts() throws Exception {
        SearchExecutionContext searchExecutionContext = createSearchExecutionContext();
        QueryStringQueryBuilder queryStringQuery = queryStringQuery(TEXT_FIELD_NAME + ":boosted^2");
        Query query = queryStringQuery.toQuery(searchExecutionContext);
        assertThat(query, instanceOf(BoostQuery.class));
        BoostQuery boostQuery = (BoostQuery) query;
        assertThat(boostQuery.getBoost(), equalTo(2.0f));
        assertThat(boostQuery.getQuery(), instanceOf(TermQuery.class));
        assertThat(((TermQuery) boostQuery.getQuery()).getTerm(), equalTo(new Term(TEXT_FIELD_NAME, "boosted")));
        queryStringQuery.boost(2.0f);
        query = queryStringQuery.toQuery(searchExecutionContext);
        assertThat(query, instanceOf(BoostQuery.class));
        boostQuery = (BoostQuery) query;
        assertThat(boostQuery.getBoost(), equalTo(2.0f));
        assertThat(boostQuery.getQuery(), instanceOf(BoostQuery.class));
        boostQuery = (BoostQuery) boostQuery.getQuery();
        assertThat(boostQuery.getBoost(), equalTo(2.0f));

        queryStringQuery = queryStringQuery("((" + TEXT_FIELD_NAME + ":boosted^2) AND (" + TEXT_FIELD_NAME + ":foo^1.5))^3");
        query = queryStringQuery.toQuery(searchExecutionContext);
        assertThat(query, instanceOf(BoostQuery.class));
        boostQuery = (BoostQuery) query;
        assertThat(boostQuery.getBoost(), equalTo(3.0f));
        BoostQuery boostQuery1 = assertBooleanSubQuery(boostQuery.getQuery(), BoostQuery.class, 0);
        assertThat(boostQuery1.getBoost(), equalTo(2.0f));
        assertThat(boostQuery1.getQuery(), instanceOf(TermQuery.class));
        assertThat(((TermQuery) boostQuery1.getQuery()).getTerm(), equalTo(new Term(TEXT_FIELD_NAME, "boosted")));
        BoostQuery boostQuery2 = assertBooleanSubQuery(boostQuery.getQuery(), BoostQuery.class, 1);
        assertThat(boostQuery2.getBoost(), equalTo(1.5f));
        assertThat(boostQuery2.getQuery(), instanceOf(TermQuery.class));
        assertThat(((TermQuery) boostQuery2.getQuery()).getTerm(), equalTo(new Term(TEXT_FIELD_NAME, "foo")));
        queryStringQuery.boost(2.0f);
        query = queryStringQuery.toQuery(searchExecutionContext);
        assertThat(query, instanceOf(BoostQuery.class));
        boostQuery = (BoostQuery) query;
        assertThat(boostQuery.getBoost(), equalTo(2.0f));
    }

    public void testToQueryMultipleTermsBooleanQuery() throws Exception {
        Query query = queryStringQuery("test1 test2").field(TEXT_FIELD_NAME).toQuery(createSearchExecutionContext());
        assertThat(query, instanceOf(BooleanQuery.class));
        BooleanQuery bQuery = (BooleanQuery) query;
        assertThat(bQuery.clauses().size(), equalTo(2));
        assertThat(assertBooleanSubQuery(query, TermQuery.class, 0).getTerm(), equalTo(new Term(TEXT_FIELD_NAME, "test1")));
        assertThat(assertBooleanSubQuery(query, TermQuery.class, 1).getTerm(), equalTo(new Term(TEXT_FIELD_NAME, "test2")));
    }

    public void testToQueryMultipleFieldsBooleanQuery() throws Exception {
        Query query = queryStringQuery("test").field(TEXT_FIELD_NAME).field(KEYWORD_FIELD_NAME).toQuery(createSearchExecutionContext());
        Query expected = new DisjunctionMaxQuery(
            List.of(new TermQuery(new Term(TEXT_FIELD_NAME, "test")), new TermQuery(new Term(KEYWORD_FIELD_NAME, "test"))),
            0
        );
        assertEquals(expected, query);
    }

    public void testToQueryMultipleFieldsDisMaxQuery() throws Exception {
        Query query = queryStringQuery("test").field(TEXT_FIELD_NAME).field(KEYWORD_FIELD_NAME).toQuery(createSearchExecutionContext());
        Query expected = new DisjunctionMaxQuery(
            List.of(new TermQuery(new Term(TEXT_FIELD_NAME, "test")), new TermQuery(new Term(KEYWORD_FIELD_NAME, "test"))),
            0
        );
        assertEquals(expected, query);
    }

    /**
     * Test that dissalowing leading wildcards causes exception
     */
    public void testAllowLeadingWildcard() throws Exception {
        Query query = queryStringQuery("*test").field("mapped_string").allowLeadingWildcard(true).toQuery(createSearchExecutionContext());
        assertThat(query, instanceOf(WildcardQuery.class));
        QueryShardException ex = expectThrows(
            QueryShardException.class,
            () -> queryStringQuery("*test").field("mapped_string").allowLeadingWildcard(false).toQuery(createSearchExecutionContext())
        );
        assertEquals("Failed to parse query [*test]", ex.getMessage());
        assertEquals("Cannot parse '*test': '*' or '?' not allowed as first character in WildcardQuery", ex.getCause().getMessage());
    }

    public void testToQueryDisMaxQuery() throws Exception {
        Query query = queryStringQuery("test").field(TEXT_FIELD_NAME, 2.2f)
            .field(KEYWORD_FIELD_NAME)
            .toQuery(createSearchExecutionContext());
        Query expected = new DisjunctionMaxQuery(
            List.of(
                new BoostQuery(new TermQuery(new Term(TEXT_FIELD_NAME, "test")), 2.2f),
                new TermQuery(new Term(KEYWORD_FIELD_NAME, "test"))
            ),
            0
        );
        assertEquals(expected, query);
    }

    public void testToQueryWildcardQuery() throws Exception {
        for (Operator op : Operator.values()) {
            BooleanClause.Occur defaultOp = op.toBooleanClauseOccur();
            QueryStringQueryParser queryParser = new QueryStringQueryParser(createSearchExecutionContext(), TEXT_FIELD_NAME);
            queryParser.setAnalyzeWildcard(true);
            queryParser.setMultiTermRewriteMethod(MultiTermQuery.CONSTANT_SCORE_REWRITE);
            queryParser.setDefaultOperator(op.toQueryParserOperator());
            Query query = queryParser.parse("first foo-bar-foobar* last");
            Query expectedQuery = new BooleanQuery.Builder().add(
                new BooleanClause(new TermQuery(new Term(TEXT_FIELD_NAME, "first")), defaultOp)
            )
                .add(
                    new BooleanQuery.Builder().add(new BooleanClause(new TermQuery(new Term(TEXT_FIELD_NAME, "foo")), defaultOp))
                        .add(new BooleanClause(new TermQuery(new Term(TEXT_FIELD_NAME, "bar")), defaultOp))
                        .add(new BooleanClause(new PrefixQuery(new Term(TEXT_FIELD_NAME, "foobar")), defaultOp))
                        .build(),
                    defaultOp
                )
                .add(new BooleanClause(new TermQuery(new Term(TEXT_FIELD_NAME, "last")), defaultOp))
                .build();
            assertThat(query, Matchers.equalTo(expectedQuery));
        }
    }

    public void testToQueryWildcardWithIndexedPrefixes() throws Exception {
        QueryStringQueryParser queryParser = new QueryStringQueryParser(createSearchExecutionContext(), "prefix_field");
        Query query = queryParser.parse("foo*");
        Query expectedQuery = new ConstantScoreQuery(new TermQuery(new Term("prefix_field._index_prefix", "foo")));
        assertThat(query, equalTo(expectedQuery));

        query = queryParser.parse("g*");
        Automaton a = Operations.concatenate(Arrays.asList(Automata.makeChar('g'), Automata.makeAnyChar()));
        expectedQuery = new ConstantScoreQuery(
            new BooleanQuery.Builder().add(new AutomatonQuery(new Term("prefix_field._index_prefix", "g*"), a), Occur.SHOULD)
                .add(new TermQuery(new Term("prefix_field", "g")), Occur.SHOULD)
                .build()
        );
        assertThat(query, equalTo(expectedQuery));
    }

    public void testToQueryWilcardQueryWithSynonyms() throws Exception {
        for (Operator op : Operator.values()) {
            BooleanClause.Occur defaultOp = op.toBooleanClauseOccur();
            QueryStringQueryParser queryParser = new QueryStringQueryParser(createSearchExecutionContext(), TEXT_FIELD_NAME);
            queryParser.setAnalyzeWildcard(true);
            queryParser.setMultiTermRewriteMethod(MultiTermQuery.CONSTANT_SCORE_REWRITE);
            queryParser.setDefaultOperator(op.toQueryParserOperator());
            queryParser.setForceAnalyzer(new MockRepeatAnalyzer());
            Query query = queryParser.parse("first foo-bar-foobar* last");

            Query expectedQuery = new BooleanQuery.Builder().add(
                new BooleanClause(
                    new SynonymQuery.Builder(TEXT_FIELD_NAME).addTerm(new Term(TEXT_FIELD_NAME, "first"))
                        .addTerm(new Term(TEXT_FIELD_NAME, "first"))
                        .build(),
                    defaultOp
                )
            )
                .add(
                    new BooleanQuery.Builder().add(
                        new BooleanClause(
                            new SynonymQuery.Builder(TEXT_FIELD_NAME).addTerm(new Term(TEXT_FIELD_NAME, "foo"))
                                .addTerm(new Term(TEXT_FIELD_NAME, "foo"))
                                .build(),
                            defaultOp
                        )
                    )
                        .add(
                            new BooleanClause(
                                new SynonymQuery.Builder(TEXT_FIELD_NAME).addTerm(new Term(TEXT_FIELD_NAME, "bar"))
                                    .addTerm(new Term(TEXT_FIELD_NAME, "bar"))
                                    .build(),
                                defaultOp
                            )
                        )
                        .add(
                            new BooleanQuery.Builder().add(
                                new BooleanClause(new PrefixQuery(new Term(TEXT_FIELD_NAME, "foobar")), BooleanClause.Occur.SHOULD)
                            )
                                .add(new BooleanClause(new PrefixQuery(new Term(TEXT_FIELD_NAME, "foobar")), BooleanClause.Occur.SHOULD))
                                .build(),
                            defaultOp
                        )
                        .build(),
                    defaultOp
                )
                .add(
                    new BooleanClause(
                        new SynonymQuery.Builder(TEXT_FIELD_NAME).addTerm(new Term(TEXT_FIELD_NAME, "last"))
                            .addTerm(new Term(TEXT_FIELD_NAME, "last"))
                            .build(),
                        defaultOp
                    )
                )
                .build();
            assertThat(query, Matchers.equalTo(expectedQuery));
        }
    }

    public void testToQueryWithGraph() throws Exception {
        for (Operator op : Operator.values()) {
            BooleanClause.Occur defaultOp = op.toBooleanClauseOccur();
            QueryStringQueryParser queryParser = new QueryStringQueryParser(createSearchExecutionContext(), TEXT_FIELD_NAME);
            queryParser.setAnalyzeWildcard(true);
            queryParser.setMultiTermRewriteMethod(MultiTermQuery.CONSTANT_SCORE_REWRITE);
            queryParser.setDefaultOperator(op.toQueryParserOperator());
            queryParser.setAnalyzeWildcard(true);
            queryParser.setMultiTermRewriteMethod(MultiTermQuery.CONSTANT_SCORE_REWRITE);
            queryParser.setDefaultOperator(op.toQueryParserOperator());
            queryParser.setForceAnalyzer(new MockSynonymAnalyzer());
            queryParser.setAutoGenerateMultiTermSynonymsPhraseQuery(false);

            // simple multi-term
            Query query = queryParser.parse("guinea pig");

            Query guineaPig = new BooleanQuery.Builder().add(new TermQuery(new Term(TEXT_FIELD_NAME, "guinea")), Occur.MUST)
                .add(new TermQuery(new Term(TEXT_FIELD_NAME, "pig")), Occur.MUST)
                .build();
            TermQuery cavy = new TermQuery(new Term(TEXT_FIELD_NAME, "cavy"));

            Query expectedQuery = new BooleanQuery.Builder().add(
                new BooleanQuery.Builder().add(guineaPig, Occur.SHOULD).add(cavy, Occur.SHOULD).build(),
                defaultOp
            ).build();
            assertThat(query, Matchers.equalTo(expectedQuery));

            queryParser.setAutoGenerateMultiTermSynonymsPhraseQuery(true);
            // simple multi-term with phrase query
            query = queryParser.parse("guinea pig");
            expectedQuery = new BooleanQuery.Builder().add(
                new BooleanQuery.Builder().add(
                    new PhraseQuery.Builder().add(new Term(TEXT_FIELD_NAME, "guinea")).add(new Term(TEXT_FIELD_NAME, "pig")).build(),
                    Occur.SHOULD
                ).add(new TermQuery(new Term(TEXT_FIELD_NAME, "cavy")), Occur.SHOULD).build(),
                defaultOp
            ).build();
            assertThat(query, Matchers.equalTo(expectedQuery));
            queryParser.setAutoGenerateMultiTermSynonymsPhraseQuery(false);

            // simple with additional tokens
            query = queryParser.parse("that guinea pig smells");
            expectedQuery = new BooleanQuery.Builder().add(new TermQuery(new Term(TEXT_FIELD_NAME, "that")), defaultOp)
                .add(new BooleanQuery.Builder().add(guineaPig, Occur.SHOULD).add(cavy, Occur.SHOULD).build(), defaultOp)
                .add(new TermQuery(new Term(TEXT_FIELD_NAME, "smells")), defaultOp)
                .build();
            assertThat(query, Matchers.equalTo(expectedQuery));

            // complex
            query = queryParser.parse("+that -(guinea pig) +smells");
            expectedQuery = new BooleanQuery.Builder().add(new TermQuery(new Term(TEXT_FIELD_NAME, "that")), Occur.MUST)
                .add(
                    new BooleanQuery.Builder().add(
                        new BooleanQuery.Builder().add(guineaPig, Occur.SHOULD).add(cavy, Occur.SHOULD).build(),
                        defaultOp
                    ).build(),
                    Occur.MUST_NOT
                )
                .add(new TermQuery(new Term(TEXT_FIELD_NAME, "smells")), Occur.MUST)
                .build();

            assertThat(query, Matchers.equalTo(expectedQuery));

            // no parent should cause guinea and pig to be treated as separate tokens
            query = queryParser.parse("+that -guinea pig +smells");
            expectedQuery = new BooleanQuery.Builder().add(new TermQuery(new Term(TEXT_FIELD_NAME, "that")), BooleanClause.Occur.MUST)
                .add(new TermQuery(new Term(TEXT_FIELD_NAME, "guinea")), BooleanClause.Occur.MUST_NOT)
                .add(new TermQuery(new Term(TEXT_FIELD_NAME, "pig")), defaultOp)
                .add(new TermQuery(new Term(TEXT_FIELD_NAME, "smells")), BooleanClause.Occur.MUST)
                .build();

            assertThat(query, Matchers.equalTo(expectedQuery));

            // span query
            query = queryParser.parse("\"that guinea pig smells\"");

            expectedQuery = new SpanNearQuery.Builder(TEXT_FIELD_NAME, true).addClause(new SpanTermQuery(new Term(TEXT_FIELD_NAME, "that")))
                .addClause(
                    new SpanOrQuery(
                        new SpanNearQuery.Builder(TEXT_FIELD_NAME, true).addClause(new SpanTermQuery(new Term(TEXT_FIELD_NAME, "guinea")))
                            .addClause(new SpanTermQuery(new Term(TEXT_FIELD_NAME, "pig")))
                            .build(),
                        new SpanTermQuery(new Term(TEXT_FIELD_NAME, "cavy"))
                    )
                )
                .addClause(new SpanTermQuery(new Term(TEXT_FIELD_NAME, "smells")))
                .build();
            assertThat(query, Matchers.equalTo(expectedQuery));

            // span query with slop
            query = queryParser.parse("\"that guinea pig smells\"~2");
            PhraseQuery pq1 = new PhraseQuery.Builder().add(new Term(TEXT_FIELD_NAME, "that"))
                .add(new Term(TEXT_FIELD_NAME, "guinea"))
                .add(new Term(TEXT_FIELD_NAME, "pig"))
                .add(new Term(TEXT_FIELD_NAME, "smells"))
                .setSlop(2)
                .build();
            PhraseQuery pq2 = new PhraseQuery.Builder().add(new Term(TEXT_FIELD_NAME, "that"))
                .add(new Term(TEXT_FIELD_NAME, "cavy"))
                .add(new Term(TEXT_FIELD_NAME, "smells"))
                .setSlop(2)
                .build();
            expectedQuery = new BooleanQuery.Builder().add(pq1, Occur.SHOULD).add(pq2, Occur.SHOULD).build();
            assertThat(query, Matchers.equalTo(expectedQuery));
        }
    }

    public void testToQueryRegExpQuery() throws Exception {
        Query query = queryStringQuery("/foo*bar/").defaultField(TEXT_FIELD_NAME)
            .maxDeterminizedStates(5000)
            .toQuery(createSearchExecutionContext());
        assertThat(query, instanceOf(RegexpQuery.class));
        RegexpQuery regexpQuery = (RegexpQuery) query;
        assertTrue(regexpQuery.toString().contains("/foo*bar/"));
    }

    public void testToQueryRegExpQueryTooComplex() throws Exception {
        QueryStringQueryBuilder queryBuilder = queryStringQuery("/[ac]*a[ac]{200,500}/").defaultField(TEXT_FIELD_NAME);

        TooComplexToDeterminizeException e = expectThrows(
            TooComplexToDeterminizeException.class,
            () -> queryBuilder.toQuery(createSearchExecutionContext())
        );
        assertThat(e.getMessage(), containsString("Determinizing [ac]*"));
        assertThat(e.getMessage(), containsString("would require more than 10000 effort."));
    }

    /**
     * Validates that {@code max_determinized_states} can be parsed and lowers the allowed number of determinized states.
     */
    public void testToQueryRegExpQueryMaxDeterminizedStatesParsing() throws Exception {
        XContentBuilder builder = JsonXContent.contentBuilder();
        builder.startObject();
        {
            builder.startObject("query_string");
            {
                builder.field("query", "/[ac]*a[ac]{1,10}/");
                builder.field("default_field", TEXT_FIELD_NAME);
                builder.field("max_determinized_states", 10);
            }
            builder.endObject();
        }
        builder.endObject();

        QueryBuilder queryBuilder = parseInnerQueryBuilder(createParser(builder));
        TooComplexToDeterminizeException e = expectThrows(
            TooComplexToDeterminizeException.class,
            () -> queryBuilder.toQuery(createSearchExecutionContext())
        );
        assertThat(e.getMessage(), containsString("Determinizing [ac]*"));
        assertThat(e.getMessage(), containsString("would require more than 10 effort."));
    }

    public void testToQueryFuzzyQueryAutoFuziness() throws Exception {
        for (int i = 0; i < 3; i++) {
            final int len;
            final int expectedEdits;
            switch (i) {
                case 0 -> {
                    len = randomIntBetween(1, 2);
                    expectedEdits = 0;
                }
                case 1 -> {
                    len = randomIntBetween(3, 5);
                    expectedEdits = 1;
                }
                default -> {
                    len = randomIntBetween(6, 20);
                    expectedEdits = 2;
                }
            }
            char[] bytes = new char[len];
            Arrays.fill(bytes, 'a');
            String queryString = new String(bytes);
            for (int j = 0; j < 2; j++) {
                Query query = queryStringQuery(queryString + (j == 0 ? "~" : "~auto")).defaultField(TEXT_FIELD_NAME)
                    .fuzziness(Fuzziness.AUTO)
                    .toQuery(createSearchExecutionContext());
                assertThat(query, instanceOf(FuzzyQuery.class));
                FuzzyQuery fuzzyQuery = (FuzzyQuery) query;
                assertEquals(expectedEdits, fuzzyQuery.getMaxEdits());
            }
        }
    }

    public void testToQueryDateWithTimeZone() throws Exception {
        QueryStringQueryBuilder qsq = queryStringQuery(DATE_FIELD_NAME + ":1970-01-01");
        SearchExecutionContext context = createSearchExecutionContext();
        Query query = qsq.toQuery(context);
        assertThat(query, instanceOf(IndexOrDocValuesQuery.class));
        long lower = 0; // 1970-01-01T00:00:00.999 UTC
        long upper = 86399999;  // 1970-01-01T23:59:59.999 UTC
        assertEquals(calculateExpectedDateQuery(lower, upper), query);
        int msPerHour = 3600000;
        assertEquals(calculateExpectedDateQuery(lower - msPerHour, upper - msPerHour), qsq.timeZone("+01:00").toQuery(context));
        assertEquals(calculateExpectedDateQuery(lower + msPerHour, upper + msPerHour), qsq.timeZone("-01:00").toQuery(context));
    }

    private IndexOrDocValuesQuery calculateExpectedDateQuery(long lower, long upper) {
        Query query = LongPoint.newRangeQuery(DATE_FIELD_NAME, lower, upper);
        Query dv = SortedNumericDocValuesField.newSlowRangeQuery(DATE_FIELD_NAME, lower, upper);
        return new IndexOrDocValuesQuery(query, dv);
    }

    public void testFuzzyNumeric() throws Exception {
        QueryStringQueryBuilder query = queryStringQuery("12~1.0").defaultField(INT_FIELD_NAME);
        SearchExecutionContext context = createSearchExecutionContext();
        IllegalArgumentException e = expectThrows(IllegalArgumentException.class, () -> query.toQuery(context));
        assertEquals(
            "Can only use fuzzy queries on keyword and text fields - not on [mapped_int] which is of type [integer]",
            e.getMessage()
        );
        query.lenient(true);
        assertThat(query.toQuery(context), Matchers.instanceOf(MatchNoDocsQuery.class));
    }

    public void testPrefixNumeric() throws Exception {
        QueryStringQueryBuilder query = queryStringQuery("12*").defaultField(INT_FIELD_NAME);
        SearchExecutionContext context = createSearchExecutionContext();
        QueryShardException e = expectThrows(QueryShardException.class, () -> query.toQuery(context));
        assertEquals(
            "Can only use prefix queries on keyword, text and wildcard fields - not on [mapped_int] which is of type [integer]",
            e.getMessage()
        );
        query.lenient(true);
        assertThat(query.toQuery(context), Matchers.instanceOf(MatchNoDocsQuery.class));
    }

    public void testExactGeo() throws Exception {
        QueryStringQueryBuilder query = queryStringQuery("2,3").defaultField(GEO_POINT_FIELD_NAME);
        SearchExecutionContext context = createSearchExecutionContext();
        IllegalArgumentException e = expectThrows(IllegalArgumentException.class, () -> query.toQuery(context));
        assertEquals("Field [mapped_geo_point] of type [geo_point] does not support match queries", e.getMessage());
        query.lenient(true);
        assertThat(query.toQuery(context), Matchers.instanceOf(MatchNoDocsQuery.class));
    }

    public void testLenientFlag() throws Exception {
        QueryStringQueryBuilder query = queryStringQuery("test").defaultField(BINARY_FIELD_NAME);
        SearchExecutionContext context = createSearchExecutionContext();
        IllegalArgumentException e = expectThrows(IllegalArgumentException.class, () -> query.toQuery(context));
        assertEquals("Field [mapped_binary] of type [binary] does not support match queries", e.getMessage());
        query.lenient(true);
        assertThat(query.toQuery(context), instanceOf(MatchNoDocsQuery.class));
    }

    public void testTimezone() throws Exception {
        String queryAsString = """
            {
                "query_string":{
                    "time_zone":"Europe/Paris",
                    "query":"%s:[2012 TO 2014]"
                }
            }""".formatted(DATE_FIELD_NAME);
        QueryBuilder queryBuilder = parseQuery(queryAsString);
        assertThat(queryBuilder, instanceOf(QueryStringQueryBuilder.class));
        QueryStringQueryBuilder queryStringQueryBuilder = (QueryStringQueryBuilder) queryBuilder;
        assertThat(queryStringQueryBuilder.timeZone(), equalTo(ZoneId.of("Europe/Paris")));

        String invalidQueryAsString = """
            {
                "query_string":{
                    "time_zone":"This timezone does not exist",
                    "query":"%s:[2012 TO 2014]"
                }
            }""".formatted(DATE_FIELD_NAME);
        expectThrows(DateTimeException.class, () -> parseQuery(invalidQueryAsString));
    }

    public void testToQueryBooleanQueryMultipleBoosts() throws Exception {
        int numBoosts = randomIntBetween(2, 10);
        float[] boosts = new float[numBoosts + 1];
        String queryStringPrefix = "";
        String queryStringSuffix = "";
        for (int i = 0; i < boosts.length - 1; i++) {
            float boost = 2.0f / randomIntBetween(3, 20);
            boosts[i] = boost;
            queryStringPrefix += "(";
            queryStringSuffix += ")^" + boost;
        }
        String queryString = queryStringPrefix + "foo bar" + queryStringSuffix;

        float mainBoost = 2.0f / randomIntBetween(3, 20);
        boosts[boosts.length - 1] = mainBoost;
        QueryStringQueryBuilder queryStringQueryBuilder = new QueryStringQueryBuilder(queryString).field(TEXT_FIELD_NAME)
            .minimumShouldMatch("2")
            .boost(mainBoost);
        Query query = queryStringQueryBuilder.toQuery(createSearchExecutionContext());

        for (int i = boosts.length - 1; i >= 0; i--) {
            assertThat(query, instanceOf(BoostQuery.class));
            BoostQuery boostQuery = (BoostQuery) query;
            assertThat(boostQuery.getBoost(), equalTo(boosts[i]));
            query = boostQuery.getQuery();
        }

        assertThat(query, instanceOf(BooleanQuery.class));
        BooleanQuery booleanQuery = (BooleanQuery) query;
        assertThat(booleanQuery.getMinimumNumberShouldMatch(), equalTo(2));
        assertThat(booleanQuery.clauses().get(0).getOccur(), equalTo(BooleanClause.Occur.SHOULD));
        assertThat(booleanQuery.clauses().get(0).getQuery(), equalTo(new TermQuery(new Term(TEXT_FIELD_NAME, "foo"))));
        assertThat(booleanQuery.clauses().get(1).getOccur(), equalTo(BooleanClause.Occur.SHOULD));
        assertThat(booleanQuery.clauses().get(1).getQuery(), equalTo(new TermQuery(new Term(TEXT_FIELD_NAME, "bar"))));
    }

    public void testToQueryPhraseQueryBoostAndSlop() throws IOException {
        QueryStringQueryBuilder queryStringQueryBuilder = new QueryStringQueryBuilder("\"test phrase\"~2").field(TEXT_FIELD_NAME, 5f);
        Query query = queryStringQueryBuilder.toQuery(createSearchExecutionContext());
        assertThat(query, instanceOf(BoostQuery.class));
        BoostQuery boostQuery = (BoostQuery) query;
        assertThat(boostQuery.getBoost(), equalTo(5f));
        assertThat(boostQuery.getQuery(), instanceOf(PhraseQuery.class));
        PhraseQuery phraseQuery = (PhraseQuery) boostQuery.getQuery();
        assertThat(phraseQuery.getSlop(), Matchers.equalTo(2));
        assertThat(phraseQuery.getTerms().length, equalTo(2));
    }

    public void testToQueryWildcardNonExistingFields() throws IOException {
        QueryStringQueryBuilder queryStringQueryBuilder = new QueryStringQueryBuilder("foo bar").field("invalid*");
        Query query = queryStringQueryBuilder.toQuery(createSearchExecutionContext());

        Query expectedQuery = new MatchNoDocsQuery("empty fields");
        assertThat(expectedQuery, equalTo(query));

        queryStringQueryBuilder = new QueryStringQueryBuilder(TEXT_FIELD_NAME + ":foo bar").field("invalid*");
        query = queryStringQueryBuilder.toQuery(createSearchExecutionContext());
        expectedQuery = new BooleanQuery.Builder().add(new TermQuery(new Term(TEXT_FIELD_NAME, "foo")), Occur.SHOULD)
            .add(new MatchNoDocsQuery("empty fields"), Occur.SHOULD)
            .build();
        assertThat(expectedQuery, equalTo(query));
    }

    public void testToQueryTextParsing() throws IOException {
        {
            QueryStringQueryBuilder queryBuilder = new QueryStringQueryBuilder("foo bar").field(TEXT_FIELD_NAME).field(KEYWORD_FIELD_NAME);
            Query query = queryBuilder.toQuery(createSearchExecutionContext());
            BooleanQuery bq1 = new BooleanQuery.Builder().add(
                new BooleanClause(new TermQuery(new Term(TEXT_FIELD_NAME, "foo")), BooleanClause.Occur.SHOULD)
            ).add(new BooleanClause(new TermQuery(new Term(TEXT_FIELD_NAME, "bar")), BooleanClause.Occur.SHOULD)).build();
            List<Query> disjuncts = new ArrayList<>();
            disjuncts.add(bq1);
            disjuncts.add(new TermQuery(new Term(KEYWORD_FIELD_NAME, "foo bar")));
            DisjunctionMaxQuery expectedQuery = new DisjunctionMaxQuery(disjuncts, 0.0f);
            assertThat(query, equalTo(expectedQuery));
        }

        // type=phrase
        {
            QueryStringQueryBuilder queryBuilder = new QueryStringQueryBuilder("foo bar").field(TEXT_FIELD_NAME).field(KEYWORD_FIELD_NAME);
            queryBuilder.type(MultiMatchQueryBuilder.Type.PHRASE);
            Query query = queryBuilder.toQuery(createSearchExecutionContext());

            List<Query> disjuncts = new ArrayList<>();
            PhraseQuery pq = new PhraseQuery.Builder().add(new Term(TEXT_FIELD_NAME, "foo")).add(new Term(TEXT_FIELD_NAME, "bar")).build();
            disjuncts.add(pq);
            disjuncts.add(new TermQuery(new Term(KEYWORD_FIELD_NAME, "foo bar")));
            DisjunctionMaxQuery expectedQuery = new DisjunctionMaxQuery(disjuncts, 0.0f);
            assertThat(query, equalTo(expectedQuery));
        }

        {
            QueryStringQueryBuilder queryBuilder = new QueryStringQueryBuilder("mapped_string:other foo bar").field(TEXT_FIELD_NAME)
                .field(KEYWORD_FIELD_NAME);
            Query query = queryBuilder.toQuery(createSearchExecutionContext());
            BooleanQuery bq1 = new BooleanQuery.Builder().add(
                new BooleanClause(new TermQuery(new Term(TEXT_FIELD_NAME, "foo")), BooleanClause.Occur.SHOULD)
            ).add(new BooleanClause(new TermQuery(new Term(TEXT_FIELD_NAME, "bar")), BooleanClause.Occur.SHOULD)).build();
            List<Query> disjuncts = new ArrayList<>();
            disjuncts.add(bq1);
            disjuncts.add(new TermQuery(new Term(KEYWORD_FIELD_NAME, "foo bar")));
            DisjunctionMaxQuery disjunctionMaxQuery = new DisjunctionMaxQuery(disjuncts, 0.0f);
            BooleanQuery expectedQuery = new BooleanQuery.Builder().add(disjunctionMaxQuery, BooleanClause.Occur.SHOULD)
                .add(new TermQuery(new Term(TEXT_FIELD_NAME, "other")), BooleanClause.Occur.SHOULD)
                .build();
            assertThat(query, equalTo(expectedQuery));
        }

        {
            QueryStringQueryBuilder queryBuilder = new QueryStringQueryBuilder("foo OR bar").field(TEXT_FIELD_NAME)
                .field(KEYWORD_FIELD_NAME);
            Query query = queryBuilder.toQuery(createSearchExecutionContext());

            List<Query> disjuncts1 = new ArrayList<>();
            disjuncts1.add(new TermQuery(new Term(TEXT_FIELD_NAME, "foo")));
            disjuncts1.add(new TermQuery(new Term(KEYWORD_FIELD_NAME, "foo")));
            DisjunctionMaxQuery maxQuery1 = new DisjunctionMaxQuery(disjuncts1, 0.0f);

            List<Query> disjuncts2 = new ArrayList<>();
            disjuncts2.add(new TermQuery(new Term(TEXT_FIELD_NAME, "bar")));
            disjuncts2.add(new TermQuery(new Term(KEYWORD_FIELD_NAME, "bar")));
            DisjunctionMaxQuery maxQuery2 = new DisjunctionMaxQuery(disjuncts2, 0.0f);

            BooleanQuery expectedQuery = new BooleanQuery.Builder().add(new BooleanClause(maxQuery1, BooleanClause.Occur.SHOULD))
                .add(new BooleanClause(maxQuery2, BooleanClause.Occur.SHOULD))
                .build();
            assertThat(query, equalTo(expectedQuery));
        }

        // non-prefix queries do not work with range queries simple syntax
        {
            // throws an exception when lenient is set to false
            QueryStringQueryBuilder queryBuilder = new QueryStringQueryBuilder(">10 foo").field(INT_FIELD_NAME);
            IllegalArgumentException exc = expectThrows(
                IllegalArgumentException.class,
                () -> queryBuilder.toQuery(createSearchExecutionContext())
            );
            assertThat(exc.getMessage(), equalTo("For input string: \">10 foo\""));
        }
    }

    public void testExistsFieldQuery() throws Exception {
        SearchExecutionContext context = createSearchExecutionContext();
        QueryStringQueryBuilder queryBuilder = new QueryStringQueryBuilder(TEXT_FIELD_NAME + ":*");
        Query query = queryBuilder.toQuery(context);
<<<<<<< HEAD
        if (context.getMappedField(TEXT_FIELD_NAME).getTextSearchInfo().hasNorms()) {
            assertThat(query, equalTo(new ConstantScoreQuery(new NormsFieldExistsQuery(TEXT_FIELD_NAME))));
=======
        if (context.getFieldType(TEXT_FIELD_NAME).getTextSearchInfo().hasNorms()) {
            assertThat(query, equalTo(new ConstantScoreQuery(new FieldExistsQuery(TEXT_FIELD_NAME))));
>>>>>>> 4cc8484d
        } else {
            assertThat(query, equalTo(new ConstantScoreQuery(new TermQuery(new Term("_field_names", TEXT_FIELD_NAME)))));
        }

        for (boolean quoted : new boolean[] { true, false }) {
            String value = (quoted ? "\"" : "") + TEXT_FIELD_NAME + (quoted ? "\"" : "");
            queryBuilder = new QueryStringQueryBuilder("_exists_:" + value);
            query = queryBuilder.toQuery(context);
<<<<<<< HEAD
            if (context.getMappedField(TEXT_FIELD_NAME).getTextSearchInfo().hasNorms()) {
                assertThat(query, equalTo(new ConstantScoreQuery(new NormsFieldExistsQuery(TEXT_FIELD_NAME))));
=======
            if (context.getFieldType(TEXT_FIELD_NAME).getTextSearchInfo().hasNorms()) {
                assertThat(query, equalTo(new ConstantScoreQuery(new FieldExistsQuery(TEXT_FIELD_NAME))));
>>>>>>> 4cc8484d
            } else {
                assertThat(query, equalTo(new ConstantScoreQuery(new TermQuery(new Term("_field_names", TEXT_FIELD_NAME)))));
            }
        }
        SearchExecutionContext contextNoType = createShardContextWithNoType();
        query = queryBuilder.toQuery(contextNoType);
        assertThat(query, equalTo(new MatchNoDocsQuery()));

        queryBuilder = new QueryStringQueryBuilder("*:*");
        query = queryBuilder.toQuery(context);
        Query expected = new MatchAllDocsQuery();
        assertThat(query, equalTo(expected));

        queryBuilder = new QueryStringQueryBuilder("*");
        query = queryBuilder.toQuery(context);
        expected = new MatchAllDocsQuery();
        assertThat(query, equalTo(expected));
    }

    public void testFromJson() throws IOException {
        String json = """
            {
              "query_string" : {
                "query" : "this AND that OR thus",
                "default_field" : "content",
                "fields" : [ ],
                "type" : "most_fields",
                "tie_breaker" : 0.1,
                "default_operator" : "and",
                "max_determinized_states" : 8000,
                "enable_position_increments" : false,
                "fuzziness" : "1",
                "fuzzy_prefix_length" : 1,
                "fuzzy_max_expansions" : 20,
                "phrase_slop" : 1,
                "escape" : true,
                "auto_generate_synonyms_phrase_query" : false,
                "fuzzy_transpositions" : false,
                "boost" : 2.0
              }
            }""";

        QueryStringQueryBuilder parsed = (QueryStringQueryBuilder) parseQuery(json);
        checkGeneratedJson(json, parsed);

        assertEquals(json, "this AND that OR thus", parsed.queryString());
        assertEquals(json, "content", parsed.defaultField());
        assertEquals(json, false, parsed.fuzzyTranspositions());
    }

    public void testSimpleFromJson() throws IOException {
        String json = """
            {
              "query_string" : {
                "query" : "this AND that OR thus",
                "default_field" : "content",
                "fields" : [ ]
              }
            }""";

        QueryStringQueryBuilder parsed = (QueryStringQueryBuilder) parseQuery(json);
        checkGeneratedJson(json, parsed);

        assertEquals(json, "this AND that OR thus", parsed.queryString());
        assertEquals(json, "content", parsed.defaultField());
        assertEquals(json, true, parsed.fuzzyTranspositions());
    }

    public void testExpandedTerms() throws Exception {
        // Prefix
        Query query = new QueryStringQueryBuilder("aBc*").field(TEXT_FIELD_NAME)
            .analyzer("whitespace")
            .toQuery(createSearchExecutionContext());
        assertEquals(new PrefixQuery(new Term(TEXT_FIELD_NAME, "aBc")), query);
        query = new QueryStringQueryBuilder("aBc*").field(TEXT_FIELD_NAME).analyzer("standard").toQuery(createSearchExecutionContext());
        assertEquals(new PrefixQuery(new Term(TEXT_FIELD_NAME, "abc")), query);

        // Wildcard
        query = new QueryStringQueryBuilder("aBc*D").field(TEXT_FIELD_NAME).analyzer("whitespace").toQuery(createSearchExecutionContext());
        assertEquals(new WildcardQuery(new Term(TEXT_FIELD_NAME, "aBc*D")), query);
        query = new QueryStringQueryBuilder("aBc*D").field(TEXT_FIELD_NAME).analyzer("standard").toQuery(createSearchExecutionContext());
        assertEquals(new WildcardQuery(new Term(TEXT_FIELD_NAME, "abc*d")), query);

        // Fuzzy
        query = new QueryStringQueryBuilder("aBc~1").field(TEXT_FIELD_NAME).analyzer("whitespace").toQuery(createSearchExecutionContext());
        FuzzyQuery fuzzyQuery = (FuzzyQuery) query;
        assertEquals(new Term(TEXT_FIELD_NAME, "aBc"), fuzzyQuery.getTerm());
        query = new QueryStringQueryBuilder("aBc~1").field(TEXT_FIELD_NAME).analyzer("standard").toQuery(createSearchExecutionContext());
        fuzzyQuery = (FuzzyQuery) query;
        assertEquals(new Term(TEXT_FIELD_NAME, "abc"), fuzzyQuery.getTerm());

        // Range
        query = new QueryStringQueryBuilder("[aBc TO BcD]").field(TEXT_FIELD_NAME)
            .analyzer("whitespace")
            .toQuery(createSearchExecutionContext());
        assertEquals(new TermRangeQuery(TEXT_FIELD_NAME, new BytesRef("aBc"), new BytesRef("BcD"), true, true), query);
        query = new QueryStringQueryBuilder("[aBc TO BcD]").field(TEXT_FIELD_NAME)
            .analyzer("standard")
            .toQuery(createSearchExecutionContext());
        assertEquals(new TermRangeQuery(TEXT_FIELD_NAME, new BytesRef("abc"), new BytesRef("bcd"), true, true), query);
    }

    public void testDefaultFieldsWithFields() throws IOException {
        SearchExecutionContext context = createSearchExecutionContext();
        QueryStringQueryBuilder builder = new QueryStringQueryBuilder("aBc*").field("field").defaultField("*");
        QueryValidationException e = expectThrows(QueryValidationException.class, () -> builder.toQuery(context));
        assertThat(e.getMessage(), containsString("cannot use [fields] parameter in conjunction with [default_field]"));
    }

    public void testLenientRewriteToMatchNoDocs() throws IOException {
        // Term
        Query query = new QueryStringQueryBuilder("hello").field(INT_FIELD_NAME).lenient(true).toQuery(createSearchExecutionContext());
        assertEquals(new MatchNoDocsQuery(""), query);

        // prefix
        query = new QueryStringQueryBuilder("hello*").field(INT_FIELD_NAME).lenient(true).toQuery(createSearchExecutionContext());
        assertEquals(new MatchNoDocsQuery(""), query);

        // Fuzzy
        query = new QueryStringQueryBuilder("hello~2").field(INT_FIELD_NAME).lenient(true).toQuery(createSearchExecutionContext());
        assertEquals(new MatchNoDocsQuery(""), query);
    }

    public void testUnmappedFieldRewriteToMatchNoDocs() throws IOException {
        // Default unmapped field
        Query query = new QueryStringQueryBuilder("hello").field("unmapped_field").lenient(true).toQuery(createSearchExecutionContext());
        assertEquals(new MatchNoDocsQuery(), query);

        // Unmapped prefix field
        query = new QueryStringQueryBuilder("unmapped_field:hello").lenient(true).toQuery(createSearchExecutionContext());
        assertEquals(new MatchNoDocsQuery(), query);

        // Unmapped fields
        query = new QueryStringQueryBuilder("hello").lenient(true)
            .field("unmapped_field")
            .field("another_field")
            .toQuery(createSearchExecutionContext());
        assertEquals(new MatchNoDocsQuery(), query);

        // Multi block
        query = new QueryStringQueryBuilder("first unmapped:second").field(TEXT_FIELD_NAME)
            .field("unmapped")
            .field("another_unmapped")
            .defaultOperator(Operator.AND)
            .toQuery(createSearchExecutionContext());
        BooleanQuery expected = new BooleanQuery.Builder().add(new TermQuery(new Term(TEXT_FIELD_NAME, "first")), BooleanClause.Occur.MUST)
            .add(new MatchNoDocsQuery(), BooleanClause.Occur.MUST)
            .build();
        assertEquals(expected, query);

        query = new SimpleQueryStringBuilder("first unknown:second").field("unmapped")
            .field("another_unmapped")
            .defaultOperator(Operator.AND)
            .toQuery(createSearchExecutionContext());
        expected = new BooleanQuery.Builder().add(new MatchNoDocsQuery(), BooleanClause.Occur.MUST)
            .add(new MatchNoDocsQuery(), BooleanClause.Occur.MUST)
            .build();
        assertEquals(expected, query);

    }

    /**
     * the quote analyzer should overwrite any other forced analyzer in quoted parts of the query
     */
    public void testQuoteAnalyzer() throws Exception {
        // Prefix
        Query query = new QueryStringQueryBuilder("ONE \"TWO THREE\"").field(TEXT_FIELD_NAME)
            .analyzer("whitespace")
            .quoteAnalyzer("simple")
            .toQuery(createSearchExecutionContext());
        Query expectedQuery = new BooleanQuery.Builder().add(
            new BooleanClause(new TermQuery(new Term(TEXT_FIELD_NAME, "ONE")), Occur.SHOULD)
        )
            .add(
                new BooleanClause(
                    new PhraseQuery.Builder().add(new Term(TEXT_FIELD_NAME, "two"), 0).add(new Term(TEXT_FIELD_NAME, "three"), 1).build(),
                    Occur.SHOULD
                )
            )
            .build();
        assertEquals(expectedQuery, query);
    }

    public void testQuoteFieldSuffix() throws IOException {
        SearchExecutionContext context = createSearchExecutionContext();
        assertEquals(
            new TermQuery(new Term(TEXT_FIELD_NAME, "bar")),
            new QueryStringQueryBuilder("bar").quoteFieldSuffix("_2").field(TEXT_FIELD_NAME).doToQuery(context)
        );
        assertEquals(
            new TermQuery(new Term(KEYWORD_FIELD_NAME, "bar")),
            new QueryStringQueryBuilder("\"bar\"").quoteFieldSuffix("_2").field(TEXT_FIELD_NAME).doToQuery(context)
        );

        // Now check what happens if the quote field does not exist
        assertEquals(
            new TermQuery(new Term(TEXT_FIELD_NAME, "bar")),
            new QueryStringQueryBuilder("bar").quoteFieldSuffix(".quote").field(TEXT_FIELD_NAME).doToQuery(context)
        );
        assertEquals(
            new TermQuery(new Term(TEXT_FIELD_NAME, "bar")),
            new QueryStringQueryBuilder("\"bar\"").quoteFieldSuffix(".quote").field(TEXT_FIELD_NAME).doToQuery(context)
        );
    }

    public void testToFuzzyQuery() throws Exception {
        Query query = new QueryStringQueryBuilder("text~2").field(TEXT_FIELD_NAME)
            .fuzzyPrefixLength(2)
            .fuzzyMaxExpansions(5)
            .fuzzyTranspositions(false)
            .toQuery(createSearchExecutionContext());
        FuzzyQuery expected = new FuzzyQuery(new Term(TEXT_FIELD_NAME, "text"), 2, 2, 5, false);
        assertEquals(expected, query);
    }

    public void testWithStopWords() throws Exception {
        Query query = new QueryStringQueryBuilder("the quick fox").field(TEXT_FIELD_NAME)
            .analyzer("stop")
            .toQuery(createSearchExecutionContext());
        Query expected = new BooleanQuery.Builder().add(new TermQuery(new Term(TEXT_FIELD_NAME, "quick")), BooleanClause.Occur.SHOULD)
            .add(new TermQuery(new Term(TEXT_FIELD_NAME, "fox")), BooleanClause.Occur.SHOULD)
            .build();
        assertEquals(expected, query);

        query = new QueryStringQueryBuilder("the quick fox").field(TEXT_FIELD_NAME)
            .field(KEYWORD_FIELD_NAME)
            .analyzer("stop")
            .toQuery(createSearchExecutionContext());
        expected = new DisjunctionMaxQuery(
            Arrays.asList(
                new BooleanQuery.Builder().add(new TermQuery(new Term(TEXT_FIELD_NAME, "quick")), Occur.SHOULD)
                    .add(new TermQuery(new Term(TEXT_FIELD_NAME, "fox")), Occur.SHOULD)
                    .build(),
                new BooleanQuery.Builder().add(new TermQuery(new Term(KEYWORD_FIELD_NAME, "quick")), Occur.SHOULD)
                    .add(new TermQuery(new Term(KEYWORD_FIELD_NAME, "fox")), Occur.SHOULD)
                    .build()
            ),
            0f
        );
        assertEquals(expected, query);

        query = new QueryStringQueryBuilder("the").field(TEXT_FIELD_NAME)
            .field(KEYWORD_FIELD_NAME)
            .analyzer("stop")
            .toQuery(createSearchExecutionContext());
        assertEquals(new BooleanQuery.Builder().build(), query);

        query = new BoolQueryBuilder().should(new QueryStringQueryBuilder("the").field(TEXT_FIELD_NAME).analyzer("stop"))
            .toQuery(createSearchExecutionContext());
        expected = new BooleanQuery.Builder().add(new BooleanQuery.Builder().build(), BooleanClause.Occur.SHOULD).build();
        assertEquals(expected, query);

        query = new BoolQueryBuilder().should(
            new QueryStringQueryBuilder("the").field(TEXT_FIELD_NAME).field(KEYWORD_FIELD_NAME).analyzer("stop")
        ).toQuery(createSearchExecutionContext());
        assertEquals(expected, query);
    }

    public void testEnablePositionIncrement() throws Exception {
        Query query = new QueryStringQueryBuilder("\"quick the fox\"").field(TEXT_FIELD_NAME)
            .analyzer("stop")
            .enablePositionIncrements(false)
            .toQuery(createSearchExecutionContext());
        PhraseQuery expected = new PhraseQuery.Builder().add(new Term(TEXT_FIELD_NAME, "quick"))
            .add(new Term(TEXT_FIELD_NAME, "fox"))
            .build();
        assertEquals(expected, query);
    }

    public void testWithPrefixStopWords() throws Exception {
        Query query = new QueryStringQueryBuilder("the* quick fox").field(TEXT_FIELD_NAME)
            .analyzer("stop")
            .toQuery(createSearchExecutionContext());
        BooleanQuery expected = new BooleanQuery.Builder().add(new PrefixQuery(new Term(TEXT_FIELD_NAME, "the")), Occur.SHOULD)
            .add(new TermQuery(new Term(TEXT_FIELD_NAME, "quick")), Occur.SHOULD)
            .add(new TermQuery(new Term(TEXT_FIELD_NAME, "fox")), Occur.SHOULD)
            .build();
        assertEquals(expected, query);
    }

    public void testCrossFields() throws Exception {
        final SearchExecutionContext context = createSearchExecutionContext();
        context.getIndexSettings()
            .updateIndexMetadata(
                newIndexMeta(
                    "index",
                    context.getIndexSettings().getSettings(),
                    Settings.builder().putList("index.query.default_field", TEXT_FIELD_NAME, KEYWORD_FIELD_NAME).build()
                )
            );
        try {
            Term[] blendedTerms = new Term[2];
            blendedTerms[0] = new Term(TEXT_FIELD_NAME, "foo");
            blendedTerms[1] = new Term(KEYWORD_FIELD_NAME, "foo");

            Query query = new QueryStringQueryBuilder("foo").analyzer("whitespace")
                .type(MultiMatchQueryBuilder.Type.CROSS_FIELDS)
                .toQuery(createSearchExecutionContext());
            Query expected = BlendedTermQuery.dismaxBlendedQuery(blendedTerms, 1.0f);
            assertEquals(expected, query);

            query = new QueryStringQueryBuilder("foo mapped_string:10").analyzer("whitespace")
                .type(MultiMatchQueryBuilder.Type.CROSS_FIELDS)
                .toQuery(createSearchExecutionContext());
            expected = new BooleanQuery.Builder().add(BlendedTermQuery.dismaxBlendedQuery(blendedTerms, 1.0f), Occur.SHOULD)
                .add(new TermQuery(new Term(TEXT_FIELD_NAME, "10")), Occur.SHOULD)
                .build();
            assertEquals(expected, query);
        } finally {
            // Reset the default value
            context.getIndexSettings()
                .updateIndexMetadata(
                    newIndexMeta(
                        "index",
                        context.getIndexSettings().getSettings(),
                        Settings.builder().putList("index.query.default_field", "*").build()
                    )
                );
        }
    }

    public void testPhraseSlop() throws Exception {
        Query query = new QueryStringQueryBuilder("quick fox").field(TEXT_FIELD_NAME)
            .type(MultiMatchQueryBuilder.Type.PHRASE)
            .toQuery(createSearchExecutionContext());

        PhraseQuery expected = new PhraseQuery.Builder().add(new Term(TEXT_FIELD_NAME, "quick"))
            .add(new Term(TEXT_FIELD_NAME, "fox"))
            .build();
        assertEquals(expected, query);

        query = new QueryStringQueryBuilder("quick fox").field(TEXT_FIELD_NAME)
            .type(MultiMatchQueryBuilder.Type.PHRASE)
            .phraseSlop(2)
            .toQuery(createSearchExecutionContext());

        expected = new PhraseQuery.Builder().add(new Term(TEXT_FIELD_NAME, "quick"))
            .add(new Term(TEXT_FIELD_NAME, "fox"))
            .setSlop(2)
            .build();
        assertEquals(expected, query);

        query = new QueryStringQueryBuilder("\"quick fox\"").field(TEXT_FIELD_NAME).phraseSlop(2).toQuery(createSearchExecutionContext());
        assertEquals(expected, query);

        query = new QueryStringQueryBuilder("\"quick fox\"~2").field(TEXT_FIELD_NAME)
            .phraseSlop(10)
            .toQuery(createSearchExecutionContext());
        assertEquals(expected, query);
    }

    public void testAnalyzedPrefix() throws Exception {
        Query query = new QueryStringQueryBuilder("quick* @&*").field(TEXT_FIELD_NAME)
            .analyzer("standard")
            .analyzeWildcard(true)
            .toQuery(createSearchExecutionContext());
        Query expected = new PrefixQuery(new Term(TEXT_FIELD_NAME, "quick"));
        assertEquals(expected, query);
    }

    public void testNegativeFieldBoost() {
        IllegalArgumentException exc = expectThrows(
            IllegalArgumentException.class,
            () -> new QueryStringQueryBuilder("the quick fox").field(TEXT_FIELD_NAME, -1.0f)
                .field(KEYWORD_FIELD_NAME)
                .toQuery(createSearchExecutionContext())
        );
        assertThat(exc.getMessage(), CoreMatchers.containsString("negative [boost]"));
    }

    private static IndexMetadata newIndexMeta(String name, Settings oldIndexSettings, Settings indexSettings) {
        Settings build = Settings.builder().put(oldIndexSettings).put(indexSettings).build();
        return IndexMetadata.builder(name).settings(build).build();
    }

    private void assertQueryWithAllFieldsWildcard(Query query) {
        assertEquals(DisjunctionMaxQuery.class, query.getClass());
        DisjunctionMaxQuery disjunctionMaxQuery = (DisjunctionMaxQuery) query;
        int noMatchNoDocsQueries = 0;
        for (Query q : disjunctionMaxQuery.getDisjuncts()) {
            if (q.getClass() == MatchNoDocsQuery.class) {
                noMatchNoDocsQueries++;
            }
        }
        assertEquals(9, noMatchNoDocsQueries);
        assertThat(
            disjunctionMaxQuery.getDisjuncts(),
            hasItems(new TermQuery(new Term(TEXT_FIELD_NAME, "hello")), new TermQuery(new Term(KEYWORD_FIELD_NAME, "hello")))
        );
    }

    public void testWhitespaceKeywordQueries() throws IOException {
        String query = "\"query with spaces\"";
        QueryStringQueryBuilder b = new QueryStringQueryBuilder(query);
        b.field("ww_keyword");
        Query q = b.doToQuery(createSearchExecutionContext());
        assertEquals(new TermQuery(new Term("ww_keyword", "query with spaces")), q);
    }
}<|MERGE_RESOLUTION|>--- conflicted
+++ resolved
@@ -1040,13 +1040,8 @@
         SearchExecutionContext context = createSearchExecutionContext();
         QueryStringQueryBuilder queryBuilder = new QueryStringQueryBuilder(TEXT_FIELD_NAME + ":*");
         Query query = queryBuilder.toQuery(context);
-<<<<<<< HEAD
         if (context.getMappedField(TEXT_FIELD_NAME).getTextSearchInfo().hasNorms()) {
-            assertThat(query, equalTo(new ConstantScoreQuery(new NormsFieldExistsQuery(TEXT_FIELD_NAME))));
-=======
-        if (context.getFieldType(TEXT_FIELD_NAME).getTextSearchInfo().hasNorms()) {
             assertThat(query, equalTo(new ConstantScoreQuery(new FieldExistsQuery(TEXT_FIELD_NAME))));
->>>>>>> 4cc8484d
         } else {
             assertThat(query, equalTo(new ConstantScoreQuery(new TermQuery(new Term("_field_names", TEXT_FIELD_NAME)))));
         }
@@ -1055,13 +1050,8 @@
             String value = (quoted ? "\"" : "") + TEXT_FIELD_NAME + (quoted ? "\"" : "");
             queryBuilder = new QueryStringQueryBuilder("_exists_:" + value);
             query = queryBuilder.toQuery(context);
-<<<<<<< HEAD
             if (context.getMappedField(TEXT_FIELD_NAME).getTextSearchInfo().hasNorms()) {
-                assertThat(query, equalTo(new ConstantScoreQuery(new NormsFieldExistsQuery(TEXT_FIELD_NAME))));
-=======
-            if (context.getFieldType(TEXT_FIELD_NAME).getTextSearchInfo().hasNorms()) {
                 assertThat(query, equalTo(new ConstantScoreQuery(new FieldExistsQuery(TEXT_FIELD_NAME))));
->>>>>>> 4cc8484d
             } else {
                 assertThat(query, equalTo(new ConstantScoreQuery(new TermQuery(new Term("_field_names", TEXT_FIELD_NAME)))));
             }
