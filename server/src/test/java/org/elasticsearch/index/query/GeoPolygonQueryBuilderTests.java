--- conflicted
+++ resolved
@@ -62,40 +62,8 @@
     }
 
     @Override
-<<<<<<< HEAD
-    public void testUnknownField() throws IOException {
-        super.testUnknownField();
-        assertDeprecationWarning();
-    }
-
-    @Override
-    public void testUnknownObjectException() throws IOException {
-        super.testUnknownObjectException();
-        assertDeprecationWarning();
-    }
-
-    @Override
-    public void testFromXContent() throws IOException {
-        super.testFromXContent();
-        assertDeprecationWarning();
-    }
-
-    @Override
-    public void testValidOutput() throws IOException {
-        super.testValidOutput();
-        assertDeprecationWarning();
-    }
-
-    private void assertDeprecationWarning() {
-       assertWarnings("Deprecated field [geo_polygon] used, replaced by [[geo_shape] query where polygons are defined in geojson or wkt]");
-    }
-
-    @Override
-    protected void doAssertLuceneQuery(GeoPolygonQueryBuilder queryBuilder, Query query, QueryShardContext context) throws IOException {
-=======
     protected void doAssertLuceneQuery(GeoPolygonQueryBuilder queryBuilder, Query query,
                                        SearchExecutionContext context) throws IOException {
->>>>>>> f5c64af0
         MappedFieldType fieldType = context.getFieldType(queryBuilder.fieldName());
         if (fieldType == null) {
             assertTrue("Found no indexed geo query.", query instanceof MatchNoDocsQuery);
@@ -105,7 +73,7 @@
             List<GeoPoint> points = queryBuilder.points();
             double[] lats = new double[points.size()];
             double[] lons = new double[points.size()];
-            for (int i =0; i < points.size(); i++) {
+            for (int i = 0; i < points.size(); i++) {
                 lats[i] = points.get(i).getLat();
                 lons[i] = points.get(i).getLon();
             }
@@ -116,6 +84,34 @@
         }
     }
 
+    @Override
+    public void testUnknownField() throws IOException {
+        super.testUnknownField();
+        assertDeprecationWarning();
+    }
+
+    @Override
+    public void testUnknownObjectException() throws IOException {
+        super.testUnknownObjectException();
+        assertDeprecationWarning();
+    }
+
+    @Override
+    public void testFromXContent() throws IOException {
+        super.testFromXContent();
+        assertDeprecationWarning();
+    }
+
+    @Override
+    public void testValidOutput() throws IOException {
+        super.testValidOutput();
+        assertDeprecationWarning();
+    }
+
+    private void assertDeprecationWarning() {
+        assertWarnings("Deprecated field [geo_polygon] used, replaced by [[geo_shape] query where polygons are defined in geojson or wkt]");
+    }
+
     private static List<GeoPoint> randomPolygon() {
         ShapeBuilder<?, ?, ?> shapeBuilder = null;
         // This is a temporary fix because sometimes the RandomShapeGenerator
@@ -140,7 +136,7 @@
 
     public void testEmptyPolygon() {
         IllegalArgumentException e = expectThrows(IllegalArgumentException.class,
-                () -> new GeoPolygonQueryBuilder(GEO_POINT_FIELD_NAME, Collections.emptyList()));
+            () -> new GeoPolygonQueryBuilder(GEO_POINT_FIELD_NAME, Collections.emptyList()));
         assertEquals("polygon must not be null or empty", e.getMessage());
 
         e = expectThrows(IllegalArgumentException.class, () -> new GeoPolygonQueryBuilder(GEO_POINT_FIELD_NAME, null));
@@ -153,7 +149,7 @@
         points.add(new GeoPoint(90, 90));
         points.add(new GeoPoint(0, 90));
         IllegalArgumentException e = expectThrows(IllegalArgumentException.class,
-                () -> new GeoPolygonQueryBuilder(GEO_POINT_FIELD_NAME, points));
+            () -> new GeoPolygonQueryBuilder(GEO_POINT_FIELD_NAME, points));
         assertEquals("too few points defined for geo_polygon query", e.getMessage());
     }
 
@@ -162,17 +158,17 @@
         points.add(new GeoPoint(0, 90));
         points.add(new GeoPoint(90, 90));
         IllegalArgumentException e = expectThrows(IllegalArgumentException.class,
-                () -> new GeoPolygonQueryBuilder(GEO_POINT_FIELD_NAME, points));
+            () -> new GeoPolygonQueryBuilder(GEO_POINT_FIELD_NAME, points));
         assertEquals("too few points defined for geo_polygon query", e.getMessage());
     }
 
     public void testParsingAndToQueryParsingExceptions() throws IOException {
         String[] brokenFiles = new String[]{
-                "/org/elasticsearch/index/query/geo_polygon_exception_1.json",
-                "/org/elasticsearch/index/query/geo_polygon_exception_2.json",
-                "/org/elasticsearch/index/query/geo_polygon_exception_3.json",
-                "/org/elasticsearch/index/query/geo_polygon_exception_4.json",
-                "/org/elasticsearch/index/query/geo_polygon_exception_5.json"
+            "/org/elasticsearch/index/query/geo_polygon_exception_1.json",
+            "/org/elasticsearch/index/query/geo_polygon_exception_2.json",
+            "/org/elasticsearch/index/query/geo_polygon_exception_3.json",
+            "/org/elasticsearch/index/query/geo_polygon_exception_4.json",
+            "/org/elasticsearch/index/query/geo_polygon_exception_5.json"
         };
         for (String brokenFile : brokenFiles) {
             String query = copyToStringFromClasspath(brokenFile);
@@ -183,73 +179,73 @@
 
     public void testParsingAndToQuery1() throws IOException {
         String query = "{\n" +
-                "    \"geo_polygon\":{\n" +
-                "        \"" + GEO_POINT_FIELD_NAME + "\":{\n" +
-                "            \"points\":[\n" +
-                "                [-70, 40],\n" +
-                "                [-80, 30],\n" +
-                "                [-90, 20]\n" +
-                "            ]\n" +
-                "        }\n" +
-                "    }\n" +
-                "}\n";
+            "    \"geo_polygon\":{\n" +
+            "        \"" + GEO_POINT_FIELD_NAME + "\":{\n" +
+            "            \"points\":[\n" +
+            "                [-70, 40],\n" +
+            "                [-80, 30],\n" +
+            "                [-90, 20]\n" +
+            "            ]\n" +
+            "        }\n" +
+            "    }\n" +
+            "}\n";
         assertGeoPolygonQuery(query);
         assertDeprecationWarning();
     }
 
     public void testParsingAndToQuery2() throws IOException {
         String query = "{\n" +
-                "    \"geo_polygon\":{\n" +
-                "        \"" + GEO_POINT_FIELD_NAME + "\":{\n" +
-                "            \"points\":[\n" +
-                "                {\n" +
-                "                    \"lat\":40,\n" +
-                "                    \"lon\":-70\n" +
-                "                },\n" +
-                "                {\n" +
-                "                    \"lat\":30,\n" +
-                "                    \"lon\":-80\n" +
-                "                },\n" +
-                "                {\n" +
-                "                    \"lat\":20,\n" +
-                "                    \"lon\":-90\n" +
-                "                }\n" +
-                "            ]\n" +
-                "        }\n" +
-                "    }\n" +
-                "}\n";
+            "    \"geo_polygon\":{\n" +
+            "        \"" + GEO_POINT_FIELD_NAME + "\":{\n" +
+            "            \"points\":[\n" +
+            "                {\n" +
+            "                    \"lat\":40,\n" +
+            "                    \"lon\":-70\n" +
+            "                },\n" +
+            "                {\n" +
+            "                    \"lat\":30,\n" +
+            "                    \"lon\":-80\n" +
+            "                },\n" +
+            "                {\n" +
+            "                    \"lat\":20,\n" +
+            "                    \"lon\":-90\n" +
+            "                }\n" +
+            "            ]\n" +
+            "        }\n" +
+            "    }\n" +
+            "}\n";
         assertGeoPolygonQuery(query);
         assertDeprecationWarning();
     }
 
     public void testParsingAndToQuery3() throws IOException {
         String query = "{\n" +
-                "    \"geo_polygon\":{\n" +
-                "        \"" + GEO_POINT_FIELD_NAME + "\":{\n" +
-                "            \"points\":[\n" +
-                "                \"40, -70\",\n" +
-                "                \"30, -80\",\n" +
-                "                \"20, -90\"\n" +
-                "            ]\n" +
-                "        }\n" +
-                "    }\n" +
-                "}\n";
+            "    \"geo_polygon\":{\n" +
+            "        \"" + GEO_POINT_FIELD_NAME + "\":{\n" +
+            "            \"points\":[\n" +
+            "                \"40, -70\",\n" +
+            "                \"30, -80\",\n" +
+            "                \"20, -90\"\n" +
+            "            ]\n" +
+            "        }\n" +
+            "    }\n" +
+            "}\n";
         assertGeoPolygonQuery(query);
         assertDeprecationWarning();
     }
 
     public void testParsingAndToQuery4() throws IOException {
         String query = "{\n" +
-                "    \"geo_polygon\":{\n" +
-                "        \"" + GEO_POINT_FIELD_NAME + "\":{\n" +
-                "            \"points\":[\n" +
-                "                \"drn5x1g8cu2y\",\n" +
-                "                \"30, -80\",\n" +
-                "                \"20, -90\"\n" +
-                "            ]\n" +
-                "        }\n" +
-                "    }\n" +
-                "}\n";
+            "    \"geo_polygon\":{\n" +
+            "        \"" + GEO_POINT_FIELD_NAME + "\":{\n" +
+            "            \"points\":[\n" +
+            "                \"drn5x1g8cu2y\",\n" +
+            "                \"30, -80\",\n" +
+            "                \"20, -90\"\n" +
+            "            ]\n" +
+            "        }\n" +
+            "    }\n" +
+            "}\n";
         assertGeoPolygonQuery(query);
         assertDeprecationWarning();
     }
@@ -262,7 +258,7 @@
 
     public void testFromJson() throws IOException {
         String json =
-                "{\n" +
+            "{\n" +
                 "  \"geo_polygon\" : {\n" +
                 "    \"person.location\" : {\n" +
                 "      \"points\" : [ [ -70.0, 40.0 ], [ -80.0, 30.0 ], [ -90.0, 20.0 ], [ -70.0, 40.0 ] ]\n" +
