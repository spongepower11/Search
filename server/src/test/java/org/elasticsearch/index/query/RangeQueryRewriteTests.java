/*
 * Licensed to Elasticsearch under one or more contributor
 * license agreements. See the NOTICE file distributed with
 * this work for additional information regarding copyright
 * ownership. Elasticsearch licenses this file to you under
 * the Apache License, Version 2.0 (the "License"); you may
 * not use this file except in compliance with the License.
 * You may obtain a copy of the License at
 *
 *    http://www.apache.org/licenses/LICENSE-2.0
 *
 * Unless required by applicable law or agreed to in writing,
 * software distributed under the License is distributed on an
 * "AS IS" BASIS, WITHOUT WARRANTIES OR CONDITIONS OF ANY
 * KIND, either express or implied.  See the License for the
 * specific language governing permissions and limitations
 * under the License.
 */

package org.elasticsearch.index.query;

import org.apache.lucene.index.IndexReader;
import org.apache.lucene.index.MultiReader;
import org.apache.lucene.search.IndexSearcher;
import org.elasticsearch.common.Strings;
import org.elasticsearch.common.compress.CompressedXContent;
import org.elasticsearch.common.util.BigArrays;
import org.elasticsearch.common.xcontent.XContentFactory;
import org.elasticsearch.index.IndexService;
import org.elasticsearch.index.mapper.MappedFieldType.Relation;
import org.elasticsearch.index.mapper.MapperService.MergeReason;
import org.elasticsearch.test.ESSingleNodeTestCase;

import static java.util.Collections.emptyMap;

// The purpose of this test case is to test RangeQueryBuilder.getRelation()
// Whether it should return INTERSECT/DISJOINT/WITHIN is already tested in
// RangeQueryBuilderTests
public class RangeQueryRewriteTests extends ESSingleNodeTestCase {

    public void testRewriteMissingField() throws Exception {
        IndexService indexService = createIndex("test");
        IndexReader reader = new MultiReader();
<<<<<<< HEAD
        QueryRewriteContext context = new QueryShardContext(
            0,
            indexService.getIndexSettings(),
            BigArrays.NON_RECYCLING_INSTANCE,
            null,
            null,
            indexService.mapperService(),
            indexService.mapperService().lookup(),
            null,
            null,
            xContentRegistry(),
            writableRegistry(),
            null,
            new IndexSearcher(reader),
            null,
            null,
            null,
            () -> true,
            null,
            emptyMap()
        );
=======
        QueryRewriteContext context = new QueryShardContext(0, 0, indexService.getIndexSettings(), BigArrays.NON_RECYCLING_INSTANCE,
            null, null, indexService.mapperService(), null, null, xContentRegistry(), writableRegistry(),
            null, new IndexSearcher(reader), null, null, null, () -> true, null, emptyMap());
>>>>>>> 106719f6
        RangeQueryBuilder range = new RangeQueryBuilder("foo");
        assertEquals(Relation.DISJOINT, range.getRelation(context));
    }

    public void testRewriteMissingReader() throws Exception {
        IndexService indexService = createIndex("test");
        String mapping = Strings.toString(XContentFactory.jsonBuilder().startObject().startObject("type")
                .startObject("properties")
                    .startObject("foo")
                        .field("type", "date")
                    .endObject()
                .endObject()
            .endObject().endObject());
        indexService.mapperService().merge("type",
                new CompressedXContent(mapping), MergeReason.MAPPING_UPDATE);
<<<<<<< HEAD
        QueryRewriteContext context = new QueryShardContext(0, indexService.getIndexSettings(), null, null, null,
            indexService.mapperService(), indexService.mapperService().lookup(), null, null, xContentRegistry(), writableRegistry(),
=======
        QueryRewriteContext context = new QueryShardContext(0, 0, indexService.getIndexSettings(), null, null, null,
                indexService.mapperService(), null, null, xContentRegistry(), writableRegistry(),
>>>>>>> 106719f6
                null, null, null, null, null, () -> true, null, emptyMap());
        RangeQueryBuilder range = new RangeQueryBuilder("foo");
        // can't make assumptions on a missing reader, so it must return INTERSECT
        assertEquals(Relation.INTERSECTS, range.getRelation(context));
    }

    public void testRewriteEmptyReader() throws Exception {
        IndexService indexService = createIndex("test");
        String mapping = Strings.toString(XContentFactory.jsonBuilder().startObject().startObject("type")
                .startObject("properties")
                    .startObject("foo")
                        .field("type", "date")
                    .endObject()
                .endObject()
            .endObject().endObject());
        indexService.mapperService().merge("type",
                new CompressedXContent(mapping), MergeReason.MAPPING_UPDATE);
        IndexReader reader = new MultiReader();
<<<<<<< HEAD
        QueryRewriteContext context = new QueryShardContext(
            0,
            indexService.getIndexSettings(),
            BigArrays.NON_RECYCLING_INSTANCE,
            null,
            null,
            indexService.mapperService(),
            indexService.mapperService().lookup(),
            null,
            null,
            xContentRegistry(),
            writableRegistry(),
            null,
            new IndexSearcher(reader),
            null,
            null,
            null,
            () -> true,
            null,
            emptyMap()
        );
=======
        QueryRewriteContext context = new QueryShardContext(0, 0, indexService.getIndexSettings(), BigArrays.NON_RECYCLING_INSTANCE,
            null, null, indexService.mapperService(), null, null, xContentRegistry(), writableRegistry(),
                null, new IndexSearcher(reader), null, null, null, () -> true, null, emptyMap());
>>>>>>> 106719f6
        RangeQueryBuilder range = new RangeQueryBuilder("foo");
        // no values -> DISJOINT
        assertEquals(Relation.DISJOINT, range.getRelation(context));
    }
}<|MERGE_RESOLUTION|>--- conflicted
+++ resolved
@@ -41,8 +41,8 @@
     public void testRewriteMissingField() throws Exception {
         IndexService indexService = createIndex("test");
         IndexReader reader = new MultiReader();
-<<<<<<< HEAD
         QueryRewriteContext context = new QueryShardContext(
+            0,
             0,
             indexService.getIndexSettings(),
             BigArrays.NON_RECYCLING_INSTANCE,
@@ -63,11 +63,6 @@
             null,
             emptyMap()
         );
-=======
-        QueryRewriteContext context = new QueryShardContext(0, 0, indexService.getIndexSettings(), BigArrays.NON_RECYCLING_INSTANCE,
-            null, null, indexService.mapperService(), null, null, xContentRegistry(), writableRegistry(),
-            null, new IndexSearcher(reader), null, null, null, () -> true, null, emptyMap());
->>>>>>> 106719f6
         RangeQueryBuilder range = new RangeQueryBuilder("foo");
         assertEquals(Relation.DISJOINT, range.getRelation(context));
     }
@@ -83,13 +78,8 @@
             .endObject().endObject());
         indexService.mapperService().merge("type",
                 new CompressedXContent(mapping), MergeReason.MAPPING_UPDATE);
-<<<<<<< HEAD
-        QueryRewriteContext context = new QueryShardContext(0, indexService.getIndexSettings(), null, null, null,
+        QueryRewriteContext context = new QueryShardContext(0, 0, indexService.getIndexSettings(), null, null, null,
             indexService.mapperService(), indexService.mapperService().lookup(), null, null, xContentRegistry(), writableRegistry(),
-=======
-        QueryRewriteContext context = new QueryShardContext(0, 0, indexService.getIndexSettings(), null, null, null,
-                indexService.mapperService(), null, null, xContentRegistry(), writableRegistry(),
->>>>>>> 106719f6
                 null, null, null, null, null, () -> true, null, emptyMap());
         RangeQueryBuilder range = new RangeQueryBuilder("foo");
         // can't make assumptions on a missing reader, so it must return INTERSECT
@@ -108,8 +98,8 @@
         indexService.mapperService().merge("type",
                 new CompressedXContent(mapping), MergeReason.MAPPING_UPDATE);
         IndexReader reader = new MultiReader();
-<<<<<<< HEAD
         QueryRewriteContext context = new QueryShardContext(
+            0,
             0,
             indexService.getIndexSettings(),
             BigArrays.NON_RECYCLING_INSTANCE,
@@ -130,11 +120,6 @@
             null,
             emptyMap()
         );
-=======
-        QueryRewriteContext context = new QueryShardContext(0, 0, indexService.getIndexSettings(), BigArrays.NON_RECYCLING_INSTANCE,
-            null, null, indexService.mapperService(), null, null, xContentRegistry(), writableRegistry(),
-                null, new IndexSearcher(reader), null, null, null, () -> true, null, emptyMap());
->>>>>>> 106719f6
         RangeQueryBuilder range = new RangeQueryBuilder("foo");
         // no values -> DISJOINT
         assertEquals(Relation.DISJOINT, range.getRelation(context));
