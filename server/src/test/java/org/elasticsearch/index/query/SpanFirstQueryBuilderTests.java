/*
 * Licensed to Elasticsearch under one or more contributor
 * license agreements. See the NOTICE file distributed with
 * this work for additional information regarding copyright
 * ownership. Elasticsearch licenses this file to you under
 * the Apache License, Version 2.0 (the "License"); you may
 * not use this file except in compliance with the License.
 * You may obtain a copy of the License at
 *
 *    http://www.apache.org/licenses/LICENSE-2.0
 *
 * Unless required by applicable law or agreed to in writing,
 * software distributed under the License is distributed on an
 * "AS IS" BASIS, WITHOUT WARRANTIES OR CONDITIONS OF ANY
 * KIND, either express or implied.  See the License for the
 * specific language governing permissions and limitations
 * under the License.
 */

package org.elasticsearch.index.query;

import org.apache.lucene.search.Query;
import org.apache.lucene.search.spans.SpanFirstQuery;
import org.elasticsearch.common.ParsingException;
import org.elasticsearch.common.Strings;
import org.elasticsearch.common.xcontent.XContentBuilder;
import org.elasticsearch.common.xcontent.XContentFactory;
import org.elasticsearch.search.internal.SearchContext;
import org.elasticsearch.test.AbstractQueryTestCase;

import java.io.IOException;

import static org.elasticsearch.index.query.QueryBuilders.spanTermQuery;
import static org.hamcrest.CoreMatchers.instanceOf;

public class SpanFirstQueryBuilderTests extends AbstractQueryTestCase<SpanFirstQueryBuilder> {
    @Override
    protected SpanFirstQueryBuilder doCreateTestQueryBuilder() {
        SpanTermQueryBuilder[] spanTermQueries = new SpanTermQueryBuilderTests().createSpanTermQueryBuilders(1);
        return new SpanFirstQueryBuilder(spanTermQueries[0], randomIntBetween(0, 1000));
    }

    @Override
    protected void doAssertLuceneQuery(SpanFirstQueryBuilder queryBuilder, Query query, SearchContext context) throws IOException {
        assertThat(query, instanceOf(SpanFirstQuery.class));
    }

    /**
     * test exception on missing `end` and `match` parameter in parser
     */
    public void testParseEnd() throws IOException {
        {
            XContentBuilder builder = XContentFactory.jsonBuilder();
            builder.startObject();
            builder.startObject(SpanFirstQueryBuilder.NAME);
            builder.field("match");
            spanTermQuery("description", "jumped").toXContent(builder, null);
            builder.endObject();
            builder.endObject();

            ParsingException e = expectThrows(ParsingException.class, () -> parseQuery(Strings.toString(builder)));
<<<<<<< HEAD
            assertTrue(e.getMessage().contains("spanFirst must have [end] set"));
=======
            assertTrue(e.getMessage().contains("span_first must have [end] set"));
>>>>>>> 0c7f6570
        }
        {
            XContentBuilder builder = XContentFactory.jsonBuilder();
            builder.startObject();
            builder.startObject(SpanFirstQueryBuilder.NAME);
            builder.field("end", 10);
            builder.endObject();
            builder.endObject();

            ParsingException e = expectThrows(ParsingException.class, () -> parseQuery(Strings.toString(builder)));
<<<<<<< HEAD
            assertTrue(e.getMessage().contains("spanFirst must have [match] span query clause"));
=======
            assertTrue(e.getMessage().contains("span_first must have [match] span query clause"));
>>>>>>> 0c7f6570
        }
    }

    public void testFromJson() throws IOException {
        String json =
                "{\n" +
                "  \"span_first\" : {\n" +
                "    \"match\" : {\n" +
                "      \"span_term\" : {\n" +
                "        \"user\" : {\n" +
                "          \"value\" : \"kimchy\",\n" +
                "          \"boost\" : 1.0\n" +
                "        }\n" +
                "      }\n" +
                "    },\n" +
                "    \"end\" : 3,\n" +
                "    \"boost\" : 1.0\n" +
                "  }\n" +
                "}";

        SpanFirstQueryBuilder parsed = (SpanFirstQueryBuilder) parseQuery(json);
        checkGeneratedJson(json, parsed);

        assertEquals(json, 3, parsed.end());
        assertEquals(json, "kimchy", ((SpanTermQueryBuilder) parsed.innerQuery()).value());
    }


    public void testFromJsonWithNonDefaultBoostInMatchQuery() throws IOException {
        String json =
                "{\n" +
                "  \"span_first\" : {\n" +
                "    \"match\" : {\n" +
                "      \"span_term\" : {\n" +
                "        \"user\" : {\n" +
                "          \"value\" : \"kimchy\",\n" +
                "          \"boost\" : 2.0\n" +
                "        }\n" +
                "      }\n" +
                "    },\n" +
                "    \"end\" : 3,\n" +
                "    \"boost\" : 1.0\n" +
                "  }\n" +
                "}";

        parseQuery(json);
        assertWarnings("setting boost on inner span queries is deprecated!");
    }
}<|MERGE_RESOLUTION|>--- conflicted
+++ resolved
@@ -59,11 +59,7 @@
             builder.endObject();
 
             ParsingException e = expectThrows(ParsingException.class, () -> parseQuery(Strings.toString(builder)));
-<<<<<<< HEAD
-            assertTrue(e.getMessage().contains("spanFirst must have [end] set"));
-=======
             assertTrue(e.getMessage().contains("span_first must have [end] set"));
->>>>>>> 0c7f6570
         }
         {
             XContentBuilder builder = XContentFactory.jsonBuilder();
@@ -74,11 +70,7 @@
             builder.endObject();
 
             ParsingException e = expectThrows(ParsingException.class, () -> parseQuery(Strings.toString(builder)));
-<<<<<<< HEAD
-            assertTrue(e.getMessage().contains("spanFirst must have [match] span query clause"));
-=======
             assertTrue(e.getMessage().contains("span_first must have [match] span query clause"));
->>>>>>> 0c7f6570
         }
     }
 
