--- conflicted
+++ resolved
@@ -11,15 +11,9 @@
 import org.apache.lucene.queries.SpanMatchNoDocsQuery;
 import org.apache.lucene.search.BoostQuery;
 import org.apache.lucene.search.Query;
-<<<<<<< HEAD
 import org.apache.lucene.queries.spans.SpanNearQuery;
 import org.apache.lucene.queries.spans.SpanQuery;
 import org.apache.lucene.queries.spans.SpanTermQuery;
-=======
-import org.apache.lucene.search.spans.SpanNearQuery;
-import org.apache.lucene.search.spans.SpanQuery;
-import org.apache.lucene.search.spans.SpanTermQuery;
->>>>>>> c061964a
 import org.elasticsearch.common.ParsingException;
 import org.elasticsearch.test.AbstractQueryTestCase;
 
@@ -47,10 +41,6 @@
     protected void doAssertLuceneQuery(SpanNearQueryBuilder queryBuilder, Query query, SearchExecutionContext context) throws IOException {
         assertThat(query, either(instanceOf(SpanNearQuery.class))
             .or(instanceOf(SpanTermQuery.class))
-<<<<<<< HEAD
-            .or(instanceOf(BoostQuery.class))
-=======
->>>>>>> c061964a
             .or(instanceOf(SpanMatchNoDocsQuery.class))
             .or(instanceOf(MatchAllQueryBuilder.class)));
         if (query instanceof SpanNearQuery) {
