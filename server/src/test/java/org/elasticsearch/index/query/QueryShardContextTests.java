--- conflicted
+++ resolved
@@ -129,17 +129,10 @@
         final long nowInMillis = randomNonNegativeLong();
 
         return new QueryShardContext(
-<<<<<<< HEAD
-            0, indexSettings, BigArrays.NON_RECYCLING_INSTANCE, null, (mappedFieldType, idxName) ->
-            mappedFieldType.fielddataBuilder(idxName).build(indexSettings, mappedFieldType, null, null, null)
-            , mapperService, null, null, NamedXContentRegistry.EMPTY, new NamedWriteableRegistry(Collections.emptyList()), null, null,
-            () -> nowInMillis, clusterAlias);
-=======
             0, indexSettings, BigArrays.NON_RECYCLING_INSTANCE, null,
                 (mappedFieldType, idxName) ->
                     mappedFieldType.fielddataBuilder(idxName).build(indexSettings, mappedFieldType, null, null, null),
                 mapperService, null, null, NamedXContentRegistry.EMPTY, new NamedWriteableRegistry(Collections.emptyList()),
             null, null, () -> nowInMillis, clusterAlias);
->>>>>>> c8cba51a
     }
 }