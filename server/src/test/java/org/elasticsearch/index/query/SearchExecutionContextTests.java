/*
 * Copyright Elasticsearch B.V. and/or licensed to Elasticsearch B.V. under one
 * or more contributor license agreements. Licensed under the Elastic License
 * 2.0 and the Server Side Public License, v 1; you may not use this file except
 * in compliance with, at your election, the Elastic License 2.0 or the Server
 * Side Public License, v 1.
 */
package org.elasticsearch.index.query;

import org.apache.lucene.document.Field;
import org.apache.lucene.document.StringField;
import org.apache.lucene.index.DirectoryReader;
import org.apache.lucene.index.LeafReaderContext;
import org.apache.lucene.index.Term;
import org.apache.lucene.search.Collector;
import org.apache.lucene.search.IndexSearcher;
import org.apache.lucene.search.LeafCollector;
import org.apache.lucene.search.MatchAllDocsQuery;
import org.apache.lucene.search.Query;
import org.apache.lucene.search.Scorable;
import org.apache.lucene.search.ScoreMode;
import org.apache.lucene.search.SortField;
import org.apache.lucene.search.TermQuery;
import org.apache.lucene.store.Directory;
import org.apache.lucene.tests.index.RandomIndexWriter;
import org.elasticsearch.Version;
import org.elasticsearch.cluster.metadata.IndexMetadata;
import org.elasticsearch.common.io.stream.NamedWriteableRegistry;
import org.elasticsearch.common.settings.Settings;
import org.elasticsearch.common.util.BigArrays;
import org.elasticsearch.index.IndexSettings;
import org.elasticsearch.index.analysis.AnalyzerScope;
import org.elasticsearch.index.analysis.IndexAnalyzers;
import org.elasticsearch.index.analysis.NamedAnalyzer;
import org.elasticsearch.index.fielddata.FieldDataContext;
import org.elasticsearch.index.fielddata.IndexFieldData;
import org.elasticsearch.index.fielddata.LeafFieldData;
import org.elasticsearch.index.fielddata.ScriptDocValues;
import org.elasticsearch.index.fielddata.SortedBinaryDocValues;
import org.elasticsearch.index.fielddata.plain.AbstractLeafOrdinalsFieldData;
import org.elasticsearch.index.mapper.FieldMapper;
import org.elasticsearch.index.mapper.IndexFieldMapper;
import org.elasticsearch.index.mapper.KeywordFieldMapper;
import org.elasticsearch.index.mapper.KeywordScriptFieldType;
import org.elasticsearch.index.mapper.LongScriptFieldType;
import org.elasticsearch.index.mapper.MappedFieldType;
import org.elasticsearch.index.mapper.MapperBuilderContext;
import org.elasticsearch.index.mapper.MapperParsingException;
import org.elasticsearch.index.mapper.MapperRegistry;
import org.elasticsearch.index.mapper.MapperService;
import org.elasticsearch.index.mapper.Mapping;
import org.elasticsearch.index.mapper.MappingLookup;
import org.elasticsearch.index.mapper.MappingParserContext;
import org.elasticsearch.index.mapper.MetadataFieldMapper;
import org.elasticsearch.index.mapper.MockFieldMapper;
import org.elasticsearch.index.mapper.NumberFieldMapper;
import org.elasticsearch.index.mapper.ObjectMapper;
import org.elasticsearch.index.mapper.RootObjectMapper;
import org.elasticsearch.index.mapper.RuntimeField;
import org.elasticsearch.index.mapper.TestRuntimeField;
import org.elasticsearch.index.mapper.TextFieldMapper;
import org.elasticsearch.indices.IndicesModule;
import org.elasticsearch.script.ScriptCompiler;
import org.elasticsearch.script.field.DelegateDocValuesField;
import org.elasticsearch.script.field.DocValuesScriptFieldFactory;
import org.elasticsearch.search.DocValueFormat;
import org.elasticsearch.search.DummyQueryBuilder;
import org.elasticsearch.search.MultiValueMode;
import org.elasticsearch.search.aggregations.support.ValuesSourceType;
import org.elasticsearch.search.lookup.LeafDocLookup;
import org.elasticsearch.search.lookup.LeafSearchLookup;
import org.elasticsearch.search.sort.BucketedSort;
import org.elasticsearch.search.sort.SortOrder;
import org.elasticsearch.test.ESTestCase;
import org.elasticsearch.xcontent.XContentParserConfiguration;
import org.mockito.stubbing.Answer;

import java.io.IOException;
import java.util.ArrayList;
import java.util.Arrays;
import java.util.Collections;
import java.util.HashMap;
import java.util.List;
import java.util.Map;
import java.util.Set;
import java.util.function.BiFunction;
import java.util.function.Function;
import java.util.function.Supplier;
import java.util.stream.Collectors;

import static java.util.Collections.emptyMap;
import static java.util.Collections.singletonMap;
import static org.hamcrest.Matchers.equalTo;
import static org.hamcrest.Matchers.instanceOf;
import static org.hamcrest.Matchers.notNullValue;
import static org.hamcrest.Matchers.nullValue;
import static org.hamcrest.Matchers.sameInstance;
import static org.mockito.ArgumentMatchers.anyString;
import static org.mockito.Mockito.mock;
import static org.mockito.Mockito.when;

public class SearchExecutionContextTests extends ESTestCase {

    public void testFailIfFieldMappingNotFound() {
        SearchExecutionContext context = createSearchExecutionContext(IndexMetadata.INDEX_UUID_NA_VALUE, null);
        context.setAllowUnmappedFields(false);
        MappedFieldType fieldType = new TextFieldMapper.TextFieldType("text");
        MappedFieldType result = context.failIfFieldMappingNotFound("name", fieldType);
        assertThat(result, sameInstance(fieldType));
        QueryShardException e = expectThrows(QueryShardException.class, () -> context.failIfFieldMappingNotFound("name", null));
        assertEquals("No field mapping can be found for the field with name [name]", e.getMessage());

        context.setAllowUnmappedFields(true);
        result = context.failIfFieldMappingNotFound("name", fieldType);
        assertThat(result, sameInstance(fieldType));
        result = context.failIfFieldMappingNotFound("name", null);
        assertThat(result, nullValue());

        context.setAllowUnmappedFields(false);
        context.setMapUnmappedFieldAsString(true);
        result = context.failIfFieldMappingNotFound("name", fieldType);
        assertThat(result, sameInstance(fieldType));
        result = context.failIfFieldMappingNotFound("name", null);
        assertThat(result, notNullValue());
        assertThat(result, instanceOf(TextFieldMapper.TextFieldType.class));
        assertThat(result.name(), equalTo("name"));
    }

    public void testBuildAnonymousFieldType() {
        SearchExecutionContext context = createSearchExecutionContext("uuid", null);
        assertThat(context.buildAnonymousFieldType("keyword"), instanceOf(KeywordFieldMapper.KeywordFieldType.class));
        assertThat(context.buildAnonymousFieldType("long"), instanceOf(NumberFieldMapper.NumberFieldType.class));
    }

    public void testToQueryFails() {
        SearchExecutionContext context = createSearchExecutionContext(IndexMetadata.INDEX_UUID_NA_VALUE, null);
        Exception exc = expectThrows(Exception.class, () -> context.toQuery(new DummyQueryBuilder() {
            @Override
            protected Query doToQuery(SearchExecutionContext context) throws IOException {
                throw new RuntimeException("boom");
            }
        }));
        assertThat(exc.getMessage(), equalTo("failed to create query: boom"));
    }

    public void testClusterAlias() throws IOException {
        final String clusterAlias = randomBoolean() ? null : "remote_cluster";
        SearchExecutionContext context = createSearchExecutionContext(IndexMetadata.INDEX_UUID_NA_VALUE, clusterAlias);

        IndexFieldMapper mapper = new IndexFieldMapper();

        IndexFieldData<?> forField = context.getForField(mapper.fieldType(), MappedFieldType.FielddataOperation.SEARCH);
        String expected = clusterAlias == null
            ? context.getIndexSettings().getIndexMetadata().getIndex().getName()
            : clusterAlias + ":" + context.getIndexSettings().getIndex().getName();
        assertEquals(expected, ((AbstractLeafOrdinalsFieldData) forField.load(null)).getOrdinalsValues().lookupOrd(0).utf8ToString());
    }

    public void testGetFullyQualifiedIndex() {
        String clusterAlias = randomAlphaOfLengthBetween(5, 10);
        String indexUuid = randomAlphaOfLengthBetween(3, 10);
        SearchExecutionContext searchExecutionContext = createSearchExecutionContext(indexUuid, clusterAlias);
        assertThat(searchExecutionContext.getFullyQualifiedIndex().getName(), equalTo(clusterAlias + ":index"));
        assertThat(searchExecutionContext.getFullyQualifiedIndex().getUUID(), equalTo(indexUuid));
    }

    public void testIndexSortedOnField() {
        Settings settings = Settings.builder()
            .put(IndexMetadata.SETTING_VERSION_CREATED, Version.CURRENT)
            .put(IndexMetadata.SETTING_NUMBER_OF_SHARDS, 1)
            .put(IndexMetadata.SETTING_NUMBER_OF_REPLICAS, 1)
            .put("index.sort.field", "sort_field")
            .build();
        IndexMetadata indexMetadata = new IndexMetadata.Builder("index").settings(settings).build();

        IndexSettings indexSettings = new IndexSettings(indexMetadata, settings);
        SearchExecutionContext context = new SearchExecutionContext(
            0,
            0,
            indexSettings,
            null,
            null,
            null,
            null,
            null,
            null,
            XContentParserConfiguration.EMPTY,
            new NamedWriteableRegistry(Collections.emptyList()),
            null,
            null,
            () -> 0L,
            null,
            null,
            () -> true,
            null,
            emptyMap()
        );

        assertTrue(context.indexSortedOnField("sort_field"));
        assertFalse(context.indexSortedOnField("second_sort_field"));
        assertFalse(context.indexSortedOnField("non_sort_field"));
    }

    public void testFielddataLookupSelfReference() {
        SearchExecutionContext searchExecutionContext = createSearchExecutionContext(
            // simulate a runtime field that depends on itself e.g. field: doc['field']
            runtimeField("field", leafLookup -> leafLookup.doc().get("field").toString())
        );
        IllegalArgumentException iae = expectThrows(IllegalArgumentException.class, () -> collect("field", searchExecutionContext));
        assertEquals("Cyclic dependency detected while resolving runtime fields: field -> field", iae.getMessage());
    }

    public void testFielddataLookupLooseLoop() {
        SearchExecutionContext searchExecutionContext = createSearchExecutionContext(
            // simulate a runtime field cycle: 1: doc['2'] 2: doc['3'] 3: doc['4'] 4: doc['1']
            runtimeField("1", leafLookup -> leafLookup.doc().get("2").get(0).toString()),
            runtimeField("2", leafLookup -> leafLookup.doc().get("3").get(0).toString()),
            runtimeField("3", leafLookup -> leafLookup.doc().get("4").get(0).toString()),
            runtimeField("4", leafLookup -> leafLookup.doc().get("1").get(0).toString())
        );
        IllegalArgumentException iae = expectThrows(IllegalArgumentException.class, () -> collect("1", searchExecutionContext));
        assertEquals("Cyclic dependency detected while resolving runtime fields: 1 -> 2 -> 3 -> 4 -> 1", iae.getMessage());
    }

    public void testFielddataLookupTerminatesInLoop() {
        SearchExecutionContext searchExecutionContext = createSearchExecutionContext(
            // simulate a runtime field cycle: 1: doc['2'] 2: doc['3'] 3: doc['4'] 4: doc['4']
            runtimeField("1", leafLookup -> leafLookup.doc().get("2").get(0).toString()),
            runtimeField("2", leafLookup -> leafLookup.doc().get("3").get(0).toString()),
            runtimeField("3", leafLookup -> leafLookup.doc().get("4").get(0).toString()),
            runtimeField("4", leafLookup -> leafLookup.doc().get("4").get(0).toString())
        );
        IllegalArgumentException iae = expectThrows(IllegalArgumentException.class, () -> collect("1", searchExecutionContext));
        assertEquals("Cyclic dependency detected while resolving runtime fields: 1 -> 2 -> 3 -> 4 -> 4", iae.getMessage());
    }

    public void testFielddataLookupSometimesLoop() throws IOException {
        SearchExecutionContext searchExecutionContext = createSearchExecutionContext(
            // simulate a runtime field cycle in the second doc: 1: doc['2'] 2: doc['3'] 3: doc['4'] 4: doc['4']
            runtimeField("1", leafLookup -> leafLookup.doc().get("2").get(0).toString()),
            runtimeField("2", leafLookup -> leafLookup.doc().get("3").get(0).toString()),
            runtimeField("3", leafLookup -> leafLookup.doc().get("4").get(0).toString()),
            runtimeField("4", (leafLookup, docId) -> {
                if (docId == 0) {
                    return "escape!";
                }
                return leafLookup.doc().get("4").get(0).toString();
            })
        );
        List<String> values = collect("1", searchExecutionContext, new TermQuery(new Term("indexed_field", "first")));
        assertEquals(List.of("escape!"), values);
        IllegalArgumentException iae = expectThrows(IllegalArgumentException.class, () -> collect("1", searchExecutionContext));
        assertEquals("Cyclic dependency detected while resolving runtime fields: 1 -> 2 -> 3 -> 4 -> 4", iae.getMessage());
    }

    public void testFielddataLookupBeyondMaxDepth() {
        SearchExecutionContext searchExecutionContext = createSearchExecutionContext(
            runtimeField("1", leafLookup -> leafLookup.doc().get("2").get(0).toString()),
            runtimeField("2", leafLookup -> leafLookup.doc().get("3").get(0).toString()),
            runtimeField("3", leafLookup -> leafLookup.doc().get("4").get(0).toString()),
            runtimeField("4", leafLookup -> leafLookup.doc().get("5").get(0).toString()),
            runtimeField("5", leafLookup -> leafLookup.doc().get("6").get(0).toString()),
            runtimeField("6", leafLookup -> "cat")
        );
        IllegalArgumentException iae = expectThrows(IllegalArgumentException.class, () -> collect("1", searchExecutionContext));
        assertEquals("Field requires resolving too many dependent fields: 1 -> 2 -> 3 -> 4 -> 5 -> 6", iae.getMessage());
    }

    public void testFielddataLookupReferencesBelowMaxDepth() throws IOException {
        SearchExecutionContext searchExecutionContext = createSearchExecutionContext(
            runtimeField("1", leafLookup -> leafLookup.doc().get("2").get(0).toString()),
            runtimeField("2", leafLookup -> leafLookup.doc().get("3").get(0).toString()),
            runtimeField("3", leafLookup -> leafLookup.doc().get("4").get(0).toString()),
            runtimeField("4", leafLookup -> leafLookup.doc().get("5").get(0).toString()),
            runtimeField("5", (leafLookup, docId) -> "cat on doc " + docId)
        );
        assertEquals(List.of("cat on doc 0", "cat on doc 1"), collect("1", searchExecutionContext));
    }

    public void testFielddataLookupOneFieldManyReferences() throws IOException {
        int numFields = randomIntBetween(5, 20);
        List<RuntimeField> fields = new ArrayList<>(numFields + 1);
        fields.add(runtimeField("root", leafLookup -> {
            StringBuilder value = new StringBuilder();
            for (int i = 0; i < numFields; i++) {
                value.append(leafLookup.doc().get(i).get(0));
            }
            return value.toString();
        }));
        StringBuilder expected = new StringBuilder();
        for (int i = 0; i < numFields; i++) {
            String fieldValue = Integer.toString(i);
            fields.add(runtimeField(Integer.toString(i), leafLookup -> fieldValue));
            expected.append(i);
        }
        assertEquals(
            List.of(expected.toString(), expected.toString()),
            collect("root", createSearchExecutionContext("uuid", null, createMappingLookup(List.of(), fields), Map.of()))
        );
    }

    private static MappingLookup createMappingLookup(List<MappedFieldType> concreteFields, List<RuntimeField> runtimeFields) {
        List<FieldMapper> mappers = concreteFields.stream().<FieldMapper>map(MockFieldMapper::new).toList();
        RootObjectMapper.Builder builder = new RootObjectMapper.Builder("_doc", ObjectMapper.Defaults.SUBOBJECTS);
        Map<String, RuntimeField> runtimeFieldTypes = runtimeFields.stream().collect(Collectors.toMap(RuntimeField::name, r -> r));
        builder.addRuntimeFields(runtimeFieldTypes);
        Mapping mapping = new Mapping(builder.build(MapperBuilderContext.ROOT), new MetadataFieldMapper[0], Collections.emptyMap());
        return MappingLookup.fromMappers(mapping, mappers, Collections.emptyList(), Collections.emptyList());
    }

    public void testSearchRequestRuntimeFields() {
        /*
         * Making these immutable here test that we don't modify them.
         * Modifying them would cause all kinds of problems if two
         * shards are parsed on the same node.
         */
        Map<String, Object> runtimeMappings = Map.ofEntries(
            Map.entry("cat", Map.of("type", "keyword")),
            Map.entry("dog", Map.of("type", "long"))
        );
        SearchExecutionContext context = createSearchExecutionContext(
            "uuid",
            null,
            createMappingLookup(
                List.of(new MockFieldMapper.FakeFieldType("pig"), new MockFieldMapper.FakeFieldType("cat")),
                List.of(new TestRuntimeField("runtime", "long"))
            ),
            runtimeMappings
        );
        assertTrue(context.isFieldMapped("cat"));
        assertThat(context.getFieldType("cat"), instanceOf(KeywordScriptFieldType.class));
        assertThat(context.getMatchingFieldNames("cat"), equalTo(Set.of("cat")));
        assertTrue(context.isFieldMapped("dog"));
        assertThat(context.getFieldType("dog"), instanceOf(LongScriptFieldType.class));
        assertThat(context.getMatchingFieldNames("dog"), equalTo(Set.of("dog")));
        assertTrue(context.isFieldMapped("pig"));
        assertThat(context.getFieldType("pig"), instanceOf(MockFieldMapper.FakeFieldType.class));
        assertThat(context.getMatchingFieldNames("pig"), equalTo(Set.of("pig")));
        assertThat(context.getMatchingFieldNames("*"), equalTo(Set.of("cat", "dog", "pig", "runtime")));
    }

    public void testSearchRequestRuntimeFieldsWrongFormat() {
        Map<String, Object> runtimeMappings = new HashMap<>();
        runtimeMappings.put("field", Arrays.asList("test1", "test2"));
        MapperParsingException exception = expectThrows(
            MapperParsingException.class,
            () -> createSearchExecutionContext(
                "uuid",
                null,
                createMappingLookup(List.of(new MockFieldMapper.FakeFieldType("pig"), new MockFieldMapper.FakeFieldType("cat")), List.of()),
                runtimeMappings
            )
        );
        assertEquals("Expected map for runtime field [field] definition but got a java.util.Arrays$ArrayList", exception.getMessage());
    }

    public void testSearchRequestRuntimeFieldsRemoval() {
        Map<String, Object> runtimeMappings = new HashMap<>();
        runtimeMappings.put("field", null);
        MapperParsingException exception = expectThrows(
            MapperParsingException.class,
            () -> createSearchExecutionContext(
                "uuid",
                null,
                createMappingLookup(List.of(new MockFieldMapper.FakeFieldType("pig"), new MockFieldMapper.FakeFieldType("cat")), List.of()),
                runtimeMappings
            )
        );
        assertEquals("Runtime field [field] was set to null but its removal is not supported in this context", exception.getMessage());
    }

    public void testSearchRequestRuntimeFieldsAndMultifieldDetection() {
        Map<String, Object> runtimeMappings = Map.ofEntries(
            Map.entry("cat", Map.of("type", "keyword")),
            Map.entry("cat.subfield", Map.of("type", "keyword")),
            Map.entry("dog", Map.of("type", "long"))
        );
        MappingLookup mappingLookup = createMappingLookup(
            List.of(
                new MockFieldMapper.FakeFieldType("pig"),
                new MockFieldMapper.FakeFieldType("pig.subfield"),
                new MockFieldMapper.FakeFieldType("cat"),
                new MockFieldMapper.FakeFieldType("cat.subfield")
            ),
            List.of(new TestRuntimeField("runtime", "long"))
        );
        SearchExecutionContext context = createSearchExecutionContext("uuid", null, mappingLookup, runtimeMappings);
        assertTrue(context.isMultiField("pig.subfield"));
        assertFalse(context.isMultiField("cat.subfield"));
        assertTrue(mappingLookup.isMultiField("cat.subfield"));
    }

    public static SearchExecutionContext createSearchExecutionContext(String indexUuid, String clusterAlias) {
        return createSearchExecutionContext(indexUuid, clusterAlias, MappingLookup.EMPTY, Map.of());
    }

    private static SearchExecutionContext createSearchExecutionContext(RuntimeField... fieldTypes) {
        return createSearchExecutionContext(
            "uuid",
            null,
            createMappingLookup(Collections.emptyList(), List.of(fieldTypes)),
            Collections.emptyMap()
        );
    }

    private static SearchExecutionContext createSearchExecutionContext(
        String indexUuid,
        String clusterAlias,
        MappingLookup mappingLookup,
        Map<String, Object> runtimeMappings
    ) {
        IndexMetadata.Builder indexMetadataBuilder = new IndexMetadata.Builder("index");
        indexMetadataBuilder.settings(
            Settings.builder()
                .put("index.version.created", Version.CURRENT)
                .put("index.number_of_shards", 1)
                .put("index.number_of_replicas", 1)
                .put(IndexMetadata.SETTING_INDEX_UUID, indexUuid)
        );
        IndexMetadata indexMetadata = indexMetadataBuilder.build();
        IndexSettings indexSettings = new IndexSettings(indexMetadata, Settings.EMPTY);
        MapperService mapperService = createMapperService(indexSettings, mappingLookup);
        final long nowInMillis = randomNonNegativeLong();
        return new SearchExecutionContext(
            0,
            0,
            indexSettings,
            null,
<<<<<<< HEAD
            (mappedFieldType, idxName, searchLookup, fielddataType) -> mappedFieldType.fielddataBuilder(
                idxName,
                searchLookup,
                fielddataType
            ).build(null, null),
=======
            (mappedFieldType, fdc) -> mappedFieldType.fielddataBuilder(fdc).build(null, null),
>>>>>>> 9b5cd671
            mapperService,
            mappingLookup,
            null,
            null,
            XContentParserConfiguration.EMPTY,
            new NamedWriteableRegistry(Collections.emptyList()),
            null,
            null,
            () -> nowInMillis,
            clusterAlias,
            null,
            () -> true,
            null,
            runtimeMappings
        );
    }

    private static MapperService createMapperService(IndexSettings indexSettings, MappingLookup mappingLookup) {
        IndexAnalyzers indexAnalyzers = new IndexAnalyzers(
            singletonMap("default", new NamedAnalyzer("default", AnalyzerScope.INDEX, null)),
            emptyMap(),
            emptyMap()
        );
        IndicesModule indicesModule = new IndicesModule(Collections.emptyList());
        MapperRegistry mapperRegistry = indicesModule.getMapperRegistry();
        Supplier<SearchExecutionContext> searchExecutionContextSupplier = () -> { throw new UnsupportedOperationException(); };
        MapperService mapperService = mock(MapperService.class);
        when(mapperService.getIndexAnalyzers()).thenReturn(indexAnalyzers);
        when(mapperService.parserContext()).thenReturn(
            new MappingParserContext(
                null,
                type -> mapperRegistry.getMapperParser(type, indexSettings.getIndexVersionCreated()),
                mapperRegistry.getRuntimeFieldParsers()::get,
                indexSettings.getIndexVersionCreated(),
                searchExecutionContextSupplier,
                null,
                ScriptCompiler.NONE,
                indexAnalyzers,
                indexSettings,
                indexSettings.getMode().buildIdFieldMapper(() -> true)
            )
        );
        when(mapperService.isMultiField(anyString())).then(
            (Answer<Boolean>) invocation -> mappingLookup.isMultiField(invocation.getArgument(0))
        );
        return mapperService;
    }

    private static RuntimeField runtimeField(String name, Function<LeafSearchLookup, String> runtimeDocValues) {
        return runtimeField(name, (leafLookup, docId) -> runtimeDocValues.apply(leafLookup));
    }

    private static RuntimeField runtimeField(String name, BiFunction<LeafSearchLookup, Integer, String> runtimeDocValues) {
        TestRuntimeField.TestRuntimeFieldType fieldType = new TestRuntimeField.TestRuntimeFieldType(name, null) {
            @Override
<<<<<<< HEAD
            public IndexFieldData.Builder fielddataBuilder(
                String fullyQualifiedIndexName,
                Supplier<SearchLookup> searchLookup,
                FielddataOperation operation
            ) {
=======
            public IndexFieldData.Builder fielddataBuilder(FieldDataContext fieldDataContext) {
>>>>>>> 9b5cd671
                return (cache, breakerService) -> new IndexFieldData<>() {
                    @Override
                    public String getFieldName() {
                        return name;
                    }

                    @Override
                    public ValuesSourceType getValuesSourceType() {
                        throw new UnsupportedOperationException();
                    }

                    @Override
                    public LeafFieldData load(LeafReaderContext context) {
                        return new LeafFieldData() {
                            @Override
                            public DocValuesScriptFieldFactory getScriptFieldFactory(String name) {
                                return new DelegateDocValuesField(new ScriptDocValues<String>(new ScriptDocValues.Supplier<String>() {
                                    String value;

                                    @Override
                                    public int size() {
                                        return 1;
                                    }

                                    @Override
                                    public String getInternal(int index) {
                                        assert index == 0;
                                        return value;
                                    }

                                    @Override
                                    public void setNextDocId(int docId) {
                                        assert docId >= 0;
                                        LeafSearchLookup leafLookup = fieldDataContext.lookupSupplier().get().getLeafSearchLookup(context);
                                        leafLookup.setDocument(docId);
                                        value = runtimeDocValues.apply(leafLookup, docId);
                                    }
                                }) {
                                    @Override
                                    public int size() {
                                        return supplier.size();
                                    }

                                    @Override
                                    public String get(int i) {
                                        return supplier.getInternal(i);
                                    }
                                }, name);
                            }

                            @Override
                            public SortedBinaryDocValues getBytesValues() {
                                throw new UnsupportedOperationException();
                            }

                            @Override
                            public long ramBytesUsed() {
                                throw new UnsupportedOperationException();
                            }

                            @Override
                            public void close() {
                                throw new UnsupportedOperationException();
                            }
                        };
                    }

                    @Override
                    public LeafFieldData loadDirect(LeafReaderContext context) {
                        throw new UnsupportedOperationException();
                    }

                    @Override
                    public SortField sortField(
                        Object missingValue,
                        MultiValueMode sortMode,
                        XFieldComparatorSource.Nested nested,
                        boolean reverse
                    ) {
                        throw new UnsupportedOperationException();
                    }

                    @Override
                    public BucketedSort newBucketedSort(
                        BigArrays bigArrays,
                        Object missingValue,
                        MultiValueMode sortMode,
                        XFieldComparatorSource.Nested nested,
                        SortOrder sortOrder,
                        DocValueFormat format,
                        int bucketSize,
                        BucketedSort.ExtraData extra
                    ) {
                        throw new UnsupportedOperationException();
                    }
                };
            }
        };
        return new TestRuntimeField(name, Collections.singleton(fieldType));
    }

    private static List<String> collect(String field, SearchExecutionContext searchExecutionContext) throws IOException {
        return collect(field, searchExecutionContext, new MatchAllDocsQuery());
    }

    private static List<String> collect(String field, SearchExecutionContext searchExecutionContext, Query query) throws IOException {
        List<String> result = new ArrayList<>();
        try (Directory directory = newDirectory(); RandomIndexWriter indexWriter = new RandomIndexWriter(random(), directory)) {
            indexWriter.addDocument(List.of(new StringField("indexed_field", "first", Field.Store.NO)));
            indexWriter.addDocument(List.of(new StringField("indexed_field", "second", Field.Store.NO)));
            try (DirectoryReader reader = indexWriter.getReader()) {
                IndexSearcher searcher = newSearcher(reader);
                MappedFieldType fieldType = searchExecutionContext.getFieldType(field);
                IndexFieldData<?> indexFieldData;
                if (randomBoolean()) {
                    indexFieldData = searchExecutionContext.getForField(fieldType, MappedFieldType.FielddataOperation.SEARCH);
                } else {
                    indexFieldData = searchExecutionContext.lookup().getForField(fieldType, MappedFieldType.FielddataOperation.SEARCH);
                }
                searcher.search(query, new Collector() {
                    @Override
                    public ScoreMode scoreMode() {
                        return ScoreMode.COMPLETE_NO_SCORES;
                    }

                    @Override
                    public LeafCollector getLeafCollector(LeafReaderContext context) {
                        return new LeafCollector() {
                            @Override
                            public void setScorer(Scorable scorer) {}

                            @Override
                            public void collect(int doc) throws IOException {
                                ScriptDocValues<?> scriptDocValues;
                                if (randomBoolean()) {
                                    LeafDocLookup leafDocLookup = searchExecutionContext.lookup().getLeafSearchLookup(context).doc();
                                    leafDocLookup.setDocument(doc);
                                    scriptDocValues = leafDocLookup.get(field);
                                } else {
                                    scriptDocValues = indexFieldData.load(context).getScriptFieldFactory("test").toScriptDocValues();
                                    ;
                                }
                                scriptDocValues.getSupplier().setNextDocId(doc);
                                for (int i = 0; i < scriptDocValues.size(); i++) {
                                    result.add(scriptDocValues.get(i).toString());
                                }
                            }
                        };
                    }
                });
            }
            return result;
        }
    }
}<|MERGE_RESOLUTION|>--- conflicted
+++ resolved
@@ -426,15 +426,7 @@
             0,
             indexSettings,
             null,
-<<<<<<< HEAD
-            (mappedFieldType, idxName, searchLookup, fielddataType) -> mappedFieldType.fielddataBuilder(
-                idxName,
-                searchLookup,
-                fielddataType
-            ).build(null, null),
-=======
             (mappedFieldType, fdc) -> mappedFieldType.fielddataBuilder(fdc).build(null, null),
->>>>>>> 9b5cd671
             mapperService,
             mappingLookup,
             null,
@@ -490,15 +482,7 @@
     private static RuntimeField runtimeField(String name, BiFunction<LeafSearchLookup, Integer, String> runtimeDocValues) {
         TestRuntimeField.TestRuntimeFieldType fieldType = new TestRuntimeField.TestRuntimeFieldType(name, null) {
             @Override
-<<<<<<< HEAD
-            public IndexFieldData.Builder fielddataBuilder(
-                String fullyQualifiedIndexName,
-                Supplier<SearchLookup> searchLookup,
-                FielddataOperation operation
-            ) {
-=======
             public IndexFieldData.Builder fielddataBuilder(FieldDataContext fieldDataContext) {
->>>>>>> 9b5cd671
                 return (cache, breakerService) -> new IndexFieldData<>() {
                     @Override
                     public String getFieldName() {
