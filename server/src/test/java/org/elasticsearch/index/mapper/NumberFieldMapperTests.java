--- conflicted
+++ resolved
@@ -31,7 +31,6 @@
 import org.elasticsearch.common.compress.CompressedXContent;
 import org.elasticsearch.common.settings.Settings;
 import org.elasticsearch.common.xcontent.ToXContentObject;
-import org.elasticsearch.common.xcontent.XContentBuilder;
 import org.elasticsearch.common.xcontent.XContentFactory;
 import org.elasticsearch.common.xcontent.XContentType;
 import org.elasticsearch.index.mapper.NumberFieldMapper.NumberType;
@@ -42,11 +41,13 @@
 import java.io.ByteArrayInputStream;
 import java.io.IOException;
 import java.math.BigInteger;
+import java.nio.charset.StandardCharsets;
 import java.util.Arrays;
 import java.util.HashSet;
 import java.util.List;
 
 import static org.elasticsearch.common.xcontent.XContentFactory.jsonBuilder;
+import static org.elasticsearch.index.mapper.FieldMapperTestCase.fetchSourceValue;
 import static org.hamcrest.Matchers.containsString;
 
 public class NumberFieldMapperTests extends AbstractNumericFieldMapperTestCase {
@@ -266,12 +267,7 @@
      */
     public void testIgnoreMalformedWithObject() throws Exception {
         for (String type : TYPES) {
-            Object malformedValue = new ToXContentObject() {
-                @Override
-                public XContentBuilder toXContent(XContentBuilder builder, Params params) throws IOException {
-                    return builder.startObject().field("foo", "bar").endObject();
-                }
-            };
+            Object malformedValue = (ToXContentObject) (builder, params) -> builder.startObject().field("foo", "bar").endObject();
             for (Boolean ignoreMalformed : new Boolean[] { true, false }) {
                 String mapping = Strings.toString(
                         jsonBuilder().startObject().startObject("type").startObject("properties").startObject("field").field("type", type)
@@ -366,15 +362,9 @@
         Settings settings = Settings.builder().put(IndexMetadata.SETTING_VERSION_CREATED, Version.CURRENT.id).build();
         Mapper.BuilderContext context = new Mapper.BuilderContext(settings, new ContentPath());
 
-<<<<<<< HEAD
         NumberFieldMapper mapper = new NumberFieldMapper.Builder("field", NumberType.INTEGER, false, true).build(context);
-        assertEquals(3, mapper.parseSourceValue(3.14, null));
-        assertEquals(42, mapper.parseSourceValue("42.9", null));
-=======
-        NumberFieldMapper mapper = new NumberFieldMapper.Builder("field", NumberType.INTEGER).build(context);
         assertEquals(List.of(3), fetchSourceValue(mapper, 3.14));
         assertEquals(List.of(42), fetchSourceValue(mapper, "42.9"));
->>>>>>> e49e7220
 
         NumberFieldMapper nullValueMapper = new NumberFieldMapper.Builder("field", NumberType.FLOAT, false, true)
             .nullValue(2.71f)
@@ -457,7 +447,7 @@
         client().admin().indices().preparePutMapping("test57287").setSource(mapping, XContentType.JSON).get();
         String doc = "{\"number\" : 9223372036854775808}";
         IndexResponse response = client().index(new IndexRequest("test57287").source(doc, XContentType.JSON)).get();
-        assertTrue(response.status() == RestStatus.CREATED);
+        assertSame(response.status(), RestStatus.CREATED);
     }
 
     private void parseRequest(NumberType type, BytesReference content) throws IOException {
@@ -484,7 +474,7 @@
         if (value instanceof BigInteger) {
             return BytesReference.bytes(XContentFactory.jsonBuilder()
                 .startObject()
-                    .rawField("field", new ByteArrayInputStream(value.toString().getBytes("UTF-8")), XContentType.JSON)
+                    .rawField("field", new ByteArrayInputStream(value.toString().getBytes(StandardCharsets.UTF_8)), XContentType.JSON)
                 .endObject());
         } else {
             return BytesReference.bytes(XContentFactory.jsonBuilder().startObject().field("field", value).endObject());
