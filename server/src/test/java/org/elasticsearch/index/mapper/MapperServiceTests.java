--- conflicted
+++ resolved
@@ -54,6 +54,7 @@
 import java.util.Map;
 
 import static org.hamcrest.CoreMatchers.containsString;
+import static org.hamcrest.CoreMatchers.startsWith;
 import static org.hamcrest.Matchers.instanceOf;
 
 public class MapperServiceTests extends ESSingleNodeTestCase {
@@ -266,7 +267,6 @@
         assertEquals("Limit of total fields [" + numberOfNonAliasFields + "] in index [test2] has been exceeded", e.getMessage());
     }
 
-<<<<<<< HEAD
     public void testForbidMultipleTypes() throws IOException {
         String mapping = Strings.toString(XContentFactory.jsonBuilder().startObject().startObject("type").endObject().endObject());
         MapperService mapperService = createIndex("test").mapperService();
@@ -295,15 +295,6 @@
         IllegalArgumentException e = expectThrows(IllegalArgumentException.class,
             () -> mapperService.merge("type2", new CompressedXContent(mapping2), MergeReason.MAPPING_UPDATE));
         assertThat(e.getMessage(), startsWith("Rejecting mapping update to [test] as the final mapping would have more than 1 type: "));
-=======
-    public void testDefaultMappingIsRejectedOn7() throws IOException {
-        String mapping = Strings.toString(XContentFactory.jsonBuilder().startObject().startObject("_default_").endObject().endObject());
-        MapperService mapperService = createIndex("test").mapperService();
-        IllegalArgumentException e = expectThrows(IllegalArgumentException.class,
-                () -> mapperService.merge("_default_", new CompressedXContent(mapping), MergeReason.MAPPING_UPDATE));
-        assertEquals("The [default] mapping cannot be updated on index [test]: defaults mappings are not useful anymore now"
-            + " that indices can have at most one type.", e.getMessage());
->>>>>>> 4207fcf6
     }
 
     public void testFieldNameLengthLimit() throws Throwable {
