--- conflicted
+++ resolved
@@ -68,13 +68,8 @@
         XContentParser parser = createParser(JsonXContent.jsonXContent, source);
         SourceToParse sourceToParse = new SourceToParse("test", new BytesArray(source), XContentType.JSON);
 
-<<<<<<< HEAD
         SourceFieldMapper sourceMapper = new SourceFieldMapper.Builder(null, Settings.EMPTY, false, true).setSynthetic().build();
-        RootObjectMapper root = new RootObjectMapper.Builder("_doc", Explicit.IMPLICIT_TRUE).add(
-=======
-        SourceFieldMapper sourceMapper = new SourceFieldMapper.Builder(null, Settings.EMPTY, false).setSynthetic().build();
         RootObjectMapper root = new RootObjectMapper.Builder("_doc", Optional.empty()).add(
->>>>>>> d4188534
             new PassThroughObjectMapper.Builder("labels").setPriority(0).setContainsDimensions().dynamic(ObjectMapper.Dynamic.TRUE)
         ).build(MapperBuilderContext.root(false, false));
         Mapping mapping = new Mapping(root, new MetadataFieldMapper[] { sourceMapper }, Map.of());
