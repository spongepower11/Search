--- conflicted
+++ resolved
@@ -382,11 +382,7 @@
             .startObject("properties")
             .startObject("release_date").field("type", "date").field("format", "yyyy/MM/dd").endObject()
             .endObject().endObject().endObject());
-<<<<<<< HEAD
-        DocumentMapper initMapper = indexService.mapperService().merge("movie", new CompressedXContent(initMapping),
-=======
         indexService.mapperService().merge("movie", new CompressedXContent(initMapping),
->>>>>>> 0c7f6570
             MapperService.MergeReason.MAPPING_UPDATE, randomBoolean());
 
         assertThat(indexService.mapperService().fullName("release_date"), notNullValue());
