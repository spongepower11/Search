/*
 * Copyright Elasticsearch B.V. and/or licensed to Elasticsearch B.V. under one
 * or more contributor license agreements. Licensed under the Elastic License
 * 2.0 and the Server Side Public License, v 1; you may not use this file except
 * in compliance with, at your election, the Elastic License 2.0 or the Server
 * Side Public License, v 1.
 */

package org.elasticsearch.index.mapper;

import org.apache.lucene.util.BytesRef;
import org.elasticsearch.cluster.metadata.IndexMetadata;
import org.elasticsearch.common.bytes.BytesArray;
import org.elasticsearch.common.io.stream.ByteArrayStreamInput;
import org.elasticsearch.common.lucene.uid.Versions;
import org.elasticsearch.common.settings.Settings;
import org.elasticsearch.core.CheckedConsumer;
import org.elasticsearch.index.IndexMode;
import org.elasticsearch.index.IndexSettings;
import org.elasticsearch.index.IndexVersion;
import org.elasticsearch.index.IndexVersions;
import org.elasticsearch.index.VersionType;
import org.elasticsearch.index.engine.Engine;
import org.elasticsearch.index.shard.IndexShard;
import org.elasticsearch.test.index.IndexVersionUtils;
import org.elasticsearch.xcontent.XContentBuilder;
import org.elasticsearch.xcontent.XContentType;

import java.io.IOException;

import static org.elasticsearch.index.seqno.SequenceNumbers.UNASSIGNED_SEQ_NO;
import static org.hamcrest.Matchers.containsString;
import static org.hamcrest.Matchers.equalTo;
import static org.hamcrest.Matchers.is;
import static org.hamcrest.Matchers.not;
import static org.hamcrest.Matchers.nullValue;

public class TimeSeriesIdFieldMapperTests extends MetadataMapperTestCase {

    @Override
    protected String fieldName() {
        return TimeSeriesIdFieldMapper.NAME;
    }

    @Override
    protected boolean isConfigurable() {
        return false;
    }

    @Override
    protected void registerParameters(ParameterChecker checker) throws IOException {
        // There aren't any parameters
    }

    @Override
    protected IndexVersion getVersion() {
        return IndexVersionUtils.randomVersionBetween(
            random(),
            IndexVersions.V_8_8_0,
            IndexVersionUtils.getPreviousVersion(IndexVersions.TIME_SERIES_ID_HASHING)
        );
    }

    private DocumentMapper createDocumentMapper(String routingPath, XContentBuilder mappings) throws IOException {
        return createMapperService(
            getIndexSettingsBuilder().put(IndexSettings.MODE.getKey(), IndexMode.TIME_SERIES.name())
                .put(MapperService.INDEX_MAPPING_DIMENSION_FIELDS_LIMIT_SETTING.getKey(), 200) // Allow tests that use many dimensions
                .put(IndexMetadata.INDEX_ROUTING_PATH.getKey(), routingPath)
                .put(IndexSettings.TIME_SERIES_START_TIME.getKey(), "2021-04-28T00:00:00Z")
                .put(IndexSettings.TIME_SERIES_END_TIME.getKey(), "2021-04-29T00:00:00Z")
                .build(),
            mappings
        ).documentMapper();
    }

    private static ParsedDocument parseDocument(DocumentMapper docMapper, CheckedConsumer<XContentBuilder, IOException> f)
        throws IOException {
        // Add the @timestamp field required by DataStreamTimestampFieldMapper for all time series indices
        return docMapper.parse(source(null, b -> {
            f.accept(b);
            b.field("@timestamp", "2021-10-01");
        }, null));
    }

    private static BytesRef parseAndGetTsid(DocumentMapper docMapper, CheckedConsumer<XContentBuilder, IOException> f) throws IOException {
        return parseDocument(docMapper, f).rootDoc().getBinaryValue(TimeSeriesIdFieldMapper.NAME);
    }

    @SuppressWarnings("unchecked")
    public void testEnabledInTimeSeriesMode() throws Exception {
        DocumentMapper docMapper = createDocumentMapper("a", mapping(b -> {
            b.startObject("a").field("type", "keyword").field("time_series_dimension", true).endObject();
            b.startObject("b").field("type", "long").field("time_series_dimension", true).endObject();
        }));

        ParsedDocument doc = parseDocument(docMapper, b -> b.field("a", "value").field("b", 100).field("c", 500));
        assertThat(
            doc.rootDoc().getBinaryValue("_tsid"),
            equalTo(new BytesRef("\u0002\u0001as\u0005value\u0001bl\u0000\u0000\u0000\u0000\u0000\u0000\u0000d"))
        );
        assertThat(doc.rootDoc().getField("a").binaryValue(), equalTo(new BytesRef("value")));
        assertThat(doc.rootDoc().getField("b").numericValue(), equalTo(100L));
        assertEquals(TimeSeriesIdFieldMapper.encodeTsid(new ByteArrayStreamInput(doc.rootDoc().getBinaryValue("_tsid").bytes)), "AWE");
    }

    public void testDisabledInStandardMode() throws Exception {
        DocumentMapper docMapper = createMapperService(
            getIndexSettingsBuilder().put(IndexSettings.MODE.getKey(), IndexMode.STANDARD.name()).build(),
            mapping(b -> {})
        ).documentMapper();
        assertThat(docMapper.metadataMapper(TimeSeriesIdFieldMapper.class), is(nullValue()));

        ParsedDocument doc = docMapper.parse(source("id", b -> b.field("field", "value"), null));
        assertThat(doc.rootDoc().getBinaryValue("_tsid"), is(nullValue()));
        assertThat(doc.rootDoc().get("field"), equalTo("value"));
    }

    public void testIncludeInDocumentNotAllowed() throws Exception {
        DocumentMapper docMapper = createDocumentMapper("a", mapping(b -> {
            b.startObject("a").field("type", "keyword").field("time_series_dimension", true).endObject();
        }));
        Exception e = expectThrows(DocumentParsingException.class, () -> parseDocument(docMapper, b -> b.field("_tsid", "foo")));

        assertThat(e.getCause().getMessage(), containsString("Field [_tsid] is a metadata field and cannot be added inside a document"));
    }

    /**
     * Test with non-randomized string for sanity checking.
     */
    @SuppressWarnings("unchecked")
    public void testStrings() throws IOException {
        DocumentMapper docMapper = createDocumentMapper("a", mapping(b -> {
            b.startObject("a").field("type", "keyword").field("time_series_dimension", true).endObject();
            b.startObject("o")
                .startObject("properties")
                .startObject("e")
                .field("type", "keyword")
                .field("time_series_dimension", true)
                .endObject()
                .endObject()
                .endObject();
        }));

        BytesRef tsid = parseAndGetTsid(
            docMapper,
            b -> b.field("a", "foo").field("b", "bar").field("c", "baz").startObject("o").field("e", "bort").endObject()
        );
        assertEquals(TimeSeriesIdFieldMapper.encodeTsid(new BytesArray(tsid).streamInput()), "AWE");
    }

    @SuppressWarnings("unchecked")
    public void testUnicodeKeys() throws IOException {
        String fire = new String(new int[] { 0x1F525 }, 0, 1);
        String coffee = "\u2615";
        DocumentMapper docMapper = createDocumentMapper(fire + "," + coffee, mapping(b -> {
            b.startObject(fire).field("type", "keyword").field("time_series_dimension", true).endObject();
            b.startObject(coffee).field("type", "keyword").field("time_series_dimension", true).endObject();
        }));

        ParsedDocument doc = parseDocument(docMapper, b -> b.field(fire, "hot").field(coffee, "good"));
        Object tsid = TimeSeriesIdFieldMapper.encodeTsid(new ByteArrayStreamInput(doc.rootDoc().getBinaryValue("_tsid").bytes));
        assertEquals(tsid, "A-I");
    }

    @SuppressWarnings("unchecked")
    public void testKeywordTooLong() throws IOException {
        DocumentMapper docMapper = createDocumentMapper("a", mapping(b -> {
            b.startObject("a").field("type", "keyword").field("time_series_dimension", true).endObject();
        }));

        ParsedDocument doc = parseDocument(docMapper, b -> b.field("a", "more_than_1024_bytes".repeat(52)));
        assertEquals(TimeSeriesIdFieldMapper.encodeTsid(new ByteArrayStreamInput(doc.rootDoc().getBinaryValue("_tsid").bytes)), "AQ");
    }

    @SuppressWarnings("unchecked")
    public void testKeywordTooLongUtf8() throws IOException {
        DocumentMapper docMapper = createDocumentMapper("a", mapping(b -> {
            b.startObject("a").field("type", "keyword").field("time_series_dimension", true).endObject();
        }));

        String theWordLong = "長い";
        ParsedDocument doc = parseDocument(docMapper, b -> b.field("a", theWordLong.repeat(200)));
        assertEquals(TimeSeriesIdFieldMapper.encodeTsid(new ByteArrayStreamInput(doc.rootDoc().getBinaryValue("_tsid").bytes)), "AQ");
    }

    public void testKeywordNull() throws IOException {
        DocumentMapper docMapper = createDocumentMapper("r", mapping(b -> {
            b.startObject("r").field("type", "keyword").field("time_series_dimension", true).endObject();
            b.startObject("a").field("type", "keyword").field("time_series_dimension", true).endObject();
        }));

        BytesRef withNull = parseAndGetTsid(docMapper, b -> b.field("r", "foo").field("a", (String) null));
        BytesRef withoutField = parseAndGetTsid(docMapper, b -> b.field("r", "foo"));
        assertThat(withNull, equalTo(withoutField));
    }

    /**
     * Test with non-randomized longs for sanity checking.
     */
    @SuppressWarnings("unchecked")
    public void testLong() throws IOException {
        DocumentMapper docMapper = createDocumentMapper("kw", mapping(b -> {
            b.startObject("kw").field("type", "keyword").field("time_series_dimension", true).endObject();
            b.startObject("a").field("type", "long").field("time_series_dimension", true).endObject();
            b.startObject("o")
                .startObject("properties")
                .startObject("e")
                .field("type", "long")
                .field("time_series_dimension", true)
                .endObject()
                .endObject()
                .endObject();
        }));

        BytesRef tsid = parseAndGetTsid(docMapper, b -> {
            b.field("kw", "kw");
            b.field("a", 1L);
            b.field("b", -1);
            b.field("c", "baz");
            b.startObject("o").field("e", 1234).endObject();
        });
        assertEquals(TimeSeriesIdFieldMapper.encodeTsid(new BytesArray(tsid).streamInput()), "AWFs");
    }

    public void testLongInvalidString() throws IOException {
        DocumentMapper docMapper = createDocumentMapper("b", mapping(b -> {
            b.startObject("a").field("type", "long").field("time_series_dimension", true).endObject();
            b.startObject("b").field("type", "keyword").field("time_series_dimension", true).endObject();
        }));
        Exception e = expectThrows(DocumentParsingException.class, () -> parseDocument(docMapper, b -> b.field("a", "not_a_long")));
        assertThat(
            e.getMessage(),
            // TODO describe the document instead of "null"
            equalTo("[1:6] failed to parse field [a] of type [long] in a time series document. Preview of field's value: 'not_a_long'")
        );
    }

    public void testLongNull() throws IOException {
        DocumentMapper docMapper = createDocumentMapper("r", mapping(b -> {
            b.startObject("r").field("type", "keyword").field("time_series_dimension", true).endObject();
            b.startObject("a").field("type", "long").field("time_series_dimension", true).endObject();
        }));

        BytesRef withNull = parseAndGetTsid(docMapper, b -> b.field("r", "foo").field("a", (Long) null));
        BytesRef withoutField = parseAndGetTsid(docMapper, b -> b.field("r", "foo"));
        assertThat(withNull, equalTo(withoutField));
    }

    /**
     * Test with non-randomized integers for sanity checking.
     */
    @SuppressWarnings("unchecked")
    public void testInteger() throws IOException {
        DocumentMapper docMapper = createDocumentMapper("kw", mapping(b -> {
            b.startObject("kw").field("type", "keyword").field("time_series_dimension", true).endObject();
            b.startObject("a").field("type", "integer").field("time_series_dimension", true).endObject();
            b.startObject("o")
                .startObject("properties")
                .startObject("e")
                .field("type", "integer")
                .field("time_series_dimension", true)
                .endObject()
                .endObject()
                .endObject();
        }));

        BytesRef tsid = parseAndGetTsid(docMapper, b -> {
            b.field("kw", "kw");
            b.field("a", 1L);
            b.field("b", -1);
            b.field("c", "baz");
            b.startObject("o").field("e", Integer.MIN_VALUE).endObject();
        });
        assertEquals(TimeSeriesIdFieldMapper.encodeTsid(new BytesArray(tsid).streamInput()), "AWFs");
    }

    public void testIntegerInvalidString() throws IOException {
        DocumentMapper docMapper = createDocumentMapper("b", mapping(b -> {
            b.startObject("a").field("type", "integer").field("time_series_dimension", true).endObject();
            b.startObject("b").field("type", "keyword").field("time_series_dimension", true).endObject();
        }));
        Exception e = expectThrows(DocumentParsingException.class, () -> parseDocument(docMapper, b -> b.field("a", "not_an_int")));
        assertThat(
            e.getMessage(),
            equalTo("[1:6] failed to parse field [a] of type [integer] in a time series document. Preview of field's value: 'not_an_int'")
        );
    }

    public void testIntegerOutOfRange() throws IOException {
        DocumentMapper docMapper = createDocumentMapper("b", mapping(b -> {
            b.startObject("a").field("type", "integer").field("time_series_dimension", true).endObject();
            b.startObject("b").field("type", "keyword").field("time_series_dimension", true).endObject();
        }));
        Exception e = expectThrows(DocumentParsingException.class, () -> parseDocument(docMapper, b -> b.field("a", Long.MAX_VALUE)));
        assertThat(
            e.getMessage(),
            equalTo(
                "[1:6] failed to parse field [a] of type [integer] in a time series document. Preview of field's value: '"
                    + Long.MAX_VALUE
                    + "'"
            )
        );
    }

    /**
     * Test with non-randomized shorts for sanity checking.
     */
    @SuppressWarnings("unchecked")
    public void testShort() throws IOException {
        DocumentMapper docMapper = createDocumentMapper("kw", mapping(b -> {
            b.startObject("kw").field("type", "keyword").field("time_series_dimension", true).endObject();
            b.startObject("a").field("type", "short").field("time_series_dimension", true).endObject();
            b.startObject("o")
                .startObject("properties")
                .startObject("e")
                .field("type", "short")
                .field("time_series_dimension", true)
                .endObject()
                .endObject()
                .endObject();
        }));

        BytesRef tsid = parseAndGetTsid(docMapper, b -> {
            b.field("kw", "kw");
            b.field("a", 1L);
            b.field("b", -1);
            b.field("c", "baz");
            b.startObject("o").field("e", Short.MIN_VALUE).endObject();
        });
        assertEquals(TimeSeriesIdFieldMapper.encodeTsid(new BytesArray(tsid).streamInput()), "AWFs");
    }

    public void testShortInvalidString() throws IOException {
        DocumentMapper docMapper = createDocumentMapper("b", mapping(b -> {
            b.startObject("a").field("type", "short").field("time_series_dimension", true).endObject();
            b.startObject("b").field("type", "keyword").field("time_series_dimension", true).endObject();
        }));
        Exception e = expectThrows(DocumentParsingException.class, () -> parseDocument(docMapper, b -> b.field("a", "not_a_short")));
        assertThat(
            e.getMessage(),
            equalTo("[1:6] failed to parse field [a] of type [short] in a time series document. Preview of field's value: 'not_a_short'")
        );
    }

    public void testShortOutOfRange() throws IOException {
        DocumentMapper docMapper = createDocumentMapper("b", mapping(b -> {
            b.startObject("a").field("type", "short").field("time_series_dimension", true).endObject();
            b.startObject("b").field("type", "keyword").field("time_series_dimension", true).endObject();
        }));
        Exception e = expectThrows(DocumentParsingException.class, () -> parseDocument(docMapper, b -> b.field("a", Long.MAX_VALUE)));
        assertThat(
            e.getMessage(),
            equalTo(
                "[1:6] failed to parse field [a] of type [short] in a time series document. Preview of field's value: '"
                    + Long.MAX_VALUE
                    + "'"
            )
        );
    }

    /**
     * Test with non-randomized shorts for sanity checking.
     */
    @SuppressWarnings("unchecked")
    public void testByte() throws IOException {
        DocumentMapper docMapper = createDocumentMapper("kw", mapping(b -> {
            b.startObject("kw").field("type", "keyword").field("time_series_dimension", true).endObject();
            b.startObject("a").field("type", "byte").field("time_series_dimension", true).endObject();
            b.startObject("o")
                .startObject("properties")
                .startObject("e")
                .field("type", "byte")
                .field("time_series_dimension", true)
                .endObject()
                .endObject()
                .endObject();
        }));

        BytesRef tsid = parseAndGetTsid(docMapper, b -> {
            b.field("kw", "kw");
            b.field("a", 1L);
            b.field("b", -1);
            b.field("c", "baz");
            b.startObject("o").field("e", (int) Byte.MIN_VALUE).endObject();
        });
        assertEquals(TimeSeriesIdFieldMapper.encodeTsid(new BytesArray(tsid).streamInput()), "AWFs");
    }

    public void testByteInvalidString() throws IOException {
        DocumentMapper docMapper = createDocumentMapper("b", mapping(b -> {
            b.startObject("a").field("type", "byte").field("time_series_dimension", true).endObject();
            b.startObject("b").field("type", "keyword").field("time_series_dimension", true).endObject();
        }));
        Exception e = expectThrows(DocumentParsingException.class, () -> parseDocument(docMapper, b -> b.field("a", "not_a_byte")));
        assertThat(
            e.getMessage(),
            equalTo("[1:6] failed to parse field [a] of type [byte] in a time series document. Preview of field's value: 'not_a_byte'")
        );
    }

    public void testByteOutOfRange() throws IOException {
        DocumentMapper docMapper = createDocumentMapper("b", mapping(b -> {
            b.startObject("a").field("type", "byte").field("time_series_dimension", true).endObject();
            b.startObject("b").field("type", "keyword").field("time_series_dimension", true).endObject();
        }));
        Exception e = expectThrows(DocumentParsingException.class, () -> parseDocument(docMapper, b -> b.field("a", Long.MAX_VALUE)));
        assertThat(
            e.getMessage(),
            equalTo(
                "[1:6] failed to parse field [a] of type [byte] in a time series document. Preview of field's value: '"
                    + Long.MAX_VALUE
                    + "'"
            )
        );
    }

    /**
     * Test with non-randomized ips for sanity checking.
     */
    @SuppressWarnings("unchecked")
    public void testIp() throws IOException {
        DocumentMapper docMapper = createDocumentMapper("kw", mapping(b -> {
            b.startObject("kw").field("type", "keyword").field("time_series_dimension", true).endObject();
            b.startObject("a").field("type", "ip").field("time_series_dimension", true).endObject();
            b.startObject("o")
                .startObject("properties")
                .startObject("e")
                .field("type", "ip")
                .field("time_series_dimension", true)
                .endObject()
                .endObject()
                .endObject();
        }));

        ParsedDocument doc = parseDocument(docMapper, b -> {
            b.field("kw", "kw");
            b.field("a", "192.168.0.1");
            b.field("b", -1);
            b.field("c", "baz");
            b.startObject("o").field("e", "255.255.255.1").endObject();
        });
        assertEquals(TimeSeriesIdFieldMapper.encodeTsid(new ByteArrayStreamInput(doc.rootDoc().getBinaryValue("_tsid").bytes)), "AWFz");
    }

    public void testIpInvalidString() throws IOException {
        DocumentMapper docMapper = createDocumentMapper("b", mapping(b -> {
            b.startObject("a").field("type", "ip").field("time_series_dimension", true).endObject();
            b.startObject("b").field("type", "keyword").field("time_series_dimension", true).endObject();
        }));
        Exception e = expectThrows(DocumentParsingException.class, () -> parseDocument(docMapper, b -> b.field("a", "not_an_ip")));
        assertThat(
            e.getMessage(),
            equalTo("[1:6] failed to parse field [a] of type [ip] in a time series document. Preview of field's value: 'not_an_ip'")
        );
    }

    /**
     * Tests when the total of the tsid is more than 32k.
     */
    @SuppressWarnings("unchecked")
    public void testVeryLarge() throws IOException {
        DocumentMapper docMapper = createDocumentMapper("b", mapping(b -> {
            b.startObject("b").field("type", "keyword").field("time_series_dimension", true).endObject();
            for (int i = 0; i < 100; i++) {
                b.startObject("d" + i).field("type", "keyword").field("time_series_dimension", true).endObject();
            }
        }));

        String large = "many words ".repeat(80);
        ParsedDocument doc = parseDocument(docMapper, b -> {
            b.field("b", "foo");
            for (int i = 0; i < 100; i++) {
                b.field("d" + i, large);
            }
        });

        Object tsid = TimeSeriesIdFieldMapper.encodeTsid(new ByteArrayStreamInput(doc.rootDoc().getBinaryValue("_tsid").bytes));
        assertEquals(
            tsid,
            "AWJzA2ZvbwJkMHPwBm1hbnkgd29yZHMgbWFueSB3b3JkcyBtYW55IHdvcmRzIG1hbnkgd29yZHMgbWFueSB3b3JkcyBtYW55IHdvcmRzIG1hbnkgd"
                + "29yZHMgbWFueSB3b3JkcyA"
        );
    }

    /**
     * Sending the same document twice produces the same value.
     */
    public void testSameGenConsistentForSameDoc() throws IOException {
        DocumentMapper docMapper = createDocumentMapper("a", mapping(b -> {
            b.startObject("a").field("type", "keyword").field("time_series_dimension", true).endObject();
            b.startObject("b").field("type", "integer").field("time_series_dimension", true).endObject();
            b.startObject("c").field("type", "long").field("time_series_dimension", true).endObject();
        }));

        String a = randomAlphaOfLength(10);
        int b = between(1, 100);
        int c = between(0, 2);
        CheckedConsumer<XContentBuilder, IOException> fields = d -> d.field("a", a).field("b", b).field("c", (long) c);
        ParsedDocument doc1 = parseDocument(docMapper, fields);
        ParsedDocument doc2 = parseDocument(docMapper, fields);
        assertThat(doc1.rootDoc().getBinaryValue("_tsid").bytes, equalTo(doc2.rootDoc().getBinaryValue("_tsid").bytes));
    }

    /**
     * Non-dimension fields don't influence the value of _tsid.
     */
    public void testExtraFieldsDoNotMatter() throws IOException {
        DocumentMapper docMapper = createDocumentMapper("a", mapping(b -> {
            b.startObject("a").field("type", "keyword").field("time_series_dimension", true).endObject();
            b.startObject("b").field("type", "integer").field("time_series_dimension", true).endObject();
            b.startObject("c").field("type", "long").field("time_series_dimension", true).endObject();
        }));

        String a = randomAlphaOfLength(10);
        int b = between(1, 100);
        int c = between(0, 2);
        ParsedDocument doc1 = parseDocument(
            docMapper,
            d -> d.field("a", a).field("b", b).field("c", (long) c).field("e", between(10, 100))
        );
        ParsedDocument doc2 = parseDocument(
            docMapper,
            d -> d.field("a", a).field("b", b).field("c", (long) c).field("e", between(50, 200))
        );
        assertThat(doc1.rootDoc().getBinaryValue("_tsid").bytes, equalTo(doc2.rootDoc().getBinaryValue("_tsid").bytes));
    }

    /**
     * The order that the dimensions appear in the document do not influence the value of _tsid.
     */
    public void testOrderDoesNotMatter() throws IOException {
        DocumentMapper docMapper = createDocumentMapper("a", mapping(b -> {
            b.startObject("a").field("type", "keyword").field("time_series_dimension", true).endObject();
            b.startObject("b").field("type", "integer").field("time_series_dimension", true).endObject();
            b.startObject("c").field("type", "long").field("time_series_dimension", true).endObject();
        }));

        String a = randomAlphaOfLength(10);
        int b = between(1, 100);
        int c = between(0, 2);
        ParsedDocument doc1 = parseDocument(docMapper, d -> d.field("a", a).field("b", b).field("c", (long) c));
        ParsedDocument doc2 = parseDocument(docMapper, d -> d.field("b", b).field("a", a).field("c", (long) c));
        assertThat(doc1.rootDoc().getBinaryValue("_tsid").bytes, equalTo(doc2.rootDoc().getBinaryValue("_tsid").bytes));
    }

    /**
     * Dimensions that appear in the mapping but not in the document don't influence the value of _tsid.
     */
    public void testUnusedExtraDimensions() throws IOException {
        DocumentMapper docMapper = createDocumentMapper("a", mapping(b -> {
            b.startObject("a").field("type", "keyword").field("time_series_dimension", true).endObject();
            b.startObject("b").field("type", "integer").field("time_series_dimension", true).endObject();
            b.startObject("c").field("type", "long").field("time_series_dimension", true).endObject();
        }));

        String a = randomAlphaOfLength(10);
        int b = between(1, 100);
        CheckedConsumer<XContentBuilder, IOException> fields = d -> d.field("a", a).field("b", b);
        ParsedDocument doc1 = parseDocument(docMapper, fields);
        ParsedDocument doc2 = parseDocument(docMapper, fields);
        assertThat(doc1.rootDoc().getBinaryValue("_tsid").bytes, equalTo(doc2.rootDoc().getBinaryValue("_tsid").bytes));
    }

    /**
     * Different values for dimensions change the result.
     */
    public void testDifferentValues() throws IOException {
        DocumentMapper docMapper = createDocumentMapper("a", mapping(b -> {
            b.startObject("a").field("type", "keyword").field("time_series_dimension", true).endObject();
            b.startObject("b").field("type", "integer").field("time_series_dimension", true).endObject();
        }));

        String a = randomAlphaOfLength(10);
        ParsedDocument doc1 = parseDocument(docMapper, d -> d.field("a", a).field("b", between(1, 100)));
        ParsedDocument doc2 = parseDocument(docMapper, d -> d.field("a", a + 1).field("b", between(200, 300)));
        assertThat(doc1.rootDoc().getBinaryValue("_tsid").bytes, not(doc2.rootDoc().getBinaryValue("_tsid").bytes));
    }

    public void testSameMetricNamesDifferentValues() throws IOException {
        DocumentMapper docMapper = createDocumentMapper("a", mapping(b -> {
            b.startObject("a").field("type", "keyword").field("time_series_dimension", true).endObject();
            b.startObject("b").field("type", "integer").field("time_series_dimension", true).endObject();
            b.startObject("m1").field("type", "double").field("time_series_metric", "gauge").endObject();
            b.startObject("m2").field("type", "integer").field("time_series_metric", "counter").endObject();
        }));

        ParsedDocument doc1 = parseDocument(
            docMapper,
            d -> d.field("a", "value")
                .field("b", 10)
                .field("m1", randomDoubleBetween(100, 200, true))
                .field("m2", randomIntBetween(100, 200))
        );
        ParsedDocument doc2 = parseDocument(
            docMapper,
            d -> d.field("a", "value").field("b", 10).field("m1", randomDoubleBetween(10, 20, true)).field("m2", randomIntBetween(10, 20))
        );
        assertThat(doc1.rootDoc().getBinaryValue("_tsid").bytes, equalTo(doc2.rootDoc().getBinaryValue("_tsid").bytes));
    }

    public void testDifferentMetricNamesSameValues() throws IOException {
        DocumentMapper docMapper1 = createDocumentMapper("a", mapping(b -> {
            b.startObject("a").field("type", "keyword").field("time_series_dimension", true).endObject();
            b.startObject("b").field("type", "integer").field("time_series_dimension", true).endObject();
            b.startObject("m1").field("type", "double").field("time_series_metric", "gauge").endObject();
        }));

        DocumentMapper docMapper2 = createDocumentMapper("a", mapping(b -> {
            b.startObject("a").field("type", "keyword").field("time_series_dimension", true).endObject();
            b.startObject("b").field("type", "integer").field("time_series_dimension", true).endObject();
            b.startObject("m2").field("type", "double").field("time_series_metric", "gauge").endObject();
        }));

        double metricValue = randomDoubleBetween(10, 20, true);
        ParsedDocument doc1 = parseDocument(docMapper1, d -> d.field("a", "value").field("b", 10).field("m1", metricValue));
        ParsedDocument doc2 = parseDocument(docMapper2, d -> d.field("a", "value").field("b", 10).field("m2", metricValue));
        // NOTE: plain tsid (not hashed) does not take metric names/values into account
        assertThat(doc1.rootDoc().getBinaryValue("_tsid").bytes, equalTo(doc2.rootDoc().getBinaryValue("_tsid").bytes));
    }

    /**
     * Two documents with the same *values* but different dimension keys will generate
     * different {@code _tsid}s.
     */
    public void testDifferentDimensions() throws IOException {
        // First doc mapper has dimension fields a and b
        DocumentMapper docMapper1 = createDocumentMapper("a", mapping(b -> {
            b.startObject("a").field("type", "keyword").field("time_series_dimension", true).endObject();
            b.startObject("b").field("type", "integer").field("time_series_dimension", true).endObject();
        }));
        // Second doc mapper has dimension fields a and c
        DocumentMapper docMapper2 = createDocumentMapper("a", mapping(b -> {
            b.startObject("a").field("type", "keyword").field("time_series_dimension", true).endObject();
            b.startObject("c").field("type", "integer").field("time_series_dimension", true).endObject();
        }));

        String a = randomAlphaOfLength(10);
        int b = between(1, 100);
        int c = between(5, 500);
        CheckedConsumer<XContentBuilder, IOException> fields = d -> d.field("a", a).field("b", b).field("c", c);
        ParsedDocument doc1 = parseDocument(docMapper1, fields);
        ParsedDocument doc2 = parseDocument(docMapper2, fields);
        assertThat(doc1.rootDoc().getBinaryValue("_tsid").bytes, not(doc2.rootDoc().getBinaryValue("_tsid").bytes));
    }

    /**
     * Documents with fewer dimensions have a different value.
     */
    public void testFewerDimensions() throws IOException {
        DocumentMapper docMapper = createDocumentMapper("a", mapping(b -> {
            b.startObject("a").field("type", "keyword").field("time_series_dimension", true).endObject();
            b.startObject("b").field("type", "integer").field("time_series_dimension", true).endObject();
            b.startObject("c").field("type", "integer").field("time_series_dimension", true).endObject();
        }));

        String a = randomAlphaOfLength(10);
        int b = between(1, 100);
        int c = between(5, 500);
        ParsedDocument doc1 = parseDocument(docMapper, d -> d.field("a", a).field("b", b));
        ParsedDocument doc2 = parseDocument(docMapper, d -> d.field("a", a).field("b", b).field("c", c));
        assertThat(doc1.rootDoc().getBinaryValue("_tsid").bytes, not(doc2.rootDoc().getBinaryValue("_tsid").bytes));
    }

    public void testParseWithDynamicMapping() {
        Settings indexSettings = Settings.builder()
            .put(IndexSettings.MODE.getKey(), "time_series")
            .put(IndexMetadata.INDEX_ROUTING_PATH.getKey(), "dim")
            .build();
        MapperService mapper = createMapperService(IndexVersion.current(), indexSettings, () -> false);
        SourceToParse source = new SourceToParse(null, new BytesArray("""
            {
                "@timestamp": 1609459200000,
                "dim": "6a841a21",
                "value": 100
<<<<<<< HEAD
            }"""), XContentType.JSON, TimeSeriesRoutingHashFieldMapper.encode(0));
=======
            }"""), XContentType.JSON, TimeSeriesRoutingHashFieldMapper.DUMMY_ENCODED_VALUE);
>>>>>>> 28f3977a
        Engine.Index index = IndexShard.prepareIndex(
            mapper,
            source,
            UNASSIGNED_SEQ_NO,
            randomNonNegativeLong(),
            Versions.MATCH_ANY,
            VersionType.INTERNAL,
            Engine.Operation.Origin.PRIMARY,
            -1,
            false,
            UNASSIGNED_SEQ_NO,
            0,
            System.nanoTime()
        );
        assertNotNull(index.parsedDoc().dynamicMappingsUpdate());
    }

    public void testParseWithDynamicMappingInvalidRoutingHash() {
        Settings indexSettings = Settings.builder()
            .put(IndexSettings.MODE.getKey(), "time_series")
            .put(IndexMetadata.INDEX_ROUTING_PATH.getKey(), "dim")
            .build();
        MapperService mapper = createMapperService(IndexVersion.current(), indexSettings, () -> false);
        SourceToParse source = new SourceToParse(null, new BytesArray("""
            {
                "@timestamp": 1609459200000,
                "dim": "6a841a21",
                "value": 100
            }"""), XContentType.JSON, "no such routing hash");
        var failure = expectThrows(DocumentParsingException.class, () -> {
            IndexShard.prepareIndex(
                mapper,
                source,
                UNASSIGNED_SEQ_NO,
                randomNonNegativeLong(),
                Versions.MATCH_ANY,
                VersionType.INTERNAL,
                Engine.Operation.Origin.PRIMARY,
                -1,
                false,
                UNASSIGNED_SEQ_NO,
                0,
                System.nanoTime()
            );
        });
        assertThat(failure.getMessage(), equalTo("[5:1] failed to parse: Illegal base64 character 20"));
    }

    public void testParseWithDynamicMappingNullId() {
        Settings indexSettings = Settings.builder()
            .put(IndexSettings.MODE.getKey(), "time_series")
            .put(IndexMetadata.INDEX_ROUTING_PATH.getKey(), "dim")
            .build();
        MapperService mapper = createMapperService(IndexVersion.current(), indexSettings, () -> false);
        SourceToParse source = new SourceToParse(null, new BytesArray("""
            {
                "@timestamp": 1609459200000,
                "dim": "6a841a21",
                "value": 100
            }"""), XContentType.JSON);
        var failure = expectThrows(DocumentParsingException.class, () -> {
            IndexShard.prepareIndex(
                mapper,
                source,
                UNASSIGNED_SEQ_NO,
                randomNonNegativeLong(),
                Versions.MATCH_ANY,
                VersionType.INTERNAL,
                Engine.Operation.Origin.PRIMARY,
                -1,
                false,
                UNASSIGNED_SEQ_NO,
                0,
                System.nanoTime()
            );
        });
        assertThat(
            failure.getMessage(),
            equalTo("[5:1] failed to parse: _ts_routing_hash was null but must be set because index [index] is in time_series mode")
        );
    }
}<|MERGE_RESOLUTION|>--- conflicted
+++ resolved
@@ -672,11 +672,7 @@
                 "@timestamp": 1609459200000,
                 "dim": "6a841a21",
                 "value": 100
-<<<<<<< HEAD
-            }"""), XContentType.JSON, TimeSeriesRoutingHashFieldMapper.encode(0));
-=======
             }"""), XContentType.JSON, TimeSeriesRoutingHashFieldMapper.DUMMY_ENCODED_VALUE);
->>>>>>> 28f3977a
         Engine.Index index = IndexShard.prepareIndex(
             mapper,
             source,
