--- conflicted
+++ resolved
@@ -65,12 +65,8 @@
                 StringFieldScript script = new StringFieldScript(
                     "test",
                     Map.of(),
-<<<<<<< HEAD
                     new SearchLookup(field -> null, (ft, lookup, fdt) -> null, (ctx, doc) -> null),
-=======
-                    new SearchLookup(field -> null, (ft, lookup, fdt) -> null, new SourceLookup.ReaderSourceProvider()),
                     OnScriptError.FAIL,
->>>>>>> 42464200
                     reader.leaves().get(0)
                 ) {
                     @Override
@@ -96,12 +92,8 @@
                 StringFieldScript script = new StringFieldScript(
                     "test",
                     Map.of(),
-<<<<<<< HEAD
                     new SearchLookup(field -> null, (ft, lookup, fdt) -> null, (ctx, doc) -> null),
-=======
-                    new SearchLookup(field -> null, (ft, lookup, fdt) -> null, new SourceLookup.ReaderSourceProvider()),
                     OnScriptError.FAIL,
->>>>>>> 42464200
                     reader.leaves().get(0)
                 ) {
                     @Override
@@ -141,12 +133,8 @@
                 StringFieldScript.LeafFactory leafFactory = fromSource().newFactory(
                     "field",
                     Collections.emptyMap(),
-<<<<<<< HEAD
-                    new SearchLookup(field -> null, (ft, lookup, fdt) -> null, SourceProvider.fromStoredFields())
-=======
-                    new SearchLookup(field -> null, (ft, lookup, fdt) -> null, new SourceLookup.ReaderSourceProvider()),
+                    new SearchLookup(field -> null, (ft, lookup, fdt) -> null, SourceProvider.fromStoredFields()),
                     OnScriptError.FAIL
->>>>>>> 42464200
                 );
                 StringFieldScript stringFieldScript = leafFactory.newInstance(reader.leaves().get(0));
                 stringFieldScript.runForDoc(0);
@@ -175,12 +163,8 @@
                 StringFieldScript.LeafFactory leafFactory = fromSource().newFactory(
                     "field",
                     Collections.emptyMap(),
-<<<<<<< HEAD
-                    new SearchLookup(field -> null, (ft, lookup, fdt) -> null, SourceProvider.fromStoredFields())
-=======
-                    new SearchLookup(field -> null, (ft, lookup, fdt) -> null, new SourceLookup.ReaderSourceProvider()),
+                    new SearchLookup(field -> null, (ft, lookup, fdt) -> null, SourceProvider.fromStoredFields()),
                     OnScriptError.FAIL
->>>>>>> 42464200
                 );
                 StringFieldScript stringFieldScript = leafFactory.newInstance(reader.leaves().get(0));
                 stringFieldScript.runForDoc(0);
