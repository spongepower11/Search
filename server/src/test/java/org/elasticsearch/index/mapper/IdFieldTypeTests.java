/*
 * Licensed to Elasticsearch under one or more contributor
 * license agreements. See the NOTICE file distributed with
 * this work for additional information regarding copyright
 * ownership. Elasticsearch licenses this file to you under
 * the Apache License, Version 2.0 (the "License"); you may
 * not use this file except in compliance with the License.
 * You may obtain a copy of the License at
 *
 *    http://www.apache.org/licenses/LICENSE-2.0
 *
 * Unless required by applicable law or agreed to in writing,
 * software distributed under the License is distributed on an
 * "AS IS" BASIS, WITHOUT WARRANTIES OR CONDITIONS OF ANY
 * KIND, either express or implied.  See the License for the
 * specific language governing permissions and limitations
 * under the License.
 */
package org.elasticsearch.index.mapper;

import org.apache.lucene.search.Query;
import org.apache.lucene.search.TermInSetQuery;
import org.elasticsearch.Version;
import org.elasticsearch.cluster.metadata.IndexMetadata;
import org.elasticsearch.common.UUIDs;
import org.elasticsearch.common.settings.Settings;
import org.elasticsearch.index.IndexSettings;
import org.elasticsearch.index.query.QueryShardContext;
import org.elasticsearch.test.ESTestCase;
import org.mockito.Mockito;

public class IdFieldTypeTests extends ESTestCase {

    public void testRangeQuery() {
        MappedFieldType ft = new IdFieldMapper.IdFieldType(() -> false);
        IllegalArgumentException e = expectThrows(IllegalArgumentException.class,
                () -> ft.rangeQuery(null, null, randomBoolean(), randomBoolean(), null, null, null, null));
        assertEquals("Field [_id] of type [_id] does not support range queries", e.getMessage());
    }

    public void testTermsQuery() {
        QueryShardContext context = Mockito.mock(QueryShardContext.class);
        Settings indexSettings = Settings.builder()
                .put(IndexMetadata.SETTING_VERSION_CREATED, Version.CURRENT)
                .put(IndexMetadata.SETTING_NUMBER_OF_REPLICAS, 0)
                .put(IndexMetadata.SETTING_NUMBER_OF_SHARDS, 1)
                .put(IndexMetadata.SETTING_INDEX_UUID, UUIDs.randomBase64UUID()).build();
        IndexMetadata indexMetadata = IndexMetadata.builder(IndexMetadata.INDEX_UUID_NA_VALUE).settings(indexSettings).build();
        IndexSettings mockSettings = new IndexSettings(indexMetadata, Settings.EMPTY);
        Mockito.when(context.getIndexSettings()).thenReturn(mockSettings);
        Mockito.when(context.indexVersionCreated()).thenReturn(indexSettings.getAsVersion(IndexMetadata.SETTING_VERSION_CREATED, null));
<<<<<<< HEAD

        MapperService mapperService = Mockito.mock(MapperService.class);
        Mockito.when(context.getMapperService()).thenReturn(mapperService);

=======
>>>>>>> cf130f38
        MappedFieldType ft = new IdFieldMapper.IdFieldType(() -> false);
        Query query = ft.termQuery("id", context);
        assertEquals(new TermInSetQuery("_id", Uid.encodeId("id")), query);
    }

    public void testIsAggregatable() {
        MappedFieldType ft = new IdFieldMapper.IdFieldType(() -> false);
        assertFalse(ft.isAggregatable());

        ft = new IdFieldMapper.IdFieldType(() -> true);
        assertTrue(ft.isAggregatable());
    }
}<|MERGE_RESOLUTION|>--- conflicted
+++ resolved
@@ -49,13 +49,6 @@
         IndexSettings mockSettings = new IndexSettings(indexMetadata, Settings.EMPTY);
         Mockito.when(context.getIndexSettings()).thenReturn(mockSettings);
         Mockito.when(context.indexVersionCreated()).thenReturn(indexSettings.getAsVersion(IndexMetadata.SETTING_VERSION_CREATED, null));
-<<<<<<< HEAD
-
-        MapperService mapperService = Mockito.mock(MapperService.class);
-        Mockito.when(context.getMapperService()).thenReturn(mapperService);
-
-=======
->>>>>>> cf130f38
         MappedFieldType ft = new IdFieldMapper.IdFieldType(() -> false);
         Query query = ft.termQuery("id", context);
         assertEquals(new TermInSetQuery("_id", Uid.encodeId("id")), query);
