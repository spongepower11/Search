--- conflicted
+++ resolved
@@ -40,11 +40,7 @@
 import org.elasticsearch.index.IndexService;
 import org.elasticsearch.index.termvectors.TermVectorsService;
 import org.elasticsearch.plugins.Plugin;
-<<<<<<< HEAD
-=======
-import org.elasticsearch.search.lookup.SourceLookup;
 import org.elasticsearch.test.ESSingleNodeTestCase;
->>>>>>> eeb4afbf
 import org.elasticsearch.test.InternalSettingsPlugin;
 import org.junit.Before;
 
@@ -301,17 +297,10 @@
         Settings settings = Settings.builder().put(IndexMetadata.SETTING_VERSION_CREATED, Version.CURRENT.id).build();
         Mapper.BuilderContext context = new Mapper.BuilderContext(settings, new ContentPath());
 
-<<<<<<< HEAD
-        IpFieldMapper mapper = new IpFieldMapper.Builder("field").build(context);
+        IpFieldMapper mapper = new IpFieldMapper.Builder("field", true).build(context);
         assertEquals(List.of("2001:db8::2:1"), fetchFromSource(mapper, null, "2001:db8::2:1"));
         assertEquals(List.of("2001:db8::2:1"), fetchFromSource(mapper, null, "2001:db8:0:0:0:0:2:1"));
         assertEquals(List.of("::1"), fetchFromSource(mapper, null, "0:0:0:0:0:0:0:1"));
-=======
-        IpFieldMapper mapper = new IpFieldMapper.Builder("field", true).build(context);
-        assertEquals("2001:db8::2:1", mapper.parseSourceValue("2001:db8::2:1", null));
-        assertEquals("2001:db8::2:1", mapper.parseSourceValue("2001:db8:0:0:0:0:2:1", null));
-        assertEquals("::1", mapper.parseSourceValue("0:0:0:0:0:0:0:1", null));
->>>>>>> eeb4afbf
 
         IpFieldMapper nullValueMapper = new IpFieldMapper.Builder("field", true)
             .nullValue(InetAddresses.forString("2001:db8:0:0:0:0:2:7"))
