/*
 * Copyright Elasticsearch B.V. and/or licensed to Elasticsearch B.V. under one
 * or more contributor license agreements. Licensed under the Elastic License
 * 2.0 and the Server Side Public License, v 1; you may not use this file except
 * in compliance with, at your election, the Elastic License 2.0 or the Server
 * Side Public License, v 1.
 */

package org.elasticsearch.index.mapper.vectors;

import org.elasticsearch.Version;
import org.elasticsearch.index.fielddata.FieldDataContext;
import org.elasticsearch.index.mapper.FieldTypeTestCase;
import org.elasticsearch.index.mapper.MappedFieldType;
import org.elasticsearch.index.mapper.vectors.DenseVectorFieldMapper.DenseVectorFieldType;
import org.elasticsearch.index.mapper.vectors.DenseVectorFieldMapper.VectorSimilarity;

import java.io.IOException;
import java.util.Collections;
import java.util.List;
import java.util.Set;

import static org.hamcrest.Matchers.containsString;

public class DenseVectorFieldTypeTests extends FieldTypeTestCase {
    private final boolean indexed;

    public DenseVectorFieldTypeTests() {
        this.indexed = randomBoolean();
    }

    private DenseVectorFieldType createFloatFieldType() {
        return new DenseVectorFieldType(
            "f",
            Version.CURRENT,
            DenseVectorFieldMapper.ElementType.FLOAT,
            5,
            indexed,
            VectorSimilarity.cosine,
            Collections.emptyMap()
        );
    }

    private DenseVectorFieldType createByteFieldType() {
        return new DenseVectorFieldType(
            "f",
            Version.CURRENT,
            DenseVectorFieldMapper.ElementType.BYTE,
            5,
            true,
            VectorSimilarity.cosine,
            Collections.emptyMap()
        );
    }

    public void testHasDocValues() {
        DenseVectorFieldType fft = createFloatFieldType();
        assertNotEquals(indexed, fft.hasDocValues());
        DenseVectorFieldType bft = createByteFieldType();
        assertFalse(bft.hasDocValues());
    }

    public void testIsIndexed() {
        DenseVectorFieldType fft = createFloatFieldType();
        assertEquals(indexed, fft.isIndexed());
        DenseVectorFieldType bft = createByteFieldType();
        assertTrue(bft.isIndexed());
    }

    public void testIsSearchable() {
        DenseVectorFieldType fft = createFloatFieldType();
        assertEquals(indexed, fft.isSearchable());
        DenseVectorFieldType bft = createByteFieldType();
        assertTrue(bft.isSearchable());
    }

    public void testIsAggregatable() {
        DenseVectorFieldType fft = createFloatFieldType();
        assertFalse(fft.isAggregatable());
        DenseVectorFieldType bft = createByteFieldType();
        assertFalse(bft.isAggregatable());
    }

    public void testFielddataBuilder() {
<<<<<<< HEAD
        DenseVectorFieldType ft = createFieldType();
        FieldDataContext fdc = new FieldDataContext(
            "test",
            () -> null,
            Set::of,
            MappedFieldType.FielddataOperation.SCRIPT,
            randomBoolean()
        );
        assertNotNull(ft.fielddataBuilder(fdc));
=======
        DenseVectorFieldType fft = createFloatFieldType();
        FieldDataContext fdc = new FieldDataContext("test", () -> null, Set::of, MappedFieldType.FielddataOperation.SCRIPT);
        assertNotNull(fft.fielddataBuilder(fdc));

        DenseVectorFieldType bft = createByteFieldType();
        expectThrows(IllegalArgumentException.class, () -> bft.fielddataBuilder(fdc));
>>>>>>> 163f2180
    }

    public void testDocValueFormat() {
        DenseVectorFieldType fft = createFloatFieldType();
        expectThrows(IllegalArgumentException.class, () -> fft.docValueFormat(null, null));
        DenseVectorFieldType bft = createByteFieldType();
        expectThrows(IllegalArgumentException.class, () -> bft.docValueFormat(null, null));
    }

    public void testFetchSourceValue() throws IOException {
        DenseVectorFieldType fft = createFloatFieldType();
        List<Double> vector = List.of(0.0, 1.0, 2.0, 3.0, 4.0);
        assertEquals(vector, fetchSourceValue(fft, vector));
        DenseVectorFieldType bft = createByteFieldType();
        assertEquals(vector, fetchSourceValue(bft, vector));
    }

    public void testFloatCreateKnnQuery() {
        DenseVectorFieldType unindexedField = new DenseVectorFieldType(
            "f",
            Version.CURRENT,
            DenseVectorFieldMapper.ElementType.FLOAT,
            3,
            false,
            VectorSimilarity.cosine,
            Collections.emptyMap()
        );
        IllegalArgumentException e = expectThrows(
            IllegalArgumentException.class,
            () -> unindexedField.createKnnQuery(new float[] { 0.3f, 0.1f, 1.0f }, 10, null)
        );
        assertThat(e.getMessage(), containsString("to perform knn search on field [f], its mapping must have [index] set to [true]"));

        DenseVectorFieldType dotProductField = new DenseVectorFieldType(
            "f",
            Version.CURRENT,
            DenseVectorFieldMapper.ElementType.FLOAT,
            3,
            true,
            VectorSimilarity.dot_product,
            Collections.emptyMap()
        );
        e = expectThrows(IllegalArgumentException.class, () -> dotProductField.createKnnQuery(new float[] { 0.3f, 0.1f, 1.0f }, 10, null));
        assertThat(e.getMessage(), containsString("The [dot_product] similarity can only be used with unit-length vectors."));

        DenseVectorFieldType cosineField = new DenseVectorFieldType(
            "f",
            Version.CURRENT,
            DenseVectorFieldMapper.ElementType.FLOAT,
            3,
            true,
            VectorSimilarity.cosine,
            Collections.emptyMap()
        );
        e = expectThrows(IllegalArgumentException.class, () -> cosineField.createKnnQuery(new float[] { 0.0f, 0.0f, 0.0f }, 10, null));
        assertThat(e.getMessage(), containsString("The [cosine] similarity does not support vectors with zero magnitude."));
    }

    public void testByteCreateKnnQuery() {
        DenseVectorFieldType unindexedField = new DenseVectorFieldType(
            "f",
            Version.CURRENT,
            DenseVectorFieldMapper.ElementType.BYTE,
            3,
            false,
            VectorSimilarity.cosine,
            Collections.emptyMap()
        );
        IllegalArgumentException e = expectThrows(
            IllegalArgumentException.class,
            () -> unindexedField.createKnnQuery(new float[] { 0.3f, 0.1f, 1.0f }, 10, null)
        );
        assertThat(e.getMessage(), containsString("to perform knn search on field [f], its mapping must have [index] set to [true]"));

        DenseVectorFieldType cosineField = new DenseVectorFieldType(
            "f",
            Version.CURRENT,
            DenseVectorFieldMapper.ElementType.BYTE,
            3,
            true,
            VectorSimilarity.cosine,
            Collections.emptyMap()
        );
        e = expectThrows(IllegalArgumentException.class, () -> cosineField.createKnnQuery(new float[] { 0.0f, 0.0f, 0.0f }, 10, null));
        assertThat(e.getMessage(), containsString("The [cosine] similarity does not support vectors with zero magnitude."));
    }
}<|MERGE_RESOLUTION|>--- conflicted
+++ resolved
@@ -82,8 +82,7 @@
     }
 
     public void testFielddataBuilder() {
-<<<<<<< HEAD
-        DenseVectorFieldType ft = createFieldType();
+        DenseVectorFieldType fft = createFloatFieldType();
         FieldDataContext fdc = new FieldDataContext(
             "test",
             () -> null,
@@ -91,15 +90,10 @@
             MappedFieldType.FielddataOperation.SCRIPT,
             randomBoolean()
         );
-        assertNotNull(ft.fielddataBuilder(fdc));
-=======
-        DenseVectorFieldType fft = createFloatFieldType();
-        FieldDataContext fdc = new FieldDataContext("test", () -> null, Set::of, MappedFieldType.FielddataOperation.SCRIPT);
         assertNotNull(fft.fielddataBuilder(fdc));
 
         DenseVectorFieldType bft = createByteFieldType();
         expectThrows(IllegalArgumentException.class, () -> bft.fielddataBuilder(fdc));
->>>>>>> 163f2180
     }
 
     public void testDocValueFormat() {
