--- conflicted
+++ resolved
@@ -55,12 +55,14 @@
 
     public void testFielddataBuilder() {
         DenseVectorFieldType ft = createFieldType();
-<<<<<<< HEAD
-        assertNotNull(ft.fielddataBuilder(FieldDataContext.noRuntimeFields("test", randomBoolean())));
-=======
-        FieldDataContext fdc = new FieldDataContext("test", () -> null, Set::of, MappedFieldType.FielddataOperation.SCRIPT);
+        FieldDataContext fdc = new FieldDataContext(
+            "test",
+            () -> null,
+            Set::of,
+            MappedFieldType.FielddataOperation.SCRIPT,
+            randomBoolean()
+        );
         assertNotNull(ft.fielddataBuilder(fdc));
->>>>>>> 55c489d8
     }
 
     public void testDocValueFormat() {
