--- conflicted
+++ resolved
@@ -105,14 +105,9 @@
                 DateFieldScript.LeafFactory leafFactory = fromSource().newFactory(
                     "field",
                     Collections.emptyMap(),
-<<<<<<< HEAD
                     new SearchLookup(field -> null, (ft, lookup, fdt) -> null, SourceProvider.fromStoredFields()),
-                    DateFormatter.forPattern("epoch_millis")
-=======
-                    new SearchLookup(field -> null, (ft, lookup, fdt) -> null, new SourceLookup.ReaderSourceProvider()),
                     DateFormatter.forPattern("epoch_millis"),
                     OnScriptError.FAIL
->>>>>>> 42464200
                 );
                 DateFieldScript dateFieldScript = leafFactory.newInstance(reader.leaves().get(0));
                 List<Long> results = new ArrayList<>();
