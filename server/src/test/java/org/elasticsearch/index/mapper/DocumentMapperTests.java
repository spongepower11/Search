/*
 * Copyright Elasticsearch B.V. and/or licensed to Elasticsearch B.V. under one
 * or more contributor license agreements. Licensed under the Elastic License
 * 2.0 and the Server Side Public License, v 1; you may not use this file except
 * in compliance with, at your election, the Elastic License 2.0 or the Server
 * Side Public License, v 1.
 */

package org.elasticsearch.index.mapper;

import org.apache.lucene.analysis.Analyzer;
import org.apache.lucene.analysis.core.KeywordAnalyzer;
import org.apache.lucene.analysis.core.WhitespaceAnalyzer;
import org.apache.lucene.analysis.standard.StandardAnalyzer;
import org.elasticsearch.Version;
import org.elasticsearch.common.Strings;
import org.elasticsearch.common.compress.CompressedXContent;
import org.elasticsearch.common.settings.Settings;
import org.elasticsearch.common.xcontent.DeprecationHandler;
import org.elasticsearch.common.xcontent.NamedXContentRegistry;
import org.elasticsearch.common.xcontent.XContentType;
import org.elasticsearch.common.xcontent.support.MapXContentParser;
import org.elasticsearch.index.IndexSettings;
import org.elasticsearch.index.TimeSeriesIdGenerator;
import org.elasticsearch.index.analysis.AnalyzerScope;
import org.elasticsearch.index.analysis.IndexAnalyzers;
import org.elasticsearch.index.analysis.NamedAnalyzer;
import org.elasticsearch.index.mapper.MapperService.MergeReason;

import java.io.IOException;
import java.util.ArrayList;
import java.util.Collections;
import java.util.Comparator;
import java.util.List;
import java.util.Map;
import java.util.concurrent.CyclicBarrier;
import java.util.concurrent.atomic.AtomicBoolean;
import java.util.concurrent.atomic.AtomicReference;

import static io.github.nik9000.mapmatcher.ListMatcher.matchesList;
import static io.github.nik9000.mapmatcher.MapMatcher.assertMap;
import static org.hamcrest.Matchers.containsString;
import static org.hamcrest.Matchers.equalTo;
import static org.hamcrest.Matchers.notNullValue;
import static org.hamcrest.Matchers.nullValue;

public class DocumentMapperTests extends MapperServiceTestCase {

    public void testAddFields() throws Exception {
        DocumentMapper stage1 = createDocumentMapper(mapping(b -> b.startObject("name").field("type", "text").endObject()));
        DocumentMapper stage2 = createDocumentMapper(mapping(b -> {
            b.startObject("name").field("type", "text").endObject();
            b.startObject("age").field("type", "integer").endObject();
            b.startObject("obj1");
            {
                b.startObject("properties");
                {
                    b.startObject("prop1").field("type", "integer").endObject();
                }
                b.endObject();
            }
            b.endObject();
        }));

        MergeReason reason = randomFrom(MergeReason.MAPPING_UPDATE, MergeReason.INDEX_TEMPLATE);
        Mapping merged = MapperService.mergeMappings(stage1, stage2.mapping(), reason);
        // stage1 mapping should not have been modified
        assertThat(stage1.mappers().getMapper("age"), nullValue());
        assertThat(stage1.mappers().getMapper("obj1.prop1"), nullValue());
        // but merged should
        DocumentParser documentParser = new DocumentParser(null, null, null, null);
        DocumentMapper mergedMapper = new DocumentMapper(documentParser, merged);
        assertThat(mergedMapper.mappers().getMapper("age"), notNullValue());
        assertThat(mergedMapper.mappers().getMapper("obj1.prop1"), notNullValue());
    }

    public void testMergeObjectDynamic() throws Exception {
        DocumentMapper mapper = createDocumentMapper(mapping(b -> { }));
        assertNull(mapper.mapping().getRoot().dynamic());

        DocumentMapper withDynamicMapper = createDocumentMapper(topMapping(b -> b.field("dynamic", "false")));
        assertThat(withDynamicMapper.mapping().getRoot().dynamic(), equalTo(ObjectMapper.Dynamic.FALSE));

        Mapping merged = MapperService.mergeMappings(mapper, withDynamicMapper.mapping(), MergeReason.MAPPING_UPDATE);
        assertThat(merged.getRoot().dynamic(), equalTo(ObjectMapper.Dynamic.FALSE));
    }

    public void testMergeObjectAndNested() throws Exception {
        DocumentMapper objectMapper = createDocumentMapper(mapping(b -> b.startObject("obj").field("type", "object").endObject()));
        DocumentMapper nestedMapper = createDocumentMapper(mapping(b -> b.startObject("obj").field("type", "nested").endObject()));
        MergeReason reason = randomFrom(MergeReason.MAPPING_UPDATE, MergeReason.INDEX_TEMPLATE);

        {
            IllegalArgumentException e = expectThrows(IllegalArgumentException.class,
                () -> MapperService.mergeMappings(objectMapper, nestedMapper.mapping(), reason));
            assertThat(e.getMessage(), containsString("can't merge a nested mapping [obj] with a non-nested mapping"));
        }
        {
            IllegalArgumentException e = expectThrows(IllegalArgumentException.class,
                () -> MapperService.mergeMappings(nestedMapper, objectMapper.mapping(), reason));
            assertThat(e.getMessage(), containsString("can't merge a non nested mapping [obj] with a nested mapping"));
        }
    }

    @Override
    protected IndexAnalyzers createIndexAnalyzers(IndexSettings indexSettings) {
        return new IndexAnalyzers(
            Map.of("default", new NamedAnalyzer("default", AnalyzerScope.INDEX, new StandardAnalyzer()),
                "keyword", new NamedAnalyzer("keyword", AnalyzerScope.INDEX, new KeywordAnalyzer()),
                "whitespace", new NamedAnalyzer("whitespace", AnalyzerScope.INDEX, new WhitespaceAnalyzer())),
            Map.of(),
            Map.of());
    }

    public void testMergeSearchAnalyzer() throws Exception {

        MapperService mapperService = createMapperService(fieldMapping(b -> {
            b.field("type", "text");
            b.field("analyzer", "default");
            b.field("search_analyzer", "whitespace");
        }));

        assertThat(mapperService.fieldType("field").getTextSearchInfo().getSearchAnalyzer().name(),
            equalTo("whitespace"));

        merge(mapperService, fieldMapping(b -> {
            b.field("type", "text");
            b.field("analyzer", "default");
            b.field("search_analyzer", "keyword");
        }));
        assertThat(mapperService.fieldType("field").getTextSearchInfo().getSearchAnalyzer().name(),
            equalTo("keyword"));
    }

    public void testChangeSearchAnalyzerToDefault() throws Exception {

        MapperService mapperService = createMapperService(fieldMapping(b -> {
            b.field("type", "text");
            b.field("analyzer", "default");
            b.field("search_analyzer", "whitespace");
        }));

        assertThat(mapperService.fieldType("field").getTextSearchInfo().getSearchAnalyzer().name(),
            equalTo("whitespace"));

        merge(mapperService, fieldMapping(b -> {
            b.field("type", "text");
            b.field("analyzer", "default");
        }));

        assertThat(mapperService.fieldType("field").getTextSearchInfo().getSearchAnalyzer().name(),
            equalTo("default"));
    }

    public void testConcurrentMergeTest() throws Throwable {

        final MapperService mapperService = createMapperService(mapping(b -> {}));
        final DocumentMapper documentMapper = mapperService.documentMapper();

        expectThrows(IllegalArgumentException.class,
            () -> documentMapper.mappers().indexAnalyzer("non_existing_field", f -> {
                throw new IllegalArgumentException();
            }));

        final AtomicBoolean stopped = new AtomicBoolean(false);
        final CyclicBarrier barrier = new CyclicBarrier(2);
        final AtomicReference<String> lastIntroducedFieldName = new AtomicReference<>();
        final AtomicReference<Exception> error = new AtomicReference<>();
        final Thread updater = new Thread(() -> {
            try {
                barrier.await();
                for (int i = 0; i < 200 && stopped.get() == false; i++) {
                    final String fieldName = Integer.toString(i);
                    ParsedDocument doc = documentMapper.parse(source(b -> b.field(fieldName, "test")));
                    Mapping update = doc.dynamicMappingsUpdate();
                    assert update != null;
                    lastIntroducedFieldName.set(fieldName);
                    mapperService.merge("_doc", new CompressedXContent(update.toString()), MergeReason.MAPPING_UPDATE);
                }
            } catch (Exception e) {
                error.set(e);
            } finally {
                stopped.set(true);
            }
        });
        updater.start();
        try {
            barrier.await();
            while(stopped.get() == false) {
                final String fieldName = lastIntroducedFieldName.get();
                if (fieldName == null) {
                    continue;
                }
                ParsedDocument parsedDoc = mapperService.documentMapper().parse(source(b -> b.field(fieldName, "test")));
                if (parsedDoc.dynamicMappingsUpdate() != null) {
                    // not in the mapping yet, try again
                    continue;
                }
                Analyzer a = mapperService.indexAnalyzer(fieldName, f -> null);
                assertNotNull(a);
                assertNotNull(a.tokenStream(fieldName, "foo"));
            }
        } finally {
            stopped.set(true);
            updater.join();
        }
        if (error.get() != null) {
            throw error.get();
        }
    }

    public void testDoNotRepeatOriginalMapping() throws IOException {
        MapperService mapperService
            = createMapperService(topMapping(b -> b.startObject("_source").field("enabled", false).endObject()));

        merge(mapperService, fieldMapping(b -> b.field("type", "text")));

        assertNotNull(mapperService.documentMapper().mappers().getMapper("field"));
        assertFalse(mapperService.documentMapper().sourceMapper().enabled());
    }

    public void testMergeMetadataFieldsForIndexTemplates() throws IOException {
        MapperService mapperService
            = createMapperService(topMapping(b -> b.startObject("_source").field("enabled", false).endObject()));

        merge(mapperService, MergeReason.INDEX_TEMPLATE,
            topMapping(b -> b.startObject("_source").field("enabled", true).endObject()));
        DocumentMapper mapper = mapperService.documentMapper();
        assertTrue(mapper.sourceMapper().enabled());
    }

    public void testMergeMeta() throws IOException {
        DocumentMapper initMapper = createDocumentMapper(topMapping(b -> b.startObject("_meta").field("foo", "bar").endObject()));
        assertThat(initMapper.mapping().getMeta().get("foo"), equalTo("bar"));

        DocumentMapper updatedMapper = createDocumentMapper(fieldMapping(b -> b.field("type", "text")));

        Mapping merged = MapperService.mergeMappings(initMapper, updatedMapper.mapping(), MergeReason.MAPPING_UPDATE);
        assertThat(merged.getMeta().get("foo"), equalTo("bar"));

        updatedMapper
            = createDocumentMapper(topMapping(b -> b.startObject("_meta").field("foo", "new_bar").endObject()));
        merged = MapperService.mergeMappings(initMapper, updatedMapper.mapping(), MergeReason.MAPPING_UPDATE);
        assertThat(merged.getMeta().get("foo"), equalTo("new_bar"));
    }

    public void testMergeMetaForIndexTemplate() throws IOException {
        DocumentMapper initMapper = createDocumentMapper(topMapping(b -> {
            b.startObject("_meta");
            {
                b.field("field", "value");
                b.startObject("object");
                {
                    b.field("field1", "value1");
                    b.field("field2", "value2");
                }
                b.endObject();
            }
            b.endObject();
        }));

        Map<String, Object> expected = Map.of("field", "value",
            "object", Map.of("field1", "value1", "field2", "value2"));
        assertThat(initMapper.mapping().getMeta(), equalTo(expected));

        DocumentMapper updatedMapper = createDocumentMapper(fieldMapping(b -> b.field("type", "text")));
        Mapping merged = MapperService.mergeMappings(initMapper, updatedMapper.mapping(), MergeReason.INDEX_TEMPLATE);
        assertThat(merged.getMeta(), equalTo(expected));

        updatedMapper = createDocumentMapper(topMapping(b -> {
            b.startObject("_meta");
            {
                b.field("field", "value");
                b.startObject("object");
                {
                    b.field("field2", "new_value");
                    b.field("field3", "value3");
                }
                b.endObject();
            }
            b.endObject();
        }));
        merged = merged.merge(updatedMapper.mapping(), MergeReason.INDEX_TEMPLATE);

        expected = Map.of("field", "value",
            "object", Map.of("field1", "value1", "field2", "new_value", "field3", "value3"));
        assertThat(merged.getMeta(), equalTo(expected));
    }

    public void testEmptyDocumentMapper() {
        MapperService mapperService = createMapperService(Version.CURRENT, Settings.EMPTY, () -> false);
        DocumentMapper documentMapper = DocumentMapper.createEmpty(mapperService);
        assertEquals("{\"_doc\":{}}", Strings.toString(documentMapper.mapping()));
        assertTrue(documentMapper.mappers().hasMappings());
        assertNotNull(documentMapper.idFieldMapper());
        assertNotNull(documentMapper.sourceMapper());
        assertNotNull(documentMapper.IndexFieldMapper());
        List<Class<?>> metadataMappers = new ArrayList<>(documentMapper.mappers().getMapping().getMetadataMappersMap().keySet());
        Collections.sort(metadataMappers, Comparator.comparing(c -> c.getSimpleName()));
        assertMap(
            metadataMappers,
            matchesList().item(DocCountFieldMapper.class)
                .item(FieldNamesFieldMapper.class)
                .item(IdFieldMapper.class)
                .item(IgnoredFieldMapper.class)
                .item(IndexFieldMapper.class)
                .item(NestedPathFieldMapper.class)
                .item(RoutingFieldMapper.class)
                .item(SeqNoFieldMapper.class)
                .item(SourceFieldMapper.class)
<<<<<<< HEAD
                .item(TimeSeriesIdFieldMapper.class)
=======
>>>>>>> 5679e10f
                .item(VersionFieldMapper.class)
        );
        List<String> matching = new ArrayList<>(documentMapper.mappers().getMatchingFieldNames("*"));
        Collections.sort(matching);
        assertMap(
            matching,
            matchesList().item(DocCountFieldMapper.CONTENT_TYPE)
                .item(FieldNamesFieldMapper.CONTENT_TYPE)
                .item(IdFieldMapper.CONTENT_TYPE)
                .item(IgnoredFieldMapper.CONTENT_TYPE)
                .item(IndexFieldMapper.CONTENT_TYPE)
                .item(NestedPathFieldMapper.NAME)
                .item(RoutingFieldMapper.CONTENT_TYPE)
                .item(SeqNoFieldMapper.CONTENT_TYPE)
                .item(SourceFieldMapper.CONTENT_TYPE)
<<<<<<< HEAD
                .item(TimeSeriesIdFieldMapper.CONTENT_TYPE)
                .item(VersionFieldMapper.CONTENT_TYPE)
        );
    }

    public void testContainsTimeSeriesGenerator() throws IOException {
        DocumentMapper documentMapper = createMapperService(
            Version.CURRENT,
            Settings.builder().put(IndexSettings.MODE.getKey(), "time_series").build(),
            () -> false,
            mapping(b -> b.startObject("dim").field("type", "keyword").field("dimension", true).endObject())
        ).documentMapper();
        assertThat(
            TimeSeriesIdGenerator.parse(documentMapper.mapping().getTimeSeriesIdGenerator()
                .generate(
                    new MapXContentParser(
                        NamedXContentRegistry.EMPTY,
                        DeprecationHandler.IGNORE_DEPRECATIONS,
                        Map.of("dim", "foo"),
                        randomFrom(XContentType.values())
                    )
                ).streamInput()),
            equalTo(Map.of("dim", "foo"))
        );
=======
                .item(VersionFieldMapper.CONTENT_TYPE)
        );
>>>>>>> 5679e10f
    }

    public void testTooManyDimensionFields() {
        int max;
        Settings settings;
        if (randomBoolean()) {
            max = 16; // By default no more than 16 dimensions per document are supported
            settings = getIndexSettings();
        } else {
            max = between(1, 10000);
            settings = Settings.builder()
                .put(getIndexSettings())
                .put(MapperService.INDEX_MAPPING_DIMENSION_FIELDS_LIMIT_SETTING.getKey(), max)
                .put(MapperService.INDEX_MAPPING_TOTAL_FIELDS_LIMIT_SETTING.getKey(), max + 1)
                .build();
        }
        IllegalArgumentException e = expectThrows(IllegalArgumentException.class, () -> createMapperService(settings, mapping(b -> {
            for (int i = 0; i <= max; i++) {
                b.startObject("field" + i)
                    .field("type", randomFrom("ip", "keyword", "long", "integer", "byte", "short"))
                    .field("dimension", true)
                    .endObject();
            }
        })));
        assertThat(e.getMessage(), containsString("Limit of total dimension fields [" + max + "] has been exceeded"));
    }
}<|MERGE_RESOLUTION|>--- conflicted
+++ resolved
@@ -308,10 +308,7 @@
                 .item(RoutingFieldMapper.class)
                 .item(SeqNoFieldMapper.class)
                 .item(SourceFieldMapper.class)
-<<<<<<< HEAD
                 .item(TimeSeriesIdFieldMapper.class)
-=======
->>>>>>> 5679e10f
                 .item(VersionFieldMapper.class)
         );
         List<String> matching = new ArrayList<>(documentMapper.mappers().getMatchingFieldNames("*"));
@@ -327,7 +324,6 @@
                 .item(RoutingFieldMapper.CONTENT_TYPE)
                 .item(SeqNoFieldMapper.CONTENT_TYPE)
                 .item(SourceFieldMapper.CONTENT_TYPE)
-<<<<<<< HEAD
                 .item(TimeSeriesIdFieldMapper.CONTENT_TYPE)
                 .item(VersionFieldMapper.CONTENT_TYPE)
         );
@@ -352,10 +348,6 @@
                 ).streamInput()),
             equalTo(Map.of("dim", "foo"))
         );
-=======
-                .item(VersionFieldMapper.CONTENT_TYPE)
-        );
->>>>>>> 5679e10f
     }
 
     public void testTooManyDimensionFields() {
