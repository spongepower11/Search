--- conflicted
+++ resolved
@@ -20,11 +20,6 @@
 package org.elasticsearch.index.mapper;
 
 import org.apache.lucene.index.IndexableField;
-<<<<<<< HEAD
-import org.elasticsearch.Version;
-import org.elasticsearch.cluster.metadata.IndexMetaData;
-=======
->>>>>>> 0c7f6570
 import org.elasticsearch.common.Strings;
 import org.elasticsearch.common.bytes.BytesArray;
 import org.elasticsearch.common.bytes.BytesReference;
@@ -51,12 +46,8 @@
 
         DocumentMapperParser parser = createIndex("test").mapperService().documentMapperParser();
         DocumentMapper documentMapper = parser.parse("type", new CompressedXContent(mapping));
-<<<<<<< HEAD
-        ParsedDocument doc = documentMapper.parse(SourceToParse.source("test", "type", "1", BytesReference.bytes(XContentFactory.jsonBuilder().startObject()
-=======
         ParsedDocument doc = documentMapper.parse(SourceToParse.source("test", "type", "1",
             BytesReference.bytes(XContentFactory.jsonBuilder().startObject()
->>>>>>> 0c7f6570
                 .field("field", "value")
                 .endObject()),
                 XContentType.JSON));
@@ -64,12 +55,8 @@
         assertThat(XContentFactory.xContentType(doc.source().toBytesRef().bytes), equalTo(XContentType.JSON));
 
         documentMapper = parser.parse("type", new CompressedXContent(mapping));
-<<<<<<< HEAD
-        doc = documentMapper.parse(SourceToParse.source("test", "type", "1", BytesReference.bytes(XContentFactory.smileBuilder().startObject()
-=======
         doc = documentMapper.parse(SourceToParse.source("test", "type", "1",
             BytesReference.bytes(XContentFactory.smileBuilder().startObject()
->>>>>>> 0c7f6570
                 .field("field", "value")
                 .endObject()),
                 XContentType.SMILE));
@@ -85,12 +72,8 @@
         DocumentMapper documentMapper = createIndex("test").mapperService().documentMapperParser()
             .parse("type", new CompressedXContent(mapping));
 
-<<<<<<< HEAD
-        ParsedDocument doc = documentMapper.parse(SourceToParse.source("test", "type", "1", BytesReference.bytes(XContentFactory.jsonBuilder().startObject()
-=======
         ParsedDocument doc = documentMapper.parse(SourceToParse.source("test", "type", "1",
             BytesReference.bytes(XContentFactory.jsonBuilder().startObject()
->>>>>>> 0c7f6570
             .startObject("path1").field("field1", "value1").endObject()
             .startObject("path2").field("field2", "value2").endObject()
             .endObject()),
@@ -113,12 +96,8 @@
         DocumentMapper documentMapper = createIndex("test").mapperService().documentMapperParser()
             .parse("type", new CompressedXContent(mapping));
 
-<<<<<<< HEAD
-        ParsedDocument doc = documentMapper.parse(SourceToParse.source("test", "type", "1", BytesReference.bytes(XContentFactory.jsonBuilder().startObject()
-=======
         ParsedDocument doc = documentMapper.parse(SourceToParse.source("test", "type", "1",
             BytesReference.bytes(XContentFactory.jsonBuilder().startObject()
->>>>>>> 0c7f6570
             .startObject("path1").field("field1", "value1").endObject()
             .startObject("path2").field("field2", "value2").endObject()
             .endObject()),
@@ -176,42 +155,6 @@
         assertThat(mapper.sourceMapper().enabled(), equalTo(true));
     }
 
-<<<<<<< HEAD
-    public void testDefaultMappingAndNoMappingWithMapperService() throws Exception {
-        String defaultMapping = Strings.toString(XContentFactory.jsonBuilder().startObject().startObject(MapperService.DEFAULT_MAPPING)
-                .startObject("_source").field("enabled", false).endObject()
-                .endObject().endObject());
-
-        Settings settings = Settings.builder().put(IndexMetaData.SETTING_VERSION_CREATED, Version.V_5_6_0).build();
-        MapperService mapperService = createIndex("test", settings).mapperService();
-        mapperService.merge(MapperService.DEFAULT_MAPPING, new CompressedXContent(defaultMapping), MapperService.MergeReason.MAPPING_UPDATE, false);
-
-        DocumentMapper mapper = mapperService.documentMapperWithAutoCreate("my_type").getDocumentMapper();
-        assertThat(mapper.type(), equalTo("my_type"));
-        assertThat(mapper.sourceMapper().enabled(), equalTo(false));
-    }
-
-    public void testDefaultMappingAndWithMappingOverrideWithMapperService() throws Exception {
-        String defaultMapping = Strings.toString(XContentFactory.jsonBuilder().startObject().startObject(MapperService.DEFAULT_MAPPING)
-                .startObject("_source").field("enabled", false).endObject()
-                .endObject().endObject());
-
-        Settings settings = Settings.builder().put(IndexMetaData.SETTING_VERSION_CREATED, Version.V_5_6_0).build();
-        MapperService mapperService = createIndex("test", settings).mapperService();
-        mapperService.merge(MapperService.DEFAULT_MAPPING, new CompressedXContent(defaultMapping), MapperService.MergeReason.MAPPING_UPDATE, false);
-
-        String mapping = Strings.toString(XContentFactory.jsonBuilder().startObject().startObject("my_type")
-                .startObject("_source").field("enabled", true).endObject()
-                .endObject().endObject());
-        mapperService.merge("my_type", new CompressedXContent(mapping), MapperService.MergeReason.MAPPING_UPDATE, false);
-
-        DocumentMapper mapper = mapperService.documentMapper("my_type");
-        assertThat(mapper.type(), equalTo("my_type"));
-        assertThat(mapper.sourceMapper().enabled(), equalTo(true));
-    }
-
-=======
->>>>>>> 0c7f6570
     void assertConflicts(String mapping1, String mapping2, DocumentMapperParser parser, String... conflicts) throws IOException {
         DocumentMapper docMapper = parser.parse("type", new CompressedXContent(mapping1));
         docMapper = parser.parse("type", docMapper.mappingSource());
@@ -304,12 +247,8 @@
 
     public void testSourceObjectContainsExtraTokens() throws Exception {
         String mapping = Strings.toString(XContentFactory.jsonBuilder().startObject().startObject("type").endObject().endObject());
-<<<<<<< HEAD
-        DocumentMapper documentMapper = createIndex("test").mapperService().documentMapperParser().parse("type", new CompressedXContent(mapping));
-=======
         DocumentMapper documentMapper = createIndex("test").mapperService().documentMapperParser()
             .parse("type", new CompressedXContent(mapping));
->>>>>>> 0c7f6570
 
         try {
             documentMapper.parse(SourceToParse.source("test", "type", "1",
